# Valkey GLIDE
Valkey General Language Independent Driver for the Enterprise (GLIDE), is an open-source Valkey client library. Valkey GLIDE is one of the official client libraries for Valkey, and it supports all Valkey commands. Valkey GLIDE supports Valkey 7.2 and above, and Redis open-source 6.2, 7.0 and 7.2. Application programmers use Valkey GLIDE to safely and reliably connect their applications to Valkey- and Redis OSS- compatible services. Valkey GLIDE is designed for reliability, optimized performance, and high-availability, for Valkey and Redis OSS based applications. It is sponsored and supported by AWS and GCP, and is pre-configured with best practices learned from over a decade of operating Redis OSS-compatible services used by hundreds of thousands of customers. To help ensure consistency in application development and operations, Valkey GLIDE is implemented using a core driver framework, written in Rust, with language specific extensions. This design ensures consistency in features across languages and reduces overall complexity.

## Supported Engine Versions
Valkey GLIDE is API-compatible with the following engine versions:

| Engine Type           |  6.2  |  7.0  |  7.2  |  8.0  |
|-----------------------|-------|-------|-------|-------|
| Valkey                |   -   |   -   |   V   |   V   |
| Redis                 |   V   |   V   |   V   |   -   |

## Current Status and upcoming releases
In the current release, Valkey GLIDE is available for Python, Java and Node.js. Support for Go is currently in **public preview** and support for C# is **under active development**, with plans to include more programming languages in the future.

#### v1.2 (Dec. 2024)
- Vector Similarity Search and JSON modules support
- Availability zone routing for Read from Replica

#### v1.3 (Feb. 2025)
- Public preview for GO support

## Getting Started
-   [Java](./java/README.md)
-   [Python](./python/README.md)
-   [Node](./node/README.md)
-   [Go](./go/README.md)
-   [Documentation](https://github.com/valkey-io/valkey-glide/wiki)

## Getting Help
If you have any questions, feature requests, encounter issues, or need assistance with this project, please don't hesitate to open a GitHub issue. Our community and contributors are here to help you. Before creating an issue, we recommend checking the [existing issues](https://github.com/valkey-io/valkey-glide/issues) to see if your question or problem has already been addressed. If not, feel free to create a new issue, and we'll do our best to assist you. Please provide as much detail as possible in your issue description, including:

1. A clear and concise title
2. Detailed description of the problem or question
3. Reproducible test case or step-by-step instructions
4. Valkey GLIDE version in use
5. Operating system details
6. Server version
7. Cluster or standalone setup information, including topology, number of shards, number of replicas, and data types used
8. Relevant modifications you've made
9. Any unusual aspects of your environment or deployment
10. Log files

## Known issues

GLIDE has a native component which appears to be incompatible with `GLIBC` shipped in Amazon Linux 2 (AL2), Debian 11. Client crashes with one of the following errors:
```
/lib/x86_64-linux-gnu/libc.so.6: version `GLIBC_2.34' not found
/lib64/libm.so.6: version `GLIBC_2.29' not found
```
<<<<<<< HEAD
You can get `GLIBC` version of your OS by running `ldd --version`. `GLIBC` versions `2.26`, `2.27`, `2.30`, and `2.31` are not supported.
=======
You can get the `GLIBC` version included in your OS by running `ldd --version`. `GLIBC` versions `2.26`, `2.27`, `2.30`, `2.31` and `>2.34` are not supported.
>>>>>>> 22decc4f
Keep in mind, that derived OSes, like **Ubuntu 20**, Linux Mint, Pop!_OS and some [AWS Lambda runtimes](https://docs.aws.amazon.com/lambda/latest/dg/lambda-runtimes.html) are incompatible too. It is recommended to use newer environments to avoid issues.
We are working hard to resolve this issue. You can track our progress in issue [#3218](https://github.com/valkey-io/valkey-glide/issues/3218).

## Contributing

GitHub is a platform for collaborative coding. If you're interested in writing code, we encourage you to contribute by submitting pull requests from forked copies of this repository. Additionally, please consider creating GitHub issues for reporting bugs and suggesting new features. Feel free to comment on issues that interest. For more info see [Contributing](./CONTRIBUTING.md).

## License
* [Apache License 2.0](./LICENSE)<|MERGE_RESOLUTION|>--- conflicted
+++ resolved
@@ -47,11 +47,7 @@
 /lib/x86_64-linux-gnu/libc.so.6: version `GLIBC_2.34' not found
 /lib64/libm.so.6: version `GLIBC_2.29' not found
 ```
-<<<<<<< HEAD
-You can get `GLIBC` version of your OS by running `ldd --version`. `GLIBC` versions `2.26`, `2.27`, `2.30`, and `2.31` are not supported.
-=======
-You can get the `GLIBC` version included in your OS by running `ldd --version`. `GLIBC` versions `2.26`, `2.27`, `2.30`, `2.31` and `>2.34` are not supported.
->>>>>>> 22decc4f
+You can get the `GLIBC` version included in your OS by running `ldd --version`. `GLIBC` versions `2.26`, `2.27`, `2.30`, and `2.31` are not supported.
 Keep in mind, that derived OSes, like **Ubuntu 20**, Linux Mint, Pop!_OS and some [AWS Lambda runtimes](https://docs.aws.amazon.com/lambda/latest/dg/lambda-runtimes.html) are incompatible too. It is recommended to use newer environments to avoid issues.
 We are working hard to resolve this issue. You can track our progress in issue [#3218](https://github.com/valkey-io/valkey-glide/issues/3218).
 
