# Valkey GLIDE
Valkey General Language Independent Driver for the Enterprise (GLIDE), is an open-source Valkey client library. Valkey GLIDE is one of the official client libraries for Valkey, and it supports all Valkey commands. Valkey GLIDE supports Valkey 7.2 and above, and Redis open-source 6.2, 7.0 and 7.2. Application programmers use Valkey GLIDE to safely and reliably connect their applications to Valkey- and Redis OSS- compatible services. Valkey GLIDE is designed for reliability, optimized performance, and high-availability, for Valkey and Redis OSS based applications. It is sponsored and supported by AWS and GCP, and is pre-configured with best practices learned from over a decade of operating Redis OSS-compatible services used by hundreds of thousands of customers. To help ensure consistency in application development and operations, Valkey GLIDE is implemented using a core driver framework, written in Rust, with language specific extensions. This design ensures consistency in features across languages and reduces overall complexity.

## Supported Engine Versions
Valkey GLIDE is API-compatible with the following engine versions:

| Engine Type           |  6.2  |  7.0  |  7.1  |  7.2  |  8.0  |
|-----------------------|-------|-------|-------|-------|-------|
| Valkey                |   -   |   -   |   -   |   V   |   V   |
| Redis                 |   V   |   V   |   V   |   V   |   -   |

## Current Status and upcoming releases
In the current release, Valkey GLIDE is available for Python, Java and Node.js. Support for Go is currently in **public preview** and support for C# is **under active development**, with plans to include more programming languages in the future.

#### v1.2 (Nov. 2024 - GA)
- Support JSON and Vector Similarity Search(VSS) modules
- Support Availability Zone(AZ) Awareness (AZ Affinity) as a reading strategy
- Monitoring for tracking resources (connections, clients)

#### v1.3 (Feb. 2025)
- Public preview for GO support
<<<<<<< HEAD
- Observability with Open Telemetry
- Enhanced monitoring with more client-side metrics
=======
>>>>>>> 3e658881

## Getting Started

**Documentation** 
GLIDE's [documentation site](https://valkey.io/valkey-glide/) currently offers documentation for the Python and Node wrappers. 

**SDKs**
- [Java](./java/README.md)
- [Python](./python/README.md)
- [Node](./node/README.md)
- [Go](./go/README.md)

**General Concepts:** 
- [Custom Command](https://github.com/valkey-io/valkey-glide/wiki/General-Concepts#custom-command)
- [Connection Management](https://github.com/valkey-io/valkey-glide/wiki/General-Concepts#connection-management)
- [Multi-Slot Command Handling](https://github.com/valkey-io/valkey-glide/wiki/General-Concepts#multi-slot-command-handling)
- [Inflight Request Limit](https://github.com/valkey-io/valkey-glide/wiki/General-Concepts#inflight-request-limit)
- [PubSub Support](https://github.com/valkey-io/valkey-glide/wiki/General-Concepts#pubsub-support)
- [Cluster Scan](https://github.com/valkey-io/valkey-glide/wiki/General-Concepts#cluster-scan)
- [Dynamic Password Management](https://github.com/valkey-io/valkey-glide/wiki/General-Concepts#dynamic-password-management)
- [Modules API](https://github.com/valkey-io/valkey-glide/wiki/General-Concepts#modules-api)

**Migration Guides**
- [Jedis](https://github.com/valkey-io/valkey-glide/wiki/Migration-Guide-Jedis)

**Community**
- [Contributors meeting](https://github.com/valkey-io/valkey-glide/wiki/Contributors-meeting)

Looking for more? Check out the [Valkey Glide Wiki](https://github.com/valkey-io/valkey-glide/wiki).

## Getting Help
If you have any questions, feature requests, encounter issues, or need assistance with this project, please don't hesitate to open a GitHub issue. Our community and contributors are here to help you. Before creating an issue, we recommend checking the [existing issues](https://github.com/valkey-io/valkey-glide/issues) to see if your question or problem has already been addressed. If not, feel free to create a new issue, and we'll do our best to assist you. Please provide as much detail as possible in your issue description, including:

1. A clear and concise title
2. Detailed description of the problem or question
3. Reproducible test case or step-by-step instructions
4. Valkey GLIDE version in use
5. Operating system details
6. Server version
7. Cluster or standalone setup information, including topology, number of shards, number of replicas, and data types used
8. Relevant modifications you've made
9. Any unusual aspects of your environment or deployment
10. Log files

## Contributing

GitHub is a platform for collaborative coding. If you're interested in writing code, we encourage you to contribute by submitting pull requests from forked copies of this repository. Additionally, please consider creating GitHub issues for reporting bugs and suggesting new features. Feel free to comment on issues that interest. For more info see [Contributing](./CONTRIBUTING.md).

## License
* [Apache License 2.0](./LICENSE)<|MERGE_RESOLUTION|>--- conflicted
+++ resolved
@@ -19,11 +19,6 @@
 
 #### v1.3 (Feb. 2025)
 - Public preview for GO support
-<<<<<<< HEAD
-- Observability with Open Telemetry
-- Enhanced monitoring with more client-side metrics
-=======
->>>>>>> 3e658881
 
 ## Getting Started
 
