name: Java CI

on:
    push:
        branches: ["main"]
        paths:
            - glide-core/src/**
            - submodules/**
            - java/**
            - .github/workflows/java.yml
            - .github/workflows/install-shared-dependencies/action.yml
            - .github/workflows/install-redis/action.yml
            - .github/workflows/test-benchmark/action.yml
            - .github/workflows/lint-rust/action.yml
    pull_request:
        paths:
            - glide-core/src/**
            - submodules/**
            - java/**
            - .github/workflows/java.yml
            - .github/workflows/install-shared-dependencies/action.yml
            - .github/workflows/install-redis/action.yml
            - .github/workflows/test-benchmark/action.yml
            - .github/workflows/lint-rust/action.yml

concurrency:
    group: java-${{ github.head_ref || github.ref }}
    cancel-in-progress: true

jobs:
    build-and-test-java-client:
        timeout-minutes: 35
        strategy:
            # Run all jobs
            fail-fast: false
            matrix:
                java:
                    - 11
                    - 17
                redis:
                    - 6.2.14
                    - 7.2.3
                os:
                    - ubuntu-latest
                    - macos-latest

        runs-on: ${{ matrix.os }}

        steps:
            - uses: actions/checkout@v4
              with:
                  submodules: recursive

            - name: Set up JDK ${{ matrix.java }}
              uses: actions/setup-java@v4
              with:
                  distribution: "temurin"
                  java-version: ${{ matrix.java }}

            - name: Install shared software dependencies
              uses: ./.github/workflows/install-shared-dependencies
              with:
                  os: ${{ matrix.os }}
                  target: ${{ matrix.os == 'ubuntu-latest' && 'x86_64-unknown-linux-gnu' || 'x86_64-apple-darwin' }}
                  github-token: ${{ secrets.GITHUB_TOKEN }}

            - name: Install protoc (protobuf)
              uses: arduino/setup-protoc@v3
              with:
                  version: "26.1"
                  repo-token: ${{ secrets.GITHUB_TOKEN }}

            - name: Install redis
              uses: ./.github/workflows/install-redis
              with:
                  redis-version: ${{ matrix.redis }}

            - name: Build java client
              working-directory: java
              run: ./gradlew --continue build

            - name: Ensure no skipped files by linter
              working-directory: java
              run: ./gradlew spotlessDiagnose | grep 'All formatters are well behaved for all files'

            - uses: ./.github/workflows/test-benchmark
              with:
                  language-flag: -java

            - name: Upload test reports
              if: always()
              continue-on-error: true
              uses: actions/upload-artifact@v4
              with:
                  name: test-reports-java-${{ matrix.java }}-redis-${{ matrix.redis }}-${{ matrix.os }}
                  path: |
                      java/client/build/reports/**
                      java/integTest/build/reports/**
                      utils/clusters/**
                      benchmarks/results/**

    build-amazonlinux-latest:
#        if: github.repository_owner == 'aws'
        strategy:
            # Run all jobs
            fail-fast: false
            matrix:
                java:
                    - 11
                    - 17
        runs-on: ubuntu-latest
        container: amazonlinux:latest
        timeout-minutes: 15
        steps:
            - name: Install git
              run: |
                  yum -y remove git
                  yum -y remove git-*
                  yum -y install https://packages.endpointdev.com/rhel/7/os/x86_64/endpoint-repo.x86_64.rpm
                  yum update
                  yum install -y git
                  git --version

            - uses: actions/checkout@v4

            - name: Checkout submodules
              run: |
                  git config --global --add safe.directory "$GITHUB_WORKSPACE"
                  git submodule update --init --recursive

            - name: Install shared software dependencies
              uses: ./.github/workflows/install-shared-dependencies
              with:
                  os: "amazon-linux"
                  target: "x86_64-unknown-linux-gnu"
                  github-token: ${{ secrets.GITHUB_TOKEN }}

<<<<<<< HEAD
            - name: Install redis
              uses: ./.github/workflows/install-redis
              with:
                  redis-version: 6.2.14
=======
            - name: Install protoc (protobuf)
              uses: arduino/setup-protoc@v3
              with:
                  version: "26.1"
                  repo-token: ${{ secrets.GITHUB_TOKEN }}

            - name: Create a symbolic Link for redis6 binaries
              run: |
                  ln -s /usr/bin/redis6-server /usr/bin/redis-server
                  ln -s /usr/bin/redis6-cli /usr/bin/redis-cli
>>>>>>> 8d7de2e3

            - name: Install Java
              run: |
                  yum install -y java-${{ matrix.java }}

            - name: Build java part
              working-directory: java
              run: ./gradlew --continue build

            - name: Upload test reports
              if: always()
              continue-on-error: true
              uses: actions/upload-artifact@v4
              with:
                  name: test-reports-${{ matrix.java }}
                  path: |
                      java/client/build/reports/**
                      java/integTest/build/reports/**

    lint-rust:
        timeout-minutes: 15
        runs-on: ubuntu-latest
        steps:
            - uses: actions/checkout@v4
              with:
                  submodules: recursive

            - uses: ./.github/workflows/lint-rust
              with:
                  cargo-toml-folder: ./java
              name: lint java rust<|MERGE_RESOLUTION|>--- conflicted
+++ resolved
@@ -135,23 +135,16 @@
                   target: "x86_64-unknown-linux-gnu"
                   github-token: ${{ secrets.GITHUB_TOKEN }}
 
-<<<<<<< HEAD
             - name: Install redis
               uses: ./.github/workflows/install-redis
               with:
                   redis-version: 6.2.14
-=======
+
             - name: Install protoc (protobuf)
               uses: arduino/setup-protoc@v3
               with:
                   version: "26.1"
                   repo-token: ${{ secrets.GITHUB_TOKEN }}
-
-            - name: Create a symbolic Link for redis6 binaries
-              run: |
-                  ln -s /usr/bin/redis6-server /usr/bin/redis-server
-                  ln -s /usr/bin/redis6-cli /usr/bin/redis-cli
->>>>>>> 8d7de2e3
 
             - name: Install Java
               run: |
