name: Full Matrix tests

permissions:
    contents: read
    actions: write
    id-token: write

on:
    workflow_dispatch: # note: if started manually, it won't run all matrix
        inputs:
            full-matrix:
                description: "Run the full engine and host matrix"
                type: boolean
                default: true

            run-with-macos:
                description: "Run with macos included (only when necessary)"
                type: boolean
                default: false

            run-modules-tests:
                description: "Run modules tests"
                type: boolean
                default: true
            # GHA supports up to 10 inputs, there is no option for multi-choice
            core:
                description: "Test GLIDE core"
                type: boolean
                default: true
            redis-rs:
                description: "Test Redis-RS client"
                type: boolean
                default: false
            node:
                description: "Test Node client"
                type: boolean
                default: true
            python:
                description: "Test Python client"
                type: boolean
                default: true
            java:
                description: "Test Java client"
                type: boolean
                default: true
            go:
                description: "Test Golang client"
                type: boolean
                default: true

concurrency:
    group: nightly-${{ github.head_ref || github.ref }}-${{ toJson(inputs) }}
    cancel-in-progress: true

# TODO matrix by workflow (`uses`) - not supported yet by GH
jobs:
    check-input:
        runs-on: ubuntu-latest
        steps:
            - name: no tests selected
              run: false
              if: github.event_name == 'workflow_dispatch' && inputs.core == false && inputs.java == false && inputs.python == false && inputs.node == false && inputs.java == false && inputs.csharp == false && inputs.go == false

    run-full-tests-for-core:
        if: (github.repository_owner == 'valkey-io' && github.event_name == 'schedule') || (github.event_name == 'workflow_dispatch' && inputs.core == true)
        uses: ./.github/workflows/rust.yml
        with:
            run-with-macos: ${{ inputs.run-with-macos }}
        name: Run CI for GLIDE core lib
        secrets: inherit

    run-full-tests-for-redis-rs:
        if: (github.repository_owner == 'valkey-io' && github.event_name == 'schedule') || (github.event_name == 'workflow_dispatch' && inputs.redis-rs == true)
        uses: ./.github/workflows/redis-rs.yml
        name: Run CI for Redis-RS client
        secrets: inherit

    run-full-tests-for-java:
        if: (github.repository_owner == 'valkey-io' && github.event_name == 'schedule') || (github.event_name == 'workflow_dispatch' && inputs.java == true)
        uses: ./.github/workflows/java.yml
        with:
            run-with-macos: ${{ inputs.run-with-macos }}
        name: Run CI for java client
        secrets: inherit

    run-full-tests-for-python:
        if: (github.repository_owner == 'valkey-io' && github.event_name == 'schedule') || (github.event_name == 'workflow_dispatch' && inputs.python == true)
        uses: ./.github/workflows/python.yml
        with:
            run-with-macos: ${{ inputs.run-with-macos }}
        name: Run CI for python client
        secrets: inherit

    run-full-tests-for-node:
        if: (github.repository_owner == 'valkey-io' && github.event_name == 'schedule') || (github.event_name == 'workflow_dispatch' && inputs.node == true)
        uses: ./.github/workflows/node.yml
        with:
            run-with-macos: ${{ inputs.run-with-macos }}
        name: Run CI for node client
        secrets: inherit

<<<<<<< HEAD
=======
    run-full-tests-for-csharp:
        if: (github.repository_owner == 'valkey-io' && github.event_name == 'schedule') || (github.event_name == 'workflow_dispatch' && inputs.csharp == true)
        uses: ./.github/workflows/csharp.yml
        with:
            run-with-macos: ${{ inputs.run-with-macos }}
        name: Run CI for c# client
        secrets: inherit

>>>>>>> 75ef50fe
    run-full-tests-for-go:
        if: (github.repository_owner == 'valkey-io' && github.event_name == 'schedule') || (github.event_name == 'workflow_dispatch' && inputs.go == true)
        uses: ./.github/workflows/go.yml
        name: Run CI for go client
        secrets: inherit<|MERGE_RESOLUTION|>--- conflicted
+++ resolved
@@ -99,17 +99,6 @@
         name: Run CI for node client
         secrets: inherit
 
-<<<<<<< HEAD
-=======
-    run-full-tests-for-csharp:
-        if: (github.repository_owner == 'valkey-io' && github.event_name == 'schedule') || (github.event_name == 'workflow_dispatch' && inputs.csharp == true)
-        uses: ./.github/workflows/csharp.yml
-        with:
-            run-with-macos: ${{ inputs.run-with-macos }}
-        name: Run CI for c# client
-        secrets: inherit
-
->>>>>>> 75ef50fe
     run-full-tests-for-go:
         if: (github.repository_owner == 'valkey-io' && github.event_name == 'schedule') || (github.event_name == 'workflow_dispatch' && inputs.go == true)
         uses: ./.github/workflows/go.yml
