--- conflicted
+++ resolved
@@ -59,15 +59,6 @@
               id: load-platform-matrix
               shell: bash
               run: |
-<<<<<<< HEAD
-                  # Filter entries with npm in PACKAGE_MANAGERS and remove "ephemeral" from RUNNER
-                  export PLATFORM_MATRIX=$(jq 'map(
-                      select(.PACKAGE_MANAGERS != null and (.PACKAGE_MANAGERS | contains(["npm"]))) 
-                      | .RUNNER = (
-                          if (.RUNNER | type == "array") 
-                          then (.RUNNER | map(select(. != "ephemeral"))) 
-                          else .RUNNER 
-=======
                   # Filter entries with npm in PACKAGE_MANAGERS and replace "ephemeral" with "persistent" in RUNNER
                   export PLATFORM_MATRIX=$(jq 'map(
                       select(.PACKAGE_MANAGERS != null and (.PACKAGE_MANAGERS | contains(["npm"])))
@@ -75,7 +66,6 @@
                           if (.RUNNER | type == "array") 
                           then (.RUNNER | map(if . == "ephemeral" then "persistent" else . end)) 
                           else (if . == "ephemeral" then "persistent" else . end) 
->>>>>>> 2330a784
                           end
                       )
                   )' < .github/json_matrices/build-matrix.json | jq -c .)
