--- conflicted
+++ resolved
@@ -181,20 +181,6 @@
               working-directory: ./node
               run: |
                   npm pkg fix
-<<<<<<< HEAD
-                  set +e
-                  # 2>&1 1>&3- redirects stderr to stdout and then redirects the original stdout to another file descriptor,
-                  # effectively separating stderr and stdout. The 3>&1 at the end redirects the original stdout back to the console.
-                  # https://github.com/npm/npm/issues/118#issuecomment-325440 - ignoring notice messages since currentlly they are directed to stderr 
-                  { npm_publish_err=$(npm publish --tag ${{ env.NPM_TAG }} --access public 2>&1 1>&3- | grep -Ev "notice|ExperimentalWarning") ;} 3>&1
-                  if [[ "$npm_publish_err" == *"You cannot publish over the previously published versions"* ]]
-                  then
-                    echo "Skipping publishing, package already published"
-                  elif [[ ! -z "$npm_publish_err" ]]
-                  then
-                    echo "Failed to publish with error: ${npm_publish_err}"
-                    exit 1
-=======
                   set +e  # Disable immediate exit on non-zero exit codes
 
                   # Redirect stderr to stdout, filter out notices and warnings
@@ -211,7 +197,6 @@
                   elif [[ ! -z "$npm_publish_err" ]]; then
                     echo "Failed to publish with error: $npm_publish_err"
                   exit 1
->>>>>>> b9ad36f4
                   fi
               env:
                   NODE_AUTH_TOKEN: ${{ secrets.NPM_AUTH_TOKEN }}
