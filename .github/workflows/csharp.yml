name: C# tests

on:
    push:
        branches: ["main"]
        paths:
            - csharp/**
            - glide-core/**
            - submodules/**
            - .github/workflows/csharp.yml
    pull_request:
        paths:
            - csharp/**
            - glide-core/src/**
            - submodules/**
            - .github/workflows/csharp.yml

permissions:
    contents: read

jobs:
    run-tests:
        timeout-minutes: 15
        runs-on: ubuntu-latest
        strategy:
            fail-fast: false
            matrix:
                redis:
                    - 6.2.14
                    - 7.2.3
                dotnet:
                    - 6.0
                    - 8.0

        steps:
            - uses: actions/checkout@v4
              with:
                  submodules: recursive

            - name: Install redis
              uses: ./.github/workflows/install-redis
              with:
                  redis-version: ${{ matrix.redis }}

            - name: Install protoc (protobuf)
              uses: arduino/setup-protoc@v2.1.0
              with:
                  version: "25.1"

<<<<<<< HEAD
            - name: Set up dotnet
              uses: actions/setup-dotnet@v4
=======
            - name: Set up dotnet ${{ matrix.dotnet }}
              uses: actions/setup-dotnet@v3
>>>>>>> ace07863
              with:
                  dotnet-version: ${{ matrix.dotnet }}

            - name: Start redis server
              run: redis-server &

            - name: Format
              working-directory: ./csharp
              run: dotnet format --verify-no-changes --verbosity diagnostic

            - name: Test dotnet ${{ matrix.dotnet }}
              working-directory: ./csharp
              run: dotnet test --framework net${{ matrix.dotnet }} /warnaserror

    lint-rust:
        timeout-minutes: 10
        runs-on: ubuntu-latest
        steps:
            - uses: actions/checkout@v4
              with:
                  submodules: recursive

            - uses: ./.github/workflows/lint-rust
              with:
                  cargo-toml-folder: ./csharp/lib<|MERGE_RESOLUTION|>--- conflicted
+++ resolved
@@ -47,13 +47,8 @@
               with:
                   version: "25.1"
 
-<<<<<<< HEAD
-            - name: Set up dotnet
+            - name: Set up dotnet ${{ matrix.dotnet }}
               uses: actions/setup-dotnet@v4
-=======
-            - name: Set up dotnet ${{ matrix.dotnet }}
-              uses: actions/setup-dotnet@v3
->>>>>>> ace07863
               with:
                   dotnet-version: ${{ matrix.dotnet }}
 
