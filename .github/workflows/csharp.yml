--- conflicted
+++ resolved
@@ -55,13 +55,8 @@
               with:
                   redis-version: ${{ matrix.redis }}
 
-<<<<<<< HEAD
             - name: Install shared software dependencies
               uses: ./.github/workflows/install-shared-dependencies
-=======
-            - name: Install protoc (protobuf)
-              uses: arduino/setup-protoc@v3
->>>>>>> 3fb2ebd4
               with:
                   os: ${{ matrix.os }}
                   target: ${{ matrix.os == 'ubuntu-latest' && 'x86_64-unknown-linux-gnu' || 'x86_64-apple-darwin' }}
@@ -84,8 +79,6 @@
               working-directory: ./csharp
               run: dotnet test --framework net${{ matrix.dotnet }} "-l:html;LogFileName=TestReport.html" --results-directory . -warnaserror
 
-
-
             - name: Upload test reports
               if: always()
               continue-on-error: true
