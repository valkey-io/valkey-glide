<<<<<<< HEAD
#!/usr/bin/python3
=======
# Copyright GLIDE-for-Redis Project Contributors - SPDX Identifier: Apache-2.0
>>>>>>> 96adb915

import argparse
import logging
import os
import random
import socket
import string
import subprocess
import time
from datetime import datetime, timezone
from pathlib import Path
from typing import List, Optional, Tuple

LOG_LEVELS = {
    "critical": logging.CRITICAL,
    "error": logging.ERROR,
    "warn": logging.WARNING,
    "warning": logging.WARNING,
    "info": logging.INFO,
    "debug": logging.DEBUG,
}

GLIDE_HOME_DIR = os.getenv("GLIDE_HOME_DIR") or f"{__file__}/../.."
CLUSTERS_FOLDER = os.getenv("CLUSTERS_FOLDER") or os.path.abspath(
    f"{GLIDE_HOME_DIR}/utils/clusters"
)
TLS_FOLDER = os.path.abspath(f"{GLIDE_HOME_DIR}/utils/tls_crts")
CA_CRT = f"{TLS_FOLDER}/ca.crt"
REDIS_CRT = f"{TLS_FOLDER}/redis.crt"
REDIS_KEY = f"{TLS_FOLDER}/redis.key"


def init_logger(logfile: str):
    print(f"LOG_FILE={logfile}")
    root_logger = logging.getLogger()
    handler = logging.FileHandler(logfile, "w", "utf-8")
    root_logger.addHandler(handler)


def check_if_tls_cert_exist(tls_file: str, timeout: int = 15):
    timeout_start = time.time()
    while time.time() < timeout_start + timeout:
        if os.path.exists(tls_file):
            return True
        else:
            time.sleep(0.005)
    logging.warn(f"Timed out waiting for certificate file {tls_file}")
    return False


def check_if_tls_cert_is_valid(tls_file: str):
    file_creation_unix_time = os.path.getmtime(tls_file)
    file_creation_utc = datetime.fromtimestamp(file_creation_unix_time)
    current_time_utc = datetime.utcnow()
    time_since_created = current_time_utc - file_creation_utc
    return time_since_created.days < 3650


def should_generate_new_tls_certs() -> bool:
    # Returns False if we already have existing and valid TLS files, otherwise True
    try:
        Path(TLS_FOLDER).mkdir(exist_ok=False)
    except FileExistsError:
        files_list = [CA_CRT, REDIS_KEY, REDIS_CRT]
        for file in files_list:
            if check_if_tls_cert_exist(file) and check_if_tls_cert_is_valid(file):
                return False
    return True


def generate_tls_certs():
    # Based on shell script in redis's server tests
    # https://github.com/redis/redis/blob/8c291b97b95f2e011977b522acf77ead23e26f55/utils/gen-test-certs.sh
    logging.debug("## Generating TLS certificates")
    tic = time.perf_counter()
    ca_key = f"{TLS_FOLDER}/ca.key"
    ca_serial = f"{TLS_FOLDER}/ca.txt"
    ext_file = f"{TLS_FOLDER}/openssl.cnf"

    f = open(ext_file, "w")
    f.write("keyUsage = digitalSignature, keyEncipherment")
    f.close()

    def make_key(name: str, size: int):
        p = subprocess.Popen(
            [
                "openssl",
                "genrsa",
                "-out",
                name,
                str(size),
            ],
            stdout=subprocess.PIPE,
            stderr=subprocess.PIPE,
            text=True,
        )
        output, err = p.communicate(timeout=10)
        if p.returncode != 0:
            raise Exception(
                f"Failed to make key for {name}. Executed: {str(p.args)}:\n{err}"
            )

    # Build CA key
    make_key(ca_key, 4096)

    # Build redis key
    make_key(REDIS_KEY, 2048)

    # Build CA Cert
    p = subprocess.Popen(
        [
            "openssl",
            "req",
            "-x509",
            "-new",
            "-nodes",
            "-sha256",
            "-key",
            ca_key,
            "-days",
            "3650",
            "-subj",
            "/O=Redis Test/CN=Certificate Authority",
            "-out",
            CA_CRT,
        ],
        stdout=subprocess.PIPE,
        stderr=subprocess.PIPE,
        text=True,
    )
    output, err = p.communicate(timeout=10)
    if p.returncode != 0:
        raise Exception(
            f"Failed to make create CA cert. Executed: {str(p.args)}:\n{err}"
        )

    # Read Redis key
    p1 = subprocess.Popen(
        [
            "openssl",
            "req",
            "-new",
            "-sha256",
            "-subj",
            "/O=Redis Test/CN=Generic-cert",
            "-key",
            REDIS_KEY,
        ],
        stdout=subprocess.PIPE,
        stderr=subprocess.PIPE,
        text=True,
    )
    _redis_key_output, err = p.communicate(timeout=10)
    if p.returncode != 0:
        raise Exception(f"Failed to read Redis key. Executed: {str(p.args)}:\n{err}")

    # Build redis cert
    p = subprocess.Popen(
        [
            "openssl",
            "x509",
            "-req",
            "-sha256",
            "-CA",
            CA_CRT,
            "-CAkey",
            ca_key,
            "-CAserial",
            ca_serial,
            "-CAcreateserial",
            "-days",
            "3650",
            "-extfile",
            ext_file,
            "-out",
            REDIS_CRT,
        ],
        stdout=subprocess.PIPE,
        stderr=subprocess.PIPE,
        stdin=p1.stdout,
        text=True,
    )
    output, err = p.communicate(timeout=10)
    if p.returncode != 0:
        raise Exception(f"Failed to create redis cert. Executed: {str(p.args)}:\n{err}")
    toc = time.perf_counter()
    logging.debug(f"generate_tls_certs() Elapsed time: {toc - tic:0.4f}")
    logging.debug(f"TLS files= {REDIS_CRT}, {REDIS_KEY}, {CA_CRT}")


def get_redis_cli_option_args(
    cluster_folder: str, use_tls: bool, auth: Optional[str] = None
) -> List[str]:
    args = (
        [
            "--tls",
            "--cert",
            REDIS_CRT,
            "--key",
            REDIS_KEY,
            "--cacert",
            CA_CRT,
        ]
        if use_tls
        else []
    )
    if auth:
        args.extend(["-a", auth])
    return args


def get_random_string(length):
    letters = string.ascii_letters + string.digits
    result_str = "".join(random.choice(letters) for i in range(length))
    return result_str


class RedisServer:
    def __init__(self, host: str, port: int) -> None:
        self.host = host
        self.port = port

    def __str__(self) -> str:
        return f"{self.host}:{self.port}"


def next_free_port(
    min_port: int = 6379, max_port: int = 55535, timeout: int = 60
) -> int:
    tic = time.perf_counter()
    sock = socket.socket(socket.AF_INET, socket.SOCK_STREAM)
    timeout_start = time.time()
    while time.time() < timeout_start + timeout:
        try:
            port = random.randint(min_port, max_port)
            logging.debug(f"Trying port {port}")
            sock.bind(("", port))
            sock.close()
            toc = time.perf_counter()
            logging.debug(f"next_free_port() is {port} Elapsed time: {toc - tic:0.4f}")
            return port
        except OSError as e:
            logging.warning(f"next_free_port error for port {port}: {e}")
            # Sleep so we won't spam the system with sockets
            time.sleep(random.randint(0, 9) / 10000 + 0.01)
            continue
    logging.error("Timeout Expired: No free port found")
    raise Exception("Timeout Expired: No free port found")


def create_cluster_folder(path: str, prefix: str) -> str:
    """Create the cluster's main folder

    Args:
        path (str): the path to create the folder in
        prefix (str): a prefix for the cluster folder name

    Returns:
        str: The full path of the cluster folder
    """
    time = datetime.now(timezone.utc)
    time_str = time.strftime("%Y-%m-%dT%H-%M-%SZ")
    cluster_folder = f"{path}/{prefix}-{time_str}-{get_random_string(6)}"
    logging.debug(f"## Creating cluster folder in {cluster_folder}")
    Path(cluster_folder).mkdir(exist_ok=True)
    return cluster_folder


def start_redis_server(
    host: str,
    port: Optional[int],
    cluster_folder: str,
    tls: bool,
    tls_args: List[str],
    cluster_mode: bool,
    load_module: Optional[List[str]] = None,
) -> Tuple[RedisServer, str]:
    port = port if port else next_free_port()
    logging.debug(f"Creating server {host}:{port}")
    # Create sub-folder for each node
    node_folder = f"{cluster_folder}/{port}"
    Path(node_folder).mkdir(exist_ok=True)
    cmd_args = [
        "redis-server",
        f"{'--tls-port' if tls else '--port'}",
        str(port),
        "--cluster-enabled",
        f"{'yes' if cluster_mode else 'no'}",
        "--dir",
        node_folder,
        "--daemonize",
        "yes",
        "--logfile",
        f"{node_folder}/redis.log",
    ]
    if load_module:
        if len(load_module) == 0:
            raise ValueError(
                "Please provide the path(s) to the module(s) you want to load."
            )
        for module_path in load_module:
            cmd_args.extend(["--loadmodule", module_path])
    cmd_args += tls_args
    p = subprocess.Popen(
        cmd_args,
        stdout=subprocess.PIPE,
        stderr=subprocess.PIPE,
        text=True,
    )
    output, err = p.communicate(timeout=2)
    if p.returncode != 0:
        raise Exception(
            f"Failed to execute command: {str(p.args)}\n Return code: {p.returncode}\n Error: {err}"
        )
    server = RedisServer(host, port)
    return server, node_folder


def create_servers(
    host: str,
    shard_count: int,
    replica_count: int,
    ports: Optional[List[int]],
    cluster_folder: str,
    tls: bool,
    cluster_mode: bool,
    load_module: Optional[List[str]] = None,
) -> List[RedisServer]:
    tic = time.perf_counter()
    logging.debug("## Creating servers")
    ready_servers: List[RedisServer] = []
    nodes_count = shard_count * (1 + replica_count)
    tls_args = []
    if tls is True:
        if should_generate_new_tls_certs():
            generate_tls_certs()
        tls_args = [
            "--tls-cluster",
            "yes",
            "--tls-cert-file",
            REDIS_CRT,
            "--tls-key-file",
            REDIS_KEY,
            "--tls-ca-cert-file",
            CA_CRT,
            "--tls-auth-clients",  # Make it so client doesn't have to send cert
            "no",
            "--bind",
            host,
            "--port",
            "0",
        ]
        if replica_count > 0:
            tls_args.append("--tls-replication")
            tls_args.append("yes")
    servers_to_check = set()
    # Start all servers
    for i in range(nodes_count):
        port = ports[i] if ports else None
        servers_to_check.add(
            start_redis_server(
                host, port, cluster_folder, tls, tls_args, cluster_mode, load_module
            )
        )
    # Check all servers
    while len(servers_to_check) > 0:
        server, node_folder = servers_to_check.pop()
        logging.debug(f"Checking server {server.host}:{server.port}")
        if is_address_already_in_use(server, f"{node_folder}/redis.log"):
            remove_folder(node_folder)
            if ports is not None:
                # The user passed a taken port, exit with an error
                raise Exception(
                    f"Couldn't start redis on {server.host}:{server.port}, address already in use"
                )
            # The port was already taken, try to find a new free one
            servers_to_check.add(
                start_redis_server(
                    server.host,
                    None,
                    cluster_folder,
                    tls,
                    tls_args,
                    cluster_mode,
                    load_module,
                )
            )
            continue
        if not wait_for_server(server, cluster_folder, tls):
            raise Exception(
                f"Waiting for server {server.host}:{server.port} to start exceeded timeout.\n"
                f"See {node_folder}/redis.log for more information"
            )
        ready_servers.append(server)
    logging.debug("All servers are up!")
    toc = time.perf_counter()
    logging.debug(f"create_servers() Elapsed time: {toc - tic:0.4f}")
    return ready_servers


def create_cluster(
    servers: List[RedisServer],
    shard_count: int,
    replica_count: int,
    cluster_folder: str,
    use_tls: bool,
):
    tic = time.perf_counter()
    servers_tuple = (str(server) for server in servers)
    logging.debug("## Starting cluster creation...")
    p = subprocess.Popen(
        [
            "redis-cli",
            *get_redis_cli_option_args(cluster_folder, use_tls),
            "--cluster",
            "create",
            *servers_tuple,
            "--cluster-replicas",
            str(replica_count),
            "--cluster-yes",
        ],
        stdout=subprocess.PIPE,
        stderr=subprocess.PIPE,
        text=True,
    )
    output, err = p.communicate(timeout=20)
    if err or "[OK] All 16384 slots covered." not in output:
        raise Exception(f"Failed to create cluster: {err if err else output}")

    wait_for_a_message_in_redis_logs(cluster_folder, "Cluster state changed: ok")
    wait_for_all_topology_views(servers, cluster_folder, use_tls)
    logging.debug("The cluster was successfully created!")
    toc = time.perf_counter()
    logging.debug(f"create_cluster {cluster_folder} Elapsed time: {toc - tic:0.4f}")


def create_standalone_replication(
    servers: List[RedisServer],
    cluster_folder: str,
    use_tls: bool,
):
    # Sets up replication among Redis servers, making them replicas of the primary server.
    tic = time.perf_counter()
    primary_server = servers[0]

    logging.debug("## Starting replication setup...")

    for i, server in enumerate(servers):
        if i == 0:
            continue  # Skip the primary server
        replica_of_command = [
            "redis-cli",
            *get_redis_cli_option_args(cluster_folder, use_tls),
            "-h",
            str(server.host),
            "-p",
            str(server.port),
            "REPLICAOF",
            str(primary_server.host),
            str(primary_server.port),
        ]
        p = subprocess.Popen(
            replica_of_command,
            stdout=subprocess.PIPE,
            stderr=subprocess.PIPE,
            text=True,
        )
        output, err = p.communicate(timeout=20)
        if err or "OK" not in output:
            raise Exception(
                f"Failed to set up replication for server {server}: {err if err else output}"
            )
    servers_ports = [str(server.port) for server in servers]
    wait_for_a_message_in_redis_logs(
        cluster_folder,
        "sync: Finished with success",
        servers_ports[1:],
    )
    logging.debug(
        f"{len(servers) - 1} nodes successfully became replicas of the primary {primary_server}!"
    )

    toc = time.perf_counter()
    logging.debug(f"create_replication Elapsed time: {toc - tic:0.4f}")


def wait_for_a_message_in_redis_logs(
    cluster_folder: str,
    message: str,
    server_ports: Optional[List[str]] = None,
):
    for dir in Path(cluster_folder).rglob("*"):
        if not dir.is_dir():
            continue
        log_file = f"{dir}/redis.log"

        if server_ports and str(dir) not in server_ports:
            continue
        if not wait_for_message(log_file, message, 10):
            raise Exception(
                f"During the timeout duration, the server logs associated with port {dir} did not contain the message:{message}."
                f"See {dir}/redis.log for more information"
            )


def wait_for_all_topology_views(
    servers: List[RedisServer], cluster_folder: str, use_tls: bool
):
    """
    Wait for each of the nodes to have a topology view that contains all nodes.
    Only when a replica finished syncing and loading, it will be included in the CLUSTER SLOTS output.
    """
    for server in servers:
        cmd_args = [
            "redis-cli",
            "-h",
            server.host,
            "-p",
            str(server.port),
            *get_redis_cli_option_args(cluster_folder, use_tls),
            "cluster",
            "slots",
        ]
        logging.debug(f"Executing: {cmd_args}")
        retries = 60
        output = ""
        while retries >= 0:
            try:
                p = subprocess.Popen(
                    cmd_args,
                    stdout=subprocess.PIPE,
                    stderr=subprocess.PIPE,
                    text=True,
                )
                output, err = p.communicate(timeout=5)
                if err:
                    raise Exception(
                        f"Failed to execute command: {str(p.args)}\n Return code: {p.returncode}\n Error: {err}"
                    )

                if output.count(f"{server.host}") == len(servers):
                    logging.debug(f"Server {server} is ready!")
                    break
                else:
                    retries -= 1
                    time.sleep(0.5)
                    continue
            except subprocess.TimeoutExpired:
                time.sleep(0.5)
                retries -= 1
        if retries < 0:
            raise Exception(
                f"Timeout exceeded trying to wait for server {server} to know all hosts.\n"
                f"Current CLUSTER SLOTS output:\n{output}"
            )


def wait_for_server(
    server: RedisServer,
    cluster_folder: str,
    use_tls: bool,
    timeout: int = 10,
):
    logging.debug(f"Waiting for server: {server}")
    timeout_start = time.time()
    while time.time() < timeout_start + timeout:
        p = subprocess.Popen(
            [
                "redis-cli",
                "-h",
                server.host,
                "-p",
                str(server.port),
                *get_redis_cli_option_args(cluster_folder, use_tls),
                "PING",
            ],
            stdout=subprocess.PIPE,
            stderr=subprocess.PIPE,
            text=True,
        )
        try:
            output, err = p.communicate(timeout=1)
            if output.strip() == "PONG":
                logging.debug(f"Server {server} is up!")
                return True
            if p.returncode != 0:
                logging.debug(
                    f"Got error while waiting for server. Executed command: {str(p.args)}\n "
                    f"Return code: {p.returncode}\n Error: {err}"
                )
        except subprocess.TimeoutExpired:
            pass
        time.sleep(0.1)
    return False


def wait_for_message(
    log_file: str,
    message: str,
    timeout: int = 5,
):
    logging.debug(f"checking state changed in {log_file}")
    timeout_start = time.time()
    while time.time() < timeout_start + timeout:
        with open(log_file, "r") as f:
            redis_log = f.read()
            if message in redis_log:
                return True
            else:
                time.sleep(0.1)
                continue
    logging.warn(f"Timeout exceeded trying to check if {log_file} contains {message}")
    return False


def is_address_already_in_use(
    server: RedisServer,
    log_file: str,
    timeout: int = 5,
):
    logging.debug(f"checking is address already bind for: {server}")
    timeout_start = time.time()
    while time.time() < timeout_start + timeout:
        with open(log_file, "r") as f:
            redis_log = f.read()
            if "Address already in use" in redis_log:
                logging.debug(f"Address is already bind for server {server}")
                return True
            elif "Ready" in redis_log:
                logging.debug(f"Address is free for server {server}!")
                return False
            else:
                time.sleep(0.1)
                continue
    logging.warn(
        f"Timeout exceeded trying to check if address already in use for server {server}!"
    )
    return False


def dir_path(path: str):
    try:
        # Try to create the path folder if it isn't exist
        Path(path).mkdir(exist_ok=True)
    except Exception:
        pass
    if os.path.isdir(path):
        return path
    else:
        raise NotADirectoryError(path)


def stop_server(server: RedisServer, cluster_folder: str, use_tls: bool, auth: str):
    logging.debug(f"Stopping server {server}")
    cmd_args = [
        "redis-cli",
        "-h",
        server.host,
        "-p",
        str(server.port),
        *get_redis_cli_option_args(cluster_folder, use_tls, auth),
        "shutdown",
        "nosave",
    ]
    logging.debug(f"Executing: {cmd_args}")
    retries = 3
    raise_err = None
    while retries >= 0:
        try:
            p = subprocess.Popen(
                cmd_args,
                stdout=subprocess.PIPE,
                stderr=subprocess.PIPE,
                text=True,
            )
            output, err = p.communicate(timeout=5)
            if err and "Warning: Using a password with '-a'" not in err:
                err_msg = (
                    f"Failed to shutdown host {server.host}:{server.port}:\n {err}"
                )
                logging.error(err_msg)
                raise Exception(
                    f"Failed to execute command: {str(p.args)}\n Return code: {p.returncode}\n Error: {err}"
                )
            if not wait_for_server_shutdown(server, cluster_folder, use_tls, auth):
                err_msg = "Timeout elapsed while waiting for the node to shutdown"
                logging.error(err_msg)
                raise Exception(err_msg)
            return
        except subprocess.TimeoutExpired as e:
            raise_err = e
            retries -= 1
    err_msg = f"Failed to shutdown host {server.host}:{server.port}: {raise_err}"
    logging.error(err_msg)
    raise Exception(err_msg)


def wait_for_server_shutdown(
    server: RedisServer,
    cluster_folder: str,
    use_tls: bool,
    auth: str,
    timeout: int = 20,
):
    logging.debug(f"Waiting for server {server} to shutdown")
    timeout_start = time.time()
    verify_times = 2
    while time.time() < timeout_start + timeout:
        p = subprocess.Popen(
            [
                "redis-cli",
                "-h",
                server.host,
                "-p",
                str(server.port),
                *get_redis_cli_option_args(cluster_folder, use_tls, auth),
                "PING",
            ],
            stdout=subprocess.PIPE,
            stderr=subprocess.PIPE,
            text=True,
        )
        try:
            output, err = p.communicate(timeout=1)
            if output.strip() == "PONG":
                logging.debug(f"Server {server} is still up")
            if p.returncode != 0:
                verify_times -= 1
                if verify_times == 0:
                    logging.debug(f"Success: server is down: {err}")
                    return True
        except subprocess.TimeoutExpired:
            logging.error("Sending ping to server during shutdown timed out")
            pass
        time.sleep(0.1)
    return False


def remove_folder(folder_path: str):
    logging.debug(f"Removing folder {folder_path}")
    p = subprocess.Popen(
        [
            "rm",
            "-rf",
            folder_path,
        ],
        stdout=subprocess.PIPE,
        stderr=subprocess.PIPE,
        text=True,
    )
    output, err = p.communicate(timeout=3)
    if p.returncode != 0:
        raise Exception(
            f"Failed to execute command: {str(p.args)}\n Return code: {p.returncode}\n Error: {err}"
        )
    logging.debug(f"Folder {folder_path} removed")


def stop_clusters(
    host: str,
    folder_path: Optional[str],
    prefix: Optional[str],
    cluster_folder: Optional[str],
    use_tls: bool,
    auth: str,
    logfile: Optional[str],
    keep_folder: bool,
):
    if cluster_folder:
        cluster_folders = [cluster_folder]
    else:
        cluster_folders = [
            os.path.abspath(f"{folder_path}/{dirname}")
            for dirname in os.listdir(folder_path)
            if os.path.isdir(f"{folder_path}/{dirname}")
            and prefix is not None
            and dirname.startswith(prefix)
        ]
    for folder in cluster_folders:
        stop_cluster(host, folder, use_tls, auth, logfile, keep_folder)


def stop_cluster(
    host: str,
    cluster_folder: str,
    use_tls: bool,
    auth: str,
    logfile: Optional[str],
    keep_folder: bool,
):
    logfile = f"{cluster_folder}/cluster_manager.log" if not logfile else logfile
    init_logger(logfile)
    logging.debug(f"## Stopping cluster in path {cluster_folder}")
    for it in os.scandir(cluster_folder):
        if it.is_dir() and it.name.isdigit():
            port = it.name
            stop_server(RedisServer(host, int(port)), cluster_folder, use_tls, auth)
    logging.debug("All hosts were stopped")
    if not keep_folder:
        remove_folder(cluster_folder)


def main():
    parser = argparse.ArgumentParser(description="Cluster manager tool")
    parser.add_argument(
        "-H",
        "--host",
        type=str,
        help="Host address (default: %(default)s)",
        required=False,
        default="127.0.0.1",
    )

    parser.add_argument(
        "--tls",
        default=False,
        action="store_true",
        help="TLS enabled (default: %(default)s)",
    )

    parser.add_argument(
        "--auth",
        default=None,
        type=str,
        help="Pass authentication password (default: %(default)s)",
    )

    parser.add_argument(
        "-log",
        "--loglevel",
        dest="log",
        default="info",
        help="Provide logging level. Example --loglevel debug (default: %(default)s)",
    )

    parser.add_argument(
        "--logfile",
        help="Provide path to log file. (defaults to the cluster folder)",
    )

    subparsers = parser.add_subparsers(
        help="Tool actions",
        dest="action",
    )

    # Start parser
    parser_start = subparsers.add_parser("start", help="Start a new cluster")
    parser_start.add_argument(
        "--cluster-mode",
        action="store_true",
        help="Create a Redis Cluster with cluster mode enabled. If not specified, a Standalone Redis cluster will be created.",
        required=False,
    )
    parser_start.add_argument(
        "--folder-path",
        type=dir_path,
        help="Path to create the cluster main folder (defaults to: %(default)s)",
        required=False,
        default=CLUSTERS_FOLDER,
    )
    parser_start.add_argument(
        "-p",
        "--ports",
        nargs="+",
        type=int,
        help="List of ports to use for the new cluster."
        "The number of ports must be equal to the total number of nodes in the cluster",
        required=False,
    )

    parser_start.add_argument(
        "-n",
        "--shard-count",
        type=int,
        help="This option is only supported when used together with the --cluster-mode option."
        "It sets the number of cluster shards (default: %(default)s).",
        default=3,
        required=False,
    )

    parser_start.add_argument(
        "-r",
        "--replica-count",
        type=int,
        help="Number of replicas in each shard (default: %(default)s)",
        default=1,
        required=False,
    )

    parser_start.add_argument(
        "--prefix",
        type=str,
        help="Prefix to be used for the cluster folder name "
        "(default without TLS: %(default)s, default with TLS: tls-%(default)s)",
        default="redis-cluster",
        required=False,
    )

    parser_start.add_argument(
        "--load-module",
        action="append",
        help="The paths of the redis modules to load.",
        required=False,
    )

    # Stop parser
    parser_stop = subparsers.add_parser("stop", help="Shutdown a running cluster")
    parser_stop.add_argument(
        "--folder-path",
        type=dir_path,
        help="The folder path to stop all clusters with a prefix (defaults to: %(default)s) "
        "Only acceptable with '--prefix'",
        required=False,
        default=CLUSTERS_FOLDER,
    )
    parser_stop.add_argument(
        "--prefix",
        type=str,
        help="Stop all clusters that starts with this prefix in the given --folder-path. "
        "If --folder-path is passed, will search in the current directory",
        required=False,
    )
    parser_stop.add_argument(
        "--cluster-folder",
        type=str,
        help="Stop the cluster in the specified folder path. Expects a relative or a full path",
        required=False,
    )
    parser_stop.add_argument(
        "--keep-folder",
        action="store_true",
        default=False,
        help="Keep the cluster folder (default: %(default)s)",
        required=False,
    )

    args = parser.parse_args()
    # Check logging level

    level = LOG_LEVELS.get(args.log.lower())
    if level is None:
        raise parser.error(
            f"log level given: {args.log}"
            f" -- must be one of: {' | '.join(LOG_LEVELS.keys())}"
        )
    logging.root.setLevel(level=level)
    logging.info(f"## Executing cluster_manager.py with the following args:\n  {args}")

    if args.action == "start":
        if not args.cluster_mode:
            args.shard_count = 1
        if args.ports and len(args.ports) != args.shard_count * (
            1 + args.replica_count
        ):
            raise parser.error(
                f"The number of ports must be equal to the total number of nodes. "
                f"Number of passed ports == {len(args.ports)}, "
                f"number of nodes == {args.shard_count * (1 + args.replica_count)}"
            )
        tic = time.perf_counter()
        cluster_prefix = f"tls-{args.prefix}" if args.tls else args.prefix
        cluster_folder = create_cluster_folder(args.folder_path, cluster_prefix)
        logging.info(f"{datetime.now(timezone.utc)} Starting script for cluster {cluster_folder}")
        logfile = (
            f"{cluster_folder}/cluster_manager.log"
            if not args.logfile
            else args.logfile
        )
        init_logger(logfile)
        servers = create_servers(
            args.host,
            args.shard_count,
            args.replica_count,
            args.ports,
            cluster_folder,
            args.tls,
            args.cluster_mode,
            args.load_module,
        )
        if args.cluster_mode:
            # Create a cluster
            create_cluster(
                servers,
                args.shard_count,
                args.replica_count,
                cluster_folder,
                args.tls,
            )
        elif args.replica_count > 0:
            # Create a standalone replication group
            create_standalone_replication(
                servers,
                cluster_folder,
                args.tls,
            )
        servers_str = ",".join(str(server) for server in servers)
        toc = time.perf_counter()
        logging.info(
            f"Created {'Cluster Redis' if args.cluster_mode else 'Standalone Redis'} in {toc - tic:0.4f} seconds"
        )
        print(f"CLUSTER_FOLDER={cluster_folder}")
        print(f"CLUSTER_NODES={servers_str}")

    elif args.action == "stop":
        if args.cluster_folder and args.prefix:
            raise parser.error(
                "--cluster-folder cannot be passed together with --prefix"
            )
        if not args.cluster_folder and not args.prefix:
            raise parser.error(
                "One of following arguments is required: --cluster-folder or --prefix"
            )
        tic = time.perf_counter()
        logging.info(
            f"{datetime.now(timezone.utc)} Stopping script for cluster/s {args.cluster_folder or f'{args.prefix}*'} in {args.folder_path}"
        )

        stop_clusters(
            args.host,
            args.folder_path,
            args.prefix,
            args.cluster_folder,
            args.tls,
            args.auth,
            args.logfile,
            args.keep_folder,
        )
        toc = time.perf_counter()
        logging.info(f"Cluster stopped in {toc - tic:0.4f} seconds")


if __name__ == "__main__":
    main()<|MERGE_RESOLUTION|>--- conflicted
+++ resolved
@@ -1,8 +1,6 @@
-<<<<<<< HEAD
 #!/usr/bin/python3
-=======
+
 # Copyright GLIDE-for-Redis Project Contributors - SPDX Identifier: Apache-2.0
->>>>>>> 96adb915
 
 import argparse
 import logging
