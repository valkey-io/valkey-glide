plugins {
    id "java"
    id "com.google.osdetector" version "1.7.3"
}

repositories {
    // Use Maven Central for resolving dependencies.
    mavenCentral()
    mavenLocal()
}

dependencies {
<<<<<<< HEAD
    implementation group: 'io.valkey', name: 'valkey-glide', version: '1.+', classifier: osdetector.classifier
=======
    implementation "io.valkey:valkey-glide:1.0.1:${osdetector.classifier}"
>>>>>>> f69904e5
}

task runStandalone(type: JavaExec) {
    group = 'application'
    description = 'Run the standalone example'
    classpath = sourceSets.main.runtimeClasspath
    mainClass = 'glide.examples.StandaloneExample'
}

task runCluster(type: JavaExec) {
    group = 'application'
    description = 'Run the cluster example'
    classpath = sourceSets.main.runtimeClasspath
    mainClass = 'glide.examples.ClusterExample'
}<|MERGE_RESOLUTION|>--- conflicted
+++ resolved
@@ -10,11 +10,7 @@
 }
 
 dependencies {
-<<<<<<< HEAD
-    implementation group: 'io.valkey', name: 'valkey-glide', version: '1.+', classifier: osdetector.classifier
-=======
-    implementation "io.valkey:valkey-glide:1.0.1:${osdetector.classifier}"
->>>>>>> f69904e5
+    implementation "io.valkey:valkey-glide:1.+:${osdetector.classifier}"
 }
 
 task runStandalone(type: JavaExec) {
