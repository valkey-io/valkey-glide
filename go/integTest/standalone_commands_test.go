// Copyright Valkey GLIDE Project Contributors - SPDX Identifier: Apache-2.0

package integTest

import (
	"fmt"
	"math/rand"
	"strconv"
	"strings"
	"time"

	"github.com/google/uuid"
	"github.com/valkey-io/valkey-glide/go/api"
	"github.com/valkey-io/valkey-glide/go/api/errors"
	"github.com/valkey-io/valkey-glide/go/api/options"

	"github.com/stretchr/testify/assert"
)

func (suite *GlideTestSuite) TestCustomCommandInfo() {
	client := suite.defaultClient()
	result, err := client.CustomCommand([]string{"INFO"})

	assert.Nil(suite.T(), err)
	assert.IsType(suite.T(), "", result)
	strResult := result.(string)
	assert.True(suite.T(), strings.Contains(strResult, "# Stats"))
}

func (suite *GlideTestSuite) TestCustomCommandPing_StringResponse() {
	client := suite.defaultClient()
	result, err := client.CustomCommand([]string{"PING"})

	assert.Nil(suite.T(), err)
	assert.Equal(suite.T(), "PONG", result.(string))
}

func (suite *GlideTestSuite) TestCustomCommandClientInfo() {
	clientName := "TEST_CLIENT_NAME"
	config := api.NewGlideClientConfiguration().
		WithAddress(&suite.standaloneHosts[0]).
		WithClientName(clientName)
	client := suite.client(config)

	result, err := client.CustomCommand([]string{"CLIENT", "INFO"})

	assert.Nil(suite.T(), err)
	assert.IsType(suite.T(), "", result)
	strResult := result.(string)
	assert.True(suite.T(), strings.Contains(strResult, fmt.Sprintf("name=%s", clientName)))
}

func (suite *GlideTestSuite) TestCustomCommandGet_NullResponse() {
	client := suite.defaultClient()
	key := uuid.New().String()
	result, err := client.CustomCommand([]string{"GET", key})

	assert.Nil(suite.T(), err)
	assert.Equal(suite.T(), nil, result)
}

func (suite *GlideTestSuite) TestCustomCommandDel_LongResponse() {
	client := suite.defaultClient()
	key := uuid.New().String()
	suite.verifyOK(client.Set(key, "value"))
	result, err := client.CustomCommand([]string{"DEL", key})

	assert.Nil(suite.T(), err)
	assert.Equal(suite.T(), int64(1), result.(int64))
}

func (suite *GlideTestSuite) TestCustomCommandHExists_BoolResponse() {
	client := suite.defaultClient()
	fields := map[string]string{"field1": "value1"}
	key := uuid.New().String()

	res1, err := client.HSet(key, fields)
	assert.Nil(suite.T(), err)
	assert.Equal(suite.T(), int64(1), res1)

	result, err := client.CustomCommand([]string{"HEXISTS", key, "field1"})

	assert.Nil(suite.T(), err)
	assert.Equal(suite.T(), true, result.(bool))
}

func (suite *GlideTestSuite) TestCustomCommandIncrByFloat_FloatResponse() {
	client := suite.defaultClient()
	key := uuid.New().String()

	result, err := client.CustomCommand([]string{"INCRBYFLOAT", key, fmt.Sprintf("%f", 0.1)})

	assert.Nil(suite.T(), err)
	assert.Equal(suite.T(), float64(0.1), result.(float64))
}

func (suite *GlideTestSuite) TestCustomCommandMGet_ArrayResponse() {
	clientName := "TEST_CLIENT_NAME"
	config := api.NewGlideClientConfiguration().
		WithAddress(&suite.standaloneHosts[0]).
		WithClientName(clientName)
	client := suite.client(config)

	key1 := uuid.New().String()
	key2 := uuid.New().String()
	key3 := uuid.New().String()
	oldValue := uuid.New().String()
	value := uuid.New().String()
	suite.verifyOK(client.Set(key1, oldValue))
	keyValueMap := map[string]string{
		key1: value,
		key2: value,
	}
	suite.verifyOK(client.MSet(keyValueMap))
	keys := []string{key1, key2, key3}
	values := []interface{}{value, value, nil}
	result, err := client.CustomCommand(append([]string{"MGET"}, keys...))

	assert.Nil(suite.T(), err)
	assert.Equal(suite.T(), values, result.([]interface{}))
}

func (suite *GlideTestSuite) TestCustomCommandConfigGet_MapResponse() {
	client := suite.defaultClient()

	if suite.serverVersion < "7.0.0" {
		suite.T().Skip("This feature is added in version 7")
	}
	configMap := map[string]string{"timeout": "1000", "maxmemory": "1GB"}
	suite.verifyOK(client.ConfigSet(configMap))

	result2, err := client.CustomCommand([]string{"CONFIG", "GET", "timeout", "maxmemory"})
	assert.Nil(suite.T(), err)
	assert.Equal(suite.T(), map[string]interface{}{"timeout": "1000", "maxmemory": "1073741824"}, result2)
}

func (suite *GlideTestSuite) TestCustomCommandConfigSMembers_SetResponse() {
	client := suite.defaultClient()
	key := uuid.NewString()
	members := []string{"member1", "member2", "member3"}

	res1, err := client.SAdd(key, members)
	assert.Nil(suite.T(), err)
	assert.Equal(suite.T(), int64(3), res1)

	result2, err := client.CustomCommand([]string{"SMEMBERS", key})
	assert.Nil(suite.T(), err)
	assert.Equal(suite.T(), map[string]struct{}{"member1": {}, "member2": {}, "member3": {}}, result2)
}

func (suite *GlideTestSuite) TestCustomCommand_invalidCommand() {
	client := suite.defaultClient()
	result, err := client.CustomCommand([]string{"pewpew"})

	assert.Nil(suite.T(), result)
	assert.NotNil(suite.T(), err)
	assert.IsType(suite.T(), &errors.RequestError{}, err)
}

func (suite *GlideTestSuite) TestCustomCommand_invalidArgs() {
	client := suite.defaultClient()
	result, err := client.CustomCommand([]string{"ping", "pang", "pong"})

	assert.Nil(suite.T(), result)
	assert.NotNil(suite.T(), err)
	assert.IsType(suite.T(), &errors.RequestError{}, err)
}

func (suite *GlideTestSuite) TestCustomCommand_closedClient() {
	client := suite.defaultClient()
	client.Close()

	result, err := client.CustomCommand([]string{"ping"})

	assert.Nil(suite.T(), result)
	assert.NotNil(suite.T(), err)
	assert.IsType(suite.T(), &errors.ClosingError{}, err)
}

func (suite *GlideTestSuite) TestConfigSetAndGet_multipleArgs() {
	client := suite.defaultClient()

	if suite.serverVersion < "7.0.0" {
		suite.T().Skip("This feature is added in version 7")
	}
	configMap := map[string]string{"timeout": "1000", "maxmemory": "1GB"}
	resultConfigMap := map[string]string{"timeout": "1000", "maxmemory": "1073741824"}
	suite.verifyOK(client.ConfigSet(configMap))

	result2, err := client.ConfigGet([]string{"timeout", "maxmemory"})
	assert.Nil(suite.T(), err)
	assert.Equal(suite.T(), resultConfigMap, result2)
}

func (suite *GlideTestSuite) TestConfigSetAndGet_noArgs() {
	client := suite.defaultClient()

	configMap := map[string]string{}

	_, err := client.ConfigSet(configMap)
	assert.NotNil(suite.T(), err)
	assert.IsType(suite.T(), &errors.RequestError{}, err)

	result2, err := client.ConfigGet([]string{})
	assert.Nil(suite.T(), result2)
	assert.NotNil(suite.T(), err)
	assert.IsType(suite.T(), &errors.RequestError{}, err)
}

func (suite *GlideTestSuite) TestConfigSetAndGet_invalidArgs() {
	client := suite.defaultClient()

	configMap := map[string]string{"time": "1000"}

	_, err := client.ConfigSet(configMap)
	assert.NotNil(suite.T(), err)
	assert.IsType(suite.T(), &errors.RequestError{}, err)

	result2, err := client.ConfigGet([]string{"time"})
	assert.Equal(suite.T(), map[string]string{}, result2)
	assert.Nil(suite.T(), err)
}

func (suite *GlideTestSuite) TestSelect_WithValidIndex() {
	client := suite.defaultClient()
	index := int64(1)
	suite.verifyOK(client.Select(index))

	key := uuid.New().String()
	value := uuid.New().String()
	suite.verifyOK(client.Set(key, value))

	res, err := client.Get(key)
	assert.Nil(suite.T(), err)
	assert.Equal(suite.T(), value, res.Value())
}

func (suite *GlideTestSuite) TestSelect_InvalidIndex_OutOfBounds() {
	client := suite.defaultClient()

	result, err := client.Select(-1)
	assert.NotNil(suite.T(), err)
	assert.Equal(suite.T(), "", result)

	result, err = client.Select(1000)
	assert.NotNil(suite.T(), err)
	assert.Equal(suite.T(), "", result)
}

func (suite *GlideTestSuite) TestSelect_SwitchBetweenDatabases() {
	client := suite.defaultClient()

	key1 := uuid.New().String()
	value1 := uuid.New().String()
	suite.verifyOK(client.Select(0))
	suite.verifyOK(client.Set(key1, value1))

	key2 := uuid.New().String()
	value2 := uuid.New().String()
	suite.verifyOK(client.Select(1))
	suite.verifyOK(client.Set(key2, value2))

	result, err := client.Get(key1)
	assert.Nil(suite.T(), err)
	assert.Equal(suite.T(), "", result.Value())

	suite.verifyOK(client.Select(0))
	result, err = client.Get(key2)
	assert.Nil(suite.T(), err)
	assert.Equal(suite.T(), "", result.Value())

	suite.verifyOK(client.Select(1))
	result, err = client.Get(key2)
	assert.Nil(suite.T(), err)
	assert.Equal(suite.T(), value2, result.Value())
}

func (suite *GlideTestSuite) TestSortReadOnlyWithOptions_ExternalWeights() {
	client := suite.defaultClient()
	if suite.serverVersion < "7.0.0" {
		suite.T().Skip("This feature is added in version 7")
	}
	key := uuid.New().String()
	client.LPush(key, []string{"item1", "item2", "item3"})

	client.Set("weight_item1", "3")
	client.Set("weight_item2", "1")
	client.Set("weight_item3", "2")

	options := options.NewSortOptions().
		SetByPattern("weight_*").
		SetOrderBy(options.ASC).
		SetIsAlpha(false)

	sortResult, err := client.SortReadOnlyWithOptions(key, *options)

	assert.Nil(suite.T(), err)
	resultList := []api.Result[string]{
		api.CreateStringResult("item2"),
		api.CreateStringResult("item3"),
		api.CreateStringResult("item1"),
	}
	assert.Equal(suite.T(), resultList, sortResult)
}

func (suite *GlideTestSuite) TestSortReadOnlyWithOptions_GetPatterns() {
	client := suite.defaultClient()
	if suite.serverVersion < "7.0.0" {
		suite.T().Skip("This feature is added in version 7")
	}
	key := uuid.New().String()
	client.LPush(key, []string{"item1", "item2", "item3"})

	client.Set("object_item1", "Object_1")
	client.Set("object_item2", "Object_2")
	client.Set("object_item3", "Object_3")

	options := options.NewSortOptions().
		SetByPattern("weight_*").
		SetOrderBy(options.ASC).
		SetIsAlpha(false).
		AddGetPattern("object_*")

	sortResult, err := client.SortReadOnlyWithOptions(key, *options)

	assert.Nil(suite.T(), err)

	resultList := []api.Result[string]{
		api.CreateStringResult("Object_2"),
		api.CreateStringResult("Object_3"),
		api.CreateStringResult("Object_1"),
	}

	assert.Equal(suite.T(), resultList, sortResult)
}

func (suite *GlideTestSuite) TestSortReadOnlyWithOptions_SuccessfulSortByWeightAndGet() {
	client := suite.defaultClient()
	if suite.serverVersion < "7.0.0" {
		suite.T().Skip("This feature is added in version 7")
	}
	key := uuid.New().String()
	client.LPush(key, []string{"item1", "item2", "item3"})

	client.Set("weight_item1", "10")
	client.Set("weight_item2", "5")
	client.Set("weight_item3", "15")

	client.Set("object_item1", "Object 1")
	client.Set("object_item2", "Object 2")
	client.Set("object_item3", "Object 3")

	options := options.NewSortOptions().
		SetOrderBy(options.ASC).
		SetIsAlpha(false).
		SetByPattern("weight_*").
		AddGetPattern("object_*").
		AddGetPattern("#")

	sortResult, err := client.SortReadOnlyWithOptions(key, *options)

	assert.Nil(suite.T(), err)

	resultList := []api.Result[string]{
		api.CreateStringResult("Object 2"),
		api.CreateStringResult("item2"),
		api.CreateStringResult("Object 1"),
		api.CreateStringResult("item1"),
		api.CreateStringResult("Object 3"),
		api.CreateStringResult("item3"),
	}

	assert.Equal(suite.T(), resultList, sortResult)

	objectItem2, err := client.Get("object_item2")
	assert.Nil(suite.T(), err)
	assert.Equal(suite.T(), "Object 2", objectItem2.Value())

	objectItem1, err := client.Get("object_item1")
	assert.Nil(suite.T(), err)
	assert.Equal(suite.T(), "Object 1", objectItem1.Value())

	objectItem3, err := client.Get("object_item3")
	assert.Nil(suite.T(), err)
	assert.Equal(suite.T(), "Object 3", objectItem3.Value())

	assert.Equal(suite.T(), "item2", sortResult[1].Value())
	assert.Equal(suite.T(), "item1", sortResult[3].Value())
	assert.Equal(suite.T(), "item3", sortResult[5].Value())
}

func (suite *GlideTestSuite) TestInfoStandalone() {
	DEFAULT_INFO_SECTIONS := []string{
		"Server",
		"Clients",
		"Memory",
		"Persistence",
		"Stats",
		"Replication",
		"CPU",
		"Modules",
		"Errorstats",
		"Cluster",
		"Keyspace",
	}

	client := suite.defaultClient()
	t := suite.T()

	// info without options
	info, err := client.Info()
	assert.NoError(t, err)
	for _, section := range DEFAULT_INFO_SECTIONS {
		assert.Contains(t, info, "# "+section, "Section "+section+" is missing")
	}

	// info with option or with multiple options
	sections := []options.Section{options.Cpu}
	if suite.serverVersion >= "7.0.0" {
		sections = append(sections, options.Memory)
	}
	info, err = client.InfoWithOptions(options.InfoOptions{Sections: sections})
	assert.NoError(t, err)
	for _, section := range sections {
		assert.Contains(t, strings.ToLower(info), strings.ToLower("# "+string(section)), "Section "+section+" is missing")
	}
}

func (suite *GlideTestSuite) TestDBSize() {
	client := suite.defaultClient()
	result, err := client.DBSize()
	assert.Nil(suite.T(), err)
	assert.Greater(suite.T(), result, int64(0))
}

func (suite *GlideTestSuite) TestPing_NoArgument() {
	client := suite.defaultClient()

	result, err := client.Ping()
	assert.Nil(suite.T(), err)
	assert.Equal(suite.T(), "PONG", result)
}

func (suite *GlideTestSuite) TestEcho() {
	client := suite.defaultClient()
	// Test 1: Check if Echo command return the message
	value := "Hello world"
	t := suite.T()
	resultEcho, err := client.Echo(value)
	assert.Nil(t, err)
	assert.Equal(t, value, resultEcho.Value())
}

func (suite *GlideTestSuite) TestPing_ClosedClient() {
	client := suite.defaultClient()
	client.Close()

	result, err := client.Ping()

	assert.NotNil(suite.T(), err)
	assert.Equal(suite.T(), "", result)
	assert.IsType(suite.T(), &errors.ClosingError{}, err)
}

func (suite *GlideTestSuite) TestPingWithOptions_WithMessage() {
	client := suite.defaultClient()
	options := options.PingOptions{
		Message: "hello",
	}

	result, err := client.PingWithOptions(options)
	assert.Nil(suite.T(), err)
	assert.Equal(suite.T(), "hello", result)
}

func (suite *GlideTestSuite) TestPingWithOptions_ClosedClient() {
	client := suite.defaultClient()
	client.Close()

	options := options.PingOptions{
		Message: "hello",
	}

	result, err := client.PingWithOptions(options)
	assert.NotNil(suite.T(), err)
	assert.Equal(suite.T(), "", result)
	assert.IsType(suite.T(), &errors.ClosingError{}, err)
}

func (suite *GlideTestSuite) TestTime_Success() {
	client := suite.defaultClient()
	results, err := client.Time()

	assert.Nil(suite.T(), err)
	assert.Len(suite.T(), results, 2)

	now := time.Now().Unix() - 1

	timestamp, err := strconv.ParseInt(results[0], 10, 64)
	assert.Nil(suite.T(), err)
	assert.Greater(suite.T(), timestamp, now)

	microseconds, err := strconv.ParseInt(results[1], 10, 64)
	assert.Nil(suite.T(), err)
	assert.Less(suite.T(), microseconds, int64(1000000))
}

func (suite *GlideTestSuite) TestTime_Error() {
	client := suite.defaultClient()

	// Disconnect the client or simulate an error condition
	client.Close()

	results, err := client.Time()

	assert.NotNil(suite.T(), err)
	assert.Nil(suite.T(), results)
	assert.IsType(suite.T(), &errors.ClosingError{}, err)
}

func (suite *GlideTestSuite) TestFlushAll() {
	client := suite.defaultClient()
	key1 := uuid.New().String()
	key2 := uuid.New().String()

	_, err := client.Set(key1, "value1")
	assert.Nil(suite.T(), err)
	_, err = client.Set(key2, "value2")
	assert.Nil(suite.T(), err)

	result, err := client.Get(key1)
	assert.Nil(suite.T(), err)
	assert.Equal(suite.T(), "value1", result.Value())

	response, err := client.FlushAll()
	assert.Nil(suite.T(), err)
	assert.Equal(suite.T(), "OK", response)

	result, err = client.Get(key1)
	assert.Nil(suite.T(), err)
	assert.Empty(suite.T(), result.Value())
}

func (suite *GlideTestSuite) TestFlushAll_Sync() {
	client := suite.defaultClient()
	key1 := uuid.New().String()
	key2 := uuid.New().String()

	_, err := client.Set(key1, "value1")
	assert.Nil(suite.T(), err)
	_, err = client.Set(key2, "value2")
	assert.Nil(suite.T(), err)

	result, err := client.Get(key1)
	assert.Nil(suite.T(), err)
	assert.Equal(suite.T(), "value1", result.Value())

	response, err := client.FlushAllWithOptions(options.SYNC)
	assert.Nil(suite.T(), err)
	assert.Equal(suite.T(), "OK", response)

	result, err = client.Get(key1)
	assert.Nil(suite.T(), err)
	assert.Empty(suite.T(), result.Value())
}

func (suite *GlideTestSuite) TestFlushAll_Async() {
	client := suite.defaultClient()
	key1 := uuid.New().String()
	key2 := uuid.New().String()

	_, err := client.Set(key1, "value1")
	assert.Nil(suite.T(), err)
	_, err = client.Set(key2, "value2")
	assert.Nil(suite.T(), err)

	response, err := client.FlushAllWithOptions(options.ASYNC)
	assert.Nil(suite.T(), err)
	assert.Equal(suite.T(), "OK", response)

	result, err := client.Get(key1)
	assert.Nil(suite.T(), err)
	assert.Empty(suite.T(), result.Value())
}

func (suite *GlideTestSuite) TestFlushAll_ClosedClient() {
	client := suite.defaultClient()
	client.Close()

	response, err := client.FlushAllWithOptions(options.SYNC)
	assert.NotNil(suite.T(), err)
	assert.Equal(suite.T(), "", response)
	assert.IsType(suite.T(), &errors.ClosingError{}, err)
}

func (suite *GlideTestSuite) TestFlushAll_MultipleFlush() {
	client := suite.defaultClient()
	key1 := uuid.New().String()

	response, err := client.FlushAllWithOptions(options.SYNC)
	assert.Nil(suite.T(), err)
	assert.Equal(suite.T(), "OK", response)

	_, err = client.Set(key1, "value1")
	assert.Nil(suite.T(), err)

	response, err = client.FlushAllWithOptions(options.ASYNC)
	assert.Nil(suite.T(), err)
	assert.Equal(suite.T(), "OK", response)

	result, err := client.Get(key1)
	assert.Nil(suite.T(), err)
	assert.Empty(suite.T(), result.Value())
}

func (suite *GlideTestSuite) TestFlushDB() {
	client := suite.defaultClient()
	key1 := uuid.New().String()
	key2 := uuid.New().String()

	_, err := client.Set(key1, "value1")
	assert.Nil(suite.T(), err)
	_, err = client.Set(key2, "value2")
	assert.Nil(suite.T(), err)

	result, err := client.Get(key1)
	assert.Nil(suite.T(), err)
	assert.Equal(suite.T(), "value1", result.Value())

	response, err := client.FlushDB()
	assert.Nil(suite.T(), err)
	assert.Equal(suite.T(), "OK", response)

	result, err = client.Get(key1)
	assert.Nil(suite.T(), err)
	assert.Empty(suite.T(), result.Value())
}

func (suite *GlideTestSuite) TestFlushDBWithOptions_SYNC() {
	client := suite.defaultClient()

	key := uuid.New().String()
	_, err := client.Set(key, "value1")
	assert.NoError(suite.T(), err)

	result, err := client.FlushDBWithOptions(options.SYNC)
	assert.NoError(suite.T(), err)
	assert.NotEmpty(suite.T(), result)

	val, err := client.Get(key)
	assert.NoError(suite.T(), err)
	assert.Empty(suite.T(), val.Value())
}

func (suite *GlideTestSuite) TestFlushDBWithOptions_ASYNC() {
	client := suite.defaultClient()

	key := uuid.New().String()
	_, err := client.Set(key, "value1")
	assert.NoError(suite.T(), err)

	result, err := client.FlushDBWithOptions(options.ASYNC)
	assert.NoError(suite.T(), err)
	assert.NotEmpty(suite.T(), result)

	val, err := client.Get(key)
	assert.NoError(suite.T(), err)
	assert.Empty(suite.T(), val.Value())
}

func (suite *GlideTestSuite) TestFlushDBWithOptions_MultipleKeys() {
	client := suite.defaultClient()

	key1 := uuid.New().String()
	key2 := uuid.New().String()

	_, err := client.Set(key1, "value1")
	assert.NoError(suite.T(), err)
	_, err = client.Set(key2, "value2")
	assert.NoError(suite.T(), err)

	result, err := client.FlushDBWithOptions(options.SYNC)
	assert.NoError(suite.T(), err)
	assert.NotEmpty(suite.T(), result)

	val1, err := client.Get(key1)
	assert.NoError(suite.T(), err)
	assert.Empty(suite.T(), val1.Value())

	val2, err := client.Get(key2)
	assert.NoError(suite.T(), err)
	assert.Empty(suite.T(), val2.Value())
}

func (suite *GlideTestSuite) TestFlushDBWithOptions_ClosedClient() {
	client := suite.defaultClient()

	client.Close()

	result, err := client.FlushDBWithOptions(options.SYNC)
	assert.NotNil(suite.T(), err)
	assert.Equal(suite.T(), "", result)
	assert.IsType(suite.T(), &errors.ClosingError{}, err)
}

func (suite *GlideTestSuite) TestUpdateConnectionPasswordAuthNonValidPass() {
	// Create test client
	testClient := suite.defaultClient()
	defer testClient.Close()

	// Test empty password
	_, err := testClient.UpdateConnectionPassword("", true)
	assert.NotNil(suite.T(), err)
	assert.IsType(suite.T(), &errors.RequestError{}, err)

	// Test with no password parameter
	_, err = testClient.UpdateConnectionPassword("", true)
	assert.NotNil(suite.T(), err)
	assert.IsType(suite.T(), &errors.RequestError{}, err)
}

func (suite *GlideTestSuite) TestUpdateConnectionPassword_NoServerAuth() {
	// Create test client
	testClient := suite.defaultClient()
	defer testClient.Close()

	// Validate that we can use the client
	_, err := testClient.Info()
	assert.Nil(suite.T(), err)

	// Test immediate re-authentication fails when no server password is set
	pwd := uuid.NewString()
	_, err = testClient.UpdateConnectionPassword(pwd, true)
	assert.NotNil(suite.T(), err)
	assert.IsType(suite.T(), &errors.RequestError{}, err)
}

func (suite *GlideTestSuite) TestUpdateConnectionPassword_LongPassword() {
	// Create test client
	testClient := suite.defaultClient()
	defer testClient.Close()

	// Generate long random password (1000 chars)
	const letters = "abcdefghijklmnopqrstuvwxyzABCDEFGHIJKLMNOPQRSTUVWXYZ"
	pwd := make([]byte, 1000)
	for i := range pwd {
		pwd[i] = letters[rand.Intn(len(letters))]
	}

	// Validate that we can use the client
	_, err := testClient.Info()
	assert.NoError(suite.T(), err)

	// Test replacing connection password with a long password string
	_, err = testClient.UpdateConnectionPassword(string(pwd), false)
	assert.NoError(suite.T(), err)
}

func (suite *GlideTestSuite) TestUpdateConnectionPassword_ImmediateAuthWrongPassword() {
	// Create admin client
	adminClient := suite.defaultClient()
	defer adminClient.Close()

	// Create test client
	testClient := suite.defaultClient()
	defer testClient.Close()

	pwd := uuid.NewString()
	notThePwd := uuid.NewString()

	// Validate that we can use the client
	_, err := testClient.Info()
	assert.Nil(suite.T(), err)

	// Set the password to something else
	_, err = adminClient.ConfigSet(map[string]string{"requirepass": notThePwd})
	assert.Nil(suite.T(), err)

	// Test that re-authentication fails when using wrong password
	_, err = testClient.UpdateConnectionPassword(pwd, true)
	assert.NotNil(suite.T(), err)
	assert.IsType(suite.T(), &errors.RequestError{}, err)

	// But using correct password returns OK
	_, err = testClient.UpdateConnectionPassword(notThePwd, true)
	assert.NoError(suite.T(), err)

	// Cleanup: Reset password
	_, err = adminClient.ConfigSet(map[string]string{"requirepass": ""})
	assert.NoError(suite.T(), err)
}

func (suite *GlideTestSuite) TestLolwutWithOptions_WithVersion() {
	client := suite.defaultClient()
	options := options.NewLolwutOptions(8)
	res, err := client.LolwutWithOptions(*options)
	assert.NoError(suite.T(), err)
	assert.Contains(suite.T(), res, "Redis ver.")
}

func (suite *GlideTestSuite) TestLolwutWithOptions_WithVersionAndArgs() {
	client := suite.defaultClient()
	opts := options.NewLolwutOptions(8).SetArgs([]int{10, 20})
	res, err := client.LolwutWithOptions(*opts)
	assert.NoError(suite.T(), err)
	assert.Contains(suite.T(), res, "Redis ver.")
}

func (suite *GlideTestSuite) TestLolwutWithOptions_EmptyArgs() {
	client := suite.defaultClient()
	opts := options.NewLolwutOptions(6).SetArgs([]int{})
	res, err := client.LolwutWithOptions(*opts)
	assert.NoError(suite.T(), err)
	assert.Contains(suite.T(), res, "Redis ver.")
}

func (suite *GlideTestSuite) TestClientId() {
	client := suite.defaultClient()
	result, err := client.ClientId()
	assert.Nil(suite.T(), err)
	assert.Greater(suite.T(), result, int64(0))
}

func (suite *GlideTestSuite) TestLastSave() {
	client := suite.defaultClient()
	t := suite.T()
	result, err := client.LastSave()
	assert.Nil(t, err)
	assert.Greater(t, result, int64(0))
}

func (suite *GlideTestSuite) TestConfigResetStat() {
	client := suite.defaultClient()
	suite.verifyOK(client.ConfigResetStat())
}

<<<<<<< HEAD
func (suite *GlideTestSuite) TestRandomKey() {
	client := suite.defaultClient()
	// Test 1: Check if Echo command return the message
	t := suite.T()
	result, err := client.RandomKey()
	assert.Nil(t, err)
	assert.NotNil(t, result)
=======
func (suite *GlideTestSuite) TestClientGetSetName() {
	client := suite.defaultClient()
	t := suite.T()

	suite.verifyOK(client.ClientSetName("ConnectionName"))
	result, err := client.ClientGetName()
	assert.Nil(t, err)
	assert.Equal(t, result, "ConnectionName")
}

func (suite *GlideTestSuite) TestMove() {
	client := suite.defaultClient()
	t := suite.T()
	key := uuid.New().String()
	suite.verifyOK(client.Set(key, "hello"))
	result, err := client.Move(key, 2)
	assert.Nil(t, err)
	assert.True(suite.T(), result)
}

func (suite *GlideTestSuite) TestScan() {
	client := suite.defaultClient()
	t := suite.T()
	key := uuid.New().String()
	suite.verifyOK(client.Set(key, "Hello"))
	resCursor, resCollection, err := client.Scan(0)
	assert.Nil(t, err)
	assert.GreaterOrEqual(t, len(resCursor), 1)
	assert.GreaterOrEqual(t, len(resCollection), 1)
}

func (suite *GlideTestSuite) TestScanWithOption() {
	client := suite.defaultClient()
	t := suite.T()

	// Test TestScanWithOption SetCount
	key := uuid.New().String()
	suite.verifyOK(client.Set(key, "Hello"))
	opts := options.NewScanOptions().SetCount(10)
	resCursor, resCollection, err := client.ScanWithOptions(0, *opts)
	assert.Nil(t, err)
	assert.GreaterOrEqual(t, len(resCursor), 1)
	assert.GreaterOrEqual(t, len(resCollection), 1)

	// Test TestScanWithOption SetType
	opts = options.NewScanOptions().SetType(options.ObjectTypeString)
	resCursor, resCollection, err = client.ScanWithOptions(0, *opts)
	assert.Nil(t, err)
	assert.GreaterOrEqual(t, len(resCursor), 1)
	assert.GreaterOrEqual(t, len(resCollection), 1)
>>>>>>> 3ce97a22
}<|MERGE_RESOLUTION|>--- conflicted
+++ resolved
@@ -834,15 +834,6 @@
 	suite.verifyOK(client.ConfigResetStat())
 }
 
-<<<<<<< HEAD
-func (suite *GlideTestSuite) TestRandomKey() {
-	client := suite.defaultClient()
-	// Test 1: Check if Echo command return the message
-	t := suite.T()
-	result, err := client.RandomKey()
-	assert.Nil(t, err)
-	assert.NotNil(t, result)
-=======
 func (suite *GlideTestSuite) TestClientGetSetName() {
 	client := suite.defaultClient()
 	t := suite.T()
@@ -893,5 +884,13 @@
 	assert.Nil(t, err)
 	assert.GreaterOrEqual(t, len(resCursor), 1)
 	assert.GreaterOrEqual(t, len(resCollection), 1)
->>>>>>> 3ce97a22
+}
+
+func (suite *GlideTestSuite) TestRandomKey() {
+	client := suite.defaultClient()
+	// Test 1: Check if Echo command return the message
+	t := suite.T()
+	result, err := client.RandomKey()
+	assert.Nil(t, err)
+	assert.NotNil(t, result)
 }