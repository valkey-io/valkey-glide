--- conflicted
+++ resolved
@@ -886,15 +886,6 @@
 	assert.GreaterOrEqual(t, len(resCollection), 1)
 }
 
-<<<<<<< HEAD
-func (suite *GlideTestSuite) TestRandomKey() {
-	client := suite.defaultClient()
-	// Test 1: Check if the command return random key
-	t := suite.T()
-	result, err := client.RandomKey()
-	assert.Nil(t, err)
-	assert.NotNil(t, result)
-=======
 func (suite *GlideTestSuite) TestConfigRewrite() {
 	client := suite.defaultClient()
 	t := suite.T()
@@ -912,5 +903,13 @@
 	if len(configFile) > 0 {
 		suite.verifyOK(client.ConfigRewrite())
 	}
->>>>>>> bfc0e937
+}
+
+func (suite *GlideTestSuite) TestRandomKey() {
+	client := suite.defaultClient()
+	// Test 1: Check if the command return random key
+	t := suite.T()
+	result, err := client.RandomKey()
+	assert.Nil(t, err)
+	assert.NotNil(t, result)
 }