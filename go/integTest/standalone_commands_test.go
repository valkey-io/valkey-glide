--- conflicted
+++ resolved
@@ -388,7 +388,13 @@
 	assert.Equal(suite.T(), "item3", sortResult[5].Value())
 }
 
-<<<<<<< HEAD
+func (suite *GlideTestSuite) TestDBSize() {
+	client := suite.defaultClient()
+	result, err := client.DBSize()
+	assert.Nil(suite.T(), err)
+	assert.Greater(suite.T(), result, int64(0))
+}
+
 func (suite *GlideTestSuite) TestTime_Success() {
 	client := suite.defaultClient()
 	results, err := client.Time()
@@ -418,11 +424,4 @@
 	assert.NotNil(suite.T(), err)
 	assert.Nil(suite.T(), results)
 	assert.IsType(suite.T(), &errors.ClosingError{}, err)
-=======
-func (suite *GlideTestSuite) TestDBSize() {
-	client := suite.defaultClient()
-	result, err := client.DBSize()
-	assert.Nil(suite.T(), err)
-	assert.Greater(suite.T(), result, int64(0))
->>>>>>> 8ba7ccdd
 }