--- conflicted
+++ resolved
@@ -432,36 +432,6 @@
 	assert.Greater(suite.T(), result, int64(0))
 }
 
-<<<<<<< HEAD
-func (suite *GlideTestSuite) TestTime_Success() {
-	client := suite.defaultClient()
-	results, err := client.Time()
-
-	assert.Nil(suite.T(), err)
-	assert.Len(suite.T(), results, 2)
-
-	now := time.Now().Unix() - 1
-
-	timestamp, err := strconv.ParseInt(results[0], 10, 64)
-	assert.Nil(suite.T(), err)
-	assert.Greater(suite.T(), timestamp, now)
-
-	microseconds, err := strconv.ParseInt(results[1], 10, 64)
-	assert.Nil(suite.T(), err)
-	assert.Less(suite.T(), microseconds, int64(1000000))
-}
-
-func (suite *GlideTestSuite) TestTime_Error() {
-	client := suite.defaultClient()
-
-	// Disconnect the client or simulate an error condition
-	client.Close()
-
-	results, err := client.Time()
-
-	assert.NotNil(suite.T(), err)
-	assert.Nil(suite.T(), results)
-=======
 func (suite *GlideTestSuite) TestPing_NoArgument() {
 	client := suite.defaultClient()
 
@@ -513,6 +483,36 @@
 	result, err := client.PingWithOptions(options)
 	assert.NotNil(suite.T(), err)
 	assert.Equal(suite.T(), "", result)
->>>>>>> 17a91b2f
+	assert.IsType(suite.T(), &errors.ClosingError{}, err)
+}
+
+func (suite *GlideTestSuite) TestTime_Success() {
+	client := suite.defaultClient()
+	results, err := client.Time()
+
+	assert.Nil(suite.T(), err)
+	assert.Len(suite.T(), results, 2)
+
+	now := time.Now().Unix() - 1
+
+	timestamp, err := strconv.ParseInt(results[0], 10, 64)
+	assert.Nil(suite.T(), err)
+	assert.Greater(suite.T(), timestamp, now)
+
+	microseconds, err := strconv.ParseInt(results[1], 10, 64)
+	assert.Nil(suite.T(), err)
+	assert.Less(suite.T(), microseconds, int64(1000000))
+}
+
+func (suite *GlideTestSuite) TestTime_Error() {
+	client := suite.defaultClient()
+
+	// Disconnect the client or simulate an error condition
+	client.Close()
+
+	results, err := client.Time()
+
+	assert.NotNil(suite.T(), err)
+	assert.Nil(suite.T(), results)
 	assert.IsType(suite.T(), &errors.ClosingError{}, err)
 }