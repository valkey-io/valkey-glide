// Copyright Valkey GLIDE Project Contributors - SPDX Identifier: Apache-2.0

package integTest

import (
	"fmt"
	"math/rand"
	"strconv"
	"strings"
	"time"

	"github.com/google/uuid"
	"github.com/valkey-io/valkey-glide/go/api"
	"github.com/valkey-io/valkey-glide/go/api/errors"
	"github.com/valkey-io/valkey-glide/go/api/options"

	"github.com/stretchr/testify/assert"
)

func (suite *GlideTestSuite) TestCustomCommandInfo() {
	client := suite.defaultClient()
	result, err := client.CustomCommand([]string{"INFO"})

	assert.Nil(suite.T(), err)
	assert.IsType(suite.T(), "", result)
	strResult := result.(string)
	assert.True(suite.T(), strings.Contains(strResult, "# Stats"))
}

func (suite *GlideTestSuite) TestCustomCommandPing_StringResponse() {
	client := suite.defaultClient()
	result, err := client.CustomCommand([]string{"PING"})

	assert.Nil(suite.T(), err)
	assert.Equal(suite.T(), "PONG", result.(string))
}

func (suite *GlideTestSuite) TestCustomCommandClientInfo() {
	clientName := "TEST_CLIENT_NAME"
	config := api.NewGlideClientConfiguration().
		WithAddress(&suite.standaloneHosts[0]).
		WithClientName(clientName)
	client := suite.client(config)

	result, err := client.CustomCommand([]string{"CLIENT", "INFO"})

	assert.Nil(suite.T(), err)
	assert.IsType(suite.T(), "", result)
	strResult := result.(string)
	assert.True(suite.T(), strings.Contains(strResult, fmt.Sprintf("name=%s", clientName)))
}

func (suite *GlideTestSuite) TestCustomCommandGet_NullResponse() {
	client := suite.defaultClient()
	key := uuid.New().String()
	result, err := client.CustomCommand([]string{"GET", key})

	assert.Nil(suite.T(), err)
	assert.Equal(suite.T(), nil, result)
}

func (suite *GlideTestSuite) TestCustomCommandDel_LongResponse() {
	client := suite.defaultClient()
	key := uuid.New().String()
	suite.verifyOK(client.Set(key, "value"))
	result, err := client.CustomCommand([]string{"DEL", key})

	assert.Nil(suite.T(), err)
	assert.Equal(suite.T(), int64(1), result.(int64))
}

func (suite *GlideTestSuite) TestCustomCommandHExists_BoolResponse() {
	client := suite.defaultClient()
	fields := map[string]string{"field1": "value1"}
	key := uuid.New().String()

	res1, err := client.HSet(key, fields)
	assert.Nil(suite.T(), err)
	assert.Equal(suite.T(), int64(1), res1)

	result, err := client.CustomCommand([]string{"HEXISTS", key, "field1"})

	assert.Nil(suite.T(), err)
	assert.Equal(suite.T(), true, result.(bool))
}

func (suite *GlideTestSuite) TestCustomCommandIncrByFloat_FloatResponse() {
	client := suite.defaultClient()
	key := uuid.New().String()

	result, err := client.CustomCommand([]string{"INCRBYFLOAT", key, fmt.Sprintf("%f", 0.1)})

	assert.Nil(suite.T(), err)
	assert.Equal(suite.T(), float64(0.1), result.(float64))
}

func (suite *GlideTestSuite) TestCustomCommandMGet_ArrayResponse() {
	clientName := "TEST_CLIENT_NAME"
	config := api.NewGlideClientConfiguration().
		WithAddress(&suite.standaloneHosts[0]).
		WithClientName(clientName)
	client := suite.client(config)

	key1 := uuid.New().String()
	key2 := uuid.New().String()
	key3 := uuid.New().String()
	oldValue := uuid.New().String()
	value := uuid.New().String()
	suite.verifyOK(client.Set(key1, oldValue))
	keyValueMap := map[string]string{
		key1: value,
		key2: value,
	}
	suite.verifyOK(client.MSet(keyValueMap))
	keys := []string{key1, key2, key3}
	values := []interface{}{value, value, nil}
	result, err := client.CustomCommand(append([]string{"MGET"}, keys...))

	assert.Nil(suite.T(), err)
	assert.Equal(suite.T(), values, result.([]interface{}))
}

func (suite *GlideTestSuite) TestCustomCommandConfigGet_MapResponse() {
	client := suite.defaultClient()

	if suite.serverVersion < "7.0.0" {
		suite.T().Skip("This feature is added in version 7")
	}
	configMap := map[string]string{"timeout": "1000", "maxmemory": "1GB"}
	suite.verifyOK(client.ConfigSet(configMap))

	result2, err := client.CustomCommand([]string{"CONFIG", "GET", "timeout", "maxmemory"})
	assert.Nil(suite.T(), err)
	assert.Equal(suite.T(), map[string]interface{}{"timeout": "1000", "maxmemory": "1073741824"}, result2)
}

func (suite *GlideTestSuite) TestCustomCommandConfigSMembers_SetResponse() {
	client := suite.defaultClient()
	key := uuid.NewString()
	members := []string{"member1", "member2", "member3"}

	res1, err := client.SAdd(key, members)
	assert.Nil(suite.T(), err)
	assert.Equal(suite.T(), int64(3), res1)

	result2, err := client.CustomCommand([]string{"SMEMBERS", key})
	assert.Nil(suite.T(), err)
	assert.Equal(suite.T(), map[string]struct{}{"member1": {}, "member2": {}, "member3": {}}, result2)
}

func (suite *GlideTestSuite) TestCustomCommand_invalidCommand() {
	client := suite.defaultClient()
	result, err := client.CustomCommand([]string{"pewpew"})

	assert.Nil(suite.T(), result)
	assert.NotNil(suite.T(), err)
	assert.IsType(suite.T(), &errors.RequestError{}, err)
}

func (suite *GlideTestSuite) TestCustomCommand_invalidArgs() {
	client := suite.defaultClient()
	result, err := client.CustomCommand([]string{"ping", "pang", "pong"})

	assert.Nil(suite.T(), result)
	assert.NotNil(suite.T(), err)
	assert.IsType(suite.T(), &errors.RequestError{}, err)
}

func (suite *GlideTestSuite) TestCustomCommand_closedClient() {
	client := suite.defaultClient()
	client.Close()

	result, err := client.CustomCommand([]string{"ping"})

	assert.Nil(suite.T(), result)
	assert.NotNil(suite.T(), err)
	assert.IsType(suite.T(), &errors.ClosingError{}, err)
}

func (suite *GlideTestSuite) TestConfigSetAndGet_multipleArgs() {
	client := suite.defaultClient()

	if suite.serverVersion < "7.0.0" {
		suite.T().Skip("This feature is added in version 7")
	}
	configMap := map[string]string{"timeout": "1000", "maxmemory": "1GB"}
	resultConfigMap := map[string]string{"timeout": "1000", "maxmemory": "1073741824"}
	suite.verifyOK(client.ConfigSet(configMap))

	result2, err := client.ConfigGet([]string{"timeout", "maxmemory"})
	assert.Nil(suite.T(), err)
	assert.Equal(suite.T(), resultConfigMap, result2)
}

func (suite *GlideTestSuite) TestConfigSetAndGet_noArgs() {
	client := suite.defaultClient()

	configMap := map[string]string{}

	_, err := client.ConfigSet(configMap)
	assert.NotNil(suite.T(), err)
	assert.IsType(suite.T(), &errors.RequestError{}, err)

	result2, err := client.ConfigGet([]string{})
	assert.Nil(suite.T(), result2)
	assert.NotNil(suite.T(), err)
	assert.IsType(suite.T(), &errors.RequestError{}, err)
}

func (suite *GlideTestSuite) TestConfigSetAndGet_invalidArgs() {
	client := suite.defaultClient()

	configMap := map[string]string{"time": "1000"}

	_, err := client.ConfigSet(configMap)
	assert.NotNil(suite.T(), err)
	assert.IsType(suite.T(), &errors.RequestError{}, err)

	result2, err := client.ConfigGet([]string{"time"})
	assert.Equal(suite.T(), map[string]string{}, result2)
	assert.Nil(suite.T(), err)
}

func (suite *GlideTestSuite) TestSelect_WithValidIndex() {
	client := suite.defaultClient()
	index := int64(1)
	suite.verifyOK(client.Select(index))

	key := uuid.New().String()
	value := uuid.New().String()
	suite.verifyOK(client.Set(key, value))

	res, err := client.Get(key)
	assert.Nil(suite.T(), err)
	assert.Equal(suite.T(), value, res.Value())
}

func (suite *GlideTestSuite) TestSelect_InvalidIndex_OutOfBounds() {
	client := suite.defaultClient()

	result, err := client.Select(-1)
	assert.NotNil(suite.T(), err)
	assert.Equal(suite.T(), "", result)

	result, err = client.Select(1000)
	assert.NotNil(suite.T(), err)
	assert.Equal(suite.T(), "", result)
}

func (suite *GlideTestSuite) TestSelect_SwitchBetweenDatabases() {
	client := suite.defaultClient()

	key1 := uuid.New().String()
	value1 := uuid.New().String()
	suite.verifyOK(client.Select(0))
	suite.verifyOK(client.Set(key1, value1))

	key2 := uuid.New().String()
	value2 := uuid.New().String()
	suite.verifyOK(client.Select(1))
	suite.verifyOK(client.Set(key2, value2))

	result, err := client.Get(key1)
	assert.Nil(suite.T(), err)
	assert.Equal(suite.T(), "", result.Value())

	suite.verifyOK(client.Select(0))
	result, err = client.Get(key2)
	assert.Nil(suite.T(), err)
	assert.Equal(suite.T(), "", result.Value())

	suite.verifyOK(client.Select(1))
	result, err = client.Get(key2)
	assert.Nil(suite.T(), err)
	assert.Equal(suite.T(), value2, result.Value())
}

func (suite *GlideTestSuite) TestSortReadOnlyWithOptions_ExternalWeights() {
	client := suite.defaultClient()
	if suite.serverVersion < "7.0.0" {
		suite.T().Skip("This feature is added in version 7")
	}
	key := uuid.New().String()
	client.LPush(key, []string{"item1", "item2", "item3"})

	client.Set("weight_item1", "3")
	client.Set("weight_item2", "1")
	client.Set("weight_item3", "2")

	options := options.NewSortOptions().
		SetByPattern("weight_*").
		SetOrderBy(options.ASC).
		SetIsAlpha(false)

	sortResult, err := client.SortReadOnlyWithOptions(key, *options)

	assert.Nil(suite.T(), err)
	resultList := []api.Result[string]{
		api.CreateStringResult("item2"),
		api.CreateStringResult("item3"),
		api.CreateStringResult("item1"),
	}
	assert.Equal(suite.T(), resultList, sortResult)
}

func (suite *GlideTestSuite) TestSortReadOnlyWithOptions_GetPatterns() {
	client := suite.defaultClient()
	if suite.serverVersion < "7.0.0" {
		suite.T().Skip("This feature is added in version 7")
	}
	key := uuid.New().String()
	client.LPush(key, []string{"item1", "item2", "item3"})

	client.Set("object_item1", "Object_1")
	client.Set("object_item2", "Object_2")
	client.Set("object_item3", "Object_3")

	options := options.NewSortOptions().
		SetByPattern("weight_*").
		SetOrderBy(options.ASC).
		SetIsAlpha(false).
		AddGetPattern("object_*")

	sortResult, err := client.SortReadOnlyWithOptions(key, *options)

	assert.Nil(suite.T(), err)

	resultList := []api.Result[string]{
		api.CreateStringResult("Object_2"),
		api.CreateStringResult("Object_3"),
		api.CreateStringResult("Object_1"),
	}

	assert.Equal(suite.T(), resultList, sortResult)
}

func (suite *GlideTestSuite) TestSortReadOnlyWithOptions_SuccessfulSortByWeightAndGet() {
	client := suite.defaultClient()
	if suite.serverVersion < "7.0.0" {
		suite.T().Skip("This feature is added in version 7")
	}
	key := uuid.New().String()
	client.LPush(key, []string{"item1", "item2", "item3"})

	client.Set("weight_item1", "10")
	client.Set("weight_item2", "5")
	client.Set("weight_item3", "15")

	client.Set("object_item1", "Object 1")
	client.Set("object_item2", "Object 2")
	client.Set("object_item3", "Object 3")

	options := options.NewSortOptions().
		SetOrderBy(options.ASC).
		SetIsAlpha(false).
		SetByPattern("weight_*").
		AddGetPattern("object_*").
		AddGetPattern("#")

	sortResult, err := client.SortReadOnlyWithOptions(key, *options)

	assert.Nil(suite.T(), err)

	resultList := []api.Result[string]{
		api.CreateStringResult("Object 2"),
		api.CreateStringResult("item2"),
		api.CreateStringResult("Object 1"),
		api.CreateStringResult("item1"),
		api.CreateStringResult("Object 3"),
		api.CreateStringResult("item3"),
	}

	assert.Equal(suite.T(), resultList, sortResult)

	objectItem2, err := client.Get("object_item2")
	assert.Nil(suite.T(), err)
	assert.Equal(suite.T(), "Object 2", objectItem2.Value())

	objectItem1, err := client.Get("object_item1")
	assert.Nil(suite.T(), err)
	assert.Equal(suite.T(), "Object 1", objectItem1.Value())

	objectItem3, err := client.Get("object_item3")
	assert.Nil(suite.T(), err)
	assert.Equal(suite.T(), "Object 3", objectItem3.Value())

	assert.Equal(suite.T(), "item2", sortResult[1].Value())
	assert.Equal(suite.T(), "item1", sortResult[3].Value())
	assert.Equal(suite.T(), "item3", sortResult[5].Value())
}

func (suite *GlideTestSuite) TestInfoStandalone() {
	DEFAULT_INFO_SECTIONS := []string{
		"Server",
		"Clients",
		"Memory",
		"Persistence",
		"Stats",
		"Replication",
		"CPU",
		"Modules",
		"Errorstats",
		"Cluster",
		"Keyspace",
	}

	client := suite.defaultClient()
	t := suite.T()

	// info without options
	info, err := client.Info()
	assert.NoError(t, err)
	for _, section := range DEFAULT_INFO_SECTIONS {
		assert.Contains(t, info, "# "+section, "Section "+section+" is missing")
	}

	// info with option or with multiple options
	sections := []options.Section{options.Cpu}
	if suite.serverVersion >= "7.0.0" {
		sections = append(sections, options.Memory)
	}
	info, err = client.InfoWithOptions(options.InfoOptions{Sections: sections})
	assert.NoError(t, err)
	for _, section := range sections {
		assert.Contains(t, strings.ToLower(info), strings.ToLower("# "+string(section)), "Section "+section+" is missing")
	}
}

func (suite *GlideTestSuite) TestDBSize() {
	client := suite.defaultClient()
	result, err := client.DBSize()
	assert.Nil(suite.T(), err)
	assert.Greater(suite.T(), result, int64(0))
}

func (suite *GlideTestSuite) TestPing_NoArgument() {
	client := suite.defaultClient()

	result, err := client.Ping()
	assert.Nil(suite.T(), err)
	assert.Equal(suite.T(), "PONG", result)
}

func (suite *GlideTestSuite) TestEcho() {
	client := suite.defaultClient()
	// Test 1: Check if Echo command return the message
	value := "Hello world"
	t := suite.T()
	resultEcho, err := client.Echo(value)
	assert.Nil(t, err)
	assert.Equal(t, value, resultEcho.Value())
}

func (suite *GlideTestSuite) TestPing_ClosedClient() {
	client := suite.defaultClient()
	client.Close()

	result, err := client.Ping()

	assert.NotNil(suite.T(), err)
	assert.Equal(suite.T(), "", result)
	assert.IsType(suite.T(), &errors.ClosingError{}, err)
}

func (suite *GlideTestSuite) TestPingWithOptions_WithMessage() {
	client := suite.defaultClient()
	options := options.PingOptions{
		Message: "hello",
	}

	result, err := client.PingWithOptions(options)
	assert.Nil(suite.T(), err)
	assert.Equal(suite.T(), "hello", result)
}

func (suite *GlideTestSuite) TestPingWithOptions_ClosedClient() {
	client := suite.defaultClient()
	client.Close()

	options := options.PingOptions{
		Message: "hello",
	}

	result, err := client.PingWithOptions(options)
	assert.NotNil(suite.T(), err)
	assert.Equal(suite.T(), "", result)
	assert.IsType(suite.T(), &errors.ClosingError{}, err)
}

func (suite *GlideTestSuite) TestTime_Success() {
	client := suite.defaultClient()
	results, err := client.Time()

	assert.Nil(suite.T(), err)
	assert.Len(suite.T(), results, 2)

	now := time.Now().Unix() - 1

	timestamp, err := strconv.ParseInt(results[0], 10, 64)
	assert.Nil(suite.T(), err)
	assert.Greater(suite.T(), timestamp, now)

	microseconds, err := strconv.ParseInt(results[1], 10, 64)
	assert.Nil(suite.T(), err)
	assert.Less(suite.T(), microseconds, int64(1000000))
}

func (suite *GlideTestSuite) TestTime_Error() {
	client := suite.defaultClient()

	// Disconnect the client or simulate an error condition
	client.Close()

	results, err := client.Time()

	assert.NotNil(suite.T(), err)
	assert.Nil(suite.T(), results)
	assert.IsType(suite.T(), &errors.ClosingError{}, err)
}

func (suite *GlideTestSuite) TestFlushAll() {
	client := suite.defaultClient()
	key1 := uuid.New().String()
	key2 := uuid.New().String()

	_, err := client.Set(key1, "value1")
	assert.Nil(suite.T(), err)
	_, err = client.Set(key2, "value2")
	assert.Nil(suite.T(), err)

	result, err := client.Get(key1)
	assert.Nil(suite.T(), err)
	assert.Equal(suite.T(), "value1", result.Value())

	response, err := client.FlushAll()
	assert.Nil(suite.T(), err)
	assert.Equal(suite.T(), "OK", response)

	result, err = client.Get(key1)
	assert.Nil(suite.T(), err)
	assert.Empty(suite.T(), result.Value())
}

func (suite *GlideTestSuite) TestFlushAll_Sync() {
	client := suite.defaultClient()
	key1 := uuid.New().String()
	key2 := uuid.New().String()

	_, err := client.Set(key1, "value1")
	assert.Nil(suite.T(), err)
	_, err = client.Set(key2, "value2")
	assert.Nil(suite.T(), err)

	result, err := client.Get(key1)
	assert.Nil(suite.T(), err)
	assert.Equal(suite.T(), "value1", result.Value())

	response, err := client.FlushAllWithOptions(options.SYNC)
	assert.Nil(suite.T(), err)
	assert.Equal(suite.T(), "OK", response)

	result, err = client.Get(key1)
	assert.Nil(suite.T(), err)
	assert.Empty(suite.T(), result.Value())
}

func (suite *GlideTestSuite) TestFlushAll_Async() {
	client := suite.defaultClient()
	key1 := uuid.New().String()
	key2 := uuid.New().String()

	_, err := client.Set(key1, "value1")
	assert.Nil(suite.T(), err)
	_, err = client.Set(key2, "value2")
	assert.Nil(suite.T(), err)

	response, err := client.FlushAllWithOptions(options.ASYNC)
	assert.Nil(suite.T(), err)
	assert.Equal(suite.T(), "OK", response)

	result, err := client.Get(key1)
	assert.Nil(suite.T(), err)
	assert.Empty(suite.T(), result.Value())
}

func (suite *GlideTestSuite) TestFlushAll_ClosedClient() {
	client := suite.defaultClient()
	client.Close()

	response, err := client.FlushAllWithOptions(options.SYNC)
	assert.NotNil(suite.T(), err)
	assert.Equal(suite.T(), "", response)
	assert.IsType(suite.T(), &errors.ClosingError{}, err)
}

func (suite *GlideTestSuite) TestFlushAll_MultipleFlush() {
	client := suite.defaultClient()
	key1 := uuid.New().String()

	response, err := client.FlushAllWithOptions(options.SYNC)
	assert.Nil(suite.T(), err)
	assert.Equal(suite.T(), "OK", response)

	_, err = client.Set(key1, "value1")
	assert.Nil(suite.T(), err)

	response, err = client.FlushAllWithOptions(options.ASYNC)
	assert.Nil(suite.T(), err)
	assert.Equal(suite.T(), "OK", response)

	result, err := client.Get(key1)
	assert.Nil(suite.T(), err)
	assert.Empty(suite.T(), result.Value())
}

func (suite *GlideTestSuite) TestFlushDB() {
	client := suite.defaultClient()
	key1 := uuid.New().String()
	key2 := uuid.New().String()

	_, err := client.Set(key1, "value1")
	assert.Nil(suite.T(), err)
	_, err = client.Set(key2, "value2")
	assert.Nil(suite.T(), err)

	result, err := client.Get(key1)
	assert.Nil(suite.T(), err)
	assert.Equal(suite.T(), "value1", result.Value())

	response, err := client.FlushDB()
	assert.Nil(suite.T(), err)
	assert.Equal(suite.T(), "OK", response)

	result, err = client.Get(key1)
	assert.Nil(suite.T(), err)
	assert.Empty(suite.T(), result.Value())
}

func (suite *GlideTestSuite) TestFlushDBWithOptions_SYNC() {
	client := suite.defaultClient()

	key := uuid.New().String()
	_, err := client.Set(key, "value1")
	assert.NoError(suite.T(), err)

	result, err := client.FlushDBWithOptions(options.SYNC)
	assert.NoError(suite.T(), err)
	assert.NotEmpty(suite.T(), result)

	val, err := client.Get(key)
	assert.NoError(suite.T(), err)
	assert.Empty(suite.T(), val.Value())
}

func (suite *GlideTestSuite) TestFlushDBWithOptions_ASYNC() {
	client := suite.defaultClient()

	key := uuid.New().String()
	_, err := client.Set(key, "value1")
	assert.NoError(suite.T(), err)

	result, err := client.FlushDBWithOptions(options.ASYNC)
	assert.NoError(suite.T(), err)
	assert.NotEmpty(suite.T(), result)

	val, err := client.Get(key)
	assert.NoError(suite.T(), err)
	assert.Empty(suite.T(), val.Value())
}

func (suite *GlideTestSuite) TestFlushDBWithOptions_MultipleKeys() {
	client := suite.defaultClient()

	key1 := uuid.New().String()
	key2 := uuid.New().String()

	_, err := client.Set(key1, "value1")
	assert.NoError(suite.T(), err)
	_, err = client.Set(key2, "value2")
	assert.NoError(suite.T(), err)

	result, err := client.FlushDBWithOptions(options.SYNC)
	assert.NoError(suite.T(), err)
	assert.NotEmpty(suite.T(), result)

	val1, err := client.Get(key1)
	assert.NoError(suite.T(), err)
	assert.Empty(suite.T(), val1.Value())

	val2, err := client.Get(key2)
	assert.NoError(suite.T(), err)
	assert.Empty(suite.T(), val2.Value())
}

func (suite *GlideTestSuite) TestFlushDBWithOptions_ClosedClient() {
	client := suite.defaultClient()

	client.Close()

	result, err := client.FlushDBWithOptions(options.SYNC)
	assert.NotNil(suite.T(), err)
	assert.Equal(suite.T(), "", result)
	assert.IsType(suite.T(), &errors.ClosingError{}, err)
}

func (suite *GlideTestSuite) TestUpdateConnectionPasswordAuthNonValidPass() {
	// Create test client
	testClient := suite.defaultClient()
	defer testClient.Close()

	// Test empty password
	_, err := testClient.UpdateConnectionPassword("", true)
	assert.NotNil(suite.T(), err)
	assert.IsType(suite.T(), &errors.RequestError{}, err)

	// Test with no password parameter
	_, err = testClient.UpdateConnectionPassword("", true)
	assert.NotNil(suite.T(), err)
	assert.IsType(suite.T(), &errors.RequestError{}, err)
}

func (suite *GlideTestSuite) TestUpdateConnectionPassword_NoServerAuth() {
	// Create test client
	testClient := suite.defaultClient()
	defer testClient.Close()

	// Validate that we can use the client
	_, err := testClient.Info()
	assert.Nil(suite.T(), err)

	// Test immediate re-authentication fails when no server password is set
	pwd := uuid.NewString()
	_, err = testClient.UpdateConnectionPassword(pwd, true)
	assert.NotNil(suite.T(), err)
	assert.IsType(suite.T(), &errors.RequestError{}, err)
}

func (suite *GlideTestSuite) TestUpdateConnectionPassword_LongPassword() {
	// Create test client
	testClient := suite.defaultClient()
	defer testClient.Close()

	// Generate long random password (1000 chars)
	const letters = "abcdefghijklmnopqrstuvwxyzABCDEFGHIJKLMNOPQRSTUVWXYZ"
	pwd := make([]byte, 1000)
	for i := range pwd {
		pwd[i] = letters[rand.Intn(len(letters))]
	}

	// Validate that we can use the client
	_, err := testClient.Info()
	assert.NoError(suite.T(), err)

	// Test replacing connection password with a long password string
	_, err = testClient.UpdateConnectionPassword(string(pwd), false)
	assert.NoError(suite.T(), err)
}

func (suite *GlideTestSuite) TestUpdateConnectionPassword_ImmediateAuthWrongPassword() {
	// Create admin client
	adminClient := suite.defaultClient()
	defer adminClient.Close()

	// Create test client
	testClient := suite.defaultClient()
	defer testClient.Close()

	pwd := uuid.NewString()
	notThePwd := uuid.NewString()

	// Validate that we can use the client
	_, err := testClient.Info()
	assert.Nil(suite.T(), err)

	// Set the password to something else
	_, err = adminClient.ConfigSet(map[string]string{"requirepass": notThePwd})
	assert.Nil(suite.T(), err)

	// Test that re-authentication fails when using wrong password
	_, err = testClient.UpdateConnectionPassword(pwd, true)
	assert.NotNil(suite.T(), err)
	assert.IsType(suite.T(), &errors.RequestError{}, err)

	// But using correct password returns OK
	_, err = testClient.UpdateConnectionPassword(notThePwd, true)
	assert.NoError(suite.T(), err)

	// Cleanup: Reset password
	_, err = adminClient.ConfigSet(map[string]string{"requirepass": ""})
	assert.NoError(suite.T(), err)
}

<<<<<<< HEAD
func (suite *GlideTestSuite) TestRandomKey() {
	client := suite.defaultClient()
	// Test 1: Check if Echo command return the message
	t := suite.T()
	result, err := client.RandomKey()
	assert.Nil(t, err)
	assert.NotNil(t, result)
=======
func (suite *GlideTestSuite) TestLolwutWithOptions_WithVersion() {
	client := suite.defaultClient()
	options := options.NewLolwutOptions(8)
	res, err := client.LolwutWithOptions(*options)
	assert.NoError(suite.T(), err)
	assert.Contains(suite.T(), res, "Redis ver.")
}

func (suite *GlideTestSuite) TestLolwutWithOptions_WithVersionAndArgs() {
	client := suite.defaultClient()
	opts := options.NewLolwutOptions(8).SetArgs([]int{10, 20})
	res, err := client.LolwutWithOptions(*opts)
	assert.NoError(suite.T(), err)
	assert.Contains(suite.T(), res, "Redis ver.")
}

func (suite *GlideTestSuite) TestLolwutWithOptions_EmptyArgs() {
	client := suite.defaultClient()
	opts := options.NewLolwutOptions(6).SetArgs([]int{})
	res, err := client.LolwutWithOptions(*opts)
	assert.NoError(suite.T(), err)
	assert.Contains(suite.T(), res, "Redis ver.")
>>>>>>> ba08ade9
}<|MERGE_RESOLUTION|>--- conflicted
+++ resolved
@@ -790,7 +790,30 @@
 	assert.NoError(suite.T(), err)
 }
 
-<<<<<<< HEAD
+func (suite *GlideTestSuite) TestLolwutWithOptions_WithVersion() {
+	client := suite.defaultClient()
+	options := options.NewLolwutOptions(8)
+	res, err := client.LolwutWithOptions(*options)
+	assert.NoError(suite.T(), err)
+	assert.Contains(suite.T(), res, "Redis ver.")
+}
+
+func (suite *GlideTestSuite) TestLolwutWithOptions_WithVersionAndArgs() {
+	client := suite.defaultClient()
+	opts := options.NewLolwutOptions(8).SetArgs([]int{10, 20})
+	res, err := client.LolwutWithOptions(*opts)
+	assert.NoError(suite.T(), err)
+	assert.Contains(suite.T(), res, "Redis ver.")
+}
+
+func (suite *GlideTestSuite) TestLolwutWithOptions_EmptyArgs() {
+	client := suite.defaultClient()
+	opts := options.NewLolwutOptions(6).SetArgs([]int{})
+	res, err := client.LolwutWithOptions(*opts)
+	assert.NoError(suite.T(), err)
+	assert.Contains(suite.T(), res, "Redis ver.")
+}
+
 func (suite *GlideTestSuite) TestRandomKey() {
 	client := suite.defaultClient()
 	// Test 1: Check if Echo command return the message
@@ -798,28 +821,4 @@
 	result, err := client.RandomKey()
 	assert.Nil(t, err)
 	assert.NotNil(t, result)
-=======
-func (suite *GlideTestSuite) TestLolwutWithOptions_WithVersion() {
-	client := suite.defaultClient()
-	options := options.NewLolwutOptions(8)
-	res, err := client.LolwutWithOptions(*options)
-	assert.NoError(suite.T(), err)
-	assert.Contains(suite.T(), res, "Redis ver.")
-}
-
-func (suite *GlideTestSuite) TestLolwutWithOptions_WithVersionAndArgs() {
-	client := suite.defaultClient()
-	opts := options.NewLolwutOptions(8).SetArgs([]int{10, 20})
-	res, err := client.LolwutWithOptions(*opts)
-	assert.NoError(suite.T(), err)
-	assert.Contains(suite.T(), res, "Redis ver.")
-}
-
-func (suite *GlideTestSuite) TestLolwutWithOptions_EmptyArgs() {
-	client := suite.defaultClient()
-	opts := options.NewLolwutOptions(6).SetArgs([]int{})
-	res, err := client.LolwutWithOptions(*opts)
-	assert.NoError(suite.T(), err)
-	assert.Contains(suite.T(), res, "Redis ver.")
->>>>>>> ba08ade9
 }