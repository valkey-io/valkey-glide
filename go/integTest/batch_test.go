// Copyright Valkey GLIDE Project Contributors - SPDX Identifier: Apache-2.0

package integTest

import (
	"context"
	"fmt"
	"strings"
	"testing"
	"time"

	"github.com/google/uuid"
	glide "github.com/valkey-io/valkey-glide/go/v2"
	"github.com/valkey-io/valkey-glide/go/v2/config"
	"github.com/valkey-io/valkey-glide/go/v2/constants"
	"github.com/valkey-io/valkey-glide/go/v2/internal/interfaces"
	"github.com/valkey-io/valkey-glide/go/v2/models"
	"github.com/valkey-io/valkey-glide/go/v2/options"
	"github.com/valkey-io/valkey-glide/go/v2/pipeline"
)

func (suite *GlideTestSuite) runBatchTest(test func(client interfaces.BaseClientCommands, isAtomic bool)) {
	for _, client := range suite.getDefaultClients() {
		for _, isAtomic := range []bool{true, false} {
			suite.T().Run(makeFullTestName(client, "", isAtomic), func(t *testing.T) {
				test(client, isAtomic)
			})
		}
	}
}

func (suite *GlideTestSuite) TestBatchTimeout() {
	suite.runBatchTest(func(client interfaces.BaseClientCommands, isAtomic bool) {
		switch c := client.(type) {
		case *glide.ClusterClient:
			batch := pipeline.NewClusterBatch(isAtomic).CustomCommand([]string{"DEBUG", "sleep", "0.5"})
<<<<<<< HEAD
			opts := pipeline.NewClusterBatchOptions().WithRoute(config.RandomRoute).WithTimeout(100 * time.Millisecond)
			// Expect a timeout exception on short timeout
=======
			opts := pipeline.NewClusterBatchOptions().WithRoute(config.RandomRoute).WithTimeout(100)
			// Expect a timeout error on short timeout
>>>>>>> 5c9fc050
			_, err := c.ExecWithOptions(context.Background(), *batch, true, *opts)
			suite.Error(err)
			suite.IsType(&glide.TimeoutError{}, err)

			time.Sleep(1 * time.Second)

			// Retry with a longer timeout and expect [OK]
			opts.WithTimeout(1 * time.Second)
			res, err := c.ExecWithOptions(context.Background(), *batch, true, *opts)
			suite.NoError(err)
			suite.Equal([]any{"OK"}, res)
		case *glide.Client:
			batch := pipeline.NewStandaloneBatch(isAtomic).CustomCommand([]string{"DEBUG", "sleep", "0.5"})
<<<<<<< HEAD
			opts := pipeline.NewStandaloneBatchOptions().WithTimeout(100 * time.Millisecond)
			// Expect a timeout exception on short timeout
=======
			opts := pipeline.NewStandaloneBatchOptions().WithTimeout(100)
			// Expect a timeout error on short timeout
>>>>>>> 5c9fc050
			_, err := c.ExecWithOptions(context.Background(), *batch, true, *opts)
			suite.Error(err)
			suite.IsType(&glide.TimeoutError{}, err)

			time.Sleep(1 * time.Second)

			// Retry with a longer timeout and expect [OK]
			opts.WithTimeout(1 * time.Second)
			res, err := c.ExecWithOptions(context.Background(), *batch, true, *opts)
			suite.NoError(err)
			suite.Equal([]any{"OK"}, res)
		}
	})
}

func (suite *GlideTestSuite) TestBatchRaiseOnError() {
	suite.runBatchTest(func(client interfaces.BaseClientCommands, isAtomic bool) {
		key1 := "{BatchRaiseOnError}" + uuid.NewString()
		key2 := "{BatchRaiseOnError}" + uuid.NewString()

		batch := pipeline.NewClusterBatch(isAtomic).
			Set(key1, "hello").
			LPop(key1).
			Del([]string{key1}).
			Rename(key1, key2)

		_, err1 := runBatchOnClient(client, batch, true, nil)
		res, err2 := runBatchOnClient(client, batch, false, nil)

<<<<<<< HEAD
		// First exception is raised, all data lost
=======
			_, err1 = c.Exec(context.Background(), *batch, true)
			res, err2 = c.Exec(context.Background(), *batch, false)
		}
		// First error is raised, all data lost
>>>>>>> 5c9fc050
		suite.Error(err1)

		// Errors aren't raised, but stored in the result set
		suite.NoError(err2)
		suite.Len(res, 4)
		suite.Equal("OK", res[0])
		suite.Equal(int64(1), res[2])
		suite.ErrorContains(glide.IsError(res[1]), "wrong kind of value")
		suite.ErrorContains(glide.IsError(res[3]), "no such key")
	})
}

func (suite *GlideTestSuite) TestWatch_and_Unwatch() {
	suite.runWithDefaultClients(func(client1 interfaces.BaseClientCommands) {
		key1 := "{prefix}" + uuid.NewString()
		key2 := "{prefix}" + uuid.NewString()
		value := uuid.NewString()
		ctx := context.Background()
		suite.verifyOK(client1.Set(ctx, key1, value))

		var client2 interfaces.BaseClientCommands
		switch client1.(type) {
		case *glide.ClusterClient:
			client2 = suite.defaultClusterClient()
		case *glide.Client:
			client2 = suite.defaultClient()
		}

		// Transaction executes command successfully with a read command on the watch key before
		// transaction is executed.
		suite.verifyOK(client1.Watch(ctx, []string{key1}))
		res, err := client2.Get(ctx, key1)
		suite.NoError(err)
		suite.Equal(value, res.Value())

		transaction := pipeline.NewClusterBatch(true).Get(key1).Set(key1, uuid.NewString()).Get(key2)
		transactionResult, err := runBatchOnClient(client1, transaction, true, nil)

		suite.NoError(err)
		suite.Equal([]any{value, "OK", nil}, transactionResult)

		suite.verifyOK(client1.Unwatch(ctx))

		// Returns `nil` when a watched key is modified before it is executed in a transaction command.
		// Transaction commands are not performed.
		suite.verifyOK(client1.Watch(ctx, []string{key1}))
		suite.verifyOK(client2.Set(ctx, key1, uuid.NewString()))

		transaction = pipeline.NewClusterBatch(true).Set(key1, uuid.NewString())
		transactionResult, err = runBatchOnClient(client1, transaction, true, nil)

		suite.NoError(err)
		suite.Nil(transactionResult)

		client2.Close()

		// WATCH errors if no keys are given
		_, err = client1.Watch(ctx, []string{})
		suite.Error(err)
	})
}

func (suite *GlideTestSuite) TestWatch_and_Unwatch_cross_slot() {
	client := suite.defaultClusterClient()
	ctx := context.Background()

	suite.verifyOK(client.Watch(ctx, []string{"abc", "klm", "xyz"}))
	suite.verifyOK(client.UnwatchWithOptions(ctx, options.RouteOption{Route: config.AllNodes}))
}

func (suite *GlideTestSuite) TestBatchCommandArgsError() {
	suite.runWithDefaultClients(func(client interfaces.BaseClientCommands) {
		key := "{prefix}" + uuid.NewString()

		opts := options.NewGetExOptions().
			SetExpiry(options.NewExpiryIn(10 * time.Second).SetType(constants.ExpiryType("pewpew")))
		transaction := pipeline.NewClusterBatch(true).
			Get(key).
			GetExWithOptions(key, *opts).
			Get(key).
			GetExWithOptions(key, *opts)

		res, err := runBatchOnClient(client, transaction, true, nil)

		suite.Error(err)
		suite.Nil(res)
		suite.Contains(err.Error(), "Error processing arguments for 2'th command ('GetExWithOptions')")
		suite.Contains(err.Error(), "Error processing arguments for 4'th command ('GetExWithOptions')")
	})
}

func (suite *GlideTestSuite) TestBatchConvertersHandleServerError() {
	suite.runWithDefaultClients(func(client interfaces.BaseClientCommands) {
		key1 := "{prefix}" + uuid.NewString()
		key2 := "{prefix}" + uuid.NewString()
		suite.verifyOK(client.Set(context.Background(), key1, uuid.NewString()))
		hset, err := client.HSet(context.Background(), key2, map[string]string{"a": "b"})
		suite.Equal(int64(1), hset)
		suite.NoError(err)

		// Run all commands on a wrong key type - so they all return an error each.
		// Commands' converters should return these errors intact.
		// skipping blocking commands
		transaction := pipeline.NewClusterBatch(true).
			GeoHash(key1, []string{"A"}).
			GeoPos(key1, []string{"A"}).
			GeoDist(key1, "a", "b").
			GeoDistWithUnit(key1, "a", "b", constants.GeoUnitFeet).
			GeoSearch(key1, &options.GeoMemberOrigin{Member: "a"}, *options.NewCircleSearchShape(2, constants.GeoUnitFeet)).
			GeoSearchWithInfoOptions(key1, &options.GeoMemberOrigin{Member: "a"}, *options.NewCircleSearchShape(2, constants.GeoUnitFeet), *options.NewGeoSearchInfoOptions().SetWithDist(true)).
			GeoSearchWithResultOptions(key1, &options.GeoMemberOrigin{Member: "a"}, *options.NewCircleSearchShape(2, constants.GeoUnitFeet), *options.NewGeoSearchResultOptions().SetCount(1)).
			GeoSearchWithFullOptions(key1, &options.GeoMemberOrigin{Member: "a"}, *options.NewCircleSearchShape(2, constants.GeoUnitFeet), *options.NewGeoSearchResultOptions().SetCount(1), *options.NewGeoSearchInfoOptions().SetWithDist(true)).
			HGet(key1, "f").
			HGetAll(key1).
			HMGet(key1, []string{"A"}).
			HVals(key1).
			HKeys(key1).
			HScan(key1, "0").
			HRandField(key1).
			HRandFieldWithCount(key1, 1).
			HRandFieldWithCountWithValues(key1, 1).
			HScanWithOptions(key1, "0", *options.NewHashScanOptions().SetCount(42)).
			LPop(key1).
			LPopCount(key1, 2).
			LPos(key1, "e").
			LPosWithOptions(key1, "e", *options.NewLPosOptions().SetMaxLen(42)).
			LPosCount(key1, "e", 42).
			LPosCountWithOptions(key1, "e", 42, *options.NewLPosOptions().SetMaxLen(42)).
			LRange(key1, 0, 1).
			LIndex(key1, 2).
			RPop(key1).
			RPopCount(key1, 2).
			LMove(key1, key2, constants.Left, constants.Left).
			SMembers(key1).
			SRandMember(key1).
			SRandMemberCount(key1, 2).
			SPop(key1).
			SMIsMember(key1, []string{"a"}).
			SScan(key1, "0").
			SScanWithOptions(key1, "0", *options.NewBaseScanOptions().SetMatch("abc")).
			ZAddIncr(key1, "a", 2).
			ZAddIncrWithOptions(key1, "a", 2, *options.NewZAddOptions().SetUpdateOptions(options.ScoreGreaterThanCurrent)).
			ZPopMin(key1).
			ZPopMinWithOptions(key1, *options.NewZPopOptions().SetCount(2)).
			ZPopMax(key1).
			ZPopMaxWithOptions(key1, *options.NewZPopOptions().SetCount(2)).
			ZRange(key1, options.NewRangeByIndexQuery(0, 2)).
			ZRangeWithScores(key1, options.NewRangeByIndexQuery(0, 2)).
			ZRank(key1, "d").
			ZRevRank(key1, "d").
			ZScore(key1, "d").
			ZScan(key1, "0").
			ZScanWithOptions(key1, "0", *options.NewZScanOptions().SetMatch("abc")).
			ZDiff([]string{key1, key2}).
			ZDiffWithScores([]string{key1, key2}).
			ZRandMember(key1).
			ZRandMemberWithCount(key1, 42).
			ZRandMemberWithCountWithScores(key1, 42).
			ZMScore(key1, []string{"a"}).
			ZInter(options.KeyArray{Keys: []string{key1, key2}}).
			ZInterWithScores(options.KeyArray{Keys: []string{key1, key2}}, *options.NewZInterOptions().SetAggregate(options.AggregateMax)).
			ZUnion(options.KeyArray{Keys: []string{key1, key2}}).
			ZUnionWithScores(options.KeyArray{Keys: []string{key1, key2}}, *options.NewZUnionOptionsBuilder().SetAggregate(options.AggregateMax)).
			XAdd(key1, [][]string{{"a", "b"}}).
			XAddWithOptions(key1, [][]string{{"a", "b"}}, *options.NewXAddOptions().SetId("0-1")).
			XAutoClaim(key1, "g", "c", 2, "0-0").
			XAutoClaimWithOptions(key1, "g", "c", 2, "0-0", *options.NewXAutoClaimOptions().SetCount(2)).
			XAutoClaimJustId(key1, "g", "c", 2, "0-0").
			XAutoClaimJustIdWithOptions(key1, "g", "c", 2, "0-0", *options.NewXAutoClaimOptions().SetCount(2)).
			XReadGroup("g", "c", map[string]string{key1: "0-0"}).
			XReadGroupWithOptions("g", "c", map[string]string{key1: "0-0"}, *options.NewXReadGroupOptions().SetNoAck()).
			XRead(map[string]string{key1: "0-0"}).
			XReadWithOptions(map[string]string{key1: "0-0"}, *options.NewXReadOptions().SetCount(2)).
			XPending(key1, "g").
			XPendingWithOptions(key1, "g", *options.NewXPendingOptions("0-0", "2-2", 3)).
			XClaim(key1, "g", "c", 2, []string{"0-0"}).
			XClaimWithOptions(key1, "g", "c", 2, []string{"0-0"}, *options.NewXClaimOptions().SetForce()).
			XClaimJustId(key1, "g", "c", 2, []string{"0-0"}).
			XClaimJustIdWithOptions(key1, "g", "c", 2, []string{"0-0"}, *options.NewXClaimOptions().SetForce()).
			XInfoStream(key1).
			XInfoStreamFullWithOptions(key1, options.NewXInfoStreamOptionsOptions().SetCount(2)).
			XInfoConsumers(key1, "g").
			XInfoGroups(key1).
			XRange(key1, options.NewStreamBoundary("0-0", true), options.NewStreamBoundary("2-0", true)).
			XRangeWithOptions(key1, options.NewStreamBoundary("0-0", true), options.NewStreamBoundary("2-0", true), *options.NewXRangeOptions().SetCount(2)).
			XRevRange(key1, options.NewStreamBoundary("0-0", true), options.NewStreamBoundary("2-0", true)).
			XRevRangeWithOptions(key1, options.NewStreamBoundary("0-0", true), options.NewStreamBoundary("2-0", true), *options.NewXRangeOptions().SetCount(2))

		if suite.serverVersion >= "7.0.0" {
			transaction.
				ZMPop([]string{key1}, constants.MAX).
				ZMPopWithOptions([]string{key1}, constants.MAX, *options.NewZMPopOptions().SetCount(2)).
				LMPop([]string{key1}, constants.Left).
				LMPopCount([]string{key1}, constants.Left, 42)
		}
		if suite.serverVersion >= "7.2.0" {
			transaction.
				ZRankWithScore(key1, "d").
				ZRevRankWithScore(key1, "d")
		}

		res, err := runBatchOnClient(client, transaction, false, nil)
		suite.NoError(err)
		for i, resp := range res {
			suite.Equal("WRONGTYPE: Operation against a key holding the wrong kind of value", resp.(error).Error(), i)
		}

		if suite.serverVersion < "7.0.0" {
			return
		}
		// LCS has another error message
		transaction = pipeline.NewClusterBatch(true).
			LCSWithOptions(key1, key2, *options.NewLCSIdxOptions().SetIdx(true).SetMinMatchLen(2).SetWithMatchLen(true))
		res, err = runBatchOnClient(client, transaction, false, nil)
		suite.NoError(err)
		for i, resp := range res {
			suite.Contains(resp.(error).Error(), "ResponseError", i)
		}
	})
}

func (suite *GlideTestSuite) TestBatchGeoSpatial() {
	suite.runBatchTest(func(client interfaces.BaseClientCommands, isAtomic bool) {
		prefix := "{GeoKey}-"
		atomicPrefix := prefix
		if !isAtomic {
			atomicPrefix = ""
		}
		key := atomicPrefix + "1-" + uuid.NewString()
		membersToGeospatialData := map[string]options.GeospatialData{
			"Palermo": {Longitude: 13.361389, Latitude: 38.115556},
			"Catania": {Longitude: 15.087269, Latitude: 37.502669},
		}
		membersToGeospatialData2 := map[string]options.GeospatialData{
			"Messina": {Longitude: 15.556349, Latitude: 38.194136},
		}

		var res []any
		var err error
		switch c := client.(type) {
		case *glide.ClusterClient:
			batch := pipeline.NewClusterBatch(isAtomic)

			key = prefix + key

			batch.GeoAdd(key, membersToGeospatialData)

			geoAddOptions := options.GeoAddOptions{}
			geoAddOptions.SetConditionalChange(constants.OnlyIfDoesNotExist)
			batch.GeoAddWithOptions(key, membersToGeospatialData2, geoAddOptions)

			batch.GeoPos(key, []string{"Palermo", "NonExistingCity"})

			batch.GeoDist(key, "Palermo", "Catania")

			batch.GeoDistWithUnit(key, "Palermo", "Catania", constants.GeoUnitKilometers)

			searchFrom := &options.GeoCoordOrigin{
				GeospatialData: options.GeospatialData{Longitude: 15.0, Latitude: 37.0},
			}
			searchByShape := options.NewCircleSearchShape(200, constants.GeoUnitKilometers)
			batch.GeoSearch(key, searchFrom, *searchByShape)

			infoOptions := options.NewGeoSearchInfoOptions().SetWithDist(true)
			batch.GeoSearchWithInfoOptions(key, searchFrom, *searchByShape, *infoOptions)

			resultOptions := options.NewGeoSearchResultOptions().SetCount(1).SetSortOrder(options.ASC)
			batch.GeoSearchWithFullOptions(key, searchFrom, *searchByShape, *resultOptions, *infoOptions)

			res, err = c.Exec(context.Background(), *batch, true)
			suite.NoError(err)
		case *glide.Client:
			batch := pipeline.NewStandaloneBatch(isAtomic)

			batch.GeoAdd(key, membersToGeospatialData)

			geoAddOptions := options.GeoAddOptions{}
			geoAddOptions.SetConditionalChange(constants.OnlyIfDoesNotExist)
			batch.GeoAddWithOptions(key, membersToGeospatialData2, geoAddOptions)

			batch.GeoPos(key, []string{"Palermo", "NonExistingCity"})

			batch.GeoDist(key, "Palermo", "Catania")

			batch.GeoDistWithUnit(key, "Palermo", "Catania", constants.GeoUnitKilometers)

			searchFrom := &options.GeoCoordOrigin{
				GeospatialData: options.GeospatialData{Longitude: 15.0, Latitude: 37.0},
			}
			searchByShape := options.NewCircleSearchShape(200, constants.GeoUnitKilometers)
			batch.GeoSearch(key, searchFrom, *searchByShape)

			infoOptions := options.NewGeoSearchInfoOptions().SetWithDist(true)
			batch.GeoSearchWithInfoOptions(key, searchFrom, *searchByShape, *infoOptions)

			resultOptions := options.NewGeoSearchResultOptions().SetCount(1).SetSortOrder(options.ASC)
			batch.GeoSearchWithFullOptions(key, searchFrom, *searchByShape, *resultOptions, *infoOptions)

			res, err = c.Exec(context.Background(), *batch, true)
			suite.NoError(err)
		}

		// Verify GeoPos results
		geoPos := res[2].([][]float64)
		suite.Len(geoPos, 2)
		suite.NotNil(geoPos[0])
		suite.Nil(geoPos[1])

		// Verify distance results (approximately)
		geoDist := res[3].(float64)
		suite.InDelta(166274.15, geoDist, 1.0)

		geoDistKm := res[4].(float64)
		suite.InDelta(166.27, geoDistKm, 0.1)

		// Verify search results
		geoSearch := res[5]
		suite.Len(geoSearch, 3)
		suite.Contains(geoSearch, "Palermo")
		suite.Contains(geoSearch, "Catania")
		suite.Contains(geoSearch, "Messina")

		// Verify search with info results
		geoSearchInfo := res[6].([]options.Location)
		suite.Len(geoSearchInfo, 3)

		// Verify full search results
		geoSearchFull := res[7]
		suite.Len(geoSearchFull, 1)
	})
}

<<<<<<< HEAD
=======
func (suite *GlideTestSuite) TestBatchComplexFunctionCommands() {
	// TODO: Make tests that test the functionality. For now, we test that they can be sent and have responses received.
	suite.SkipIfServerVersionLowerThan("7.0.0", suite.T())

	suite.runBatchTest(func(client interfaces.BaseClientCommands, isAtomic bool) {
		var res []any
		var err error
		switch c := client.(type) {
		case *glide.ClusterClient:
			batch := pipeline.NewClusterBatch(isAtomic).
				FunctionKill().
				FunctionDump().
				FunctionRestore("payload").
				FunctionRestoreWithPolicy("payload", constants.FlushPolicy)

			res, err = c.Exec(context.Background(), *batch, false)
			suite.NoError(err)
		case *glide.Client:
			// Just test that they run
			batch := pipeline.NewStandaloneBatch(isAtomic).
				FunctionKill().
				FunctionDump().
				FunctionRestore("payload").
				FunctionRestoreWithPolicy("payload", constants.FlushPolicy)

			if suite.serverVersion >= "7.0.0" {
				batch.FunctionKill()
			}

			res, err = c.Exec(context.Background(), *batch, false)
			suite.NoError(err)
		}

		suite.Error(res[0].(error))
		suite.Error(res[1].(error))
		suite.Error(res[2].(error))
		suite.Error(res[3].(error))
	})
}

func (suite *GlideTestSuite) TestBatchFunctionCommands() {
	suite.SkipIfServerVersionLowerThan("7.0.0", suite.T())

	suite.runBatchTest(func(client interfaces.BaseClientCommands, isAtomic bool) {
		libName := "mylib_" + strings.ReplaceAll(uuid.NewString(), "-", "_")
		funcName := "myfunc"
		libCode := `#!lua name=` + libName + `
redis.register_function{ function_name = 'myfunc', callback = function() return 42 end, flags = { 'no-writes' } }`
		query := models.FunctionListQuery{
			LibraryName: libName,
			WithCode:    false,
		}
		var res []any
		var err error
		switch c := client.(type) {
		case *glide.ClusterClient:
			opts := pipeline.NewClusterBatchOptions().WithRoute(config.NewSlotIdRoute(config.SlotTypePrimary, 42))
			batch := pipeline.NewClusterBatch(isAtomic).
				FunctionFlush().
				FunctionFlushSync().
				FunctionFlushAsync().
				FunctionLoad(libCode, false).
				FCall(funcName).
				FCallReadOnly(funcName).
				FCallWithKeysAndArgs(funcName, []string{}, []string{}).
				FCallReadOnlyWithKeysAndArgs(funcName, []string{}, []string{}).
				FunctionStats().
				FunctionDelete(libName).
				FunctionLoad(libCode, false).
				FunctionList(query)

			res, err = c.ExecWithOptions(context.Background(), *batch, false, *opts)
			assert.NoError(suite.T(), err)

		case *glide.Client:
			batch := pipeline.NewStandaloneBatch(isAtomic).
				FunctionFlush().
				FunctionFlushSync().
				FunctionFlushAsync().
				FunctionLoad(libCode, false).
				FCall(funcName).
				FCallReadOnly(funcName).
				FCallWithKeysAndArgs(funcName, []string{}, []string{}).
				FCallReadOnlyWithKeysAndArgs(funcName, []string{}, []string{}).
				FunctionStats().
				FunctionDelete(libName).
				FunctionLoad(libCode, false).
				FunctionList(query)

			res, err = c.Exec(context.Background(), *batch, false)
			assert.NoError(suite.T(), err)
		}
		assert.Equal(suite.T(), "OK", res[0])
		assert.Equal(suite.T(), "OK", res[1])
		assert.Equal(suite.T(), "OK", res[2])
		assert.Equal(suite.T(), libName, res[3])
		assert.Equal(suite.T(), int64(42), res[4])
		assert.Equal(suite.T(), int64(42), res[5])
		assert.Equal(suite.T(), int64(42), res[6])
		assert.Equal(suite.T(), int64(42), res[7])
		assert.True(
			suite.T(),
			reflect.DeepEqual(
				map[string]any{
					"engines": map[string]any{
						"LUA": map[string]any{
							"functions_count": int64(1),
							"libraries_count": int64(1),
						},
					},
					"running_script": nil,
				},
				res[8],
			),
		)
		assert.Equal(suite.T(), "OK", res[9])
		assert.Equal(
			suite.T(),
			[]any{
				map[string]any{
					"engine": "LUA",
					"functions": []any{
						map[string]any{
							"description": nil,
							"flags": map[string]struct{}{
								"no-writes": {},
							},
							"name": funcName,
						},
					},
					"library_name": libName,
				},
			},
			res[11],
		)
	})
}

>>>>>>> 5c9fc050
func (suite *GlideTestSuite) TestBatchStandaloneAndClusterPubSub() {
	// Just test that the execution works
	suite.runBatchTest(func(client interfaces.BaseClientCommands, isAtomic bool) {
		switch c := client.(type) {
		case *glide.ClusterClient:
			batch := pipeline.NewClusterBatch(isAtomic).
				Publish("NonExistentChannel", "msg").
				PubSubShardChannels().
				PubSubShardChannelsWithPattern("").
				PubSubShardNumSub()

			res, err := c.Exec(context.Background(), *batch, false)
			suite.NoError(err)
			suite.Equal(int64(0), res[0], "Publish")
			if suite.serverVersion >= "7.0.0" {
				suite.Equal([]string{}, res[1], "PubSubShardChannels")
				suite.Equal([]string{}, res[2], "PubSubShardChannelsWithPattern")
				suite.Equal(map[string]int64{}, res[3], "PubSubShardNumSub")
			} else {
				// In 6.2.0, errors are raised instead
<<<<<<< HEAD
				suite.IsType(&errors.RequestError{}, res[1], "PubSubShardChannels")
				suite.IsType(&errors.RequestError{}, res[2], "PubSubShardChannelsWithPattern")
				suite.IsType(&errors.RequestError{}, res[3], "PubSubShardNumSub")
=======
				suite.Error(glide.IsError(res[1]))
				suite.Error(glide.IsError(res[2]))
				suite.Error(glide.IsError(res[3]))
>>>>>>> 5c9fc050
			}
		case *glide.Client:
			batch := pipeline.NewStandaloneBatch(isAtomic).
				Publish("NonExistentChannel", "msg")
			res, err := c.Exec(context.Background(), *batch, false)
			suite.NoError(err)
			suite.Equal(int64(0), res[0])
		}
	})
}

func CreateStringTest(batch *pipeline.ClusterBatch, isAtomic bool, serverVer string) BatchTestData {
	testData := make([]CommandTestData, 0)
	prefix := "{stringKey}-"
	atomicKeyPrefix := prefix
	if !isAtomic {
		atomicKeyPrefix = ""
	}

	atomicKey1 := atomicKeyPrefix + "1-" + uuid.NewString()
	multiKey1 := prefix + "2-" + uuid.NewString()
	multiKey2 := prefix + "3-" + uuid.NewString()

	value1 := "value-1-" + uuid.NewString()

	batch.Set(atomicKey1, value1)
	testData = append(testData, CommandTestData{ExpectedResponse: "OK", TestName: "Set(atomicKey1, value1)"})

	batch.SetWithOptions(atomicKey1, value1, *options.NewSetOptions().SetOnlyIfExists())
	testData = append(
		testData,
		CommandTestData{ExpectedResponse: "OK", TestName: "SetWithOptions(atomicKey1, value1, OnlyIfExists)"},
	)

	batch.Get(atomicKey1)
	testData = append(testData, CommandTestData{ExpectedResponse: value1, TestName: "Get(atomicKey1)"})

	batch.GetEx(atomicKey1)
	testData = append(testData, CommandTestData{ExpectedResponse: value1, TestName: "GetEx(atomicKey1)"})

	batch.Set(atomicKey1, value1)
	testData = append(testData, CommandTestData{ExpectedResponse: "OK", TestName: "Set(atomicKey1, value1)"})
	opts := options.NewGetExOptions().
		SetExpiry(options.NewExpiryIn(5 * time.Second))
	batch.GetExWithOptions(atomicKey1, *opts)
	testData = append(testData, CommandTestData{ExpectedResponse: value1, TestName: "GetExWithOptions(atomicKey1, opts)"})

	batch.MSet(map[string]string{multiKey1: "value2"})
	testData = append(testData, CommandTestData{ExpectedResponse: "OK", TestName: "MSet(multiKey1, value2)"})

	batch.MGet([]string{multiKey1, multiKey2})
	testData = append(
		testData,
		CommandTestData{
			ExpectedResponse: []models.Result[string]{models.CreateStringResult("value2"), models.CreateNilStringResult()},
			TestName:         "MGet(key2, key3)",
		},
	)

	batch.MSetNX(map[string]string{multiKey2: "3"})
	testData = append(testData, CommandTestData{ExpectedResponse: true, TestName: "MSetNX(key3, 3)"})

	batch.Incr(multiKey2)
	testData = append(testData, CommandTestData{ExpectedResponse: int64(4), TestName: "Incr(key3)"})

	batch.IncrBy(multiKey2, 2)
	testData = append(testData, CommandTestData{ExpectedResponse: int64(6), TestName: "IncrBy(key3, 2)"})

	batch.Set(atomicKey1, "3.5")
	testData = append(testData, CommandTestData{ExpectedResponse: "OK", TestName: "Set(atomicKey1, 3.5)"})
	batch.IncrByFloat(atomicKey1, 3.5)
	testData = append(testData, CommandTestData{ExpectedResponse: float64(7.0), TestName: "IncrByFloat(atomicKey1, 3.5)"})

	batch.Decr(multiKey2)
	testData = append(testData, CommandTestData{ExpectedResponse: int64(5), TestName: "Decr(multiKey2)"})

	batch.DecrBy(multiKey2, 2)
	testData = append(testData, CommandTestData{ExpectedResponse: int64(3), TestName: "DecrBy(multiKey2, 2)"})

	batch.Strlen(multiKey1)
	testData = append(testData, CommandTestData{ExpectedResponse: int64(6), TestName: "Strlen(multiKey1)"})

	batch.SetRange(multiKey1, 2, "b")
	testData = append(testData, CommandTestData{ExpectedResponse: int64(6), TestName: "SetRange(multiKey1, 2, b)"})

	batch.GetRange(multiKey1, 0, 6)
	testData = append(testData, CommandTestData{ExpectedResponse: "vabue2", TestName: "GetRange(multiKey1, 0, 6)"})

	batch.Append(multiKey1, "3")
	testData = append(testData, CommandTestData{ExpectedResponse: int64(7), TestName: "Append(multiKey1, 3)"})

	batch.Set(multiKey2, "val")
	testData = append(testData, CommandTestData{ExpectedResponse: "OK", TestName: "Set(multiKey2, val)"})

	if serverVer >= "7.0.0" {
		batch.LCS(multiKey1, multiKey2)
		testData = append(testData, CommandTestData{ExpectedResponse: "va", TestName: "LCS(multiKey1, multiKey2)"})

		batch.LCSLen(multiKey1, multiKey2)
		testData = append(testData, CommandTestData{ExpectedResponse: int64(2), TestName: "LCSLen(multiKey1, multiKey2)"})

		batch.LCSWithOptions(multiKey1, multiKey2, *options.NewLCSIdxOptions().SetMinMatchLen(3))
		testData = append(
			testData,
			CommandTestData{
				ExpectedResponse: map[string]any{"len": int64(2), "matches": ([]any)(nil)},
				TestName:         "LCSWithOptions(multiKey1, multiKey2, opts)",
			},
		)
	}

	batch.GetDel(atomicKey1)
	testData = append(testData, CommandTestData{ExpectedResponse: "7", TestName: "GetDel(atomicKey1)"})

	return BatchTestData{CommandTestData: testData, TestName: "String commands"}
}

func CreateBitmapTest(batch *pipeline.ClusterBatch, isAtomic bool, serverVer string) BatchTestData {
	testData := make([]CommandTestData, 0)
	prefix := "{bitmap}-"
	atomicPrefix := prefix
	if !isAtomic {
		atomicPrefix = ""
	}
	key := atomicPrefix + "key0" + uuid.New().String()
	bitopkey1 := atomicPrefix + "key1" + uuid.New().String()
	bitopkey2 := atomicPrefix + "key2" + uuid.New().String()
	bitfieldkey1 := atomicPrefix + "key3" + uuid.New().String()
	bitfieldkey2 := atomicPrefix + "key4" + uuid.New().String()
	destKey := prefix + "dest" + uuid.New().String()

	batch.SetBit(key, 7, 1)
	testData = append(testData, CommandTestData{ExpectedResponse: int64(0), TestName: "SetBit(key, 7, 1)"})

	batch.GetBit(key, 7)
	testData = append(testData, CommandTestData{ExpectedResponse: int64(1), TestName: "GetBit(key, 7)"})

	for i := int64(0); i < 6; i++ {
		batch.SetBit(key, i, 1)
		testData = append(
			testData,
			CommandTestData{ExpectedResponse: int64(0), TestName: fmt.Sprintf("SetBit(key, %d, 1)", i)},
		)
	}

	batch.BitCount(key)
	testData = append(testData, CommandTestData{ExpectedResponse: int64(7), TestName: "BitCount(key)"})

	batch.BitCountWithOptions(key, *options.NewBitCountOptions().SetStart(0).SetEnd(5))
	testData = append(testData, CommandTestData{ExpectedResponse: int64(7), TestName: "BitCountWithOptions(key, 0, 5)"})

	batch.BitPos(key, 1)
	testData = append(testData, CommandTestData{ExpectedResponse: int64(0), TestName: "BitPos(key, 1)"})

	batch.BitPosWithOptions(key, 1, *options.NewBitPosOptions().SetStart(5).SetEnd(6))
	testData = append(testData, CommandTestData{ExpectedResponse: int64(-1), TestName: "BitPosWithOptions(key, 1, 5, 6)"})

	batch.BitPosWithOptions(key, 1, *options.NewBitPosOptions().SetStart(0).SetEnd(6))
	testData = append(testData, CommandTestData{ExpectedResponse: int64(0), TestName: "BitPosWithOptions(key, 1, 0, 6)"})

	commands := []options.BitFieldSubCommands{
		options.NewBitFieldGet(options.SignedInt, 8, 16),
		options.NewBitFieldOverflow(options.SAT),
		options.NewBitFieldSet(options.UnsignedInt, 4, 0, 7),
		options.NewBitFieldIncrBy(options.SignedInt, 5, 100, 1),
	}
	batch.BitField(bitfieldkey1, commands)
	testData = append(
		testData,
		CommandTestData{
			ExpectedResponse: []models.Result[int64]{
				models.CreateInt64Result(0),
				models.CreateInt64Result(0),
				models.CreateInt64Result(1),
			},
			TestName: "BitField(key, commands)",
		},
	)

	bfcommands := []options.BitFieldSubCommands{
		options.NewBitFieldSet(options.UnsignedInt, 8, 0, 24),
	}
	batch.BitField(bitfieldkey2, bfcommands)
	testData = append(
		testData,
		CommandTestData{
			ExpectedResponse: []models.Result[int64]{models.CreateInt64Result(0)},
			TestName:         "BitField(key, bfcommands)",
		},
	)
	commands2 := []options.BitFieldROCommands{
		options.NewBitFieldGet(options.UnsignedInt, 8, 0),
	}
	batch.BitFieldRO(bitfieldkey2, commands2)
	testData = append(
		testData,
		CommandTestData{
			ExpectedResponse: []models.Result[int64]{models.CreateInt64Result(24)},
			TestName:         "BitFieldRO(key, commands2)",
		},
	)

	bitopkey1 = prefix + bitopkey1
	bitopkey2 = prefix + bitopkey2
	batch.Set(bitopkey1, "foobar")
	testData = append(testData, CommandTestData{ExpectedResponse: "OK", TestName: "Set(bitopkey1, foobar)"})
	batch.Set(bitopkey2, "abcdef")
	testData = append(testData, CommandTestData{ExpectedResponse: "OK", TestName: "Set(bitopkey2, abcdef)"})

	batch.BitOp(options.AND, destKey, []string{bitopkey1, bitopkey2})
	testData = append(
		testData,
		CommandTestData{ExpectedResponse: int64(6), TestName: "BitOp(AND, destKey, bitopkey1, bitopkey2)"},
	)
	batch.BitOp(options.OR, destKey, []string{bitopkey1, bitopkey2})
	testData = append(
		testData,
		CommandTestData{ExpectedResponse: int64(6), TestName: "BitOp(OR, destKey, bitopkey1, bitopkey2)"},
	)
	batch.BitOp(options.XOR, destKey, []string{bitopkey1, bitopkey2})
	testData = append(
		testData,
		CommandTestData{ExpectedResponse: int64(6), TestName: "BitOp(XOR, destKey, bitopkey1, bitopkey2)"},
	)
	batch.BitOp(options.NOT, destKey, []string{bitopkey1})
	testData = append(testData, CommandTestData{ExpectedResponse: int64(6), TestName: "BitOp(NOT, destKey, bitopkey1)"})

	return BatchTestData{CommandTestData: testData, TestName: "BitMap commands"}
}

func CreateConnectionManagementTests(batch *pipeline.ClusterBatch, isAtomic bool, serverVer string) BatchTestData {
	testData := make([]CommandTestData, 0)
	connectionName := "test-connection-" + uuid.New().String()

	batch.Ping()
	testData = append(testData, CommandTestData{ExpectedResponse: "PONG", TestName: "Ping()"})

	pingOptions := options.PingOptions{
		Message: "hello",
	}
	batch.PingWithOptions(pingOptions)
	testData = append(testData, CommandTestData{ExpectedResponse: "hello", TestName: "PingWithOptions(pingOptions)"})

	batch.Echo("hello world")
	testData = append(testData, CommandTestData{ExpectedResponse: "hello world", TestName: "Echo(hello world)"})

	batch.ClientId()
	testData = append(testData, CommandTestData{ExpectedResponse: int64(0), CheckTypeOnly: true, TestName: "ClientId()"})

	batch.ClientSetName(connectionName)
	testData = append(testData, CommandTestData{ExpectedResponse: "OK", TestName: "ClientSetName(connectionName)"})

	batch.ClientGetName()
	testData = append(testData, CommandTestData{ExpectedResponse: connectionName, TestName: "ClientGetName()"})

	return BatchTestData{CommandTestData: testData, TestName: "Connection Management commands"}
}

func CreateGenericCommandTests(batch *pipeline.ClusterBatch, isAtomic bool, serverVer string) BatchTestData {
	testData := make([]CommandTestData, 0)
	prefix := "{baseKey}-"
	atomicPrefix := prefix
	if !isAtomic {
		atomicPrefix = ""
	}

	slotHashedKey1 := prefix + "1-" + uuid.NewString()
	slotHashedKey2 := prefix + "2-" + uuid.NewString()
	singleNodeKey1 := atomicPrefix + "3-" + uuid.NewString()

	batch.Set(slotHashedKey1, "value")
	testData = append(testData, CommandTestData{ExpectedResponse: "OK", TestName: "Set(slotHashedKey1, value)"})
	batch.Set(singleNodeKey1, "value")
	testData = append(testData, CommandTestData{ExpectedResponse: "OK", TestName: "Set(singleNodeKey1, value)"})
	batch.Get(slotHashedKey1)
	testData = append(testData, CommandTestData{ExpectedResponse: "value", TestName: "Get(slotHashedKey1)"})

	batch.Del([]string{slotHashedKey1})
	testData = append(testData, CommandTestData{ExpectedResponse: int64(1), TestName: "Del([slotHashedKey1])"})

	batch.Exists([]string{slotHashedKey1})
	testData = append(testData, CommandTestData{ExpectedResponse: int64(0), TestName: "Exists([slotHashedKey1])"})

	batch.Expire(slotHashedKey1, 1*time.Second)
	testData = append(testData, CommandTestData{ExpectedResponse: false, TestName: "Expire(slotHashedKey1, 1)"})
	batch.Expire(singleNodeKey1, 1*time.Second)
	testData = append(testData, CommandTestData{ExpectedResponse: true, TestName: "Expire(singleNodeKey1, 1)"})

	batch.Set(slotHashedKey1, "value")
	testData = append(testData, CommandTestData{ExpectedResponse: "OK", TestName: "Set(slotHashedKey1, value)"})
	batch.ExpireAt(slotHashedKey1, time.Now())
	testData = append(testData, CommandTestData{ExpectedResponse: true, TestName: "ExpireAt(slotHashedKey1, 0)"})

	batch.Set(slotHashedKey1, "value")
	testData = append(testData, CommandTestData{ExpectedResponse: "OK", TestName: "Set(slotHashedKey1, value)"})
	batch.PExpire(slotHashedKey1, 5000*time.Millisecond)
	testData = append(testData, CommandTestData{ExpectedResponse: true, TestName: "PExpire(slotHashedKey1, 5000)"})
	batch.PExpire(prefix+"nonExistentKey", 5000*time.Millisecond)
	testData = append(testData, CommandTestData{ExpectedResponse: false, TestName: "PExpire(badkey, 5000)"})

	batch.Set(slotHashedKey1, "value")
	testData = append(testData, CommandTestData{ExpectedResponse: "OK", TestName: "Set(slotHashedKey1, value)"})
	batch.PExpireAt(slotHashedKey1, time.Now())
	testData = append(testData, CommandTestData{ExpectedResponse: true, TestName: "PExpireAt(slotHashedKey1, 0)"})

	if serverVer >= "7.0.0" {
		batch.ExpireWithOptions(singleNodeKey1, 1*time.Second, constants.HasExistingExpiry)
		testData = append(
			testData,
			CommandTestData{ExpectedResponse: true, TestName: "ExpireWithOptions(singleNodeKey1, 1, HasExistingExpiry)"},
		)

		batch.Set(slotHashedKey1, "value")
		testData = append(testData, CommandTestData{ExpectedResponse: "OK", TestName: "Set(slotHashedKey1, value)"})
		batch.ExpireAtWithOptions(slotHashedKey1, time.Now(), constants.HasNoExpiry)
		testData = append(
			testData,
			CommandTestData{ExpectedResponse: true, TestName: "ExpireAtWithOptions(slotHashedKey1, 0, HasNoExpiry)"},
		)

		batch.Set(slotHashedKey1, "value")
		testData = append(testData, CommandTestData{ExpectedResponse: "OK", TestName: "Set(slotHashedKey1, value)"})
		batch.PExpireWithOptions(slotHashedKey1, 5000*time.Millisecond, constants.HasNoExpiry)
		testData = append(
			testData,
			CommandTestData{ExpectedResponse: true, TestName: "PExpireWithOptions(slotHashedKey1, 5000, HasNoExpiry)"},
		)

		batch.Set(slotHashedKey1, "value")
		testData = append(testData, CommandTestData{ExpectedResponse: "OK", TestName: "Set(slotHashedKey1, value)"})
		batch.PExpireAtWithOptions(slotHashedKey1, time.Now(), constants.HasNoExpiry)
		testData = append(
			testData,
			CommandTestData{ExpectedResponse: true, TestName: "PExpireAtWithOptions(slotHashedKey1, 0, HasNoExpiry)"},
		)

		batch.Set(slotHashedKey1, "value")
		testData = append(testData, CommandTestData{ExpectedResponse: "OK", TestName: "Set(slotHashedKey1, value)"})
		batch.ExpireTime(slotHashedKey1)
		testData = append(testData, CommandTestData{ExpectedResponse: int64(-1), TestName: "ExpireTime(slotHashedKey1)"})

		batch.PExpireTime(slotHashedKey1)
		testData = append(testData, CommandTestData{ExpectedResponse: int64(-1), TestName: "PExpireTime(slotHashedKey1)"})
	}

	batch.TTL(slotHashedKey1)
	testData = append(
		testData,
		CommandTestData{ExpectedResponse: int64(-1), CheckTypeOnly: true, TestName: "TTL(slotHashedKey1)"},
	)

	batch.PTTL(slotHashedKey1)
	testData = append(
		testData,
		CommandTestData{ExpectedResponse: int64(-1), CheckTypeOnly: true, TestName: "PTTL(slotHashedKey1)"},
	)

	batch.Set(slotHashedKey1, "value")
	testData = append(testData, CommandTestData{ExpectedResponse: "OK", TestName: "Set(slotHashedKey1, value)"})
	batch.Set(slotHashedKey2, "value")
	testData = append(testData, CommandTestData{ExpectedResponse: "OK", TestName: "Set(slotHashedKey2, value)"})
	batch.Unlink([]string{slotHashedKey1, slotHashedKey2})
	testData = append(
		testData,
		CommandTestData{ExpectedResponse: int64(2), TestName: "Unlink(slotHashedKey1, slotHashedKey2)"},
	)

	batch.Set(slotHashedKey1, "value")
	testData = append(testData, CommandTestData{ExpectedResponse: "OK", TestName: "Set(slotHashedKey1, value)"})
	batch.Set(slotHashedKey2, "value")
	testData = append(testData, CommandTestData{ExpectedResponse: "OK", TestName: "Set(slotHashedKey2, value)"})
	batch.Touch([]string{slotHashedKey1, slotHashedKey2})
	testData = append(testData, CommandTestData{ExpectedResponse: int64(2), TestName: "Touch(slotHashedKey1, slotHashedKey2)"})

	batch.Set(slotHashedKey1, "value1")
	testData = append(testData, CommandTestData{ExpectedResponse: "OK", TestName: "Set(slotHashedKey1, value1)"})
	batch.Type(slotHashedKey1)
	testData = append(testData, CommandTestData{ExpectedResponse: "string", TestName: "Type(slotHashedKey1)"})

	batch.Rename(slotHashedKey1, slotHashedKey2)
	testData = append(testData, CommandTestData{ExpectedResponse: "OK", TestName: "Rename(slotHashedKey1, slotHashedKey2)"})
	batch.Get(slotHashedKey2)
	testData = append(testData, CommandTestData{ExpectedResponse: "value1", TestName: "Get(slotHashedKey2)"})

	batch.Set(slotHashedKey1, "value1")
	testData = append(testData, CommandTestData{ExpectedResponse: "OK", TestName: "Set(slotHashedKey1, value1)"})
	batch.RenameNX(slotHashedKey1, slotHashedKey2)
	testData = append(testData, CommandTestData{ExpectedResponse: false, TestName: "RenameNX(slotHashedKey1, slotHashedKey2)"})

	batch.Set(slotHashedKey1, "value1")
	testData = append(testData, CommandTestData{ExpectedResponse: "OK", TestName: "Set(slotHashedKey1, value1)"})
	batch.Expire(slotHashedKey1, 100*time.Second)
	testData = append(testData, CommandTestData{ExpectedResponse: true, TestName: "Expire(slotHashedKey1, 100)"})
	batch.Persist(slotHashedKey1)
	testData = append(testData, CommandTestData{ExpectedResponse: true, TestName: "Persist(slotHashedKey1)"})
	batch.TTL(slotHashedKey1)
	testData = append(testData, CommandTestData{ExpectedResponse: int64(-1), TestName: "TTL(slotHashedKey1)"})

	// TODO: TEST DUMP AND RESTORE

	batch.Del([]string{slotHashedKey1})
	testData = append(testData, CommandTestData{ExpectedResponse: int64(1), TestName: "Del(slotHashedKey1)"})
	batch.ObjectEncoding(slotHashedKey1)
	testData = append(testData, CommandTestData{ExpectedResponse: nil, TestName: "ObjectEncoding(slotHashedKey1)"})

	batch.ObjectFreq(slotHashedKey1)
	testData = append(testData, CommandTestData{ExpectedResponse: nil, TestName: "ObjectFreq(slotHashedKey1)"})

	batch.ObjectIdleTime(slotHashedKey1)
	testData = append(testData, CommandTestData{ExpectedResponse: nil, TestName: "ObjectIdleTime(slotHashedKey1)"})

	batch.ObjectRefCount(slotHashedKey1)
	testData = append(testData, CommandTestData{ExpectedResponse: nil, TestName: "ObjectRefCount(slotHashedKey1)"})

	batch.LPush(slotHashedKey1, []string{"3", "2", "1"})
	testData = append(testData, CommandTestData{ExpectedResponse: int64(3), TestName: "LPush(slotHashedKey1, [3, 2, 1])"})
	batch.Sort(slotHashedKey1)
	testData = append(
		testData,
		CommandTestData{
			ExpectedResponse: []models.Result[string]{
				models.CreateStringResult("1"),
				models.CreateStringResult("2"),
				models.CreateStringResult("3"),
			},
			TestName: "Sort(slotHashedKey1)",
		},
	)

	batch.Del([]string{slotHashedKey1})
	testData = append(testData, CommandTestData{ExpectedResponse: int64(1), TestName: "Del(slotHashedKey1)"})
	batch.LPush(slotHashedKey1, []string{"c", "b", "a"})
	testData = append(testData, CommandTestData{ExpectedResponse: int64(3), TestName: "LPush(slotHashedKey1, [c, b, a])"})
	batch.SortWithOptions(slotHashedKey1, *options.NewSortOptions().SetIsAlpha(true))
	testData = append(
		testData,
		CommandTestData{
			ExpectedResponse: []models.Result[string]{
				models.CreateStringResult("a"),
				models.CreateStringResult("b"),
				models.CreateStringResult("c"),
			},
			TestName: "SortWithOptions(slotHashedKey1, {Alpha: true})",
		},
	)

	batch.Del([]string{slotHashedKey1})
	testData = append(testData, CommandTestData{ExpectedResponse: int64(1), TestName: "Del(slotHashedKey1)"})
	batch.LPush(slotHashedKey1, []string{"3", "2", "1"})
	testData = append(testData, CommandTestData{ExpectedResponse: int64(3), TestName: "LPush(slotHashedKey1, [3, 2, 1])"})
	sortDestKey := prefix + "sortDest-" + uuid.NewString()
	batch.SortStore(slotHashedKey1, sortDestKey)
	testData = append(
		testData,
		CommandTestData{ExpectedResponse: int64(3), TestName: "SortStore(slotHashedKey1, sortDestKey)"},
	)

	batch.Del([]string{slotHashedKey1})
	testData = append(testData, CommandTestData{ExpectedResponse: int64(1), TestName: "Del(slotHashedKey1)"})
	batch.LPush(slotHashedKey1, []string{"c", "b", "a"})
	testData = append(testData, CommandTestData{ExpectedResponse: int64(3), TestName: "LPush(slotHashedKey1, [c, b, a])"})
	batch.SortStoreWithOptions(slotHashedKey1, sortDestKey, *options.NewSortOptions().SetIsAlpha(true))
	testData = append(
		testData,
		CommandTestData{
			ExpectedResponse: int64(3),
			TestName:         "SortStoreWithOptions(slotHashedKey1, sortDestKey, {Alpha: true})",
		},
	)

	batch.Del([]string{slotHashedKey1})
	testData = append(testData, CommandTestData{ExpectedResponse: int64(1), TestName: "Del(slotHashedKey1)"})
	batch.LPush(slotHashedKey1, []string{"3", "2", "1"})
	testData = append(testData, CommandTestData{ExpectedResponse: int64(3), TestName: "LPush(slotHashedKey1, [3, 2, 1])"})

	if serverVer >= "7.0.0" {
		batch.SortReadOnly(slotHashedKey1)
		testData = append(
			testData,
			CommandTestData{
				ExpectedResponse: []models.Result[string]{
					models.CreateStringResult("1"),
					models.CreateStringResult("2"),
					models.CreateStringResult("3"),
				},
				TestName: "SortReadOnly(slotHashedKey1)",
			},
		)
	}

	batch.Del([]string{slotHashedKey1})
	testData = append(testData, CommandTestData{ExpectedResponse: int64(1), TestName: "Del(slotHashedKey1)"})
	batch.LPush(slotHashedKey1, []string{"c", "b", "a"})
	testData = append(testData, CommandTestData{ExpectedResponse: int64(3), TestName: "LPush(slotHashedKey1, [c, b, a])"})

	if serverVer >= "7.0.0" {
		batch.SortReadOnlyWithOptions(slotHashedKey1, *options.NewSortOptions().SetIsAlpha(true))
		testData = append(
			testData,
			CommandTestData{
				ExpectedResponse: []models.Result[string]{
					models.CreateStringResult("a"),
					models.CreateStringResult("b"),
					models.CreateStringResult("c"),
				},
				TestName: "SortReadOnlyWithOptions(slotHashedKey1, {Alpha: true})",
			},
		)
	}

	batch.Wait(0, 0)
	testData = append(testData, CommandTestData{ExpectedResponse: int64(0), CheckTypeOnly: true, TestName: "Wait(0, 0)"})

	batch.Del([]string{slotHashedKey1, slotHashedKey2})
	testData = append(testData, CommandTestData{ExpectedResponse: int64(2), TestName: "Del(slotHashedKey1, slotHashedKey2)"})
	batch.Set(slotHashedKey1, "value")
	testData = append(testData, CommandTestData{ExpectedResponse: "OK", TestName: "Set(slotHashedKey1, value)"})
	batch.Copy(slotHashedKey1, slotHashedKey2)
	testData = append(testData, CommandTestData{ExpectedResponse: true, TestName: "Copy(slotHashedKey1, slotHashedKey2)"})
	batch.Get(slotHashedKey2)
	testData = append(testData, CommandTestData{ExpectedResponse: "value", TestName: "Get(slotHashedKey2) after Copy"})

	batch.Del([]string{slotHashedKey1, slotHashedKey2})
	testData = append(testData, CommandTestData{ExpectedResponse: int64(2), TestName: "Del(slotHashedKey1, slotHashedKey2)"})
	batch.Set(slotHashedKey1, "value1")
	testData = append(testData, CommandTestData{ExpectedResponse: "OK", TestName: "Set(slotHashedKey1, value1)"})
	batch.Set(slotHashedKey2, "value2")
	testData = append(testData, CommandTestData{ExpectedResponse: "OK", TestName: "Set(key2, value2)"})
	batch.CopyWithOptions(slotHashedKey1, slotHashedKey2, *options.NewCopyOptions().SetReplace())
	testData = append(
		testData,
		CommandTestData{
			ExpectedResponse: true,
			TestName:         "CopyWithOptions(slotHashedKey1, slotHashedKey2, ReplaceDestination)",
		},
	)
	batch.Get(slotHashedKey2)
	testData = append(
		testData,
		CommandTestData{ExpectedResponse: "value1", TestName: "Get(slotHashedKey2) after CopyWithOptions"},
	)

	// GenericClusterCommands
	batch.FlushAll()
	testData = append(testData, CommandTestData{ExpectedResponse: "OK", TestName: "CustomCommand: FlushAll()"})

	batch.CustomCommand([]string{"SET", slotHashedKey1, "1"})
	testData = append(testData, CommandTestData{ExpectedResponse: "OK", TestName: "CustomCommand: Set(key, 1)"})
	batch.Get(slotHashedKey1)
	testData = append(testData, CommandTestData{ExpectedResponse: "1", TestName: "Get(key1)"})

	batch.RandomKey()
	testData = append(testData, CommandTestData{ExpectedResponse: slotHashedKey1, TestName: "RandomKey()"})

	// TODO: add Move in separate standalone batch tests

	return BatchTestData{CommandTestData: testData, TestName: "Generic commands"}
}

func CreateGeospatialTests(batch *pipeline.ClusterBatch, isAtomic bool, serverVer string) BatchTestData {
	testData := make([]CommandTestData, 0)
	prefix := "{GeoKey}-"
	atomicPrefix := prefix
	if !isAtomic {
		atomicPrefix = ""
	}
	key := atomicPrefix + "1-" + uuid.NewString()
	destKey := prefix + "2-" + uuid.NewString()
	membersToGeospatialData := map[string]options.GeospatialData{
		"Palermo": {Longitude: 13.361389, Latitude: 38.115556},
		"Catania": {Longitude: 15.087269, Latitude: 37.502669},
	}
	membersToGeospatialData2 := map[string]options.GeospatialData{
		"Messina": {Longitude: 15.556349, Latitude: 38.194136},
	}

	batch.GeoAdd(key, membersToGeospatialData)
	testData = append(testData, CommandTestData{ExpectedResponse: int64(2), TestName: "GeoAdd(key, membersToGeospatialData)"})

	geoAddOptions := options.GeoAddOptions{}
	geoAddOptions.SetConditionalChange(constants.OnlyIfDoesNotExist)
	batch.GeoAddWithOptions(key, membersToGeospatialData2, geoAddOptions)
	testData = append(
		testData,
		CommandTestData{
			ExpectedResponse: int64(1),
			TestName:         "GeoAddWithOptions(key, membersToGeospatialData2, geoAddOptions)",
		},
	)

	batch.GeoHash(key, []string{"Palermo", "Catania", "NonExistingCity"})
	testData = append(testData, CommandTestData{
		ExpectedResponse: []models.Result[string]{
			models.CreateStringResult("sqc8b49rny0"),
			models.CreateStringResult("sqdtr74hyu0"),
			models.CreateNilStringResult(),
		},
		TestName: "GeoHash(key, [Palermo, Catania, NonExistingCity])",
	})

	searchFrom := &options.GeoCoordOrigin{
		GeospatialData: options.GeospatialData{Longitude: 15.0, Latitude: 37.0},
	}
	searchByShape := options.NewCircleSearchShape(200, constants.GeoUnitKilometers)

	resultOptions := options.NewGeoSearchResultOptions().SetCount(1).SetSortOrder(options.ASC)
	batch.GeoSearchWithResultOptions(key, searchFrom, *searchByShape, *resultOptions)
	testData = append(testData, CommandTestData{
		ExpectedResponse: []string{"Catania"},
		TestName:         "GeoSearchWithResultOptions(key, searchFrom, searchByShape, resultOptions)",
	})

	batch.GeoAdd(prefix+key, membersToGeospatialData)
	testData = append(testData, CommandTestData{ExpectedResponse: int64(2), TestName: "GeoAdd(key, membersToGeospatialData)"})

	batch.GeoAddWithOptions(prefix+key, membersToGeospatialData2, geoAddOptions)
	testData = append(
		testData,
		CommandTestData{
			ExpectedResponse: int64(1),
			TestName:         "GeoAddWithOptions(key, membersToGeospatialData2, geoAddOptions)",
		},
	)

	batch.GeoSearchStore(destKey, prefix+key, searchFrom, *searchByShape)
	testData = append(
		testData,
		CommandTestData{ExpectedResponse: int64(3), TestName: "GeoSearchStore(destKey, key, searchFrom, searchByShape)"},
	)

	batch.GeoSearchStoreWithResultOptions(destKey+"1", prefix+key, searchFrom, *searchByShape, *resultOptions)
	testData = append(
		testData,
		CommandTestData{
			ExpectedResponse: int64(1),
			TestName:         "GeoSearchStoreWithResultOptions(destKey+1, key, searchFrom, searchByShape, resultOptions)",
		},
	)

	storeInfoOptions := options.NewGeoSearchStoreInfoOptions().SetStoreDist(true)
	batch.GeoSearchStoreWithInfoOptions(destKey+"2", prefix+key, searchFrom, *searchByShape, *storeInfoOptions)
	testData = append(
		testData,
		CommandTestData{
			ExpectedResponse: int64(3),
			TestName:         "GeoSearchStoreWithInfoOptions(destKey+2, key, searchFrom, searchByShape, storeInfoOptions)",
		},
	)

	batch.GeoSearchStoreWithFullOptions(destKey+"3", prefix+key, searchFrom, *searchByShape, *resultOptions, *storeInfoOptions)
	testData = append(
		testData,
		CommandTestData{
			ExpectedResponse: int64(1),
			TestName:         "GeoSearchStoreWithFullOptions(destKey+3, key, searchFrom, searchByShape, resultOptions, storeInfoOptions)",
		},
	)

	return BatchTestData{CommandTestData: testData, TestName: "Geospatial commands"}
}

func CreateHashTest(batch *pipeline.ClusterBatch, isAtomic bool, serverVer string) BatchTestData {
	testData := make([]CommandTestData, 0)
	prefix := "{HashKey}-"
	if !isAtomic {
		prefix = ""
	}
	key := prefix + "1-" + uuid.NewString()

	simpleMap := map[string]string{"k1": "value"}

	batch.HSet(key, simpleMap)
	testData = append(testData, CommandTestData{ExpectedResponse: int64(1), TestName: "HSet(k1, simpleMap)"})
	batch.HGet(key, "k1")
	testData = append(testData, CommandTestData{ExpectedResponse: "value", TestName: "HGet(key, k1)"})

	batch.HGetAll(key)
	testData = append(testData, CommandTestData{ExpectedResponse: map[string]string{"k1": "value"}, TestName: "HGetAll(key)"})

	batch.HMGet(key, []string{"k1", "k2"})
	testData = append(
		testData,
		CommandTestData{
			ExpectedResponse: []models.Result[string]{models.CreateStringResult("value"), models.CreateNilStringResult()},
			TestName:         "HMGet(k1, k2)",
		},
	)

	batch.HSetNX(key, "k1", "value2")
	testData = append(testData, CommandTestData{ExpectedResponse: false, TestName: "HSetNX(key, k1, value2)"})

	batch.HDel(key, []string{"k1"})
	testData = append(testData, CommandTestData{ExpectedResponse: int64(1), TestName: "HDel(key, k1)"})

	batch.HSet(key, map[string]string{"field1": "value1", "field2": "value2"})
	testData = append(testData, CommandTestData{ExpectedResponse: int64(2), TestName: "HSet(key, multiple fields)"})
	batch.HLen(key)
	testData = append(testData, CommandTestData{ExpectedResponse: int64(2), TestName: "HLen(key)"})

	batch.HDel(key, []string{"field2"})
	testData = append(testData, CommandTestData{ExpectedResponse: int64(1), TestName: "HDel(key, field2)"})
	batch.HVals(key)
	testData = append(testData, CommandTestData{ExpectedResponse: []string{"value1"}, TestName: "HVals(key)"})

	batch.HExists(key, "field1")
	testData = append(testData, CommandTestData{ExpectedResponse: true, TestName: "HExists(key, field1)"})
	batch.HExists(key, "nonexistent")
	testData = append(testData, CommandTestData{ExpectedResponse: false, TestName: "HExists(key, nonexistent)"})

	batch.HKeys(key)
	testData = append(testData, CommandTestData{ExpectedResponse: []string{"field1"}, TestName: "HKeys(key)"})

	batch.HStrLen(key, "field1")
	testData = append(testData, CommandTestData{ExpectedResponse: int64(6), TestName: "HStrLen(key, field1)"})

	batch.HSet(key, map[string]string{"counter": "10"})
	testData = append(testData, CommandTestData{ExpectedResponse: int64(1), TestName: "HSet(key, counter)"})
	batch.HIncrBy(key, "counter", 5)
	testData = append(testData, CommandTestData{ExpectedResponse: int64(15), TestName: "HIncrBy(key, counter, 5)"})

	batch.HSet(key, map[string]string{"float_counter": "10.5"})
	testData = append(testData, CommandTestData{ExpectedResponse: int64(1), TestName: "HSet(key, float_counter)"})
	batch.HIncrByFloat(key, "float_counter", 1.5)
	testData = append(
		testData,
		CommandTestData{ExpectedResponse: float64(12), TestName: "HIncrByFloat(key, float_counter, 1.5)"},
	)
	batch.HScan(key, "0")
	testData = append(
		testData,
		CommandTestData{
			ExpectedResponse: []any{"0", []any{"field1", "value1", "counter", "15", "float_counter", "12"}},
			TestName:         "HScan(key, 0)",
		},
	)
	if serverVer >= "8.0.0" {
		batch.HScanWithOptions(key, "0", *options.NewHashScanOptions().SetNoValues(true))
		testData = append(
			testData,
			CommandTestData{
				ExpectedResponse: []any{"0", []any{"field1", "counter", "float_counter"}},
				TestName:         "HScanWithOptions(key, 0, options)",
			},
		)
	} else {
		batch.HScanWithOptions(key, "0", *options.NewHashScanOptions().SetCount(42))
		testData = append(
			testData,
			CommandTestData{ExpectedResponse: []any{"0", []any{"field1", "value1", "counter", "15", "float_counter", "12"}}, TestName: "HScanWithOptions(key, 0, options)"},
		)
	}

	batch.FlushAll()
	testData = append(testData, CommandTestData{ExpectedResponse: "OK", TestName: "FlushAll()"})

	batch.HSet(key, map[string]string{"counter": "10"})
	testData = append(testData, CommandTestData{ExpectedResponse: int64(1), TestName: "HSet(key, counter)"})
	batch.HRandField(key)
	testData = append(testData, CommandTestData{ExpectedResponse: "counter", TestName: "HRandField(key)"})

	batch.HRandFieldWithCount(key, 1)
	testData = append(
		testData,
		CommandTestData{ExpectedResponse: []string{"counter"}, TestName: "HRandFieldWithCount(key, 1)"},
	)

	batch.HRandFieldWithCountWithValues(key, 1)
	testData = append(
		testData,
		CommandTestData{ExpectedResponse: [][]string{{"counter", "10"}}, TestName: "HRandFieldWithCountWithValues(key, 1)"},
	)

	return BatchTestData{CommandTestData: testData, TestName: "Hash commands"}
}

func CreateHyperLogLogTest(batch *pipeline.ClusterBatch, isAtomic bool, serverVer string) BatchTestData {
	testData := make([]CommandTestData, 0)
	prefix := "{hyperloglog}-"
	atomicPrefix := prefix
	if !isAtomic {
		atomicPrefix = ""
	}
	key1 := atomicPrefix + "key-1-" + uuid.NewString()
	key2 := atomicPrefix + "key-2-" + uuid.NewString()
	dest := atomicPrefix + "dest-" + uuid.NewString()

	batch.PfAdd(key1, []string{"val"})
	testData = append(testData, CommandTestData{ExpectedResponse: true, TestName: "PfAdd(key1, [val])"})

	batch.PfCount([]string{key1})
	testData = append(testData, CommandTestData{ExpectedResponse: int64(1), TestName: "PfCount([key1])"})

	batch.PfAdd(key1, []string{"val2"})
	testData = append(testData, CommandTestData{ExpectedResponse: true, TestName: "PfAdd(key2, [val2])"})
	batch.PfMerge(prefix+dest, []string{prefix + key1, prefix + key2})
	testData = append(testData, CommandTestData{ExpectedResponse: "OK", TestName: "PfMerge(dest, [key1 key2])"})

	return BatchTestData{CommandTestData: testData, TestName: "Hyperloglog commands"}
}

func CreateListCommandsTest(batch *pipeline.ClusterBatch, isAtomic bool, serverVer string) BatchTestData {
	testData := make([]CommandTestData, 0)
	prefix := "{listKey}-"
	atomicPrefix := prefix
	if !isAtomic {
		atomicPrefix = ""
	}

	key := atomicPrefix + uuid.NewString()

	batch.LPush(key, []string{"val1", "val2"})
	testData = append(testData, CommandTestData{ExpectedResponse: int64(2), TestName: "LPush(key, [val1 val2])"})

	batch.LPop(key)
	testData = append(testData, CommandTestData{ExpectedResponse: "val2", TestName: "LPop(key)"})

	batch.LPopCount(key, 1)
	testData = append(testData, CommandTestData{ExpectedResponse: []string{"val1"}, TestName: "LPopCount(key, 1)"})

	batch.RPush(key, []string{"elem1", "elem2", "elem3", "elem2"})
	testData = append(
		testData,
		CommandTestData{ExpectedResponse: int64(4), TestName: "RPush(key, [elem1, elem2, elem3, elem2])"},
	)

	batch.LPos(key, "elem2")
	testData = append(testData, CommandTestData{ExpectedResponse: int64(1), TestName: "LPos(key, elem2)"})

	batch.LPosWithOptions(key, "elem2", *options.NewLPosOptions().SetRank(2))
	testData = append(
		testData,
		CommandTestData{ExpectedResponse: int64(3), TestName: "LPosWithOptions(key, elem2, {Rank: 2})"},
	)

	batch.LPosCount(key, "elem2", 2)
	testData = append(
		testData,
		CommandTestData{ExpectedResponse: []int64{1, 3}, TestName: "LPosCount(key, elem2, 2)"},
	)

	batch.LPosCountWithOptions(key, "elem2", 2, *options.NewLPosOptions().SetMaxLen(4))
	testData = append(
		testData,
		CommandTestData{
			ExpectedResponse: []int64{1, 3},
			TestName:         "LPosCountWithOptions(key, elem2, 2, {MaxLen: 4})",
		},
	)

	batch.LRange(key, 0, 2)
	testData = append(
		testData,
		CommandTestData{ExpectedResponse: []string{"elem1", "elem2", "elem3"}, TestName: "LRange(key, 0, 2)"},
	)

	batch.LIndex(key, 1)
	testData = append(testData, CommandTestData{ExpectedResponse: "elem2", TestName: "LIndex(key, 1)"})

	trimKey := atomicPrefix + "trim-" + uuid.NewString()
	batch.RPush(trimKey, []string{"one", "two", "three", "four"})
	testData = append(
		testData,
		CommandTestData{ExpectedResponse: int64(4), TestName: "RPush(trimKey, [one, two, three, four])"},
	)
	batch.LTrim(trimKey, 1, 2)
	testData = append(testData, CommandTestData{ExpectedResponse: "OK", TestName: "LTrim(trimKey, 1, 2)"})
	batch.LRange(trimKey, 0, -1)
	testData = append(
		testData,
		CommandTestData{ExpectedResponse: []string{"two", "three"}, TestName: "LRange(trimKey, 0, -1) after trim"},
	)

	batch.LLen(key)
	testData = append(testData, CommandTestData{ExpectedResponse: int64(4), TestName: "LLen(key)"})

	batch.LRem(key, 1, "elem2")
	testData = append(testData, CommandTestData{ExpectedResponse: int64(1), TestName: "LRem(key, 1, elem2)"})
	batch.LRange(key, 0, -1)
	testData = append(
		testData,
		CommandTestData{ExpectedResponse: []string{"elem1", "elem3", "elem2"}, TestName: "LRange(key, 0, -1) after LRem"},
	)

	batch.RPop(key)
	testData = append(testData, CommandTestData{ExpectedResponse: "elem2", TestName: "RPop(key)"})

	batch.RPopCount(key, 2)
	testData = append(testData, CommandTestData{ExpectedResponse: []string{"elem3", "elem1"}, TestName: "RPopCount(key, 2)"})

	batch.RPush(key, []string{"hello", "world"})
	testData = append(testData, CommandTestData{ExpectedResponse: int64(2), TestName: "RPush(key, [hello, world])"})
	batch.LInsert(key, constants.Before, "world", "there")
	testData = append(testData, CommandTestData{ExpectedResponse: int64(3), TestName: "LInsert(key, Before, world, there)"})
	batch.LRange(key, 0, -1)
	testData = append(
		testData,
		CommandTestData{ExpectedResponse: []string{"hello", "there", "world"}, TestName: "LRange(key, 0, -1) after LInsert"},
	)

	batch.BLPop([]string{key}, 1)
	testData = append(testData, CommandTestData{ExpectedResponse: []string{key, "hello"}, TestName: "BLPop([key], 1)"})

	batch.BRPop([]string{key}, 1)
	testData = append(testData, CommandTestData{ExpectedResponse: []string{key, "world"}, TestName: "BRPop([key], 1)"})

	rpushxKey := atomicPrefix + "rpushx-" + uuid.NewString()
	batch.RPush(rpushxKey, []string{"initial"})
	testData = append(testData, CommandTestData{ExpectedResponse: int64(1), TestName: "RPush(rpushxKey, [initial])"})
	batch.RPushX(rpushxKey, []string{"added"})
	testData = append(testData, CommandTestData{ExpectedResponse: int64(2), TestName: "RPushX(rpushxKey, [added])"})
	batch.LRange(rpushxKey, 0, -1)
	testData = append(
		testData,
		CommandTestData{ExpectedResponse: []string{"initial", "added"}, TestName: "LRange(rpushxKey, 0, -1) after RPushX"},
	)

	lpushxKey := atomicPrefix + "lpushx-" + uuid.NewString()
	batch.RPush(lpushxKey, []string{"initial"})
	testData = append(testData, CommandTestData{ExpectedResponse: int64(1), TestName: "RPush(lpushxKey, [initial])"})
	batch.LPushX(lpushxKey, []string{"added"})
	testData = append(testData, CommandTestData{ExpectedResponse: int64(2), TestName: "LPushX(lpushxKey, [added])"})
	batch.LRange(lpushxKey, 0, -1)
	testData = append(
		testData,
		CommandTestData{ExpectedResponse: []string{"added", "initial"}, TestName: "LRange(lpushxKey, 0, -1) after LPushX"},
	)

	if serverVer >= "7.0.0" {
		batch.LMPop([]string{key}, constants.Left)
		testData = append(
			testData,
			CommandTestData{ExpectedResponse: map[string][]string{key: {"there"}}, TestName: "LMPop([key], Left)"},
		)

		batch.RPush(key, []string{"hello"})
		testData = append(testData, CommandTestData{ExpectedResponse: int64(1), TestName: "RPush(key, [hello])"})
		batch.LMPopCount([]string{key}, constants.Left, 1)
		testData = append(
			testData,
			CommandTestData{ExpectedResponse: map[string][]string{key: {"hello"}}, TestName: "LMPopCount([key], Left, 1)"},
		)

		batch.RPush(key, []string{"hello", "world"})
		testData = append(testData, CommandTestData{ExpectedResponse: int64(2), TestName: "RPush(key, [hello, world])"})
		batch.BLMPop([]string{key}, constants.Left, 1)
		testData = append(
			testData,
			CommandTestData{ExpectedResponse: map[string][]string{key: {"hello"}}, TestName: "BLMPop([key], Left, 1)"},
		)

		batch.BLMPopCount([]string{key}, constants.Left, 1, 1)
		testData = append(
			testData,
			CommandTestData{ExpectedResponse: map[string][]string{key: {"world"}}, TestName: "BLMPopCount([key], Left, 1, 1)"},
		)
	}

	lsetKey := atomicPrefix + "lset-" + uuid.NewString()
	batch.RPush(lsetKey, []string{"one", "two", "three"})
	testData = append(testData, CommandTestData{ExpectedResponse: int64(3), TestName: "RPush(lsetKey, [one, two, three])"})
	batch.LSet(lsetKey, 1, "changed")
	testData = append(testData, CommandTestData{ExpectedResponse: "OK", TestName: "LSet(lsetKey, 1, changed)"})
	batch.LRange(lsetKey, 0, -1)
	testData = append(
		testData,
		CommandTestData{ExpectedResponse: []string{"one", "changed", "three"}, TestName: "LRange(lsetKey, 0, -1) after LSet"},
	)

	key = prefix + key
	destKey := prefix + "dest-" + uuid.NewString()
	batch.RPush(key, []string{"first", "second"})
	testData = append(testData, CommandTestData{ExpectedResponse: int64(2), TestName: "RPush(key, [first, second])"})
	batch.RPush(destKey, []string{"third", "fourth"})
	testData = append(testData, CommandTestData{ExpectedResponse: int64(2), TestName: "RPush(destKey, [third, fourth])"})
	batch.LMove(key, destKey, constants.Right, constants.Left)
	testData = append(testData, CommandTestData{ExpectedResponse: "second", TestName: "LMove(key, destKey, Right, Left)"})
	batch.LRange(key, 0, -1)
	testData = append(
		testData,
		CommandTestData{ExpectedResponse: []string{"first"}, TestName: "LRange(key, 0, -1) after LMove"},
	)
	batch.LRange(destKey, 0, -1)
	testData = append(
		testData,
		CommandTestData{
			ExpectedResponse: []string{"second", "third", "fourth"},
			TestName:         "LRange(destKey, 0, -1) after LMove",
		},
	)

	batch.BLMove(key, destKey, constants.Right, constants.Left, 1)
	testData = append(testData, CommandTestData{ExpectedResponse: "first", TestName: "BLMove(key, destKey, Right, Left, 1)"})
	batch.LRange(key, 0, -1)
	testData = append(testData, CommandTestData{ExpectedResponse: []string{}, TestName: "LRange(key, 0, -1) after BLMove"})
	batch.LRange(destKey, 0, -1)
	testData = append(
		testData,
		CommandTestData{
			ExpectedResponse: []string{"first", "second", "third", "fourth"},
			TestName:         "LRange(destKey, 0, -1) after BLMove",
		},
	)

	return BatchTestData{CommandTestData: testData, TestName: "List commands"}
}

func CreatePubSubTests(batch *pipeline.ClusterBatch, isAtomic bool, serverVer string) BatchTestData {
	// Just test that the execution works
	testData := make([]CommandTestData, 0)

	batch.PubSubChannels()
	testData = append(testData, CommandTestData{ExpectedResponse: []string{}, TestName: "PubSubChannels()"})

	batch.PubSubChannelsWithPattern("")
	testData = append(testData, CommandTestData{ExpectedResponse: []string{}, TestName: "PubSubChannelsWithPattern()"})

	batch.PubSubNumPat()
	testData = append(testData, CommandTestData{ExpectedResponse: int64(0), TestName: "PubSubNumPat()"})

	batch.PubSubNumSub([]string{""})
	testData = append(testData, CommandTestData{ExpectedResponse: map[string]int64{"": 0}, TestName: "PubSubNumSub()"})

	return BatchTestData{CommandTestData: testData, TestName: "PubSub commands"}
}

func CreateSetCommandsTests(batch *pipeline.ClusterBatch, isAtomic bool, serverVer string) BatchTestData {
	testData := make([]CommandTestData, 0)
	prefix := "{set}-"
	atomicKey := prefix
	if !isAtomic {
		atomicKey = ""
	}

	key := atomicKey + "key-" + uuid.NewString()

	batch.SAdd(key, []string{"member1", "member2"})
	testData = append(testData, CommandTestData{ExpectedResponse: int64(2), TestName: "SAdd(key, [member1, member2])"})

	batch.SRem(key, []string{"member2"})
	testData = append(testData, CommandTestData{ExpectedResponse: int64(1), TestName: "SRem(key, [member2])"})

	batch.SMembers(key)
	testData = append(
		testData,
		CommandTestData{ExpectedResponse: map[string]struct{}{"member1": {}}, TestName: "SMembers(key)"},
	)

	batch.SCard(key)
	testData = append(testData, CommandTestData{ExpectedResponse: int64(1), TestName: "SCard(key)"})

	batch.SIsMember(key, "member1")
	testData = append(testData, CommandTestData{ExpectedResponse: true, TestName: "SIsMember(key, member1)"})

	key2 := atomicKey + "key2-" + uuid.NewString()
	batch.SAdd(key2, []string{"member1", "member3"})
	testData = append(testData, CommandTestData{ExpectedResponse: int64(2), TestName: "SAdd(key2, [member1, member3])"})
	batch.SDiff([]string{prefix + key, prefix + key2})
	testData = append(
		testData,
		CommandTestData{ExpectedResponse: map[string]struct{}{}, TestName: "SDiff([prefix + key, prefix + key2])"},
	)

	batch.SAdd(prefix+key, []string{"member1"})
	testData = append(testData, CommandTestData{ExpectedResponse: int64(1), TestName: "SAdd(prefix + key, [member1])"})
	batch.SAdd(prefix+key2, []string{"member1", "member3"})
	testData = append(
		testData,
		CommandTestData{ExpectedResponse: int64(2), TestName: "SAdd(prefix + key2, [member1, member3])"},
	)
	dest := prefix + "key3-" + uuid.NewString()
	batch.SDiffStore(dest, []string{prefix + key2, prefix + key})
	testData = append(
		testData,
		CommandTestData{ExpectedResponse: int64(1), TestName: "SDiffStore(dest, [prefix + key2, prefix + key])"},
	)

	batch.SInter([]string{prefix + key, prefix + key2})
	testData = append(
		testData,
		CommandTestData{
			ExpectedResponse: map[string]struct{}{"member1": {}},
			TestName:         "SInter([prefix + key, prefix + key2])",
		},
	)

	batch.SInterStore(dest, []string{prefix + key, prefix + key2})
	testData = append(
		testData,
		CommandTestData{ExpectedResponse: int64(1), TestName: "SInterStore(dest, [prefix + key, prefix + key2])"},
	)

	if serverVer >= "7.0.0" {
		batch.SInterCard([]string{prefix + key, prefix + key2})
		testData = append(
			testData,
			CommandTestData{ExpectedResponse: int64(1), TestName: "SInterCard([prefix + key, prefix + key2])"},
		)

		batch.SInterCardLimit([]string{prefix + key, prefix + key2}, 10)
		testData = append(
			testData,
			CommandTestData{ExpectedResponse: int64(1), TestName: "SInterCardLimit([prefix + key, prefix + key2], 10)"},
		)
	}

	batch.SRandMember(key)
	testData = append(testData, CommandTestData{ExpectedResponse: "member1", TestName: "SRandMember(key)"})

	batch.SRandMemberCount(key, 1)
	testData = append(testData, CommandTestData{ExpectedResponse: []string{"member1"}, TestName: "SRandMemberCount(key, 1)"})

	batch.SPop(key)
	testData = append(testData, CommandTestData{ExpectedResponse: "member1", TestName: "SPop(key)"})

	batch.SAdd(key, []string{"member1"})
	testData = append(testData, CommandTestData{ExpectedResponse: int64(1), TestName: "SAdd(key, [member1])"})
	batch.SPopCount(key, 1)
	testData = append(
		testData,
		CommandTestData{ExpectedResponse: map[string]struct{}{"member1": {}}, TestName: "SPopCount(key, 1)"},
	)

	batch.SAdd(key, []string{"member1"})
	testData = append(testData, CommandTestData{ExpectedResponse: int64(1), TestName: "SAdd(key, [member1])"})
	batch.SMIsMember(key, []string{"member1", "nonexistent"})
	testData = append(
		testData,
		CommandTestData{ExpectedResponse: []bool{true, false}, TestName: "SMIsMember(key, [member1, nonexistent])"},
	)

	batch.SUnionStore(dest, []string{prefix + key, prefix + key2})
	testData = append(
		testData,
		CommandTestData{ExpectedResponse: int64(2), TestName: "SUnionStore(dest, [prefix + key, prefix + key2])"},
	)

	batch.SUnion([]string{prefix + key, prefix + key2})
	testData = append(
		testData,
		CommandTestData{
			ExpectedResponse: map[string]struct{}{"member1": {}, "member3": {}},
			TestName:         "SUnion([prefix + key, prefix + key2])",
		},
	)

	batch.SScan(key, "0")
	testData = append(testData, CommandTestData{ExpectedResponse: []any{"0", []any{"member1"}}, TestName: "SScan(key, 0)"})

	scanOptions := options.NewBaseScanOptions().SetMatch("mem*")
	batch.SScanWithOptions(key, "0", *scanOptions)
	testData = append(
		testData,
		CommandTestData{ExpectedResponse: []any{"0", []any{"member1"}}, TestName: "SScanWithOptions(key, 0, options)"},
	)

	batch.SAdd(prefix+key2, []string{"newmember"})
	testData = append(testData, CommandTestData{ExpectedResponse: int64(1), TestName: "SAdd(key2, [newmember])"})
	batch.SMove(prefix+key2, prefix+key, "newmember")
	testData = append(
		testData,
		CommandTestData{ExpectedResponse: true, TestName: "SMove(prefix + key2, prefix + key, newmember)"},
	)

	return BatchTestData{CommandTestData: testData, TestName: "Set commands"}
}

func CreateSortedSetTests(batch *pipeline.ClusterBatch, isAtomic bool, serverVer string) BatchTestData {
	testData := make([]CommandTestData, 0)
	prefix := "{zset}-"
	atomicPrefix := prefix
	if !isAtomic {
		atomicPrefix = ""
	}

	key := atomicPrefix + "key-" + uuid.NewString()

	membersScoreMap := map[string]float64{"member1": 1.0, "member2": 2.0}
	batch.ZAdd(key, membersScoreMap)
	testData = append(testData, CommandTestData{ExpectedResponse: int64(2), TestName: "ZAdd(key, {member1:1.0, member2:2.0})"})

	zAddOpts, _ := options.NewZAddOptions().SetChanged(true)
	batch.ZAddWithOptions(key, map[string]float64{"member3": 3.0}, *zAddOpts)
	testData = append(
		testData,
		CommandTestData{ExpectedResponse: int64(1), TestName: "ZAddWithOptions(key, {member3:3.0}, opts)"},
	)

	batch.ZAddIncr(key, "member1", 1.5)
	testData = append(testData, CommandTestData{ExpectedResponse: float64(2.5), TestName: "ZAddIncr(key, member1, 1.5)"})

	zAddIncrOpts := options.NewZAddOptions()
	batch.ZAddIncrWithOptions(key, "member2", 2.0, *zAddIncrOpts)
	testData = append(
		testData,
		CommandTestData{ExpectedResponse: float64(4.0), TestName: "ZAddIncrWithOptions(key, member2, 2.0, opts)"},
	)

	batch.ZIncrBy(key, 1.0, "member3")
	testData = append(testData, CommandTestData{ExpectedResponse: float64(4.0), TestName: "ZIncrBy(key, 1.0, member3)"})

	batch.ZPopMin(key)
	testData = append(
		testData,
		CommandTestData{ExpectedResponse: map[string]float64{"member1": 2.5}, TestName: "ZPopMin(key)"},
	)

	zPopOpts := options.NewZPopOptions().SetCount(2)
	batch.ZPopMinWithOptions(key, *zPopOpts)
	testData = append(
		testData,
		CommandTestData{
			ExpectedResponse: map[string]float64{"member2": 4.0, "member3": 4.0},
			TestName:         "ZPopMinWithOptions(key, opts)",
		},
	)

	batch.ZAdd(key, membersScoreMap)
	testData = append(testData, CommandTestData{ExpectedResponse: int64(2), TestName: "ZAdd(key, {member1:1.0, member2:2.0})"})
	batch.ZPopMax(key)
	testData = append(
		testData,
		CommandTestData{ExpectedResponse: map[string]float64{"member2": 2.0}, TestName: "ZPopMax(key)"},
	)

	zPopOpts.SetCount(1)
	batch.ZPopMaxWithOptions(key, *zPopOpts)
	testData = append(
		testData,
		CommandTestData{ExpectedResponse: map[string]float64{"member1": 1.0}, TestName: "ZPopMaxWithOptions(key, opts)"},
	)

	batch.ZAdd(key, membersScoreMap)
	testData = append(testData, CommandTestData{ExpectedResponse: int64(2), TestName: "ZAdd(key, {member1:1.0, member2:2.0})"})
	batch.ZRem(key, []string{"member2"})
	testData = append(testData, CommandTestData{ExpectedResponse: int64(1), TestName: "ZRem(key, [member2])"})

	batch.ZCard(key)
	testData = append(testData, CommandTestData{ExpectedResponse: int64(1), TestName: "ZCard(key)"})

	batch.BZPopMin([]string{key}, 1)
	testData = append(
		testData,
		CommandTestData{
			ExpectedResponse: models.KeyWithMemberAndScore{Key: key, Member: "member1", Score: 1},
			TestName:         "BZPopMin([key])",
		},
	)

	if serverVer >= "7.0.0" {
		batch.ZAdd(key, map[string]float64{"member1": float64(1.0)})
		testData = append(testData, CommandTestData{ExpectedResponse: int64(1), TestName: "ZAdd(key, {member1:1.0})"})
		batch.BZMPop([]string{key}, constants.MIN, 1)
		testData = append(
			testData,
			CommandTestData{
				ExpectedResponse: models.CreateKeyWithArrayOfMembersAndScoresResult(
					models.KeyWithArrayOfMembersAndScores{
						Key: key,
						MembersAndScores: []models.MemberAndScore{
							{Member: "member1", Score: 1.0},
						},
					},
				),
				TestName: "BZMPop(key, MIN, 1)",
			},
		)

		batch.ZAdd(key, membersScoreMap)
		testData = append(
			testData,
			CommandTestData{ExpectedResponse: int64(2), TestName: "ZAdd(key, {member1:1.0, member2:2.0})"},
		)
		batch.BZMPopWithOptions([]string{key}, constants.MIN, 1, *options.NewZMPopOptions().SetCount(1))
		testData = append(
			testData,
			CommandTestData{
				ExpectedResponse: models.CreateKeyWithArrayOfMembersAndScoresResult(
					models.KeyWithArrayOfMembersAndScores{
						Key: key,
						MembersAndScores: []models.MemberAndScore{
							{Member: "member1", Score: 1.0},
						},
					},
				),
				TestName: "BZMPopWithOptions(key, MIN, 1, opts",
			},
		)
	} else {
		batch.ZAdd(key, map[string]float64{"member2": float64(2.0)})
		testData = append(testData, CommandTestData{ExpectedResponse: int64(1), TestName: "ZAdd(key, {member2:2.0})"})
	}

	rangeQuery := options.NewRangeByIndexQuery(0, -1)
	batch.ZRange(key, rangeQuery)
	testData = append(testData, CommandTestData{ExpectedResponse: []string{"member2"}, TestName: "ZRange(key, 0, -1)"})

	batch.BZPopMax([]string{key}, 1)
	testData = append(
		testData,
		CommandTestData{
			ExpectedResponse: models.KeyWithMemberAndScore{Key: key, Member: "member2", Score: 2},
			TestName:         "BZPopMax(key, 1)",
		},
	)

	if serverVer >= "7.0.0" {
		batch.ZAdd(key, membersScoreMap)
		testData = append(
			testData,
			CommandTestData{ExpectedResponse: int64(2), TestName: "ZAdd(key, {member1:1.0, member2:2.0})"},
		)
		batch.ZMPop([]string{key}, constants.MIN)
		testData = append(
			testData,
			CommandTestData{
				ExpectedResponse: models.CreateKeyWithArrayOfMembersAndScoresResult(
					models.KeyWithArrayOfMembersAndScores{
						Key: key,
						MembersAndScores: []models.MemberAndScore{
							{Member: "member1", Score: 1.0},
						},
					},
				),
				TestName: "ZMPop([key], min)",
			},
		)

		batch.ZMPopWithOptions([]string{key}, constants.MIN, *options.NewZMPopOptions().SetCount(1))
		testData = append(
			testData,
			CommandTestData{
				ExpectedResponse: models.CreateKeyWithArrayOfMembersAndScoresResult(
					models.KeyWithArrayOfMembersAndScores{
						Key: key,
						MembersAndScores: []models.MemberAndScore{
							{Member: "member2", Score: 2.0},
						},
					},
				),
				TestName: "ZMPopWithOptions([key], min, opts)",
			},
		)
	}

	batch.ZAdd(key, map[string]float64{"member1": 1.0})
	testData = append(testData, CommandTestData{ExpectedResponse: int64(1), TestName: "ZAdd(key, {member1:1.0})"})
	batch.ZRangeWithScores(key, options.NewRangeByIndexQuery(0, -1))
	testData = append(
		testData,
		CommandTestData{
			ExpectedResponse: []models.MemberAndScore{{Member: "member1", Score: 1.0}},
			TestName:         "ZRangeWithScores(key, 0, -1)",
		},
	)

	dest := prefix + "dest-" + uuid.NewString()
	prefixKey := prefix + "key2-" + uuid.NewString()
	batch.ZAdd(prefixKey, map[string]float64{"member1": 1.0})
	testData = append(testData, CommandTestData{ExpectedResponse: int64(1), TestName: "ZAdd(prefixKey, {member1:1.0})"})
	batch.ZRangeStore(dest, prefixKey, options.NewRangeByIndexQuery(0, -1))
	testData = append(testData, CommandTestData{ExpectedResponse: int64(1), TestName: "ZRangeStore(dest, prefixKey, 0, -1)"})

	batch.ZRank(key, "member1")
	testData = append(testData, CommandTestData{ExpectedResponse: int64(0), TestName: "ZRank(key, member1)"})

	if serverVer >= "7.2.0" {
		batch.ZRankWithScore(key, "member1")
		testData = append(
			testData,
			CommandTestData{ExpectedResponse: []any{int64(0), float64(1.0)}, TestName: "ZRankWithScore(key, member1)"},
		)
	}

	batch.ZRevRank(key, "member1")
	testData = append(testData, CommandTestData{ExpectedResponse: int64(0), TestName: "ZRevRank(key, member1)"})

	if serverVer >= "7.2.0" {
		batch.ZRevRankWithScore(key, "member1")
		testData = append(
			testData,
			CommandTestData{ExpectedResponse: []any{int64(0), float64(1.0)}, TestName: "ZRevRankWithScore(key, member2)"},
		)
	}

	batch.ZScore(key, "member1")
	testData = append(testData, CommandTestData{ExpectedResponse: float64(1.0), TestName: "ZScore(key, member1)"})

	zCountRange := options.NewZCountRange(
		options.NewInclusiveScoreBoundary(0.0),
		options.NewInfiniteScoreBoundary(constants.PositiveInfinity),
	)
	batch.ZCount(key, *zCountRange)
	testData = append(testData, CommandTestData{ExpectedResponse: int64(1), TestName: "ZCount(key, 2.0, inf)"})

	batch.ZScan(key, "0")
	testData = append(
		testData,
		CommandTestData{ExpectedResponse: []any{"0", []any{"member1", "1"}}, TestName: "ZScan(key, 0)"},
	)

	zScanOpts := options.NewZScanOptions().SetCount(1)
	batch.ZScanWithOptions(key, "0", *zScanOpts)
	testData = append(
		testData,
		CommandTestData{ExpectedResponse: []any{"0", []any{"member1", "1"}}, TestName: "ZScanWithOptions(key, 0, opts)"},
	)

	key3 := atomicPrefix + "key3-" + uuid.NewString()
	batch.ZAdd(key3, map[string]float64{"member1": 1.0, "member2": 2.0, "member3": 3.0})
	testData = append(testData, CommandTestData{ExpectedResponse: int64(3), TestName: "ZAdd(key3, members)"})
	batch.ZRemRangeByRank(key3, 0, 0)
	testData = append(testData, CommandTestData{ExpectedResponse: int64(1), TestName: "ZRemRangeByRank(key3, 0, 0)"})

	scoreRange := options.NewRangeByScoreQuery(
		options.NewInclusiveScoreBoundary(3),
		options.NewInclusiveScoreBoundary(3),
	)
	batch.ZRemRangeByScore(key3, *scoreRange)
	testData = append(testData, CommandTestData{ExpectedResponse: int64(1), TestName: "ZRemRangeByScore(key3, 2, 3)"})

	batch.ZAdd(key3, map[string]float64{"a": 1.0, "b": 1.0, "c": 1.0, "d": 1.0})
	testData = append(testData, CommandTestData{ExpectedResponse: int64(4), TestName: "ZAdd(key3, members)"})
	lexRange := options.NewRangeByLexQuery(
		options.NewLexBoundary("a", true),
		options.NewLexBoundary("b", true),
	)
	batch.ZRemRangeByLex(key3, *lexRange)
	testData = append(testData, CommandTestData{ExpectedResponse: int64(2), TestName: "ZRemRangeByLex(key3, [a, [b)"})

	batch.ZRandMember(key)
	testData = append(testData, CommandTestData{ExpectedResponse: "member1", TestName: "ZRandMember(key)"})

	batch.ZRandMemberWithCount(key, 1)
	testData = append(
		testData,
		CommandTestData{ExpectedResponse: []string{"member1"}, TestName: "ZRandMemberWithCount(key, 1)"},
	)

	batch.ZRandMemberWithCountWithScores(key, 1)
	testData = append(
		testData,
		CommandTestData{
			ExpectedResponse: []models.MemberAndScore{{Member: "member1", Score: 1}},
			TestName:         "ZRandMemberWithCountWithScores(key, 1)",
		},
	)

	batch.ZMScore(key, []string{"member1", "memberN"})
	testData = append(
		testData,
		CommandTestData{
			ExpectedResponse: []models.Result[float64]{models.CreateFloat64Result(1), models.CreateNilFloat64Result()},
			TestName:         "ZMScore(key, [member1, memberN])",
		},
	)

	batch.ZAdd(prefix+key3, map[string]float64{"a": 1.0, "b": 1.0, "c": 1.0, "d": 1.0})
	testData = append(testData, CommandTestData{ExpectedResponse: int64(4), TestName: "ZAdd(prefix+key3, members)"})
	batch.ZAdd(prefix+key, map[string]float64{"member1": 1.0})
	testData = append(testData, CommandTestData{ExpectedResponse: int64(1), TestName: "ZAdd(prefix+key, {member1:1.0})"})
	batch.ZDiff([]string{prefix + key, prefix + key3})
	testData = append(
		testData,
		CommandTestData{ExpectedResponse: []string{"member1"}, TestName: "ZDiff([prefix+key, prefix+key3])"},
	)

	batch.ZDiffWithScores([]string{prefix + key, prefix + key3})
	testData = append(
		testData,
		CommandTestData{
			ExpectedResponse: []models.MemberAndScore{{Member: "member1", Score: 1.0}},
			TestName:         "ZDiffWithScores([prefix+key, prefix+key3])",
		},
	)

	batch.ZDiffStore(dest, []string{prefix + key, prefix + key3})
	testData = append(
		testData,
		CommandTestData{ExpectedResponse: int64(1), TestName: "ZDiffStore(dest, [prefix+key, prefix+key3])"},
	)

	batch.ZInter(options.KeyArray{
		Keys: []string{prefix + key, prefix + key3},
	})
	testData = append(testData, CommandTestData{ExpectedResponse: []string{}, TestName: "ZInter(keys)"})

	batch.ZInterWithScores(
		options.KeyArray{
			Keys: []string{prefix + key, prefix + key3},
		},
		*options.NewZInterOptions().SetAggregate(options.AggregateSum),
	)
	testData = append(
		testData,
		CommandTestData{ExpectedResponse: []models.MemberAndScore{}, TestName: "ZInterWithScores(keys, opts)"},
	)

	batch.ZInterStore(
		dest,
		options.KeyArray{
			Keys: []string{prefix + key, prefix + key3},
		},
	)
	testData = append(testData, CommandTestData{ExpectedResponse: int64(0), TestName: "ZInterStore(dest, keys)"})

	batch.ZInterStoreWithOptions(
		dest,
		options.KeyArray{
			Keys: []string{prefix + key, prefix + key3},
		},
		*options.NewZInterOptions().SetAggregate(options.AggregateSum),
	)
	testData = append(
		testData,
		CommandTestData{ExpectedResponse: int64(0), TestName: "ZInterStoreWithOptions(dest, keys, opts)"},
	)

	key4 := prefix + "key4-" + uuid.NewString()
	batch.ZAdd(key4, map[string]float64{"b": 2.0})
	testData = append(testData, CommandTestData{ExpectedResponse: int64(1), TestName: "ZAdd(key4, members)"})
	batch.ZUnion(
		options.KeyArray{
			Keys: []string{prefix + key, key4},
		},
	)
	testData = append(testData, CommandTestData{ExpectedResponse: []string{"member1", "b"}, TestName: "ZUnion(keys)"})

	batch.ZUnionWithScores(
		options.KeyArray{Keys: []string{prefix + key, key4}},
		*options.NewZUnionOptionsBuilder().SetAggregate(options.AggregateSum),
	)
	testData = append(
		testData,
		CommandTestData{
			ExpectedResponse: []models.MemberAndScore{{Member: "member1", Score: 1.0}, {Member: "b", Score: 2.0}},
			TestName:         "ZUnionWithScores(keys, opts)",
		},
	)

	batch.ZUnionStore(dest, options.KeyArray{Keys: []string{prefix + key, key4}})
	testData = append(testData, CommandTestData{ExpectedResponse: int64(2), TestName: "ZUnionStore(dest, keys)"})

	batch.ZUnionStoreWithOptions(
		dest,
		options.KeyArray{Keys: []string{prefix + key, key4}},
		*options.NewZUnionOptionsBuilder().SetAggregate(options.AggregateSum),
	)
	testData = append(
		testData,
		CommandTestData{ExpectedResponse: int64(2), TestName: "ZUnionStoreWithOptions(dest, keys, opts)"},
	)

	if serverVer >= "7.0.0" {
		batch.ZInterCard([]string{prefix + key, prefix + key3})
		testData = append(testData, CommandTestData{ExpectedResponse: int64(0), TestName: "ZInterCard(keys)"})

		zInterCardOpts := options.NewZInterCardOptions().SetLimit(10)
		batch.ZInterCardWithOptions([]string{prefix + key, prefix + key3}, *zInterCardOpts)
		testData = append(
			testData,
			CommandTestData{ExpectedResponse: int64(0), TestName: "ZInterCardWithOptions(keys, opts)"},
		)
	}

	batch.ZLexCount(key3, *options.NewRangeByLexQuery(options.NewLexBoundary("a", true), options.NewLexBoundary("c", true)))
	testData = append(testData, CommandTestData{ExpectedResponse: int64(1), TestName: "ZLexCount(key3, [a, [c)"})

	return BatchTestData{CommandTestData: testData, TestName: "Sorted Set commands"}
}

func CreateStreamTest(batch *pipeline.ClusterBatch, isAtomic bool, serverVer string) BatchTestData {
	testData := make([]CommandTestData, 0)
	prefix := "{streamKey}-"
	atomicPrefix := prefix
	if !isAtomic {
		atomicPrefix = ""
	}

	streamKey1 := prefix + "1-" + uuid.NewString()
	streamKey2 := atomicPrefix + "2-" + uuid.NewString()
	streamKey3 := atomicPrefix + "3-" + uuid.NewString()
	streamKey4 := atomicPrefix + "4-" + uuid.NewString()
	groupName1 := "{groupName}-1-" + uuid.NewString()
	groupName2 := "{groupName}-2-" + uuid.NewString()
	groupName3 := "{groupName}-3-" + uuid.NewString()
	consumer1 := "{consumer}-1-" + uuid.NewString()

	// XADD commands with options
	xaddOpts1 := options.NewXAddOptions().SetId("0-1")
	batch.XAddWithOptions(streamKey1, [][]string{{"field1", "value1"}}, *xaddOpts1)
	testData = append(testData, CommandTestData{ExpectedResponse: "0-1", TestName: "XAdd(streamKey1, field1=value1, 0-1)"})

	xaddOpts2 := options.NewXAddOptions().SetId("0-2")
	batch.XAddWithOptions(streamKey1, [][]string{{"field2", "value2"}}, *xaddOpts2)
	testData = append(testData, CommandTestData{ExpectedResponse: "0-2", TestName: "XAdd(streamKey1, field2=value2, 0-2)"})

	xaddOpts3 := options.NewXAddOptions().SetId("0-3")
	batch.XAddWithOptions(streamKey1, [][]string{{"field3", "value3"}}, *xaddOpts3)
	testData = append(testData, CommandTestData{ExpectedResponse: "0-3", TestName: "XAdd(streamKey1, field3=value3, 0-3)"})

	xaddOpts4 := options.NewXAddOptions().SetId("0-4")
	batch.XAddWithOptions(streamKey4, [][]string{{"field4", "value4"}, {"field4", "value5"}}, *xaddOpts4)
	testData = append(testData, CommandTestData{ExpectedResponse: "0-4", TestName: "XAdd(streamKey4, field4=value4,5, 0-4)"})

	// XLEN command
	batch.XLen(streamKey1)
	testData = append(testData, CommandTestData{ExpectedResponse: int64(3), TestName: "XLen(streamKey1)"})

	// XREAD commands with options
	xreadOpts := options.NewXReadOptions().SetCount(1)
	batch.XReadWithOptions(map[string]string{streamKey1: "0-2"}, *xreadOpts)
	testData = append(testData, CommandTestData{
		ExpectedResponse: map[string]map[string][][]string{
			streamKey1: {
				"0-3": {{"field3", "value3"}},
			},
		},
		TestName: "XRead(streamKey1, 0-2)",
	})

	// XRANGE commands with options
	xrangeOpts := options.NewXRangeOptions().SetCount(1)
	batch.XRangeWithOptions(streamKey1, "0-1", "0-1", *xrangeOpts)
	testData = append(testData, CommandTestData{
		ExpectedResponse: []models.XRangeResponse{
			{StreamId: "0-1", Entries: [][]string{{"field1", "value1"}}},
		},
		TestName: "XRange(streamKey1, 0-1, 0-1)",
	})

	// XREVRANGE commands with options
	xrevrangeOpts := options.NewXRangeOptions().SetCount(1)
	batch.XRevRangeWithOptions(streamKey1, "0-1", "0-1", *xrevrangeOpts)
	testData = append(testData, CommandTestData{
		ExpectedResponse: []models.XRangeResponse{
			{StreamId: "0-1", Entries: [][]string{{"field1", "value1"}}},
		},
		TestName: "XRevRange(streamKey1, 0-1, 0-1)",
	})

	// XTRIM command with options
	xtrimOpts := options.NewXTrimOptionsWithMinId("0-2").SetExactTrimming()
	batch.XTrim(streamKey1, *xtrimOpts)
	testData = append(testData, CommandTestData{ExpectedResponse: int64(1), TestName: "XTrim(streamKey1, 0-2)"})

	// XGROUP commands with options
	xgroupCreateOpts := options.NewXGroupCreateOptions().SetMakeStream()
	batch.XGroupCreateWithOptions(streamKey1, groupName1, "0-2", *xgroupCreateOpts)
	testData = append(testData, CommandTestData{ExpectedResponse: "OK", TestName: "XGroupCreate(streamKey1, groupName1, 0-2)"})

	// XINFO CONSUMERS command
	batch.XInfoConsumers(streamKey1, groupName1)
	testData = append(
		testData,
		CommandTestData{ExpectedResponse: []models.XInfoConsumerInfo{}, TestName: "XInfoConsumers(streamKey1, groupName1)"},
	)

	// Create second group with makeStream option
	batch.XGroupCreateWithOptions(streamKey1, groupName2, "0-0", *xgroupCreateOpts)
	testData = append(testData, CommandTestData{ExpectedResponse: "OK", TestName: "XGroupCreate(streamKey1, groupName2, 0-0)"})

	batch.XGroupCreateConsumer(streamKey1, groupName1, consumer1)
	testData = append(
		testData,
		CommandTestData{ExpectedResponse: true, TestName: "XGroupCreateConsumer(streamKey1, groupName1, consumer1)"},
	)

	batch.XGroupSetId(streamKey1, groupName1, "0-2")
	testData = append(testData, CommandTestData{ExpectedResponse: "OK", TestName: "XGroupSetId(streamKey1, groupName1, 0-2)"})

	// XREADGROUP commands with options
	xreadgroupOpts := options.NewXReadGroupOptions().SetCount(2)
	batch.XReadGroupWithOptions(groupName1, consumer1, map[string]string{streamKey1: "0-3"}, *xreadgroupOpts)
	testData = append(testData, CommandTestData{
		ExpectedResponse: map[string]map[string][][]string{
			streamKey1: {},
		},
		TestName: "XReadGroup(streamKey1, 0-3, groupName1, consumer1)",
	})

	// XCLAIM commands with options
	xclaimOpts := options.NewXClaimOptions().SetForce()
	batch.XClaimWithOptions(streamKey1, groupName1, consumer1, 0, []string{"0-1"}, *xclaimOpts)
	testData = append(testData, CommandTestData{
		ExpectedResponse: map[string][][]string{},
		TestName:         "XClaim(streamKey1, groupName1, consumer1, 0-1)",
	})

	batch.XClaimWithOptions(streamKey1, groupName1, consumer1, 0, []string{"0-3"}, *xclaimOpts)
	testData = append(testData, CommandTestData{
		ExpectedResponse: map[string][][]string{
			"0-3": {{"field3", "value3"}},
		},
		TestName: "XClaim(streamKey1, groupName1, consumer1, 0-3)",
	})

	// XCLAIMJUSTID commands with options
	batch.XClaimJustIdWithOptions(streamKey1, groupName1, consumer1, 0, []string{"0-3"}, *xclaimOpts)
	testData = append(testData, CommandTestData{
		ExpectedResponse: []string{"0-3"},
		TestName:         "XClaimJustId(streamKey1, groupName1, consumer1, 0-3)",
	})

	batch.XClaimJustIdWithOptions(streamKey1, groupName1, consumer1, 0, []string{"0-4"}, *xclaimOpts)
	testData = append(testData, CommandTestData{
		ExpectedResponse: []string{},
		TestName:         "XClaimJustId(streamKey1, groupName1, consumer1, 0-4)",
	})

	// XPENDING command
	batch.XPending(streamKey1, groupName1)
	testData = append(testData, CommandTestData{
		ExpectedResponse: models.XPendingSummary{
			NumOfMessages:    1,
			StartId:          models.CreateStringResult("0-3"),
			EndId:            models.CreateStringResult("0-3"),
			ConsumerMessages: []models.ConsumerPendingMessage{{ConsumerName: consumer1, MessageCount: 1}},
		},
		TestName: "XPending(streamKey1, groupName1)",
	})

	// XAUTOCLAIM commands
	if serverVer >= "6.2.0" {
		expectedXAutoClaimResponse := models.XAutoClaimResponse{
			NextEntry:      "0-0",
			ClaimedEntries: map[string][][]string{"0-3": {{"field3", "value3"}}},
		}

		if serverVer >= "7.0.0" {
			expectedXAutoClaimResponse = models.XAutoClaimResponse{
				NextEntry:       "0-0",
				ClaimedEntries:  map[string][][]string{"0-3": {{"field3", "value3"}}},
				DeletedMessages: []string{},
			}
		}

		expectedXAutoClaimJustIdResponse := models.XAutoClaimJustIdResponse{
			NextEntry:      "0-0",
			ClaimedEntries: []string{"0-3"},
		}
		if serverVer >= "7.0.0" {
			expectedXAutoClaimJustIdResponse = models.XAutoClaimJustIdResponse{
				NextEntry:       "0-0",
				ClaimedEntries:  []string{"0-3"},
				DeletedMessages: []string{},
			}
		}

		xautoclaimOpts := options.NewXAutoClaimOptions().SetCount(1)
		batch.XAutoClaimWithOptions(streamKey1, groupName1, consumer1, 0, "0-0", *xautoclaimOpts)
		testData = append(testData, CommandTestData{
			ExpectedResponse: expectedXAutoClaimResponse,
			TestName:         "XAutoClaim(streamKey1, groupName1, consumer1, 0-0)",
		})

		batch.XAutoClaimJustIdWithOptions(streamKey1, groupName1, consumer1, 0, "0-0", *xautoclaimOpts)
		testData = append(testData, CommandTestData{
			ExpectedResponse: expectedXAutoClaimJustIdResponse,
			TestName:         "XAutoClaimJustId(streamKey1, groupName1, consumer1, 0-0)",
		})

		// XACK command
		batch.XAck(streamKey1, groupName1, []string{"0-3"})
		testData = append(testData, CommandTestData{ExpectedResponse: int64(1), TestName: "XAck(streamKey1, groupName1, 0-3)"})

		// XPENDING with range
		xpendingOpts := options.NewXPendingOptions("-", "+", 1)
		batch.XPendingWithOptions(streamKey1, groupName1, *xpendingOpts)
		testData = append(testData, CommandTestData{
			ExpectedResponse: []models.XPendingDetail{},
			TestName:         "XPendingWithOptions(streamKey1, groupName1, MIN, MAX, 1)",
		})

		// XGROUP DELCONSUMER command
		batch.XGroupDelConsumer(streamKey1, groupName1, consumer1)
		testData = append(
			testData,
			CommandTestData{ExpectedResponse: int64(0), TestName: "XGroupDelConsumer(streamKey1, groupName1, consumer1)"},
		)

		// XGROUP DESTROY commands
		batch.XGroupDestroy(streamKey1, groupName1)
		testData = append(testData, CommandTestData{ExpectedResponse: true, TestName: "XGroupDestroy(streamKey1, groupName1)"})

		batch.XGroupDestroy(streamKey1, groupName2)
		testData = append(testData, CommandTestData{ExpectedResponse: true, TestName: "XGroupDestroy(streamKey1, groupName2)"})

		// XDEL command
		batch.XDel(streamKey1, []string{"0-3", "0-5"})
		testData = append(testData, CommandTestData{ExpectedResponse: int64(1), TestName: "XDel(streamKey1, 0-3,0-5)"})

		// Add entry to streamKey3 and create group
		xaddOpts5 := options.NewXAddOptions().SetId("1-0")
		batch.XAddWithOptions(streamKey3, [][]string{{"f0", "v0"}}, *xaddOpts5)
		testData = append(testData, CommandTestData{ExpectedResponse: "1-0", TestName: "XAdd(streamKey3, f0=v0, 1-0)"})

		batch.XGroupCreate(streamKey3, groupName3, "0")
		testData = append(
			testData,
			CommandTestData{ExpectedResponse: "OK", TestName: "XGroupCreate(streamKey3, groupName3, 0)"},
		)

		// XINFO GROUPS command
		batch.XInfoGroups(streamKey1)
		testData = append(
			testData,
			CommandTestData{ExpectedResponse: []models.XInfoGroupInfo{}, TestName: "XInfoGroups(streamKey1)"},
		)
	}

	// Add entry to streamKey2 and create group
	if serverVer >= "7.0.0" {
		xaddOpts6 := options.NewXAddOptions().SetId("1-0")
		batch.XAddWithOptions(streamKey2, [][]string{{"f0", "v0"}}, *xaddOpts6)
		testData = append(testData, CommandTestData{ExpectedResponse: "1-0", TestName: "XAdd(streamKey2, f0=v0, 1-0)"})

		batch.XGroupCreate(streamKey2, groupName3, "0")
		testData = append(
			testData,
			CommandTestData{ExpectedResponse: "OK", TestName: "XGroupCreate(streamKey2, groupName3, 0)"},
		)

		xgroupSetIdOpts2 := options.NewXGroupSetIdOptionsOptions().SetEntriesRead(1)
		batch.XGroupSetIdWithOptions(streamKey2, groupName3, "1-0", *xgroupSetIdOpts2)
		testData = append(
			testData,
			CommandTestData{ExpectedResponse: "OK", TestName: "XGroupSetId(streamKey2, groupName3, 1-0)"},
		)
	}

	return BatchTestData{CommandTestData: testData, TestName: "Stream commands"}
}

func CreateServerManagementTests(batch *pipeline.ClusterBatch, isAtomic bool, serverVer string) BatchTestData {
	testData := make([]CommandTestData, 0)

	batch.ConfigSet(map[string]string{"timeout": "1000"})
	testData = append(testData, CommandTestData{ExpectedResponse: "OK", TestName: "ConfigSet(timeout: 1000)"})
	batch.ConfigGet([]string{"timeout"})
	testData = append(
		testData,
		CommandTestData{ExpectedResponse: map[string]string{"timeout": "1000"}, TestName: "ConfigGet(timeout)"},
	)
	batch.Info()
	testData = append(testData, CommandTestData{ExpectedResponse: "", CheckTypeOnly: true, TestName: "Info()"})
	batch.InfoWithOptions(options.InfoOptions{})
	testData = append(testData, CommandTestData{ExpectedResponse: "", CheckTypeOnly: true, TestName: "InfoWithOptions()"})
	batch.Time()
	testData = append(testData, CommandTestData{ExpectedResponse: []string{}, CheckTypeOnly: true, TestName: "Time()"})
	batch.FlushAll()
	testData = append(testData, CommandTestData{ExpectedResponse: "OK", TestName: "FlushAll()"})
	batch.FlushAllWithOptions(options.SYNC)
	testData = append(testData, CommandTestData{ExpectedResponse: "OK", TestName: "FlushAllWithOptions(SYNC)"})
	batch.FlushDB()
	testData = append(testData, CommandTestData{ExpectedResponse: "OK", TestName: "FlushDB()"})
	batch.FlushDBWithOptions(options.SYNC)
	testData = append(testData, CommandTestData{ExpectedResponse: "OK", TestName: "FlushDBWithOptions(SYNC)"})
	batch.DBSize()
	testData = append(testData, CommandTestData{ExpectedResponse: int64(0), TestName: "DBSize()"})
	batch.Lolwut()
	testData = append(testData, CommandTestData{ExpectedResponse: "", CheckTypeOnly: true, TestName: "Lolwut()"})
	batch.LolwutWithOptions(options.LolwutOptions{})
	testData = append(testData, CommandTestData{ExpectedResponse: "", CheckTypeOnly: true, TestName: "LolwutWithOptions()"})
	batch.LastSave()
	testData = append(testData, CommandTestData{ExpectedResponse: int64(0), CheckTypeOnly: true, TestName: "LastSave()"})
	batch.ConfigResetStat()
	testData = append(testData, CommandTestData{ExpectedResponse: "OK", TestName: "ConfigResetStat()"})
	// ConfigRewrite skipped, because depends on config

	return BatchTestData{CommandTestData: testData, TestName: "Server Management commands"}
}

func CreateScriptTest(batch *pipeline.ClusterBatch, isAtomic bool, serverVer string) BatchTestData {
	testData := make([]CommandTestData, 0)

	batch.ScriptExists([]string{"abc"})
	testData = append(testData, CommandTestData{ExpectedResponse: []bool{false}, TestName: "ScriptExists([abc])"})
	batch.ScriptFlush()
	testData = append(testData, CommandTestData{ExpectedResponse: "OK", TestName: "ScriptFlush()"})
	batch.ScriptFlushWithMode(options.SYNC)
	testData = append(testData, CommandTestData{ExpectedResponse: "OK", TestName: "ScriptFlushWithMode()"})
	batch.ScriptShow("abc")
	testData = append(
		testData,
		CommandTestData{ExpectedResponse: &errors.RequestError{}, CheckTypeOnly: true, TestName: "ScriptShow()"},
	)
	batch.ScriptKill()
	testData = append(
		testData,
		CommandTestData{ExpectedResponse: &errors.RequestError{}, CheckTypeOnly: true, TestName: "ScriptKill()"},
	)

	return BatchTestData{CommandTestData: testData, TestName: "Script commands"}
}

func CreateFunctionTest(batch *pipeline.ClusterBatch, isAtomic bool, serverVer string) BatchTestData {
	testData := make([]CommandTestData, 0)
	// adding a dummy command to avoid "empty pipeline" error on server < 7.0
	batch.Ping()
	testData = append(testData, CommandTestData{ExpectedResponse: "PONG", TestName: "Ping()"})
	if serverVer < "7.0.0" {
		return BatchTestData{CommandTestData: testData, TestName: "Function commands"}
	}

	libName := "mylib_" + strings.ReplaceAll(uuid.NewString(), "-", "_")
	funcName := "myfunc"
	libCode := "#!lua name=" + libName + "\nredis.register_function{ function_name = 'myfunc', callback = function() return 42 end, flags = { 'no-writes' } }"
	query := models.FunctionListQuery{
		LibraryName: libName,
		WithCode:    false,
	}

	batch.FunctionFlush()
	testData = append(testData, CommandTestData{ExpectedResponse: "OK", TestName: "FunctionFlush()"})
	batch.FunctionFlushSync()
	testData = append(testData, CommandTestData{ExpectedResponse: "OK", TestName: "FunctionFlushSync()"})
	batch.FunctionFlushAsync()
	testData = append(testData, CommandTestData{ExpectedResponse: "OK", TestName: "FunctionFlushAsync()"})
	batch.FunctionLoad(libCode, false)
	testData = append(testData, CommandTestData{ExpectedResponse: libName, TestName: "FunctionLoad(libCode, false)"})
	batch.FCall(funcName)
	testData = append(testData, CommandTestData{ExpectedResponse: int64(42), TestName: "FCall(funcName)"})
	batch.FCallReadOnly(funcName)
	testData = append(testData, CommandTestData{ExpectedResponse: int64(42), TestName: "FCallReadOnly(funcName)"})
	batch.FCallWithKeysAndArgs(funcName, []string{}, []string{})
	testData = append(testData, CommandTestData{ExpectedResponse: int64(42), TestName: "FCallWithKeysAndArgs(funcName)"})
	batch.FCallReadOnlyWithKeysAndArgs(funcName, []string{}, []string{})
	testData = append(
		testData,
		CommandTestData{ExpectedResponse: int64(42), TestName: "FCallReadOnlyWithKeysAndArgs(funcName)"},
	)
	batch.FunctionStats()
	testData = append(testData, CommandTestData{ExpectedResponse: models.FunctionStatsResult{
		Engines: map[string]models.Engine{
			"LUA": {
				Language:      "LUA",
				FunctionCount: 1,
				LibraryCount:  1,
			},
		},
	}, TestName: "FunctionStats()"})
	batch.FunctionDelete(libName)
	testData = append(testData, CommandTestData{ExpectedResponse: "OK", TestName: "FunctionDelete(libName)"})
	batch.FunctionLoad(libCode, false)
	testData = append(testData, CommandTestData{ExpectedResponse: libName, TestName: "FunctionLoad(libCode, false)"})
	batch.FunctionList(query)
	testData = append(testData, CommandTestData{ExpectedResponse: []models.LibraryInfo{
		{
			Engine: "LUA",
			Functions: []models.FunctionInfo{
				{
					Flags: []string{"no-writes"},
					Name:  funcName,
				},
			},
			Name: libName,
		},
	}, TestName: "FunctionList(query)"})

	batch.FunctionKill()
	testData = append(
		testData,
		CommandTestData{ExpectedResponse: &errors.RequestError{}, CheckTypeOnly: true, TestName: "FunctionKill()"},
	)
	batch.FunctionDump()
	testData = append(testData, CommandTestData{ExpectedResponse: "", CheckTypeOnly: true, TestName: "FunctionDump()"})
	batch.FunctionRestore("payload")
	testData = append(
		testData,
		CommandTestData{ExpectedResponse: &errors.RequestError{}, CheckTypeOnly: true, TestName: "FunctionRestore()"},
	)
	batch.FunctionRestoreWithPolicy("payload", constants.FlushPolicy)
	testData = append(
		testData,
		CommandTestData{
			ExpectedResponse: &errors.RequestError{},
			CheckTypeOnly:    true,
			TestName:         "FunctionRestoreWithPolicy(constants.FlushPolicy)",
		},
	)

	return BatchTestData{CommandTestData: testData, TestName: "Function commands"}
}

// ClusterBatch - The Batch object
// bool - isAtomic flag. True for transactions, false for pipeline
// string - The server version we are running on
type BatchTestDataProvider func(*pipeline.ClusterBatch, bool, string) BatchTestData

func GetKeyCommandGroupTestProviders() []BatchTestDataProvider {
	return []BatchTestDataProvider{
		CreateBitmapTest,
		CreateGenericCommandTests,
		CreateGeospatialTests,
		CreateHashTest,
		CreateHyperLogLogTest,
		CreateListCommandsTest,
		CreatePubSubTests,
		CreateSetCommandsTests,
		CreateSortedSetTests,
		CreateStreamTest,
		CreateStringTest,
	}
}

func GetKeyLessCommandGroupTestProviders() []BatchTestDataProvider {
	return []BatchTestDataProvider{
		CreateConnectionManagementTests,
		CreateServerManagementTests,
		CreateScriptTest,
		CreateFunctionTest,
	}
}

type CommandTestData struct {
	ExpectedResponse any
	CheckTypeOnly    bool // don't validate the commmand response, only the response type
	TestName         string
}

type BatchTestData struct {
	CommandTestData []CommandTestData
	TestName        string
}

func (suite *GlideTestSuite) TestBatchCommandGroups() {
	for _, client := range suite.getDefaultClients() {
		for _, isAtomic := range []bool{true, false} {
			for _, testProvider := range GetKeyCommandGroupTestProviders() {
				batch := pipeline.NewClusterBatch(isAtomic)
				testData := testProvider(batch, isAtomic, suite.serverVersion)

				suite.T().Run(makeFullTestName(client, testData.TestName, isAtomic), func(t *testing.T) {
					res, err := runBatchOnClient(client, batch, true, nil)
					suite.NoError(err, testData.TestName)
					suite.verifyBatchTestResult(res, testData.CommandTestData)
				})
			}
			for _, testProvider := range GetKeyLessCommandGroupTestProviders() {
				batch := pipeline.NewClusterBatch(isAtomic)
				testData := testProvider(batch, isAtomic, suite.serverVersion)

				suite.T().Run(makeFullTestName(client, testData.TestName, isAtomic), func(t *testing.T) {
					res, err := runBatchOnClient(client, batch, false, config.NewSlotIdRoute(config.SlotTypePrimary, 42))
					suite.NoError(err, testData.TestName)
					suite.verifyBatchTestResult(res, testData.CommandTestData)
				})
			}
		}
	}
}

func (suite *GlideTestSuite) verifyBatchTestResult(result []any, testData []CommandTestData) {
	suite.Equal(len(testData), len(result))
	for i := range result {
		if testData[i].CheckTypeOnly {
			suite.IsType(testData[i].ExpectedResponse, result[i], testData[i].TestName)
			continue
		}
		suite.Equal(testData[i].ExpectedResponse, result[i], testData[i].TestName)
	}
}

func runBatchOnClient(
	client interfaces.BaseClientCommands,
	batch *pipeline.ClusterBatch,
	raiseOnError bool,
	route config.Route,
) ([]any, error) {
	switch c := client.(type) {
	case *glide.ClusterClient:
		if route != nil {
			opts := pipeline.NewClusterBatchOptions().WithRoute(route)
			return c.ExecWithOptions(context.Background(), *batch, raiseOnError, *opts)
		}
		return c.Exec(context.Background(), *batch, raiseOnError)
	case *glide.Client:
		// hacky hack ©
		standaloneBatch := pipeline.StandaloneBatch{BaseBatch: pipeline.BaseBatch[pipeline.StandaloneBatch]{Batch: batch.BaseBatch.Batch}}
		return c.Exec(context.Background(), standaloneBatch, raiseOnError)
	}
	return nil, nil
}

func makeFullTestName(client interfaces.BaseClientCommands, testName string, isAtomic bool) string {
	fullTestName := fmt.Sprintf("%T", client)[7:]
	if testName != "" {
		fullTestName += "/" + testName
	}
	if isAtomic {
		fullTestName += "/transaction"
	} else {
		fullTestName += "/pipeline"
	}
	return fullTestName
}<|MERGE_RESOLUTION|>--- conflicted
+++ resolved
@@ -4,6 +4,7 @@
 
 import (
 	"context"
+	"errors"
 	"fmt"
 	"strings"
 	"testing"
@@ -29,18 +30,14 @@
 	}
 }
 
+// Note: test may cause others to fail, because they run in parallel and DEBUG command locks the server
 func (suite *GlideTestSuite) TestBatchTimeout() {
 	suite.runBatchTest(func(client interfaces.BaseClientCommands, isAtomic bool) {
 		switch c := client.(type) {
 		case *glide.ClusterClient:
 			batch := pipeline.NewClusterBatch(isAtomic).CustomCommand([]string{"DEBUG", "sleep", "0.5"})
-<<<<<<< HEAD
 			opts := pipeline.NewClusterBatchOptions().WithRoute(config.RandomRoute).WithTimeout(100 * time.Millisecond)
-			// Expect a timeout exception on short timeout
-=======
-			opts := pipeline.NewClusterBatchOptions().WithRoute(config.RandomRoute).WithTimeout(100)
 			// Expect a timeout error on short timeout
->>>>>>> 5c9fc050
 			_, err := c.ExecWithOptions(context.Background(), *batch, true, *opts)
 			suite.Error(err)
 			suite.IsType(&glide.TimeoutError{}, err)
@@ -54,13 +51,8 @@
 			suite.Equal([]any{"OK"}, res)
 		case *glide.Client:
 			batch := pipeline.NewStandaloneBatch(isAtomic).CustomCommand([]string{"DEBUG", "sleep", "0.5"})
-<<<<<<< HEAD
 			opts := pipeline.NewStandaloneBatchOptions().WithTimeout(100 * time.Millisecond)
-			// Expect a timeout exception on short timeout
-=======
-			opts := pipeline.NewStandaloneBatchOptions().WithTimeout(100)
 			// Expect a timeout error on short timeout
->>>>>>> 5c9fc050
 			_, err := c.ExecWithOptions(context.Background(), *batch, true, *opts)
 			suite.Error(err)
 			suite.IsType(&glide.TimeoutError{}, err)
@@ -90,14 +82,7 @@
 		_, err1 := runBatchOnClient(client, batch, true, nil)
 		res, err2 := runBatchOnClient(client, batch, false, nil)
 
-<<<<<<< HEAD
 		// First exception is raised, all data lost
-=======
-			_, err1 = c.Exec(context.Background(), *batch, true)
-			res, err2 = c.Exec(context.Background(), *batch, false)
-		}
-		// First error is raised, all data lost
->>>>>>> 5c9fc050
 		suite.Error(err1)
 
 		// Errors aren't raised, but stored in the result set
@@ -182,10 +167,9 @@
 
 		res, err := runBatchOnClient(client, transaction, true, nil)
 
-		suite.Error(err)
 		suite.Nil(res)
-		suite.Contains(err.Error(), "Error processing arguments for 2'th command ('GetExWithOptions')")
-		suite.Contains(err.Error(), "Error processing arguments for 4'th command ('GetExWithOptions')")
+		suite.ErrorContains(err, "error processing arguments for 2'th command ('GetExWithOptions')")
+		suite.ErrorContains(err, "error processing arguments for 4'th command ('GetExWithOptions')")
 	})
 }
 
@@ -430,147 +414,6 @@
 	})
 }
 
-<<<<<<< HEAD
-=======
-func (suite *GlideTestSuite) TestBatchComplexFunctionCommands() {
-	// TODO: Make tests that test the functionality. For now, we test that they can be sent and have responses received.
-	suite.SkipIfServerVersionLowerThan("7.0.0", suite.T())
-
-	suite.runBatchTest(func(client interfaces.BaseClientCommands, isAtomic bool) {
-		var res []any
-		var err error
-		switch c := client.(type) {
-		case *glide.ClusterClient:
-			batch := pipeline.NewClusterBatch(isAtomic).
-				FunctionKill().
-				FunctionDump().
-				FunctionRestore("payload").
-				FunctionRestoreWithPolicy("payload", constants.FlushPolicy)
-
-			res, err = c.Exec(context.Background(), *batch, false)
-			suite.NoError(err)
-		case *glide.Client:
-			// Just test that they run
-			batch := pipeline.NewStandaloneBatch(isAtomic).
-				FunctionKill().
-				FunctionDump().
-				FunctionRestore("payload").
-				FunctionRestoreWithPolicy("payload", constants.FlushPolicy)
-
-			if suite.serverVersion >= "7.0.0" {
-				batch.FunctionKill()
-			}
-
-			res, err = c.Exec(context.Background(), *batch, false)
-			suite.NoError(err)
-		}
-
-		suite.Error(res[0].(error))
-		suite.Error(res[1].(error))
-		suite.Error(res[2].(error))
-		suite.Error(res[3].(error))
-	})
-}
-
-func (suite *GlideTestSuite) TestBatchFunctionCommands() {
-	suite.SkipIfServerVersionLowerThan("7.0.0", suite.T())
-
-	suite.runBatchTest(func(client interfaces.BaseClientCommands, isAtomic bool) {
-		libName := "mylib_" + strings.ReplaceAll(uuid.NewString(), "-", "_")
-		funcName := "myfunc"
-		libCode := `#!lua name=` + libName + `
-redis.register_function{ function_name = 'myfunc', callback = function() return 42 end, flags = { 'no-writes' } }`
-		query := models.FunctionListQuery{
-			LibraryName: libName,
-			WithCode:    false,
-		}
-		var res []any
-		var err error
-		switch c := client.(type) {
-		case *glide.ClusterClient:
-			opts := pipeline.NewClusterBatchOptions().WithRoute(config.NewSlotIdRoute(config.SlotTypePrimary, 42))
-			batch := pipeline.NewClusterBatch(isAtomic).
-				FunctionFlush().
-				FunctionFlushSync().
-				FunctionFlushAsync().
-				FunctionLoad(libCode, false).
-				FCall(funcName).
-				FCallReadOnly(funcName).
-				FCallWithKeysAndArgs(funcName, []string{}, []string{}).
-				FCallReadOnlyWithKeysAndArgs(funcName, []string{}, []string{}).
-				FunctionStats().
-				FunctionDelete(libName).
-				FunctionLoad(libCode, false).
-				FunctionList(query)
-
-			res, err = c.ExecWithOptions(context.Background(), *batch, false, *opts)
-			assert.NoError(suite.T(), err)
-
-		case *glide.Client:
-			batch := pipeline.NewStandaloneBatch(isAtomic).
-				FunctionFlush().
-				FunctionFlushSync().
-				FunctionFlushAsync().
-				FunctionLoad(libCode, false).
-				FCall(funcName).
-				FCallReadOnly(funcName).
-				FCallWithKeysAndArgs(funcName, []string{}, []string{}).
-				FCallReadOnlyWithKeysAndArgs(funcName, []string{}, []string{}).
-				FunctionStats().
-				FunctionDelete(libName).
-				FunctionLoad(libCode, false).
-				FunctionList(query)
-
-			res, err = c.Exec(context.Background(), *batch, false)
-			assert.NoError(suite.T(), err)
-		}
-		assert.Equal(suite.T(), "OK", res[0])
-		assert.Equal(suite.T(), "OK", res[1])
-		assert.Equal(suite.T(), "OK", res[2])
-		assert.Equal(suite.T(), libName, res[3])
-		assert.Equal(suite.T(), int64(42), res[4])
-		assert.Equal(suite.T(), int64(42), res[5])
-		assert.Equal(suite.T(), int64(42), res[6])
-		assert.Equal(suite.T(), int64(42), res[7])
-		assert.True(
-			suite.T(),
-			reflect.DeepEqual(
-				map[string]any{
-					"engines": map[string]any{
-						"LUA": map[string]any{
-							"functions_count": int64(1),
-							"libraries_count": int64(1),
-						},
-					},
-					"running_script": nil,
-				},
-				res[8],
-			),
-		)
-		assert.Equal(suite.T(), "OK", res[9])
-		assert.Equal(
-			suite.T(),
-			[]any{
-				map[string]any{
-					"engine": "LUA",
-					"functions": []any{
-						map[string]any{
-							"description": nil,
-							"flags": map[string]struct{}{
-								"no-writes": {},
-							},
-							"name": funcName,
-						},
-					},
-					"library_name": libName,
-				},
-			},
-			res[11],
-		)
-	})
-}
-
->>>>>>> 5c9fc050
 func (suite *GlideTestSuite) TestBatchStandaloneAndClusterPubSub() {
 	// Just test that the execution works
 	suite.runBatchTest(func(client interfaces.BaseClientCommands, isAtomic bool) {
@@ -587,19 +430,12 @@
 			suite.Equal(int64(0), res[0], "Publish")
 			if suite.serverVersion >= "7.0.0" {
 				suite.Equal([]string{}, res[1], "PubSubShardChannels")
-				suite.Equal([]string{}, res[2], "PubSubShardChannelsWithPattern")
 				suite.Equal(map[string]int64{}, res[3], "PubSubShardNumSub")
 			} else {
 				// In 6.2.0, errors are raised instead
-<<<<<<< HEAD
-				suite.IsType(&errors.RequestError{}, res[1], "PubSubShardChannels")
-				suite.IsType(&errors.RequestError{}, res[2], "PubSubShardChannelsWithPattern")
-				suite.IsType(&errors.RequestError{}, res[3], "PubSubShardNumSub")
-=======
-				suite.Error(glide.IsError(res[1]))
-				suite.Error(glide.IsError(res[2]))
-				suite.Error(glide.IsError(res[3]))
->>>>>>> 5c9fc050
+				suite.Error(glide.IsError(res[1]), "PubSubShardChannels")
+				suite.Error(glide.IsError(res[2]), "PubSubShardChannelsWithPattern")
+				suite.Error(glide.IsError(res[3]), "PubSubShardNumSub")
 			}
 		case *glide.Client:
 			batch := pipeline.NewStandaloneBatch(isAtomic).
@@ -2484,12 +2320,12 @@
 	batch.ScriptShow("abc")
 	testData = append(
 		testData,
-		CommandTestData{ExpectedResponse: &errors.RequestError{}, CheckTypeOnly: true, TestName: "ScriptShow()"},
+		CommandTestData{ExpectedResponse: errors.New(""), CheckTypeOnly: true, TestName: "ScriptShow()"},
 	)
 	batch.ScriptKill()
 	testData = append(
 		testData,
-		CommandTestData{ExpectedResponse: &errors.RequestError{}, CheckTypeOnly: true, TestName: "ScriptKill()"},
+		CommandTestData{ExpectedResponse: errors.New(""), CheckTypeOnly: true, TestName: "ScriptKill()"},
 	)
 
 	return BatchTestData{CommandTestData: testData, TestName: "Script commands"}
@@ -2562,20 +2398,20 @@
 	batch.FunctionKill()
 	testData = append(
 		testData,
-		CommandTestData{ExpectedResponse: &errors.RequestError{}, CheckTypeOnly: true, TestName: "FunctionKill()"},
+		CommandTestData{ExpectedResponse: errors.New(""), CheckTypeOnly: true, TestName: "FunctionKill()"},
 	)
 	batch.FunctionDump()
 	testData = append(testData, CommandTestData{ExpectedResponse: "", CheckTypeOnly: true, TestName: "FunctionDump()"})
 	batch.FunctionRestore("payload")
 	testData = append(
 		testData,
-		CommandTestData{ExpectedResponse: &errors.RequestError{}, CheckTypeOnly: true, TestName: "FunctionRestore()"},
+		CommandTestData{ExpectedResponse: errors.New(""), CheckTypeOnly: true, TestName: "FunctionRestore()"},
 	)
 	batch.FunctionRestoreWithPolicy("payload", constants.FlushPolicy)
 	testData = append(
 		testData,
 		CommandTestData{
-			ExpectedResponse: &errors.RequestError{},
+			ExpectedResponse: errors.New(""),
 			CheckTypeOnly:    true,
 			TestName:         "FunctionRestoreWithPolicy(constants.FlushPolicy)",
 		},
