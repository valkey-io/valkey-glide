// Copyright Valkey GLIDE Project Contributors - SPDX Identifier: Apache-2.0

package integTest

import (
	"context"
	"fmt"
	"reflect"
	"strings"
	"testing"

	"github.com/google/uuid"
	"github.com/stretchr/testify/assert"
	glide "github.com/valkey-io/valkey-glide/go/v2"
	"github.com/valkey-io/valkey-glide/go/v2/config"
	"github.com/valkey-io/valkey-glide/go/v2/constants"
	"github.com/valkey-io/valkey-glide/go/v2/internal/errors"
	"github.com/valkey-io/valkey-glide/go/v2/internal/interfaces"
	"github.com/valkey-io/valkey-glide/go/v2/models"
	"github.com/valkey-io/valkey-glide/go/v2/options"
	"github.com/valkey-io/valkey-glide/go/v2/pipeline"
)

func (suite *GlideTestSuite) runBatchTest(test func(client interfaces.BaseClientCommands, isAtomic bool)) {
	for _, client := range suite.getDefaultClients() {
		for _, isAtomic := range []bool{true, false} {
			suite.T().Run(fmt.Sprintf("%T isAtomic = %v", client, isAtomic)[7:], func(t *testing.T) {
				test(client, isAtomic)
			})
		}
	}
}

func (suite *GlideTestSuite) TestBatchTimeout() {
	suite.runBatchTest(func(client interfaces.BaseClientCommands, isAtomic bool) {
		switch c := client.(type) {
		case *glide.ClusterClient:
			batch := pipeline.NewClusterBatch(isAtomic).CustomCommand([]string{"DEBUG", "sleep", "0.5"})
			opts := pipeline.NewClusterBatchOptions().WithRoute(config.RandomRoute).WithTimeout(100)
			// Expect a timeout exception on short timeout
			_, err := c.ExecWithOptions(context.Background(), *batch, true, *opts)
			suite.Error(err)
			suite.IsType(&errors.TimeoutError{}, err)
			// Retry with a longer timeout and expect [OK]
			opts.WithTimeout(1000)
			res, err := c.ExecWithOptions(context.Background(), *batch, true, *opts)
			suite.NoError(err)
			suite.Equal([]any{"OK"}, res)
		case *glide.Client:
			batch := pipeline.NewStandaloneBatch(isAtomic).CustomCommand([]string{"DEBUG", "sleep", "0.5"})
			opts := pipeline.NewStandaloneBatchOptions().WithTimeout(100)
			// Expect a timeout exception on short timeout
			_, err := c.ExecWithOptions(context.Background(), *batch, true, *opts)
			suite.Error(err)
			suite.IsType(&errors.TimeoutError{}, err)
			// Retry with a longer timeout and expect [OK]
			opts.WithTimeout(1000)
			res, err := c.ExecWithOptions(context.Background(), *batch, true, *opts)
			suite.NoError(err)
			suite.Equal([]any{"OK"}, res)
		}
	})
}

func (suite *GlideTestSuite) TestBatchRaiseOnError() {
	suite.runBatchTest(func(client interfaces.BaseClientCommands, isAtomic bool) {
		key1 := "{BatchRaiseOnError}" + uuid.NewString()
		key2 := "{BatchRaiseOnError}" + uuid.NewString()

		var res []any
		var err1 error
		var err2 error

		switch c := client.(type) {
		case *glide.ClusterClient:
			batch := pipeline.NewClusterBatch(isAtomic).
				Set(key1, "hello").
				CustomCommand([]string{"lpop", key1}).
				CustomCommand([]string{"del", key1}).
				CustomCommand([]string{"rename", key1, key2})

			_, err1 = c.Exec(context.Background(), *batch, true)
			res, err2 = c.Exec(context.Background(), *batch, false)

		case *glide.Client:
			batch := pipeline.NewStandaloneBatch(isAtomic).
				Set(key1, "hello").
				CustomCommand([]string{"lpop", key1}).
				CustomCommand([]string{"del", key1}).
				CustomCommand([]string{"rename", key1, key2})

			_, err1 = c.Exec(context.Background(), *batch, true)
			res, err2 = c.Exec(context.Background(), *batch, false)
		}
		// First exception is raised, all data lost
		suite.Error(err1)
		suite.IsType(&errors.RequestError{}, err1)

		// Exceptions aren't raised, but stored in the result set
		suite.NoError(err2)
		suite.Len(res, 4)
		suite.Equal("OK", res[0])
		suite.Equal(int64(1), res[2])
		suite.IsType(&errors.RequestError{}, res[1])
		suite.IsType(&errors.RequestError{}, res[3])
		suite.Contains(res[1].(*errors.RequestError).Error(), "wrong kind of value")
		suite.Contains(res[3].(*errors.RequestError).Error(), "no such key")
	})
}

func (suite *GlideTestSuite) TestWatch_and_Unwatch() {
	suite.runWithDefaultClients(func(client1 interfaces.BaseClientCommands) {
		key1 := "{prefix}" + uuid.NewString()
		key2 := "{prefix}" + uuid.NewString()
		value := uuid.NewString()
		ctx := context.Background()
		suite.verifyOK(client1.Set(ctx, key1, value))
		var client2 interfaces.BaseClientCommands
		var transactionResult []any
		var err error
		switch client1.(type) {
		case *glide.ClusterClient:
			client2 = suite.defaultClusterClient()
		case *glide.Client:
			client2 = suite.defaultClient()
		}

		// Transaction executes command successfully with a read command on the watch key before
		// transaction is executed.
		suite.verifyOK(client1.Watch(ctx, []string{key1}))
		res, err := client2.Get(ctx, key1)
		suite.NoError(err)
		suite.Equal(value, res.Value())

		switch client := client1.(type) {
		case *glide.ClusterClient:
			transaction := pipeline.NewClusterBatch(true).Get(key1).Set(key1, uuid.NewString()).Get(key2)
			transactionResult, err = client.Exec(ctx, *transaction, true)
		case *glide.Client:
			transaction := pipeline.NewStandaloneBatch(true).Get(key1).Set(key1, uuid.NewString()).Get(key2)
			transactionResult, err = client.Exec(ctx, *transaction, true)
		}
		suite.NoError(err)
		suite.Equal([]any{value, "OK", nil}, transactionResult)

		suite.verifyOK(client1.Unwatch(ctx))

		// Returns `nil` when a watched key is modified before it is executed in a transaction command.
		// Transaction commands are not performed.
		suite.verifyOK(client1.Watch(ctx, []string{key1}))
		suite.verifyOK(client2.Set(ctx, key1, uuid.NewString()))

		switch client := client1.(type) {
		case *glide.ClusterClient:
			transaction := pipeline.NewClusterBatch(true).Set(key1, uuid.NewString())
			transactionResult, err = client.Exec(ctx, *transaction, true)
		case *glide.Client:
			transaction := pipeline.NewStandaloneBatch(true).Set(key1, uuid.NewString())
			transactionResult, err = client.Exec(ctx, *transaction, true)
		}
		suite.NoError(err)
		suite.Nil(transactionResult)

		client2.Close()

		// WATCH errors if no keys are given
		_, err = client1.Watch(ctx, []string{})
		suite.IsType(&errors.RequestError{}, err)
	})
}

func (suite *GlideTestSuite) TestWatch_and_Unwatch_cross_slot() {
	client := suite.defaultClusterClient()
	ctx := context.Background()

	suite.verifyOK(client.Watch(ctx, []string{"abc", "klm", "xyz"}))
	suite.verifyOK(client.UnwatchWithOptions(ctx, options.RouteOption{Route: config.AllNodes}))
}

func (suite *GlideTestSuite) TestBatchGeoSpatial() {
	suite.runBatchTest(func(client interfaces.BaseClientCommands, isAtomic bool) {
		prefix := "{GeoKey}-"
		atomicPrefix := prefix
		if !isAtomic {
			atomicPrefix = ""
		}
		key := atomicPrefix + "1-" + uuid.NewString()
		membersToGeospatialData := map[string]options.GeospatialData{
			"Palermo": {Longitude: 13.361389, Latitude: 38.115556},
			"Catania": {Longitude: 15.087269, Latitude: 37.502669},
		}
		membersToGeospatialData2 := map[string]options.GeospatialData{
			"Messina": {Longitude: 15.556349, Latitude: 38.194136},
		}

		var res []any
		var err error
		switch c := client.(type) {
		case *glide.ClusterClient:
			batch := pipeline.NewClusterBatch(isAtomic)

			key = prefix + key

			batch.GeoAdd(key, membersToGeospatialData)

			geoAddOptions := options.GeoAddOptions{}
			geoAddOptions.SetConditionalChange(constants.OnlyIfDoesNotExist)
			batch.GeoAddWithOptions(key, membersToGeospatialData2, geoAddOptions)

			batch.GeoPos(key, []string{"Palermo", "NonExistingCity"})

			batch.GeoDist(key, "Palermo", "Catania")

			batch.GeoDistWithUnit(key, "Palermo", "Catania", constants.GeoUnitKilometers)

			searchFrom := &options.GeoCoordOrigin{
				GeospatialData: options.GeospatialData{Longitude: 15.0, Latitude: 37.0},
			}
			searchByShape := options.NewCircleSearchShape(200, constants.GeoUnitKilometers)
			batch.GeoSearch(key, searchFrom, *searchByShape)

			infoOptions := options.NewGeoSearchInfoOptions().SetWithDist(true)
			batch.GeoSearchWithInfoOptions(key, searchFrom, *searchByShape, *infoOptions)

			resultOptions := options.NewGeoSearchResultOptions().SetCount(1).SetSortOrder(options.ASC)
			batch.GeoSearchWithFullOptions(key, searchFrom, *searchByShape, *resultOptions, *infoOptions)

			res, err = c.Exec(context.Background(), *batch, true)
			suite.NoError(err)
		case *glide.Client:
			batch := pipeline.NewStandaloneBatch(isAtomic)

			batch.GeoAdd(key, membersToGeospatialData)

			geoAddOptions := options.GeoAddOptions{}
			geoAddOptions.SetConditionalChange(constants.OnlyIfDoesNotExist)
			batch.GeoAddWithOptions(key, membersToGeospatialData2, geoAddOptions)

			batch.GeoPos(key, []string{"Palermo", "NonExistingCity"})

			batch.GeoDist(key, "Palermo", "Catania")

			batch.GeoDistWithUnit(key, "Palermo", "Catania", constants.GeoUnitKilometers)

			searchFrom := &options.GeoCoordOrigin{
				GeospatialData: options.GeospatialData{Longitude: 15.0, Latitude: 37.0},
			}
			searchByShape := options.NewCircleSearchShape(200, constants.GeoUnitKilometers)
			batch.GeoSearch(key, searchFrom, *searchByShape)

			infoOptions := options.NewGeoSearchInfoOptions().SetWithDist(true)
			batch.GeoSearchWithInfoOptions(key, searchFrom, *searchByShape, *infoOptions)

			resultOptions := options.NewGeoSearchResultOptions().SetCount(1).SetSortOrder(options.ASC)
			batch.GeoSearchWithFullOptions(key, searchFrom, *searchByShape, *resultOptions, *infoOptions)

			res, err = c.Exec(context.Background(), *batch, true)
			suite.NoError(err)
		}

		// Verify GeoPos results
		geoPos := res[2].([]any)
		suite.Len(geoPos, 2)
		suite.NotNil(geoPos[0])
		suite.Nil(geoPos[1])

		// Verify distance results (approximately)
		geoDist := res[3].(float64)
		suite.InDelta(166274.15, geoDist, 1.0)

		geoDistKm := res[4].(float64)
		suite.InDelta(166.27, geoDistKm, 0.1)

		// Verify search results
		geoSearch := res[5]
		suite.Len(geoSearch, 3)
		suite.Contains(geoSearch, "Palermo")
		suite.Contains(geoSearch, "Catania")
		suite.Contains(geoSearch, "Messina")

		// Verify search with info results
		geoSearchInfo := res[6].([]any)
		suite.Len(geoSearchInfo, 3)

		// Verify full search results
		geoSearchFull := res[7].([]any)
		suite.Len(geoSearchFull, 1)
	})
}

func (suite *GlideTestSuite) TestBatchComplexFunctionCommands() {
	// TODO: Make tests that test the functionality. For now, we test that they can be sent and have responses received.
	suite.SkipIfServerVersionLowerThan("7.0.0", suite.T())

	suite.runBatchTest(func(client interfaces.BaseClientCommands, isAtomic bool) {
		var res []any
		var err error
		switch c := client.(type) {
		case *glide.ClusterClient:
			batch := pipeline.NewClusterBatch(isAtomic).
				FunctionKill().
				FunctionDump().
				FunctionRestore("payload").
				FunctionRestoreWithPolicy("payload", constants.FlushPolicy)

			res, err = c.Exec(context.Background(), *batch, false)
			assert.NoError(suite.T(), err)
		case *glide.Client:
			// Just test that they run
			batch := pipeline.NewStandaloneBatch(isAtomic).
				FunctionKill().
				FunctionDump().
				FunctionRestore("payload").
				FunctionRestoreWithPolicy("payload", constants.FlushPolicy)

			if suite.serverVersion >= "7.0.0" {
				batch.FunctionKill()
			}

			res, err = c.Exec(context.Background(), *batch, false)
			assert.NoError(suite.T(), err)
		}
		assert.IsType(suite.T(), &errors.RequestError{}, res[0])
		assert.IsType(suite.T(), &errors.RequestError{}, res[1])
		assert.IsType(suite.T(), &errors.RequestError{}, res[2])
		assert.IsType(suite.T(), &errors.RequestError{}, res[3])
	})
}

func (suite *GlideTestSuite) TestBatchFunctionCommands() {
	suite.SkipIfServerVersionLowerThan("7.0.0", suite.T())

	suite.runBatchTest(func(client interfaces.BaseClientCommands, isAtomic bool) {
		libName := "mylib_" + strings.ReplaceAll(uuid.NewString(), "-", "_")
		funcName := "myfunc"
		libCode := `#!lua name=` + libName + `
redis.register_function{ function_name = 'myfunc', callback = function() return 42 end, flags = { 'no-writes' } }`
		query := models.FunctionListQuery{
			LibraryName: libName,
			WithCode:    false,
		}
		var res []any
		var err error
		switch c := client.(type) {
		case *glide.ClusterClient:
			opts := pipeline.NewClusterBatchOptions().WithRoute(config.NewSlotIdRoute(config.SlotTypePrimary, 42))
			batch := pipeline.NewClusterBatch(isAtomic).
				FunctionFlush().
				FunctionFlushSync().
				FunctionFlushAsync().
				FunctionLoad(libCode, false).
				FCall(funcName).
				FCallReadOnly(funcName).
				FCallWithKeysAndArgs(funcName, []string{}, []string{}).
				FCallReadOnlyWithKeysAndArgs(funcName, []string{}, []string{}).
				FunctionStats().
				FunctionDelete(libName).
				FunctionLoad(libCode, false).
				FunctionList(query)

			res, err = c.ExecWithOptions(context.Background(), *batch, false, *opts)
			assert.NoError(suite.T(), err)

		case *glide.Client:
			batch := pipeline.NewStandaloneBatch(isAtomic).
				FunctionFlush().
				FunctionFlushSync().
				FunctionFlushAsync().
				FunctionLoad(libCode, false).
				FCall(funcName).
				FCallReadOnly(funcName).
				FCallWithKeysAndArgs(funcName, []string{}, []string{}).
				FCallReadOnlyWithKeysAndArgs(funcName, []string{}, []string{}).
				FunctionStats().
				FunctionDelete(libName).
				FunctionLoad(libCode, false).
				FunctionList(query)

			res, err = c.Exec(context.Background(), *batch, false)
			assert.NoError(suite.T(), err)
		}
		assert.Equal(suite.T(), "OK", res[0])
		assert.Equal(suite.T(), "OK", res[1])
		assert.Equal(suite.T(), "OK", res[2])
		assert.Equal(suite.T(), libName, res[3])
		assert.Equal(suite.T(), int64(42), res[4])
		assert.Equal(suite.T(), int64(42), res[5])
		assert.Equal(suite.T(), int64(42), res[6])
		assert.Equal(suite.T(), int64(42), res[7])
		assert.True(
			suite.T(),
			reflect.DeepEqual(
				map[string]any{
					"engines": map[string]any{
						"LUA": map[string]any{
							"functions_count": int64(1),
							"libraries_count": int64(1),
						},
					},
					"running_script": nil,
				},
				res[8],
			),
		)
		assert.Equal(suite.T(), "OK", res[9])
		assert.Equal(
			suite.T(),
			[]any{
				map[string]any{
					"engine": "LUA",
					"functions": []any{
						map[string]any{
							"description": nil,
							"flags": map[string]struct{}{
								"no-writes": {},
							},
							"name": funcName,
						},
					},
					"library_name": libName,
				},
			},
			res[11],
		)
	})
}

func (suite *GlideTestSuite) TestBatchStandaloneAndClusterPubSub() {
	// TODO: replace 'any' type after converters have been added

	// Just test that the execution works
	suite.runBatchTest(func(client interfaces.BaseClientCommands, isAtomic bool) {
		switch c := client.(type) {
		case *glide.ClusterClient:
			batch := pipeline.NewClusterBatch(isAtomic).
				Publish("NonExistentChannel", "msg").
				PubSubShardChannels().
				PubSubShardChannelsWithPattern("").
				PubSubShardNumSub()

			res, err := c.Exec(context.Background(), *batch, false)
			suite.NoError(err)
			suite.Equal(int64(0), res[0])
			if suite.serverVersion >= "7.0.0" {
				suite.Equal(([]any)(nil), res[1])
				suite.Equal(([]any)(nil), res[2])
				suite.Equal(map[string]any{}, res[3])
			} else {
				// In 6.2.0, errors are raised instead
				suite.IsType(&errors.RequestError{}, res[1])
				suite.IsType(&errors.RequestError{}, res[2])
				suite.IsType(&errors.RequestError{}, res[3])
			}
		case *glide.Client:
			batch := pipeline.NewStandaloneBatch(isAtomic).
				Publish("NonExistentChannel", "msg")
			res, err := c.Exec(context.Background(), *batch, false)
			suite.NoError(err)
			suite.Equal(int64(0), res[0])
		}
	})
}

func CreateStringTest(batch *pipeline.ClusterBatch, isAtomic bool, serverVer string) BatchTestData {
	testData := make([]CommandTestData, 0)
	prefix := "{stringKey}-"
	atomicKeyPrefix := prefix
	if !isAtomic {
		atomicKeyPrefix = ""
	}

	atomicKey1 := atomicKeyPrefix + "1-" + uuid.NewString()
	multiKey1 := prefix + "2-" + uuid.NewString()
	multiKey2 := prefix + "3-" + uuid.NewString()

	value1 := "value-1-" + uuid.NewString()

	batch.Set(atomicKey1, value1)
	testData = append(testData, CommandTestData{ExpectedResponse: "OK", TestName: "Set(atomicKey1, value1)"})

	batch.SetWithOptions(atomicKey1, value1, *options.NewSetOptions().SetOnlyIfExists())
	testData = append(
		testData,
		CommandTestData{ExpectedResponse: "OK", TestName: "SetWithOptions(atomicKey1, value1, OnlyIfExists)"},
	)

	batch.Get(atomicKey1)
	testData = append(testData, CommandTestData{ExpectedResponse: value1, TestName: "Get(atomicKey1)"})

	batch.GetEx(atomicKey1)
	testData = append(testData, CommandTestData{ExpectedResponse: value1, TestName: "GetEx(atomicKey1)"})

	batch.Set(atomicKey1, value1)
	testData = append(testData, CommandTestData{ExpectedResponse: "OK", TestName: "Set(atomicKey1, value1)"})
	opts := options.NewGetExOptions().
		SetExpiry(options.NewExpiry().
			SetType(constants.Seconds).
			SetCount(5))
	batch.GetExWithOptions(atomicKey1, *opts)
	testData = append(testData, CommandTestData{ExpectedResponse: value1, TestName: "GetExWithOptions(atomicKey1, opts)"})

	batch.MSet(map[string]string{multiKey1: "value2"})
	testData = append(testData, CommandTestData{ExpectedResponse: "OK", TestName: "MSet(multiKey1, value2)"})

	batch.MGet([]string{multiKey1})
	testData = append(testData, CommandTestData{ExpectedResponse: []any{"value2"}, TestName: "MGet(key2)"})

	batch.MSetNX(map[string]string{multiKey2: "3"})
	testData = append(testData, CommandTestData{ExpectedResponse: true, TestName: "MSetNX(key3, 3)"})

	batch.Incr(multiKey2)
	testData = append(testData, CommandTestData{ExpectedResponse: int64(4), TestName: "Incr(key3)"})

	batch.IncrBy(multiKey2, 2)
	testData = append(testData, CommandTestData{ExpectedResponse: int64(6), TestName: "IncrBy(key3, 2)"})

	batch.Set(atomicKey1, "3.5")
	testData = append(testData, CommandTestData{ExpectedResponse: "OK", TestName: "Set(atomicKey1, 3.5)"})
	batch.IncrByFloat(atomicKey1, 3.5)
	testData = append(testData, CommandTestData{ExpectedResponse: float64(7.0), TestName: "IncrByFloat(atomicKey1, 3.5)"})

	batch.Decr(multiKey2)
	testData = append(testData, CommandTestData{ExpectedResponse: int64(5), TestName: "Decr(multiKey2)"})

	batch.DecrBy(multiKey2, 2)
	testData = append(testData, CommandTestData{ExpectedResponse: int64(3), TestName: "DecrBy(multiKey2, 2)"})

	batch.Strlen(multiKey1)
	testData = append(testData, CommandTestData{ExpectedResponse: int64(6), TestName: "Strlen(multiKey1)"})

	batch.SetRange(multiKey1, 2, "b")
	testData = append(testData, CommandTestData{ExpectedResponse: int64(6), TestName: "SetRange(multiKey1, 2, b)"})

	batch.GetRange(multiKey1, 0, 6)
	testData = append(testData, CommandTestData{ExpectedResponse: "vabue2", TestName: "GetRange(multiKey1, 0, 6)"})

	batch.Append(multiKey1, "3")
	testData = append(testData, CommandTestData{ExpectedResponse: int64(7), TestName: "Append(multiKey1, 3)"})

	batch.Set(multiKey2, "val")
	testData = append(testData, CommandTestData{ExpectedResponse: "OK", TestName: "Set(multiKey2, val)"})

	if serverVer >= "7.0.0" {
		batch.LCS(multiKey1, multiKey2)
		testData = append(testData, CommandTestData{ExpectedResponse: "va", TestName: "LCS(multiKey1, multiKey2)"})

		batch.LCSLen(multiKey1, multiKey2)
		testData = append(testData, CommandTestData{ExpectedResponse: int64(2), TestName: "LCSLen(multiKey1, multiKey2)"})

		batch.LCSWithOptions(multiKey1, multiKey2, *options.NewLCSIdxOptions().SetMinMatchLen(3))
		testData = append(
			testData,
			CommandTestData{
				ExpectedResponse: map[string]any{"len": int64(2), "matches": ([]any)(nil)},
				TestName:         "LCSWithOptions(multiKey1, multiKey2, opts)",
			},
		)
	}

	batch.GetDel(atomicKey1)
	testData = append(testData, CommandTestData{ExpectedResponse: "7", TestName: "GetDel(atomicKey1)"})

	return BatchTestData{CommandTestData: testData, TestName: "String commands"}
}

func CreateBitmapTest(batch *pipeline.ClusterBatch, isAtomic bool, serverVer string) BatchTestData {
	testData := make([]CommandTestData, 0)
	prefix := "{bitmap}-"
	atomicPrefix := prefix
	if !isAtomic {
		atomicPrefix = ""
	}
	key := atomicPrefix + "key0" + uuid.New().String()
	bitopkey1 := atomicPrefix + "key1" + uuid.New().String()
	bitopkey2 := atomicPrefix + "key2" + uuid.New().String()
	bitfieldkey1 := atomicPrefix + "key3" + uuid.New().String()
	bitfieldkey2 := atomicPrefix + "key4" + uuid.New().String()
	destKey := prefix + "dest" + uuid.New().String()

	batch.SetBit(key, 7, 1)
	testData = append(testData, CommandTestData{ExpectedResponse: int64(0), TestName: "SetBit(key, 7, 1)"})

	batch.GetBit(key, 7)
	testData = append(testData, CommandTestData{ExpectedResponse: int64(1), TestName: "GetBit(key, 7)"})

	for i := int64(0); i < 6; i++ {
		batch.SetBit(key, i, 1)
		testData = append(
			testData,
			CommandTestData{ExpectedResponse: int64(0), TestName: fmt.Sprintf("SetBit(key, %d, 1)", i)},
		)
	}

	batch.BitCount(key)
	testData = append(testData, CommandTestData{ExpectedResponse: int64(7), TestName: "BitCount(key)"})

	batch.BitCountWithOptions(key, *options.NewBitCountOptions().SetStart(0).SetEnd(5))
	testData = append(testData, CommandTestData{ExpectedResponse: int64(7), TestName: "BitCountWithOptions(key, 0, 5)"})

	batch.BitPos(key, 1)
	testData = append(testData, CommandTestData{ExpectedResponse: int64(0), TestName: "BitPos(key, 1)"})

	batch.BitPosWithOptions(key, 1, *options.NewBitPosOptions().SetStart(5).SetEnd(6))
	testData = append(testData, CommandTestData{ExpectedResponse: int64(-1), TestName: "BitPosWithOptions(key, 1, 5, 6)"})

	batch.BitPosWithOptions(key, 1, *options.NewBitPosOptions().SetStart(0).SetEnd(6))
	testData = append(testData, CommandTestData{ExpectedResponse: int64(0), TestName: "BitPosWithOptions(key, 1, 0, 6)"})

	commands := []options.BitFieldSubCommands{
		options.NewBitFieldGet(options.SignedInt, 8, 16),
		options.NewBitFieldOverflow(options.SAT),
		options.NewBitFieldSet(options.UnsignedInt, 4, 0, 7),
		options.NewBitFieldIncrBy(options.SignedInt, 5, 100, 1),
	}
	batch.BitField(bitfieldkey1, commands)
	testData = append(
		testData,
		CommandTestData{ExpectedResponse: []any{int64(0), int64(0), int64(1)}, TestName: "BitField(key, commands)"},
	)

	bfcommands := []options.BitFieldSubCommands{
		options.NewBitFieldSet(options.UnsignedInt, 8, 0, 24),
	}
	batch.BitField(bitfieldkey2, bfcommands)
	testData = append(testData, CommandTestData{ExpectedResponse: []any{int64(0)}, TestName: "BitField(key, bfcommands)"})
	commands2 := []options.BitFieldROCommands{
		options.NewBitFieldGet(options.UnsignedInt, 8, 0),
	}
	batch.BitFieldRO(bitfieldkey2, commands2)
	testData = append(testData, CommandTestData{ExpectedResponse: []any{int64(24)}, TestName: "BitFieldRO(key, commands2)"})

	bitopkey1 = prefix + bitopkey1
	bitopkey2 = prefix + bitopkey2
	batch.Set(bitopkey1, "foobar")
	testData = append(testData, CommandTestData{ExpectedResponse: "OK", TestName: "Set(bitopkey1, foobar)"})
	batch.Set(bitopkey2, "abcdef")
	testData = append(testData, CommandTestData{ExpectedResponse: "OK", TestName: "Set(bitopkey2, abcdef)"})

	batch.BitOp(options.AND, destKey, []string{bitopkey1, bitopkey2})
	testData = append(
		testData,
		CommandTestData{ExpectedResponse: int64(6), TestName: "BitOp(AND, destKey, bitopkey1, bitopkey2)"},
	)
	batch.BitOp(options.OR, destKey, []string{bitopkey1, bitopkey2})
	testData = append(
		testData,
		CommandTestData{ExpectedResponse: int64(6), TestName: "BitOp(OR, destKey, bitopkey1, bitopkey2)"},
	)
	batch.BitOp(options.XOR, destKey, []string{bitopkey1, bitopkey2})
	testData = append(
		testData,
		CommandTestData{ExpectedResponse: int64(6), TestName: "BitOp(XOR, destKey, bitopkey1, bitopkey2)"},
	)
	batch.BitOp(options.NOT, destKey, []string{bitopkey1})
	testData = append(testData, CommandTestData{ExpectedResponse: int64(6), TestName: "BitOp(NOT, destKey, bitopkey1)"})

	return BatchTestData{CommandTestData: testData, TestName: "BitMap commands"}
}

func CreateConnectionManagementTests(batch *pipeline.ClusterBatch, isAtomic bool, serverVer string) BatchTestData {
	testData := make([]CommandTestData, 0)
	connectionName := "test-connection-" + uuid.New().String()

	batch.Ping()
	testData = append(testData, CommandTestData{ExpectedResponse: "PONG", TestName: "Ping()"})

	pingOptions := options.PingOptions{
		Message: "hello",
	}
	batch.PingWithOptions(pingOptions)
	testData = append(testData, CommandTestData{ExpectedResponse: "hello", TestName: "PingWithOptions(pingOptions)"})

	batch.Echo("hello world")
	testData = append(testData, CommandTestData{ExpectedResponse: "hello world", TestName: "Echo(hello world)"})

	batch.ClientId()
	testData = append(testData, CommandTestData{ExpectedResponse: int64(0), CheckTypeOnly: true, TestName: "ClientId()"})

	batch.ClientSetName(connectionName)
	testData = append(testData, CommandTestData{ExpectedResponse: "OK", TestName: "ClientSetName(connectionName)"})

	batch.ClientGetName()
	testData = append(testData, CommandTestData{ExpectedResponse: connectionName, TestName: "ClientGetName()"})

	return BatchTestData{CommandTestData: testData, TestName: "Connection Management commands"}
}

func CreateGenericCommandTests(batch *pipeline.ClusterBatch, isAtomic bool, serverVer string) BatchTestData {
	testData := make([]CommandTestData, 0)
	prefix := "{baseKey}-"
	atomicPrefix := prefix
	if !isAtomic {
		atomicPrefix = ""
	}

	slotHashedKey1 := prefix + "1-" + uuid.NewString()
	slotHashedKey2 := prefix + "2-" + uuid.NewString()
	singleNodeKey1 := atomicPrefix + "3-" + uuid.NewString()

	batch.Set(slotHashedKey1, "value")
	testData = append(testData, CommandTestData{ExpectedResponse: "OK", TestName: "Set(slotHashedKey1, value)"})
	batch.Set(singleNodeKey1, "value")
	testData = append(testData, CommandTestData{ExpectedResponse: "OK", TestName: "Set(singleNodeKey1, value)"})
	batch.Get(slotHashedKey1)
	testData = append(testData, CommandTestData{ExpectedResponse: "value", TestName: "Get(slotHashedKey1)"})

	batch.Del([]string{slotHashedKey1})
	testData = append(testData, CommandTestData{ExpectedResponse: int64(1), TestName: "Del([slotHashedKey1])"})

	batch.Exists([]string{slotHashedKey1})
	testData = append(testData, CommandTestData{ExpectedResponse: int64(0), TestName: "Exists([slotHashedKey1])"})

	batch.Expire(slotHashedKey1, 1)
	testData = append(testData, CommandTestData{ExpectedResponse: false, TestName: "Expire(slotHashedKey1, 1)"})
	batch.Expire(singleNodeKey1, 1)
	testData = append(testData, CommandTestData{ExpectedResponse: true, TestName: "Expire(singleNodeKey1, 1)"})

	batch.Set(slotHashedKey1, "value")
	testData = append(testData, CommandTestData{ExpectedResponse: "OK", TestName: "Set(slotHashedKey1, value)"})
	batch.ExpireAt(slotHashedKey1, 0)
	testData = append(testData, CommandTestData{ExpectedResponse: true, TestName: "ExpireAt(slotHashedKey1, 0)"})

	batch.Set(slotHashedKey1, "value")
	testData = append(testData, CommandTestData{ExpectedResponse: "OK", TestName: "Set(slotHashedKey1, value)"})
	batch.PExpire(slotHashedKey1, int64(5*1000))
	testData = append(testData, CommandTestData{ExpectedResponse: true, TestName: "PExpire(slotHashedKey1, 5000)"})
	batch.PExpire(prefix+"nonExistentKey", int64(5*1000))
	testData = append(testData, CommandTestData{ExpectedResponse: false, TestName: "PExpire(badkey, 5000)"})

	batch.Set(slotHashedKey1, "value")
	testData = append(testData, CommandTestData{ExpectedResponse: "OK", TestName: "Set(slotHashedKey1, value)"})
	batch.PExpireAt(slotHashedKey1, 0)
	testData = append(testData, CommandTestData{ExpectedResponse: true, TestName: "PExpireAt(slotHashedKey1, 0)"})

	if serverVer >= "7.0.0" {
		batch.ExpireWithOptions(singleNodeKey1, 1, constants.HasExistingExpiry)
		testData = append(
			testData,
			CommandTestData{ExpectedResponse: true, TestName: "ExpireWithOptions(singleNodeKey1, 1, HasExistingExpiry)"},
		)

		batch.Set(slotHashedKey1, "value")
		testData = append(testData, CommandTestData{ExpectedResponse: "OK", TestName: "Set(slotHashedKey1, value)"})
		batch.ExpireAtWithOptions(slotHashedKey1, 0, constants.HasNoExpiry)
		testData = append(
			testData,
			CommandTestData{ExpectedResponse: true, TestName: "ExpireAtWithOptions(slotHashedKey1, 0, HasNoExpiry)"},
		)

		batch.Set(slotHashedKey1, "value")
		testData = append(testData, CommandTestData{ExpectedResponse: "OK", TestName: "Set(slotHashedKey1, value)"})
		batch.PExpireWithOptions(slotHashedKey1, int64(5*1000), constants.HasNoExpiry)
		testData = append(
			testData,
			CommandTestData{ExpectedResponse: true, TestName: "PExpireWithOptions(slotHashedKey1, 5000, HasNoExpiry)"},
		)

		batch.Set(slotHashedKey1, "value")
		testData = append(testData, CommandTestData{ExpectedResponse: "OK", TestName: "Set(slotHashedKey1, value)"})
		batch.PExpireAtWithOptions(slotHashedKey1, 0, constants.HasNoExpiry)
		testData = append(
			testData,
			CommandTestData{ExpectedResponse: true, TestName: "PExpireAtWithOptions(slotHashedKey1, 0, HasNoExpiry)"},
		)

		batch.Set(slotHashedKey1, "value")
		testData = append(testData, CommandTestData{ExpectedResponse: "OK", TestName: "Set(slotHashedKey1, value)"})
		batch.ExpireTime(slotHashedKey1)
		testData = append(testData, CommandTestData{ExpectedResponse: int64(-1), TestName: "ExpireTime(slotHashedKey1)"})

		batch.PExpireTime(slotHashedKey1)
		testData = append(testData, CommandTestData{ExpectedResponse: int64(-1), TestName: "PExpireTime(slotHashedKey1)"})
	}

	batch.TTL(slotHashedKey1)
	testData = append(
		testData,
		CommandTestData{ExpectedResponse: int64(-1), CheckTypeOnly: true, TestName: "TTL(slotHashedKey1)"},
	)

	batch.PTTL(slotHashedKey1)
	testData = append(
		testData,
		CommandTestData{ExpectedResponse: int64(-1), CheckTypeOnly: true, TestName: "PTTL(slotHashedKey1)"},
	)

	batch.Set(slotHashedKey1, "value")
	testData = append(testData, CommandTestData{ExpectedResponse: "OK", TestName: "Set(slotHashedKey1, value)"})
	batch.Set(slotHashedKey2, "value")
	testData = append(testData, CommandTestData{ExpectedResponse: "OK", TestName: "Set(slotHashedKey2, value)"})
	batch.Unlink([]string{slotHashedKey1, slotHashedKey2})
	testData = append(
		testData,
		CommandTestData{ExpectedResponse: int64(2), TestName: "Unlink(slotHashedKey1, slotHashedKey2)"},
	)

	batch.Set(slotHashedKey1, "value")
	testData = append(testData, CommandTestData{ExpectedResponse: "OK", TestName: "Set(slotHashedKey1, value)"})
	batch.Set(slotHashedKey2, "value")
	testData = append(testData, CommandTestData{ExpectedResponse: "OK", TestName: "Set(slotHashedKey2, value)"})
	batch.Touch([]string{slotHashedKey1, slotHashedKey2})
	testData = append(testData, CommandTestData{ExpectedResponse: int64(2), TestName: "Touch(slotHashedKey1, slotHashedKey2)"})

	batch.Set(slotHashedKey1, "value1")
	testData = append(testData, CommandTestData{ExpectedResponse: "OK", TestName: "Set(slotHashedKey1, value1)"})
	batch.Type(slotHashedKey1)
	testData = append(testData, CommandTestData{ExpectedResponse: "string", TestName: "Type(slotHashedKey1)"})

	batch.Rename(slotHashedKey1, slotHashedKey2)
	testData = append(testData, CommandTestData{ExpectedResponse: "OK", TestName: "Rename(slotHashedKey1, slotHashedKey2)"})
	batch.Get(slotHashedKey2)
	testData = append(testData, CommandTestData{ExpectedResponse: "value1", TestName: "Get(slotHashedKey2)"})

	batch.Set(slotHashedKey1, "value1")
	testData = append(testData, CommandTestData{ExpectedResponse: "OK", TestName: "Set(slotHashedKey1, value1)"})
	batch.RenameNX(slotHashedKey1, slotHashedKey2)
	testData = append(testData, CommandTestData{ExpectedResponse: false, TestName: "RenameNX(slotHashedKey1, slotHashedKey2)"})

	batch.Set(slotHashedKey1, "value1")
	testData = append(testData, CommandTestData{ExpectedResponse: "OK", TestName: "Set(slotHashedKey1, value1)"})
	batch.Expire(slotHashedKey1, 100)
	testData = append(testData, CommandTestData{ExpectedResponse: true, TestName: "Expire(slotHashedKey1, 100)"})
	batch.Persist(slotHashedKey1)
	testData = append(testData, CommandTestData{ExpectedResponse: true, TestName: "Persist(slotHashedKey1)"})
	batch.TTL(slotHashedKey1)
	testData = append(testData, CommandTestData{ExpectedResponse: int64(-1), TestName: "TTL(slotHashedKey1)"})

	// TODO: TEST DUMP AND RESTORE

	batch.Del([]string{slotHashedKey1})
	testData = append(testData, CommandTestData{ExpectedResponse: int64(1), TestName: "Del(slotHashedKey1)"})
	batch.ObjectEncoding(slotHashedKey1)
	testData = append(testData, CommandTestData{ExpectedResponse: nil, TestName: "ObjectEncoding(slotHashedKey1)"})

	batch.ObjectFreq(slotHashedKey1)
	testData = append(testData, CommandTestData{ExpectedResponse: nil, TestName: "ObjectFreq(slotHashedKey1)"})

	batch.ObjectIdleTime(slotHashedKey1)
	testData = append(testData, CommandTestData{ExpectedResponse: nil, TestName: "ObjectIdleTime(slotHashedKey1)"})

	batch.ObjectRefCount(slotHashedKey1)
	testData = append(testData, CommandTestData{ExpectedResponse: nil, TestName: "ObjectRefCount(slotHashedKey1)"})

	batch.LPush(slotHashedKey1, []string{"3", "2", "1"})
	testData = append(testData, CommandTestData{ExpectedResponse: int64(3), TestName: "LPush(slotHashedKey1, [3, 2, 1])"})
	batch.Sort(slotHashedKey1)
	testData = append(testData, CommandTestData{ExpectedResponse: []any{"1", "2", "3"}, TestName: "Sort(slotHashedKey1)"})

	batch.Del([]string{slotHashedKey1})
	testData = append(testData, CommandTestData{ExpectedResponse: int64(1), TestName: "Del(slotHashedKey1)"})
	batch.LPush(slotHashedKey1, []string{"c", "b", "a"})
	testData = append(testData, CommandTestData{ExpectedResponse: int64(3), TestName: "LPush(slotHashedKey1, [c, b, a])"})
	batch.SortWithOptions(slotHashedKey1, *options.NewSortOptions().SetIsAlpha(true))
	testData = append(
		testData,
		CommandTestData{ExpectedResponse: []any{"a", "b", "c"}, TestName: "SortWithOptions(slotHashedKey1, {Alpha: true})"},
	)

	batch.Del([]string{slotHashedKey1})
	testData = append(testData, CommandTestData{ExpectedResponse: int64(1), TestName: "Del(slotHashedKey1)"})
	batch.LPush(slotHashedKey1, []string{"3", "2", "1"})
	testData = append(testData, CommandTestData{ExpectedResponse: int64(3), TestName: "LPush(slotHashedKey1, [3, 2, 1])"})
	sortDestKey := prefix + "sortDest-" + uuid.NewString()
	batch.SortStore(slotHashedKey1, sortDestKey)
	testData = append(
		testData,
		CommandTestData{ExpectedResponse: int64(3), TestName: "SortStore(slotHashedKey1, sortDestKey)"},
	)

	batch.Del([]string{slotHashedKey1})
	testData = append(testData, CommandTestData{ExpectedResponse: int64(1), TestName: "Del(slotHashedKey1)"})
	batch.LPush(slotHashedKey1, []string{"c", "b", "a"})
	testData = append(testData, CommandTestData{ExpectedResponse: int64(3), TestName: "LPush(slotHashedKey1, [c, b, a])"})
	batch.SortStoreWithOptions(slotHashedKey1, sortDestKey, *options.NewSortOptions().SetIsAlpha(true))
	testData = append(
		testData,
		CommandTestData{
			ExpectedResponse: int64(3),
			TestName:         "SortStoreWithOptions(slotHashedKey1, sortDestKey, {Alpha: true})",
		},
	)

	batch.Del([]string{slotHashedKey1})
	testData = append(testData, CommandTestData{ExpectedResponse: int64(1), TestName: "Del(slotHashedKey1)"})
	batch.LPush(slotHashedKey1, []string{"3", "2", "1"})
	testData = append(testData, CommandTestData{ExpectedResponse: int64(3), TestName: "LPush(slotHashedKey1, [3, 2, 1])"})

	if serverVer >= "7.0.0" {
		batch.SortReadOnly(slotHashedKey1)
		testData = append(
			testData,
			CommandTestData{ExpectedResponse: []any{"1", "2", "3"}, TestName: "SortReadOnly(slotHashedKey1)"},
		)
	}

	batch.Del([]string{slotHashedKey1})
	testData = append(testData, CommandTestData{ExpectedResponse: int64(1), TestName: "Del(slotHashedKey1)"})
	batch.LPush(slotHashedKey1, []string{"c", "b", "a"})
	testData = append(testData, CommandTestData{ExpectedResponse: int64(3), TestName: "LPush(slotHashedKey1, [c, b, a])"})

	if serverVer >= "7.0.0" {
		batch.SortReadOnlyWithOptions(slotHashedKey1, *options.NewSortOptions().SetIsAlpha(true))
		testData = append(
			testData,
			CommandTestData{
				ExpectedResponse: []any{"a", "b", "c"},
				TestName:         "SortReadOnlyWithOptions(slotHashedKey1, {Alpha: true})",
			},
		)
	}

	batch.Wait(0, 0)
	testData = append(testData, CommandTestData{ExpectedResponse: int64(0), CheckTypeOnly: true, TestName: "Wait(0, 0)"})

	batch.Del([]string{slotHashedKey1, slotHashedKey2})
	testData = append(testData, CommandTestData{ExpectedResponse: int64(2), TestName: "Del(slotHashedKey1, slotHashedKey2)"})
	batch.Set(slotHashedKey1, "value")
	testData = append(testData, CommandTestData{ExpectedResponse: "OK", TestName: "Set(slotHashedKey1, value)"})
	batch.Copy(slotHashedKey1, slotHashedKey2)
	testData = append(testData, CommandTestData{ExpectedResponse: true, TestName: "Copy(slotHashedKey1, slotHashedKey2)"})
	batch.Get(slotHashedKey2)
	testData = append(testData, CommandTestData{ExpectedResponse: "value", TestName: "Get(slotHashedKey2) after Copy"})

	batch.Del([]string{slotHashedKey1, slotHashedKey2})
	testData = append(testData, CommandTestData{ExpectedResponse: int64(2), TestName: "Del(slotHashedKey1, slotHashedKey2)"})
	batch.Set(slotHashedKey1, "value1")
	testData = append(testData, CommandTestData{ExpectedResponse: "OK", TestName: "Set(slotHashedKey1, value1)"})
	batch.Set(slotHashedKey2, "value2")
	testData = append(testData, CommandTestData{ExpectedResponse: "OK", TestName: "Set(key2, value2)"})
	batch.CopyWithOptions(slotHashedKey1, slotHashedKey2, *options.NewCopyOptions().SetReplace())
	testData = append(
		testData,
		CommandTestData{
			ExpectedResponse: true,
			TestName:         "CopyWithOptions(slotHashedKey1, slotHashedKey2, ReplaceDestination)",
		},
	)
	batch.Get(slotHashedKey2)
	testData = append(
		testData,
		CommandTestData{ExpectedResponse: "value1", TestName: "Get(slotHashedKey2) after CopyWithOptions"},
	)

	// GenericClusterCommands
	batch.FlushAll()
	testData = append(testData, CommandTestData{ExpectedResponse: "OK", TestName: "CustomCommand: FlushAll()"})

	batch.CustomCommand([]string{"SET", slotHashedKey1, "1"})
	testData = append(testData, CommandTestData{ExpectedResponse: "OK", TestName: "CustomCommand: Set(key, 1)"})
	batch.Get(slotHashedKey1)
	testData = append(testData, CommandTestData{ExpectedResponse: "1", TestName: "Get(key1)"})

	batch.RandomKey()
	testData = append(testData, CommandTestData{ExpectedResponse: slotHashedKey1, TestName: "RandomKey()"})

	// TODO: add Move in separate standalone batch tests

	return BatchTestData{CommandTestData: testData, TestName: "Generic commands"}
}

func CreateGeospatialTests(batch *pipeline.ClusterBatch, isAtomic bool, serverVer string) BatchTestData {
	testData := make([]CommandTestData, 0)
	prefix := "{GeoKey}-"
	atomicPrefix := prefix
	if !isAtomic {
		atomicPrefix = ""
	}
	key := atomicPrefix + "1-" + uuid.NewString()
	destKey := prefix + "2-" + uuid.NewString()
	membersToGeospatialData := map[string]options.GeospatialData{
		"Palermo": {Longitude: 13.361389, Latitude: 38.115556},
		"Catania": {Longitude: 15.087269, Latitude: 37.502669},
	}
	membersToGeospatialData2 := map[string]options.GeospatialData{
		"Messina": {Longitude: 15.556349, Latitude: 38.194136},
	}

	batch.GeoAdd(key, membersToGeospatialData)
	testData = append(testData, CommandTestData{ExpectedResponse: int64(2), TestName: "GeoAdd(key, membersToGeospatialData)"})

	geoAddOptions := options.GeoAddOptions{}
	geoAddOptions.SetConditionalChange(constants.OnlyIfDoesNotExist)
	batch.GeoAddWithOptions(key, membersToGeospatialData2, geoAddOptions)
	testData = append(
		testData,
		CommandTestData{
			ExpectedResponse: int64(1),
			TestName:         "GeoAddWithOptions(key, membersToGeospatialData2, geoAddOptions)",
		},
	)

	batch.GeoHash(key, []string{"Palermo", "Catania", "NonExistingCity"})
	testData = append(testData, CommandTestData{
		ExpectedResponse: []any{"sqc8b49rny0", "sqdtr74hyu0", nil},
		TestName:         "GeoHash(key, [Palermo, Catania, NonExistingCity])",
	})

	searchFrom := &options.GeoCoordOrigin{
		GeospatialData: options.GeospatialData{Longitude: 15.0, Latitude: 37.0},
	}
	searchByShape := options.NewCircleSearchShape(200, constants.GeoUnitKilometers)

	resultOptions := options.NewGeoSearchResultOptions().SetCount(1).SetSortOrder(options.ASC)
	batch.GeoSearchWithResultOptions(key, searchFrom, *searchByShape, *resultOptions)
	testData = append(testData, CommandTestData{
		ExpectedResponse: []any{"Catania"},
		TestName:         "GeoSearchWithResultOptions(key, searchFrom, searchByShape, resultOptions)",
	})

	batch.GeoAdd(prefix+key, membersToGeospatialData)
	testData = append(testData, CommandTestData{ExpectedResponse: int64(2), TestName: "GeoAdd(key, membersToGeospatialData)"})

	batch.GeoAddWithOptions(prefix+key, membersToGeospatialData2, geoAddOptions)
	testData = append(
		testData,
		CommandTestData{
			ExpectedResponse: int64(1),
			TestName:         "GeoAddWithOptions(key, membersToGeospatialData2, geoAddOptions)",
		},
	)

	batch.GeoSearchStore(destKey, prefix+key, searchFrom, *searchByShape)
	testData = append(
		testData,
		CommandTestData{ExpectedResponse: int64(3), TestName: "GeoSearchStore(destKey, key, searchFrom, searchByShape)"},
	)

	batch.GeoSearchStoreWithResultOptions(destKey+"1", prefix+key, searchFrom, *searchByShape, *resultOptions)
	testData = append(
		testData,
		CommandTestData{
			ExpectedResponse: int64(1),
			TestName:         "GeoSearchStoreWithResultOptions(destKey+1, key, searchFrom, searchByShape, resultOptions)",
		},
	)

	storeInfoOptions := options.NewGeoSearchStoreInfoOptions().SetStoreDist(true)
	batch.GeoSearchStoreWithInfoOptions(destKey+"2", prefix+key, searchFrom, *searchByShape, *storeInfoOptions)
	testData = append(
		testData,
		CommandTestData{
			ExpectedResponse: int64(3),
			TestName:         "GeoSearchStoreWithInfoOptions(destKey+2, key, searchFrom, searchByShape, storeInfoOptions)",
		},
	)

	batch.GeoSearchStoreWithFullOptions(destKey+"3", prefix+key, searchFrom, *searchByShape, *resultOptions, *storeInfoOptions)
	testData = append(
		testData,
		CommandTestData{
			ExpectedResponse: int64(1),
			TestName:         "GeoSearchStoreWithFullOptions(destKey+3, key, searchFrom, searchByShape, resultOptions, storeInfoOptions)",
		},
	)

	return BatchTestData{CommandTestData: testData, TestName: "Geospatial commands"}
}

func CreateHashTest(batch *pipeline.ClusterBatch, isAtomic bool, serverVer string) BatchTestData {
	// TODO: After adding and fixing converters, remove 'any' typing in ExpectedResponse
	testData := make([]CommandTestData, 0)
	prefix := "{HashKey}-"
	if !isAtomic {
		prefix = ""
	}
	key := prefix + "1-" + uuid.NewString()

	simpleMap := map[string]string{"k1": "value"}

	batch.HSet(key, simpleMap)
	testData = append(testData, CommandTestData{ExpectedResponse: int64(1), TestName: "HSet(k1, simpleMap)"})
	batch.HGet(key, "k1")
	testData = append(testData, CommandTestData{ExpectedResponse: "value", TestName: "HGet(key, k1)"})

	batch.HGetAll(key)
	testData = append(testData, CommandTestData{ExpectedResponse: map[string]any{"k1": "value"}, TestName: "HGetAll(key)"})

	batch.HMGet(key, []string{"k1"})
	testData = append(testData, CommandTestData{ExpectedResponse: []any{"value"}, TestName: "HMGet(k1)"})

	batch.HSetNX(key, "k1", "value2")
	testData = append(testData, CommandTestData{ExpectedResponse: false, TestName: "HSetNX(key, k1, value2)"})

	batch.HDel(key, []string{"k1"})
	testData = append(testData, CommandTestData{ExpectedResponse: int64(1), TestName: "HDel(key, k1)"})

	batch.HSet(key, map[string]string{"field1": "value1", "field2": "value2"})
	testData = append(testData, CommandTestData{ExpectedResponse: int64(2), TestName: "HSet(key, multiple fields)"})
	batch.HLen(key)
	testData = append(testData, CommandTestData{ExpectedResponse: int64(2), TestName: "HLen(key)"})

	batch.HDel(key, []string{"field2"})
	testData = append(testData, CommandTestData{ExpectedResponse: int64(1), TestName: "HDel(key, field2)"})
	batch.HVals(key)
	testData = append(testData, CommandTestData{ExpectedResponse: []any{"value1"}, TestName: "HVals(key)"})

	batch.HExists(key, "field1")
	testData = append(testData, CommandTestData{ExpectedResponse: true, TestName: "HExists(key, field1)"})
	batch.HExists(key, "nonexistent")
	testData = append(testData, CommandTestData{ExpectedResponse: false, TestName: "HExists(key, nonexistent)"})

	batch.HKeys(key)
	testData = append(testData, CommandTestData{ExpectedResponse: []any{"field1"}, TestName: "HKeys(key)"})

	batch.HStrLen(key, "field1")
	testData = append(testData, CommandTestData{ExpectedResponse: int64(6), TestName: "HStrLen(key, field1)"})

	batch.HSet(key, map[string]string{"counter": "10"})
	testData = append(testData, CommandTestData{ExpectedResponse: int64(1), TestName: "HSet(key, counter)"})
	batch.HIncrBy(key, "counter", 5)
	testData = append(testData, CommandTestData{ExpectedResponse: int64(15), TestName: "HIncrBy(key, counter, 5)"})

	batch.HSet(key, map[string]string{"float_counter": "10.5"})
	testData = append(testData, CommandTestData{ExpectedResponse: int64(1), TestName: "HSet(key, float_counter)"})
	batch.HIncrByFloat(key, "float_counter", 1.5)
	testData = append(
		testData,
		CommandTestData{ExpectedResponse: float64(12), TestName: "HIncrByFloat(key, float_counter, 1.5)"},
	)

	batch.FlushAll()
	testData = append(testData, CommandTestData{ExpectedResponse: "OK", TestName: "FlushAll()"})
	batch.HScan(key, "0")
	testData = append(testData, CommandTestData{ExpectedResponse: []any{"0", ([]any)(nil)}, TestName: "HScan(key, 0)"})

	batch.HSet(key, map[string]string{"counter": "10"})
	testData = append(testData, CommandTestData{ExpectedResponse: int64(1), TestName: "HSet(key, counter)"})
	batch.HRandField(key)
	testData = append(testData, CommandTestData{ExpectedResponse: "counter", TestName: "HRandField(key)"})

	batch.HRandFieldWithCount(key, 1)
	testData = append(testData, CommandTestData{ExpectedResponse: []any{"counter"}, TestName: "HRandFieldWithCount(key, 1)"})

	batch.HRandFieldWithCountWithValues(key, 1)
	testData = append(
		testData,
		CommandTestData{ExpectedResponse: []any{[]any{"counter", "10"}}, TestName: "HRandFieldWithCountWithValues(key, 1)"},
	)

	batch.HScanWithOptions(key, "0", *options.NewHashScanOptions().SetCount(1))
	testData = append(
		testData,
		CommandTestData{ExpectedResponse: []any{"0", []any{"counter", "10"}}, TestName: "HScanWithOptions(key, 0, options)"},
	)

	return BatchTestData{CommandTestData: testData, TestName: "Hash commands"}
}

func CreateHyperLogLogTest(batch *pipeline.ClusterBatch, isAtomic bool, serverVer string) BatchTestData {
	testData := make([]CommandTestData, 0)
	prefix := "{hyperloglog}-"
	atomicPrefix := prefix
	if !isAtomic {
		atomicPrefix = ""
	}
	key1 := atomicPrefix + "key-1-" + uuid.NewString()
	key2 := atomicPrefix + "key-2-" + uuid.NewString()
	dest := atomicPrefix + "dest-" + uuid.NewString()

	batch.PfAdd(key1, []string{"val"})
	testData = append(testData, CommandTestData{ExpectedResponse: int64(1), TestName: "PfAdd(key1, [val])"})

	batch.PfCount([]string{key1})
	testData = append(testData, CommandTestData{ExpectedResponse: int64(1), TestName: "PfCount([key1])"})

	batch.PfAdd(key1, []string{"val2"})
	testData = append(testData, CommandTestData{ExpectedResponse: int64(1), TestName: "PfAdd(key2, [val2])"})
	batch.PfMerge(prefix+dest, []string{prefix + key1, prefix + key2})
	testData = append(testData, CommandTestData{ExpectedResponse: "OK", TestName: "PfMerge(dest, [key1 key2])"})

	return BatchTestData{CommandTestData: testData, TestName: "Hyperloglog commands"}
}

func CreateListCommandsTest(batch *pipeline.ClusterBatch, isAtomic bool, serverVer string) BatchTestData {
	// TODO: fix use more specific type than 'any' when converters are added
	testData := make([]CommandTestData, 0)
	prefix := "{listKey}-"
	atomicPrefix := prefix
	if !isAtomic {
		atomicPrefix = ""
	}

	key := atomicPrefix + uuid.NewString()

	batch.LPush(key, []string{"val1", "val2"})
	testData = append(testData, CommandTestData{ExpectedResponse: int64(2), TestName: "LPush(key, [val1 val2])"})

	batch.LPop(key)
	testData = append(testData, CommandTestData{ExpectedResponse: "val2", TestName: "LPop(key)"})

	batch.LPopCount(key, 1)
	testData = append(testData, CommandTestData{ExpectedResponse: []any{"val1"}, TestName: "LPopCount(key, 1)"})

	batch.RPush(key, []string{"elem1", "elem2", "elem3", "elem2"})
	testData = append(
		testData,
		CommandTestData{ExpectedResponse: int64(4), TestName: "RPush(key, [elem1, elem2, elem3, elem2])"},
	)

	batch.LPos(key, "elem2")
	testData = append(testData, CommandTestData{ExpectedResponse: int64(1), TestName: "LPos(key, elem2)"})

	batch.LPosWithOptions(key, "elem2", *options.NewLPosOptions().SetRank(2))
	testData = append(
		testData,
		CommandTestData{ExpectedResponse: int64(3), TestName: "LPosWithOptions(key, elem2, {Rank: 2})"},
	)

	batch.LPosCount(key, "elem2", 2)
	testData = append(
		testData,
		CommandTestData{ExpectedResponse: []any{int64(1), int64(3)}, TestName: "LPosCount(key, elem2, 2)"},
	)

	batch.LPosCountWithOptions(key, "elem2", 2, *options.NewLPosOptions().SetMaxLen(4))
	testData = append(
		testData,
		CommandTestData{
			ExpectedResponse: []any{int64(1), int64(3)},
			TestName:         "LPosCountWithOptions(key, elem2, 2, {MaxLen: 4})",
		},
	)

	batch.LRange(key, 0, 2)
	testData = append(
		testData,
		CommandTestData{ExpectedResponse: []any{"elem1", "elem2", "elem3"}, TestName: "LRange(key, 0, 2)"},
	)

	batch.LIndex(key, 1)
	testData = append(testData, CommandTestData{ExpectedResponse: "elem2", TestName: "LIndex(key, 1)"})

	trimKey := atomicPrefix + "trim-" + uuid.NewString()
	batch.RPush(trimKey, []string{"one", "two", "three", "four"})
	testData = append(
		testData,
		CommandTestData{ExpectedResponse: int64(4), TestName: "RPush(trimKey, [one, two, three, four])"},
	)
	batch.LTrim(trimKey, 1, 2)
	testData = append(testData, CommandTestData{ExpectedResponse: "OK", TestName: "LTrim(trimKey, 1, 2)"})
	batch.LRange(trimKey, 0, -1)
	testData = append(
		testData,
		CommandTestData{ExpectedResponse: []any{"two", "three"}, TestName: "LRange(trimKey, 0, -1) after trim"},
	)

	batch.LLen(key)
	testData = append(testData, CommandTestData{ExpectedResponse: int64(4), TestName: "LLen(key)"})

	batch.LRem(key, 1, "elem2")
	testData = append(testData, CommandTestData{ExpectedResponse: int64(1), TestName: "LRem(key, 1, elem2)"})
	batch.LRange(key, 0, -1)
	testData = append(
		testData,
		CommandTestData{ExpectedResponse: []any{"elem1", "elem3", "elem2"}, TestName: "LRange(key, 0, -1) after LRem"},
	)

	batch.RPop(key)
	testData = append(testData, CommandTestData{ExpectedResponse: "elem2", TestName: "RPop(key)"})

	batch.RPopCount(key, 2)
	testData = append(testData, CommandTestData{ExpectedResponse: []any{"elem3", "elem1"}, TestName: "RPopCount(key, 2)"})

	batch.RPush(key, []string{"hello", "world"})
	testData = append(testData, CommandTestData{ExpectedResponse: int64(2), TestName: "RPush(key, [hello, world])"})
	batch.LInsert(key, constants.Before, "world", "there")
	testData = append(testData, CommandTestData{ExpectedResponse: int64(3), TestName: "LInsert(key, Before, world, there)"})
	batch.LRange(key, 0, -1)
	testData = append(
		testData,
		CommandTestData{ExpectedResponse: []any{"hello", "there", "world"}, TestName: "LRange(key, 0, -1) after LInsert"},
	)

	batch.BLPop([]string{key}, 1)
	testData = append(testData, CommandTestData{ExpectedResponse: []any{key, "hello"}, TestName: "BLPop([key], 1)"})

	batch.BRPop([]string{key}, 1)
	testData = append(testData, CommandTestData{ExpectedResponse: []any{key, "world"}, TestName: "BRPop([key], 1)"})

	rpushxKey := atomicPrefix + "rpushx-" + uuid.NewString()
	batch.RPush(rpushxKey, []string{"initial"})
	testData = append(testData, CommandTestData{ExpectedResponse: int64(1), TestName: "RPush(rpushxKey, [initial])"})
	batch.RPushX(rpushxKey, []string{"added"})
	testData = append(testData, CommandTestData{ExpectedResponse: int64(2), TestName: "RPushX(rpushxKey, [added])"})
	batch.LRange(rpushxKey, 0, -1)
	testData = append(
		testData,
		CommandTestData{ExpectedResponse: []any{"initial", "added"}, TestName: "LRange(rpushxKey, 0, -1) after RPushX"},
	)

	lpushxKey := atomicPrefix + "lpushx-" + uuid.NewString()
	batch.RPush(lpushxKey, []string{"initial"})
	testData = append(testData, CommandTestData{ExpectedResponse: int64(1), TestName: "RPush(lpushxKey, [initial])"})
	batch.LPushX(lpushxKey, []string{"added"})
	testData = append(testData, CommandTestData{ExpectedResponse: int64(2), TestName: "LPushX(lpushxKey, [added])"})
	batch.LRange(lpushxKey, 0, -1)
	testData = append(
		testData,
		CommandTestData{ExpectedResponse: []any{"added", "initial"}, TestName: "LRange(lpushxKey, 0, -1) after LPushX"},
	)

	if serverVer >= "7.0.0" {
		batch.LMPop([]string{key}, constants.Left)
		testData = append(
			testData,
			CommandTestData{ExpectedResponse: map[string]any{key: []any{"there"}}, TestName: "LMPop([key], Left)"},
		)

		batch.RPush(key, []string{"hello"})
		testData = append(testData, CommandTestData{ExpectedResponse: int64(1), TestName: "RPush(key, [hello])"})
		batch.LMPopCount([]string{key}, constants.Left, 1)
		testData = append(
			testData,
			CommandTestData{ExpectedResponse: map[string]any{key: []any{"hello"}}, TestName: "LMPopCount([key], Left, 1)"},
		)

		batch.RPush(key, []string{"hello", "world"})
		testData = append(testData, CommandTestData{ExpectedResponse: int64(2), TestName: "RPush(key, [hello, world])"})
		batch.BLMPop([]string{key}, constants.Left, 1)
		testData = append(
			testData,
			CommandTestData{ExpectedResponse: map[string]any{key: []any{"hello"}}, TestName: "BLMPop([key], Left, 1)"},
		)

		batch.BLMPopCount([]string{key}, constants.Left, 1, 1)
		testData = append(
			testData,
			CommandTestData{ExpectedResponse: map[string]any{key: []any{"world"}}, TestName: "BLMPopCount([key], Left, 1, 1)"},
		)
	}

	lsetKey := atomicPrefix + "lset-" + uuid.NewString()
	batch.RPush(lsetKey, []string{"one", "two", "three"})
	testData = append(testData, CommandTestData{ExpectedResponse: int64(3), TestName: "RPush(lsetKey, [one, two, three])"})
	batch.LSet(lsetKey, 1, "changed")
	testData = append(testData, CommandTestData{ExpectedResponse: "OK", TestName: "LSet(lsetKey, 1, changed)"})
	batch.LRange(lsetKey, 0, -1)
	testData = append(
		testData,
		CommandTestData{ExpectedResponse: []any{"one", "changed", "three"}, TestName: "LRange(lsetKey, 0, -1) after LSet"},
	)

	key = prefix + key
	destKey := prefix + "dest-" + uuid.NewString()
	batch.RPush(key, []string{"first", "second"})
	testData = append(testData, CommandTestData{ExpectedResponse: int64(2), TestName: "RPush(key, [first, second])"})
	batch.RPush(destKey, []string{"third", "fourth"})
	testData = append(testData, CommandTestData{ExpectedResponse: int64(2), TestName: "RPush(destKey, [third, fourth])"})
	batch.LMove(key, destKey, constants.Right, constants.Left)
	testData = append(testData, CommandTestData{ExpectedResponse: "second", TestName: "LMove(key, destKey, Right, Left)"})
	batch.LRange(key, 0, -1)
	testData = append(testData, CommandTestData{ExpectedResponse: []any{"first"}, TestName: "LRange(key, 0, -1) after LMove"})
	batch.LRange(destKey, 0, -1)
	testData = append(
		testData,
		CommandTestData{ExpectedResponse: []any{"second", "third", "fourth"}, TestName: "LRange(destKey, 0, -1) after LMove"},
	)

	batch.BLMove(key, destKey, constants.Right, constants.Left, 1)
	testData = append(testData, CommandTestData{ExpectedResponse: "first", TestName: "BLMove(key, destKey, Right, Left, 1)"})
	batch.LRange(key, 0, -1)
	testData = append(testData, CommandTestData{ExpectedResponse: ([]any)(nil), TestName: "LRange(key, 0, -1) after BLMove"})
	batch.LRange(destKey, 0, -1)
	testData = append(
		testData,
		CommandTestData{
			ExpectedResponse: []any{"first", "second", "third", "fourth"},
			TestName:         "LRange(destKey, 0, -1) after BLMove",
		},
	)

	return BatchTestData{CommandTestData: testData, TestName: "List commands"}
}

func CreatePubSubTests(batch *pipeline.ClusterBatch, isAtomic bool, serverVer string) BatchTestData {
	// TODO: replace 'any' type after converters have been added

	// Just test that the execution works
	testData := make([]CommandTestData, 0)

	batch.PubSubChannels()
	testData = append(testData, CommandTestData{ExpectedResponse: ([]any)(nil), TestName: "PubSubChannels()"})

	batch.PubSubChannelsWithPattern("")
	testData = append(testData, CommandTestData{ExpectedResponse: ([]any)(nil), TestName: "PubSubChannelsWithPattern()"})

	batch.PubSubNumPat()
	testData = append(testData, CommandTestData{ExpectedResponse: int64(0), TestName: "PubSubNumPat()"})

	batch.PubSubNumSub([]string{""})
	testData = append(testData, CommandTestData{ExpectedResponse: map[string]any{"": int64(0)}, TestName: "PubSubNumSub()"})

	return BatchTestData{CommandTestData: testData, TestName: "PubSub commands"}
}

func CreateSetCommandsTests(batch *pipeline.ClusterBatch, isAtomic bool, serverVer string) BatchTestData {
	testData := make([]CommandTestData, 0)
	prefix := "{set}-"
	atomicKey := prefix
	if !isAtomic {
		atomicKey = ""
	}

	key := atomicKey + "key-" + uuid.NewString()

	batch.SAdd(key, []string{"member1", "member2"})
	testData = append(testData, CommandTestData{ExpectedResponse: int64(2), TestName: "SAdd(key, [member1, member2])"})

	batch.SRem(key, []string{"member2"})
	testData = append(testData, CommandTestData{ExpectedResponse: int64(1), TestName: "SRem(key, [member2])"})

	batch.SMembers(key)
	testData = append(
		testData,
		CommandTestData{ExpectedResponse: map[string]struct{}{"member1": {}}, TestName: "SMembers(key)"},
	)

	batch.SCard(key)
	testData = append(testData, CommandTestData{ExpectedResponse: int64(1), TestName: "SCard(key)"})

	batch.SIsMember(key, "member1")
	testData = append(testData, CommandTestData{ExpectedResponse: true, TestName: "SIsMember(key, member1)"})

	key2 := atomicKey + "key2-" + uuid.NewString()
	batch.SAdd(key2, []string{"member1", "member3"})
	testData = append(testData, CommandTestData{ExpectedResponse: int64(2), TestName: "SAdd(key2, [member1, member3])"})
	batch.SDiff([]string{prefix + key, prefix + key2})
	testData = append(
		testData,
		CommandTestData{ExpectedResponse: map[string]struct{}{}, TestName: "SDiff([prefix + key, prefix + key2])"},
	)

	batch.SAdd(prefix+key, []string{"member1"})
	testData = append(testData, CommandTestData{ExpectedResponse: int64(1), TestName: "SAdd(prefix + key, [member1])"})
	batch.SAdd(prefix+key2, []string{"member1", "member3"})
	testData = append(
		testData,
		CommandTestData{ExpectedResponse: int64(2), TestName: "SAdd(prefix + key2, [member1, member3])"},
	)
	dest := prefix + "key3-" + uuid.NewString()
	batch.SDiffStore(dest, []string{prefix + key2, prefix + key})
	testData = append(
		testData,
		CommandTestData{ExpectedResponse: int64(1), TestName: "SDiffStore(dest, [prefix + key2, prefix + key])"},
	)

	batch.SInter([]string{prefix + key, prefix + key2})
	testData = append(
		testData,
		CommandTestData{
			ExpectedResponse: map[string]struct{}{"member1": {}},
			TestName:         "SInter([prefix + key, prefix + key2])",
		},
	)

	batch.SInterStore(dest, []string{prefix + key, prefix + key2})
	testData = append(
		testData,
		CommandTestData{ExpectedResponse: int64(1), TestName: "SInterStore(dest, [prefix + key, prefix + key2])"},
	)

	if serverVer >= "7.0.0" {
		batch.SInterCard([]string{prefix + key, prefix + key2})
		testData = append(
			testData,
			CommandTestData{ExpectedResponse: int64(1), TestName: "SInterCard([prefix + key, prefix + key2])"},
		)

		batch.SInterCardLimit([]string{prefix + key, prefix + key2}, 10)
		testData = append(
			testData,
			CommandTestData{ExpectedResponse: int64(1), TestName: "SInterCardLimit([prefix + key, prefix + key2], 10)"},
		)
	}

	batch.SRandMember(key)
	testData = append(testData, CommandTestData{ExpectedResponse: "member1", TestName: "SRandMember(key)"})

	batch.SRandMemberCount(key, 1)
	testData = append(testData, CommandTestData{ExpectedResponse: []any{"member1"}, TestName: "SRandMemberCount(key, 1)"})

	batch.SPop(key)
	testData = append(testData, CommandTestData{ExpectedResponse: "member1", TestName: "SPop(key)"})

	batch.SAdd(key, []string{"member1"})
	testData = append(testData, CommandTestData{ExpectedResponse: int64(1), TestName: "SAdd(key, [member1])"})
	batch.SPopCount(key, 1)
	testData = append(
		testData,
		CommandTestData{ExpectedResponse: map[string]struct{}{"member1": {}}, TestName: "SPopCount(key, 1)"},
	)

	batch.SAdd(key, []string{"member1"})
	testData = append(testData, CommandTestData{ExpectedResponse: int64(1), TestName: "SAdd(key, [member1])"})
	batch.SMIsMember(key, []string{"member1", "nonexistent"})
	testData = append(
		testData,
		CommandTestData{ExpectedResponse: []any{true, false}, TestName: "SMIsMember(key, [member1, nonexistent])"},
	)

	batch.SUnionStore(dest, []string{prefix + key, prefix + key2})
	testData = append(
		testData,
		CommandTestData{ExpectedResponse: int64(2), TestName: "SUnionStore(dest, [prefix + key, prefix + key2])"},
	)

	batch.SUnion([]string{prefix + key, prefix + key2})
	testData = append(
		testData,
		CommandTestData{
			ExpectedResponse: map[string]struct{}{"member1": {}, "member3": {}},
			TestName:         "SUnion([prefix + key, prefix + key2])",
		},
	)

	batch.SScan(key, "0")
	testData = append(testData, CommandTestData{ExpectedResponse: []any{"0", []any{"member1"}}, TestName: "SScan(key, 0)"})

	scanOptions := options.NewBaseScanOptions().SetMatch("mem*")
	batch.SScanWithOptions(key, "0", *scanOptions)
	testData = append(
		testData,
		CommandTestData{ExpectedResponse: []any{"0", []any{"member1"}}, TestName: "SScanWithOptions(key, 0, options)"},
	)

	batch.SAdd(prefix+key2, []string{"newmember"})
	testData = append(testData, CommandTestData{ExpectedResponse: int64(1), TestName: "SAdd(key2, [newmember])"})
	batch.SMove(prefix+key2, prefix+key, "newmember")
	testData = append(
		testData,
		CommandTestData{ExpectedResponse: true, TestName: "SMove(prefix + key2, prefix + key, newmember)"},
	)

	return BatchTestData{CommandTestData: testData, TestName: "Set commands"}
}

func CreateSortedSetTests(batch *pipeline.ClusterBatch, isAtomic bool, serverVer string) BatchTestData {
	testData := make([]CommandTestData, 0)
	prefix := "{zset}-"
	atomicPrefix := prefix
	if !isAtomic {
		atomicPrefix = ""
	}

	key := atomicPrefix + "key-" + uuid.NewString()

	membersScoreMap := map[string]float64{"member1": 1.0, "member2": 2.0}
	batch.ZAdd(key, membersScoreMap)
	testData = append(testData, CommandTestData{ExpectedResponse: int64(2), TestName: "ZAdd(key, {member1:1.0, member2:2.0})"})

	zAddOpts, _ := options.NewZAddOptions().SetChanged(true)
	batch.ZAddWithOptions(key, map[string]float64{"member3": 3.0}, *zAddOpts)
	testData = append(
		testData,
		CommandTestData{ExpectedResponse: int64(1), TestName: "ZAddWithOptions(key, {member3:3.0}, opts)"},
	)

	batch.ZAddIncr(key, "member1", 1.5)
	testData = append(testData, CommandTestData{ExpectedResponse: float64(2.5), TestName: "ZAddIncr(key, member1, 1.5)"})

	zAddIncrOpts := options.NewZAddOptions()
	batch.ZAddIncrWithOptions(key, "member2", 2.0, *zAddIncrOpts)
	testData = append(
		testData,
		CommandTestData{ExpectedResponse: float64(4.0), TestName: "ZAddIncrWithOptions(key, member2, 2.0, opts)"},
	)

	batch.ZIncrBy(key, 1.0, "member3")
	testData = append(testData, CommandTestData{ExpectedResponse: float64(4.0), TestName: "ZIncrBy(key, 1.0, member3)"})

	batch.ZPopMin(key)
	testData = append(
		testData,
		CommandTestData{ExpectedResponse: map[string]any{"member1": float64(2.5)}, TestName: "ZPopMin(key)"},
	)

	zPopOpts := options.NewZPopOptions().SetCount(2)
	batch.ZPopMinWithOptions(key, *zPopOpts)
	testData = append(
		testData,
		CommandTestData{
			ExpectedResponse: map[string]any{"member2": float64(4.0), "member3": float64(4.0)},
			TestName:         "ZPopMinWithOptions(key, opts)",
		},
	)

	batch.ZAdd(key, membersScoreMap)
	testData = append(testData, CommandTestData{ExpectedResponse: int64(2), TestName: "ZAdd(key, {member1:1.0, member2:2.0})"})
	batch.ZPopMax(key)
	testData = append(
		testData,
		CommandTestData{ExpectedResponse: map[string]any{"member2": float64(2.0)}, TestName: "ZPopMax(key)"},
	)

	zPopOpts.SetCount(1)
	batch.ZPopMaxWithOptions(key, *zPopOpts)
	testData = append(
		testData,
		CommandTestData{ExpectedResponse: map[string]any{"member1": float64(1.0)}, TestName: "ZPopMaxWithOptions(key, opts)"},
	)

	batch.ZAdd(key, membersScoreMap)
	testData = append(testData, CommandTestData{ExpectedResponse: int64(2), TestName: "ZAdd(key, {member1:1.0, member2:2.0})"})
	batch.ZRem(key, []string{"member2"})
	testData = append(testData, CommandTestData{ExpectedResponse: int64(1), TestName: "ZRem(key, [member2])"})

	batch.ZCard(key)
	testData = append(testData, CommandTestData{ExpectedResponse: int64(1), TestName: "ZCard(key)"})

	batch.BZPopMin([]string{key}, 1)
	testData = append(
		testData,
		CommandTestData{ExpectedResponse: []any{key, "member1", float64(1)}, TestName: "BZPopMin([key])"},
	)

	if serverVer >= "7.0.0" {
		batch.ZAdd(key, map[string]float64{"member1": float64(1.0)})
		testData = append(testData, CommandTestData{ExpectedResponse: int64(1), TestName: "ZAdd(key, {member1:1.0})"})
		batch.BZMPop([]string{key}, constants.MIN, 1)
		testData = append(
			testData,
			CommandTestData{
				ExpectedResponse: []any{key, map[string]any{"member1": float64(1)}},
				TestName:         "BZMPop(key, MIN, 1)",
			},
		)

		batch.ZAdd(key, membersScoreMap)
		testData = append(
			testData,
			CommandTestData{ExpectedResponse: int64(2), TestName: "ZAdd(key, {member1:1.0, member2:2.0})"},
		)
		batch.BZMPopWithOptions([]string{key}, constants.MIN, 1, *options.NewZMPopOptions().SetCount(1))
		testData = append(
			testData,
			CommandTestData{
				ExpectedResponse: []any{key, map[string]any{"member1": float64(1)}},
				TestName:         "BZMPopWithOptions(key, MIN, 1, opts",
			},
		)
	} else {
		batch.ZAdd(key, map[string]float64{"member2": float64(2.0)})
		testData = append(testData, CommandTestData{ExpectedResponse: int64(1), TestName: "ZAdd(key, {member2:2.0})"})
	}

	rangeQuery := options.NewRangeByIndexQuery(0, -1)
	batch.ZRange(key, rangeQuery)
	testData = append(testData, CommandTestData{ExpectedResponse: []any{"member2"}, TestName: "ZRange(key, 0, -1)"})

	batch.BZPopMax([]string{key}, 1)
	testData = append(
		testData,
		CommandTestData{ExpectedResponse: []any{key, "member2", float64(2.0)}, TestName: "BZPopMax(key, 1)"},
	)

	if serverVer >= "7.0.0" {
		batch.ZAdd(key, membersScoreMap)
		testData = append(
			testData,
			CommandTestData{ExpectedResponse: int64(2), TestName: "ZAdd(key, {member1:1.0, member2:2.0})"},
		)
		batch.ZMPop([]string{key}, constants.MIN)
		testData = append(
			testData,
			CommandTestData{
				ExpectedResponse: []any{key, map[string]any{"member1": float64(1.0)}},
				TestName:         "ZMPop([key], min)",
			},
		)

		batch.ZMPopWithOptions([]string{key}, constants.MIN, *options.NewZMPopOptions().SetCount(1))
		testData = append(
			testData,
			CommandTestData{
				ExpectedResponse: []any{key, map[string]any{"member2": float64(2.0)}},
				TestName:         "ZMPopWithOptions([key], min, opts)",
			},
		)
	}

	batch.ZAdd(key, map[string]float64{"member1": 1.0})
	testData = append(testData, CommandTestData{ExpectedResponse: int64(1), TestName: "ZAdd(key, {member1:1.0})"})
	batch.ZRangeWithScores(key, options.NewRangeByIndexQuery(0, -1))
	testData = append(
		testData,
		CommandTestData{ExpectedResponse: map[string]any{"member1": 1.0}, TestName: "ZRangeWithScores(key, 0, -1)"},
	)

	dest := prefix + "dest-" + uuid.NewString()
	prefixKey := prefix + "key2-" + uuid.NewString()
	batch.ZAdd(prefixKey, map[string]float64{"member1": 1.0})
	testData = append(testData, CommandTestData{ExpectedResponse: int64(1), TestName: "ZAdd(prefixKey, {member1:1.0})"})
	batch.ZRangeStore(dest, prefixKey, options.NewRangeByIndexQuery(0, -1))
	testData = append(testData, CommandTestData{ExpectedResponse: int64(1), TestName: "ZRangeStore(dest, prefixKey, 0, -1)"})

	batch.ZRank(key, "member1")
	testData = append(testData, CommandTestData{ExpectedResponse: int64(0), TestName: "ZRank(key, member1)"})

	if serverVer >= "7.2.0" {
		batch.ZRankWithScore(key, "member1")
		testData = append(
			testData,
			CommandTestData{ExpectedResponse: []any{int64(0), float64(1.0)}, TestName: "ZRankWithScore(key, member1)"},
		)
	}

	batch.ZRevRank(key, "member1")
	testData = append(testData, CommandTestData{ExpectedResponse: int64(0), TestName: "ZRevRank(key, member1)"})

	if serverVer >= "7.2.0" {
		batch.ZRevRankWithScore(key, "member1")
		testData = append(
			testData,
			CommandTestData{ExpectedResponse: []any{int64(0), float64(1.0)}, TestName: "ZRevRankWithScore(key, member2)"},
		)
	}

	batch.ZScore(key, "member1")
	testData = append(testData, CommandTestData{ExpectedResponse: float64(1.0), TestName: "ZScore(key, member1)"})

	zCountRange := options.NewZCountRange(
		options.NewInclusiveScoreBoundary(0.0),
		options.NewInfiniteScoreBoundary(constants.PositiveInfinity),
	)
	batch.ZCount(key, *zCountRange)
	testData = append(testData, CommandTestData{ExpectedResponse: int64(1), TestName: "ZCount(key, 2.0, inf)"})

	batch.ZScan(key, "0")
	testData = append(
		testData,
		CommandTestData{ExpectedResponse: []any{"0", []any{"member1", "1"}}, TestName: "ZScan(key, 0)"},
	)

	zScanOpts := options.NewZScanOptions().SetCount(1)
	batch.ZScanWithOptions(key, "0", *zScanOpts)
	testData = append(
		testData,
		CommandTestData{ExpectedResponse: []any{"0", []any{"member1", "1"}}, TestName: "ZScanWithOptions(key, 0, opts)"},
	)

	key3 := atomicPrefix + "key3-" + uuid.NewString()
	batch.ZAdd(key3, map[string]float64{"member1": 1.0, "member2": 2.0, "member3": 3.0})
	testData = append(testData, CommandTestData{ExpectedResponse: int64(3), TestName: "ZAdd(key3, members)"})
	batch.ZRemRangeByRank(key3, 0, 0)
	testData = append(testData, CommandTestData{ExpectedResponse: int64(1), TestName: "ZRemRangeByRank(key3, 0, 0)"})

	scoreRange := options.NewRangeByScoreQuery(
		options.NewInclusiveScoreBoundary(3),
		options.NewInclusiveScoreBoundary(3),
	)
	batch.ZRemRangeByScore(key3, *scoreRange)
	testData = append(testData, CommandTestData{ExpectedResponse: int64(1), TestName: "ZRemRangeByScore(key3, 2, 3)"})

	batch.ZAdd(key3, map[string]float64{"a": 1.0, "b": 1.0, "c": 1.0, "d": 1.0})
	testData = append(testData, CommandTestData{ExpectedResponse: int64(4), TestName: "ZAdd(key3, members)"})
	lexRange := options.NewRangeByLexQuery(
		options.NewLexBoundary("a", true),
		options.NewLexBoundary("b", true),
	)
	batch.ZRemRangeByLex(key3, *lexRange)
	testData = append(testData, CommandTestData{ExpectedResponse: int64(2), TestName: "ZRemRangeByLex(key3, [a, [b)"})

	batch.ZRandMember(key)
	testData = append(testData, CommandTestData{ExpectedResponse: "member1", TestName: "ZRandMember(key)"})

	batch.ZRandMemberWithCount(key, 1)
	testData = append(testData, CommandTestData{ExpectedResponse: []any{"member1"}, TestName: "ZRandMemberWithCount(key, 1)"})

	batch.ZRandMemberWithCountWithScores(key, 1)
	testData = append(
		testData,
		CommandTestData{
			ExpectedResponse: []any{[]any{"member1", float64(1.0)}},
			TestName:         "ZRandMemberWithCountWithScores(key, 1)",
		},
	)

	batch.ZMScore(key, []string{"member1"})
	testData = append(testData, CommandTestData{ExpectedResponse: []any{float64(1.0)}, TestName: "ZMScore(key, [member1])"})

	batch.ZAdd(prefix+key3, map[string]float64{"a": 1.0, "b": 1.0, "c": 1.0, "d": 1.0})
	testData = append(testData, CommandTestData{ExpectedResponse: int64(4), TestName: "ZAdd(prefix+key3, members)"})
	batch.ZAdd(prefix+key, map[string]float64{"member1": 1.0})
	testData = append(testData, CommandTestData{ExpectedResponse: int64(1), TestName: "ZAdd(prefix+key, {member1:1.0})"})
	batch.ZDiff([]string{prefix + key, prefix + key3})
	testData = append(
		testData,
		CommandTestData{ExpectedResponse: []any{"member1"}, TestName: "ZDiff([prefix+key, prefix+key3])"},
	)

	batch.ZDiffWithScores([]string{prefix + key, prefix + key3})
	testData = append(
		testData,
		CommandTestData{
			ExpectedResponse: map[string]any{"member1": float64(1.0)},
			TestName:         "ZDiffWithScores([prefix+key, prefix+key3])",
		},
	)

	batch.ZDiffStore(dest, []string{prefix + key, prefix + key3})
	testData = append(
		testData,
		CommandTestData{ExpectedResponse: int64(1), TestName: "ZDiffStore(dest, [prefix+key, prefix+key3])"},
	)

	batch.ZInter(options.KeyArray{
		Keys: []string{prefix + key, prefix + key3},
	})
	testData = append(testData, CommandTestData{ExpectedResponse: ([]any)(nil), TestName: "ZInter(keys)"})

	batch.ZInterWithScores(
		options.KeyArray{
			Keys: []string{prefix + key, prefix + key3},
		},
		*options.NewZInterOptions().SetAggregate(options.AggregateSum),
	)
	testData = append(testData, CommandTestData{ExpectedResponse: map[string]any{}, TestName: "ZInterWithScores(keys, opts)"})

	batch.ZInterStore(
		dest,
		options.KeyArray{
			Keys: []string{prefix + key, prefix + key3},
		},
	)
	testData = append(testData, CommandTestData{ExpectedResponse: int64(0), TestName: "ZInterStore(dest, keys)"})

	batch.ZInterStoreWithOptions(
		dest,
		options.KeyArray{
			Keys: []string{prefix + key, prefix + key3},
		},
		*options.NewZInterOptions().SetAggregate(options.AggregateSum),
	)
	testData = append(
		testData,
		CommandTestData{ExpectedResponse: int64(0), TestName: "ZInterStoreWithOptions(dest, keys, opts)"},
	)

	key4 := prefix + "key4-" + uuid.NewString()
	batch.ZAdd(key4, map[string]float64{"b": 2.0})
	testData = append(testData, CommandTestData{ExpectedResponse: int64(1), TestName: "ZAdd(key4, members)"})
	batch.ZUnion(
		options.KeyArray{
			Keys: []string{prefix + key, key4},
		},
	)
	testData = append(testData, CommandTestData{ExpectedResponse: []any{"member1", "b"}, TestName: "ZUnion(keys)"})

	batch.ZUnionWithScores(
		options.KeyArray{Keys: []string{prefix + key, key4}},
		*options.NewZUnionOptionsBuilder().SetAggregate(options.AggregateSum),
	)
	testData = append(
		testData,
		CommandTestData{ExpectedResponse: map[string]any{"member1": 1.0, "b": 2.0}, TestName: "ZUnionWithScores(keys, opts)"},
	)

	batch.ZUnionStore(dest, options.KeyArray{Keys: []string{prefix + key, key4}})
	testData = append(testData, CommandTestData{ExpectedResponse: int64(2), TestName: "ZUnionStore(dest, keys)"})

	batch.ZUnionStoreWithOptions(
		dest,
		options.KeyArray{Keys: []string{prefix + key, key4}},
		*options.NewZUnionOptionsBuilder().SetAggregate(options.AggregateSum),
	)
	testData = append(
		testData,
		CommandTestData{ExpectedResponse: int64(2), TestName: "ZUnionStoreWithOptions(dest, keys, opts)"},
	)

	if serverVer >= "7.0.0" {
		batch.ZInterCard([]string{prefix + key, prefix + key3})
		testData = append(testData, CommandTestData{ExpectedResponse: int64(0), TestName: "ZInterCard(keys)"})

		zInterCardOpts := options.NewZInterCardOptions().SetLimit(10)
		batch.ZInterCardWithOptions([]string{prefix + key, prefix + key3}, *zInterCardOpts)
		testData = append(
			testData,
			CommandTestData{ExpectedResponse: int64(0), TestName: "ZInterCardWithOptions(keys, opts)"},
		)
	}

	batch.ZLexCount(key3, *options.NewRangeByLexQuery(options.NewLexBoundary("a", true), options.NewLexBoundary("c", true)))
	testData = append(testData, CommandTestData{ExpectedResponse: int64(1), TestName: "ZLexCount(key3, [a, [c)"})

	return BatchTestData{CommandTestData: testData, TestName: "Sorted Set commands"}
}

func CreateStreamTest(batch *pipeline.ClusterBatch, isAtomic bool, serverVer string) BatchTestData {
	testData := make([]CommandTestData, 0)
	prefix := "{streamKey}-"
	atomicPrefix := prefix
	if !isAtomic {
		atomicPrefix = ""
	}

	streamKey1 := prefix + "1-" + uuid.NewString()
	streamKey2 := atomicPrefix + "2-" + uuid.NewString()
	streamKey3 := atomicPrefix + "3-" + uuid.NewString()
	streamKey4 := atomicPrefix + "4-" + uuid.NewString()
	groupName1 := "{groupName}-1-" + uuid.NewString()
	groupName2 := "{groupName}-2-" + uuid.NewString()
	groupName3 := "{groupName}-3-" + uuid.NewString()
	consumer1 := "{consumer}-1-" + uuid.NewString()

	// XADD commands with options
	xaddOpts1 := options.NewXAddOptions().SetId("0-1")
	batch.XAddWithOptions(streamKey1, [][]string{{"field1", "value1"}}, *xaddOpts1)
	testData = append(testData, CommandTestData{ExpectedResponse: "0-1", TestName: "XAdd(streamKey1, field1=value1, 0-1)"})

	xaddOpts2 := options.NewXAddOptions().SetId("0-2")
	batch.XAddWithOptions(streamKey1, [][]string{{"field2", "value2"}}, *xaddOpts2)
	testData = append(testData, CommandTestData{ExpectedResponse: "0-2", TestName: "XAdd(streamKey1, field2=value2, 0-2)"})

	xaddOpts3 := options.NewXAddOptions().SetId("0-3")
	batch.XAddWithOptions(streamKey1, [][]string{{"field3", "value3"}}, *xaddOpts3)
	testData = append(testData, CommandTestData{ExpectedResponse: "0-3", TestName: "XAdd(streamKey1, field3=value3, 0-3)"})

	xaddOpts4 := options.NewXAddOptions().SetId("0-4")
	batch.XAddWithOptions(streamKey4, [][]string{{"field4", "value4"}, {"field4", "value5"}}, *xaddOpts4)
	testData = append(testData, CommandTestData{ExpectedResponse: "0-4", TestName: "XAdd(streamKey4, field4=value4,5, 0-4)"})

	// XLEN command
	batch.XLen(streamKey1)
	testData = append(testData, CommandTestData{ExpectedResponse: int64(3), TestName: "XLen(streamKey1)"})

	// XREAD commands with options
	xreadOpts := options.NewXReadOptions().SetCount(1)
	batch.XReadWithOptions(map[string]string{streamKey1: "0-2"}, *xreadOpts)
	testData = append(testData, CommandTestData{
		ExpectedResponse: map[string]any{
			streamKey1: map[string]any{
				"0-3": []any{[]any{"field3", "value3"}},
			},
		},
		TestName: "XRead(streamKey1, 0-2)",
	})

	// XRANGE commands with options
	xrangeOpts := options.NewXRangeOptions().SetCount(1)
	batch.XRangeWithOptions(streamKey1, "0-1", "0-1", *xrangeOpts)
	testData = append(testData, CommandTestData{
		ExpectedResponse: map[string]any{
			"0-1": []any{[]any{"field1", "value1"}},
		},
		TestName: "XRange(streamKey1, 0-1, 0-1)",
	})

	// XREVRANGE commands with options
	xrevrangeOpts := options.NewXRangeOptions().SetCount(1)
	batch.XRevRangeWithOptions(streamKey1, "0-1", "0-1", *xrevrangeOpts)
	testData = append(testData, CommandTestData{
		ExpectedResponse: map[string]any{
			"0-1": []any{[]any{"field1", "value1"}},
		},
		TestName: "XRevRange(streamKey1, 0-1, 0-1)",
	})

	// XTRIM command with options
	xtrimOpts := options.NewXTrimOptionsWithMinId("0-2").SetExactTrimming()
	batch.XTrim(streamKey1, *xtrimOpts)
	testData = append(testData, CommandTestData{ExpectedResponse: int64(1), TestName: "XTrim(streamKey1, 0-2)"})

	// XGROUP commands with options
	xgroupCreateOpts := options.NewXGroupCreateOptions().SetMakeStream()
	batch.XGroupCreateWithOptions(streamKey1, groupName1, "0-2", *xgroupCreateOpts)
	testData = append(testData, CommandTestData{ExpectedResponse: "OK", TestName: "XGroupCreate(streamKey1, groupName1, 0-2)"})

	// XINFO CONSUMERS command
	batch.XInfoConsumers(streamKey1, groupName1)
	testData = append(testData, CommandTestData{ExpectedResponse: []any(nil), TestName: "XInfoConsumers(streamKey1, groupName1)"})

	// Create second group with makeStream option
	batch.XGroupCreateWithOptions(streamKey1, groupName2, "0-0", *xgroupCreateOpts)
	testData = append(testData, CommandTestData{ExpectedResponse: "OK", TestName: "XGroupCreate(streamKey1, groupName2, 0-0)"})

	batch.XGroupCreateConsumer(streamKey1, groupName1, consumer1)
	testData = append(testData, CommandTestData{ExpectedResponse: true, TestName: "XGroupCreateConsumer(streamKey1, groupName1, consumer1)"})

	xgroupSetIdOpts := options.NewXGroupSetIdOptionsOptions().SetEntriesRead(1)
	batch.XGroupSetIdWithOptions(streamKey1, groupName1, "0-2", *xgroupSetIdOpts)
	testData = append(testData, CommandTestData{ExpectedResponse: "OK", TestName: "XGroupSetId(streamKey1, groupName1, 0-2)"})

	// XREADGROUP commands with options
	xreadgroupOpts := options.NewXReadGroupOptions().SetCount(2)
	batch.XReadGroupWithOptions(groupName1, consumer1, map[string]string{streamKey1: "0-3"}, *xreadgroupOpts)
	testData = append(testData, CommandTestData{
		ExpectedResponse: map[string]any{
			streamKey1: map[string]any{},
		},
		TestName: "XReadGroup(streamKey1, 0-3, groupName1, consumer1)",
	})

	// XCLAIM commands with options
	xclaimOpts := options.NewXClaimOptions().SetForce()
	batch.XClaimWithOptions(streamKey1, groupName1, consumer1, 0, []string{"0-1"}, *xclaimOpts)
	testData = append(testData, CommandTestData{
		ExpectedResponse: map[string]any{},
		TestName:         "XClaim(streamKey1, groupName1, consumer1, 0-1)",
	})

	batch.XClaimWithOptions(streamKey1, groupName1, consumer1, 0, []string{"0-3"}, *xclaimOpts)
	testData = append(testData, CommandTestData{
		ExpectedResponse: map[string]any{
			"0-3": []any{[]any{"field3", "value3"}},
		},
		TestName: "XClaim(streamKey1, groupName1, consumer1, 0-3)",
	})

	// XCLAIMJUSTID commands with options
	batch.XClaimJustIdWithOptions(streamKey1, groupName1, consumer1, 0, []string{"0-3"}, *xclaimOpts)
	testData = append(testData, CommandTestData{
		ExpectedResponse: []any{"0-3"},
		TestName:         "XClaimJustId(streamKey1, groupName1, consumer1, 0-3)",
	})

	batch.XClaimJustIdWithOptions(streamKey1, groupName1, consumer1, 0, []string{"0-4"}, *xclaimOpts)
	testData = append(testData, CommandTestData{
		ExpectedResponse: []any(nil),
		TestName:         "XClaimJustId(streamKey1, groupName1, consumer1, 0-4)",
	})

	// XPENDING command
	batch.XPending(streamKey1, groupName1)
	testData = append(testData, CommandTestData{
		ExpectedResponse: []any{int64(1), "0-3", "0-3", []any{[]any{consumer1, "1"}}},
		TestName:         "XPending(streamKey1, groupName1)",
	})

	// XAUTOCLAIM commands
	xautoclaimOpts := options.NewXAutoClaimOptions().SetCount(1)
	batch.XAutoClaimWithOptions(streamKey1, groupName1, consumer1, 0, "0-0", *xautoclaimOpts)
	testData = append(testData, CommandTestData{
		ExpectedResponse: []any{"0-0", map[string]any{"0-3": []any{[]any{"field3", "value3"}}}, []any(nil)},
		TestName:         "XAutoClaim(streamKey1, groupName1, consumer1, 0-0)",
	})

	batch.XAutoClaimJustIdWithOptions(streamKey1, groupName1, consumer1, 0, "0-0", *xautoclaimOpts)
	testData = append(testData, CommandTestData{
		ExpectedResponse: []any{"0-0", []any{"0-3"}, []any(nil)},
		TestName:         "XAutoClaimJustId(streamKey1, groupName1, consumer1, 0-0)",
	})

	// XACK command
	batch.XAck(streamKey1, groupName1, []string{"0-3"})
	testData = append(testData, CommandTestData{ExpectedResponse: int64(1), TestName: "XAck(streamKey1, groupName1, 0-3)"})

	// XPENDING with range
	xpendingOpts := options.NewXPendingOptions("-", "+", 1)
	batch.XPendingWithOptions(streamKey1, groupName1, *xpendingOpts)
	testData = append(testData, CommandTestData{
		ExpectedResponse: []any(nil),
		TestName:         "XPending(streamKey1, groupName1, MIN, MAX, 1)",
	})

	// XGROUP DELCONSUMER command
	batch.XGroupDelConsumer(streamKey1, groupName1, consumer1)
	testData = append(testData, CommandTestData{ExpectedResponse: int64(0), TestName: "XGroupDelConsumer(streamKey1, groupName1, consumer1)"})

	// XGROUP DESTROY commands
	batch.XGroupDestroy(streamKey1, groupName1)
	testData = append(testData, CommandTestData{ExpectedResponse: true, TestName: "XGroupDestroy(streamKey1, groupName1)"})

	batch.XGroupDestroy(streamKey1, groupName2)
	testData = append(testData, CommandTestData{ExpectedResponse: true, TestName: "XGroupDestroy(streamKey1, groupName2)"})

	// XDEL command
	batch.XDel(streamKey1, []string{"0-3", "0-5"})
	testData = append(testData, CommandTestData{ExpectedResponse: int64(1), TestName: "XDel(streamKey1, 0-3,0-5)"})

	// Add entry to streamKey3 and create group
	xaddOpts5 := options.NewXAddOptions().SetId("1-0")
	batch.XAddWithOptions(streamKey3, [][]string{{"f0", "v0"}}, *xaddOpts5)
	testData = append(testData, CommandTestData{ExpectedResponse: "1-0", TestName: "XAdd(streamKey3, f0=v0, 1-0)"})

	batch.XGroupCreate(streamKey3, groupName3, "0")
	testData = append(testData, CommandTestData{ExpectedResponse: "OK", TestName: "XGroupCreate(streamKey3, groupName3, 0)"})

	// XINFO GROUPS command
	batch.XInfoGroups(streamKey1)
	testData = append(testData, CommandTestData{ExpectedResponse: []any(nil), TestName: "XInfoGroups(streamKey1)"})

	// Add entry to streamKey2 and create group
	if serverVer >= "7.0.0" {
		xaddOpts6 := options.NewXAddOptions().SetId("1-0")
		batch.XAddWithOptions(streamKey2, [][]string{{"f0", "v0"}}, *xaddOpts6)
		testData = append(testData, CommandTestData{ExpectedResponse: "1-0", TestName: "XAdd(streamKey2, f0=v0, 1-0)"})

		batch.XGroupCreate(streamKey2, groupName3, "0")
		testData = append(testData, CommandTestData{ExpectedResponse: "OK", TestName: "XGroupCreate(streamKey2, groupName3, 0)"})

		xgroupSetIdOpts2 := options.NewXGroupSetIdOptionsOptions().SetEntriesRead(1)
		batch.XGroupSetIdWithOptions(streamKey2, groupName3, "1-0", *xgroupSetIdOpts2)
		testData = append(testData, CommandTestData{ExpectedResponse: "OK", TestName: "XGroupSetId(streamKey2, groupName3, 1-0)"})
	}

	return BatchTestData{CommandTestData: testData, TestName: "Stream commands"}
}

// ClusterBatch - The Batch object
// bool - isAtomic flag. True for transactions, false for pipeline
// string - The server version we are running on
type BatchTestDataProvider func(*pipeline.ClusterBatch, bool, string) BatchTestData

func GetCommandGroupTestProviders() []BatchTestDataProvider {
	return []BatchTestDataProvider{
		CreateBitmapTest,
		CreateConnectionManagementTests,
		CreateGenericCommandTests,
		CreateGeospatialTests,
		CreateHashTest,
		CreateHyperLogLogTest,
		CreateListCommandsTest,
		CreatePubSubTests,
		CreateSetCommandsTests,
		CreateSortedSetTests,
<<<<<<< HEAD
		CreateStreamTest,
=======
		CreateStringTest,
>>>>>>> 7fb3d25f
	}
}

type CommandTestData struct {
	ExpectedResponse any
	CheckTypeOnly    bool
	TestName         string
}

type BatchTestData struct {
	CommandTestData []CommandTestData
	TestName        string
}

func (suite *GlideTestSuite) TestBatchCommandGroups() {
	for _, client := range suite.getDefaultClients() {
		clientType := fmt.Sprintf("%T", client)[7:]
		for _, isAtomic := range []bool{true, false} {
			for _, testProvider := range GetCommandGroupTestProviders() {
				batch := pipeline.NewClusterBatch(isAtomic)
				testData := testProvider(batch, isAtomic, suite.serverVersion)

				suite.T().Run(fmt.Sprintf("%s %s isAtomic = %v", testData.TestName, clientType, isAtomic), func(t *testing.T) {
					var res []any
					var err error
					switch c := client.(type) {
					case *glide.ClusterClient:
						res, err = c.Exec(context.Background(), *batch, true)
					case *glide.Client:
						// hacky hack ©
						standaloneBatch := pipeline.StandaloneBatch{BaseBatch: pipeline.BaseBatch[pipeline.StandaloneBatch]{Batch: batch.BaseBatch.Batch}}
						res, err = c.Exec(context.Background(), standaloneBatch, true)
					}
					suite.NoError(err)
					suite.verifyBatchTestResult(res, testData.CommandTestData)
				})
			}
		}
	}
}

func (suite *GlideTestSuite) verifyBatchTestResult(result []any, testData []CommandTestData) {
	suite.Equal(len(testData), len(result))
	for i := range result {
		if testData[i].CheckTypeOnly {
			suite.IsType(testData[i].ExpectedResponse, result[i], testData[i].TestName)
			continue
		}
		suite.Equal(testData[i].ExpectedResponse, result[i], testData[i].TestName)
	}
}<|MERGE_RESOLUTION|>--- conflicted
+++ resolved
@@ -2114,11 +2114,8 @@
 		CreatePubSubTests,
 		CreateSetCommandsTests,
 		CreateSortedSetTests,
-<<<<<<< HEAD
 		CreateStreamTest,
-=======
 		CreateStringTest,
->>>>>>> 7fb3d25f
 	}
 }
 
