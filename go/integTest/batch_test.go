// Copyright Valkey GLIDE Project Contributors - SPDX Identifier: Apache-2.0

package integTest

import (
	"context"
	"fmt"
	"testing"

	"github.com/google/uuid"
	glide "github.com/valkey-io/valkey-glide/go/v2"
	"github.com/valkey-io/valkey-glide/go/v2/config"
	"github.com/valkey-io/valkey-glide/go/v2/constants"
	"github.com/valkey-io/valkey-glide/go/v2/internal/errors"
	"github.com/valkey-io/valkey-glide/go/v2/internal/interfaces"
	"github.com/valkey-io/valkey-glide/go/v2/options"
	"github.com/valkey-io/valkey-glide/go/v2/pipeline"
)

func (suite *GlideTestSuite) runBatchTest(test func(client interfaces.BaseClientCommands, isAtomic bool)) {
	for _, client := range suite.getDefaultClients() {
		for _, isAtomic := range []bool{true, false} {
			suite.T().Run(fmt.Sprintf("%T isAtomic = %v", client, isAtomic)[7:], func(t *testing.T) {
				test(client, isAtomic)
			})
		}
	}
}

func (suite *GlideTestSuite) TestBatchTimeout() {
	suite.runBatchTest(func(client interfaces.BaseClientCommands, isAtomic bool) {
		switch c := client.(type) {
		case *glide.ClusterClient:
			batch := pipeline.NewClusterBatch(isAtomic).CustomCommand([]string{"DEBUG", "sleep", "0.5"})
			opts := pipeline.NewClusterBatchOptions().WithRoute(config.RandomRoute).WithTimeout(100)
			// Expect a timeout exception on short timeout
			_, err := c.ExecWithOptions(context.Background(), *batch, true, *opts)
			suite.Error(err)
			suite.IsType(&errors.TimeoutError{}, err)
			// Retry with a longer timeout and expect [OK]
			opts.WithTimeout(1000)
			res, err := c.ExecWithOptions(context.Background(), *batch, true, *opts)
			suite.NoError(err)
			suite.Equal([]any{"OK"}, res)
		case *glide.Client:
			batch := pipeline.NewStandaloneBatch(isAtomic).CustomCommand([]string{"DEBUG", "sleep", "0.5"})
			opts := pipeline.NewStandaloneBatchOptions().WithTimeout(100)
			// Expect a timeout exception on short timeout
			_, err := c.ExecWithOptions(context.Background(), *batch, true, *opts)
			suite.Error(err)
			suite.IsType(&errors.TimeoutError{}, err)
			// Retry with a longer timeout and expect [OK]
			opts.WithTimeout(1000)
			res, err := c.ExecWithOptions(context.Background(), *batch, true, *opts)
			suite.NoError(err)
			suite.Equal([]any{"OK"}, res)
		}
	})
}

func (suite *GlideTestSuite) TestBatchRaiseOnError() {
	suite.runBatchTest(func(client interfaces.BaseClientCommands, isAtomic bool) {
		key1 := "{BatchRaiseOnError}" + uuid.NewString()
		key2 := "{BatchRaiseOnError}" + uuid.NewString()

		var res []any
		var err1 error
		var err2 error

		switch c := client.(type) {
		case *glide.ClusterClient:
			batch := pipeline.NewClusterBatch(isAtomic).
				Set(key1, "hello").
				CustomCommand([]string{"lpop", key1}).
				CustomCommand([]string{"del", key1}).
				CustomCommand([]string{"rename", key1, key2})

			_, err1 = c.Exec(context.Background(), *batch, true)
			res, err2 = c.Exec(context.Background(), *batch, false)

		case *glide.Client:
			batch := pipeline.NewStandaloneBatch(isAtomic).
				Set(key1, "hello").
				CustomCommand([]string{"lpop", key1}).
				CustomCommand([]string{"del", key1}).
				CustomCommand([]string{"rename", key1, key2})

			_, err1 = c.Exec(context.Background(), *batch, true)
			res, err2 = c.Exec(context.Background(), *batch, false)
		}
		// First exception is raised, all data lost
		suite.Error(err1)
		suite.IsType(&errors.RequestError{}, err1)

		// Exceptions aren't raised, but stored in the result set
		suite.NoError(err2)
		suite.Len(res, 4)
		suite.Equal("OK", res[0])
		suite.Equal(int64(1), res[2])
		suite.IsType(&errors.RequestError{}, res[1])
		suite.IsType(&errors.RequestError{}, res[3])
		suite.Contains(res[1].(*errors.RequestError).Error(), "wrong kind of value")
		suite.Contains(res[3].(*errors.RequestError).Error(), "no such key")
	})
}

<<<<<<< HEAD
func (suite *GlideTestSuite) TestWatch_and_Unwatch() {
	suite.runWithDefaultClients(func(client1 interfaces.BaseClientCommands) {
		key1 := "{prefix}" + uuid.NewString()
		key2 := "{prefix}" + uuid.NewString()
		value := uuid.NewString()
		ctx := context.Background()
		suite.verifyOK(client1.Set(ctx, key1, value))
		var client2 interfaces.BaseClientCommands
		var transactionResult []any
		var err error
		switch client1.(type) {
		case *glide.ClusterClient:
			client2 = suite.defaultClusterClient()
		case *glide.Client:
			client2 = suite.defaultClient()
		}

		// Transaction executes command successfully with a read command on the watch key before
		// transaction is executed.
		suite.verifyOK(client1.Watch(ctx, []string{key1}))
		res, err := client2.Get(ctx, key1)
		suite.NoError(err)
		suite.Equal(value, res.Value())

		switch client := client1.(type) {
		case *glide.ClusterClient:
			transaction := pipeline.NewClusterBatch(true).Get(key1).Set(key1, uuid.NewString()).Get(key2)
			transactionResult, err = client.Exec(ctx, *transaction, true)
		case *glide.Client:
			transaction := pipeline.NewStandaloneBatch(true).Get(key1).Set(key1, uuid.NewString()).Get(key2)
			transactionResult, err = client.Exec(ctx, *transaction, true)
		}
		suite.NoError(err)
		suite.Equal([]any{value, "OK", nil}, transactionResult)

		suite.verifyOK(client1.Unwatch(ctx))

		// Returns `nil` when a watched key is modified before it is executed in a transaction command.
		// Transaction commands are not performed.
		suite.verifyOK(client1.Watch(ctx, []string{key1}))
		suite.verifyOK(client2.Set(ctx, key1, uuid.NewString()))

		switch client := client1.(type) {
		case *glide.ClusterClient:
			transaction := pipeline.NewClusterBatch(true).Set(key1, uuid.NewString())
			transactionResult, err = client.Exec(ctx, *transaction, true)
		case *glide.Client:
			transaction := pipeline.NewStandaloneBatch(true).Set(key1, uuid.NewString())
			transactionResult, err = client.Exec(ctx, *transaction, true)
		}
		suite.NoError(err)
		suite.Nil(transactionResult)

		client2.Close()

		// WATCH errors if no keys are given
		_, err = client1.Watch(ctx, []string{})
		suite.IsType(&errors.RequestError{}, err)
	})
}

func (suite *GlideTestSuite) TestWatch_and_Unwatch_cross_slot() {
	client := suite.defaultClusterClient()
	ctx := context.Background()

	suite.verifyOK(client.Watch(ctx, []string{"abc", "klm", "xyz"}))
	suite.verifyOK(client.UnwatchWithOptions(ctx, options.RouteOption{Route: config.AllNodes}))
}

func CreateStringTest(batch *pipeline.ClusterBatch, isAtomic bool) BatchTestData {
=======
func CreateStringTest(batch *pipeline.ClusterBatch, isAtomic bool, serverVer string) BatchTestData {
>>>>>>> 8aec6b9f
	testData := make([]CommandTestData, 0)
	prefix := "{stringKey}-"
	if isAtomic {
		prefix = ""
	}

	key1 := prefix + "1-" + uuid.NewString()

	value1 := "value-1-" + uuid.NewString()

	batch.Set(key1, value1)
	testData = append(testData, CommandTestData{ExpectedResponse: "OK", TestName: "Set(key1, value1)"})
	batch.Get(key1)
	testData = append(testData, CommandTestData{ExpectedResponse: value1, TestName: "Get(key1)"})

	return BatchTestData{CommandTestData: testData, TestName: "String commands"}
}

func CreateBitmapTest(batch *pipeline.ClusterBatch, isAtomic bool, serverVer string) BatchTestData {
	testData := make([]CommandTestData, 0)
	prefix := "{bitmap}-"
	atomicPrefix := prefix
	if !isAtomic {
		atomicPrefix = ""
	}
	key := atomicPrefix + "key0" + uuid.New().String()
	bitopkey1 := atomicPrefix + "key1" + uuid.New().String()
	bitopkey2 := atomicPrefix + "key2" + uuid.New().String()
	bitfieldkey1 := atomicPrefix + "key3" + uuid.New().String()
	bitfieldkey2 := atomicPrefix + "key4" + uuid.New().String()
	destKey := prefix + "dest" + uuid.New().String()

	batch.SetBit(key, 7, 1)
	testData = append(testData, CommandTestData{ExpectedResponse: int64(0), TestName: "SetBit(key, 7, 1)"})

	batch.GetBit(key, 7)
	testData = append(testData, CommandTestData{ExpectedResponse: int64(1), TestName: "GetBit(key, 7)"})

	for i := int64(0); i < 6; i++ {
		batch.SetBit(key, i, 1)
		testData = append(
			testData,
			CommandTestData{ExpectedResponse: int64(0), TestName: fmt.Sprintf("SetBit(key, %d, 1)", i)},
		)
	}

	batch.BitCount(key)
	testData = append(testData, CommandTestData{ExpectedResponse: int64(7), TestName: "BitCount(key)"})

	batch.BitCountWithOptions(key, *options.NewBitCountOptions().SetStart(0).SetEnd(5))
	testData = append(testData, CommandTestData{ExpectedResponse: int64(7), TestName: "BitCountWithOptions(key, 0, 5)"})

	batch.BitPos(key, 1)
	testData = append(testData, CommandTestData{ExpectedResponse: int64(0), TestName: "BitPos(key, 1)"})

	batch.BitPosWithOptions(key, 1, *options.NewBitPosOptions().SetStart(5).SetEnd(6))
	testData = append(testData, CommandTestData{ExpectedResponse: int64(-1), TestName: "BitPosWithOptions(key, 1, 5, 6)"})

	batch.BitPosWithOptions(key, 1, *options.NewBitPosOptions().SetStart(0).SetEnd(6))
	testData = append(testData, CommandTestData{ExpectedResponse: int64(0), TestName: "BitPosWithOptions(key, 1, 0, 6)"})

	commands := []options.BitFieldSubCommands{
		options.NewBitFieldGet(options.SignedInt, 8, 16),
		options.NewBitFieldOverflow(options.SAT),
		options.NewBitFieldSet(options.UnsignedInt, 4, 0, 7),
		options.NewBitFieldIncrBy(options.SignedInt, 5, 100, 1),
	}
	batch.BitField(bitfieldkey1, commands)
	testData = append(
		testData,
		CommandTestData{ExpectedResponse: []any{int64(0), int64(0), int64(1)}, TestName: "BitField(key, commands)"},
	)

	bfcommands := []options.BitFieldSubCommands{
		options.NewBitFieldSet(options.UnsignedInt, 8, 0, 24),
	}
	batch.BitField(bitfieldkey2, bfcommands)
	testData = append(testData, CommandTestData{ExpectedResponse: []any{int64(0)}, TestName: "BitField(key, bfcommands)"})
	commands2 := []options.BitFieldROCommands{
		options.NewBitFieldGet(options.UnsignedInt, 8, 0),
	}
	batch.BitFieldRO(bitfieldkey2, commands2)
	testData = append(testData, CommandTestData{ExpectedResponse: []any{int64(24)}, TestName: "BitFieldRO(key, commands2)"})

	bitopkey1 = prefix + bitopkey1
	bitopkey2 = prefix + bitopkey2
	batch.Set(bitopkey1, "foobar")
	testData = append(testData, CommandTestData{ExpectedResponse: "OK", TestName: "Set(bitopkey1, foobar)"})
	batch.Set(bitopkey2, "abcdef")
	testData = append(testData, CommandTestData{ExpectedResponse: "OK", TestName: "Set(bitopkey2, abcdef)"})

	batch.BitOp(options.AND, destKey, []string{bitopkey1, bitopkey2})
	testData = append(
		testData,
		CommandTestData{ExpectedResponse: int64(6), TestName: "BitOp(AND, destKey, bitopkey1, bitopkey2)"},
	)
	batch.BitOp(options.OR, destKey, []string{bitopkey1, bitopkey2})
	testData = append(
		testData,
		CommandTestData{ExpectedResponse: int64(6), TestName: "BitOp(OR, destKey, bitopkey1, bitopkey2)"},
	)
	batch.BitOp(options.XOR, destKey, []string{bitopkey1, bitopkey2})
	testData = append(
		testData,
		CommandTestData{ExpectedResponse: int64(6), TestName: "BitOp(XOR, destKey, bitopkey1, bitopkey2)"},
	)
	batch.BitOp(options.NOT, destKey, []string{bitopkey1})
	testData = append(testData, CommandTestData{ExpectedResponse: int64(6), TestName: "BitOp(NOT, destKey, bitopkey1)"})

	return BatchTestData{CommandTestData: testData, TestName: "BitMap commands"}
}

func CreateGenericCommandTests(batch *pipeline.ClusterBatch, isAtomic bool, serverVer string) BatchTestData {
	testData := make([]CommandTestData, 0)
	prefix := "{baseKey}-"
	atomicPrefix := prefix
	if !isAtomic {
		atomicPrefix = ""
	}

	slotHashedKey1 := prefix + "1-" + uuid.NewString()
	slotHashedKey2 := prefix + "2-" + uuid.NewString()
	singleNodeKey1 := atomicPrefix + "3-" + uuid.NewString()

	batch.Set(slotHashedKey1, "value")
	testData = append(testData, CommandTestData{ExpectedResponse: "OK", TestName: "Set(slotHashedKey1, value)"})
	batch.Set(singleNodeKey1, "value")
	testData = append(testData, CommandTestData{ExpectedResponse: "OK", TestName: "Set(singleNodeKey1, value)"})
	batch.Get(slotHashedKey1)
	testData = append(testData, CommandTestData{ExpectedResponse: "value", TestName: "Get(slotHashedKey1)"})

	batch.Del([]string{slotHashedKey1})
	testData = append(testData, CommandTestData{ExpectedResponse: int64(1), TestName: "Del([slotHashedKey1])"})

	batch.Exists([]string{slotHashedKey1})
	testData = append(testData, CommandTestData{ExpectedResponse: int64(0), TestName: "Exists([slotHashedKey1])"})

	batch.Expire(slotHashedKey1, 1)
	testData = append(testData, CommandTestData{ExpectedResponse: false, TestName: "Expire(slotHashedKey1, 1)"})
	batch.Expire(singleNodeKey1, 1)
	testData = append(testData, CommandTestData{ExpectedResponse: true, TestName: "Expire(singleNodeKey1, 1)"})

	batch.Set(slotHashedKey1, "value")
	testData = append(testData, CommandTestData{ExpectedResponse: "OK", TestName: "Set(slotHashedKey1, value)"})
	batch.ExpireAt(slotHashedKey1, 0)
	testData = append(testData, CommandTestData{ExpectedResponse: true, TestName: "ExpireAt(slotHashedKey1, 0)"})

	batch.Set(slotHashedKey1, "value")
	testData = append(testData, CommandTestData{ExpectedResponse: "OK", TestName: "Set(slotHashedKey1, value)"})
	batch.PExpire(slotHashedKey1, int64(5*1000))
	testData = append(testData, CommandTestData{ExpectedResponse: true, TestName: "PExpire(slotHashedKey1, 5000)"})
	batch.PExpire(prefix+"nonExistentKey", int64(5*1000))
	testData = append(testData, CommandTestData{ExpectedResponse: false, TestName: "PExpire(badkey, 5000)"})

	batch.Set(slotHashedKey1, "value")
	testData = append(testData, CommandTestData{ExpectedResponse: "OK", TestName: "Set(slotHashedKey1, value)"})
	batch.PExpireAt(slotHashedKey1, 0)
	testData = append(testData, CommandTestData{ExpectedResponse: true, TestName: "PExpireAt(slotHashedKey1, 0)"})

	if serverVer >= "7.0.0" {
		batch.ExpireWithOptions(singleNodeKey1, 1, constants.HasExistingExpiry)
		testData = append(
			testData,
			CommandTestData{ExpectedResponse: true, TestName: "ExpireWithOptions(singleNodeKey1, 1, HasExistingExpiry)"},
		)

		batch.Set(slotHashedKey1, "value")
		testData = append(testData, CommandTestData{ExpectedResponse: "OK", TestName: "Set(slotHashedKey1, value)"})
		batch.ExpireAtWithOptions(slotHashedKey1, 0, constants.HasNoExpiry)
		testData = append(
			testData,
			CommandTestData{ExpectedResponse: true, TestName: "ExpireAtWithOptions(slotHashedKey1, 0, HasNoExpiry)"},
		)

		batch.Set(slotHashedKey1, "value")
		testData = append(testData, CommandTestData{ExpectedResponse: "OK", TestName: "Set(slotHashedKey1, value)"})
		batch.PExpireWithOptions(slotHashedKey1, int64(5*1000), constants.HasNoExpiry)
		testData = append(
			testData,
			CommandTestData{ExpectedResponse: true, TestName: "PExpireWithOptions(slotHashedKey1, 5000, HasNoExpiry)"},
		)

		batch.Set(slotHashedKey1, "value")
		testData = append(testData, CommandTestData{ExpectedResponse: "OK", TestName: "Set(slotHashedKey1, value)"})
		batch.PExpireAtWithOptions(slotHashedKey1, 0, constants.HasNoExpiry)
		testData = append(
			testData,
			CommandTestData{ExpectedResponse: true, TestName: "PExpireAtWithOptions(slotHashedKey1, 0, HasNoExpiry)"},
		)

		batch.Set(slotHashedKey1, "value")
		testData = append(testData, CommandTestData{ExpectedResponse: "OK", TestName: "Set(slotHashedKey1, value)"})
		batch.ExpireTime(slotHashedKey1)
		testData = append(testData, CommandTestData{ExpectedResponse: int64(-1), TestName: "ExpireTime(slotHashedKey1)"})

		batch.PExpireTime(slotHashedKey1)
		testData = append(testData, CommandTestData{ExpectedResponse: int64(-1), TestName: "PExpireTime(slotHashedKey1)"})
	}

	batch.TTL(slotHashedKey1)
	testData = append(testData, CommandTestData{ExpectedResponse: int64(-1), CheckTypeOnly: true, TestName: "TTL(slotHashedKey1)"})

	batch.PTTL(slotHashedKey1)
	testData = append(
		testData,
		CommandTestData{ExpectedResponse: int64(-1), CheckTypeOnly: true, TestName: "PTTL(slotHashedKey1)"},
	)

	batch.Set(slotHashedKey1, "value")
	testData = append(testData, CommandTestData{ExpectedResponse: "OK", TestName: "Set(slotHashedKey1, value)"})
	batch.Set(slotHashedKey2, "value")
	testData = append(testData, CommandTestData{ExpectedResponse: "OK", TestName: "Set(slotHashedKey2, value)"})
	batch.Unlink([]string{slotHashedKey1, slotHashedKey2})
	testData = append(
		testData,
		CommandTestData{ExpectedResponse: int64(2), TestName: "Unlink(slotHashedKey1, slotHashedKey2)"},
	)

	batch.Set(slotHashedKey1, "value")
	testData = append(testData, CommandTestData{ExpectedResponse: "OK", TestName: "Set(slotHashedKey1, value)"})
	batch.Set(slotHashedKey2, "value")
	testData = append(testData, CommandTestData{ExpectedResponse: "OK", TestName: "Set(slotHashedKey2, value)"})
	batch.Touch([]string{slotHashedKey1, slotHashedKey2})
	testData = append(testData, CommandTestData{ExpectedResponse: int64(2), TestName: "Touch(slotHashedKey1, slotHashedKey2)"})

	batch.Set(slotHashedKey1, "value1")
	testData = append(testData, CommandTestData{ExpectedResponse: "OK", TestName: "Set(slotHashedKey1, value1)"})
	batch.Type(slotHashedKey1)
	testData = append(testData, CommandTestData{ExpectedResponse: "string", TestName: "Type(slotHashedKey1)"})

	batch.Rename(slotHashedKey1, slotHashedKey2)
	testData = append(testData, CommandTestData{ExpectedResponse: "OK", TestName: "Rename(slotHashedKey1, slotHashedKey2)"})
	batch.Get(slotHashedKey2)
	testData = append(testData, CommandTestData{ExpectedResponse: "value1", TestName: "Get(slotHashedKey2)"})

	batch.Set(slotHashedKey1, "value1")
	testData = append(testData, CommandTestData{ExpectedResponse: "OK", TestName: "Set(slotHashedKey1, value1)"})
	batch.RenameNX(slotHashedKey1, slotHashedKey2)
	testData = append(testData, CommandTestData{ExpectedResponse: false, TestName: "RenameNX(slotHashedKey1, slotHashedKey2)"})

	batch.Set(slotHashedKey1, "value1")
	testData = append(testData, CommandTestData{ExpectedResponse: "OK", TestName: "Set(slotHashedKey1, value1)"})
	batch.Expire(slotHashedKey1, 100)
	testData = append(testData, CommandTestData{ExpectedResponse: true, TestName: "Expire(slotHashedKey1, 100)"})
	batch.Persist(slotHashedKey1)
	testData = append(testData, CommandTestData{ExpectedResponse: true, TestName: "Persist(slotHashedKey1)"})
	batch.TTL(slotHashedKey1)
	testData = append(testData, CommandTestData{ExpectedResponse: int64(-1), TestName: "TTL(slotHashedKey1)"})

	// TODO: TEST DUMP AND RESTORE

	batch.Del([]string{slotHashedKey1})
	testData = append(testData, CommandTestData{ExpectedResponse: int64(1), TestName: "Del(slotHashedKey1)"})
	batch.ObjectEncoding(slotHashedKey1)
	testData = append(testData, CommandTestData{ExpectedResponse: nil, TestName: "ObjectEncoding(slotHashedKey1)"})

	batch.ObjectFreq(slotHashedKey1)
	testData = append(testData, CommandTestData{ExpectedResponse: nil, TestName: "ObjectFreq(slotHashedKey1)"})

	batch.ObjectIdleTime(slotHashedKey1)
	testData = append(testData, CommandTestData{ExpectedResponse: nil, TestName: "ObjectIdleTime(slotHashedKey1)"})

	batch.ObjectRefCount(slotHashedKey1)
	testData = append(testData, CommandTestData{ExpectedResponse: nil, TestName: "ObjectRefCount(slotHashedKey1)"})

	batch.LPush(slotHashedKey1, []string{"3", "2", "1"})
	testData = append(testData, CommandTestData{ExpectedResponse: int64(3), TestName: "LPush(slotHashedKey1, [3, 2, 1])"})
	batch.Sort(slotHashedKey1)
	testData = append(testData, CommandTestData{ExpectedResponse: []any{"1", "2", "3"}, TestName: "Sort(slotHashedKey1)"})

	batch.Del([]string{slotHashedKey1})
	testData = append(testData, CommandTestData{ExpectedResponse: int64(1), TestName: "Del(slotHashedKey1)"})
	batch.LPush(slotHashedKey1, []string{"c", "b", "a"})
	testData = append(testData, CommandTestData{ExpectedResponse: int64(3), TestName: "LPush(slotHashedKey1, [c, b, a])"})
	batch.SortWithOptions(slotHashedKey1, *options.NewSortOptions().SetIsAlpha(true))
	testData = append(
		testData,
		CommandTestData{ExpectedResponse: []any{"a", "b", "c"}, TestName: "SortWithOptions(slotHashedKey1, {Alpha: true})"},
	)

	batch.Del([]string{slotHashedKey1})
	testData = append(testData, CommandTestData{ExpectedResponse: int64(1), TestName: "Del(slotHashedKey1)"})
	batch.LPush(slotHashedKey1, []string{"3", "2", "1"})
	testData = append(testData, CommandTestData{ExpectedResponse: int64(3), TestName: "LPush(slotHashedKey1, [3, 2, 1])"})
	sortDestKey := prefix + "sortDest-" + uuid.NewString()
	batch.SortStore(slotHashedKey1, sortDestKey)
	testData = append(
		testData,
		CommandTestData{ExpectedResponse: int64(3), TestName: "SortStore(slotHashedKey1, sortDestKey)"},
	)

	batch.Del([]string{slotHashedKey1})
	testData = append(testData, CommandTestData{ExpectedResponse: int64(1), TestName: "Del(slotHashedKey1)"})
	batch.LPush(slotHashedKey1, []string{"c", "b", "a"})
	testData = append(testData, CommandTestData{ExpectedResponse: int64(3), TestName: "LPush(slotHashedKey1, [c, b, a])"})
	batch.SortStoreWithOptions(slotHashedKey1, sortDestKey, *options.NewSortOptions().SetIsAlpha(true))
	testData = append(
		testData,
		CommandTestData{
			ExpectedResponse: int64(3),
			TestName:         "SortStoreWithOptions(slotHashedKey1, sortDestKey, {Alpha: true})",
		},
	)

	batch.Del([]string{slotHashedKey1})
	testData = append(testData, CommandTestData{ExpectedResponse: int64(1), TestName: "Del(slotHashedKey1)"})
	batch.LPush(slotHashedKey1, []string{"3", "2", "1"})
	testData = append(testData, CommandTestData{ExpectedResponse: int64(3), TestName: "LPush(slotHashedKey1, [3, 2, 1])"})

	if serverVer >= "7.0.0" {
		batch.SortReadOnly(slotHashedKey1)
		testData = append(
			testData,
			CommandTestData{ExpectedResponse: []any{"1", "2", "3"}, TestName: "SortReadOnly(slotHashedKey1)"},
		)
	}

	batch.Del([]string{slotHashedKey1})
	testData = append(testData, CommandTestData{ExpectedResponse: int64(1), TestName: "Del(slotHashedKey1)"})
	batch.LPush(slotHashedKey1, []string{"c", "b", "a"})
	testData = append(testData, CommandTestData{ExpectedResponse: int64(3), TestName: "LPush(slotHashedKey1, [c, b, a])"})

	if serverVer >= "7.0.0" {
		batch.SortReadOnlyWithOptions(slotHashedKey1, *options.NewSortOptions().SetIsAlpha(true))
		testData = append(
			testData,
			CommandTestData{
				ExpectedResponse: []any{"a", "b", "c"},
				TestName:         "SortReadOnlyWithOptions(slotHashedKey1, {Alpha: true})",
			},
		)
	}

	batch.Wait(0, 0)
	testData = append(testData, CommandTestData{ExpectedResponse: int64(0), CheckTypeOnly: true, TestName: "Wait(0, 0)"})

	batch.Del([]string{slotHashedKey1, slotHashedKey2})
	testData = append(testData, CommandTestData{ExpectedResponse: int64(2), TestName: "Del(slotHashedKey1, slotHashedKey2)"})
	batch.Set(slotHashedKey1, "value")
	testData = append(testData, CommandTestData{ExpectedResponse: "OK", TestName: "Set(slotHashedKey1, value)"})
	batch.Copy(slotHashedKey1, slotHashedKey2)
	testData = append(testData, CommandTestData{ExpectedResponse: true, TestName: "Copy(slotHashedKey1, slotHashedKey2)"})
	batch.Get(slotHashedKey2)
	testData = append(testData, CommandTestData{ExpectedResponse: "value", TestName: "Get(slotHashedKey2) after Copy"})

	batch.Del([]string{slotHashedKey1, slotHashedKey2})
	testData = append(testData, CommandTestData{ExpectedResponse: int64(2), TestName: "Del(slotHashedKey1, slotHashedKey2)"})
	batch.Set(slotHashedKey1, "value1")
	testData = append(testData, CommandTestData{ExpectedResponse: "OK", TestName: "Set(slotHashedKey1, value1)"})
	batch.Set(slotHashedKey2, "value2")
	testData = append(testData, CommandTestData{ExpectedResponse: "OK", TestName: "Set(key2, value2)"})
	batch.CopyWithOptions(slotHashedKey1, slotHashedKey2, *options.NewCopyOptions().SetReplace())
	testData = append(
		testData,
		CommandTestData{
			ExpectedResponse: true,
			TestName:         "CopyWithOptions(slotHashedKey1, slotHashedKey2, ReplaceDestination)",
		},
	)
	batch.Get(slotHashedKey2)
	testData = append(
		testData,
		CommandTestData{ExpectedResponse: "value1", TestName: "Get(slotHashedKey2) after CopyWithOptions"},
	)

	// GenericClusterCommands
	batch.FlushAll()
	testData = append(testData, CommandTestData{ExpectedResponse: "OK", TestName: "CustomCommand: FlushAll()"})

	batch.CustomCommand([]string{"SET", slotHashedKey1, "1"})
	testData = append(testData, CommandTestData{ExpectedResponse: "OK", TestName: "CustomCommand: Set(key, 1)"})
	batch.Get(slotHashedKey1)
	testData = append(testData, CommandTestData{ExpectedResponse: "1", TestName: "Get(key1)"})

	batch.RandomKey()
	testData = append(testData, CommandTestData{ExpectedResponse: slotHashedKey1, TestName: "RandomKey()"})

	// TODO: add Move in separate standalone batch tests

	return BatchTestData{CommandTestData: testData, TestName: "Generic commands"}
}

func CreateHashTest(batch *pipeline.ClusterBatch, isAtomic bool, serverVer string) BatchTestData {
	// TODO: After adding and fixing converters, remove 'any' typing in ExpectedResponse
	testData := make([]CommandTestData, 0)
	prefix := "{HashKey}-"
	if !isAtomic {
		prefix = ""
	}
	key := prefix + "1-" + uuid.NewString()

	simpleMap := map[string]string{"k1": "value"}

	batch.HSet(key, simpleMap)
	testData = append(testData, CommandTestData{ExpectedResponse: int64(1), TestName: "HSet(k1, simpleMap)"})
	batch.HGet(key, "k1")
	testData = append(testData, CommandTestData{ExpectedResponse: "value", TestName: "HGet(key, k1)"})

	batch.HGetAll(key)
	testData = append(testData, CommandTestData{ExpectedResponse: map[string]any{"k1": "value"}, TestName: "HGetAll(key)"})

	batch.HMGet(key, []string{"k1"})
	testData = append(testData, CommandTestData{ExpectedResponse: []any{"value"}, TestName: "HMGet(k1)"})

	batch.HSetNX(key, "k1", "value2")
	testData = append(testData, CommandTestData{ExpectedResponse: false, TestName: "HSetNX(key, k1, value2)"})

	batch.HDel(key, []string{"k1"})
	testData = append(testData, CommandTestData{ExpectedResponse: int64(1), TestName: "HDel(key, k1)"})

	batch.HSet(key, map[string]string{"field1": "value1", "field2": "value2"})
	testData = append(testData, CommandTestData{ExpectedResponse: int64(2), TestName: "HSet(key, multiple fields)"})
	batch.HLen(key)
	testData = append(testData, CommandTestData{ExpectedResponse: int64(2), TestName: "HLen(key)"})

	batch.HDel(key, []string{"field2"})
	testData = append(testData, CommandTestData{ExpectedResponse: int64(1), TestName: "HDel(key, field2)"})
	batch.HVals(key)
	testData = append(testData, CommandTestData{ExpectedResponse: []any{"value1"}, TestName: "HVals(key)"})

	batch.HExists(key, "field1")
	testData = append(testData, CommandTestData{ExpectedResponse: true, TestName: "HExists(key, field1)"})
	batch.HExists(key, "nonexistent")
	testData = append(testData, CommandTestData{ExpectedResponse: false, TestName: "HExists(key, nonexistent)"})

	batch.HKeys(key)
	testData = append(testData, CommandTestData{ExpectedResponse: []any{"field1"}, TestName: "HKeys(key)"})

	batch.HStrLen(key, "field1")
	testData = append(testData, CommandTestData{ExpectedResponse: int64(6), TestName: "HStrLen(key, field1)"})

	batch.HSet(key, map[string]string{"counter": "10"})
	testData = append(testData, CommandTestData{ExpectedResponse: int64(1), TestName: "HSet(key, counter)"})
	batch.HIncrBy(key, "counter", 5)
	testData = append(testData, CommandTestData{ExpectedResponse: int64(15), TestName: "HIncrBy(key, counter, 5)"})

	batch.HSet(key, map[string]string{"float_counter": "10.5"})
	testData = append(testData, CommandTestData{ExpectedResponse: int64(1), TestName: "HSet(key, float_counter)"})
	batch.HIncrByFloat(key, "float_counter", 1.5)
	testData = append(
		testData,
		CommandTestData{ExpectedResponse: float64(12), TestName: "HIncrByFloat(key, float_counter, 1.5)"},
	)

	batch.FlushAll()
	testData = append(testData, CommandTestData{ExpectedResponse: "OK", TestName: "FlushAll()"})
	batch.HScan(key, "0")
	testData = append(testData, CommandTestData{ExpectedResponse: []any{"0", ([]any)(nil)}, TestName: "HScan(key, 0)"})

	batch.HSet(key, map[string]string{"counter": "10"})
	testData = append(testData, CommandTestData{ExpectedResponse: int64(1), TestName: "HSet(key, counter)"})
	batch.HRandField(key)
	testData = append(testData, CommandTestData{ExpectedResponse: "counter", TestName: "HRandField(key)"})

	batch.HRandFieldWithCount(key, 1)
	testData = append(testData, CommandTestData{ExpectedResponse: []any{"counter"}, TestName: "HRandFieldWithCount(key, 1)"})

	batch.HRandFieldWithCountWithValues(key, 1)
	testData = append(
		testData,
		CommandTestData{ExpectedResponse: []any{[]any{"counter", "10"}}, TestName: "HRandFieldWithCountWithValues(key, 1)"},
	)

	batch.HScanWithOptions(key, "0", *options.NewHashScanOptions().SetCount(1))
	testData = append(
		testData,
		CommandTestData{ExpectedResponse: []any{"0", []any{"counter", "10"}}, TestName: "HScanWithOptions(key, 0, options)"},
	)

	return BatchTestData{CommandTestData: testData, TestName: "Hash commands"}
}

func CreateHyperLogLogTest(batch *pipeline.ClusterBatch, isAtomic bool, serverVer string) BatchTestData {
	testData := make([]CommandTestData, 0)
	prefix := "{hyperloglog}-"
	atomicPrefix := prefix
	if !isAtomic {
		atomicPrefix = ""
	}
	key1 := atomicPrefix + "key-1-" + uuid.NewString()
	key2 := atomicPrefix + "key-2-" + uuid.NewString()
	dest := atomicPrefix + "dest-" + uuid.NewString()

	batch.PfAdd(key1, []string{"val"})
	testData = append(testData, CommandTestData{ExpectedResponse: int64(1), TestName: "PfAdd(key1, [val])"})

	batch.PfCount([]string{key1})
	testData = append(testData, CommandTestData{ExpectedResponse: int64(1), TestName: "PfCount([key1])"})

	batch.PfAdd(key1, []string{"val2"})
	testData = append(testData, CommandTestData{ExpectedResponse: int64(1), TestName: "PfAdd(key2, [val2])"})
	batch.PfMerge(prefix+dest, []string{prefix + key1, prefix + key2})
	testData = append(testData, CommandTestData{ExpectedResponse: "OK", TestName: "PfMerge(dest, [key1 key2])"})

	return BatchTestData{CommandTestData: testData, TestName: "Hyperloglog commands"}
}

func CreateListCommandsTest(batch *pipeline.ClusterBatch, isAtomic bool, serverVer string) BatchTestData {
	// TODO: fix use more specific type than 'any' when converters are added
	testData := make([]CommandTestData, 0)
	prefix := "{listKey}-"
	atomicPrefix := prefix
	if !isAtomic {
		atomicPrefix = ""
	}

	key := atomicPrefix + uuid.NewString()

	batch.LPush(key, []string{"val1", "val2"})
	testData = append(testData, CommandTestData{ExpectedResponse: int64(2), TestName: "LPush(key, [val1 val2])"})

	batch.LPop(key)
	testData = append(testData, CommandTestData{ExpectedResponse: "val2", TestName: "LPop(key)"})

	batch.LPopCount(key, 1)
	testData = append(testData, CommandTestData{ExpectedResponse: []any{"val1"}, TestName: "LPopCount(key, 1)"})

	batch.RPush(key, []string{"elem1", "elem2", "elem3", "elem2"})
	testData = append(testData, CommandTestData{ExpectedResponse: int64(4), TestName: "RPush(key, [elem1, elem2, elem3, elem2])"})

	batch.LPos(key, "elem2")
	testData = append(testData, CommandTestData{ExpectedResponse: int64(1), TestName: "LPos(key, elem2)"})

	batch.LPosWithOptions(key, "elem2", *options.NewLPosOptions().SetRank(2))
	testData = append(testData, CommandTestData{ExpectedResponse: int64(3), TestName: "LPosWithOptions(key, elem2, {Rank: 2})"})

	batch.LPosCount(key, "elem2", 2)
	testData = append(testData, CommandTestData{ExpectedResponse: []any{int64(1), int64(3)}, TestName: "LPosCount(key, elem2, 2)"})

	batch.LPosCountWithOptions(key, "elem2", 2, *options.NewLPosOptions().SetMaxLen(4))
	testData = append(testData, CommandTestData{ExpectedResponse: []any{int64(1), int64(3)}, TestName: "LPosCountWithOptions(key, elem2, 2, {MaxLen: 4})"})

	batch.LRange(key, 0, 2)
	testData = append(testData, CommandTestData{ExpectedResponse: []any{"elem1", "elem2", "elem3"}, TestName: "LRange(key, 0, 2)"})

	batch.LIndex(key, 1)
	testData = append(testData, CommandTestData{ExpectedResponse: "elem2", TestName: "LIndex(key, 1)"})

	trimKey := atomicPrefix + "trim-" + uuid.NewString()
	batch.RPush(trimKey, []string{"one", "two", "three", "four"})
	testData = append(testData, CommandTestData{ExpectedResponse: int64(4), TestName: "RPush(trimKey, [one, two, three, four])"})
	batch.LTrim(trimKey, 1, 2)
	testData = append(testData, CommandTestData{ExpectedResponse: "OK", TestName: "LTrim(trimKey, 1, 2)"})
	batch.LRange(trimKey, 0, -1)
	testData = append(testData, CommandTestData{ExpectedResponse: []any{"two", "three"}, TestName: "LRange(trimKey, 0, -1) after trim"})

	batch.LLen(key)
	testData = append(testData, CommandTestData{ExpectedResponse: int64(4), TestName: "LLen(key)"})

	batch.LRem(key, 1, "elem2")
	testData = append(testData, CommandTestData{ExpectedResponse: int64(1), TestName: "LRem(key, 1, elem2)"})
	batch.LRange(key, 0, -1)
	testData = append(testData, CommandTestData{ExpectedResponse: []any{"elem1", "elem3", "elem2"}, TestName: "LRange(key, 0, -1) after LRem"})

	batch.RPop(key)
	testData = append(testData, CommandTestData{ExpectedResponse: "elem2", TestName: "RPop(key)"})

	batch.RPopCount(key, 2)
	testData = append(testData, CommandTestData{ExpectedResponse: []any{"elem3", "elem1"}, TestName: "RPopCount(key, 2)"})

	batch.RPush(key, []string{"hello", "world"})
	testData = append(testData, CommandTestData{ExpectedResponse: int64(2), TestName: "RPush(key, [hello, world])"})
	batch.LInsert(key, constants.Before, "world", "there")
	testData = append(testData, CommandTestData{ExpectedResponse: int64(3), TestName: "LInsert(key, Before, world, there)"})
	batch.LRange(key, 0, -1)
	testData = append(testData, CommandTestData{ExpectedResponse: []any{"hello", "there", "world"}, TestName: "LRange(key, 0, -1) after LInsert"})

	batch.BLPop([]string{key}, 1)
	testData = append(testData, CommandTestData{ExpectedResponse: []any{key, "hello"}, TestName: "BLPop([key], 1)"})

	batch.BRPop([]string{key}, 1)
	testData = append(testData, CommandTestData{ExpectedResponse: []any{key, "world"}, TestName: "BRPop([key], 1)"})

	rpushxKey := atomicPrefix + "rpushx-" + uuid.NewString()
	batch.RPush(rpushxKey, []string{"initial"})
	testData = append(testData, CommandTestData{ExpectedResponse: int64(1), TestName: "RPush(rpushxKey, [initial])"})
	batch.RPushX(rpushxKey, []string{"added"})
	testData = append(testData, CommandTestData{ExpectedResponse: int64(2), TestName: "RPushX(rpushxKey, [added])"})
	batch.LRange(rpushxKey, 0, -1)
	testData = append(testData, CommandTestData{ExpectedResponse: []any{"initial", "added"}, TestName: "LRange(rpushxKey, 0, -1) after RPushX"})

	lpushxKey := atomicPrefix + "lpushx-" + uuid.NewString()
	batch.RPush(lpushxKey, []string{"initial"})
	testData = append(testData, CommandTestData{ExpectedResponse: int64(1), TestName: "RPush(lpushxKey, [initial])"})
	batch.LPushX(lpushxKey, []string{"added"})
	testData = append(testData, CommandTestData{ExpectedResponse: int64(2), TestName: "LPushX(lpushxKey, [added])"})
	batch.LRange(lpushxKey, 0, -1)
	testData = append(testData, CommandTestData{ExpectedResponse: []any{"added", "initial"}, TestName: "LRange(lpushxKey, 0, -1) after LPushX"})

	if serverVer >= "7.0.0" {
		batch.LMPop([]string{key}, constants.Left)
		testData = append(testData, CommandTestData{ExpectedResponse: map[string]any{key: []any{"there"}}, TestName: "LMPop([key], Left)"})

		batch.RPush(key, []string{"hello"})
		testData = append(testData, CommandTestData{ExpectedResponse: int64(1), TestName: "RPush(key, [hello])"})
		batch.LMPopCount([]string{key}, constants.Left, 1)
		testData = append(testData, CommandTestData{ExpectedResponse: map[string]any{key: []any{"hello"}}, TestName: "LMPopCount([key], Left, 1)"})

		batch.RPush(key, []string{"hello", "world"})
		testData = append(testData, CommandTestData{ExpectedResponse: int64(2), TestName: "RPush(key, [hello, world])"})
		batch.BLMPop([]string{key}, constants.Left, 1)
		testData = append(testData, CommandTestData{ExpectedResponse: map[string]any{key: []any{"hello"}}, TestName: "BLMPop([key], Left, 1)"})

		batch.BLMPopCount([]string{key}, constants.Left, 1, 1)
		testData = append(testData, CommandTestData{ExpectedResponse: map[string]any{key: []any{"world"}}, TestName: "BLMPopCount([key], Left, 1, 1)"})
	}

	lsetKey := atomicPrefix + "lset-" + uuid.NewString()
	batch.RPush(lsetKey, []string{"one", "two", "three"})
	testData = append(testData, CommandTestData{ExpectedResponse: int64(3), TestName: "RPush(lsetKey, [one, two, three])"})
	batch.LSet(lsetKey, 1, "changed")
	testData = append(testData, CommandTestData{ExpectedResponse: "OK", TestName: "LSet(lsetKey, 1, changed)"})
	batch.LRange(lsetKey, 0, -1)
	testData = append(testData, CommandTestData{ExpectedResponse: []any{"one", "changed", "three"}, TestName: "LRange(lsetKey, 0, -1) after LSet"})

	key = prefix + key
	destKey := prefix + "dest-" + uuid.NewString()
	batch.RPush(key, []string{"first", "second"})
	testData = append(testData, CommandTestData{ExpectedResponse: int64(2), TestName: "RPush(key, [first, second])"})
	batch.RPush(destKey, []string{"third", "fourth"})
	testData = append(testData, CommandTestData{ExpectedResponse: int64(2), TestName: "RPush(destKey, [third, fourth])"})
	batch.LMove(key, destKey, constants.Right, constants.Left)
	testData = append(testData, CommandTestData{ExpectedResponse: "second", TestName: "LMove(key, destKey, Right, Left)"})
	batch.LRange(key, 0, -1)
	testData = append(testData, CommandTestData{ExpectedResponse: []any{"first"}, TestName: "LRange(key, 0, -1) after LMove"})
	batch.LRange(destKey, 0, -1)
	testData = append(testData, CommandTestData{ExpectedResponse: []any{"second", "third", "fourth"}, TestName: "LRange(destKey, 0, -1) after LMove"})

	batch.BLMove(key, destKey, constants.Right, constants.Left, 1)
	testData = append(testData, CommandTestData{ExpectedResponse: "first", TestName: "BLMove(key, destKey, Right, Left, 1)"})
	batch.LRange(key, 0, -1)
	testData = append(testData, CommandTestData{ExpectedResponse: ([]any)(nil), TestName: "LRange(key, 0, -1) after BLMove"})
	batch.LRange(destKey, 0, -1)
	testData = append(testData, CommandTestData{ExpectedResponse: []any{"first", "second", "third", "fourth"}, TestName: "LRange(destKey, 0, -1) after BLMove"})

	return BatchTestData{CommandTestData: testData, TestName: "List commands"}
}

// ClusterBatch - The Batch object
// bool - isAtomic flag. True for transactions, false for pipeline
// string - The server version we are running on
type BatchTestDataProvider func(*pipeline.ClusterBatch, bool, string) BatchTestData

func GetCommandGroupTestProviders() []BatchTestDataProvider {
	return []BatchTestDataProvider{
		CreateStringTest,
		// more command groups here
		CreateBitmapTest,
		CreateGenericCommandTests,
		CreateHashTest,
		CreateHyperLogLogTest,
		CreateListCommandsTest,
	}
}

type CommandTestData struct {
	ExpectedResponse any
	CheckTypeOnly    bool
	TestName         string
}

type BatchTestData struct {
	CommandTestData []CommandTestData
	TestName        string
}

func (suite *GlideTestSuite) TestBatchCommandGroups() {
	for _, client := range suite.getDefaultClients() {
		clientType := fmt.Sprintf("%T", client)[7:]
		for _, isAtomic := range []bool{true, false} {
			for _, testProvider := range GetCommandGroupTestProviders() {
				batch := pipeline.NewClusterBatch(isAtomic)
				testData := testProvider(batch, isAtomic, suite.serverVersion)

				suite.T().Run(fmt.Sprintf("%s %s isAtomic = %v", testData.TestName, clientType, isAtomic), func(t *testing.T) {
					var res []any
					var err error
					switch c := client.(type) {
					case *glide.ClusterClient:
						res, err = c.Exec(context.Background(), *batch, true)
					case *glide.Client:
						// hacky hack ©
						standaloneBatch := pipeline.StandaloneBatch{BaseBatch: pipeline.BaseBatch[pipeline.StandaloneBatch]{Batch: batch.BaseBatch.Batch}}
						res, err = c.Exec(context.Background(), standaloneBatch, true)
					}
					suite.NoError(err)
					suite.verifyBatchTestResult(res, testData.CommandTestData)
				})
			}
		}
	}
}

func (suite *GlideTestSuite) verifyBatchTestResult(result []any, testData []CommandTestData) {
	suite.Equal(len(testData), len(result))
	for i := range result {
<<<<<<< HEAD
		suite.Equal(testData[i].ExpectedResponse, result[i], testData[i].TestName)
=======
		if testData[i].CheckTypeOnly {
			assert.IsType(suite.T(), testData[i].ExpectedResponse, result[i], testData[i].TestName)
		} else {
			assert.Equal(suite.T(), testData[i].ExpectedResponse, result[i], testData[i].TestName)
		}
>>>>>>> 8aec6b9f
	}
}<|MERGE_RESOLUTION|>--- conflicted
+++ resolved
@@ -104,7 +104,6 @@
 	})
 }
 
-<<<<<<< HEAD
 func (suite *GlideTestSuite) TestWatch_and_Unwatch() {
 	suite.runWithDefaultClients(func(client1 interfaces.BaseClientCommands) {
 		key1 := "{prefix}" + uuid.NewString()
@@ -174,10 +173,7 @@
 	suite.verifyOK(client.UnwatchWithOptions(ctx, options.RouteOption{Route: config.AllNodes}))
 }
 
-func CreateStringTest(batch *pipeline.ClusterBatch, isAtomic bool) BatchTestData {
-=======
 func CreateStringTest(batch *pipeline.ClusterBatch, isAtomic bool, serverVer string) BatchTestData {
->>>>>>> 8aec6b9f
 	testData := make([]CommandTestData, 0)
 	prefix := "{stringKey}-"
 	if isAtomic {
@@ -378,7 +374,10 @@
 	}
 
 	batch.TTL(slotHashedKey1)
-	testData = append(testData, CommandTestData{ExpectedResponse: int64(-1), CheckTypeOnly: true, TestName: "TTL(slotHashedKey1)"})
+	testData = append(
+		testData,
+		CommandTestData{ExpectedResponse: int64(-1), CheckTypeOnly: true, TestName: "TTL(slotHashedKey1)"},
+	)
 
 	batch.PTTL(slotHashedKey1)
 	testData = append(
@@ -696,33 +695,57 @@
 	testData = append(testData, CommandTestData{ExpectedResponse: []any{"val1"}, TestName: "LPopCount(key, 1)"})
 
 	batch.RPush(key, []string{"elem1", "elem2", "elem3", "elem2"})
-	testData = append(testData, CommandTestData{ExpectedResponse: int64(4), TestName: "RPush(key, [elem1, elem2, elem3, elem2])"})
+	testData = append(
+		testData,
+		CommandTestData{ExpectedResponse: int64(4), TestName: "RPush(key, [elem1, elem2, elem3, elem2])"},
+	)
 
 	batch.LPos(key, "elem2")
 	testData = append(testData, CommandTestData{ExpectedResponse: int64(1), TestName: "LPos(key, elem2)"})
 
 	batch.LPosWithOptions(key, "elem2", *options.NewLPosOptions().SetRank(2))
-	testData = append(testData, CommandTestData{ExpectedResponse: int64(3), TestName: "LPosWithOptions(key, elem2, {Rank: 2})"})
+	testData = append(
+		testData,
+		CommandTestData{ExpectedResponse: int64(3), TestName: "LPosWithOptions(key, elem2, {Rank: 2})"},
+	)
 
 	batch.LPosCount(key, "elem2", 2)
-	testData = append(testData, CommandTestData{ExpectedResponse: []any{int64(1), int64(3)}, TestName: "LPosCount(key, elem2, 2)"})
+	testData = append(
+		testData,
+		CommandTestData{ExpectedResponse: []any{int64(1), int64(3)}, TestName: "LPosCount(key, elem2, 2)"},
+	)
 
 	batch.LPosCountWithOptions(key, "elem2", 2, *options.NewLPosOptions().SetMaxLen(4))
-	testData = append(testData, CommandTestData{ExpectedResponse: []any{int64(1), int64(3)}, TestName: "LPosCountWithOptions(key, elem2, 2, {MaxLen: 4})"})
+	testData = append(
+		testData,
+		CommandTestData{
+			ExpectedResponse: []any{int64(1), int64(3)},
+			TestName:         "LPosCountWithOptions(key, elem2, 2, {MaxLen: 4})",
+		},
+	)
 
 	batch.LRange(key, 0, 2)
-	testData = append(testData, CommandTestData{ExpectedResponse: []any{"elem1", "elem2", "elem3"}, TestName: "LRange(key, 0, 2)"})
+	testData = append(
+		testData,
+		CommandTestData{ExpectedResponse: []any{"elem1", "elem2", "elem3"}, TestName: "LRange(key, 0, 2)"},
+	)
 
 	batch.LIndex(key, 1)
 	testData = append(testData, CommandTestData{ExpectedResponse: "elem2", TestName: "LIndex(key, 1)"})
 
 	trimKey := atomicPrefix + "trim-" + uuid.NewString()
 	batch.RPush(trimKey, []string{"one", "two", "three", "four"})
-	testData = append(testData, CommandTestData{ExpectedResponse: int64(4), TestName: "RPush(trimKey, [one, two, three, four])"})
+	testData = append(
+		testData,
+		CommandTestData{ExpectedResponse: int64(4), TestName: "RPush(trimKey, [one, two, three, four])"},
+	)
 	batch.LTrim(trimKey, 1, 2)
 	testData = append(testData, CommandTestData{ExpectedResponse: "OK", TestName: "LTrim(trimKey, 1, 2)"})
 	batch.LRange(trimKey, 0, -1)
-	testData = append(testData, CommandTestData{ExpectedResponse: []any{"two", "three"}, TestName: "LRange(trimKey, 0, -1) after trim"})
+	testData = append(
+		testData,
+		CommandTestData{ExpectedResponse: []any{"two", "three"}, TestName: "LRange(trimKey, 0, -1) after trim"},
+	)
 
 	batch.LLen(key)
 	testData = append(testData, CommandTestData{ExpectedResponse: int64(4), TestName: "LLen(key)"})
@@ -730,7 +753,10 @@
 	batch.LRem(key, 1, "elem2")
 	testData = append(testData, CommandTestData{ExpectedResponse: int64(1), TestName: "LRem(key, 1, elem2)"})
 	batch.LRange(key, 0, -1)
-	testData = append(testData, CommandTestData{ExpectedResponse: []any{"elem1", "elem3", "elem2"}, TestName: "LRange(key, 0, -1) after LRem"})
+	testData = append(
+		testData,
+		CommandTestData{ExpectedResponse: []any{"elem1", "elem3", "elem2"}, TestName: "LRange(key, 0, -1) after LRem"},
+	)
 
 	batch.RPop(key)
 	testData = append(testData, CommandTestData{ExpectedResponse: "elem2", TestName: "RPop(key)"})
@@ -743,7 +769,10 @@
 	batch.LInsert(key, constants.Before, "world", "there")
 	testData = append(testData, CommandTestData{ExpectedResponse: int64(3), TestName: "LInsert(key, Before, world, there)"})
 	batch.LRange(key, 0, -1)
-	testData = append(testData, CommandTestData{ExpectedResponse: []any{"hello", "there", "world"}, TestName: "LRange(key, 0, -1) after LInsert"})
+	testData = append(
+		testData,
+		CommandTestData{ExpectedResponse: []any{"hello", "there", "world"}, TestName: "LRange(key, 0, -1) after LInsert"},
+	)
 
 	batch.BLPop([]string{key}, 1)
 	testData = append(testData, CommandTestData{ExpectedResponse: []any{key, "hello"}, TestName: "BLPop([key], 1)"})
@@ -757,7 +786,10 @@
 	batch.RPushX(rpushxKey, []string{"added"})
 	testData = append(testData, CommandTestData{ExpectedResponse: int64(2), TestName: "RPushX(rpushxKey, [added])"})
 	batch.LRange(rpushxKey, 0, -1)
-	testData = append(testData, CommandTestData{ExpectedResponse: []any{"initial", "added"}, TestName: "LRange(rpushxKey, 0, -1) after RPushX"})
+	testData = append(
+		testData,
+		CommandTestData{ExpectedResponse: []any{"initial", "added"}, TestName: "LRange(rpushxKey, 0, -1) after RPushX"},
+	)
 
 	lpushxKey := atomicPrefix + "lpushx-" + uuid.NewString()
 	batch.RPush(lpushxKey, []string{"initial"})
@@ -765,24 +797,39 @@
 	batch.LPushX(lpushxKey, []string{"added"})
 	testData = append(testData, CommandTestData{ExpectedResponse: int64(2), TestName: "LPushX(lpushxKey, [added])"})
 	batch.LRange(lpushxKey, 0, -1)
-	testData = append(testData, CommandTestData{ExpectedResponse: []any{"added", "initial"}, TestName: "LRange(lpushxKey, 0, -1) after LPushX"})
+	testData = append(
+		testData,
+		CommandTestData{ExpectedResponse: []any{"added", "initial"}, TestName: "LRange(lpushxKey, 0, -1) after LPushX"},
+	)
 
 	if serverVer >= "7.0.0" {
 		batch.LMPop([]string{key}, constants.Left)
-		testData = append(testData, CommandTestData{ExpectedResponse: map[string]any{key: []any{"there"}}, TestName: "LMPop([key], Left)"})
+		testData = append(
+			testData,
+			CommandTestData{ExpectedResponse: map[string]any{key: []any{"there"}}, TestName: "LMPop([key], Left)"},
+		)
 
 		batch.RPush(key, []string{"hello"})
 		testData = append(testData, CommandTestData{ExpectedResponse: int64(1), TestName: "RPush(key, [hello])"})
 		batch.LMPopCount([]string{key}, constants.Left, 1)
-		testData = append(testData, CommandTestData{ExpectedResponse: map[string]any{key: []any{"hello"}}, TestName: "LMPopCount([key], Left, 1)"})
+		testData = append(
+			testData,
+			CommandTestData{ExpectedResponse: map[string]any{key: []any{"hello"}}, TestName: "LMPopCount([key], Left, 1)"},
+		)
 
 		batch.RPush(key, []string{"hello", "world"})
 		testData = append(testData, CommandTestData{ExpectedResponse: int64(2), TestName: "RPush(key, [hello, world])"})
 		batch.BLMPop([]string{key}, constants.Left, 1)
-		testData = append(testData, CommandTestData{ExpectedResponse: map[string]any{key: []any{"hello"}}, TestName: "BLMPop([key], Left, 1)"})
+		testData = append(
+			testData,
+			CommandTestData{ExpectedResponse: map[string]any{key: []any{"hello"}}, TestName: "BLMPop([key], Left, 1)"},
+		)
 
 		batch.BLMPopCount([]string{key}, constants.Left, 1, 1)
-		testData = append(testData, CommandTestData{ExpectedResponse: map[string]any{key: []any{"world"}}, TestName: "BLMPopCount([key], Left, 1, 1)"})
+		testData = append(
+			testData,
+			CommandTestData{ExpectedResponse: map[string]any{key: []any{"world"}}, TestName: "BLMPopCount([key], Left, 1, 1)"},
+		)
 	}
 
 	lsetKey := atomicPrefix + "lset-" + uuid.NewString()
@@ -791,7 +838,10 @@
 	batch.LSet(lsetKey, 1, "changed")
 	testData = append(testData, CommandTestData{ExpectedResponse: "OK", TestName: "LSet(lsetKey, 1, changed)"})
 	batch.LRange(lsetKey, 0, -1)
-	testData = append(testData, CommandTestData{ExpectedResponse: []any{"one", "changed", "three"}, TestName: "LRange(lsetKey, 0, -1) after LSet"})
+	testData = append(
+		testData,
+		CommandTestData{ExpectedResponse: []any{"one", "changed", "three"}, TestName: "LRange(lsetKey, 0, -1) after LSet"},
+	)
 
 	key = prefix + key
 	destKey := prefix + "dest-" + uuid.NewString()
@@ -804,14 +854,23 @@
 	batch.LRange(key, 0, -1)
 	testData = append(testData, CommandTestData{ExpectedResponse: []any{"first"}, TestName: "LRange(key, 0, -1) after LMove"})
 	batch.LRange(destKey, 0, -1)
-	testData = append(testData, CommandTestData{ExpectedResponse: []any{"second", "third", "fourth"}, TestName: "LRange(destKey, 0, -1) after LMove"})
+	testData = append(
+		testData,
+		CommandTestData{ExpectedResponse: []any{"second", "third", "fourth"}, TestName: "LRange(destKey, 0, -1) after LMove"},
+	)
 
 	batch.BLMove(key, destKey, constants.Right, constants.Left, 1)
 	testData = append(testData, CommandTestData{ExpectedResponse: "first", TestName: "BLMove(key, destKey, Right, Left, 1)"})
 	batch.LRange(key, 0, -1)
 	testData = append(testData, CommandTestData{ExpectedResponse: ([]any)(nil), TestName: "LRange(key, 0, -1) after BLMove"})
 	batch.LRange(destKey, 0, -1)
-	testData = append(testData, CommandTestData{ExpectedResponse: []any{"first", "second", "third", "fourth"}, TestName: "LRange(destKey, 0, -1) after BLMove"})
+	testData = append(
+		testData,
+		CommandTestData{
+			ExpectedResponse: []any{"first", "second", "third", "fourth"},
+			TestName:         "LRange(destKey, 0, -1) after BLMove",
+		},
+	)
 
 	return BatchTestData{CommandTestData: testData, TestName: "List commands"}
 }
@@ -824,7 +883,6 @@
 func GetCommandGroupTestProviders() []BatchTestDataProvider {
 	return []BatchTestDataProvider{
 		CreateStringTest,
-		// more command groups here
 		CreateBitmapTest,
 		CreateGenericCommandTests,
 		CreateHashTest,
@@ -874,14 +932,10 @@
 func (suite *GlideTestSuite) verifyBatchTestResult(result []any, testData []CommandTestData) {
 	suite.Equal(len(testData), len(result))
 	for i := range result {
-<<<<<<< HEAD
-		suite.Equal(testData[i].ExpectedResponse, result[i], testData[i].TestName)
-=======
 		if testData[i].CheckTypeOnly {
-			assert.IsType(suite.T(), testData[i].ExpectedResponse, result[i], testData[i].TestName)
+			suite.IsType(testData[i].ExpectedResponse, result[i], testData[i].TestName)
 		} else {
-			assert.Equal(suite.T(), testData[i].ExpectedResponse, result[i], testData[i].TestName)
+			suite.Equal(testData[i].ExpectedResponse, result[i], testData[i].TestName)
 		}
->>>>>>> 8aec6b9f
 	}
 }