--- conflicted
+++ resolved
@@ -1164,7 +1164,56 @@
 	assert.Contains(suite.T(), singleValue, "Redis ver.")
 }
 
-<<<<<<< HEAD
+func (suite *GlideTestSuite) TestClientIdCluster() {
+	client := suite.defaultClusterClient()
+	t := suite.T()
+	response, err := client.ClientId()
+	assert.NoError(t, err)
+	assert.True(t, response.IsSingleValue())
+}
+
+func (suite *GlideTestSuite) TestClientIdWithOptionsCluster() {
+	client := suite.defaultClusterClient()
+	t := suite.T()
+
+	// ClientId with option or with multiple options without route
+	opts := options.RouteOption{Route: nil}
+	response, err := client.ClientIdWithOptions(opts)
+	assert.NoError(t, err)
+	assert.True(t, response.IsSingleValue())
+
+	// same sections with random route
+	route := config.Route(config.RandomRoute)
+	opts = options.RouteOption{Route: route}
+	response, err = client.ClientIdWithOptions(opts)
+	assert.NoError(t, err)
+	assert.True(t, response.IsSingleValue())
+
+	// default sections, multi node route
+	route = config.Route(config.AllPrimaries)
+	opts = options.RouteOption{Route: route}
+	response, err = client.ClientIdWithOptions(opts)
+	assert.NoError(t, err)
+	assert.True(t, response.IsMultiValue())
+}
+
+func (suite *GlideTestSuite) TestLastSaveCluster() {
+	client := suite.defaultClusterClient()
+	t := suite.T()
+	response, err := client.LastSave()
+	assert.NoError(t, err)
+	assert.True(t, response.IsSingleValue())
+}
+
+func (suite *GlideTestSuite) TestLastSaveWithOptionCluster() {
+	client := suite.defaultClusterClient()
+	t := suite.T()
+	opts := options.RouteOption{Route: nil}
+	response, err := client.LastSaveWithOptions(opts)
+	assert.NoError(t, err)
+	assert.True(t, response.IsSingleValue())
+}
+
 func (suite *GlideTestSuite) TestConfigResetStatCluster() {
 	client := suite.defaultClusterClient()
 
@@ -1178,62 +1227,14 @@
 	// ConfigResetStat with option or with multiple options without route
 	opts := options.RouteOption{Route: nil}
 	suite.verifyOK(client.ConfigResetStatWithOptions(opts))
-=======
-func (suite *GlideTestSuite) TestClientIdCluster() {
-	client := suite.defaultClusterClient()
-	t := suite.T()
-	response, err := client.ClientId()
-	assert.NoError(t, err)
-	assert.True(t, response.IsSingleValue())
-}
-
-func (suite *GlideTestSuite) TestClientIdWithOptionsCluster() {
-	client := suite.defaultClusterClient()
-	t := suite.T()
-
-	// ClientId with option or with multiple options without route
-	opts := options.RouteOption{Route: nil}
-	response, err := client.ClientIdWithOptions(opts)
-	assert.NoError(t, err)
-	assert.True(t, response.IsSingleValue())
->>>>>>> fac409e5
 
 	// same sections with random route
 	route := config.Route(config.RandomRoute)
 	opts = options.RouteOption{Route: route}
-<<<<<<< HEAD
 	suite.verifyOK(client.ConfigResetStatWithOptions(opts))
-=======
-	response, err = client.ClientIdWithOptions(opts)
-	assert.NoError(t, err)
-	assert.True(t, response.IsSingleValue())
->>>>>>> fac409e5
 
 	// default sections, multi node route
 	route = config.Route(config.AllPrimaries)
 	opts = options.RouteOption{Route: route}
-<<<<<<< HEAD
 	suite.verifyOK(client.ConfigResetStatWithOptions(opts))
-=======
-	response, err = client.ClientIdWithOptions(opts)
-	assert.NoError(t, err)
-	assert.True(t, response.IsMultiValue())
-}
-
-func (suite *GlideTestSuite) TestLastSaveCluster() {
-	client := suite.defaultClusterClient()
-	t := suite.T()
-	response, err := client.LastSave()
-	assert.NoError(t, err)
-	assert.True(t, response.IsSingleValue())
-}
-
-func (suite *GlideTestSuite) TestLastSaveWithOptionCluster() {
-	client := suite.defaultClusterClient()
-	t := suite.T()
-	opts := options.RouteOption{Route: nil}
-	response, err := client.LastSaveWithOptions(opts)
-	assert.NoError(t, err)
-	assert.True(t, response.IsSingleValue())
->>>>>>> fac409e5
 }