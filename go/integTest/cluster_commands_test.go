--- conflicted
+++ resolved
@@ -731,17 +731,6 @@
 	}
 }
 
-<<<<<<< HEAD
-func (suite *GlideTestSuite) TestRandomKeyWithRoute() {
-	client := suite.defaultClusterClient()
-	// Test 1: Check if Echo command return the message
-	t := suite.T()
-	route := config.Route(config.RandomRoute)
-	options := options.RouteOption{Route: route}
-	result, err := client.RandomKeyWithRoute(options.Route)
-	assert.NoError(t, err)
-	assert.NotNil(t, result)
-=======
 func (suite *GlideTestSuite) TestFlushDB_Success() {
 	client := suite.defaultClusterClient()
 
@@ -981,5 +970,15 @@
 	val, err := client.Get(key)
 	assert.NoError(suite.T(), err)
 	assert.Empty(suite.T(), val.Value())
->>>>>>> f8da0c93
+}
+
+func (suite *GlideTestSuite) TestRandomKeyWithRoute() {
+	client := suite.defaultClusterClient()
+	// Test 1: Check if Echo command return the message
+	t := suite.T()
+	route := config.Route(config.RandomRoute)
+	options := options.RouteOption{Route: route}
+	result, err := client.RandomKeyWithRoute(options.Route)
+	assert.NoError(t, err)
+	assert.NotNil(t, result)
 }