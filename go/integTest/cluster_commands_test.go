// Copyright Valkey GLIDE Project Contributors - SPDX Identifier: Apache-2.0

package integTest

import (
	"strings"

	"github.com/stretchr/testify/assert"
	"github.com/valkey-io/valkey-glide/go/glide/api"
	"github.com/valkey-io/valkey-glide/go/glide/api/config"
<<<<<<< HEAD
	"github.com/valkey-io/valkey-glide/go/glide/api/options"
=======
>>>>>>> 96fb5898
)

func (suite *GlideTestSuite) TestClusterCustomCommandInfo() {
	client := suite.defaultClusterClient()
	result, err := client.CustomCommand([]string{"INFO"})

	assert.Nil(suite.T(), err)
	// INFO is routed to all primary nodes by default
	for _, value := range result.MultiValue() {
		assert.True(suite.T(), strings.Contains(value.(string), "# Stats"))
	}
}

func (suite *GlideTestSuite) TestClusterCustomCommandEcho() {
	client := suite.defaultClusterClient()
	result, err := client.CustomCommand([]string{"ECHO", "GO GLIDE GO"})

	assert.Nil(suite.T(), err)
	// ECHO is routed to a single random node
<<<<<<< HEAD
	assert.Equal(suite.T(), "GO GLIDE GO", result.Value().(string))
}

func (suite *GlideTestSuite) TestClusterCustomCommandWithRoute_Info() {
	client := suite.defaultClusterClient()
	route := config.SimpleNodeRoute(config.AllPrimaries)
	result, err := client.CustomCommandWithRoute([]string{"INFO"}, route)
	assert.Nil(suite.T(), err)
	for _, value := range result.Value().(map[string]interface{}) {
		assert.True(suite.T(), strings.Contains(value.(string), "# Stats"))
	}
}

func (suite *GlideTestSuite) TestClusterCustomCommandWithRoute_Echo() {
	client := suite.defaultClusterClient()
	route := config.SimpleNodeRoute(config.RandomRoute)
	result, err := client.CustomCommandWithRoute([]string{"ECHO", "GO GLIDE GO"}, route)
	assert.Nil(suite.T(), err)
	assert.Equal(suite.T(), "GO GLIDE GO", result.Value().(string))
}

func (suite *GlideTestSuite) TestClusterCustomCommandWithRoute_InvalidRoute() {
	client := suite.defaultClusterClient()
	invalidRoute := config.NewByAddressRoute("invalidHost", 9999)
	result, err := client.CustomCommandWithRoute([]string{"PING"}, invalidRoute)
	assert.NotNil(suite.T(), err)
	assert.Equal(suite.T(), api.CreateEmptyClusterValue(), result)
}

func (suite *GlideTestSuite) TestClusterCustomCommandWithRoute_AllNodes() {
	client := suite.defaultClusterClient()
	route := config.SimpleNodeRoute(config.AllNodes)
	result, err := client.CustomCommandWithRoute([]string{"PING"}, route)
	value := result.Value()
	assert.Nil(suite.T(), err)
	assert.Equal(suite.T(), "PONG", value.(string))
}

func (suite *GlideTestSuite) TestPingWithOptions_NoRoute() {
	client := suite.defaultClusterClient()
	options := options.ClusterPingOptions{
		PingOptions: &options.PingOptions{
			Message: "hello",
		},
		Route: nil,
	}

	result, err := client.PingWithOptions(options)
	assert.Nil(suite.T(), err)
	assert.Equal(suite.T(), "hello", result)
}

func (suite *GlideTestSuite) TestPingWithOptions_WithRoute() {
	client := suite.defaultClusterClient()
	route := config.Route(config.AllNodes)
	options := options.ClusterPingOptions{
		PingOptions: &options.PingOptions{
			Message: "hello",
		},
		Route: &route,
	}

	result, err := client.PingWithOptions(options)
	assert.Nil(suite.T(), err)
	assert.Equal(suite.T(), "hello", result)
}

func (suite *GlideTestSuite) TestPingWithOptions_InvalidRoute() {
	client := suite.defaultClusterClient()
	invalidRoute := config.Route(config.NewByAddressRoute("invalidHost", 9999))
	options := options.ClusterPingOptions{
		PingOptions: &options.PingOptions{
			Message: "hello",
		},
		Route: &invalidRoute,
	}

	result, err := client.PingWithOptions(options)
	assert.NotNil(suite.T(), err)
	assert.Empty(suite.T(), result)
=======
	assert.Equal(suite.T(), "GO GLIDE GO", result.SingleValue().(string))
}

func (suite *GlideTestSuite) TestInfoCluster() {
	DEFAULT_INFO_SECTIONS := []string{
		"Server",
		"Clients",
		"Memory",
		"Persistence",
		"Stats",
		"Replication",
		"CPU",
		"Modules",
		"Errorstats",
		"Cluster",
		"Keyspace",
	}

	client := suite.defaultClusterClient()
	t := suite.T()

	// info without options
	data, err := client.Info()
	assert.NoError(t, err)
	for _, info := range data {
		for _, section := range DEFAULT_INFO_SECTIONS {
			assert.Contains(t, info, "# "+section, "Section "+section+" is missing")
		}
	}

	// info with option or with multiple options without route
	sections := []api.Section{api.Cpu}
	if suite.serverVersion >= "7.0.0" {
		sections = append(sections, api.Memory)
	}
	opts := api.ClusterInfoOptions{
		InfoOptions: &api.InfoOptions{Sections: sections},
		Route:       nil,
	}
	response, err := client.InfoWithOptions(opts)
	assert.NoError(t, err)
	assert.True(t, response.IsMultiValue())
	for _, info := range response.MultiValue() {
		for _, section := range sections {
			assert.Contains(t, strings.ToLower(info), strings.ToLower("# "+string(section)), "Section "+section+" is missing")
		}
	}

	// same sections with random route
	opts = api.ClusterInfoOptions{
		InfoOptions: &api.InfoOptions{Sections: sections},
		Route:       config.RandomRoute.ToPtr(),
	}
	response, err = client.InfoWithOptions(opts)
	assert.NoError(t, err)
	assert.True(t, response.IsSingleValue())
	for _, section := range sections {
		assert.Contains(
			t,
			strings.ToLower(response.SingleValue()),
			strings.ToLower("# "+string(section)),
			"Section "+section+" is missing",
		)
	}

	// default sections, multi node route
	opts = api.ClusterInfoOptions{
		InfoOptions: nil,
		Route:       config.AllPrimaries.ToPtr(),
	}
	response, err = client.InfoWithOptions(opts)
	assert.NoError(t, err)
	assert.True(t, response.IsMultiValue())
	for _, info := range response.MultiValue() {
		for _, section := range DEFAULT_INFO_SECTIONS {
			assert.Contains(t, info, "# "+section, "Section "+section+" is missing")
		}
	}
>>>>>>> 96fb5898
}<|MERGE_RESOLUTION|>--- conflicted
+++ resolved
@@ -8,10 +8,7 @@
 	"github.com/stretchr/testify/assert"
 	"github.com/valkey-io/valkey-glide/go/glide/api"
 	"github.com/valkey-io/valkey-glide/go/glide/api/config"
-<<<<<<< HEAD
 	"github.com/valkey-io/valkey-glide/go/glide/api/options"
-=======
->>>>>>> 96fb5898
 )
 
 func (suite *GlideTestSuite) TestClusterCustomCommandInfo() {
@@ -31,88 +28,6 @@
 
 	assert.Nil(suite.T(), err)
 	// ECHO is routed to a single random node
-<<<<<<< HEAD
-	assert.Equal(suite.T(), "GO GLIDE GO", result.Value().(string))
-}
-
-func (suite *GlideTestSuite) TestClusterCustomCommandWithRoute_Info() {
-	client := suite.defaultClusterClient()
-	route := config.SimpleNodeRoute(config.AllPrimaries)
-	result, err := client.CustomCommandWithRoute([]string{"INFO"}, route)
-	assert.Nil(suite.T(), err)
-	for _, value := range result.Value().(map[string]interface{}) {
-		assert.True(suite.T(), strings.Contains(value.(string), "# Stats"))
-	}
-}
-
-func (suite *GlideTestSuite) TestClusterCustomCommandWithRoute_Echo() {
-	client := suite.defaultClusterClient()
-	route := config.SimpleNodeRoute(config.RandomRoute)
-	result, err := client.CustomCommandWithRoute([]string{"ECHO", "GO GLIDE GO"}, route)
-	assert.Nil(suite.T(), err)
-	assert.Equal(suite.T(), "GO GLIDE GO", result.Value().(string))
-}
-
-func (suite *GlideTestSuite) TestClusterCustomCommandWithRoute_InvalidRoute() {
-	client := suite.defaultClusterClient()
-	invalidRoute := config.NewByAddressRoute("invalidHost", 9999)
-	result, err := client.CustomCommandWithRoute([]string{"PING"}, invalidRoute)
-	assert.NotNil(suite.T(), err)
-	assert.Equal(suite.T(), api.CreateEmptyClusterValue(), result)
-}
-
-func (suite *GlideTestSuite) TestClusterCustomCommandWithRoute_AllNodes() {
-	client := suite.defaultClusterClient()
-	route := config.SimpleNodeRoute(config.AllNodes)
-	result, err := client.CustomCommandWithRoute([]string{"PING"}, route)
-	value := result.Value()
-	assert.Nil(suite.T(), err)
-	assert.Equal(suite.T(), "PONG", value.(string))
-}
-
-func (suite *GlideTestSuite) TestPingWithOptions_NoRoute() {
-	client := suite.defaultClusterClient()
-	options := options.ClusterPingOptions{
-		PingOptions: &options.PingOptions{
-			Message: "hello",
-		},
-		Route: nil,
-	}
-
-	result, err := client.PingWithOptions(options)
-	assert.Nil(suite.T(), err)
-	assert.Equal(suite.T(), "hello", result)
-}
-
-func (suite *GlideTestSuite) TestPingWithOptions_WithRoute() {
-	client := suite.defaultClusterClient()
-	route := config.Route(config.AllNodes)
-	options := options.ClusterPingOptions{
-		PingOptions: &options.PingOptions{
-			Message: "hello",
-		},
-		Route: &route,
-	}
-
-	result, err := client.PingWithOptions(options)
-	assert.Nil(suite.T(), err)
-	assert.Equal(suite.T(), "hello", result)
-}
-
-func (suite *GlideTestSuite) TestPingWithOptions_InvalidRoute() {
-	client := suite.defaultClusterClient()
-	invalidRoute := config.Route(config.NewByAddressRoute("invalidHost", 9999))
-	options := options.ClusterPingOptions{
-		PingOptions: &options.PingOptions{
-			Message: "hello",
-		},
-		Route: &invalidRoute,
-	}
-
-	result, err := client.PingWithOptions(options)
-	assert.NotNil(suite.T(), err)
-	assert.Empty(suite.T(), result)
-=======
 	assert.Equal(suite.T(), "GO GLIDE GO", result.SingleValue().(string))
 }
 
@@ -191,5 +106,82 @@
 			assert.Contains(t, info, "# "+section, "Section "+section+" is missing")
 		}
 	}
->>>>>>> 96fb5898
+}
+func (suite *GlideTestSuite) TestClusterCustomCommandWithRoute_Info() {
+	client := suite.defaultClusterClient()
+	route := config.SimpleNodeRoute(config.AllPrimaries)
+	result, err := client.CustomCommandWithRoute([]string{"INFO"}, route)
+	assert.Nil(suite.T(), err)
+	for _, value := range result.Value().(map[string]interface{}) {
+		assert.True(suite.T(), strings.Contains(value.(string), "# Stats"))
+	}
+}
+
+func (suite *GlideTestSuite) TestClusterCustomCommandWithRoute_Echo() {
+	client := suite.defaultClusterClient()
+	route := config.SimpleNodeRoute(config.RandomRoute)
+	result, err := client.CustomCommandWithRoute([]string{"ECHO", "GO GLIDE GO"}, route)
+	assert.Nil(suite.T(), err)
+	assert.Equal(suite.T(), "GO GLIDE GO", result.Value().(string))
+}
+
+func (suite *GlideTestSuite) TestClusterCustomCommandWithRoute_InvalidRoute() {
+	client := suite.defaultClusterClient()
+	invalidRoute := config.NewByAddressRoute("invalidHost", 9999)
+	result, err := client.CustomCommandWithRoute([]string{"PING"}, invalidRoute)
+	assert.NotNil(suite.T(), err)
+	assert.Equal(suite.T(), api.CreateEmptyClusterValue(), result)
+}
+
+func (suite *GlideTestSuite) TestClusterCustomCommandWithRoute_AllNodes() {
+	client := suite.defaultClusterClient()
+	route := config.SimpleNodeRoute(config.AllNodes)
+	result, err := client.CustomCommandWithRoute([]string{"PING"}, route)
+	value := result.Value()
+	assert.Nil(suite.T(), err)
+	assert.Equal(suite.T(), "PONG", value.(string))
+}
+
+func (suite *GlideTestSuite) TestPingWithOptions_NoRoute() {
+	client := suite.defaultClusterClient()
+	options := options.ClusterPingOptions{
+		PingOptions: &options.PingOptions{
+			Message: "hello",
+		},
+		Route: nil,
+	}
+
+	result, err := client.PingWithOptions(options)
+	assert.Nil(suite.T(), err)
+	assert.Equal(suite.T(), "hello", result)
+}
+
+func (suite *GlideTestSuite) TestPingWithOptions_WithRoute() {
+	client := suite.defaultClusterClient()
+	route := config.Route(config.AllNodes)
+	options := options.ClusterPingOptions{
+		PingOptions: &options.PingOptions{
+			Message: "hello",
+		},
+		Route: &route,
+	}
+
+	result, err := client.PingWithOptions(options)
+	assert.Nil(suite.T(), err)
+	assert.Equal(suite.T(), "hello", result)
+}
+
+func (suite *GlideTestSuite) TestPingWithOptions_InvalidRoute() {
+	client := suite.defaultClusterClient()
+	invalidRoute := config.Route(config.NewByAddressRoute("invalidHost", 9999))
+	options := options.ClusterPingOptions{
+		PingOptions: &options.PingOptions{
+			Message: "hello",
+		},
+		Route: &invalidRoute,
+	}
+
+	result, err := client.PingWithOptions(options)
+	assert.NotNil(suite.T(), err)
+	assert.Empty(suite.T(), result)
 }