--- conflicted
+++ resolved
@@ -296,31 +296,6 @@
 	}
 }
 
-<<<<<<< HEAD
-func (suite *GlideTestSuite) TestClientIdCluster() {
-	client := suite.defaultClusterClient()
-	t := suite.T()
-
-	// ClientId with option or with multiple options without route
-	opts := options.RouteOption{Route: nil}
-	response, err := client.ClientIdWithOptions(opts)
-	assert.NoError(t, err)
-	assert.True(t, response.IsSingleValue())
-
-	// same sections with random route
-	route := config.Route(config.RandomRoute)
-	opts = options.RouteOption{Route: route}
-	response, err = client.ClientIdWithOptions(opts)
-	assert.NoError(t, err)
-	assert.True(t, response.IsSingleValue())
-
-	// default sections, multi node route
-	route = config.Route(config.AllPrimaries)
-	opts = options.RouteOption{Route: route}
-	response, err = client.ClientIdWithOptions(opts)
-	assert.NoError(t, err)
-	assert.True(t, response.IsMultiValue())
-=======
 func (suite *GlideTestSuite) TestBasicClusterScan() {
 	client := suite.defaultClusterClient()
 	t := suite.T()
@@ -753,5 +728,29 @@
 	for _, elem := range streamKeys {
 		assert.NotContains(t, allKeys, elem)
 	}
->>>>>>> f57543cb
+}
+
+func (suite *GlideTestSuite) TestClientIdCluster() {
+	client := suite.defaultClusterClient()
+	t := suite.T()
+
+	// ClientId with option or with multiple options without route
+	opts := options.RouteOption{Route: nil}
+	response, err := client.ClientIdWithOptions(opts)
+	assert.NoError(t, err)
+	assert.True(t, response.IsSingleValue())
+
+	// same sections with random route
+	route := config.Route(config.RandomRoute)
+	opts = options.RouteOption{Route: route}
+	response, err = client.ClientIdWithOptions(opts)
+	assert.NoError(t, err)
+	assert.True(t, response.IsSingleValue())
+
+	// default sections, multi node route
+	route = config.Route(config.AllPrimaries)
+	opts = options.RouteOption{Route: route}
+	response, err = client.ClientIdWithOptions(opts)
+	assert.NoError(t, err)
+	assert.True(t, response.IsMultiValue())
 }