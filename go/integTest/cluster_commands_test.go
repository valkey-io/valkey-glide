// Copyright Valkey GLIDE Project Contributors - SPDX Identifier: Apache-2.0

package integTest

import (
	"fmt"
	"math/rand"
	"strings"
	"time"

	"github.com/google/uuid"
	"github.com/stretchr/testify/assert"
	"github.com/valkey-io/valkey-glide/go/api"
	"github.com/valkey-io/valkey-glide/go/api/config"
	"github.com/valkey-io/valkey-glide/go/api/errors"
	"github.com/valkey-io/valkey-glide/go/api/options"
)

func (suite *GlideTestSuite) TestClusterCustomCommandInfo() {
	client := suite.defaultClusterClient()
	result, err := client.CustomCommand([]string{"INFO"})

	assert.Nil(suite.T(), err)
	// INFO is routed to all primary nodes by default
	for _, value := range result.MultiValue() {
		assert.True(suite.T(), strings.Contains(value.(string), "# Stats"))
	}
}

func (suite *GlideTestSuite) TestClusterCustomCommandEcho() {
	client := suite.defaultClusterClient()
	result, err := client.CustomCommand([]string{"ECHO", "GO GLIDE GO"})

	assert.Nil(suite.T(), err)
	// ECHO is routed to a single random node
	assert.Equal(suite.T(), "GO GLIDE GO", result.SingleValue().(string))
}

func (suite *GlideTestSuite) TestClusterCustomCommandDbSize() {
	client := suite.defaultClusterClient()
	// DBSIZE result is always a single number regardless of route
	result, err := client.CustomCommand([]string{"dbsize"})
	assert.NoError(suite.T(), err)
	assert.GreaterOrEqual(suite.T(), result.SingleValue().(int64), int64(0))

	result, err = client.CustomCommandWithRoute([]string{"dbsize"}, config.AllPrimaries)
	assert.NoError(suite.T(), err)
	assert.GreaterOrEqual(suite.T(), result.SingleValue().(int64), int64(0))

	result, err = client.CustomCommandWithRoute([]string{"dbsize"}, config.RandomRoute)
	assert.NoError(suite.T(), err)
	assert.GreaterOrEqual(suite.T(), result.SingleValue().(int64), int64(0))
}

func (suite *GlideTestSuite) TestClusterCustomCommandConfigGet() {
	client := suite.defaultClusterClient()

	// CONFIG GET returns a map, but with a single node route it is handled as a single value
	result, err := client.CustomCommandWithRoute([]string{"CONFIG", "GET", "*file"}, config.RandomRoute)
	assert.NoError(suite.T(), err)
	assert.Greater(suite.T(), len(result.SingleValue().(map[string]any)), 0)

	result, err = client.CustomCommandWithRoute([]string{"CONFIG", "GET", "*file"}, config.AllPrimaries)
	assert.NoError(suite.T(), err)
	assert.Greater(suite.T(), len(result.MultiValue()), 0)
	for _, val := range result.MultiValue() {
		assert.Greater(suite.T(), len(val.(map[string]any)), 0)
	}
}

func (suite *GlideTestSuite) TestInfoCluster() {
	DEFAULT_INFO_SECTIONS := []string{
		"Server",
		"Clients",
		"Memory",
		"Persistence",
		"Stats",
		"Replication",
		"CPU",
		"Modules",
		"Errorstats",
		"Cluster",
		"Keyspace",
	}

	client := suite.defaultClusterClient()
	t := suite.T()

	// info without options
	data, err := client.Info()
	assert.NoError(t, err)
	for _, info := range data {
		for _, section := range DEFAULT_INFO_SECTIONS {
			assert.Contains(t, info, "# "+section, "Section "+section+" is missing")
		}
	}

	// info with option or with multiple options without route
	sections := []options.Section{options.Cpu}
	if suite.serverVersion >= "7.0.0" {
		sections = append(sections, options.Memory)
	}
	opts := options.ClusterInfoOptions{
		InfoOptions: &options.InfoOptions{Sections: sections},
		RouteOption: nil,
	}
	response, err := client.InfoWithOptions(opts)
	assert.NoError(t, err)
	assert.True(t, response.IsMultiValue())
	for _, info := range response.MultiValue() {
		for _, section := range sections {
			assert.Contains(t, strings.ToLower(info), strings.ToLower("# "+string(section)), "Section "+section+" is missing")
		}
	}

	// same sections with random route
	opts = options.ClusterInfoOptions{
		InfoOptions: &options.InfoOptions{Sections: sections},
		RouteOption: &options.RouteOption{Route: config.RandomRoute},
	}
	response, err = client.InfoWithOptions(opts)
	assert.NoError(t, err)
	assert.True(t, response.IsSingleValue())
	for _, section := range sections {
		assert.Contains(
			t,
			strings.ToLower(response.SingleValue()),
			strings.ToLower("# "+string(section)),
			"Section "+section+" is missing",
		)
	}

	// default sections, multi node route
	opts = options.ClusterInfoOptions{
		InfoOptions: nil,
		RouteOption: &options.RouteOption{Route: config.AllPrimaries},
	}
	response, err = client.InfoWithOptions(opts)
	assert.NoError(t, err)
	assert.True(t, response.IsMultiValue())
	for _, info := range response.MultiValue() {
		for _, section := range DEFAULT_INFO_SECTIONS {
			assert.Contains(t, info, "# "+section, "Section "+section+" is missing")
		}
	}
}

func (suite *GlideTestSuite) TestClusterCustomCommandWithRoute_Info() {
	client := suite.defaultClusterClient()
	route := config.SimpleNodeRoute(config.AllPrimaries)
	result, err := client.CustomCommandWithRoute([]string{"INFO"}, route)
	assert.Nil(suite.T(), err)
	assert.True(suite.T(), result.IsMultiValue())
	multiValue := result.MultiValue()
	for _, value := range multiValue {
		assert.True(suite.T(), strings.Contains(value.(string), "# Stats"))
	}
}

func (suite *GlideTestSuite) TestClusterCustomCommandWithRoute_Echo() {
	client := suite.defaultClusterClient()
	route := config.SimpleNodeRoute(config.RandomRoute)
	result, err := client.CustomCommandWithRoute([]string{"ECHO", "GO GLIDE GO"}, route)
	assert.Nil(suite.T(), err)
	assert.True(suite.T(), result.IsSingleValue())
	assert.Equal(suite.T(), "GO GLIDE GO", result.SingleValue().(string))
}

func (suite *GlideTestSuite) TestClusterCustomCommandWithRoute_InvalidRoute() {
	client := suite.defaultClusterClient()
	invalidRoute := config.NewByAddressRoute("invalidHost", 9999)
	result, err := client.CustomCommandWithRoute([]string{"PING"}, invalidRoute)
	assert.NotNil(suite.T(), err)
	assert.True(suite.T(), result.IsEmpty())
}

func (suite *GlideTestSuite) TestClusterCustomCommandWithRoute_AllNodes() {
	client := suite.defaultClusterClient()
	route := config.SimpleNodeRoute(config.AllNodes)
	result, err := client.CustomCommandWithRoute([]string{"PING"}, route)
	assert.Nil(suite.T(), err)
	assert.True(suite.T(), result.IsSingleValue())
	assert.Equal(suite.T(), "PONG", result.SingleValue())
}

func (suite *GlideTestSuite) TestPingWithOptions_NoRoute() {
	client := suite.defaultClusterClient()
	options := options.ClusterPingOptions{
		PingOptions: &options.PingOptions{
			Message: "hello",
		},
		RouteOption: nil,
	}
	result, err := client.PingWithOptions(options)
	assert.Nil(suite.T(), err)
	assert.Equal(suite.T(), "hello", result)
}

func (suite *GlideTestSuite) TestPingWithOptions_WithRoute() {
	client := suite.defaultClusterClient()
	options := options.ClusterPingOptions{
		PingOptions: &options.PingOptions{
			Message: "hello",
		},
		RouteOption: &options.RouteOption{Route: config.AllNodes},
	}
	result, err := client.PingWithOptions(options)
	assert.Nil(suite.T(), err)
	assert.Equal(suite.T(), "hello", result)
}

func (suite *GlideTestSuite) TestPingWithOptions_InvalidRoute() {
	client := suite.defaultClusterClient()
	invalidRoute := config.Route(config.NewByAddressRoute("invalidHost", 9999))
	options := options.ClusterPingOptions{
		PingOptions: &options.PingOptions{
			Message: "hello",
		},
		RouteOption: &options.RouteOption{Route: invalidRoute},
	}
	result, err := client.PingWithOptions(options)
	assert.NotNil(suite.T(), err)
	assert.Empty(suite.T(), result)
}

func (suite *GlideTestSuite) TestTimeWithoutRoute() {
	client := suite.defaultClusterClient()
	options := options.RouteOption{Route: nil}
	result, err := client.TimeWithOptions(options)
	assert.NoError(suite.T(), err)
	assert.NotNil(suite.T(), result)
	assert.False(suite.T(), result.IsEmpty())
	assert.True(suite.T(), result.IsSingleValue())
	assert.NotEmpty(suite.T(), result.SingleValue())
	assert.IsType(suite.T(), "", result.SingleValue()[0])
	assert.Equal(suite.T(), 2, len(result.SingleValue()))
}

func (suite *GlideTestSuite) TestTimeWithAllNodesRoute() {
	client := suite.defaultClusterClient()
	options := options.RouteOption{Route: config.AllNodes}
	result, err := client.TimeWithOptions(options)
	assert.NoError(suite.T(), err)
	assert.NotNil(suite.T(), result)
	assert.False(suite.T(), result.IsEmpty())
	assert.True(suite.T(), result.IsMultiValue())

	multiValue := result.MultiValue()
	assert.Greater(suite.T(), len(multiValue), 1)

	for nodeName, timeStrings := range multiValue {
		assert.NotEmpty(suite.T(), timeStrings, "Node %s should have time values", nodeName)
		for _, timeStr := range timeStrings {
			assert.IsType(suite.T(), "", timeStr)
		}
	}
}

func (suite *GlideTestSuite) TestTimeWithRandomRoute() {
	client := suite.defaultClusterClient()
	route := config.Route(config.RandomRoute)
	options := options.RouteOption{Route: route}
	result, err := client.TimeWithOptions(options)
	assert.NoError(suite.T(), err)
	assert.NotNil(suite.T(), result)
	assert.False(suite.T(), result.IsEmpty())
	assert.True(suite.T(), result.IsSingleValue())
	assert.NotEmpty(suite.T(), result.SingleValue())
	assert.IsType(suite.T(), "", result.SingleValue()[0])
	assert.Equal(suite.T(), 2, len(result.SingleValue()))
}

func (suite *GlideTestSuite) TestTimeWithInvalidRoute() {
	client := suite.defaultClusterClient()
	invalidRoute := config.Route(config.NewByAddressRoute("invalidHost", 9999))
	options := options.RouteOption{Route: invalidRoute}
	result, err := client.TimeWithOptions(options)
	assert.NotNil(suite.T(), err)
	assert.True(suite.T(), result.IsEmpty())
	assert.Empty(suite.T(), result.SingleValue())
}

func (suite *GlideTestSuite) TestDBSizeRandomRoute() {
	client := suite.defaultClusterClient()
	route := config.Route(config.RandomRoute)
	options := options.RouteOption{Route: route}
	result, err := client.DBSizeWithOptions(options)
	assert.NoError(suite.T(), err)
	assert.NotNil(suite.T(), result)
	assert.GreaterOrEqual(suite.T(), result, int64(0))
}

func (suite *GlideTestSuite) TestEchoCluster() {
	client := suite.defaultClusterClient()
	t := suite.T()

	// Echo with random route
	route := options.RouteOption{Route: config.RandomRoute}
	response, err := client.EchoWithOptions("hello", route)
	assert.NoError(t, err)
	assert.True(t, response.IsSingleValue())

	// Echo with multi node route
	route = options.RouteOption{Route: config.AllPrimaries}
	response, err = client.EchoWithOptions("hello", route)
	assert.NoError(t, err)
	assert.True(t, response.IsMultiValue())
	for _, messages := range response.MultiValue() {
		assert.Contains(t, strings.ToLower(messages), strings.ToLower("hello"))
	}

	// Ensure no error when using an empty message
	_, err = client.EchoWithOptions("", route)
	assert.NoError(t, err, "EchoWithOptions with empty message should not return an error")
}

func (suite *GlideTestSuite) TestBasicClusterScan() {
	client := suite.defaultClusterClient()
	t := suite.T()

	// Ensure clean start
	_, err := client.CustomCommand([]string{"FLUSHALL"})
	assert.NoError(t, err)

	// Iterate over all keys in the cluster
	keysToSet := map[string]string{
		"key1": "value1",
		"key2": "value2",
		"key3": "value3",
	}

	_, err = client.MSet(keysToSet)
	assert.NoError(t, err)

	cursor := *options.NewClusterScanCursor()
	allKeys := make([]string, 0, len(keysToSet))
	var keys []string

	for !cursor.HasFinished() {
		cursor, keys, err = client.Scan(cursor)
		if err != nil {
			assert.NoError(t, err) // Use this to print error statement
			break                  // prevent infinite loop
		}
		allKeys = append(allKeys, keys...)
	}

	assert.ElementsMatch(t, allKeys, []string{"key1", "key2", "key3"})

	// Ensure clean start
	_, err = client.CustomCommand([]string{"FLUSHALL"})
	assert.NoError(t, err)

	expectedKeys := make([]string, 0, 100)
	// Test bigger example
	for i := 0; i < 100; i++ {
		key := uuid.NewString()

		expectedKeys = append(expectedKeys, key)

		_, err := client.Set(key, "value")
		assert.NoError(t, err)
	}

	cursor = *options.NewClusterScanCursor()
	allKeys = make([]string, 0, 100)

	for !cursor.HasFinished() {
		cursor, keys, err = client.Scan(cursor)
		if err != nil {
			assert.NoError(t, err) // Use this to print error statement
			break                  // prevent infinite loop
		}
		allKeys = append(allKeys, keys...)
	}

	assert.ElementsMatch(t, allKeys, expectedKeys)
}

func (suite *GlideTestSuite) TestBasicClusterScanWithOptions() {
	client := suite.defaultClusterClient()
	t := suite.T()

	// Ensure clean start
	_, err := client.CustomCommand([]string{"FLUSHALL"})
	assert.NoError(t, err)

	// Iterate over all keys in the cluster
	keysToSet := map[string]string{
		"key1": "value1",
		"key2": "value2",
		"key3": "value3",
	}

	_, err = client.MSet(keysToSet)
	assert.NoError(t, err)

	cursor := *options.NewClusterScanCursor()
	opts := options.NewClusterScanOptions().SetCount(10)
	allKeys := []string{}
	var keys []string

	for !cursor.HasFinished() {
		cursor, keys, err = client.ScanWithOptions(cursor, *opts)
		if err != nil {
			assert.NoError(t, err) // Use this to print error statement
			break                  // prevent infinite loop
		}
		allKeys = append(allKeys, keys...)
	}

	assert.ElementsMatch(t, allKeys, []string{"key1", "key2", "key3"})

	// Iterate over keys matching a pattern
	keysToSet = map[string]string{
		"key1":          "value1",
		"key2":          "value2",
		"notMykey":      "value3",
		"somethingElse": "value4",
	}

	_, err = client.MSet(keysToSet)
	assert.NoError(t, err)

	cursor = *options.NewClusterScanCursor()
	opts = options.NewClusterScanOptions().SetCount(10).SetMatch("*key*")
	matchedKeys := []string{}

	for !cursor.HasFinished() {
		cursor, keys, err = client.ScanWithOptions(cursor, *opts)
		if err != nil {
			assert.NoError(t, err) // Use this to print error statement
			break                  // prevent infinite loop
		}
		matchedKeys = append(matchedKeys, keys...)
	}

	assert.ElementsMatch(t, matchedKeys, []string{"key1", "key2", "key3", "notMykey"})
	assert.NotContains(t, matchedKeys, "somethingElse")

	// Iterate over keys of a specific type
	keysToSet = map[string]string{
		"key1": "value1",
		"key2": "value2",
		"key3": "value3",
	}
	_, err = client.MSet(keysToSet)
	assert.NoError(t, err)

	_, err = client.SAdd("thisIsASet", []string{"someValue"})
	assert.NoError(t, err)

	cursor = *options.NewClusterScanCursor()
	opts = options.NewClusterScanOptions().SetType(options.ObjectTypeSet)
	matchedTypeKeys := []string{}

	for !cursor.HasFinished() {
		cursor, keys, err = client.ScanWithOptions(cursor, *opts)
		if err != nil {
			assert.NoError(t, err) // Use this to print error statement
			break                  // prevent infinite loop
		}
		matchedTypeKeys = append(matchedTypeKeys, keys...)
	}

	assert.ElementsMatch(t, matchedTypeKeys, []string{"thisIsASet"})
	assert.NotContains(t, matchedTypeKeys, "key1")
	assert.NotContains(t, matchedTypeKeys, "key2")
	assert.NotContains(t, matchedTypeKeys, "key3")
}

func (suite *GlideTestSuite) TestBasicClusterScanWithNonUTF8Pattern() {
	client := suite.defaultClusterClient()
	t := suite.T()

	// Ensure clean start
	_, err := client.CustomCommand([]string{"FLUSHALL"})
	assert.NoError(t, err)

	// Iterate over all keys in the cluster
	keysToSet := map[string]string{
		"key\xc0\xc1-1": "value1",
		"key-2":         "value2",
		"key\xf9\xc1-3": "value3",
		"someKey":       "value4",
		"\xc0\xc1key-5": "value5",
	}

	_, err = client.MSet(keysToSet)
	assert.NoError(t, err)

	cursor := *options.NewClusterScanCursor()
	opts := options.NewClusterScanOptions().SetMatch("key\xc0\xc1-*")
	allKeys := []string{}

	for !cursor.HasFinished() {
		var keys []string
		cursor, keys, err = client.ScanWithOptions(cursor, *opts)
		if err != nil {
			assert.NoError(t, err) // Use this to print error statement
			break                  // prevent infinite loop
		}
		allKeys = append(allKeys, keys...)
	}

	assert.ElementsMatch(t, allKeys, []string{"key\xc0\xc1-1"})
}

func (suite *GlideTestSuite) TestClusterScanWithObjectTypeAndPattern() {
	client := suite.defaultClusterClient()
	t := suite.T()

	// Ensure clean start
	_, err := client.CustomCommand([]string{"FLUSHALL"})
	assert.NoError(t, err)

	expectedKeys := make([]string, 0, 100)
	unexpectedTypeKeys := make([]string, 0, 100)
	unexpectedPatternKeys := make([]string, 0, 100)

	for i := 0; i < 100; i++ {
		key := "key-" + uuid.NewString()
		unexpectedTypeKey := "key-" + uuid.NewString()
		unexpectedPatternKey := uuid.NewString()

		expectedKeys = append(expectedKeys, key)
		unexpectedTypeKeys = append(unexpectedTypeKeys, unexpectedTypeKey)
		unexpectedPatternKeys = append(unexpectedPatternKeys, unexpectedPatternKey)

		_, err := client.Set(key, "value")
		assert.NoError(t, err)

		_, err = client.SAdd(unexpectedTypeKey, []string{"value"})
		assert.NoError(t, err)

		_, err = client.Set(unexpectedPatternKey, "value")
		assert.NoError(t, err)
	}

	cursor := *options.NewClusterScanCursor()
	opts := options.NewClusterScanOptions().SetMatch("key-*").SetType(options.ObjectTypeString)
	allKeys := make([]string, 0, 100)

	for !cursor.HasFinished() {
		var keys []string
		cursor, keys, err = client.ScanWithOptions(cursor, *opts)
		if err != nil {
			assert.NoError(t, err) // Use this to print error statement
			break                  // prevent infinite loop
		}
		allKeys = append(allKeys, keys...)
	}

	assert.ElementsMatch(t, allKeys, expectedKeys)
	for _, elem := range unexpectedTypeKeys {
		assert.NotContains(t, allKeys, elem)
	}
	for _, elem := range unexpectedPatternKeys {
		assert.NotContains(t, allKeys, elem)
	}
}

func (suite *GlideTestSuite) TestClusterScanWithCount() {
	client := suite.defaultClusterClient()
	t := suite.T()

	// Ensure clean start
	_, err := client.CustomCommand([]string{"FLUSHALL"})
	assert.NoError(t, err)

	expectedKeys := make([]string, 0, 100)

	for i := 0; i < 100; i++ {
		key := "key-" + uuid.NewString()
		expectedKeys = append(expectedKeys, key)
		_, err := client.Set(key, "value")
		assert.NoError(t, err)
	}

	cursor := *options.NewClusterScanCursor()
	allKeys := make([]string, 0, 100)
	successfulScans := 0

	for !cursor.HasFinished() {
		keysOf1 := []string{}
		keysOf100 := []string{}

		var keys []string
		cursor, keys, err = client.ScanWithOptions(cursor, *options.NewClusterScanOptions().SetCount(1))
		if err != nil {
			assert.NoError(t, err) // Use this to print error statement
			break                  // prevent infinite loop
		}
		keysOf1 = append(keysOf1, keys...)
		allKeys = append(allKeys, keysOf1...)

		if cursor.HasFinished() {
			break
		}

		cursor, keys, err = client.ScanWithOptions(cursor, *options.NewClusterScanOptions().SetCount(100))
		if err != nil {
			assert.NoError(t, err) // Use this to print error statement
			break                  // prevent infinite loop
		}
		keysOf100 = append(keysOf100, keys...)
		allKeys = append(allKeys, keysOf100...)

		if len(keysOf1) < len(keysOf100) {
			successfulScans += 1
		}
	}

	assert.ElementsMatch(t, allKeys, expectedKeys)
	assert.Greater(t, successfulScans, 0)
}

func (suite *GlideTestSuite) TestClusterScanWithMatch() {
	client := suite.defaultClusterClient()
	t := suite.T()

	// Ensure clean start
	_, err := client.CustomCommand([]string{"FLUSHALL"})
	assert.NoError(t, err)

	expectedKeys := []string{}
	unexpectedKeys := []string{}

	for i := 0; i < 10; i++ {
		key := "key-" + uuid.NewString()
		unexpectedKey := uuid.NewString()

		expectedKeys = append(expectedKeys, key)
		unexpectedKeys = append(unexpectedKeys, unexpectedKey)

		_, err := client.Set(key, "value")
		assert.NoError(t, err)

		_, err = client.Set(unexpectedKey, "value")
		assert.NoError(t, err)
	}

	cursor := *options.NewClusterScanCursor()
	allKeys := []string{}

	for !cursor.HasFinished() {
		var keys []string
		cursor, keys, err = client.ScanWithOptions(cursor, *options.NewClusterScanOptions().SetMatch("key-*"))
		if err != nil {
			assert.NoError(t, err) // Use this to print error statement
			break                  // prevent infinite loop
		}

		allKeys = append(allKeys, keys...)
	}

	assert.ElementsMatch(t, allKeys, expectedKeys)
	for _, elem := range unexpectedKeys {
		assert.NotContains(t, allKeys, elem)
	}
}

func (suite *GlideTestSuite) TestClusterScanWithDifferentTypes() {
	client := suite.defaultClusterClient()
	t := suite.T()

	// Ensure clean start
	_, err := client.CustomCommand([]string{"FLUSHALL"})
	assert.NoError(t, err)

	stringKeys := []string{}
	setKeys := []string{}
	hashKeys := []string{}
	listKeys := []string{}
	zsetKeys := []string{}
	streamKeys := []string{}

	for i := 0; i < 10; i++ {
		key := "key-" + uuid.NewString()
		stringKeys = append(stringKeys, key)

		setKey := "{setKey}-" + uuid.NewString()
		setKeys = append(setKeys, setKey)

		hashKey := "{hashKey}-" + uuid.NewString()
		hashKeys = append(hashKeys, hashKey)

		listKey := "{listKey}-" + uuid.NewString()
		listKeys = append(listKeys, listKey)

		zsetKey := "{zsetKey}-" + uuid.NewString()
		zsetKeys = append(zsetKeys, zsetKey)

		streamKey := "{streamKey}-" + uuid.NewString()
		streamKeys = append(streamKeys, streamKey)

		_, err := client.Set(key, "value")
		assert.NoError(t, err)

		_, err = client.SAdd(setKey, []string{"value"})
		assert.NoError(t, err)

		_, err = client.HSet(hashKey, map[string]string{"field": "value"})
		assert.NoError(t, err)

		_, err = client.LPush(listKey, []string{"value"})
		assert.NoError(t, err)

		_, err = client.ZAdd(zsetKey, map[string]float64{"value": 1})
		assert.NoError(t, err)

		_, err = client.XAdd(streamKey, [][]string{{"field", "value"}})
		assert.NoError(t, err)
	}

	cursor := *options.NewClusterScanCursor()
	allKeys := []string{}

	for !cursor.HasFinished() {
		var keys []string
		cursor, keys, err = client.ScanWithOptions(
			cursor,
			*options.NewClusterScanOptions().SetType(options.ObjectTypeList),
		)
		if err != nil {
			assert.NoError(t, err) // Use this to print error statement
			break                  // prevent infinite loop
		}

		allKeys = append(allKeys, keys...)
	}

	assert.ElementsMatch(t, allKeys, listKeys)
	for _, elem := range stringKeys {
		assert.NotContains(t, allKeys, elem)
	}
	for _, elem := range setKeys {
		assert.NotContains(t, allKeys, elem)
	}
	for _, elem := range hashKeys {
		assert.NotContains(t, allKeys, elem)
	}
	for _, elem := range zsetKeys {
		assert.NotContains(t, allKeys, elem)
	}
	for _, elem := range streamKeys {
		assert.NotContains(t, allKeys, elem)
	}
}

func (suite *GlideTestSuite) TestFlushDB_Success() {
	client := suite.defaultClusterClient()

	key := uuid.New().String()
	_, err := client.Set(key, "test-value")
	assert.NoError(suite.T(), err)

	result, err := client.FlushDB()
	assert.NoError(suite.T(), err)
	assert.NotEmpty(suite.T(), result)

	val, err := client.Get(key)
	assert.NoError(suite.T(), err)
	assert.Empty(suite.T(), val.Value())
}

func (suite *GlideTestSuite) TestFlushDB_Failure() {
	client := suite.defaultClusterClient()
	client.Close()

	result, err := client.FlushDB()
	assert.NotNil(suite.T(), err)
	assert.Equal(suite.T(), "", result)
	assert.IsType(suite.T(), &errors.ClosingError{}, err)
}

func (suite *GlideTestSuite) TestFlushAll_Success() {
	client := suite.defaultClusterClient()

	key := uuid.New().String()
	_, err := client.Set(key, "test-value")
	assert.NoError(suite.T(), err)

	result, err := client.FlushAll()
	assert.NoError(suite.T(), err)
	assert.NotEmpty(suite.T(), result)

	val, err := client.Get(key)
	assert.NoError(suite.T(), err)
	assert.Empty(suite.T(), val.Value())
}

func (suite *GlideTestSuite) TestFlushAll_Failure() {
	client := suite.defaultClusterClient()
	client.Close()

	result, err := client.FlushAll()
	assert.NotNil(suite.T(), err)
	assert.Equal(suite.T(), "", result)
	assert.IsType(suite.T(), &errors.ClosingError{}, err)
}

func (suite *GlideTestSuite) TestFlushAllWithOptions_AllNodes() {
	client := suite.defaultClusterClient()

	key1 := uuid.New().String()
	key2 := uuid.New().String()
	_, err := client.Set(key1, "value3")
	assert.NoError(suite.T(), err)
	_, err = client.Set(key2, "value4")
	assert.NoError(suite.T(), err)

	routeOption := &options.RouteOption{
		Route: config.AllNodes,
	}
	asyncMode := options.FlushMode(options.ASYNC)
	result, err := client.FlushAllWithOptions(options.FlushClusterOptions{
		FlushMode:   &asyncMode,
		RouteOption: routeOption,
	})

	assert.Error(suite.T(), err)
	assert.Contains(suite.T(), err.Error(), "ReadOnly: You can't write against a read only replica")
	assert.Empty(suite.T(), result)
}

func (suite *GlideTestSuite) TestFlushAllWithOptions_AllPrimaries() {
	client := suite.defaultClusterClient()

	key1 := uuid.New().String()
	key2 := uuid.New().String()
	_, err := client.Set(key1, "value3")
	assert.NoError(suite.T(), err)
	_, err = client.Set(key2, "value4")
	assert.NoError(suite.T(), err)

	routeOption := &options.RouteOption{
		Route: config.AllPrimaries,
	}
	asyncMode := options.FlushMode(options.ASYNC)
	result, err := client.FlushAllWithOptions(options.FlushClusterOptions{
		FlushMode:   &asyncMode,
		RouteOption: routeOption,
	})

	assert.NoError(suite.T(), err)
	assert.NotEmpty(suite.T(), result)

	val1, err := client.Get(key1)
	assert.NoError(suite.T(), err)
	assert.Empty(suite.T(), val1.Value())

	val2, err := client.Get(key2)
	assert.NoError(suite.T(), err)
	assert.Empty(suite.T(), val2.Value())
}

func (suite *GlideTestSuite) TestFlushAllWithOptions_InvalidRoute() {
	client := suite.defaultClusterClient()

	invalidRoute := config.NewByAddressRoute("invalidHost", 9999)
	routeOption := &options.RouteOption{
		Route: invalidRoute,
	}
	syncMode := options.SYNC
	result, err := client.FlushAllWithOptions(options.FlushClusterOptions{
		FlushMode:   &syncMode,
		RouteOption: routeOption,
	})

	assert.Error(suite.T(), err)
	assert.Empty(suite.T(), result)
}

func (suite *GlideTestSuite) TestFlushAllWithOptions_AsyncMode() {
	client := suite.defaultClusterClient()

	key := uuid.New().String()
	_, err := client.Set(key, "value5")
	assert.NoError(suite.T(), err)

	routeOption := &options.RouteOption{
		Route: config.AllPrimaries,
	}

	asyncMode := options.FlushMode(options.ASYNC)
	result, err := client.FlushAllWithOptions(options.FlushClusterOptions{
		FlushMode:   &asyncMode,
		RouteOption: routeOption,
	})

	assert.NoError(suite.T(), err)
	assert.NotEmpty(suite.T(), result)

	val, err := client.Get(key)
	assert.NoError(suite.T(), err)
	assert.Empty(suite.T(), val.Value())
}

func (suite *GlideTestSuite) TestFlushDBWithOptions_AllNodes() {
	client := suite.defaultClusterClient()

	key1 := uuid.New().String()
	key2 := uuid.New().String()
	_, err := client.Set(key1, "value3")
	assert.NoError(suite.T(), err)
	_, err = client.Set(key2, "value4")
	assert.NoError(suite.T(), err)

	routeOption := &options.RouteOption{
		Route: config.AllNodes,
	}
	asyncMode := options.ASYNC
	result, err := client.FlushDBWithOptions(options.FlushClusterOptions{
		FlushMode:   &asyncMode,
		RouteOption: routeOption,
	})
	assert.Error(suite.T(), err)
	assert.Contains(suite.T(), err.Error(), "ReadOnly: You can't write against a read only replica")
	assert.Empty(suite.T(), result)
}

func (suite *GlideTestSuite) TestFlushDBWithOptions_AllPrimaries() {
	client := suite.defaultClusterClient()

	key1 := uuid.New().String()
	key2 := uuid.New().String()
	_, err := client.Set(key1, "value3")
	assert.NoError(suite.T(), err)
	_, err = client.Set(key2, "value4")
	assert.NoError(suite.T(), err)

	routeOption := &options.RouteOption{
		Route: config.AllPrimaries,
	}
	asyncMode := options.ASYNC
	result, err := client.FlushDBWithOptions(options.FlushClusterOptions{
		FlushMode:   &asyncMode,
		RouteOption: routeOption,
	})
	assert.NoError(suite.T(), err)
	assert.NotEmpty(suite.T(), result)

	val1, err := client.Get(key1)
	assert.NoError(suite.T(), err)
	assert.Empty(suite.T(), val1.Value())

	val2, err := client.Get(key2)
	assert.NoError(suite.T(), err)
	assert.Empty(suite.T(), val2.Value())
}

func (suite *GlideTestSuite) TestFlushDBWithOptions_InvalidRoute() {
	client := suite.defaultClusterClient()

	invalidRoute := config.Route(config.NewByAddressRoute("invalidHost", 9999))
	routeOption := &options.RouteOption{
		Route: invalidRoute,
	}
	syncMode := options.SYNC
	result, err := client.FlushDBWithOptions(options.FlushClusterOptions{
		FlushMode:   &syncMode,
		RouteOption: routeOption,
	})
	assert.Error(suite.T(), err)
	assert.Empty(suite.T(), result)
}

func (suite *GlideTestSuite) TestFlushDBWithOptions_AsyncMode() {
	client := suite.defaultClusterClient()

	key := uuid.New().String()
	_, err := client.Set(key, "value5")
	assert.NoError(suite.T(), err)

	routeOption := &options.RouteOption{
		Route: config.AllPrimaries,
	}
	syncMode := options.SYNC
	result, err := client.FlushDBWithOptions(options.FlushClusterOptions{
		FlushMode:   &syncMode,
		RouteOption: routeOption,
	})
	assert.NoError(suite.T(), err)
	assert.NotEmpty(suite.T(), result)

	val, err := client.Get(key)
	assert.NoError(suite.T(), err)
	assert.Empty(suite.T(), val.Value())
}

func (suite *GlideTestSuite) TestUpdateConnectionPasswordCluster() {
	suite.T().Skip("Skipping update connection password cluster test")
	// Create admin client
	adminClient := suite.defaultClusterClient()
	defer adminClient.Close()

	// Create test client
	testClient := suite.defaultClusterClient()
	defer testClient.Close()

	// Generate random password
	pwd := uuid.NewString()

	// Validate that we can use the test client
	_, err := testClient.Info()
	assert.NoError(suite.T(), err)

	// Update password without re-authentication
	_, err = testClient.UpdateConnectionPassword(pwd, false)
	assert.NoError(suite.T(), err)

	// Verify client still works with old auth
	_, err = testClient.Info()
	assert.NoError(suite.T(), err)

	// Update server password and kill all other clients to force reconnection
	_, err = adminClient.CustomCommand([]string{"CONFIG", "SET", "requirepass", pwd})
	assert.NoError(suite.T(), err)

	_, err = adminClient.CustomCommand([]string{"CLIENT", "KILL", "TYPE", "NORMAL"})
	assert.NoError(suite.T(), err)

	// Verify client auto-reconnects with new password
	_, err = testClient.Info()
	assert.NoError(suite.T(), err)

	// test reset connection password
	_, err = testClient.ResetConnectionPassword()
	assert.NoError(suite.T(), err)

	// Cleanup: config set reset password
	_, err = adminClient.CustomCommand([]string{"CONFIG", "SET", "requirepass", ""})
	assert.NoError(suite.T(), err)
}

func (suite *GlideTestSuite) TestUpdateConnectionPasswordCluster_InvalidParameters() {
	// Create test client
	testClient := suite.defaultClusterClient()
	defer testClient.Close()

	// Test empty password
	_, err := testClient.UpdateConnectionPassword("", true)
	assert.NotNil(suite.T(), err)
	assert.IsType(suite.T(), &errors.RequestError{}, err)
}

func (suite *GlideTestSuite) TestUpdateConnectionPasswordCluster_NoServerAuth() {
	// Create test client
	testClient := suite.defaultClusterClient()
	defer testClient.Close()

	// Validate that we can use the client
	_, err := testClient.Info()
	assert.NoError(suite.T(), err)

	// Test immediate re-authentication fails when no server password is set
	pwd := uuid.NewString()
	_, err = testClient.UpdateConnectionPassword(pwd, true)
	assert.NotNil(suite.T(), err)
	assert.IsType(suite.T(), &errors.RequestError{}, err)
}

func (suite *GlideTestSuite) TestUpdateConnectionPasswordCluster_LongPassword() {
	// Create test client
	testClient := suite.defaultClusterClient()
	defer testClient.Close()

	// Generate long random password (1000 chars)
	const letters = "abcdefghijklmnopqrstuvwxyzABCDEFGHIJKLMNOPQRSTUVWXYZ"
	pwd := make([]byte, 1000)
	for i := range pwd {
		pwd[i] = letters[rand.Intn(len(letters))]
	}

	// Validate that we can use the client
	_, err := testClient.Info()
	assert.NoError(suite.T(), err)

	// Test replacing connection password with a long password string
	_, err = testClient.UpdateConnectionPassword(string(pwd), false)
	assert.NoError(suite.T(), err)
}

func (suite *GlideTestSuite) TestUpdateConnectionPasswordCluster_ImmediateAuthWrongPassword() {
	// Create admin client
	adminClient := suite.defaultClusterClient()
	defer adminClient.Close()

	// Create test client
	testClient := suite.defaultClusterClient()
	defer testClient.Close()

	pwd := uuid.NewString()
	notThePwd := uuid.NewString()

	// Validate that we can use the client
	_, err := testClient.Info()
	assert.NoError(suite.T(), err)

	// Set the password to something else
	_, err = adminClient.CustomCommand([]string{"CONFIG", "SET", "requirepass", notThePwd})
	assert.NoError(suite.T(), err)

	// Test that re-authentication fails when using wrong password
	_, err = testClient.UpdateConnectionPassword(pwd, true)
	assert.NotNil(suite.T(), err)
	assert.IsType(suite.T(), &errors.RequestError{}, err)

	// But using correct password returns OK
	_, err = testClient.UpdateConnectionPassword(notThePwd, true)
	assert.NoError(suite.T(), err)

	// Cleanup: Reset password
	_, err = adminClient.CustomCommand([]string{"CONFIG", "SET", "requirepass", ""})
	assert.NoError(suite.T(), err)
}

func (suite *GlideTestSuite) TestClusterLolwut() {
	client := suite.defaultClusterClient()

	result, err := client.Lolwut()
	assert.NoError(suite.T(), err)
	assert.NotEmpty(suite.T(), result)
	assert.Contains(suite.T(), result, "Redis ver.")
}

func (suite *GlideTestSuite) TestLolwutWithOptions_WithAllNodes() {
	client := suite.defaultClusterClient()
	options := options.ClusterLolwutOptions{
		LolwutOptions: &options.LolwutOptions{
			Version: 6,
			Args:    &[]int{10, 20},
		},
		RouteOption: &options.RouteOption{Route: config.AllNodes},
	}
	result, err := client.LolwutWithOptions(options)
	assert.NoError(suite.T(), err)

	assert.True(suite.T(), result.IsMultiValue())
	multiValue := result.MultiValue()

	for _, value := range multiValue {
		assert.Contains(suite.T(), value, "Redis ver.")
	}
}

func (suite *GlideTestSuite) TestLolwutWithOptions_WithAllPrimaries() {
	client := suite.defaultClusterClient()
	options := options.ClusterLolwutOptions{
		LolwutOptions: &options.LolwutOptions{
			Version: 6,
		},
		RouteOption: &options.RouteOption{Route: config.AllPrimaries},
	}
	result, err := client.LolwutWithOptions(options)
	assert.NoError(suite.T(), err)

	assert.True(suite.T(), result.IsMultiValue())
	multiValue := result.MultiValue()

	for _, value := range multiValue {
		assert.Contains(suite.T(), value, "Redis ver.")
	}
}

func (suite *GlideTestSuite) TestLolwutWithOptions_WithRandomRoute() {
	client := suite.defaultClusterClient()
	options := options.ClusterLolwutOptions{
		LolwutOptions: &options.LolwutOptions{
			Version: 6,
		},
		RouteOption: &options.RouteOption{Route: config.RandomRoute},
	}
	result, err := client.LolwutWithOptions(options)
	assert.NoError(suite.T(), err)

	assert.True(suite.T(), result.IsSingleValue())
	singleValue := result.SingleValue()
	assert.Contains(suite.T(), singleValue, "Redis ver.")
}

func (suite *GlideTestSuite) TestClientIdCluster() {
	client := suite.defaultClusterClient()
	t := suite.T()
	response, err := client.ClientId()
	assert.NoError(t, err)
	assert.True(t, response.IsSingleValue())
}

func (suite *GlideTestSuite) TestClientIdWithOptionsCluster() {
	client := suite.defaultClusterClient()
	t := suite.T()

	// ClientId with option or with multiple options without route
	opts := options.RouteOption{Route: nil}
	response, err := client.ClientIdWithOptions(opts)
	assert.NoError(t, err)
	assert.True(t, response.IsSingleValue())

	// same sections with random route
	route := config.Route(config.RandomRoute)
	opts = options.RouteOption{Route: route}
	response, err = client.ClientIdWithOptions(opts)
	assert.NoError(t, err)
	assert.True(t, response.IsSingleValue())

	// default sections, multi node route
	route = config.Route(config.AllPrimaries)
	opts = options.RouteOption{Route: route}
	response, err = client.ClientIdWithOptions(opts)
	assert.NoError(t, err)
	assert.True(t, response.IsMultiValue())
}

func (suite *GlideTestSuite) TestLastSaveCluster() {
	client := suite.defaultClusterClient()
	t := suite.T()
	response, err := client.LastSave()
	assert.NoError(t, err)
	assert.True(t, response.IsSingleValue())
}

func (suite *GlideTestSuite) TestLastSaveWithOptionCluster() {
	client := suite.defaultClusterClient()
	t := suite.T()
	opts := options.RouteOption{Route: nil}
	response, err := client.LastSaveWithOptions(opts)
	assert.NoError(t, err)
	assert.True(t, response.IsSingleValue())
}

func (suite *GlideTestSuite) TestConfigResetStatCluster() {
	client := suite.defaultClusterClient()

	// ConfigResetStat with option or with multiple options without route
	suite.verifyOK(client.ConfigResetStat())
}

func (suite *GlideTestSuite) TestConfigResetStatWithOptions() {
	client := suite.defaultClusterClient()

	// ConfigResetStat with option or with multiple options without route
	opts := options.RouteOption{Route: nil}
	suite.verifyOK(client.ConfigResetStatWithOptions(opts))

	// same sections with random route
	route := config.Route(config.RandomRoute)
	opts = options.RouteOption{Route: route}
	suite.verifyOK(client.ConfigResetStatWithOptions(opts))

	// default sections, multi node route
	route = config.Route(config.AllPrimaries)
	opts = options.RouteOption{Route: route}
	suite.verifyOK(client.ConfigResetStatWithOptions(opts))
}

func (suite *GlideTestSuite) TestConfigSetGet() {
	client := suite.defaultClusterClient()
	t := suite.T()
	configParam := map[string]string{"timeout": "1000"}
	suite.verifyOK(client.ConfigSet(configParam))
	configGetParam := []string{"timeout"}
	resp, err := client.ConfigGet(configGetParam)
	assert.NoError(t, err)
	assert.Contains(t, strings.ToLower(fmt.Sprint(resp)), strings.ToLower("timeout"))
}

func (suite *GlideTestSuite) TestConfigSetGetWithOptions() {
	client := suite.defaultClusterClient()
	t := suite.T()
	// ConfigResetStat with option or with multiple options without route
	opts := options.RouteOption{Route: nil}
	configParam := map[string]string{"timeout": "1000"}
	suite.verifyOK(client.ConfigSetWithOptions(configParam, opts))
	configGetParam := []string{"timeout"}
	resp, err := client.ConfigGetWithOptions(configGetParam, opts)
	assert.NoError(t, err)
	assert.Contains(t, strings.ToLower(fmt.Sprint(resp)), strings.ToLower("timeout"))

	// same sections with random route
	route := config.Route(config.RandomRoute)
	opts = options.RouteOption{Route: route}
	suite.verifyOK(client.ConfigSetWithOptions(configParam, opts))
	resp, err = client.ConfigGetWithOptions(configGetParam, opts)
	assert.NoError(t, err)
	assert.Contains(t, strings.ToLower(fmt.Sprint(resp)), strings.ToLower("timeout"))

	// default sections, multi node route
	route = config.Route(config.AllPrimaries)
	opts = options.RouteOption{Route: route}
	suite.verifyOK(client.ConfigSetWithOptions(configParam, opts))
	resp, err = client.ConfigGetWithOptions(configGetParam, opts)
	assert.NoError(t, err)
	assert.True(t, resp.IsMultiValue())
	for _, messages := range resp.MultiValue() {
		mapString := fmt.Sprint(messages)
		assert.Contains(t, strings.ToLower(mapString), strings.ToLower("timeout"))
	}
}

func (suite *GlideTestSuite) TestClientSetGetName() {
	client := suite.defaultClusterClient()
	t := suite.T()
	connectionName := "ConnectionName-" + uuid.NewString()
	client.ClientSetName(connectionName)
	response, err := client.ClientGetName()
	assert.NoError(t, err)
	assert.True(t, response.IsSingleValue())
}

func (suite *GlideTestSuite) TestClientSetGetNameWithRoute() {
	client := suite.defaultClusterClient()
	t := suite.T()

	// ClientGetName with option or with multiple options without route
	opts := options.RouteOption{Route: nil}
	connectionName := "ConnectionName-" + uuid.NewString()
	response, err := client.ClientSetNameWithOptions(connectionName, opts)
	assert.NoError(t, err)
	assert.True(t, response.IsSingleValue())
	response, err = client.ClientGetNameWithOptions(opts)
	assert.NoError(t, err)
	assert.True(t, response.IsSingleValue())

	// same sections with random route
	connectionName = "ConnectionName-" + uuid.NewString()
	route := config.Route(config.RandomRoute)
	opts = options.RouteOption{Route: route}
	response, err = client.ClientSetNameWithOptions(connectionName, opts)
	assert.NoError(t, err)
	assert.True(t, response.IsSingleValue())
	response, err = client.ClientGetNameWithOptions(opts)
	assert.NoError(t, err)
	assert.True(t, response.IsSingleValue())
}

func (suite *GlideTestSuite) TestConfigRewriteCluster() {
	client := suite.defaultClusterClient()
	t := suite.T()
	opts := options.ClusterInfoOptions{
		InfoOptions: &options.InfoOptions{Sections: []options.Section{options.Server}},
	}
	res, err := client.InfoWithOptions(opts)
	assert.NoError(t, err)
	for _, data := range res.MultiValue() {
		lines := strings.Split(data, "\n")
		var configFile string
		for _, line := range lines {
			if strings.HasPrefix(line, "config_file:") {
				configFile = strings.TrimSpace(strings.TrimPrefix(line, "config_file:"))
				break
			}
		}
		if len(configFile) > 0 {
			responseRewrite, err := client.ConfigRewrite()
			assert.NoError(t, err)
			assert.Equal(t, "OK", responseRewrite)
		}
	}
}

func (suite *GlideTestSuite) TestConfigRewriteWithOptions() {
	client := suite.defaultClusterClient()
	t := suite.T()
	sections := []options.Section{options.Server}

	// info with option or with multiple options without route
	opts := options.ClusterInfoOptions{
		InfoOptions: &options.InfoOptions{Sections: sections},
		RouteOption: nil,
	}
	response, err := client.InfoWithOptions(opts)
	assert.NoError(t, err)
	for _, data := range response.MultiValue() {
		lines := strings.Split(data, "\n")
		var configFile string
		for _, line := range lines {
			if strings.HasPrefix(line, "config_file:") {
				configFile = strings.TrimSpace(strings.TrimPrefix(line, "config_file:"))
				break
			}
		}
		if len(configFile) > 0 {
			responseRewrite, err := client.ConfigRewrite()
			assert.NoError(t, err)
			assert.Equal(t, "OK", responseRewrite)
			break
		}
	}

	// same sections with random route
	opts = options.ClusterInfoOptions{
		InfoOptions: &options.InfoOptions{Sections: sections},
		RouteOption: &options.RouteOption{Route: config.RandomRoute},
	}
	response, err = client.InfoWithOptions(opts)
	assert.NoError(t, err)
	lines := strings.Split(response.SingleValue(), "\n")
	var configFile string
	for _, line := range lines {
		if strings.HasPrefix(line, "config_file:") {
			configFile = strings.TrimSpace(strings.TrimPrefix(line, "config_file:"))
			break
		}
	}
	if len(configFile) > 0 {
		responseRewrite, err := client.ConfigRewrite()
		assert.NoError(t, err)
		assert.Equal(t, "OK", responseRewrite)
	}

	// default sections, multi node route
	opts = options.ClusterInfoOptions{
		InfoOptions: nil,
		RouteOption: &options.RouteOption{Route: config.AllPrimaries},
	}
	response, err = client.InfoWithOptions(opts)
	assert.NoError(t, err)
	for _, data := range response.MultiValue() {
		lines := strings.Split(data, "\n")
		var configFile string
		for _, line := range lines {
			if strings.HasPrefix(line, "config_file:") {
				configFile = strings.TrimSpace(strings.TrimPrefix(line, "config_file:"))
				break
			}
		}
		if len(configFile) > 0 {
			responseRewrite, err := client.ConfigRewrite()
			assert.NoError(t, err)
			assert.Equal(t, "OK", responseRewrite)
			break
		}
	}
}

func (suite *GlideTestSuite) TestClusterRandomKey() {
	client := suite.defaultClusterClient()
	// Test 1: Check if the command return random key
	t := suite.T()
	result, err := client.RandomKey()
	assert.Nil(t, err)
	assert.NotNil(t, result)
}

func (suite *GlideTestSuite) TestRandomKeyWithRoute() {
	client := suite.defaultClusterClient()
	// Test 1: Check if the command return random key
	t := suite.T()
	route := config.Route(config.RandomRoute)
	options := options.RouteOption{Route: route}
	result, err := client.RandomKeyWithRoute(options)
	assert.NoError(t, err)
	assert.NotNil(t, result)
}

func (suite *GlideTestSuite) TestFunctionCommandsWithRoute() {
	suite.SkipIfServerVersionLowerThanBy("7.0.0", suite.T())

	client := suite.defaultClusterClient()
	t := suite.T()

	// Test with single node route
	libName := "mylib1c_single"
	funcName := "myfunc1c_single"
	functions := map[string]string{
		funcName: "return args[1]",
	}
	code := GenerateLuaLibCode(libName, functions, true)

	// Flush all functions with SYNC option and single node route
	route := options.RouteOption{Route: config.NewSlotKeyRoute(config.SlotTypePrimary, "1")}
	result, err := client.FunctionFlushSyncWithRoute(route)
	assert.NoError(t, err)
	assert.Equal(t, "OK", result)

	// Load function with single node route
	result, err = client.FunctionLoadWithRoute(code, false, route)
	assert.NoError(t, err)
	assert.Equal(t, libName, result)

	// Test FCALL with single node route
	functionResult, err := client.FCallWithArgsWithRoute(funcName, []string{"one", "two"}, route)
	assert.NoError(t, err)
	if functionResult.IsSingleValue() {
		assert.Equal(t, "one", functionResult.SingleValue())
	} else {
		for _, value := range functionResult.MultiValue() {
			assert.Equal(t, "one", value)
		}
	}

	// Test FCALL_RO with single node route
	functionResult, err = client.FCallReadOnlyWithArgsWithRoute(funcName, []string{"one", "two"}, route)
	assert.NoError(t, err)
	if functionResult.IsSingleValue() {
		assert.Equal(t, "one", functionResult.SingleValue())
	} else {
		for _, value := range functionResult.MultiValue() {
			assert.Equal(t, "one", value)
		}
	}

	// Test FunctionList with WithCode and query for all libraries
	query := api.FunctionListQuery{
		WithCode: true,
	}
	functionList, err := client.FunctionListWithRoute(query, route)
	assert.NoError(t, err)
	assert.True(t, functionList.IsSingleValue())

	// Check results from each node
	lib := functionList.SingleValue()[0]
	assert.Equal(t, libName, lib.Name)
	assert.Equal(t, "LUA", lib.Engine)
	assert.Contains(t, lib.Code, libName)

	assert.Len(t, lib.Functions, 1)
	funcInfo := lib.Functions[0]
	assert.Equal(t, funcName, funcInfo.Name)
	assert.Empty(t, funcInfo.Description)
	assert.Contains(t, funcInfo.Flags, "no-writes")

	// load new lib and delete it with single node route - first lib remains loaded
	anotherLib := GenerateLuaLibCode("anotherLib", map[string]string{"anotherFunc": ""}, false)
	result, err = client.FunctionLoadWithRoute(anotherLib, true, route)
	assert.NoError(suite.T(), err)
	assert.Equal(suite.T(), "anotherLib", result)

	deleteResult, err := client.FunctionDeleteWithRoute("anotherLib", route)
	assert.NoError(suite.T(), err)
	assert.Equal(suite.T(), "OK", deleteResult)

	// delete missing lib returns a error
	_, err = client.FunctionDeleteWithRoute("anotherLib", route)
	assert.IsType(suite.T(), &errors.RequestError{}, err)

	// Test with all primaries route
	libName = "mylib1c_all"
	funcName = "myfunc1c_all"
	functions = map[string]string{
		funcName: "return args[1]",
	}
	code = GenerateLuaLibCode(libName, functions, true)

	// Flush all functions with SYNC option and all primaries route
	route = options.RouteOption{Route: config.AllPrimaries}
	result, err = client.FunctionFlushSyncWithRoute(route)
	assert.NoError(t, err)
	assert.Equal(t, "OK", result)

	// Load function with all primaries route
	result, err = client.FunctionLoadWithRoute(code, false, route)
	assert.NoError(t, err)
	assert.Equal(t, libName, result)

	// Test FCALL with all primaries route
	functionResult, err = client.FCallWithArgsWithRoute(funcName, []string{"one", "two"}, route)
	assert.NoError(t, err)
	if functionResult.IsSingleValue() {
		assert.Equal(t, "one", functionResult.SingleValue())
	} else {
		for _, value := range functionResult.MultiValue() {
			assert.Equal(t, "one", value)
		}
	}

	// Test FCALL_RO with all primaries route
	functionResult, err = client.FCallReadOnlyWithArgsWithRoute(funcName, []string{"one", "two"}, route)
	assert.NoError(t, err)
	if functionResult.IsSingleValue() {
		assert.Equal(t, "one", functionResult.SingleValue())
	} else {
		for _, value := range functionResult.MultiValue() {
			assert.Equal(t, "one", value)
		}
	}

	// Test FunctionList with WithCode and query for all libraries
	functionList, err = client.FunctionListWithRoute(query, route)
	assert.NoError(t, err)
	assert.False(t, functionList.IsSingleValue())

	// Check results from each node
	for _, libs := range functionList.MultiValue() {
		assert.Len(t, libs, 1)
		libInfo := libs[0]
		assert.Equal(t, libName, libInfo.Name)
		assert.Equal(t, "LUA", libInfo.Engine)
		assert.Contains(t, libInfo.Code, libName)

		assert.Len(t, libInfo.Functions, 1)
		funcInfo := libInfo.Functions[0]
		assert.Equal(t, funcName, funcInfo.Name)
		assert.Empty(t, funcInfo.Description)
		assert.Contains(t, funcInfo.Flags, "no-writes")
	}

	// load new lib and delete it with all primaries route - first lib remains loaded
	anotherLib = GenerateLuaLibCode("anotherLib", map[string]string{"anotherFunc": ""}, false)
	result, err = client.FunctionLoadWithRoute(anotherLib, true, route)
	assert.NoError(suite.T(), err)
	assert.Equal(suite.T(), "anotherLib", result)

	deleteResult, err = client.FunctionDeleteWithRoute("anotherLib", route)
	assert.NoError(suite.T(), err)
	assert.Equal(suite.T(), "OK", deleteResult)

	// delete missing lib returns a error
	_, err = client.FunctionDeleteWithRoute("anotherLib", route)
	assert.IsType(suite.T(), &errors.RequestError{}, err)
}

func (suite *GlideTestSuite) TestFunctionCommandsWithoutKeysAndWithoutRoute() {
	suite.SkipIfServerVersionLowerThanBy("7.0.0", suite.T())

	client := suite.defaultClusterClient()
	t := suite.T()

	// Flush all functions with SYNC option
	result, err := client.FunctionFlushSync()
	assert.NoError(t, err)
	assert.Equal(t, "OK", result)

	// Create function that returns first argument
	libName := "mylib1c"
	funcName := "myfunc1c"
	functions := map[string]string{
		funcName: "return args[1]",
	}
	code := GenerateLuaLibCode(libName, functions, true)

	// Load function
	result, err = client.FunctionLoad(code, false)
	assert.NoError(t, err)
	assert.Equal(t, libName, result)

	// Test FCALL
	functionResult, err := client.FCallWithArgs(funcName, []string{"one", "two"})
	assert.NoError(t, err)
	if functionResult.IsSingleValue() {
		assert.Equal(t, "one", functionResult.SingleValue())
	} else {
		for _, value := range functionResult.MultiValue() {
			assert.Equal(t, "one", value)
		}
	}

	// Test FCALL_RO
	functionResult, err = client.FCallReadOnlyWithArgs(funcName, []string{"one", "two"})
	assert.NoError(t, err)
	if functionResult.IsSingleValue() {
		assert.Equal(t, "one", functionResult.SingleValue())
	} else {
		for _, value := range functionResult.MultiValue() {
			assert.Equal(t, "one", value)
		}
	}

	// load new lib and delete it - first lib remains loaded
	anotherLib := GenerateLuaLibCode("anotherLib", map[string]string{"anotherFunc": ""}, false)
	result, err = client.FunctionLoad(anotherLib, true)
	assert.NoError(suite.T(), err)
	assert.Equal(suite.T(), "anotherLib", result)

	deleteResult, err := client.FunctionDelete("anotherLib")
	assert.NoError(suite.T(), err)
	assert.Equal(suite.T(), "OK", deleteResult)

	// delete missing lib returns a error
	_, err = client.FunctionDelete("anotherLib")
	assert.IsType(suite.T(), &errors.RequestError{}, err)
}

func (suite *GlideTestSuite) TestFunctionStatsWithoutRoute() {
	suite.SkipIfServerVersionLowerThanBy("7.0.0", suite.T())

	client := suite.defaultClusterClient()
	t := suite.T()

	// Flush all functions with SYNC option
	result, err := client.FunctionFlushSync()
	assert.NoError(t, err)
	assert.Equal(t, "OK", result)

	// Load first function
	libName := "functionStats_without_route"
	funcName := libName
	functions := map[string]string{
		funcName: "return args[1]",
	}
	code := GenerateLuaLibCode(libName, functions, false)
	result, err = client.FunctionLoad(code, true)
	assert.NoError(t, err)
	assert.Equal(t, libName, result)

	// Check stats after loading first function
	stats, err := client.FunctionStats()
	assert.NoError(t, err)
	for _, nodeStats := range stats {
		assert.Empty(t, nodeStats.RunningScript.Name)
		assert.Equal(t, int64(1), nodeStats.Engines["LUA"].FunctionCount)
		assert.Equal(t, int64(1), nodeStats.Engines["LUA"].LibraryCount)
	}

	// Load second function with multiple functions
	libName2 := libName + "_2"
	functions2 := map[string]string{
		funcName + "_2": "return 'OK'",
		funcName + "_3": "return 42",
	}
	code2 := GenerateLuaLibCode(libName2, functions2, false)
	result, err = client.FunctionLoad(code2, true)
	assert.NoError(t, err)
	assert.Equal(t, libName2, result)

	// Check stats after loading second function
	stats, err = client.FunctionStats()
	assert.NoError(t, err)
	for _, nodeStats := range stats {
		assert.Empty(t, nodeStats.RunningScript.Name)
		assert.Equal(t, int64(3), nodeStats.Engines["LUA"].FunctionCount)
		assert.Equal(t, int64(2), nodeStats.Engines["LUA"].LibraryCount)
	}

	// Flush all functions
	result, err = client.FunctionFlushSync()
	assert.NoError(t, err)
	assert.Equal(t, "OK", result)

	// Check stats after flushing
	stats, err = client.FunctionStats()
	assert.NoError(t, err)
	for _, nodeStats := range stats {
		assert.Empty(t, nodeStats.RunningScript.Name)
		assert.Equal(t, int64(0), nodeStats.Engines["LUA"].FunctionCount)
		assert.Equal(t, int64(0), nodeStats.Engines["LUA"].LibraryCount)
	}
}

func (suite *GlideTestSuite) TestFunctionStatsWithRoute() {
	suite.SkipIfServerVersionLowerThanBy("7.0.0", suite.T())

	client := suite.defaultClusterClient()
	t := suite.T()

	// Test with single node route
	libName := "functionStats_with_route_single"
	funcName := libName
	functions := map[string]string{
		funcName: "return args[1]",
	}
	code := GenerateLuaLibCode(libName, functions, false)

	// Flush all functions with SYNC option and single node route
	route := options.RouteOption{Route: config.NewSlotKeyRoute(config.SlotTypePrimary, "1")}
	result, err := client.FunctionFlushSyncWithRoute(route)
	assert.NoError(t, err)
	assert.Equal(t, "OK", result)

	// Load function with single node route
	result, err = client.FunctionLoadWithRoute(code, true, route)
	assert.NoError(t, err)
	assert.Equal(t, libName, result)

	// Check stats with single node route
	stats, err := client.FunctionStatsWithRoute(route)
	assert.NoError(t, err)
	for _, nodeStats := range stats.MultiValue() {
		assert.Empty(t, nodeStats.RunningScript.Name)
		assert.Equal(t, int64(1), nodeStats.Engines["LUA"].FunctionCount)
		assert.Equal(t, int64(1), nodeStats.Engines["LUA"].LibraryCount)
	}

	// Load second function with multiple functions
	libName2 := libName + "_2"
	functions2 := map[string]string{
		funcName + "_2": "return 'OK'",
		funcName + "_3": "return 42",
	}
	code2 := GenerateLuaLibCode(libName2, functions2, false)
	result, err = client.FunctionLoadWithRoute(code2, true, route)
	assert.NoError(t, err)
	assert.Equal(t, libName2, result)

	// Check stats after loading second function
	stats, err = client.FunctionStatsWithRoute(route)
	assert.NoError(t, err)
	for _, nodeStats := range stats.MultiValue() {
		assert.Empty(t, nodeStats.RunningScript.Name)
		assert.Equal(t, int64(3), nodeStats.Engines["LUA"].FunctionCount)
		assert.Equal(t, int64(2), nodeStats.Engines["LUA"].LibraryCount)
	}

	// Flush all functions
	result, err = client.FunctionFlushSyncWithRoute(route)
	assert.NoError(t, err)
	assert.Equal(t, "OK", result)

	// Check stats after flushing
	stats, err = client.FunctionStatsWithRoute(route)
	assert.NoError(t, err)
	for _, nodeStats := range stats.MultiValue() {
		assert.Empty(t, nodeStats.RunningScript.Name)
		assert.Equal(t, int64(0), nodeStats.Engines["LUA"].FunctionCount)
		assert.Equal(t, int64(0), nodeStats.Engines["LUA"].LibraryCount)
	}

	// Test with all primaries route
	libName = "functionStats_with_route_all"
	funcName = libName
	functions = map[string]string{
		funcName: "return args[1]",
	}
	code = GenerateLuaLibCode(libName, functions, false)

	// Flush all functions with SYNC option and all primaries route
	route = options.RouteOption{Route: config.AllPrimaries}
	result, err = client.FunctionFlushSyncWithRoute(route)
	assert.NoError(t, err)
	assert.Equal(t, "OK", result)

	// Load function with all primaries route
	result, err = client.FunctionLoadWithRoute(code, true, route)
	assert.NoError(t, err)
	assert.Equal(t, libName, result)

	// Check stats with all primaries route
	stats, err = client.FunctionStatsWithRoute(route)
	assert.NoError(t, err)
	for _, nodeStats := range stats.MultiValue() {
		assert.Empty(t, nodeStats.RunningScript.Name)
		assert.Equal(t, int64(1), nodeStats.Engines["LUA"].FunctionCount)
		assert.Equal(t, int64(1), nodeStats.Engines["LUA"].LibraryCount)
	}

	// Load second function with multiple functions
	libName2 = libName + "_2"
	functions2 = map[string]string{
		funcName + "_2": "return 'OK'",
		funcName + "_3": "return 42",
	}
	code2 = GenerateLuaLibCode(libName2, functions2, false)
	result, err = client.FunctionLoadWithRoute(code2, true, route)
	assert.NoError(t, err)
	assert.Equal(t, libName2, result)

	// Check stats after loading second function
	stats, err = client.FunctionStatsWithRoute(route)
	assert.NoError(t, err)
	for _, nodeStats := range stats.MultiValue() {
		assert.Empty(t, nodeStats.RunningScript.Name)
		assert.Equal(t, int64(3), nodeStats.Engines["LUA"].FunctionCount)
		assert.Equal(t, int64(2), nodeStats.Engines["LUA"].LibraryCount)
	}

	// Flush all functions
	result, err = client.FunctionFlushSyncWithRoute(route)
	assert.NoError(t, err)
	assert.Equal(t, "OK", result)

	// Check stats after flushing
	stats, err = client.FunctionStatsWithRoute(route)
	assert.NoError(t, err)
	for _, nodeStats := range stats.MultiValue() {
		assert.Empty(t, nodeStats.RunningScript.Name)
		assert.Equal(t, int64(0), nodeStats.Engines["LUA"].FunctionCount)
		assert.Equal(t, int64(0), nodeStats.Engines["LUA"].LibraryCount)
	}
}

func (suite *GlideTestSuite) TestInvokeScript() {
	clusterClient := suite.defaultClusterClient()
	key1 := uuid.New().String()
	key2 := uuid.New().String()

	script1 := options.NewScript("return 'Hello'")
	routeOption := options.RouteOption{Route: config.AllPrimaries}
	// Test simple script that returns a string
	clusterResponse, err := clusterClient.InvokeScriptWithRoute(*script1, routeOption)
	assert.Nil(suite.T(), err)
	for _, value := range clusterResponse.MultiValue() {
		assert.Equal(suite.T(), "Hello", value)
	}
	script1.Close()

	// Test script that sets a key with value
	script2 := options.NewScript("return redis.call('SET', KEYS[1], ARGV[1])")

	// Create ClusterScriptOptions for setting key1
	scriptOptions := options.NewScriptOptions()
	scriptOptions.WithKeys([]string{key1}).WithArgs([]string{"value1"})
	setResponse, err := clusterClient.InvokeScriptWithOptions(*script2, *scriptOptions)
	assert.Nil(suite.T(), err)
	assert.Equal(suite.T(), "OK", setResponse)

	// Set another key with the same script
	scriptOptions2 := options.NewScriptOptions()
	scriptOptions2.WithKeys([]string{key2}).WithArgs([]string{"value2"})
	setResponse2, err := clusterClient.InvokeScriptWithOptions(*script2, *scriptOptions2)
	assert.Equal(suite.T(), "OK", setResponse2)
	assert.Nil(suite.T(), err)
	script2.Close()

	// Test script that gets a key's value
	script3 := options.NewScript("return redis.call('GET', KEYS[1])")

	// Create ClusterScriptOptions for getting key1
	scriptOptions3 := options.NewScriptOptions()
	scriptOptions3.WithKeys([]string{key1})
	getResponse1, err := clusterClient.InvokeScriptWithOptions(*script3, *scriptOptions3)
	assert.Nil(suite.T(), err)
	assert.Equal(suite.T(), "value1", getResponse1)

	// Get another key's value
	scriptOptions4 := options.NewScriptOptions()
	scriptOptions4.WithKeys([]string{key2})
	getResponse2, err := clusterClient.InvokeScriptWithOptions(*script3, *scriptOptions4)
	assert.Equal(suite.T(), "value2", getResponse2)
	assert.Nil(suite.T(), err)
	script3.Close()
}

func (suite *GlideTestSuite) TestFunctionKilWithoutRoute() {
	suite.SkipIfServerVersionLowerThanBy("7.0.0", suite.T())

	client := suite.defaultClusterClient()

	// Flush before setup
	result, err := client.FunctionFlushSync()
	assert.NoError(suite.T(), err)
	assert.Equal(suite.T(), "OK", result)

	// Nothing loaded, nothing to kill
	_, err = client.FunctionKill()
	assert.Error(suite.T(), err)
	assert.True(suite.T(), strings.Contains(strings.ToLower(err.Error()), "notbusy"))
}

func (suite *GlideTestSuite) TestFunctionKillWithRoute() {
	suite.SkipIfServerVersionLowerThanBy("7.0.0", suite.T())

	client := suite.defaultClusterClient()

	// key for routing to a primary node
	randomKey := uuid.NewString()
	route := options.RouteOption{
		Route: config.NewSlotKeyRoute(config.SlotTypePrimary, randomKey),
	}

	// Flush all functions with route
	result, err := client.FunctionFlushSyncWithRoute(route)
	assert.NoError(suite.T(), err)
	assert.Equal(suite.T(), "OK", result)

	// Nothing to kill
	_, err = client.FunctionKillWithRoute(route)
	assert.Error(suite.T(), err)
	assert.True(suite.T(), strings.Contains(strings.ToLower(err.Error()), "notbusy"))
}

func (suite *GlideTestSuite) TestLongTimeoutFunctionKillNoWriteWithoutRoute() {
	if !*longTimeoutTests {
		suite.T().Skip("Timeout tests are disabled")
	}
	suite.testFunctionKillNoWrite(false)
}

func (suite *GlideTestSuite) TestLongTimeoutFunctionKillNoWriteWithRoute() {
	if !*longTimeoutTests {
		suite.T().Skip("Timeout tests are disabled")
	}
	suite.testFunctionKillNoWrite(true)
}

func (suite *GlideTestSuite) testFunctionKillNoWrite(withRoute bool) {
	suite.SkipIfServerVersionLowerThanBy("7.0.0", suite.T())

	client := suite.defaultClusterClient()
	libName := "functionKill_no_write"
	funcName := "deadlock"
	code := createLuaLibWithLongRunningFunction(libName, funcName, 6, true)

	// key for routing to a primary node
	randomKey := uuid.NewString()
	route := options.RouteOption{
		Route: config.NewSlotKeyRoute(config.SlotTypePrimary, randomKey),
	}

	// Flush all functions with route
	var result string
	var err error
	if withRoute {
		result, err = client.FunctionFlushSyncWithRoute(route)
	} else {
		result, err = client.FunctionFlushSync()
	}
	assert.NoError(suite.T(), err)
	assert.Equal(suite.T(), "OK", result)

	// Nothing to kill
	if withRoute {
		_, err = client.FunctionKillWithRoute(route)
	} else {
		_, err = client.FunctionKill()
	}
	assert.Error(suite.T(), err)
	assert.True(suite.T(), strings.Contains(strings.ToLower(err.Error()), "notbusy"))

	// Load the lib
	if withRoute {
		result, err = client.FunctionLoadWithRoute(code, true, route)
	} else {
		result, err = client.FunctionLoad(code, true)
	}
	assert.NoError(suite.T(), err)
	assert.Equal(suite.T(), libName, result)

	testConfig := suite.defaultClusterClientConfig().WithRequestTimeout(10 * time.Second)
	testClient := suite.clusterClient(testConfig)
	defer testClient.Close()

	// Channel to signal when function is killed
	killed := make(chan bool)

	// Start a goroutine to kill the function
	checkInterval := 100 * time.Millisecond
	if withRoute {
		checkInterval = 500 * time.Millisecond
	}
	go func() {
		defer close(killed)
		timeout := time.After(4 * time.Second)
		killTicker := time.NewTicker(checkInterval)
		defer killTicker.Stop()

		for {
			select {
			case <-timeout:
				killed <- false
				return
			case <-killTicker.C:
				if withRoute {
					result, err = client.FunctionKillWithRoute(route)
				} else {
					result, err = client.FunctionKill()
				}
				if err == nil {
					// successful kill
					return
				}
			}
		}
	}()

	// Call the function - blocking until killed and return a script kill error
	if withRoute {
		_, err = testClient.FCallWithRoute(funcName, route)
	} else {
		_, err = testClient.FCall(funcName)
	}
	assert.Error(suite.T(), err)
	assert.True(suite.T(), strings.Contains(strings.ToLower(err.Error()), "script killed"))

	// Wait for function kill to return not busy
	notBusyTimeout := time.After(2 * time.Second)
	notBusyTicker := time.NewTicker(100 * time.Millisecond)
	defer notBusyTicker.Stop()

	for {
		select {
		case <-notBusyTimeout:
			suite.T().Fatal("Timed out waiting for function to be not busy")
			return
		case <-notBusyTicker.C:
			if withRoute {
				_, err = client.FunctionKillWithRoute(route)
			} else {
				_, err = client.FunctionKill()
			}
			if err != nil && strings.Contains(strings.ToLower(err.Error()), "notbusy") {
				return
			}
		}
	}
}

func (suite *GlideTestSuite) TestLongTimeoutFunctionKillKeyBasedWriteFunction() {
	if !*longTimeoutTests {
		suite.T().Skip("Timeout tests are disabled")
	}

	suite.SkipIfServerVersionLowerThanBy("7.0.0", suite.T())

	client := suite.defaultClusterClient()
	libName := "functionKill_key_based_write_function"
	funcName := "deadlock_write_function_with_key_based_route"
	key := libName
	code := createLuaLibWithLongRunningFunction(libName, funcName, 6, false)

	// Create route using the key
	route := options.RouteOption{
		Route: config.NewSlotKeyRoute(config.SlotTypePrimary, key),
	}

	// Flush all functions with route
	result, err := client.FunctionFlushSyncWithRoute(route)
	assert.NoError(suite.T(), err)
	assert.Equal(suite.T(), "OK", result)

	// Nothing to kill
	_, err = client.FunctionKillWithRoute(route)
	assert.Error(suite.T(), err)
	assert.True(suite.T(), strings.Contains(strings.ToLower(err.Error()), "notbusy"))
<<<<<<< HEAD
}

func (suite *GlideTestSuite) TestScriptExistsWithoutRoute() {
	client := suite.defaultClusterClient()

	script1 := options.NewScript("return 'Hello'")
	script2 := options.NewScript("return 'World'")

	// Load script1
	client.InvokeScript(*script1)

	expected := []bool{true, false, false}

	// Get the SHA1 digests of the scripts
	sha1_1 := script1.GetHash()
	sha1_2 := script2.GetHash()
	nonExistentSha1 := strings.Repeat("0", 40)

	// Ensure scripts exist
	response, err := client.ScriptExists([]string{sha1_1, sha1_2, nonExistentSha1})
	assert.NoError(suite.T(), err)
	assert.Equal(suite.T(), expected, response)

	script1.Close()
	script2.Close()
}

func (suite *GlideTestSuite) TestScriptExistsWithRoute() {
	client := suite.defaultClusterClient()
	route := options.RouteOption{Route: config.NewSlotKeyRoute(config.SlotTypePrimary, uuid.New().String())}

	script1 := options.NewScript("return 'Hello'")
	script2 := options.NewScript("return 'World'")
	script3 := options.NewScript("return 'Hello World'")

	// Load script1 and script3
	client.InvokeScript(*script1)
	client.InvokeScriptWithRoute(*script3, route)

	expected := []bool{true, false, true, false}

	// Get the SHA1 digests of the scripts
	sha1_1 := script1.GetHash()
	sha1_2 := script2.GetHash()
	sha1_3 := script3.GetHash()
	nonExistentSha1 := strings.Repeat("0", 40)

	// Ensure scripts exist
	response, err := client.ScriptExists([]string{sha1_1, sha1_2, sha1_3, nonExistentSha1})
	assert.NoError(suite.T(), err)
	assert.Equal(suite.T(), expected, response)

	routeResponse, err := client.ScriptExistsWithRoute(
		[]string{sha1_1, sha1_2, sha1_3, nonExistentSha1},
		route,
	)
	assert.NoError(suite.T(), err)
	assert.Equal(suite.T(), expected, routeResponse)

	script1.Close()
	script2.Close()
	script3.Close()
}

func (suite *GlideTestSuite) TestScriptFlushClusterClient() {
	client := suite.defaultClusterClient()

	// Create a script
	script := options.NewScript("return 'Hello'")

	// Load script
	_, err := client.InvokeScript(*script)
	assert.Nil(suite.T(), err)

	// Check existence of script
	scriptHash := script.GetHash()
	result, err := client.ScriptExists([]string{scriptHash})
	assert.Nil(suite.T(), err)
	assert.Equal(suite.T(), []bool{true}, result)

	// Flush the script cache
	flushResult, err := client.ScriptFlush()
	assert.Nil(suite.T(), err)
	assert.Equal(suite.T(), "OK", flushResult)

	// Create a script
	script = options.NewScript("return 'Hello'")
	routeOption := options.RouteOption{Route: config.AllPrimaries}

	// Load script
	_, err = client.InvokeScriptWithRoute(*script, routeOption)
	assert.Nil(suite.T(), err)

	// Check existence of script
	scriptHash = script.GetHash()
	result, err = client.ScriptExistsWithRoute([]string{scriptHash}, routeOption)
	assert.Nil(suite.T(), err)
	assert.Equal(suite.T(), []bool{true}, result)

	// Create ScriptFlushOptions with default mode (SYNC) and route
	scriptFlushOptions := options.NewScriptFlushOptions().WithRoute(&routeOption)

	// Flush the script cache
	flushResult, err = client.ScriptFlushWithOptions(*scriptFlushOptions)
	assert.Nil(suite.T(), err)
	assert.Equal(suite.T(), "OK", flushResult)

	// Check that the script no longer exists
	result, err = client.ScriptExistsWithRoute([]string{scriptHash}, routeOption)
	assert.Nil(suite.T(), err)
	assert.Equal(suite.T(), []bool{false}, result)

	// Test with ASYNC mode
	_, err = client.InvokeScriptWithRoute(*script, routeOption)
	assert.Nil(suite.T(), err)

	// Create ScriptFlushOptions with ASYNC mode and route
	scriptFlushOptions = options.NewScriptFlushOptions().
		WithMode(options.ASYNC).
		WithRoute(&routeOption)

	flushResult, err = client.ScriptFlushWithOptions(*scriptFlushOptions)
	assert.Nil(suite.T(), err)
	assert.Equal(suite.T(), "OK", flushResult)

	result, err = client.ScriptExistsWithRoute([]string{scriptHash}, routeOption)
	assert.Nil(suite.T(), err)
	assert.Equal(suite.T(), []bool{false}, result)

	script.Close()
}

func (suite *GlideTestSuite) TestScriptKillWithoutRoute() {
	invokeClient := suite.clusterClient(suite.defaultClusterClientConfig())
	killClient := suite.defaultClusterClient()

	// Ensure no script is running at the beginning
	_, err := killClient.ScriptKill()
	assert.Error(suite.T(), err)
	assert.True(suite.T(), strings.Contains(strings.ToLower(err.Error()), "notbusy"))

	// Kill Running Code
	code := CreateLongRunningLuaScript(5, true)
	script := options.NewScript(code)

	go invokeClient.InvokeScript(*script)

	time.Sleep(1 * time.Second)

	result, err := killClient.ScriptKill()
	assert.NoError(suite.T(), err)
	assert.Equal(suite.T(), "OK", result)
	script.Close()

	time.Sleep(1 * time.Second)

	// Ensure no script is running at the end
	_, err = killClient.ScriptKill()
	assert.Error(suite.T(), err)
	assert.True(suite.T(), strings.Contains(strings.ToLower(err.Error()), "notbusy"))
}

func (suite *GlideTestSuite) TestScriptKillWithRoute() {
	suite.T().Skip("Flaky Test: Wait until #2277 is resolved")

	invokeClient := suite.clusterClient(suite.defaultClusterClientConfig())
	killClient := suite.defaultClusterClient()

	// key for routing to a primary node
	randomKey := uuid.NewString()
	route := options.RouteOption{
		Route: config.NewSlotKeyRoute(config.SlotTypePrimary, randomKey),
	}

	// Ensure no script is running at the beginning
	_, err := killClient.ScriptKillWithRoute(route)
	assert.Error(suite.T(), err)
	assert.True(suite.T(), strings.Contains(strings.ToLower(err.Error()), "notbusy"))

	// Kill Running Code
	code := CreateLongRunningLuaScript(6, true)
	script := options.NewScript(code)

	go invokeClient.InvokeScriptWithRoute(*script, route)

	time.Sleep(1 * time.Second)

	result, err := killClient.ScriptKillWithRoute(route)
	assert.NoError(suite.T(), err)
	assert.Equal(suite.T(), "OK", result)
	script.Close()

	time.Sleep(1 * time.Second)

	// Ensure no script is running at the end
	_, err = killClient.ScriptKillWithRoute(route)
	assert.Error(suite.T(), err)
	assert.True(suite.T(), strings.Contains(strings.ToLower(err.Error()), "notbusy"))
}

func (suite *GlideTestSuite) TestScriptKillUnkillableWithoutRoute() {
	key := uuid.NewString()
	invokeClient := suite.clusterClient(suite.defaultClusterClientConfig())
	killClient := suite.defaultClusterClient()

	// Ensure no script is running at the beginning
	_, err := killClient.ScriptKill()
	assert.Error(suite.T(), err)
	assert.True(suite.T(), strings.Contains(strings.ToLower(err.Error()), "notbusy"))

	code := CreateLongRunningLuaScript(7, false)
	script := options.NewScript(code)

	go invokeClient.InvokeScriptWithOptions(*script, *options.NewScriptOptions().WithKeys([]string{key}))

	time.Sleep(1 * time.Second)

	_, err = killClient.ScriptKill()
	assert.Error(suite.T(), err)
	assert.True(suite.T(), strings.Contains(strings.ToLower(err.Error()), "unkillable"))
	script.Close()

	// Wait until script finishes
	time.Sleep(6 * time.Second)

	// Ensure no script is running at the end
	_, err = killClient.ScriptKill()
	assert.Error(suite.T(), err)
	assert.True(suite.T(), strings.Contains(strings.ToLower(err.Error()), "notbusy"))
}

func (suite *GlideTestSuite) TestScriptKillUnkillableWithRoute() {
	suite.T().Skip("Flaky Test: Wait until #2277 is resolved")

	key := uuid.NewString()
	invokeClient := suite.clusterClient(suite.defaultClusterClientConfig())
	killClient := suite.defaultClusterClient()

	// key for routing to a primary node
	route := options.RouteOption{
		Route: config.NewSlotKeyRoute(config.SlotTypePrimary, key),
	}

	// Ensure no script is running at the beginning
	_, err := killClient.ScriptKillWithRoute(route)
	assert.Error(suite.T(), err)
	assert.True(suite.T(), strings.Contains(strings.ToLower(err.Error()), "notbusy"))

	// Kill Running Code
	code := CreateLongRunningLuaScript(7, false)
	script := options.NewScript(code)

	go invokeClient.InvokeScriptWithOptions(*script, *options.NewScriptOptions().WithKeys([]string{key}))

	time.Sleep(1 * time.Second)

	_, err = killClient.ScriptKillWithRoute(route)
	assert.Error(suite.T(), err)
	assert.True(suite.T(), strings.Contains(strings.ToLower(err.Error()), "unkillable"))
	script.Close()

	// Wait until script finishes
	time.Sleep(6 * time.Second)

	// Ensure no script is running at the end
	_, err = killClient.ScriptKillWithRoute(route)
	assert.Error(suite.T(), err)
	assert.True(suite.T(), strings.Contains(strings.ToLower(err.Error()), "notbusy"))
=======

	// Load the lib
	result, err = client.FunctionLoadWithRoute(code, true, route)
	assert.NoError(suite.T(), err)
	assert.Equal(suite.T(), libName, result)

	testConfig := suite.defaultClusterClientConfig().WithRequestTimeout(10 * time.Second)
	testClient := suite.clusterClient(testConfig)
	defer testClient.Close()

	// Channel to signal when unkillable error is found
	unkillable := make(chan bool)

	// Start a goroutine to attempt killing the function
	go func() {
		defer close(unkillable)
		timeout := time.After(4 * time.Second)
		killTicker := time.NewTicker(500 * time.Millisecond) // 500ms interval
		defer killTicker.Stop()

		for {
			select {
			case <-timeout:
				unkillable <- false
				return
			case <-killTicker.C:
				_, err = client.FunctionKillWithRoute(route)
				// Look for unkillable error
				if err != nil && strings.Contains(strings.ToLower(err.Error()), "unkillable") {
					unkillable <- true
					return
				}
			}
		}
	}()

	// Call the function with the key - this will block until completion
	testClient.FCallWithKeysAndArgs(funcName, []string{key}, []string{})
	// Function completed as expected

	// Wait for unkillable confirmation
	foundUnkillable := <-unkillable
	assert.True(suite.T(), foundUnkillable, "Function should be unkillable")
}

func (suite *GlideTestSuite) TestFunctionDumpAndRestoreCluster() {
	client := suite.defaultClusterClient()

	suite.SkipIfServerVersionLowerThanBy("7.0.0", suite.T())

	// Flush all functions first
	suite.verifyOK(client.FunctionFlushSync())

	// Dumping an empty lib
	emptyDump, err := client.FunctionDump()
	assert.Nil(suite.T(), err)
	assert.NotNil(suite.T(), emptyDump)
	assert.Greater(suite.T(), len(emptyDump), 0)

	name1 := "Foster"
	libname1 := "FosterLib"
	name2 := "Dogster"
	libname2 := "DogsterLib"

	// function name1 returns first argument
	// function name2 returns argument array len
	code := GenerateLuaLibCode(libname1, map[string]string{
		name1: "return args[1]",
		name2: "return #args",
	}, true)

	// Load the functions
	loadResult, err := client.FunctionLoad(code, true)
	assert.Nil(suite.T(), err)
	assert.Equal(suite.T(), libname1, loadResult)

	// Dump the library
	dump, err := client.FunctionDump()
	assert.Nil(suite.T(), err)

	// Restore without cleaning the lib and/or overwrite option causes an error
	_, err = client.FunctionRestore(dump)
	assert.NotNil(suite.T(), err)
	assert.Contains(suite.T(), err.Error(), "Library "+libname1+" already exists")

	// APPEND policy also fails for the same reason (name collision)
	_, err = client.FunctionRestoreWithPolicy(dump, options.AppendPolicy)
	assert.NotNil(suite.T(), err)
	assert.Contains(suite.T(), err.Error(), "Library "+libname1+" already exists")

	// REPLACE policy succeeds
	suite.verifyOK(client.FunctionRestoreWithPolicy(dump, options.ReplacePolicy))

	// Verify functions still work after replace
	result1, err := client.FCallReadOnlyWithArgs(name1, []string{"meow", "woem"})
	assert.Nil(suite.T(), err)
	if result1.IsSingleValue() {
		assert.Equal(suite.T(), "meow", result1.SingleValue())
	} else {
		for _, value := range result1.MultiValue() {
			assert.Equal(suite.T(), "meow", value)
		}
	}

	result2, err := client.FCallReadOnlyWithArgs(name2, []string{"meow", "woem"})
	assert.Nil(suite.T(), err)
	if result2.IsSingleValue() {
		assert.Equal(suite.T(), int64(2), result2.SingleValue())
	} else {
		for _, value := range result2.MultiValue() {
			assert.Equal(suite.T(), int64(2), value)
		}
	}

	// create lib with another name, but with the same function names
	suite.verifyOK(client.FunctionFlushSync())
	code = GenerateLuaLibCode(libname2, map[string]string{
		name1: "return args[1]",
		name2: "return #args",
	}, true)
	loadResult, err = client.FunctionLoad(code, true)
	assert.Nil(suite.T(), err)
	assert.Equal(suite.T(), libname2, loadResult)

	// REPLACE policy now fails due to a name collision
	_, err = client.FunctionRestoreWithPolicy(dump, options.ReplacePolicy)
	assert.NotNil(suite.T(), err)
	errMsg := err.Error()
	// valkey checks names in random order and blames on first collision
	assert.True(suite.T(),
		strings.Contains(errMsg, "Function "+name1+" already exists") ||
			strings.Contains(errMsg, "Function "+name2+" already exists"))

	// FLUSH policy succeeds, but deletes the second lib
	suite.verifyOK(client.FunctionRestoreWithPolicy(dump, options.FlushPolicy))

	// Verify original functions work again
	result1, err = client.FCallReadOnlyWithArgs(name1, []string{"meow", "woem"})
	assert.Nil(suite.T(), err)
	if result1.IsSingleValue() {
		assert.Equal(suite.T(), "meow", result1.SingleValue())
	} else {
		for _, value := range result1.MultiValue() {
			assert.Equal(suite.T(), "meow", value)
		}
	}

	result2, err = client.FCallReadOnlyWithArgs(name2, []string{"meow", "woem"})
	assert.Nil(suite.T(), err)
	if result2.IsSingleValue() {
		assert.Equal(suite.T(), int64(2), result2.SingleValue())
	} else {
		for _, value := range result2.MultiValue() {
			assert.Equal(suite.T(), int64(2), value)
		}
	}
>>>>>>> b95a4c59
}<|MERGE_RESOLUTION|>--- conflicted
+++ resolved
@@ -1868,58 +1868,6 @@
 		assert.Equal(t, int64(0), nodeStats.Engines["LUA"].FunctionCount)
 		assert.Equal(t, int64(0), nodeStats.Engines["LUA"].LibraryCount)
 	}
-}
-
-func (suite *GlideTestSuite) TestInvokeScript() {
-	clusterClient := suite.defaultClusterClient()
-	key1 := uuid.New().String()
-	key2 := uuid.New().String()
-
-	script1 := options.NewScript("return 'Hello'")
-	routeOption := options.RouteOption{Route: config.AllPrimaries}
-	// Test simple script that returns a string
-	clusterResponse, err := clusterClient.InvokeScriptWithRoute(*script1, routeOption)
-	assert.Nil(suite.T(), err)
-	for _, value := range clusterResponse.MultiValue() {
-		assert.Equal(suite.T(), "Hello", value)
-	}
-	script1.Close()
-
-	// Test script that sets a key with value
-	script2 := options.NewScript("return redis.call('SET', KEYS[1], ARGV[1])")
-
-	// Create ClusterScriptOptions for setting key1
-	scriptOptions := options.NewScriptOptions()
-	scriptOptions.WithKeys([]string{key1}).WithArgs([]string{"value1"})
-	setResponse, err := clusterClient.InvokeScriptWithOptions(*script2, *scriptOptions)
-	assert.Nil(suite.T(), err)
-	assert.Equal(suite.T(), "OK", setResponse)
-
-	// Set another key with the same script
-	scriptOptions2 := options.NewScriptOptions()
-	scriptOptions2.WithKeys([]string{key2}).WithArgs([]string{"value2"})
-	setResponse2, err := clusterClient.InvokeScriptWithOptions(*script2, *scriptOptions2)
-	assert.Equal(suite.T(), "OK", setResponse2)
-	assert.Nil(suite.T(), err)
-	script2.Close()
-
-	// Test script that gets a key's value
-	script3 := options.NewScript("return redis.call('GET', KEYS[1])")
-
-	// Create ClusterScriptOptions for getting key1
-	scriptOptions3 := options.NewScriptOptions()
-	scriptOptions3.WithKeys([]string{key1})
-	getResponse1, err := clusterClient.InvokeScriptWithOptions(*script3, *scriptOptions3)
-	assert.Nil(suite.T(), err)
-	assert.Equal(suite.T(), "value1", getResponse1)
-
-	// Get another key's value
-	scriptOptions4 := options.NewScriptOptions()
-	scriptOptions4.WithKeys([]string{key2})
-	getResponse2, err := clusterClient.InvokeScriptWithOptions(*script3, *scriptOptions4)
-	assert.Equal(suite.T(), "value2", getResponse2)
-	assert.Nil(suite.T(), err)
-	script3.Close()
 }
 
 func (suite *GlideTestSuite) TestFunctionKilWithoutRoute() {
@@ -2113,276 +2061,6 @@
 	_, err = client.FunctionKillWithRoute(route)
 	assert.Error(suite.T(), err)
 	assert.True(suite.T(), strings.Contains(strings.ToLower(err.Error()), "notbusy"))
-<<<<<<< HEAD
-}
-
-func (suite *GlideTestSuite) TestScriptExistsWithoutRoute() {
-	client := suite.defaultClusterClient()
-
-	script1 := options.NewScript("return 'Hello'")
-	script2 := options.NewScript("return 'World'")
-
-	// Load script1
-	client.InvokeScript(*script1)
-
-	expected := []bool{true, false, false}
-
-	// Get the SHA1 digests of the scripts
-	sha1_1 := script1.GetHash()
-	sha1_2 := script2.GetHash()
-	nonExistentSha1 := strings.Repeat("0", 40)
-
-	// Ensure scripts exist
-	response, err := client.ScriptExists([]string{sha1_1, sha1_2, nonExistentSha1})
-	assert.NoError(suite.T(), err)
-	assert.Equal(suite.T(), expected, response)
-
-	script1.Close()
-	script2.Close()
-}
-
-func (suite *GlideTestSuite) TestScriptExistsWithRoute() {
-	client := suite.defaultClusterClient()
-	route := options.RouteOption{Route: config.NewSlotKeyRoute(config.SlotTypePrimary, uuid.New().String())}
-
-	script1 := options.NewScript("return 'Hello'")
-	script2 := options.NewScript("return 'World'")
-	script3 := options.NewScript("return 'Hello World'")
-
-	// Load script1 and script3
-	client.InvokeScript(*script1)
-	client.InvokeScriptWithRoute(*script3, route)
-
-	expected := []bool{true, false, true, false}
-
-	// Get the SHA1 digests of the scripts
-	sha1_1 := script1.GetHash()
-	sha1_2 := script2.GetHash()
-	sha1_3 := script3.GetHash()
-	nonExistentSha1 := strings.Repeat("0", 40)
-
-	// Ensure scripts exist
-	response, err := client.ScriptExists([]string{sha1_1, sha1_2, sha1_3, nonExistentSha1})
-	assert.NoError(suite.T(), err)
-	assert.Equal(suite.T(), expected, response)
-
-	routeResponse, err := client.ScriptExistsWithRoute(
-		[]string{sha1_1, sha1_2, sha1_3, nonExistentSha1},
-		route,
-	)
-	assert.NoError(suite.T(), err)
-	assert.Equal(suite.T(), expected, routeResponse)
-
-	script1.Close()
-	script2.Close()
-	script3.Close()
-}
-
-func (suite *GlideTestSuite) TestScriptFlushClusterClient() {
-	client := suite.defaultClusterClient()
-
-	// Create a script
-	script := options.NewScript("return 'Hello'")
-
-	// Load script
-	_, err := client.InvokeScript(*script)
-	assert.Nil(suite.T(), err)
-
-	// Check existence of script
-	scriptHash := script.GetHash()
-	result, err := client.ScriptExists([]string{scriptHash})
-	assert.Nil(suite.T(), err)
-	assert.Equal(suite.T(), []bool{true}, result)
-
-	// Flush the script cache
-	flushResult, err := client.ScriptFlush()
-	assert.Nil(suite.T(), err)
-	assert.Equal(suite.T(), "OK", flushResult)
-
-	// Create a script
-	script = options.NewScript("return 'Hello'")
-	routeOption := options.RouteOption{Route: config.AllPrimaries}
-
-	// Load script
-	_, err = client.InvokeScriptWithRoute(*script, routeOption)
-	assert.Nil(suite.T(), err)
-
-	// Check existence of script
-	scriptHash = script.GetHash()
-	result, err = client.ScriptExistsWithRoute([]string{scriptHash}, routeOption)
-	assert.Nil(suite.T(), err)
-	assert.Equal(suite.T(), []bool{true}, result)
-
-	// Create ScriptFlushOptions with default mode (SYNC) and route
-	scriptFlushOptions := options.NewScriptFlushOptions().WithRoute(&routeOption)
-
-	// Flush the script cache
-	flushResult, err = client.ScriptFlushWithOptions(*scriptFlushOptions)
-	assert.Nil(suite.T(), err)
-	assert.Equal(suite.T(), "OK", flushResult)
-
-	// Check that the script no longer exists
-	result, err = client.ScriptExistsWithRoute([]string{scriptHash}, routeOption)
-	assert.Nil(suite.T(), err)
-	assert.Equal(suite.T(), []bool{false}, result)
-
-	// Test with ASYNC mode
-	_, err = client.InvokeScriptWithRoute(*script, routeOption)
-	assert.Nil(suite.T(), err)
-
-	// Create ScriptFlushOptions with ASYNC mode and route
-	scriptFlushOptions = options.NewScriptFlushOptions().
-		WithMode(options.ASYNC).
-		WithRoute(&routeOption)
-
-	flushResult, err = client.ScriptFlushWithOptions(*scriptFlushOptions)
-	assert.Nil(suite.T(), err)
-	assert.Equal(suite.T(), "OK", flushResult)
-
-	result, err = client.ScriptExistsWithRoute([]string{scriptHash}, routeOption)
-	assert.Nil(suite.T(), err)
-	assert.Equal(suite.T(), []bool{false}, result)
-
-	script.Close()
-}
-
-func (suite *GlideTestSuite) TestScriptKillWithoutRoute() {
-	invokeClient := suite.clusterClient(suite.defaultClusterClientConfig())
-	killClient := suite.defaultClusterClient()
-
-	// Ensure no script is running at the beginning
-	_, err := killClient.ScriptKill()
-	assert.Error(suite.T(), err)
-	assert.True(suite.T(), strings.Contains(strings.ToLower(err.Error()), "notbusy"))
-
-	// Kill Running Code
-	code := CreateLongRunningLuaScript(5, true)
-	script := options.NewScript(code)
-
-	go invokeClient.InvokeScript(*script)
-
-	time.Sleep(1 * time.Second)
-
-	result, err := killClient.ScriptKill()
-	assert.NoError(suite.T(), err)
-	assert.Equal(suite.T(), "OK", result)
-	script.Close()
-
-	time.Sleep(1 * time.Second)
-
-	// Ensure no script is running at the end
-	_, err = killClient.ScriptKill()
-	assert.Error(suite.T(), err)
-	assert.True(suite.T(), strings.Contains(strings.ToLower(err.Error()), "notbusy"))
-}
-
-func (suite *GlideTestSuite) TestScriptKillWithRoute() {
-	suite.T().Skip("Flaky Test: Wait until #2277 is resolved")
-
-	invokeClient := suite.clusterClient(suite.defaultClusterClientConfig())
-	killClient := suite.defaultClusterClient()
-
-	// key for routing to a primary node
-	randomKey := uuid.NewString()
-	route := options.RouteOption{
-		Route: config.NewSlotKeyRoute(config.SlotTypePrimary, randomKey),
-	}
-
-	// Ensure no script is running at the beginning
-	_, err := killClient.ScriptKillWithRoute(route)
-	assert.Error(suite.T(), err)
-	assert.True(suite.T(), strings.Contains(strings.ToLower(err.Error()), "notbusy"))
-
-	// Kill Running Code
-	code := CreateLongRunningLuaScript(6, true)
-	script := options.NewScript(code)
-
-	go invokeClient.InvokeScriptWithRoute(*script, route)
-
-	time.Sleep(1 * time.Second)
-
-	result, err := killClient.ScriptKillWithRoute(route)
-	assert.NoError(suite.T(), err)
-	assert.Equal(suite.T(), "OK", result)
-	script.Close()
-
-	time.Sleep(1 * time.Second)
-
-	// Ensure no script is running at the end
-	_, err = killClient.ScriptKillWithRoute(route)
-	assert.Error(suite.T(), err)
-	assert.True(suite.T(), strings.Contains(strings.ToLower(err.Error()), "notbusy"))
-}
-
-func (suite *GlideTestSuite) TestScriptKillUnkillableWithoutRoute() {
-	key := uuid.NewString()
-	invokeClient := suite.clusterClient(suite.defaultClusterClientConfig())
-	killClient := suite.defaultClusterClient()
-
-	// Ensure no script is running at the beginning
-	_, err := killClient.ScriptKill()
-	assert.Error(suite.T(), err)
-	assert.True(suite.T(), strings.Contains(strings.ToLower(err.Error()), "notbusy"))
-
-	code := CreateLongRunningLuaScript(7, false)
-	script := options.NewScript(code)
-
-	go invokeClient.InvokeScriptWithOptions(*script, *options.NewScriptOptions().WithKeys([]string{key}))
-
-	time.Sleep(1 * time.Second)
-
-	_, err = killClient.ScriptKill()
-	assert.Error(suite.T(), err)
-	assert.True(suite.T(), strings.Contains(strings.ToLower(err.Error()), "unkillable"))
-	script.Close()
-
-	// Wait until script finishes
-	time.Sleep(6 * time.Second)
-
-	// Ensure no script is running at the end
-	_, err = killClient.ScriptKill()
-	assert.Error(suite.T(), err)
-	assert.True(suite.T(), strings.Contains(strings.ToLower(err.Error()), "notbusy"))
-}
-
-func (suite *GlideTestSuite) TestScriptKillUnkillableWithRoute() {
-	suite.T().Skip("Flaky Test: Wait until #2277 is resolved")
-
-	key := uuid.NewString()
-	invokeClient := suite.clusterClient(suite.defaultClusterClientConfig())
-	killClient := suite.defaultClusterClient()
-
-	// key for routing to a primary node
-	route := options.RouteOption{
-		Route: config.NewSlotKeyRoute(config.SlotTypePrimary, key),
-	}
-
-	// Ensure no script is running at the beginning
-	_, err := killClient.ScriptKillWithRoute(route)
-	assert.Error(suite.T(), err)
-	assert.True(suite.T(), strings.Contains(strings.ToLower(err.Error()), "notbusy"))
-
-	// Kill Running Code
-	code := CreateLongRunningLuaScript(7, false)
-	script := options.NewScript(code)
-
-	go invokeClient.InvokeScriptWithOptions(*script, *options.NewScriptOptions().WithKeys([]string{key}))
-
-	time.Sleep(1 * time.Second)
-
-	_, err = killClient.ScriptKillWithRoute(route)
-	assert.Error(suite.T(), err)
-	assert.True(suite.T(), strings.Contains(strings.ToLower(err.Error()), "unkillable"))
-	script.Close()
-
-	// Wait until script finishes
-	time.Sleep(6 * time.Second)
-
-	// Ensure no script is running at the end
-	_, err = killClient.ScriptKillWithRoute(route)
-	assert.Error(suite.T(), err)
-	assert.True(suite.T(), strings.Contains(strings.ToLower(err.Error()), "notbusy"))
-=======
 
 	// Load the lib
 	result, err = client.FunctionLoadWithRoute(code, true, route)
@@ -2539,5 +2217,324 @@
 			assert.Equal(suite.T(), int64(2), value)
 		}
 	}
->>>>>>> b95a4c59
+}
+
+func (suite *GlideTestSuite) TestInvokeScript() {
+	clusterClient := suite.defaultClusterClient()
+	key1 := uuid.New().String()
+	key2 := uuid.New().String()
+
+	script1 := options.NewScript("return 'Hello'")
+	routeOption := options.RouteOption{Route: config.AllPrimaries}
+	// Test simple script that returns a string
+	clusterResponse, err := clusterClient.InvokeScriptWithRoute(*script1, routeOption)
+	assert.Nil(suite.T(), err)
+	for _, value := range clusterResponse.MultiValue() {
+		assert.Equal(suite.T(), "Hello", value)
+	}
+	script1.Close()
+
+	// Test script that sets a key with value
+	script2 := options.NewScript("return redis.call('SET', KEYS[1], ARGV[1])")
+
+	// Create ClusterScriptOptions for setting key1
+	scriptOptions := options.NewScriptOptions()
+	scriptOptions.WithKeys([]string{key1}).WithArgs([]string{"value1"})
+	setResponse, err := clusterClient.InvokeScriptWithOptions(*script2, *scriptOptions)
+	assert.Nil(suite.T(), err)
+	assert.Equal(suite.T(), "OK", setResponse)
+
+	// Set another key with the same script
+	scriptOptions2 := options.NewScriptOptions()
+	scriptOptions2.WithKeys([]string{key2}).WithArgs([]string{"value2"})
+	setResponse2, err := clusterClient.InvokeScriptWithOptions(*script2, *scriptOptions2)
+	assert.Equal(suite.T(), "OK", setResponse2)
+	assert.Nil(suite.T(), err)
+	script2.Close()
+
+	// Test script that gets a key's value
+	script3 := options.NewScript("return redis.call('GET', KEYS[1])")
+
+	// Create ClusterScriptOptions for getting key1
+	scriptOptions3 := options.NewScriptOptions()
+	scriptOptions3.WithKeys([]string{key1})
+	getResponse1, err := clusterClient.InvokeScriptWithOptions(*script3, *scriptOptions3)
+	assert.Nil(suite.T(), err)
+	assert.Equal(suite.T(), "value1", getResponse1)
+
+	// Get another key's value
+	scriptOptions4 := options.NewScriptOptions()
+	scriptOptions4.WithKeys([]string{key2})
+	getResponse2, err := clusterClient.InvokeScriptWithOptions(*script3, *scriptOptions4)
+	assert.Equal(suite.T(), "value2", getResponse2)
+	assert.Nil(suite.T(), err)
+	script3.Close()
+}
+
+func (suite *GlideTestSuite) TestScriptExistsWithoutRoute() {
+	client := suite.defaultClusterClient()
+
+	script1 := options.NewScript("return 'Hello'")
+	script2 := options.NewScript("return 'World'")
+
+	// Load script1
+	client.InvokeScript(*script1)
+
+	expected := []bool{true, false, false}
+
+	// Get the SHA1 digests of the scripts
+	sha1_1 := script1.GetHash()
+	sha1_2 := script2.GetHash()
+	nonExistentSha1 := strings.Repeat("0", 40)
+
+	// Ensure scripts exist
+	response, err := client.ScriptExists([]string{sha1_1, sha1_2, nonExistentSha1})
+	assert.NoError(suite.T(), err)
+	assert.Equal(suite.T(), expected, response)
+
+	script1.Close()
+	script2.Close()
+}
+
+func (suite *GlideTestSuite) TestScriptExistsWithRoute() {
+	client := suite.defaultClusterClient()
+	route := options.RouteOption{Route: config.NewSlotKeyRoute(config.SlotTypePrimary, uuid.New().String())}
+
+	script1 := options.NewScript("return 'Hello'")
+	script2 := options.NewScript("return 'World'")
+	script3 := options.NewScript("return 'Hello World'")
+
+	// Load script1 and script3
+	client.InvokeScript(*script1)
+	client.InvokeScriptWithRoute(*script3, route)
+
+	expected := []bool{true, false, true, false}
+
+	// Get the SHA1 digests of the scripts
+	sha1_1 := script1.GetHash()
+	sha1_2 := script2.GetHash()
+	sha1_3 := script3.GetHash()
+	nonExistentSha1 := strings.Repeat("0", 40)
+
+	// Ensure scripts exist
+	response, err := client.ScriptExists([]string{sha1_1, sha1_2, sha1_3, nonExistentSha1})
+	assert.NoError(suite.T(), err)
+	assert.Equal(suite.T(), expected, response)
+
+	routeResponse, err := client.ScriptExistsWithRoute(
+		[]string{sha1_1, sha1_2, sha1_3, nonExistentSha1},
+		route,
+	)
+	assert.NoError(suite.T(), err)
+	assert.Equal(suite.T(), expected, routeResponse)
+
+	script1.Close()
+	script2.Close()
+	script3.Close()
+}
+
+func (suite *GlideTestSuite) TestScriptFlushClusterClient() {
+	client := suite.defaultClusterClient()
+
+	// Create a script
+	script := options.NewScript("return 'Hello'")
+
+	// Load script
+	_, err := client.InvokeScript(*script)
+	assert.Nil(suite.T(), err)
+
+	// Check existence of script
+	scriptHash := script.GetHash()
+	result, err := client.ScriptExists([]string{scriptHash})
+	assert.Nil(suite.T(), err)
+	assert.Equal(suite.T(), []bool{true}, result)
+
+	// Flush the script cache
+	flushResult, err := client.ScriptFlush()
+	assert.Nil(suite.T(), err)
+	assert.Equal(suite.T(), "OK", flushResult)
+
+	// Create a script
+	script = options.NewScript("return 'Hello'")
+	routeOption := options.RouteOption{Route: config.AllPrimaries}
+
+	// Load script
+	_, err = client.InvokeScriptWithRoute(*script, routeOption)
+	assert.Nil(suite.T(), err)
+
+	// Check existence of script
+	scriptHash = script.GetHash()
+	result, err = client.ScriptExistsWithRoute([]string{scriptHash}, routeOption)
+	assert.Nil(suite.T(), err)
+	assert.Equal(suite.T(), []bool{true}, result)
+
+	// Create ScriptFlushOptions with default mode (SYNC) and route
+	scriptFlushOptions := options.NewScriptFlushOptions().WithRoute(&routeOption)
+
+	// Flush the script cache
+	flushResult, err = client.ScriptFlushWithOptions(*scriptFlushOptions)
+	assert.Nil(suite.T(), err)
+	assert.Equal(suite.T(), "OK", flushResult)
+
+	// Check that the script no longer exists
+	result, err = client.ScriptExistsWithRoute([]string{scriptHash}, routeOption)
+	assert.Nil(suite.T(), err)
+	assert.Equal(suite.T(), []bool{false}, result)
+
+	// Test with ASYNC mode
+	_, err = client.InvokeScriptWithRoute(*script, routeOption)
+	assert.Nil(suite.T(), err)
+
+	// Create ScriptFlushOptions with ASYNC mode and route
+	scriptFlushOptions = options.NewScriptFlushOptions().
+		WithMode(options.ASYNC).
+		WithRoute(&routeOption)
+
+	flushResult, err = client.ScriptFlushWithOptions(*scriptFlushOptions)
+	assert.Nil(suite.T(), err)
+	assert.Equal(suite.T(), "OK", flushResult)
+
+	result, err = client.ScriptExistsWithRoute([]string{scriptHash}, routeOption)
+	assert.Nil(suite.T(), err)
+	assert.Equal(suite.T(), []bool{false}, result)
+
+	script.Close()
+}
+
+func (suite *GlideTestSuite) TestScriptKillWithoutRoute() {
+	invokeClient := suite.clusterClient(suite.defaultClusterClientConfig())
+	killClient := suite.defaultClusterClient()
+
+	// Ensure no script is running at the beginning
+	_, err := killClient.ScriptKill()
+	assert.Error(suite.T(), err)
+	assert.True(suite.T(), strings.Contains(strings.ToLower(err.Error()), "notbusy"))
+
+	// Kill Running Code
+	code := CreateLongRunningLuaScript(5, true)
+	script := options.NewScript(code)
+
+	go invokeClient.InvokeScript(*script)
+
+	time.Sleep(1 * time.Second)
+
+	result, err := killClient.ScriptKill()
+	assert.NoError(suite.T(), err)
+	assert.Equal(suite.T(), "OK", result)
+	script.Close()
+
+	time.Sleep(1 * time.Second)
+
+	// Ensure no script is running at the end
+	_, err = killClient.ScriptKill()
+	assert.Error(suite.T(), err)
+	assert.True(suite.T(), strings.Contains(strings.ToLower(err.Error()), "notbusy"))
+}
+
+func (suite *GlideTestSuite) TestScriptKillWithRoute() {
+	suite.T().Skip("Flaky Test: Wait until #2277 is resolved")
+
+	invokeClient := suite.clusterClient(suite.defaultClusterClientConfig())
+	killClient := suite.defaultClusterClient()
+
+	// key for routing to a primary node
+	randomKey := uuid.NewString()
+	route := options.RouteOption{
+		Route: config.NewSlotKeyRoute(config.SlotTypePrimary, randomKey),
+	}
+
+	// Ensure no script is running at the beginning
+	_, err := killClient.ScriptKillWithRoute(route)
+	assert.Error(suite.T(), err)
+	assert.True(suite.T(), strings.Contains(strings.ToLower(err.Error()), "notbusy"))
+
+	// Kill Running Code
+	code := CreateLongRunningLuaScript(6, true)
+	script := options.NewScript(code)
+
+	go invokeClient.InvokeScriptWithRoute(*script, route)
+
+	time.Sleep(1 * time.Second)
+
+	result, err := killClient.ScriptKillWithRoute(route)
+	assert.NoError(suite.T(), err)
+	assert.Equal(suite.T(), "OK", result)
+	script.Close()
+
+	time.Sleep(1 * time.Second)
+
+	// Ensure no script is running at the end
+	_, err = killClient.ScriptKillWithRoute(route)
+	assert.Error(suite.T(), err)
+	assert.True(suite.T(), strings.Contains(strings.ToLower(err.Error()), "notbusy"))
+}
+
+func (suite *GlideTestSuite) TestScriptKillUnkillableWithoutRoute() {
+	key := uuid.NewString()
+	invokeClient := suite.clusterClient(suite.defaultClusterClientConfig())
+	killClient := suite.defaultClusterClient()
+
+	// Ensure no script is running at the beginning
+	_, err := killClient.ScriptKill()
+	assert.Error(suite.T(), err)
+	assert.True(suite.T(), strings.Contains(strings.ToLower(err.Error()), "notbusy"))
+
+	code := CreateLongRunningLuaScript(7, false)
+	script := options.NewScript(code)
+
+	go invokeClient.InvokeScriptWithOptions(*script, *options.NewScriptOptions().WithKeys([]string{key}))
+
+	time.Sleep(1 * time.Second)
+
+	_, err = killClient.ScriptKill()
+	assert.Error(suite.T(), err)
+	assert.True(suite.T(), strings.Contains(strings.ToLower(err.Error()), "unkillable"))
+	script.Close()
+
+	// Wait until script finishes
+	time.Sleep(6 * time.Second)
+
+	// Ensure no script is running at the end
+	_, err = killClient.ScriptKill()
+	assert.Error(suite.T(), err)
+	assert.True(suite.T(), strings.Contains(strings.ToLower(err.Error()), "notbusy"))
+}
+
+func (suite *GlideTestSuite) TestScriptKillUnkillableWithRoute() {
+	suite.T().Skip("Flaky Test: Wait until #2277 is resolved")
+
+	key := uuid.NewString()
+	invokeClient := suite.clusterClient(suite.defaultClusterClientConfig())
+	killClient := suite.defaultClusterClient()
+
+	// key for routing to a primary node
+	route := options.RouteOption{
+		Route: config.NewSlotKeyRoute(config.SlotTypePrimary, key),
+	}
+
+	// Ensure no script is running at the beginning
+	_, err := killClient.ScriptKillWithRoute(route)
+	assert.Error(suite.T(), err)
+	assert.True(suite.T(), strings.Contains(strings.ToLower(err.Error()), "notbusy"))
+
+	// Kill Running Code
+	code := CreateLongRunningLuaScript(7, false)
+	script := options.NewScript(code)
+
+	go invokeClient.InvokeScriptWithOptions(*script, *options.NewScriptOptions().WithKeys([]string{key}))
+
+	time.Sleep(1 * time.Second)
+
+	_, err = killClient.ScriptKillWithRoute(route)
+	assert.Error(suite.T(), err)
+	assert.True(suite.T(), strings.Contains(strings.ToLower(err.Error()), "unkillable"))
+	script.Close()
+
+	// Wait until script finishes
+	time.Sleep(6 * time.Second)
+
+	// Ensure no script is running at the end
+	_, err = killClient.ScriptKillWithRoute(route)
+	assert.Error(suite.T(), err)
+	assert.True(suite.T(), strings.Contains(strings.ToLower(err.Error()), "notbusy"))
 }