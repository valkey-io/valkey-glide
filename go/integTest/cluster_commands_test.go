--- conflicted
+++ resolved
@@ -973,39 +973,6 @@
 	assert.Empty(suite.T(), val.Value())
 }
 
-<<<<<<< HEAD
-func (suite *GlideTestSuite) TestClientIdCluster() {
-	client := suite.defaultClusterClient()
-	t := suite.T()
-	response, err := client.ClientId(ops)
-	assert.NoError(t, err)
-	assert.True(t, response.IsSingleValue())
-}
-
-func (suite *GlideTestSuite) TestClientIdWithOptionsCluster() {
-	client := suite.defaultClusterClient()
-	t := suite.T()
-
-	// ClientId with option or with multiple options without route
-	opts := options.RouteOption{Route: nil}
-	response, err := client.ClientIdWithOptions(opts)
-	assert.NoError(t, err)
-	assert.True(t, response.IsSingleValue())
-
-	// same sections with random route
-	route := config.Route(config.RandomRoute)
-	opts = options.RouteOption{Route: route}
-	response, err = client.ClientIdWithOptions(opts)
-	assert.NoError(t, err)
-	assert.True(t, response.IsSingleValue())
-
-	// default sections, multi node route
-	route = config.Route(config.AllPrimaries)
-	opts = options.RouteOption{Route: route}
-	response, err = client.ClientIdWithOptions(opts)
-	assert.NoError(t, err)
-	assert.True(t, response.IsMultiValue())
-=======
 func (suite *GlideTestSuite) TestUpdateConnectionPasswordCluster() {
 	suite.T().Skip("Skipping update connection password cluster test")
 	// Create admin client
@@ -1131,5 +1098,37 @@
 	// Cleanup: Reset password
 	_, err = adminClient.CustomCommand([]string{"CONFIG", "SET", "requirepass", ""})
 	assert.NoError(suite.T(), err)
->>>>>>> 8300839b
+}
+
+func (suite *GlideTestSuite) TestClientIdCluster() {
+	client := suite.defaultClusterClient()
+	t := suite.T()
+	response, err := client.ClientId(ops)
+	assert.NoError(t, err)
+	assert.True(t, response.IsSingleValue())
+}
+
+func (suite *GlideTestSuite) TestClientIdWithOptionsCluster() {
+	client := suite.defaultClusterClient()
+	t := suite.T()
+
+	// ClientId with option or with multiple options without route
+	opts := options.RouteOption{Route: nil}
+	response, err := client.ClientIdWithOptions(opts)
+	assert.NoError(t, err)
+	assert.True(t, response.IsSingleValue())
+
+	// same sections with random route
+	route := config.Route(config.RandomRoute)
+	opts = options.RouteOption{Route: route}
+	response, err = client.ClientIdWithOptions(opts)
+	assert.NoError(t, err)
+	assert.True(t, response.IsSingleValue())
+
+	// default sections, multi node route
+	route = config.Route(config.AllPrimaries)
+	opts = options.RouteOption{Route: route}
+	response, err = client.ClientIdWithOptions(opts)
+	assert.NoError(t, err)
+	assert.True(t, response.IsMultiValue())
 }