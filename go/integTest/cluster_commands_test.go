--- conflicted
+++ resolved
@@ -295,50 +295,15 @@
 	client := suite.defaultClusterClient()
 	t := suite.T()
 
-<<<<<<< HEAD
-	// echo with option or with multiple options without route
-	opts := options.ClusterEchoOptions{
-		EchoOptions: &options.EchoOptions{
-			Message: "hello",
-		},
-		RouteOption: &options.RouteOption{Route: nil},
-	}
-	response, err := client.EchoWithOptions(context.Background(), opts)
-	assert.NoError(t, err)
-	assert.True(t, response.IsSingleValue())
-
-	// same sections with random route
-	route := options.RouteOption{Route: *config.RandomRoute.ToPtr()}
-	opts = options.ClusterEchoOptions{
-		EchoOptions: &options.EchoOptions{
-			Message: "hello",
-		},
-		RouteOption: &route,
-	}
-	response, err = client.EchoWithOptions(context.Background(), opts)
-	assert.NoError(t, err)
-	assert.True(t, response.IsSingleValue())
-
-	// default sections, multi node route
-	route = options.RouteOption{Route: *config.AllPrimaries.ToPtr()}
-	opts = options.ClusterEchoOptions{
-		EchoOptions: &options.EchoOptions{
-			Message: "hello",
-		},
-		RouteOption: &route,
-	}
-	response, err = client.EchoWithOptions(context.Background(), opts)
-=======
 	// Echo with random route
 	route := options.RouteOption{Route: config.RandomRoute}
-	response, err := client.EchoWithOptions("hello", route)
+	response, err := client.EchoWithOptions(context.Background(), "hello", route)
 	assert.NoError(t, err)
 	assert.True(t, response.IsSingleValue())
 
 	// Echo with multi node route
 	route = options.RouteOption{Route: config.AllPrimaries}
-	response, err = client.EchoWithOptions("hello", route)
->>>>>>> c787fe5d
+	response, err = client.EchoWithOptions(context.Background(), "hello", route)
 	assert.NoError(t, err)
 	assert.True(t, response.IsMultiValue())
 	for _, messages := range response.MultiValue() {
@@ -346,7 +311,7 @@
 	}
 
 	// Ensure no error when using an empty message
-	_, err = client.EchoWithOptions("", route)
+	_, err = client.EchoWithOptions(context.Background(), "", route)
 	assert.NoError(t, err, "EchoWithOptions with empty message should not return an error")
 }
 
