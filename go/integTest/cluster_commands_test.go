// Copyright Valkey GLIDE Project Contributors - SPDX Identifier: Apache-2.0

package integTest

import (
	"fmt"
	"math/rand"
	"strings"

	"github.com/google/uuid"
	"github.com/stretchr/testify/assert"
	"github.com/valkey-io/valkey-glide/go/api/config"
	"github.com/valkey-io/valkey-glide/go/api/errors"
	"github.com/valkey-io/valkey-glide/go/api/options"
)

func (suite *GlideTestSuite) TestClusterCustomCommandInfo() {
	client := suite.defaultClusterClient()
	result, err := client.CustomCommand([]string{"INFO"})

	assert.Nil(suite.T(), err)
	// INFO is routed to all primary nodes by default
	for _, value := range result.MultiValue() {
		assert.True(suite.T(), strings.Contains(value.(string), "# Stats"))
	}
}

func (suite *GlideTestSuite) TestClusterCustomCommandEcho() {
	client := suite.defaultClusterClient()
	result, err := client.CustomCommand([]string{"ECHO", "GO GLIDE GO"})

	assert.Nil(suite.T(), err)
	// ECHO is routed to a single random node
	assert.Equal(suite.T(), "GO GLIDE GO", result.SingleValue().(string))
}

func (suite *GlideTestSuite) TestInfoCluster() {
	DEFAULT_INFO_SECTIONS := []string{
		"Server",
		"Clients",
		"Memory",
		"Persistence",
		"Stats",
		"Replication",
		"CPU",
		"Modules",
		"Errorstats",
		"Cluster",
		"Keyspace",
	}

	client := suite.defaultClusterClient()
	t := suite.T()

	// info without options
	data, err := client.Info()
	assert.NoError(t, err)
	for _, info := range data {
		for _, section := range DEFAULT_INFO_SECTIONS {
			assert.Contains(t, info, "# "+section, "Section "+section+" is missing")
		}
	}

	// info with option or with multiple options without route
	sections := []options.Section{options.Cpu}
	if suite.serverVersion >= "7.0.0" {
		sections = append(sections, options.Memory)
	}
	opts := options.ClusterInfoOptions{
		InfoOptions: &options.InfoOptions{Sections: sections},
		RouteOption: nil,
	}
	response, err := client.InfoWithOptions(opts)
	assert.NoError(t, err)
	assert.True(t, response.IsMultiValue())
	for _, info := range response.MultiValue() {
		for _, section := range sections {
			assert.Contains(t, strings.ToLower(info), strings.ToLower("# "+string(section)), "Section "+section+" is missing")
		}
	}

	// same sections with random route
	opts = options.ClusterInfoOptions{
		InfoOptions: &options.InfoOptions{Sections: sections},
		RouteOption: &options.RouteOption{Route: config.RandomRoute},
	}
	response, err = client.InfoWithOptions(opts)
	assert.NoError(t, err)
	assert.True(t, response.IsSingleValue())
	for _, section := range sections {
		assert.Contains(
			t,
			strings.ToLower(response.SingleValue()),
			strings.ToLower("# "+string(section)),
			"Section "+section+" is missing",
		)
	}

	// default sections, multi node route
	opts = options.ClusterInfoOptions{
		InfoOptions: nil,
		RouteOption: &options.RouteOption{Route: config.AllPrimaries},
	}
	response, err = client.InfoWithOptions(opts)
	assert.NoError(t, err)
	assert.True(t, response.IsMultiValue())
	for _, info := range response.MultiValue() {
		for _, section := range DEFAULT_INFO_SECTIONS {
			assert.Contains(t, info, "# "+section, "Section "+section+" is missing")
		}
	}
}

func (suite *GlideTestSuite) TestClusterCustomCommandWithRoute_Info() {
	client := suite.defaultClusterClient()
	route := config.SimpleNodeRoute(config.AllPrimaries)
	result, err := client.CustomCommandWithRoute([]string{"INFO"}, route)
	assert.Nil(suite.T(), err)
	assert.True(suite.T(), result.IsMultiValue())
	multiValue := result.MultiValue()
	for _, value := range multiValue {
		assert.True(suite.T(), strings.Contains(value.(string), "# Stats"))
	}
}

func (suite *GlideTestSuite) TestClusterCustomCommandWithRoute_Echo() {
	client := suite.defaultClusterClient()
	route := config.SimpleNodeRoute(config.RandomRoute)
	result, err := client.CustomCommandWithRoute([]string{"ECHO", "GO GLIDE GO"}, route)
	assert.Nil(suite.T(), err)
	assert.True(suite.T(), result.IsSingleValue())
	assert.Equal(suite.T(), "GO GLIDE GO", result.SingleValue().(string))
}

func (suite *GlideTestSuite) TestClusterCustomCommandWithRoute_InvalidRoute() {
	client := suite.defaultClusterClient()
	invalidRoute := config.NewByAddressRoute("invalidHost", 9999)
	result, err := client.CustomCommandWithRoute([]string{"PING"}, invalidRoute)
	assert.NotNil(suite.T(), err)
	assert.True(suite.T(), result.IsEmpty())
}

func (suite *GlideTestSuite) TestClusterCustomCommandWithRoute_AllNodes() {
	client := suite.defaultClusterClient()
	route := config.SimpleNodeRoute(config.AllNodes)
	result, err := client.CustomCommandWithRoute([]string{"PING"}, route)
	assert.Nil(suite.T(), err)
	assert.True(suite.T(), result.IsSingleValue())
	assert.Equal(suite.T(), "PONG", result.SingleValue())
}

func (suite *GlideTestSuite) TestPingWithOptions_NoRoute() {
	client := suite.defaultClusterClient()
	options := options.ClusterPingOptions{
		PingOptions: &options.PingOptions{
			Message: "hello",
		},
		RouteOption: nil,
	}
	result, err := client.PingWithOptions(options)
	assert.Nil(suite.T(), err)
	assert.Equal(suite.T(), "hello", result)
}

func (suite *GlideTestSuite) TestPingWithOptions_WithRoute() {
	client := suite.defaultClusterClient()
	options := options.ClusterPingOptions{
		PingOptions: &options.PingOptions{
			Message: "hello",
		},
		RouteOption: &options.RouteOption{Route: config.AllNodes},
	}
	result, err := client.PingWithOptions(options)
	assert.Nil(suite.T(), err)
	assert.Equal(suite.T(), "hello", result)
}

func (suite *GlideTestSuite) TestPingWithOptions_InvalidRoute() {
	client := suite.defaultClusterClient()
	invalidRoute := config.Route(config.NewByAddressRoute("invalidHost", 9999))
	options := options.ClusterPingOptions{
		PingOptions: &options.PingOptions{
			Message: "hello",
		},
		RouteOption: &options.RouteOption{Route: invalidRoute},
	}
	result, err := client.PingWithOptions(options)
	assert.NotNil(suite.T(), err)
	assert.Empty(suite.T(), result)
}

func (suite *GlideTestSuite) TestTimeWithoutRoute() {
	client := suite.defaultClusterClient()
	options := options.RouteOption{Route: nil}
	result, err := client.TimeWithOptions(options)
	assert.NoError(suite.T(), err)
	assert.NotNil(suite.T(), result)
	assert.False(suite.T(), result.IsEmpty())
	assert.True(suite.T(), result.IsSingleValue())
	assert.NotEmpty(suite.T(), result.SingleValue())
	assert.IsType(suite.T(), "", result.SingleValue()[0])
	assert.Equal(suite.T(), 2, len(result.SingleValue()))
}

func (suite *GlideTestSuite) TestTimeWithAllNodesRoute() {
	client := suite.defaultClusterClient()
	options := options.RouteOption{Route: config.AllNodes}
	result, err := client.TimeWithOptions(options)
	assert.NoError(suite.T(), err)
	assert.NotNil(suite.T(), result)
	assert.False(suite.T(), result.IsEmpty())
	assert.True(suite.T(), result.IsMultiValue())

	multiValue := result.MultiValue()
	assert.Greater(suite.T(), len(multiValue), 1)

	for nodeName, timeStrings := range multiValue {
		assert.NotEmpty(suite.T(), timeStrings, "Node %s should have time values", nodeName)
		for _, timeStr := range timeStrings {
			assert.IsType(suite.T(), "", timeStr)
		}
	}
}

func (suite *GlideTestSuite) TestTimeWithRandomRoute() {
	client := suite.defaultClusterClient()
	route := config.Route(config.RandomRoute)
	options := options.RouteOption{Route: route}
	result, err := client.TimeWithOptions(options)
	assert.NoError(suite.T(), err)
	assert.NotNil(suite.T(), result)
	assert.False(suite.T(), result.IsEmpty())
	assert.True(suite.T(), result.IsSingleValue())
	assert.NotEmpty(suite.T(), result.SingleValue())
	assert.IsType(suite.T(), "", result.SingleValue()[0])
	assert.Equal(suite.T(), 2, len(result.SingleValue()))
}

func (suite *GlideTestSuite) TestTimeWithInvalidRoute() {
	client := suite.defaultClusterClient()
	invalidRoute := config.Route(config.NewByAddressRoute("invalidHost", 9999))
	options := options.RouteOption{Route: invalidRoute}
	result, err := client.TimeWithOptions(options)
	assert.NotNil(suite.T(), err)
	assert.True(suite.T(), result.IsEmpty())
	assert.Empty(suite.T(), result.SingleValue())
}

func (suite *GlideTestSuite) TestDBSizeRandomRoute() {
	client := suite.defaultClusterClient()
	route := config.Route(config.RandomRoute)
	options := options.RouteOption{Route: route}
	result, err := client.DBSizeWithOptions(options)
	assert.NoError(suite.T(), err)
	assert.NotNil(suite.T(), result)
	assert.GreaterOrEqual(suite.T(), result, int64(0))
}

func (suite *GlideTestSuite) TestEchoCluster() {
	client := suite.defaultClusterClient()
	t := suite.T()

	// echo with option or with multiple options without route
	opts := options.ClusterEchoOptions{
		EchoOptions: &options.EchoOptions{
			Message: "hello",
		},
		RouteOption: &options.RouteOption{Route: nil},
	}
	response, err := client.EchoWithOptions(opts)
	assert.NoError(t, err)
	assert.True(t, response.IsSingleValue())

	// same sections with random route
	route := options.RouteOption{Route: *config.RandomRoute.ToPtr()}
	opts = options.ClusterEchoOptions{
		EchoOptions: &options.EchoOptions{
			Message: "hello",
		},
		RouteOption: &route,
	}
	response, err = client.EchoWithOptions(opts)
	assert.NoError(t, err)
	assert.True(t, response.IsSingleValue())

	// default sections, multi node route
	route = options.RouteOption{Route: *config.AllPrimaries.ToPtr()}
	opts = options.ClusterEchoOptions{
		EchoOptions: &options.EchoOptions{
			Message: "hello",
		},
		RouteOption: &route,
	}
	response, err = client.EchoWithOptions(opts)
	assert.NoError(t, err)
	assert.True(t, response.IsMultiValue())
	for _, messages := range response.MultiValue() {
		assert.Contains(t, strings.ToLower(messages), strings.ToLower("hello"))
	}
}

func (suite *GlideTestSuite) TestBasicClusterScan() {
	client := suite.defaultClusterClient()
	t := suite.T()

	// Ensure clean start
	_, err := client.CustomCommand([]string{"FLUSHALL"})
	assert.NoError(t, err)

	// Iterate over all keys in the cluster
	keysToSet := map[string]string{
		"key1": "value1",
		"key2": "value2",
		"key3": "value3",
	}

	_, err = client.MSet(keysToSet)
	assert.NoError(t, err)

	cursor := *options.NewClusterScanCursor()
	allKeys := make([]string, 0, len(keysToSet))
	var keys []string

	for !cursor.HasFinished() {
		cursor, keys, err = client.Scan(cursor)
		if err != nil {
			assert.NoError(t, err) // Use this to print error statement
			break                  // prevent infinite loop
		}
		allKeys = append(allKeys, keys...)
	}

	assert.ElementsMatch(t, allKeys, []string{"key1", "key2", "key3"})

	// Ensure clean start
	_, err = client.CustomCommand([]string{"FLUSHALL"})
	assert.NoError(t, err)

	expectedKeys := make([]string, 0, 100)
	// Test bigger example
	for i := 0; i < 100; i++ {
		key := uuid.NewString()

		expectedKeys = append(expectedKeys, key)

		_, err := client.Set(key, "value")
		assert.NoError(t, err)
	}

	cursor = *options.NewClusterScanCursor()
	allKeys = make([]string, 0, 100)

	for !cursor.HasFinished() {
		cursor, keys, err = client.Scan(cursor)
		if err != nil {
			assert.NoError(t, err) // Use this to print error statement
			break                  // prevent infinite loop
		}
		allKeys = append(allKeys, keys...)
	}

	assert.ElementsMatch(t, allKeys, expectedKeys)
}

func (suite *GlideTestSuite) TestBasicClusterScanWithOptions() {
	client := suite.defaultClusterClient()
	t := suite.T()

	// Ensure clean start
	_, err := client.CustomCommand([]string{"FLUSHALL"})
	assert.NoError(t, err)

	// Iterate over all keys in the cluster
	keysToSet := map[string]string{
		"key1": "value1",
		"key2": "value2",
		"key3": "value3",
	}

	_, err = client.MSet(keysToSet)
	assert.NoError(t, err)

	cursor := *options.NewClusterScanCursor()
	opts := options.NewClusterScanOptions().SetCount(10)
	allKeys := []string{}
	var keys []string

	for !cursor.HasFinished() {
		cursor, keys, err = client.ScanWithOptions(cursor, *opts)
		if err != nil {
			assert.NoError(t, err) // Use this to print error statement
			break                  // prevent infinite loop
		}
		allKeys = append(allKeys, keys...)
	}

	assert.ElementsMatch(t, allKeys, []string{"key1", "key2", "key3"})

	// Iterate over keys matching a pattern
	keysToSet = map[string]string{
		"key1":          "value1",
		"key2":          "value2",
		"notMykey":      "value3",
		"somethingElse": "value4",
	}

	_, err = client.MSet(keysToSet)
	assert.NoError(t, err)

	cursor = *options.NewClusterScanCursor()
	opts = options.NewClusterScanOptions().SetCount(10).SetMatch("*key*")
	matchedKeys := []string{}

	for !cursor.HasFinished() {
		cursor, keys, err = client.ScanWithOptions(cursor, *opts)
		if err != nil {
			assert.NoError(t, err) // Use this to print error statement
			break                  // prevent infinite loop
		}
		matchedKeys = append(matchedKeys, keys...)
	}

	assert.ElementsMatch(t, matchedKeys, []string{"key1", "key2", "key3", "notMykey"})
	assert.NotContains(t, matchedKeys, "somethingElse")

	// Iterate over keys of a specific type
	keysToSet = map[string]string{
		"key1": "value1",
		"key2": "value2",
		"key3": "value3",
	}
	_, err = client.MSet(keysToSet)
	assert.NoError(t, err)

	_, err = client.SAdd("thisIsASet", []string{"someValue"})
	assert.NoError(t, err)

	cursor = *options.NewClusterScanCursor()
	opts = options.NewClusterScanOptions().SetType(options.ObjectTypeSet)
	matchedTypeKeys := []string{}

	for !cursor.HasFinished() {
		cursor, keys, err = client.ScanWithOptions(cursor, *opts)
		if err != nil {
			assert.NoError(t, err) // Use this to print error statement
			break                  // prevent infinite loop
		}
		matchedTypeKeys = append(matchedTypeKeys, keys...)
	}

	assert.ElementsMatch(t, matchedTypeKeys, []string{"thisIsASet"})
	assert.NotContains(t, matchedTypeKeys, "key1")
	assert.NotContains(t, matchedTypeKeys, "key2")
	assert.NotContains(t, matchedTypeKeys, "key3")
}

func (suite *GlideTestSuite) TestBasicClusterScanWithNonUTF8Pattern() {
	client := suite.defaultClusterClient()
	t := suite.T()

	// Ensure clean start
	_, err := client.CustomCommand([]string{"FLUSHALL"})
	assert.NoError(t, err)

	// Iterate over all keys in the cluster
	keysToSet := map[string]string{
		"key\xc0\xc1-1": "value1",
		"key-2":         "value2",
		"key\xf9\xc1-3": "value3",
		"someKey":       "value4",
		"\xc0\xc1key-5": "value5",
	}

	_, err = client.MSet(keysToSet)
	assert.NoError(t, err)

	cursor := *options.NewClusterScanCursor()
	opts := options.NewClusterScanOptions().SetMatch("key\xc0\xc1-*")
	allKeys := []string{}

	for !cursor.HasFinished() {
		var keys []string
		cursor, keys, err = client.ScanWithOptions(cursor, *opts)
		if err != nil {
			assert.NoError(t, err) // Use this to print error statement
			break                  // prevent infinite loop
		}
		allKeys = append(allKeys, keys...)
	}

	assert.ElementsMatch(t, allKeys, []string{"key\xc0\xc1-1"})
}

func (suite *GlideTestSuite) TestClusterScanWithObjectTypeAndPattern() {
	client := suite.defaultClusterClient()
	t := suite.T()

	// Ensure clean start
	_, err := client.CustomCommand([]string{"FLUSHALL"})
	assert.NoError(t, err)

	expectedKeys := make([]string, 0, 100)
	unexpectedTypeKeys := make([]string, 0, 100)
	unexpectedPatternKeys := make([]string, 0, 100)

	for i := 0; i < 100; i++ {
		key := "key-" + uuid.NewString()
		unexpectedTypeKey := "key-" + uuid.NewString()
		unexpectedPatternKey := uuid.NewString()

		expectedKeys = append(expectedKeys, key)
		unexpectedTypeKeys = append(unexpectedTypeKeys, unexpectedTypeKey)
		unexpectedPatternKeys = append(unexpectedPatternKeys, unexpectedPatternKey)

		_, err := client.Set(key, "value")
		assert.NoError(t, err)

		_, err = client.SAdd(unexpectedTypeKey, []string{"value"})
		assert.NoError(t, err)

		_, err = client.Set(unexpectedPatternKey, "value")
		assert.NoError(t, err)
	}

	cursor := *options.NewClusterScanCursor()
	opts := options.NewClusterScanOptions().SetMatch("key-*").SetType(options.ObjectTypeString)
	allKeys := make([]string, 0, 100)

	for !cursor.HasFinished() {
		var keys []string
		cursor, keys, err = client.ScanWithOptions(cursor, *opts)
		if err != nil {
			assert.NoError(t, err) // Use this to print error statement
			break                  // prevent infinite loop
		}
		allKeys = append(allKeys, keys...)
	}

	assert.ElementsMatch(t, allKeys, expectedKeys)
	for _, elem := range unexpectedTypeKeys {
		assert.NotContains(t, allKeys, elem)
	}
	for _, elem := range unexpectedPatternKeys {
		assert.NotContains(t, allKeys, elem)
	}
}

func (suite *GlideTestSuite) TestClusterScanWithCount() {
	client := suite.defaultClusterClient()
	t := suite.T()

	// Ensure clean start
	_, err := client.CustomCommand([]string{"FLUSHALL"})
	assert.NoError(t, err)

	expectedKeys := make([]string, 0, 100)

	for i := 0; i < 100; i++ {
		key := "key-" + uuid.NewString()
		expectedKeys = append(expectedKeys, key)
		_, err := client.Set(key, "value")
		assert.NoError(t, err)
	}

	cursor := *options.NewClusterScanCursor()
	allKeys := make([]string, 0, 100)
	successfulScans := 0

	for !cursor.HasFinished() {
		keysOf1 := []string{}
		keysOf100 := []string{}

		var keys []string
		cursor, keys, err = client.ScanWithOptions(cursor, *options.NewClusterScanOptions().SetCount(1))
		if err != nil {
			assert.NoError(t, err) // Use this to print error statement
			break                  // prevent infinite loop
		}
		keysOf1 = append(keysOf1, keys...)
		allKeys = append(allKeys, keysOf1...)

		if cursor.HasFinished() {
			break
		}

		cursor, keys, err = client.ScanWithOptions(cursor, *options.NewClusterScanOptions().SetCount(100))
		if err != nil {
			assert.NoError(t, err) // Use this to print error statement
			break                  // prevent infinite loop
		}
		keysOf100 = append(keysOf100, keys...)
		allKeys = append(allKeys, keysOf100...)

		if len(keysOf1) < len(keysOf100) {
			successfulScans += 1
		}
	}

	assert.ElementsMatch(t, allKeys, expectedKeys)
	assert.Greater(t, successfulScans, 0)
}

func (suite *GlideTestSuite) TestClusterScanWithMatch() {
	client := suite.defaultClusterClient()
	t := suite.T()

	// Ensure clean start
	_, err := client.CustomCommand([]string{"FLUSHALL"})
	assert.NoError(t, err)

	expectedKeys := []string{}
	unexpectedKeys := []string{}

	for i := 0; i < 10; i++ {
		key := "key-" + uuid.NewString()
		unexpectedKey := uuid.NewString()

		expectedKeys = append(expectedKeys, key)
		unexpectedKeys = append(unexpectedKeys, unexpectedKey)

		_, err := client.Set(key, "value")
		assert.NoError(t, err)

		_, err = client.Set(unexpectedKey, "value")
		assert.NoError(t, err)
	}

	cursor := *options.NewClusterScanCursor()
	allKeys := []string{}

	for !cursor.HasFinished() {
		var keys []string
		cursor, keys, err = client.ScanWithOptions(cursor, *options.NewClusterScanOptions().SetMatch("key-*"))
		if err != nil {
			assert.NoError(t, err) // Use this to print error statement
			break                  // prevent infinite loop
		}

		allKeys = append(allKeys, keys...)
	}

	assert.ElementsMatch(t, allKeys, expectedKeys)
	for _, elem := range unexpectedKeys {
		assert.NotContains(t, allKeys, elem)
	}
}

func (suite *GlideTestSuite) TestClusterScanWithDifferentTypes() {
	client := suite.defaultClusterClient()
	t := suite.T()

	// Ensure clean start
	_, err := client.CustomCommand([]string{"FLUSHALL"})
	assert.NoError(t, err)

	stringKeys := []string{}
	setKeys := []string{}
	hashKeys := []string{}
	listKeys := []string{}
	zsetKeys := []string{}
	streamKeys := []string{}

	for i := 0; i < 10; i++ {
		key := "key-" + uuid.NewString()
		stringKeys = append(stringKeys, key)

		setKey := "{setKey}-" + uuid.NewString()
		setKeys = append(setKeys, setKey)

		hashKey := "{hashKey}-" + uuid.NewString()
		hashKeys = append(hashKeys, hashKey)

		listKey := "{listKey}-" + uuid.NewString()
		listKeys = append(listKeys, listKey)

		zsetKey := "{zsetKey}-" + uuid.NewString()
		zsetKeys = append(zsetKeys, zsetKey)

		streamKey := "{streamKey}-" + uuid.NewString()
		streamKeys = append(streamKeys, streamKey)

		_, err := client.Set(key, "value")
		assert.NoError(t, err)

		_, err = client.SAdd(setKey, []string{"value"})
		assert.NoError(t, err)

		_, err = client.HSet(hashKey, map[string]string{"field": "value"})
		assert.NoError(t, err)

		_, err = client.LPush(listKey, []string{"value"})
		assert.NoError(t, err)

		_, err = client.ZAdd(zsetKey, map[string]float64{"value": 1})
		assert.NoError(t, err)

		_, err = client.XAdd(streamKey, [][]string{{"field", "value"}})
		assert.NoError(t, err)
	}

	cursor := *options.NewClusterScanCursor()
	allKeys := []string{}

	for !cursor.HasFinished() {
		var keys []string
		cursor, keys, err = client.ScanWithOptions(
			cursor,
			*options.NewClusterScanOptions().SetType(options.ObjectTypeList),
		)
		if err != nil {
			assert.NoError(t, err) // Use this to print error statement
			break                  // prevent infinite loop
		}

		allKeys = append(allKeys, keys...)
	}

	assert.ElementsMatch(t, allKeys, listKeys)
	for _, elem := range stringKeys {
		assert.NotContains(t, allKeys, elem)
	}
	for _, elem := range setKeys {
		assert.NotContains(t, allKeys, elem)
	}
	for _, elem := range hashKeys {
		assert.NotContains(t, allKeys, elem)
	}
	for _, elem := range zsetKeys {
		assert.NotContains(t, allKeys, elem)
	}
	for _, elem := range streamKeys {
		assert.NotContains(t, allKeys, elem)
	}
}

func (suite *GlideTestSuite) TestFlushDB_Success() {
	client := suite.defaultClusterClient()

	key := uuid.New().String()
	_, err := client.Set(key, "test-value")
	assert.NoError(suite.T(), err)

	result, err := client.FlushDB()
	assert.NoError(suite.T(), err)
	assert.NotEmpty(suite.T(), result)

	val, err := client.Get(key)
	assert.NoError(suite.T(), err)
	assert.Empty(suite.T(), val.Value())
}

func (suite *GlideTestSuite) TestFlushDB_Failure() {
	client := suite.defaultClusterClient()
	client.Close()

	result, err := client.FlushDB()
	assert.NotNil(suite.T(), err)
	assert.Equal(suite.T(), "", result)
	assert.IsType(suite.T(), &errors.ClosingError{}, err)
}

func (suite *GlideTestSuite) TestFlushAll_Success() {
	client := suite.defaultClusterClient()

	key := uuid.New().String()
	_, err := client.Set(key, "test-value")
	assert.NoError(suite.T(), err)

	result, err := client.FlushAll()
	assert.NoError(suite.T(), err)
	assert.NotEmpty(suite.T(), result)

	val, err := client.Get(key)
	assert.NoError(suite.T(), err)
	assert.Empty(suite.T(), val.Value())
}

func (suite *GlideTestSuite) TestFlushAll_Failure() {
	client := suite.defaultClusterClient()
	client.Close()

	result, err := client.FlushAll()
	assert.NotNil(suite.T(), err)
	assert.Equal(suite.T(), "", result)
	assert.IsType(suite.T(), &errors.ClosingError{}, err)
}

func (suite *GlideTestSuite) TestFlushAllWithOptions_AllNodes() {
	client := suite.defaultClusterClient()

	key1 := uuid.New().String()
	key2 := uuid.New().String()
	_, err := client.Set(key1, "value3")
	assert.NoError(suite.T(), err)
	_, err = client.Set(key2, "value4")
	assert.NoError(suite.T(), err)

	routeOption := &options.RouteOption{
		Route: config.AllNodes,
	}
	asyncMode := options.FlushMode(options.ASYNC)
	result, err := client.FlushAllWithOptions(options.FlushClusterOptions{
		FlushMode:   &asyncMode,
		RouteOption: routeOption,
	})

	assert.Error(suite.T(), err)
	assert.Contains(suite.T(), err.Error(), "ReadOnly: You can't write against a read only replica")
	assert.Empty(suite.T(), result)
}

func (suite *GlideTestSuite) TestFlushAllWithOptions_AllPrimaries() {
	client := suite.defaultClusterClient()

	key1 := uuid.New().String()
	key2 := uuid.New().String()
	_, err := client.Set(key1, "value3")
	assert.NoError(suite.T(), err)
	_, err = client.Set(key2, "value4")
	assert.NoError(suite.T(), err)

	routeOption := &options.RouteOption{
		Route: config.AllPrimaries,
	}
	asyncMode := options.FlushMode(options.ASYNC)
	result, err := client.FlushAllWithOptions(options.FlushClusterOptions{
		FlushMode:   &asyncMode,
		RouteOption: routeOption,
	})

	assert.NoError(suite.T(), err)
	assert.NotEmpty(suite.T(), result)

	val1, err := client.Get(key1)
	assert.NoError(suite.T(), err)
	assert.Empty(suite.T(), val1.Value())

	val2, err := client.Get(key2)
	assert.NoError(suite.T(), err)
	assert.Empty(suite.T(), val2.Value())
}

func (suite *GlideTestSuite) TestFlushAllWithOptions_InvalidRoute() {
	client := suite.defaultClusterClient()

	invalidRoute := config.NewByAddressRoute("invalidHost", 9999)
	routeOption := &options.RouteOption{
		Route: invalidRoute,
	}
	syncMode := options.SYNC
	result, err := client.FlushAllWithOptions(options.FlushClusterOptions{
		FlushMode:   &syncMode,
		RouteOption: routeOption,
	})

	assert.Error(suite.T(), err)
	assert.Empty(suite.T(), result)
}

func (suite *GlideTestSuite) TestFlushAllWithOptions_AsyncMode() {
	client := suite.defaultClusterClient()

	key := uuid.New().String()
	_, err := client.Set(key, "value5")
	assert.NoError(suite.T(), err)

	routeOption := &options.RouteOption{
		Route: config.AllPrimaries,
	}

	asyncMode := options.FlushMode(options.ASYNC)
	result, err := client.FlushAllWithOptions(options.FlushClusterOptions{
		FlushMode:   &asyncMode,
		RouteOption: routeOption,
	})

	assert.NoError(suite.T(), err)
	assert.NotEmpty(suite.T(), result)

	val, err := client.Get(key)
	assert.NoError(suite.T(), err)
	assert.Empty(suite.T(), val.Value())
}

func (suite *GlideTestSuite) TestFlushDBWithOptions_AllNodes() {
	client := suite.defaultClusterClient()

	key1 := uuid.New().String()
	key2 := uuid.New().String()
	_, err := client.Set(key1, "value3")
	assert.NoError(suite.T(), err)
	_, err = client.Set(key2, "value4")
	assert.NoError(suite.T(), err)

	routeOption := &options.RouteOption{
		Route: config.AllNodes,
	}
	asyncMode := options.ASYNC
	result, err := client.FlushDBWithOptions(options.FlushClusterOptions{
		FlushMode:   &asyncMode,
		RouteOption: routeOption,
	})
	assert.Error(suite.T(), err)
	assert.Contains(suite.T(), err.Error(), "ReadOnly: You can't write against a read only replica")
	assert.Empty(suite.T(), result)
}

func (suite *GlideTestSuite) TestFlushDBWithOptions_AllPrimaries() {
	client := suite.defaultClusterClient()

	key1 := uuid.New().String()
	key2 := uuid.New().String()
	_, err := client.Set(key1, "value3")
	assert.NoError(suite.T(), err)
	_, err = client.Set(key2, "value4")
	assert.NoError(suite.T(), err)

	routeOption := &options.RouteOption{
		Route: config.AllPrimaries,
	}
	asyncMode := options.ASYNC
	result, err := client.FlushDBWithOptions(options.FlushClusterOptions{
		FlushMode:   &asyncMode,
		RouteOption: routeOption,
	})
	assert.NoError(suite.T(), err)
	assert.NotEmpty(suite.T(), result)

	val1, err := client.Get(key1)
	assert.NoError(suite.T(), err)
	assert.Empty(suite.T(), val1.Value())

	val2, err := client.Get(key2)
	assert.NoError(suite.T(), err)
	assert.Empty(suite.T(), val2.Value())
}

func (suite *GlideTestSuite) TestFlushDBWithOptions_InvalidRoute() {
	client := suite.defaultClusterClient()

	invalidRoute := config.Route(config.NewByAddressRoute("invalidHost", 9999))
	routeOption := &options.RouteOption{
		Route: invalidRoute,
	}
	syncMode := options.SYNC
	result, err := client.FlushDBWithOptions(options.FlushClusterOptions{
		FlushMode:   &syncMode,
		RouteOption: routeOption,
	})
	assert.Error(suite.T(), err)
	assert.Empty(suite.T(), result)
}

func (suite *GlideTestSuite) TestFlushDBWithOptions_AsyncMode() {
	client := suite.defaultClusterClient()

	key := uuid.New().String()
	_, err := client.Set(key, "value5")
	assert.NoError(suite.T(), err)

	routeOption := &options.RouteOption{
		Route: config.AllPrimaries,
	}
	syncMode := options.SYNC
	result, err := client.FlushDBWithOptions(options.FlushClusterOptions{
		FlushMode:   &syncMode,
		RouteOption: routeOption,
	})
	assert.NoError(suite.T(), err)
	assert.NotEmpty(suite.T(), result)

	val, err := client.Get(key)
	assert.NoError(suite.T(), err)
	assert.Empty(suite.T(), val.Value())
}

func (suite *GlideTestSuite) TestUpdateConnectionPasswordCluster() {
	suite.T().Skip("Skipping update connection password cluster test")
	// Create admin client
	adminClient := suite.defaultClusterClient()
	defer adminClient.Close()

	// Create test client
	testClient := suite.defaultClusterClient()
	defer testClient.Close()

	// Generate random password
	pwd := uuid.NewString()

	// Validate that we can use the test client
	_, err := testClient.Info()
	assert.NoError(suite.T(), err)

	// Update password without re-authentication
	_, err = testClient.UpdateConnectionPassword(pwd, false)
	assert.NoError(suite.T(), err)

	// Verify client still works with old auth
	_, err = testClient.Info()
	assert.NoError(suite.T(), err)

	// Update server password and kill all other clients to force reconnection
	_, err = adminClient.CustomCommand([]string{"CONFIG", "SET", "requirepass", pwd})
	assert.NoError(suite.T(), err)

	_, err = adminClient.CustomCommand([]string{"CLIENT", "KILL", "TYPE", "NORMAL"})
	assert.NoError(suite.T(), err)

	// Verify client auto-reconnects with new password
	_, err = testClient.Info()
	assert.NoError(suite.T(), err)

	// test reset connection password
	_, err = testClient.ResetConnectionPassword()
	assert.NoError(suite.T(), err)

	// Cleanup: config set reset password
	_, err = adminClient.CustomCommand([]string{"CONFIG", "SET", "requirepass", ""})
	assert.NoError(suite.T(), err)
}

func (suite *GlideTestSuite) TestUpdateConnectionPasswordCluster_InvalidParameters() {
	// Create test client
	testClient := suite.defaultClusterClient()
	defer testClient.Close()

	// Test empty password
	_, err := testClient.UpdateConnectionPassword("", true)
	assert.NotNil(suite.T(), err)
	assert.IsType(suite.T(), &errors.RequestError{}, err)
}

func (suite *GlideTestSuite) TestUpdateConnectionPasswordCluster_NoServerAuth() {
	// Create test client
	testClient := suite.defaultClusterClient()
	defer testClient.Close()

	// Validate that we can use the client
	_, err := testClient.Info()
	assert.NoError(suite.T(), err)

	// Test immediate re-authentication fails when no server password is set
	pwd := uuid.NewString()
	_, err = testClient.UpdateConnectionPassword(pwd, true)
	assert.NotNil(suite.T(), err)
	assert.IsType(suite.T(), &errors.RequestError{}, err)
}

func (suite *GlideTestSuite) TestUpdateConnectionPasswordCluster_LongPassword() {
	// Create test client
	testClient := suite.defaultClusterClient()
	defer testClient.Close()

	// Generate long random password (1000 chars)
	const letters = "abcdefghijklmnopqrstuvwxyzABCDEFGHIJKLMNOPQRSTUVWXYZ"
	pwd := make([]byte, 1000)
	for i := range pwd {
		pwd[i] = letters[rand.Intn(len(letters))]
	}

	// Validate that we can use the client
	_, err := testClient.Info()
	assert.NoError(suite.T(), err)

	// Test replacing connection password with a long password string
	_, err = testClient.UpdateConnectionPassword(string(pwd), false)
	assert.NoError(suite.T(), err)
}

func (suite *GlideTestSuite) TestUpdateConnectionPasswordCluster_ImmediateAuthWrongPassword() {
	// Create admin client
	adminClient := suite.defaultClusterClient()
	defer adminClient.Close()

	// Create test client
	testClient := suite.defaultClusterClient()
	defer testClient.Close()

	pwd := uuid.NewString()
	notThePwd := uuid.NewString()

	// Validate that we can use the client
	_, err := testClient.Info()
	assert.NoError(suite.T(), err)

	// Set the password to something else
	_, err = adminClient.CustomCommand([]string{"CONFIG", "SET", "requirepass", notThePwd})
	assert.NoError(suite.T(), err)

	// Test that re-authentication fails when using wrong password
	_, err = testClient.UpdateConnectionPassword(pwd, true)
	assert.NotNil(suite.T(), err)
	assert.IsType(suite.T(), &errors.RequestError{}, err)

	// But using correct password returns OK
	_, err = testClient.UpdateConnectionPassword(notThePwd, true)
	assert.NoError(suite.T(), err)

	// Cleanup: Reset password
	_, err = adminClient.CustomCommand([]string{"CONFIG", "SET", "requirepass", ""})
	assert.NoError(suite.T(), err)
}

<<<<<<< HEAD
func (suite *GlideTestSuite) TestConfigSetGet() {
	client := suite.defaultClusterClient()
	t := suite.T()
	configParam := map[string]string{"timeout": "1000"}
	suite.verifyOK(client.ConfigSet(configParam))
	configGetParam := []string{"timeout"}
	resp, err := client.ConfigGet(configGetParam)
	assert.NoError(t, err)
	assert.Contains(t, strings.ToLower(fmt.Sprint(resp)), strings.ToLower("timeout"))
}

func (suite *GlideTestSuite) TestConfigSetGetWithOptions() {
	client := suite.defaultClusterClient()
	t := suite.T()
	// ConfigResetStat with option or with multiple options without route
	opts := options.RouteOption{Route: nil}
	configParam := map[string]string{"timeout": "1000"}
	suite.verifyOK(client.ConfigSetWithOptions(configParam, opts))
	configGetParam := []string{"timeout"}
	resp, err := client.ConfigGetWithOptions(configGetParam, opts)
	assert.NoError(t, err)
	assert.Contains(t, strings.ToLower(fmt.Sprint(resp)), strings.ToLower("timeout"))

	// same sections with random route
	route := config.Route(config.RandomRoute)
	opts = options.RouteOption{Route: route}
	suite.verifyOK(client.ConfigSetWithOptions(configParam, opts))
	resp, err = client.ConfigGetWithOptions(configGetParam, opts)
	assert.NoError(t, err)
	assert.Contains(t, strings.ToLower(fmt.Sprint(resp)), strings.ToLower("timeout"))

	// default sections, multi node route
	route = config.Route(config.AllPrimaries)
	opts = options.RouteOption{Route: route}
	suite.verifyOK(client.ConfigSetWithOptions(configParam, opts))
	resp, err = client.ConfigGetWithOptions(configGetParam, opts)
	assert.NoError(t, err)
	assert.True(t, resp.IsMultiValue())
	for _, messages := range resp.MultiValue() {
		mapString := fmt.Sprint(messages)
		assert.Contains(t, strings.ToLower(mapString), strings.ToLower("timeout"))
	}
=======
func (suite *GlideTestSuite) TestClusterLolwut() {
	client := suite.defaultClusterClient()

	result, err := client.Lolwut()
	assert.NoError(suite.T(), err)
	assert.NotEmpty(suite.T(), result)
	assert.Contains(suite.T(), result, "Redis ver.")
}

func (suite *GlideTestSuite) TestLolwutWithOptions_WithAllNodes() {
	client := suite.defaultClusterClient()
	options := options.ClusterLolwutOptions{
		LolwutOptions: &options.LolwutOptions{
			Version: 6,
			Args:    &[]int{10, 20},
		},
		RouteOption: &options.RouteOption{Route: config.AllNodes},
	}
	result, err := client.LolwutWithOptions(options)
	assert.NoError(suite.T(), err)

	assert.True(suite.T(), result.IsMultiValue())
	multiValue := result.MultiValue()

	for _, value := range multiValue {
		assert.Contains(suite.T(), value, "Redis ver.")
	}
}

func (suite *GlideTestSuite) TestLolwutWithOptions_WithAllPrimaries() {
	client := suite.defaultClusterClient()
	options := options.ClusterLolwutOptions{
		LolwutOptions: &options.LolwutOptions{
			Version: 6,
		},
		RouteOption: &options.RouteOption{Route: config.AllPrimaries},
	}
	result, err := client.LolwutWithOptions(options)
	assert.NoError(suite.T(), err)

	assert.True(suite.T(), result.IsMultiValue())
	multiValue := result.MultiValue()

	for _, value := range multiValue {
		assert.Contains(suite.T(), value, "Redis ver.")
	}
}

func (suite *GlideTestSuite) TestLolwutWithOptions_WithRandomRoute() {
	client := suite.defaultClusterClient()
	options := options.ClusterLolwutOptions{
		LolwutOptions: &options.LolwutOptions{
			Version: 6,
		},
		RouteOption: &options.RouteOption{Route: config.RandomRoute},
	}
	result, err := client.LolwutWithOptions(options)
	assert.NoError(suite.T(), err)

	assert.True(suite.T(), result.IsSingleValue())
	singleValue := result.SingleValue()
	assert.Contains(suite.T(), singleValue, "Redis ver.")
>>>>>>> ba08ade9
}<|MERGE_RESOLUTION|>--- conflicted
+++ resolved
@@ -1101,7 +1101,70 @@
 	assert.NoError(suite.T(), err)
 }
 
-<<<<<<< HEAD
+func (suite *GlideTestSuite) TestClusterLolwut() {
+	client := suite.defaultClusterClient()
+
+	result, err := client.Lolwut()
+	assert.NoError(suite.T(), err)
+	assert.NotEmpty(suite.T(), result)
+	assert.Contains(suite.T(), result, "Redis ver.")
+}
+
+func (suite *GlideTestSuite) TestLolwutWithOptions_WithAllNodes() {
+	client := suite.defaultClusterClient()
+	options := options.ClusterLolwutOptions{
+		LolwutOptions: &options.LolwutOptions{
+			Version: 6,
+			Args:    &[]int{10, 20},
+		},
+		RouteOption: &options.RouteOption{Route: config.AllNodes},
+	}
+	result, err := client.LolwutWithOptions(options)
+	assert.NoError(suite.T(), err)
+
+	assert.True(suite.T(), result.IsMultiValue())
+	multiValue := result.MultiValue()
+
+	for _, value := range multiValue {
+		assert.Contains(suite.T(), value, "Redis ver.")
+	}
+}
+
+func (suite *GlideTestSuite) TestLolwutWithOptions_WithAllPrimaries() {
+	client := suite.defaultClusterClient()
+	options := options.ClusterLolwutOptions{
+		LolwutOptions: &options.LolwutOptions{
+			Version: 6,
+		},
+		RouteOption: &options.RouteOption{Route: config.AllPrimaries},
+	}
+	result, err := client.LolwutWithOptions(options)
+	assert.NoError(suite.T(), err)
+
+	assert.True(suite.T(), result.IsMultiValue())
+	multiValue := result.MultiValue()
+
+	for _, value := range multiValue {
+		assert.Contains(suite.T(), value, "Redis ver.")
+	}
+}
+
+func (suite *GlideTestSuite) TestLolwutWithOptions_WithRandomRoute() {
+	client := suite.defaultClusterClient()
+	options := options.ClusterLolwutOptions{
+		LolwutOptions: &options.LolwutOptions{
+			Version: 6,
+		},
+		RouteOption: &options.RouteOption{Route: config.RandomRoute},
+	}
+	result, err := client.LolwutWithOptions(options)
+	assert.NoError(suite.T(), err)
+
+	assert.True(suite.T(), result.IsSingleValue())
+	singleValue := result.SingleValue()
+	assert.Contains(suite.T(), singleValue, "Redis ver.")
+}
+
 func (suite *GlideTestSuite) TestConfigSetGet() {
 	client := suite.defaultClusterClient()
 	t := suite.T()
@@ -1144,68 +1207,4 @@
 		mapString := fmt.Sprint(messages)
 		assert.Contains(t, strings.ToLower(mapString), strings.ToLower("timeout"))
 	}
-=======
-func (suite *GlideTestSuite) TestClusterLolwut() {
-	client := suite.defaultClusterClient()
-
-	result, err := client.Lolwut()
-	assert.NoError(suite.T(), err)
-	assert.NotEmpty(suite.T(), result)
-	assert.Contains(suite.T(), result, "Redis ver.")
-}
-
-func (suite *GlideTestSuite) TestLolwutWithOptions_WithAllNodes() {
-	client := suite.defaultClusterClient()
-	options := options.ClusterLolwutOptions{
-		LolwutOptions: &options.LolwutOptions{
-			Version: 6,
-			Args:    &[]int{10, 20},
-		},
-		RouteOption: &options.RouteOption{Route: config.AllNodes},
-	}
-	result, err := client.LolwutWithOptions(options)
-	assert.NoError(suite.T(), err)
-
-	assert.True(suite.T(), result.IsMultiValue())
-	multiValue := result.MultiValue()
-
-	for _, value := range multiValue {
-		assert.Contains(suite.T(), value, "Redis ver.")
-	}
-}
-
-func (suite *GlideTestSuite) TestLolwutWithOptions_WithAllPrimaries() {
-	client := suite.defaultClusterClient()
-	options := options.ClusterLolwutOptions{
-		LolwutOptions: &options.LolwutOptions{
-			Version: 6,
-		},
-		RouteOption: &options.RouteOption{Route: config.AllPrimaries},
-	}
-	result, err := client.LolwutWithOptions(options)
-	assert.NoError(suite.T(), err)
-
-	assert.True(suite.T(), result.IsMultiValue())
-	multiValue := result.MultiValue()
-
-	for _, value := range multiValue {
-		assert.Contains(suite.T(), value, "Redis ver.")
-	}
-}
-
-func (suite *GlideTestSuite) TestLolwutWithOptions_WithRandomRoute() {
-	client := suite.defaultClusterClient()
-	options := options.ClusterLolwutOptions{
-		LolwutOptions: &options.LolwutOptions{
-			Version: 6,
-		},
-		RouteOption: &options.RouteOption{Route: config.RandomRoute},
-	}
-	result, err := client.LolwutWithOptions(options)
-	assert.NoError(suite.T(), err)
-
-	assert.True(suite.T(), result.IsSingleValue())
-	singleValue := result.SingleValue()
-	assert.Contains(suite.T(), singleValue, "Redis ver.")
->>>>>>> ba08ade9
 }