// Copyright Valkey GLIDE Project Contributors - SPDX Identifier: Apache-2.0

package integTest

import (
	"fmt"
	"math/rand"
	"strings"

	"github.com/google/uuid"
	"github.com/stretchr/testify/assert"
	"github.com/valkey-io/valkey-glide/go/api/config"
	"github.com/valkey-io/valkey-glide/go/api/errors"
	"github.com/valkey-io/valkey-glide/go/api/options"
)

func (suite *GlideTestSuite) TestClusterCustomCommandInfo() {
	client := suite.defaultClusterClient()
	result, err := client.CustomCommand([]string{"INFO"})

	assert.Nil(suite.T(), err)
	// INFO is routed to all primary nodes by default
	for _, value := range result.MultiValue() {
		assert.True(suite.T(), strings.Contains(value.(string), "# Stats"))
	}
}

func (suite *GlideTestSuite) TestClusterCustomCommandEcho() {
	client := suite.defaultClusterClient()
	result, err := client.CustomCommand([]string{"ECHO", "GO GLIDE GO"})

	assert.Nil(suite.T(), err)
	// ECHO is routed to a single random node
	assert.Equal(suite.T(), "GO GLIDE GO", result.SingleValue().(string))
}

func (suite *GlideTestSuite) TestInfoCluster() {
	DEFAULT_INFO_SECTIONS := []string{
		"Server",
		"Clients",
		"Memory",
		"Persistence",
		"Stats",
		"Replication",
		"CPU",
		"Modules",
		"Errorstats",
		"Cluster",
		"Keyspace",
	}

	client := suite.defaultClusterClient()
	t := suite.T()

	// info without options
	data, err := client.Info()
	assert.NoError(t, err)
	for _, info := range data {
		for _, section := range DEFAULT_INFO_SECTIONS {
			assert.Contains(t, info, "# "+section, "Section "+section+" is missing")
		}
	}

	// info with option or with multiple options without route
	sections := []options.Section{options.Cpu}
	if suite.serverVersion >= "7.0.0" {
		sections = append(sections, options.Memory)
	}
	opts := options.ClusterInfoOptions{
		InfoOptions: &options.InfoOptions{Sections: sections},
		RouteOption: nil,
	}
	response, err := client.InfoWithOptions(opts)
	assert.NoError(t, err)
	assert.True(t, response.IsMultiValue())
	for _, info := range response.MultiValue() {
		for _, section := range sections {
			assert.Contains(t, strings.ToLower(info), strings.ToLower("# "+string(section)), "Section "+section+" is missing")
		}
	}

	// same sections with random route
	opts = options.ClusterInfoOptions{
		InfoOptions: &options.InfoOptions{Sections: sections},
		RouteOption: &options.RouteOption{Route: config.RandomRoute},
	}
	response, err = client.InfoWithOptions(opts)
	assert.NoError(t, err)
	assert.True(t, response.IsSingleValue())
	for _, section := range sections {
		assert.Contains(
			t,
			strings.ToLower(response.SingleValue()),
			strings.ToLower("# "+string(section)),
			"Section "+section+" is missing",
		)
	}

	// default sections, multi node route
	opts = options.ClusterInfoOptions{
		InfoOptions: nil,
		RouteOption: &options.RouteOption{Route: config.AllPrimaries},
	}
	response, err = client.InfoWithOptions(opts)
	assert.NoError(t, err)
	assert.True(t, response.IsMultiValue())
	for _, info := range response.MultiValue() {
		for _, section := range DEFAULT_INFO_SECTIONS {
			assert.Contains(t, info, "# "+section, "Section "+section+" is missing")
		}
	}
}

func (suite *GlideTestSuite) TestClusterCustomCommandWithRoute_Info() {
	client := suite.defaultClusterClient()
	route := config.SimpleNodeRoute(config.AllPrimaries)
	result, err := client.CustomCommandWithRoute([]string{"INFO"}, route)
	assert.Nil(suite.T(), err)
	assert.True(suite.T(), result.IsMultiValue())
	multiValue := result.MultiValue()
	for _, value := range multiValue {
		assert.True(suite.T(), strings.Contains(value.(string), "# Stats"))
	}
}

func (suite *GlideTestSuite) TestClusterCustomCommandWithRoute_Echo() {
	client := suite.defaultClusterClient()
	route := config.SimpleNodeRoute(config.RandomRoute)
	result, err := client.CustomCommandWithRoute([]string{"ECHO", "GO GLIDE GO"}, route)
	assert.Nil(suite.T(), err)
	assert.True(suite.T(), result.IsSingleValue())
	assert.Equal(suite.T(), "GO GLIDE GO", result.SingleValue().(string))
}

func (suite *GlideTestSuite) TestClusterCustomCommandWithRoute_InvalidRoute() {
	client := suite.defaultClusterClient()
	invalidRoute := config.NewByAddressRoute("invalidHost", 9999)
	result, err := client.CustomCommandWithRoute([]string{"PING"}, invalidRoute)
	assert.NotNil(suite.T(), err)
	assert.True(suite.T(), result.IsEmpty())
}

func (suite *GlideTestSuite) TestClusterCustomCommandWithRoute_AllNodes() {
	client := suite.defaultClusterClient()
	route := config.SimpleNodeRoute(config.AllNodes)
	result, err := client.CustomCommandWithRoute([]string{"PING"}, route)
	assert.Nil(suite.T(), err)
	assert.True(suite.T(), result.IsSingleValue())
	assert.Equal(suite.T(), "PONG", result.SingleValue())
}

func (suite *GlideTestSuite) TestPingWithOptions_NoRoute() {
	client := suite.defaultClusterClient()
	options := options.ClusterPingOptions{
		PingOptions: &options.PingOptions{
			Message: "hello",
		},
		RouteOption: nil,
	}
	result, err := client.PingWithOptions(options)
	assert.Nil(suite.T(), err)
	assert.Equal(suite.T(), "hello", result)
}

func (suite *GlideTestSuite) TestPingWithOptions_WithRoute() {
	client := suite.defaultClusterClient()
	options := options.ClusterPingOptions{
		PingOptions: &options.PingOptions{
			Message: "hello",
		},
		RouteOption: &options.RouteOption{Route: config.AllNodes},
	}
	result, err := client.PingWithOptions(options)
	assert.Nil(suite.T(), err)
	assert.Equal(suite.T(), "hello", result)
}

func (suite *GlideTestSuite) TestPingWithOptions_InvalidRoute() {
	client := suite.defaultClusterClient()
	invalidRoute := config.Route(config.NewByAddressRoute("invalidHost", 9999))
	options := options.ClusterPingOptions{
		PingOptions: &options.PingOptions{
			Message: "hello",
		},
		RouteOption: &options.RouteOption{Route: invalidRoute},
	}
	result, err := client.PingWithOptions(options)
	assert.NotNil(suite.T(), err)
	assert.Empty(suite.T(), result)
}

func (suite *GlideTestSuite) TestTimeWithoutRoute() {
	client := suite.defaultClusterClient()
	options := options.RouteOption{Route: nil}
	result, err := client.TimeWithOptions(options)
	assert.NoError(suite.T(), err)
	assert.NotNil(suite.T(), result)
	assert.False(suite.T(), result.IsEmpty())
	assert.True(suite.T(), result.IsSingleValue())
	assert.NotEmpty(suite.T(), result.SingleValue())
	assert.IsType(suite.T(), "", result.SingleValue()[0])
	assert.Equal(suite.T(), 2, len(result.SingleValue()))
}

func (suite *GlideTestSuite) TestTimeWithAllNodesRoute() {
	client := suite.defaultClusterClient()
	options := options.RouteOption{Route: config.AllNodes}
	result, err := client.TimeWithOptions(options)
	assert.NoError(suite.T(), err)
	assert.NotNil(suite.T(), result)
	assert.False(suite.T(), result.IsEmpty())
	assert.True(suite.T(), result.IsMultiValue())

	multiValue := result.MultiValue()
	assert.Greater(suite.T(), len(multiValue), 1)

	for nodeName, timeStrings := range multiValue {
		assert.NotEmpty(suite.T(), timeStrings, "Node %s should have time values", nodeName)
		for _, timeStr := range timeStrings {
			assert.IsType(suite.T(), "", timeStr)
		}
	}
}

func (suite *GlideTestSuite) TestTimeWithRandomRoute() {
	client := suite.defaultClusterClient()
	route := config.Route(config.RandomRoute)
	options := options.RouteOption{Route: route}
	result, err := client.TimeWithOptions(options)
	assert.NoError(suite.T(), err)
	assert.NotNil(suite.T(), result)
	assert.False(suite.T(), result.IsEmpty())
	assert.True(suite.T(), result.IsSingleValue())
	assert.NotEmpty(suite.T(), result.SingleValue())
	assert.IsType(suite.T(), "", result.SingleValue()[0])
	assert.Equal(suite.T(), 2, len(result.SingleValue()))
}

func (suite *GlideTestSuite) TestTimeWithInvalidRoute() {
	client := suite.defaultClusterClient()
	invalidRoute := config.Route(config.NewByAddressRoute("invalidHost", 9999))
	options := options.RouteOption{Route: invalidRoute}
	result, err := client.TimeWithOptions(options)
	assert.NotNil(suite.T(), err)
	assert.True(suite.T(), result.IsEmpty())
	assert.Empty(suite.T(), result.SingleValue())
}

func (suite *GlideTestSuite) TestDBSizeRandomRoute() {
	client := suite.defaultClusterClient()
	route := config.Route(config.RandomRoute)
	options := options.RouteOption{Route: route}
	result, err := client.DBSizeWithOptions(options)
	assert.NoError(suite.T(), err)
	assert.NotNil(suite.T(), result)
	assert.GreaterOrEqual(suite.T(), result, int64(0))
}

func (suite *GlideTestSuite) TestEchoCluster() {
	client := suite.defaultClusterClient()
	t := suite.T()

	// echo with option or with multiple options without route
	opts := options.ClusterEchoOptions{
		EchoOptions: &options.EchoOptions{
			Message: "hello",
		},
		RouteOption: &options.RouteOption{Route: nil},
	}
	response, err := client.EchoWithOptions(opts)
	assert.NoError(t, err)
	assert.True(t, response.IsSingleValue())

	// same sections with random route
	route := options.RouteOption{Route: *config.RandomRoute.ToPtr()}
	opts = options.ClusterEchoOptions{
		EchoOptions: &options.EchoOptions{
			Message: "hello",
		},
		RouteOption: &route,
	}
	response, err = client.EchoWithOptions(opts)
	assert.NoError(t, err)
	assert.True(t, response.IsSingleValue())

	// default sections, multi node route
	route = options.RouteOption{Route: *config.AllPrimaries.ToPtr()}
	opts = options.ClusterEchoOptions{
		EchoOptions: &options.EchoOptions{
			Message: "hello",
		},
		RouteOption: &route,
	}
	response, err = client.EchoWithOptions(opts)
	assert.NoError(t, err)
	assert.True(t, response.IsMultiValue())
	for _, messages := range response.MultiValue() {
		assert.Contains(t, strings.ToLower(messages), strings.ToLower("hello"))
	}
}

func (suite *GlideTestSuite) TestBasicClusterScan() {
	client := suite.defaultClusterClient()
	t := suite.T()

	// Ensure clean start
	_, err := client.CustomCommand([]string{"FLUSHALL"})
	assert.NoError(t, err)

	// Iterate over all keys in the cluster
	keysToSet := map[string]string{
		"key1": "value1",
		"key2": "value2",
		"key3": "value3",
	}

	_, err = client.MSet(keysToSet)
	assert.NoError(t, err)

	cursor := *options.NewClusterScanCursor()
	allKeys := make([]string, 0, len(keysToSet))
	var keys []string

	for !cursor.HasFinished() {
		cursor, keys, err = client.Scan(cursor)
		if err != nil {
			assert.NoError(t, err) // Use this to print error statement
			break                  // prevent infinite loop
		}
		allKeys = append(allKeys, keys...)
	}

	assert.ElementsMatch(t, allKeys, []string{"key1", "key2", "key3"})

	// Ensure clean start
	_, err = client.CustomCommand([]string{"FLUSHALL"})
	assert.NoError(t, err)

	expectedKeys := make([]string, 0, 100)
	// Test bigger example
	for i := 0; i < 100; i++ {
		key := uuid.NewString()

		expectedKeys = append(expectedKeys, key)

		_, err := client.Set(key, "value")
		assert.NoError(t, err)
	}

	cursor = *options.NewClusterScanCursor()
	allKeys = make([]string, 0, 100)

	for !cursor.HasFinished() {
		cursor, keys, err = client.Scan(cursor)
		if err != nil {
			assert.NoError(t, err) // Use this to print error statement
			break                  // prevent infinite loop
		}
		allKeys = append(allKeys, keys...)
	}

	assert.ElementsMatch(t, allKeys, expectedKeys)
}

func (suite *GlideTestSuite) TestBasicClusterScanWithOptions() {
	client := suite.defaultClusterClient()
	t := suite.T()

	// Ensure clean start
	_, err := client.CustomCommand([]string{"FLUSHALL"})
	assert.NoError(t, err)

	// Iterate over all keys in the cluster
	keysToSet := map[string]string{
		"key1": "value1",
		"key2": "value2",
		"key3": "value3",
	}

	_, err = client.MSet(keysToSet)
	assert.NoError(t, err)

	cursor := *options.NewClusterScanCursor()
	opts := options.NewClusterScanOptions().SetCount(10)
	allKeys := []string{}
	var keys []string

	for !cursor.HasFinished() {
		cursor, keys, err = client.ScanWithOptions(cursor, *opts)
		if err != nil {
			assert.NoError(t, err) // Use this to print error statement
			break                  // prevent infinite loop
		}
		allKeys = append(allKeys, keys...)
	}

	assert.ElementsMatch(t, allKeys, []string{"key1", "key2", "key3"})

	// Iterate over keys matching a pattern
	keysToSet = map[string]string{
		"key1":          "value1",
		"key2":          "value2",
		"notMykey":      "value3",
		"somethingElse": "value4",
	}

	_, err = client.MSet(keysToSet)
	assert.NoError(t, err)

	cursor = *options.NewClusterScanCursor()
	opts = options.NewClusterScanOptions().SetCount(10).SetMatch("*key*")
	matchedKeys := []string{}

	for !cursor.HasFinished() {
		cursor, keys, err = client.ScanWithOptions(cursor, *opts)
		if err != nil {
			assert.NoError(t, err) // Use this to print error statement
			break                  // prevent infinite loop
		}
		matchedKeys = append(matchedKeys, keys...)
	}

	assert.ElementsMatch(t, matchedKeys, []string{"key1", "key2", "key3", "notMykey"})
	assert.NotContains(t, matchedKeys, "somethingElse")

	// Iterate over keys of a specific type
	keysToSet = map[string]string{
		"key1": "value1",
		"key2": "value2",
		"key3": "value3",
	}
	_, err = client.MSet(keysToSet)
	assert.NoError(t, err)

	_, err = client.SAdd("thisIsASet", []string{"someValue"})
	assert.NoError(t, err)

	cursor = *options.NewClusterScanCursor()
	opts = options.NewClusterScanOptions().SetType(options.ObjectTypeSet)
	matchedTypeKeys := []string{}

	for !cursor.HasFinished() {
		cursor, keys, err = client.ScanWithOptions(cursor, *opts)
		if err != nil {
			assert.NoError(t, err) // Use this to print error statement
			break                  // prevent infinite loop
		}
		matchedTypeKeys = append(matchedTypeKeys, keys...)
	}

	assert.ElementsMatch(t, matchedTypeKeys, []string{"thisIsASet"})
	assert.NotContains(t, matchedTypeKeys, "key1")
	assert.NotContains(t, matchedTypeKeys, "key2")
	assert.NotContains(t, matchedTypeKeys, "key3")
}

func (suite *GlideTestSuite) TestBasicClusterScanWithNonUTF8Pattern() {
	client := suite.defaultClusterClient()
	t := suite.T()

	// Ensure clean start
	_, err := client.CustomCommand([]string{"FLUSHALL"})
	assert.NoError(t, err)

	// Iterate over all keys in the cluster
	keysToSet := map[string]string{
		"key\xc0\xc1-1": "value1",
		"key-2":         "value2",
		"key\xf9\xc1-3": "value3",
		"someKey":       "value4",
		"\xc0\xc1key-5": "value5",
	}

	_, err = client.MSet(keysToSet)
	assert.NoError(t, err)

	cursor := *options.NewClusterScanCursor()
	opts := options.NewClusterScanOptions().SetMatch("key\xc0\xc1-*")
	allKeys := []string{}

	for !cursor.HasFinished() {
		var keys []string
		cursor, keys, err = client.ScanWithOptions(cursor, *opts)
		if err != nil {
			assert.NoError(t, err) // Use this to print error statement
			break                  // prevent infinite loop
		}
		allKeys = append(allKeys, keys...)
	}

	assert.ElementsMatch(t, allKeys, []string{"key\xc0\xc1-1"})
}

func (suite *GlideTestSuite) TestClusterScanWithObjectTypeAndPattern() {
	client := suite.defaultClusterClient()
	t := suite.T()

	// Ensure clean start
	_, err := client.CustomCommand([]string{"FLUSHALL"})
	assert.NoError(t, err)

	expectedKeys := make([]string, 0, 100)
	unexpectedTypeKeys := make([]string, 0, 100)
	unexpectedPatternKeys := make([]string, 0, 100)

	for i := 0; i < 100; i++ {
		key := "key-" + uuid.NewString()
		unexpectedTypeKey := "key-" + uuid.NewString()
		unexpectedPatternKey := uuid.NewString()

		expectedKeys = append(expectedKeys, key)
		unexpectedTypeKeys = append(unexpectedTypeKeys, unexpectedTypeKey)
		unexpectedPatternKeys = append(unexpectedPatternKeys, unexpectedPatternKey)

		_, err := client.Set(key, "value")
		assert.NoError(t, err)

		_, err = client.SAdd(unexpectedTypeKey, []string{"value"})
		assert.NoError(t, err)

		_, err = client.Set(unexpectedPatternKey, "value")
		assert.NoError(t, err)
	}

	cursor := *options.NewClusterScanCursor()
	opts := options.NewClusterScanOptions().SetMatch("key-*").SetType(options.ObjectTypeString)
	allKeys := make([]string, 0, 100)

	for !cursor.HasFinished() {
		var keys []string
		cursor, keys, err = client.ScanWithOptions(cursor, *opts)
		if err != nil {
			assert.NoError(t, err) // Use this to print error statement
			break                  // prevent infinite loop
		}
		allKeys = append(allKeys, keys...)
	}

	assert.ElementsMatch(t, allKeys, expectedKeys)
	for _, elem := range unexpectedTypeKeys {
		assert.NotContains(t, allKeys, elem)
	}
	for _, elem := range unexpectedPatternKeys {
		assert.NotContains(t, allKeys, elem)
	}
}

func (suite *GlideTestSuite) TestClusterScanWithCount() {
	client := suite.defaultClusterClient()
	t := suite.T()

	// Ensure clean start
	_, err := client.CustomCommand([]string{"FLUSHALL"})
	assert.NoError(t, err)

	expectedKeys := make([]string, 0, 100)

	for i := 0; i < 100; i++ {
		key := "key-" + uuid.NewString()
		expectedKeys = append(expectedKeys, key)
		_, err := client.Set(key, "value")
		assert.NoError(t, err)
	}

	cursor := *options.NewClusterScanCursor()
	allKeys := make([]string, 0, 100)
	successfulScans := 0

	for !cursor.HasFinished() {
		keysOf1 := []string{}
		keysOf100 := []string{}

		var keys []string
		cursor, keys, err = client.ScanWithOptions(cursor, *options.NewClusterScanOptions().SetCount(1))
		if err != nil {
			assert.NoError(t, err) // Use this to print error statement
			break                  // prevent infinite loop
		}
		keysOf1 = append(keysOf1, keys...)
		allKeys = append(allKeys, keysOf1...)

		if cursor.HasFinished() {
			break
		}

		cursor, keys, err = client.ScanWithOptions(cursor, *options.NewClusterScanOptions().SetCount(100))
		if err != nil {
			assert.NoError(t, err) // Use this to print error statement
			break                  // prevent infinite loop
		}
		keysOf100 = append(keysOf100, keys...)
		allKeys = append(allKeys, keysOf100...)

		if len(keysOf1) < len(keysOf100) {
			successfulScans += 1
		}
	}

	assert.ElementsMatch(t, allKeys, expectedKeys)
	assert.Greater(t, successfulScans, 0)
}

func (suite *GlideTestSuite) TestClusterScanWithMatch() {
	client := suite.defaultClusterClient()
	t := suite.T()

	// Ensure clean start
	_, err := client.CustomCommand([]string{"FLUSHALL"})
	assert.NoError(t, err)

	expectedKeys := []string{}
	unexpectedKeys := []string{}

	for i := 0; i < 10; i++ {
		key := "key-" + uuid.NewString()
		unexpectedKey := uuid.NewString()

		expectedKeys = append(expectedKeys, key)
		unexpectedKeys = append(unexpectedKeys, unexpectedKey)

		_, err := client.Set(key, "value")
		assert.NoError(t, err)

		_, err = client.Set(unexpectedKey, "value")
		assert.NoError(t, err)
	}

	cursor := *options.NewClusterScanCursor()
	allKeys := []string{}

	for !cursor.HasFinished() {
		var keys []string
		cursor, keys, err = client.ScanWithOptions(cursor, *options.NewClusterScanOptions().SetMatch("key-*"))
		if err != nil {
			assert.NoError(t, err) // Use this to print error statement
			break                  // prevent infinite loop
		}

		allKeys = append(allKeys, keys...)
	}

	assert.ElementsMatch(t, allKeys, expectedKeys)
	for _, elem := range unexpectedKeys {
		assert.NotContains(t, allKeys, elem)
	}
}

func (suite *GlideTestSuite) TestClusterScanWithDifferentTypes() {
	client := suite.defaultClusterClient()
	t := suite.T()

	// Ensure clean start
	_, err := client.CustomCommand([]string{"FLUSHALL"})
	assert.NoError(t, err)

	stringKeys := []string{}
	setKeys := []string{}
	hashKeys := []string{}
	listKeys := []string{}
	zsetKeys := []string{}
	streamKeys := []string{}

	for i := 0; i < 10; i++ {
		key := "key-" + uuid.NewString()
		stringKeys = append(stringKeys, key)

		setKey := "{setKey}-" + uuid.NewString()
		setKeys = append(setKeys, setKey)

		hashKey := "{hashKey}-" + uuid.NewString()
		hashKeys = append(hashKeys, hashKey)

		listKey := "{listKey}-" + uuid.NewString()
		listKeys = append(listKeys, listKey)

		zsetKey := "{zsetKey}-" + uuid.NewString()
		zsetKeys = append(zsetKeys, zsetKey)

		streamKey := "{streamKey}-" + uuid.NewString()
		streamKeys = append(streamKeys, streamKey)

		_, err := client.Set(key, "value")
		assert.NoError(t, err)

		_, err = client.SAdd(setKey, []string{"value"})
		assert.NoError(t, err)

		_, err = client.HSet(hashKey, map[string]string{"field": "value"})
		assert.NoError(t, err)

		_, err = client.LPush(listKey, []string{"value"})
		assert.NoError(t, err)

		_, err = client.ZAdd(zsetKey, map[string]float64{"value": 1})
		assert.NoError(t, err)

		_, err = client.XAdd(streamKey, [][]string{{"field", "value"}})
		assert.NoError(t, err)
	}

	cursor := *options.NewClusterScanCursor()
	allKeys := []string{}

	for !cursor.HasFinished() {
		var keys []string
		cursor, keys, err = client.ScanWithOptions(
			cursor,
			*options.NewClusterScanOptions().SetType(options.ObjectTypeList),
		)
		if err != nil {
			assert.NoError(t, err) // Use this to print error statement
			break                  // prevent infinite loop
		}

		allKeys = append(allKeys, keys...)
	}

	assert.ElementsMatch(t, allKeys, listKeys)
	for _, elem := range stringKeys {
		assert.NotContains(t, allKeys, elem)
	}
	for _, elem := range setKeys {
		assert.NotContains(t, allKeys, elem)
	}
	for _, elem := range hashKeys {
		assert.NotContains(t, allKeys, elem)
	}
	for _, elem := range zsetKeys {
		assert.NotContains(t, allKeys, elem)
	}
	for _, elem := range streamKeys {
		assert.NotContains(t, allKeys, elem)
	}
}

func (suite *GlideTestSuite) TestFlushDB_Success() {
	client := suite.defaultClusterClient()

	key := uuid.New().String()
	_, err := client.Set(key, "test-value")
	assert.NoError(suite.T(), err)

	result, err := client.FlushDB()
	assert.NoError(suite.T(), err)
	assert.NotEmpty(suite.T(), result)

	val, err := client.Get(key)
	assert.NoError(suite.T(), err)
	assert.Empty(suite.T(), val.Value())
}

func (suite *GlideTestSuite) TestFlushDB_Failure() {
	client := suite.defaultClusterClient()
	client.Close()

	result, err := client.FlushDB()
	assert.NotNil(suite.T(), err)
	assert.Equal(suite.T(), "", result)
	assert.IsType(suite.T(), &errors.ClosingError{}, err)
}

func (suite *GlideTestSuite) TestFlushAll_Success() {
	client := suite.defaultClusterClient()

	key := uuid.New().String()
	_, err := client.Set(key, "test-value")
	assert.NoError(suite.T(), err)

	result, err := client.FlushAll()
	assert.NoError(suite.T(), err)
	assert.NotEmpty(suite.T(), result)

	val, err := client.Get(key)
	assert.NoError(suite.T(), err)
	assert.Empty(suite.T(), val.Value())
}

func (suite *GlideTestSuite) TestFlushAll_Failure() {
	client := suite.defaultClusterClient()
	client.Close()

	result, err := client.FlushAll()
	assert.NotNil(suite.T(), err)
	assert.Equal(suite.T(), "", result)
	assert.IsType(suite.T(), &errors.ClosingError{}, err)
}

func (suite *GlideTestSuite) TestFlushAllWithOptions_AllNodes() {
	client := suite.defaultClusterClient()

	key1 := uuid.New().String()
	key2 := uuid.New().String()
	_, err := client.Set(key1, "value3")
	assert.NoError(suite.T(), err)
	_, err = client.Set(key2, "value4")
	assert.NoError(suite.T(), err)

	routeOption := &options.RouteOption{
		Route: config.AllNodes,
	}
	asyncMode := options.FlushMode(options.ASYNC)
	result, err := client.FlushAllWithOptions(options.FlushClusterOptions{
		FlushMode:   &asyncMode,
		RouteOption: routeOption,
	})

	assert.Error(suite.T(), err)
	assert.Contains(suite.T(), err.Error(), "ReadOnly: You can't write against a read only replica")
	assert.Empty(suite.T(), result)
}

func (suite *GlideTestSuite) TestFlushAllWithOptions_AllPrimaries() {
	client := suite.defaultClusterClient()

	key1 := uuid.New().String()
	key2 := uuid.New().String()
	_, err := client.Set(key1, "value3")
	assert.NoError(suite.T(), err)
	_, err = client.Set(key2, "value4")
	assert.NoError(suite.T(), err)

	routeOption := &options.RouteOption{
		Route: config.AllPrimaries,
	}
	asyncMode := options.FlushMode(options.ASYNC)
	result, err := client.FlushAllWithOptions(options.FlushClusterOptions{
		FlushMode:   &asyncMode,
		RouteOption: routeOption,
	})

	assert.NoError(suite.T(), err)
	assert.NotEmpty(suite.T(), result)

	val1, err := client.Get(key1)
	assert.NoError(suite.T(), err)
	assert.Empty(suite.T(), val1.Value())

	val2, err := client.Get(key2)
	assert.NoError(suite.T(), err)
	assert.Empty(suite.T(), val2.Value())
}

func (suite *GlideTestSuite) TestFlushAllWithOptions_InvalidRoute() {
	client := suite.defaultClusterClient()

	invalidRoute := config.NewByAddressRoute("invalidHost", 9999)
	routeOption := &options.RouteOption{
		Route: invalidRoute,
	}
	syncMode := options.SYNC
	result, err := client.FlushAllWithOptions(options.FlushClusterOptions{
		FlushMode:   &syncMode,
		RouteOption: routeOption,
	})

	assert.Error(suite.T(), err)
	assert.Empty(suite.T(), result)
}

func (suite *GlideTestSuite) TestFlushAllWithOptions_AsyncMode() {
	client := suite.defaultClusterClient()

	key := uuid.New().String()
	_, err := client.Set(key, "value5")
	assert.NoError(suite.T(), err)

	routeOption := &options.RouteOption{
		Route: config.AllPrimaries,
	}

	asyncMode := options.FlushMode(options.ASYNC)
	result, err := client.FlushAllWithOptions(options.FlushClusterOptions{
		FlushMode:   &asyncMode,
		RouteOption: routeOption,
	})

	assert.NoError(suite.T(), err)
	assert.NotEmpty(suite.T(), result)

	val, err := client.Get(key)
	assert.NoError(suite.T(), err)
	assert.Empty(suite.T(), val.Value())
}

func (suite *GlideTestSuite) TestFlushDBWithOptions_AllNodes() {
	client := suite.defaultClusterClient()

	key1 := uuid.New().String()
	key2 := uuid.New().String()
	_, err := client.Set(key1, "value3")
	assert.NoError(suite.T(), err)
	_, err = client.Set(key2, "value4")
	assert.NoError(suite.T(), err)

	routeOption := &options.RouteOption{
		Route: config.AllNodes,
	}
	asyncMode := options.ASYNC
	result, err := client.FlushDBWithOptions(options.FlushClusterOptions{
		FlushMode:   &asyncMode,
		RouteOption: routeOption,
	})
	assert.Error(suite.T(), err)
	assert.Contains(suite.T(), err.Error(), "ReadOnly: You can't write against a read only replica")
	assert.Empty(suite.T(), result)
}

func (suite *GlideTestSuite) TestFlushDBWithOptions_AllPrimaries() {
	client := suite.defaultClusterClient()

	key1 := uuid.New().String()
	key2 := uuid.New().String()
	_, err := client.Set(key1, "value3")
	assert.NoError(suite.T(), err)
	_, err = client.Set(key2, "value4")
	assert.NoError(suite.T(), err)

	routeOption := &options.RouteOption{
		Route: config.AllPrimaries,
	}
	asyncMode := options.ASYNC
	result, err := client.FlushDBWithOptions(options.FlushClusterOptions{
		FlushMode:   &asyncMode,
		RouteOption: routeOption,
	})
	assert.NoError(suite.T(), err)
	assert.NotEmpty(suite.T(), result)

	val1, err := client.Get(key1)
	assert.NoError(suite.T(), err)
	assert.Empty(suite.T(), val1.Value())

	val2, err := client.Get(key2)
	assert.NoError(suite.T(), err)
	assert.Empty(suite.T(), val2.Value())
}

func (suite *GlideTestSuite) TestFlushDBWithOptions_InvalidRoute() {
	client := suite.defaultClusterClient()

	invalidRoute := config.Route(config.NewByAddressRoute("invalidHost", 9999))
	routeOption := &options.RouteOption{
		Route: invalidRoute,
	}
	syncMode := options.SYNC
	result, err := client.FlushDBWithOptions(options.FlushClusterOptions{
		FlushMode:   &syncMode,
		RouteOption: routeOption,
	})
	assert.Error(suite.T(), err)
	assert.Empty(suite.T(), result)
}

func (suite *GlideTestSuite) TestFlushDBWithOptions_AsyncMode() {
	client := suite.defaultClusterClient()

	key := uuid.New().String()
	_, err := client.Set(key, "value5")
	assert.NoError(suite.T(), err)

	routeOption := &options.RouteOption{
		Route: config.AllPrimaries,
	}
	syncMode := options.SYNC
	result, err := client.FlushDBWithOptions(options.FlushClusterOptions{
		FlushMode:   &syncMode,
		RouteOption: routeOption,
	})
	assert.NoError(suite.T(), err)
	assert.NotEmpty(suite.T(), result)

	val, err := client.Get(key)
	assert.NoError(suite.T(), err)
	assert.Empty(suite.T(), val.Value())
}

func (suite *GlideTestSuite) TestUpdateConnectionPasswordCluster() {
	suite.T().Skip("Skipping update connection password cluster test")
	// Create admin client
	adminClient := suite.defaultClusterClient()
	defer adminClient.Close()

	// Create test client
	testClient := suite.defaultClusterClient()
	defer testClient.Close()

	// Generate random password
	pwd := uuid.NewString()

	// Validate that we can use the test client
	_, err := testClient.Info()
	assert.NoError(suite.T(), err)

	// Update password without re-authentication
	_, err = testClient.UpdateConnectionPassword(pwd, false)
	assert.NoError(suite.T(), err)

	// Verify client still works with old auth
	_, err = testClient.Info()
	assert.NoError(suite.T(), err)

	// Update server password and kill all other clients to force reconnection
	_, err = adminClient.CustomCommand([]string{"CONFIG", "SET", "requirepass", pwd})
	assert.NoError(suite.T(), err)

	_, err = adminClient.CustomCommand([]string{"CLIENT", "KILL", "TYPE", "NORMAL"})
	assert.NoError(suite.T(), err)

	// Verify client auto-reconnects with new password
	_, err = testClient.Info()
	assert.NoError(suite.T(), err)

	// test reset connection password
	_, err = testClient.ResetConnectionPassword()
	assert.NoError(suite.T(), err)

	// Cleanup: config set reset password
	_, err = adminClient.CustomCommand([]string{"CONFIG", "SET", "requirepass", ""})
	assert.NoError(suite.T(), err)
}

func (suite *GlideTestSuite) TestUpdateConnectionPasswordCluster_InvalidParameters() {
	// Create test client
	testClient := suite.defaultClusterClient()
	defer testClient.Close()

	// Test empty password
	_, err := testClient.UpdateConnectionPassword("", true)
	assert.NotNil(suite.T(), err)
	assert.IsType(suite.T(), &errors.RequestError{}, err)
}

func (suite *GlideTestSuite) TestUpdateConnectionPasswordCluster_NoServerAuth() {
	// Create test client
	testClient := suite.defaultClusterClient()
	defer testClient.Close()

	// Validate that we can use the client
	_, err := testClient.Info()
	assert.NoError(suite.T(), err)

	// Test immediate re-authentication fails when no server password is set
	pwd := uuid.NewString()
	_, err = testClient.UpdateConnectionPassword(pwd, true)
	assert.NotNil(suite.T(), err)
	assert.IsType(suite.T(), &errors.RequestError{}, err)
}

func (suite *GlideTestSuite) TestUpdateConnectionPasswordCluster_LongPassword() {
	// Create test client
	testClient := suite.defaultClusterClient()
	defer testClient.Close()

	// Generate long random password (1000 chars)
	const letters = "abcdefghijklmnopqrstuvwxyzABCDEFGHIJKLMNOPQRSTUVWXYZ"
	pwd := make([]byte, 1000)
	for i := range pwd {
		pwd[i] = letters[rand.Intn(len(letters))]
	}

	// Validate that we can use the client
	_, err := testClient.Info()
	assert.NoError(suite.T(), err)

	// Test replacing connection password with a long password string
	_, err = testClient.UpdateConnectionPassword(string(pwd), false)
	assert.NoError(suite.T(), err)
}

func (suite *GlideTestSuite) TestUpdateConnectionPasswordCluster_ImmediateAuthWrongPassword() {
	// Create admin client
	adminClient := suite.defaultClusterClient()
	defer adminClient.Close()

	// Create test client
	testClient := suite.defaultClusterClient()
	defer testClient.Close()

	pwd := uuid.NewString()
	notThePwd := uuid.NewString()

	// Validate that we can use the client
	_, err := testClient.Info()
	assert.NoError(suite.T(), err)

	// Set the password to something else
	_, err = adminClient.CustomCommand([]string{"CONFIG", "SET", "requirepass", notThePwd})
	assert.NoError(suite.T(), err)

	// Test that re-authentication fails when using wrong password
	_, err = testClient.UpdateConnectionPassword(pwd, true)
	assert.NotNil(suite.T(), err)
	assert.IsType(suite.T(), &errors.RequestError{}, err)

	// But using correct password returns OK
	_, err = testClient.UpdateConnectionPassword(notThePwd, true)
	assert.NoError(suite.T(), err)

	// Cleanup: Reset password
	_, err = adminClient.CustomCommand([]string{"CONFIG", "SET", "requirepass", ""})
	assert.NoError(suite.T(), err)
}

func (suite *GlideTestSuite) TestClusterLolwut() {
	client := suite.defaultClusterClient()

	result, err := client.Lolwut()
	assert.NoError(suite.T(), err)
	assert.NotEmpty(suite.T(), result)
	assert.Contains(suite.T(), result, "Redis ver.")
}

func (suite *GlideTestSuite) TestLolwutWithOptions_WithAllNodes() {
	client := suite.defaultClusterClient()
	options := options.ClusterLolwutOptions{
		LolwutOptions: &options.LolwutOptions{
			Version: 6,
			Args:    &[]int{10, 20},
		},
		RouteOption: &options.RouteOption{Route: config.AllNodes},
	}
	result, err := client.LolwutWithOptions(options)
	assert.NoError(suite.T(), err)

	assert.True(suite.T(), result.IsMultiValue())
	multiValue := result.MultiValue()

	for _, value := range multiValue {
		assert.Contains(suite.T(), value, "Redis ver.")
	}
}

func (suite *GlideTestSuite) TestLolwutWithOptions_WithAllPrimaries() {
	client := suite.defaultClusterClient()
	options := options.ClusterLolwutOptions{
		LolwutOptions: &options.LolwutOptions{
			Version: 6,
		},
		RouteOption: &options.RouteOption{Route: config.AllPrimaries},
	}
	result, err := client.LolwutWithOptions(options)
	assert.NoError(suite.T(), err)

	assert.True(suite.T(), result.IsMultiValue())
	multiValue := result.MultiValue()

	for _, value := range multiValue {
		assert.Contains(suite.T(), value, "Redis ver.")
	}
}

func (suite *GlideTestSuite) TestLolwutWithOptions_WithRandomRoute() {
	client := suite.defaultClusterClient()
	options := options.ClusterLolwutOptions{
		LolwutOptions: &options.LolwutOptions{
			Version: 6,
		},
		RouteOption: &options.RouteOption{Route: config.RandomRoute},
	}
	result, err := client.LolwutWithOptions(options)
	assert.NoError(suite.T(), err)

	assert.True(suite.T(), result.IsSingleValue())
	singleValue := result.SingleValue()
	assert.Contains(suite.T(), singleValue, "Redis ver.")
}

func (suite *GlideTestSuite) TestClientIdCluster() {
	client := suite.defaultClusterClient()
	t := suite.T()
	response, err := client.ClientId()
	assert.NoError(t, err)
	assert.True(t, response.IsSingleValue())
}

func (suite *GlideTestSuite) TestClientIdWithOptionsCluster() {
	client := suite.defaultClusterClient()
	t := suite.T()

	// ClientId with option or with multiple options without route
	opts := options.RouteOption{Route: nil}
	response, err := client.ClientIdWithOptions(opts)
	assert.NoError(t, err)
	assert.True(t, response.IsSingleValue())

	// same sections with random route
	route := config.Route(config.RandomRoute)
	opts = options.RouteOption{Route: route}
	response, err = client.ClientIdWithOptions(opts)
	assert.NoError(t, err)
	assert.True(t, response.IsSingleValue())

	// default sections, multi node route
	route = config.Route(config.AllPrimaries)
	opts = options.RouteOption{Route: route}
	response, err = client.ClientIdWithOptions(opts)
	assert.NoError(t, err)
	assert.True(t, response.IsMultiValue())
}

func (suite *GlideTestSuite) TestLastSaveCluster() {
	client := suite.defaultClusterClient()
	t := suite.T()
	response, err := client.LastSave()
	assert.NoError(t, err)
	assert.True(t, response.IsSingleValue())
}

func (suite *GlideTestSuite) TestLastSaveWithOptionCluster() {
	client := suite.defaultClusterClient()
	t := suite.T()
	opts := options.RouteOption{Route: nil}
	response, err := client.LastSaveWithOptions(opts)
	assert.NoError(t, err)
	assert.True(t, response.IsSingleValue())
}

func (suite *GlideTestSuite) TestConfigResetStatCluster() {
	client := suite.defaultClusterClient()

	// ConfigResetStat with option or with multiple options without route
	suite.verifyOK(client.ConfigResetStat())
}

func (suite *GlideTestSuite) TestConfigResetStatWithOptions() {
	client := suite.defaultClusterClient()

	// ConfigResetStat with option or with multiple options without route
	opts := options.RouteOption{Route: nil}
	suite.verifyOK(client.ConfigResetStatWithOptions(opts))

	// same sections with random route
	route := config.Route(config.RandomRoute)
	opts = options.RouteOption{Route: route}
	suite.verifyOK(client.ConfigResetStatWithOptions(opts))

	// default sections, multi node route
	route = config.Route(config.AllPrimaries)
	opts = options.RouteOption{Route: route}
	suite.verifyOK(client.ConfigResetStatWithOptions(opts))
}

<<<<<<< HEAD
func (suite *GlideTestSuite) TestConfigRewriteCluster() {
	client := suite.defaultClusterClient()
	t := suite.T()
	opts := options.ClusterInfoOptions{
		InfoOptions: &options.InfoOptions{Sections: []options.Section{options.Server}},
	}
	res, err := client.InfoWithOptions(opts)
	assert.NoError(t, err)
	for _, data := range res.MultiValue() {
		lines := strings.Split(data, "\n")
		var configFile string
		for _, line := range lines {
			if strings.HasPrefix(line, "config_file:") {
				configFile = strings.TrimSpace(strings.TrimPrefix(line, "config_file:"))
				break
			}
		}
		if len(configFile) > 0 {
			responseRewrite, err := client.ConfigRewrite()
			assert.NoError(t, err)
			assert.Equal(t, "OK", responseRewrite)
		}
	}
}

func (suite *GlideTestSuite) TestConfigRewriteWithOptions() {
	client := suite.defaultClusterClient()
	t := suite.T()
	sections := []options.Section{options.Server}

	// info with option or with multiple options without route
	opts := options.ClusterInfoOptions{
		InfoOptions: &options.InfoOptions{Sections: sections},
		RouteOption: nil,
	}
	response, err := client.InfoWithOptions(opts)
	assert.NoError(t, err)
	for _, data := range response.MultiValue() {
		lines := strings.Split(data, "\n")
		var configFile string
		for _, line := range lines {
			if strings.HasPrefix(line, "config_file:") {
				configFile = strings.TrimSpace(strings.TrimPrefix(line, "config_file:"))
				break
			}
		}
		if len(configFile) > 0 {
			responseRewrite, err := client.ConfigRewrite()
			assert.NoError(t, err)
			assert.Equal(t, "OK", responseRewrite)
			break
		}
	}

	// same sections with random route
	opts = options.ClusterInfoOptions{
		InfoOptions: &options.InfoOptions{Sections: sections},
		RouteOption: &options.RouteOption{Route: config.RandomRoute},
	}
	response, err = client.InfoWithOptions(opts)
	assert.NoError(t, err)
	lines := strings.Split(response.SingleValue(), "\n")
	var configFile string
	for _, line := range lines {
		if strings.HasPrefix(line, "config_file:") {
			configFile = strings.TrimSpace(strings.TrimPrefix(line, "config_file:"))
			break
		}
	}
	if len(configFile) > 0 {
		responseRewrite, err := client.ConfigRewrite()
		assert.NoError(t, err)
		assert.Equal(t, "OK", responseRewrite)
	}

	// default sections, multi node route
	opts = options.ClusterInfoOptions{
		InfoOptions: nil,
		RouteOption: &options.RouteOption{Route: config.AllPrimaries},
	}
	response, err = client.InfoWithOptions(opts)
	assert.NoError(t, err)
	for _, data := range response.MultiValue() {
		lines := strings.Split(data, "\n")
		var configFile string
		for _, line := range lines {
			if strings.HasPrefix(line, "config_file:") {
				configFile = strings.TrimSpace(strings.TrimPrefix(line, "config_file:"))
				break
			}
		}
		if len(configFile) > 0 {
			responseRewrite, err := client.ConfigRewrite()
			assert.NoError(t, err)
			assert.Equal(t, "OK", responseRewrite)
			break
		}
	}
=======
func (suite *GlideTestSuite) TestConfigSetGet() {
	client := suite.defaultClusterClient()
	t := suite.T()
	configParam := map[string]string{"timeout": "1000"}
	suite.verifyOK(client.ConfigSet(configParam))
	configGetParam := []string{"timeout"}
	resp, err := client.ConfigGet(configGetParam)
	assert.NoError(t, err)
	assert.Contains(t, strings.ToLower(fmt.Sprint(resp)), strings.ToLower("timeout"))
}

func (suite *GlideTestSuite) TestConfigSetGetWithOptions() {
	client := suite.defaultClusterClient()
	t := suite.T()
	// ConfigResetStat with option or with multiple options without route
	opts := options.RouteOption{Route: nil}
	configParam := map[string]string{"timeout": "1000"}
	suite.verifyOK(client.ConfigSetWithOptions(configParam, opts))
	configGetParam := []string{"timeout"}
	resp, err := client.ConfigGetWithOptions(configGetParam, opts)
	assert.NoError(t, err)
	assert.Contains(t, strings.ToLower(fmt.Sprint(resp)), strings.ToLower("timeout"))

	// same sections with random route
	route := config.Route(config.RandomRoute)
	opts = options.RouteOption{Route: route}
	suite.verifyOK(client.ConfigSetWithOptions(configParam, opts))
	resp, err = client.ConfigGetWithOptions(configGetParam, opts)
	assert.NoError(t, err)
	assert.Contains(t, strings.ToLower(fmt.Sprint(resp)), strings.ToLower("timeout"))

	// default sections, multi node route
	route = config.Route(config.AllPrimaries)
	opts = options.RouteOption{Route: route}
	suite.verifyOK(client.ConfigSetWithOptions(configParam, opts))
	resp, err = client.ConfigGetWithOptions(configGetParam, opts)
	assert.NoError(t, err)
	assert.True(t, resp.IsMultiValue())
	for _, messages := range resp.MultiValue() {
		mapString := fmt.Sprint(messages)
		assert.Contains(t, strings.ToLower(mapString), strings.ToLower("timeout"))
	}
}

func (suite *GlideTestSuite) TestClientSetGetName() {
	client := suite.defaultClusterClient()
	t := suite.T()
	connectionName := "ConnectionName-" + uuid.NewString()
	client.ClientSetName(connectionName)
	response, err := client.ClientGetName()
	assert.NoError(t, err)
	assert.True(t, response.IsSingleValue())
}

func (suite *GlideTestSuite) TestClientSetGetNameWithRoute() {
	client := suite.defaultClusterClient()
	t := suite.T()

	// ClientGetName with option or with multiple options without route
	opts := options.RouteOption{Route: nil}
	connectionName := "ConnectionName-" + uuid.NewString()
	response, err := client.ClientSetNameWithOptions(connectionName, opts)
	assert.NoError(t, err)
	assert.True(t, response.IsSingleValue())
	response, err = client.ClientGetNameWithOptions(opts)
	assert.NoError(t, err)
	assert.True(t, response.IsSingleValue())

	// same sections with random route
	connectionName = "ConnectionName-" + uuid.NewString()
	route := config.Route(config.RandomRoute)
	opts = options.RouteOption{Route: route}
	response, err = client.ClientSetNameWithOptions(connectionName, opts)
	assert.NoError(t, err)
	assert.True(t, response.IsSingleValue())
	response, err = client.ClientGetNameWithOptions(opts)
	assert.NoError(t, err)
	assert.True(t, response.IsSingleValue())
>>>>>>> 8b1f62a2
}<|MERGE_RESOLUTION|>--- conflicted
+++ resolved
@@ -1240,7 +1240,86 @@
 	suite.verifyOK(client.ConfigResetStatWithOptions(opts))
 }
 
-<<<<<<< HEAD
+func (suite *GlideTestSuite) TestConfigSetGet() {
+	client := suite.defaultClusterClient()
+	t := suite.T()
+	configParam := map[string]string{"timeout": "1000"}
+	suite.verifyOK(client.ConfigSet(configParam))
+	configGetParam := []string{"timeout"}
+	resp, err := client.ConfigGet(configGetParam)
+	assert.NoError(t, err)
+	assert.Contains(t, strings.ToLower(fmt.Sprint(resp)), strings.ToLower("timeout"))
+}
+
+func (suite *GlideTestSuite) TestConfigSetGetWithOptions() {
+	client := suite.defaultClusterClient()
+	t := suite.T()
+	// ConfigResetStat with option or with multiple options without route
+	opts := options.RouteOption{Route: nil}
+	configParam := map[string]string{"timeout": "1000"}
+	suite.verifyOK(client.ConfigSetWithOptions(configParam, opts))
+	configGetParam := []string{"timeout"}
+	resp, err := client.ConfigGetWithOptions(configGetParam, opts)
+	assert.NoError(t, err)
+	assert.Contains(t, strings.ToLower(fmt.Sprint(resp)), strings.ToLower("timeout"))
+
+	// same sections with random route
+	route := config.Route(config.RandomRoute)
+	opts = options.RouteOption{Route: route}
+	suite.verifyOK(client.ConfigSetWithOptions(configParam, opts))
+	resp, err = client.ConfigGetWithOptions(configGetParam, opts)
+	assert.NoError(t, err)
+	assert.Contains(t, strings.ToLower(fmt.Sprint(resp)), strings.ToLower("timeout"))
+
+	// default sections, multi node route
+	route = config.Route(config.AllPrimaries)
+	opts = options.RouteOption{Route: route}
+	suite.verifyOK(client.ConfigSetWithOptions(configParam, opts))
+	resp, err = client.ConfigGetWithOptions(configGetParam, opts)
+	assert.NoError(t, err)
+	assert.True(t, resp.IsMultiValue())
+	for _, messages := range resp.MultiValue() {
+		mapString := fmt.Sprint(messages)
+		assert.Contains(t, strings.ToLower(mapString), strings.ToLower("timeout"))
+	}
+}
+
+func (suite *GlideTestSuite) TestClientSetGetName() {
+	client := suite.defaultClusterClient()
+	t := suite.T()
+	connectionName := "ConnectionName-" + uuid.NewString()
+	client.ClientSetName(connectionName)
+	response, err := client.ClientGetName()
+	assert.NoError(t, err)
+	assert.True(t, response.IsSingleValue())
+}
+
+func (suite *GlideTestSuite) TestClientSetGetNameWithRoute() {
+	client := suite.defaultClusterClient()
+	t := suite.T()
+
+	// ClientGetName with option or with multiple options without route
+	opts := options.RouteOption{Route: nil}
+	connectionName := "ConnectionName-" + uuid.NewString()
+	response, err := client.ClientSetNameWithOptions(connectionName, opts)
+	assert.NoError(t, err)
+	assert.True(t, response.IsSingleValue())
+	response, err = client.ClientGetNameWithOptions(opts)
+	assert.NoError(t, err)
+	assert.True(t, response.IsSingleValue())
+
+	// same sections with random route
+	connectionName = "ConnectionName-" + uuid.NewString()
+	route := config.Route(config.RandomRoute)
+	opts = options.RouteOption{Route: route}
+	response, err = client.ClientSetNameWithOptions(connectionName, opts)
+	assert.NoError(t, err)
+	assert.True(t, response.IsSingleValue())
+	response, err = client.ClientGetNameWithOptions(opts)
+	assert.NoError(t, err)
+	assert.True(t, response.IsSingleValue())
+}
+
 func (suite *GlideTestSuite) TestConfigRewriteCluster() {
 	client := suite.defaultClusterClient()
 	t := suite.T()
@@ -1339,84 +1418,4 @@
 			break
 		}
 	}
-=======
-func (suite *GlideTestSuite) TestConfigSetGet() {
-	client := suite.defaultClusterClient()
-	t := suite.T()
-	configParam := map[string]string{"timeout": "1000"}
-	suite.verifyOK(client.ConfigSet(configParam))
-	configGetParam := []string{"timeout"}
-	resp, err := client.ConfigGet(configGetParam)
-	assert.NoError(t, err)
-	assert.Contains(t, strings.ToLower(fmt.Sprint(resp)), strings.ToLower("timeout"))
-}
-
-func (suite *GlideTestSuite) TestConfigSetGetWithOptions() {
-	client := suite.defaultClusterClient()
-	t := suite.T()
-	// ConfigResetStat with option or with multiple options without route
-	opts := options.RouteOption{Route: nil}
-	configParam := map[string]string{"timeout": "1000"}
-	suite.verifyOK(client.ConfigSetWithOptions(configParam, opts))
-	configGetParam := []string{"timeout"}
-	resp, err := client.ConfigGetWithOptions(configGetParam, opts)
-	assert.NoError(t, err)
-	assert.Contains(t, strings.ToLower(fmt.Sprint(resp)), strings.ToLower("timeout"))
-
-	// same sections with random route
-	route := config.Route(config.RandomRoute)
-	opts = options.RouteOption{Route: route}
-	suite.verifyOK(client.ConfigSetWithOptions(configParam, opts))
-	resp, err = client.ConfigGetWithOptions(configGetParam, opts)
-	assert.NoError(t, err)
-	assert.Contains(t, strings.ToLower(fmt.Sprint(resp)), strings.ToLower("timeout"))
-
-	// default sections, multi node route
-	route = config.Route(config.AllPrimaries)
-	opts = options.RouteOption{Route: route}
-	suite.verifyOK(client.ConfigSetWithOptions(configParam, opts))
-	resp, err = client.ConfigGetWithOptions(configGetParam, opts)
-	assert.NoError(t, err)
-	assert.True(t, resp.IsMultiValue())
-	for _, messages := range resp.MultiValue() {
-		mapString := fmt.Sprint(messages)
-		assert.Contains(t, strings.ToLower(mapString), strings.ToLower("timeout"))
-	}
-}
-
-func (suite *GlideTestSuite) TestClientSetGetName() {
-	client := suite.defaultClusterClient()
-	t := suite.T()
-	connectionName := "ConnectionName-" + uuid.NewString()
-	client.ClientSetName(connectionName)
-	response, err := client.ClientGetName()
-	assert.NoError(t, err)
-	assert.True(t, response.IsSingleValue())
-}
-
-func (suite *GlideTestSuite) TestClientSetGetNameWithRoute() {
-	client := suite.defaultClusterClient()
-	t := suite.T()
-
-	// ClientGetName with option or with multiple options without route
-	opts := options.RouteOption{Route: nil}
-	connectionName := "ConnectionName-" + uuid.NewString()
-	response, err := client.ClientSetNameWithOptions(connectionName, opts)
-	assert.NoError(t, err)
-	assert.True(t, response.IsSingleValue())
-	response, err = client.ClientGetNameWithOptions(opts)
-	assert.NoError(t, err)
-	assert.True(t, response.IsSingleValue())
-
-	// same sections with random route
-	connectionName = "ConnectionName-" + uuid.NewString()
-	route := config.Route(config.RandomRoute)
-	opts = options.RouteOption{Route: route}
-	response, err = client.ClientSetNameWithOptions(connectionName, opts)
-	assert.NoError(t, err)
-	assert.True(t, response.IsSingleValue())
-	response, err = client.ClientGetNameWithOptions(opts)
-	assert.NoError(t, err)
-	assert.True(t, response.IsSingleValue())
->>>>>>> 8b1f62a2
 }