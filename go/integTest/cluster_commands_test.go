--- conflicted
+++ resolved
@@ -2009,7 +2009,6 @@
 	script1.Close()
 	script2.Close()
 	script3.Close()
-<<<<<<< HEAD
 }
 
 func (suite *GlideTestSuite) TestScriptFlushClusterClient() {
@@ -2053,6 +2052,4 @@
 	assert.Equal(suite.T(), []bool{false}, result)
 
 	script.Close()
-=======
->>>>>>> 38e6d36f
 }