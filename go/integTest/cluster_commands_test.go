// Copyright Valkey GLIDE Project Contributors - SPDX Identifier: Apache-2.0

package integTest

import (
	"fmt"
	"math/rand"
	"strings"

	"github.com/google/uuid"
	"github.com/stretchr/testify/assert"
	"github.com/valkey-io/valkey-glide/go/api/config"
	"github.com/valkey-io/valkey-glide/go/api/errors"
	"github.com/valkey-io/valkey-glide/go/api/options"
)

func (suite *GlideTestSuite) TestClusterCustomCommandInfo() {
	client := suite.defaultClusterClient()
	result, err := client.CustomCommand([]string{"INFO"})

	assert.Nil(suite.T(), err)
	// INFO is routed to all primary nodes by default
	for _, value := range result.MultiValue() {
		assert.True(suite.T(), strings.Contains(value.(string), "# Stats"))
	}
}

func (suite *GlideTestSuite) TestClusterCustomCommandEcho() {
	client := suite.defaultClusterClient()
	result, err := client.CustomCommand([]string{"ECHO", "GO GLIDE GO"})

	assert.Nil(suite.T(), err)
	// ECHO is routed to a single random node
	assert.Equal(suite.T(), "GO GLIDE GO", result.SingleValue().(string))
}

func (suite *GlideTestSuite) TestInfoCluster() {
	DEFAULT_INFO_SECTIONS := []string{
		"Server",
		"Clients",
		"Memory",
		"Persistence",
		"Stats",
		"Replication",
		"CPU",
		"Modules",
		"Errorstats",
		"Cluster",
		"Keyspace",
	}

	client := suite.defaultClusterClient()
	t := suite.T()

	// info without options
	data, err := client.Info()
	assert.NoError(t, err)
	for _, info := range data {
		for _, section := range DEFAULT_INFO_SECTIONS {
			assert.Contains(t, info, "# "+section, "Section "+section+" is missing")
		}
	}

	// info with option or with multiple options without route
	sections := []options.Section{options.Cpu}
	if suite.serverVersion >= "7.0.0" {
		sections = append(sections, options.Memory)
	}
	opts := options.ClusterInfoOptions{
		InfoOptions: &options.InfoOptions{Sections: sections},
		RouteOption: nil,
	}
	response, err := client.InfoWithOptions(opts)
	assert.NoError(t, err)
	assert.True(t, response.IsMultiValue())
	for _, info := range response.MultiValue() {
		for _, section := range sections {
			assert.Contains(t, strings.ToLower(info), strings.ToLower("# "+string(section)), "Section "+section+" is missing")
		}
	}

	// same sections with random route
	opts = options.ClusterInfoOptions{
		InfoOptions: &options.InfoOptions{Sections: sections},
		RouteOption: &options.RouteOption{Route: config.RandomRoute},
	}
	response, err = client.InfoWithOptions(opts)
	assert.NoError(t, err)
	assert.True(t, response.IsSingleValue())
	for _, section := range sections {
		assert.Contains(
			t,
			strings.ToLower(response.SingleValue()),
			strings.ToLower("# "+string(section)),
			"Section "+section+" is missing",
		)
	}

	// default sections, multi node route
	opts = options.ClusterInfoOptions{
		InfoOptions: nil,
		RouteOption: &options.RouteOption{Route: config.AllPrimaries},
	}
	response, err = client.InfoWithOptions(opts)
	assert.NoError(t, err)
	assert.True(t, response.IsMultiValue())
	for _, info := range response.MultiValue() {
		for _, section := range DEFAULT_INFO_SECTIONS {
			assert.Contains(t, info, "# "+section, "Section "+section+" is missing")
		}
	}
}

func (suite *GlideTestSuite) TestClusterCustomCommandWithRoute_Info() {
	client := suite.defaultClusterClient()
	route := config.SimpleNodeRoute(config.AllPrimaries)
	result, err := client.CustomCommandWithRoute([]string{"INFO"}, route)
	assert.Nil(suite.T(), err)
	assert.True(suite.T(), result.IsMultiValue())
	multiValue := result.MultiValue()
	for _, value := range multiValue {
		assert.True(suite.T(), strings.Contains(value.(string), "# Stats"))
	}
}

func (suite *GlideTestSuite) TestClusterCustomCommandWithRoute_Echo() {
	client := suite.defaultClusterClient()
	route := config.SimpleNodeRoute(config.RandomRoute)
	result, err := client.CustomCommandWithRoute([]string{"ECHO", "GO GLIDE GO"}, route)
	assert.Nil(suite.T(), err)
	assert.True(suite.T(), result.IsSingleValue())
	assert.Equal(suite.T(), "GO GLIDE GO", result.SingleValue().(string))
}

func (suite *GlideTestSuite) TestClusterCustomCommandWithRoute_InvalidRoute() {
	client := suite.defaultClusterClient()
	invalidRoute := config.NewByAddressRoute("invalidHost", 9999)
	result, err := client.CustomCommandWithRoute([]string{"PING"}, invalidRoute)
	assert.NotNil(suite.T(), err)
	assert.True(suite.T(), result.IsEmpty())
}

func (suite *GlideTestSuite) TestClusterCustomCommandWithRoute_AllNodes() {
	client := suite.defaultClusterClient()
	route := config.SimpleNodeRoute(config.AllNodes)
	result, err := client.CustomCommandWithRoute([]string{"PING"}, route)
	assert.Nil(suite.T(), err)
	assert.True(suite.T(), result.IsSingleValue())
	assert.Equal(suite.T(), "PONG", result.SingleValue())
}

func (suite *GlideTestSuite) TestPingWithOptions_NoRoute() {
	client := suite.defaultClusterClient()
	options := options.ClusterPingOptions{
		PingOptions: &options.PingOptions{
			Message: "hello",
		},
		RouteOption: nil,
	}
	result, err := client.PingWithOptions(options)
	assert.Nil(suite.T(), err)
	assert.Equal(suite.T(), "hello", result)
}

func (suite *GlideTestSuite) TestPingWithOptions_WithRoute() {
	client := suite.defaultClusterClient()
	options := options.ClusterPingOptions{
		PingOptions: &options.PingOptions{
			Message: "hello",
		},
		RouteOption: &options.RouteOption{Route: config.AllNodes},
	}
	result, err := client.PingWithOptions(options)
	assert.Nil(suite.T(), err)
	assert.Equal(suite.T(), "hello", result)
}

func (suite *GlideTestSuite) TestPingWithOptions_InvalidRoute() {
	client := suite.defaultClusterClient()
	invalidRoute := config.Route(config.NewByAddressRoute("invalidHost", 9999))
	options := options.ClusterPingOptions{
		PingOptions: &options.PingOptions{
			Message: "hello",
		},
		RouteOption: &options.RouteOption{Route: invalidRoute},
	}
	result, err := client.PingWithOptions(options)
	assert.NotNil(suite.T(), err)
	assert.Empty(suite.T(), result)
}

func (suite *GlideTestSuite) TestTimeWithoutRoute() {
	client := suite.defaultClusterClient()
	options := options.RouteOption{Route: nil}
	result, err := client.TimeWithOptions(options)
	assert.NoError(suite.T(), err)
	assert.NotNil(suite.T(), result)
	assert.False(suite.T(), result.IsEmpty())
	assert.True(suite.T(), result.IsSingleValue())
	assert.NotEmpty(suite.T(), result.SingleValue())
	assert.IsType(suite.T(), "", result.SingleValue()[0])
	assert.Equal(suite.T(), 2, len(result.SingleValue()))
}

func (suite *GlideTestSuite) TestTimeWithAllNodesRoute() {
	client := suite.defaultClusterClient()
	options := options.RouteOption{Route: config.AllNodes}
	result, err := client.TimeWithOptions(options)
	assert.NoError(suite.T(), err)
	assert.NotNil(suite.T(), result)
	assert.False(suite.T(), result.IsEmpty())
	assert.True(suite.T(), result.IsMultiValue())

	multiValue := result.MultiValue()
	assert.Greater(suite.T(), len(multiValue), 1)

	for nodeName, timeStrings := range multiValue {
		assert.NotEmpty(suite.T(), timeStrings, "Node %s should have time values", nodeName)
		for _, timeStr := range timeStrings {
			assert.IsType(suite.T(), "", timeStr)
		}
	}
}

func (suite *GlideTestSuite) TestTimeWithRandomRoute() {
	client := suite.defaultClusterClient()
	route := config.Route(config.RandomRoute)
	options := options.RouteOption{Route: route}
	result, err := client.TimeWithOptions(options)
	assert.NoError(suite.T(), err)
	assert.NotNil(suite.T(), result)
	assert.False(suite.T(), result.IsEmpty())
	assert.True(suite.T(), result.IsSingleValue())
	assert.NotEmpty(suite.T(), result.SingleValue())
	assert.IsType(suite.T(), "", result.SingleValue()[0])
	assert.Equal(suite.T(), 2, len(result.SingleValue()))
}

func (suite *GlideTestSuite) TestTimeWithInvalidRoute() {
	client := suite.defaultClusterClient()
	invalidRoute := config.Route(config.NewByAddressRoute("invalidHost", 9999))
	options := options.RouteOption{Route: invalidRoute}
	result, err := client.TimeWithOptions(options)
	assert.NotNil(suite.T(), err)
	assert.True(suite.T(), result.IsEmpty())
	assert.Empty(suite.T(), result.SingleValue())
}

func (suite *GlideTestSuite) TestDBSizeRandomRoute() {
	client := suite.defaultClusterClient()
	route := config.Route(config.RandomRoute)
	options := options.RouteOption{Route: route}
	result, err := client.DBSizeWithOptions(options)
	assert.NoError(suite.T(), err)
	assert.NotNil(suite.T(), result)
	assert.GreaterOrEqual(suite.T(), result, int64(0))
}

func (suite *GlideTestSuite) TestEchoCluster() {
	client := suite.defaultClusterClient()
	t := suite.T()

	// echo with option or with multiple options without route
	opts := options.ClusterEchoOptions{
		EchoOptions: &options.EchoOptions{
			Message: "hello",
		},
		RouteOption: &options.RouteOption{Route: nil},
	}
	response, err := client.EchoWithOptions(opts)
	assert.NoError(t, err)
	assert.True(t, response.IsSingleValue())

	// same sections with random route
	route := options.RouteOption{Route: *config.RandomRoute.ToPtr()}
	opts = options.ClusterEchoOptions{
		EchoOptions: &options.EchoOptions{
			Message: "hello",
		},
		RouteOption: &route,
	}
	response, err = client.EchoWithOptions(opts)
	assert.NoError(t, err)
	assert.True(t, response.IsSingleValue())

	// default sections, multi node route
	route = options.RouteOption{Route: *config.AllPrimaries.ToPtr()}
	opts = options.ClusterEchoOptions{
		EchoOptions: &options.EchoOptions{
			Message: "hello",
		},
		RouteOption: &route,
	}
	response, err = client.EchoWithOptions(opts)
	assert.NoError(t, err)
	assert.True(t, response.IsMultiValue())
	for _, messages := range response.MultiValue() {
		assert.Contains(t, strings.ToLower(messages), strings.ToLower("hello"))
	}
}

func (suite *GlideTestSuite) TestBasicClusterScan() {
	client := suite.defaultClusterClient()
	t := suite.T()

	// Ensure clean start
	_, err := client.CustomCommand([]string{"FLUSHALL"})
	assert.NoError(t, err)

	// Iterate over all keys in the cluster
	keysToSet := map[string]string{
		"key1": "value1",
		"key2": "value2",
		"key3": "value3",
	}

	_, err = client.MSet(keysToSet)
	assert.NoError(t, err)

	cursor := *options.NewClusterScanCursor()
	allKeys := make([]string, 0, len(keysToSet))
	var keys []string

	for !cursor.HasFinished() {
		cursor, keys, err = client.Scan(cursor)
		if err != nil {
			assert.NoError(t, err) // Use this to print error statement
			break                  // prevent infinite loop
		}
		allKeys = append(allKeys, keys...)
	}

	assert.ElementsMatch(t, allKeys, []string{"key1", "key2", "key3"})

	// Ensure clean start
	_, err = client.CustomCommand([]string{"FLUSHALL"})
	assert.NoError(t, err)

	expectedKeys := make([]string, 0, 100)
	// Test bigger example
	for i := 0; i < 100; i++ {
		key := uuid.NewString()

		expectedKeys = append(expectedKeys, key)

		_, err := client.Set(key, "value")
		assert.NoError(t, err)
	}

	cursor = *options.NewClusterScanCursor()
	allKeys = make([]string, 0, 100)

	for !cursor.HasFinished() {
		cursor, keys, err = client.Scan(cursor)
		if err != nil {
			assert.NoError(t, err) // Use this to print error statement
			break                  // prevent infinite loop
		}
		allKeys = append(allKeys, keys...)
	}

	assert.ElementsMatch(t, allKeys, expectedKeys)
}

func (suite *GlideTestSuite) TestBasicClusterScanWithOptions() {
	client := suite.defaultClusterClient()
	t := suite.T()

	// Ensure clean start
	_, err := client.CustomCommand([]string{"FLUSHALL"})
	assert.NoError(t, err)

	// Iterate over all keys in the cluster
	keysToSet := map[string]string{
		"key1": "value1",
		"key2": "value2",
		"key3": "value3",
	}

	_, err = client.MSet(keysToSet)
	assert.NoError(t, err)

	cursor := *options.NewClusterScanCursor()
	opts := options.NewClusterScanOptions().SetCount(10)
	allKeys := []string{}
	var keys []string

	for !cursor.HasFinished() {
		cursor, keys, err = client.ScanWithOptions(cursor, *opts)
		if err != nil {
			assert.NoError(t, err) // Use this to print error statement
			break                  // prevent infinite loop
		}
		allKeys = append(allKeys, keys...)
	}

	assert.ElementsMatch(t, allKeys, []string{"key1", "key2", "key3"})

	// Iterate over keys matching a pattern
	keysToSet = map[string]string{
		"key1":          "value1",
		"key2":          "value2",
		"notMykey":      "value3",
		"somethingElse": "value4",
	}

	_, err = client.MSet(keysToSet)
	assert.NoError(t, err)

	cursor = *options.NewClusterScanCursor()
	opts = options.NewClusterScanOptions().SetCount(10).SetMatch("*key*")
	matchedKeys := []string{}

	for !cursor.HasFinished() {
		cursor, keys, err = client.ScanWithOptions(cursor, *opts)
		if err != nil {
			assert.NoError(t, err) // Use this to print error statement
			break                  // prevent infinite loop
		}
		matchedKeys = append(matchedKeys, keys...)
	}

	assert.ElementsMatch(t, matchedKeys, []string{"key1", "key2", "key3", "notMykey"})
	assert.NotContains(t, matchedKeys, "somethingElse")

	// Iterate over keys of a specific type
	keysToSet = map[string]string{
		"key1": "value1",
		"key2": "value2",
		"key3": "value3",
	}
	_, err = client.MSet(keysToSet)
	assert.NoError(t, err)

	_, err = client.SAdd("thisIsASet", []string{"someValue"})
	assert.NoError(t, err)

	cursor = *options.NewClusterScanCursor()
	opts = options.NewClusterScanOptions().SetType(options.ObjectTypeSet)
	matchedTypeKeys := []string{}

	for !cursor.HasFinished() {
		cursor, keys, err = client.ScanWithOptions(cursor, *opts)
		if err != nil {
			assert.NoError(t, err) // Use this to print error statement
			break                  // prevent infinite loop
		}
		matchedTypeKeys = append(matchedTypeKeys, keys...)
	}

	assert.ElementsMatch(t, matchedTypeKeys, []string{"thisIsASet"})
	assert.NotContains(t, matchedTypeKeys, "key1")
	assert.NotContains(t, matchedTypeKeys, "key2")
	assert.NotContains(t, matchedTypeKeys, "key3")
}

func (suite *GlideTestSuite) TestBasicClusterScanWithNonUTF8Pattern() {
	client := suite.defaultClusterClient()
	t := suite.T()

	// Ensure clean start
	_, err := client.CustomCommand([]string{"FLUSHALL"})
	assert.NoError(t, err)

	// Iterate over all keys in the cluster
	keysToSet := map[string]string{
		"key\xc0\xc1-1": "value1",
		"key-2":         "value2",
		"key\xf9\xc1-3": "value3",
		"someKey":       "value4",
		"\xc0\xc1key-5": "value5",
	}

	_, err = client.MSet(keysToSet)
	assert.NoError(t, err)

	cursor := *options.NewClusterScanCursor()
	opts := options.NewClusterScanOptions().SetMatch("key\xc0\xc1-*")
	allKeys := []string{}

	for !cursor.HasFinished() {
		var keys []string
		cursor, keys, err = client.ScanWithOptions(cursor, *opts)
		if err != nil {
			assert.NoError(t, err) // Use this to print error statement
			break                  // prevent infinite loop
		}
		allKeys = append(allKeys, keys...)
	}

	assert.ElementsMatch(t, allKeys, []string{"key\xc0\xc1-1"})
}

func (suite *GlideTestSuite) TestClusterScanWithObjectTypeAndPattern() {
	client := suite.defaultClusterClient()
	t := suite.T()

	// Ensure clean start
	_, err := client.CustomCommand([]string{"FLUSHALL"})
	assert.NoError(t, err)

	expectedKeys := make([]string, 0, 100)
	unexpectedTypeKeys := make([]string, 0, 100)
	unexpectedPatternKeys := make([]string, 0, 100)

	for i := 0; i < 100; i++ {
		key := "key-" + uuid.NewString()
		unexpectedTypeKey := "key-" + uuid.NewString()
		unexpectedPatternKey := uuid.NewString()

		expectedKeys = append(expectedKeys, key)
		unexpectedTypeKeys = append(unexpectedTypeKeys, unexpectedTypeKey)
		unexpectedPatternKeys = append(unexpectedPatternKeys, unexpectedPatternKey)

		_, err := client.Set(key, "value")
		assert.NoError(t, err)

		_, err = client.SAdd(unexpectedTypeKey, []string{"value"})
		assert.NoError(t, err)

		_, err = client.Set(unexpectedPatternKey, "value")
		assert.NoError(t, err)
	}

	cursor := *options.NewClusterScanCursor()
	opts := options.NewClusterScanOptions().SetMatch("key-*").SetType(options.ObjectTypeString)
	allKeys := make([]string, 0, 100)

	for !cursor.HasFinished() {
		var keys []string
		cursor, keys, err = client.ScanWithOptions(cursor, *opts)
		if err != nil {
			assert.NoError(t, err) // Use this to print error statement
			break                  // prevent infinite loop
		}
		allKeys = append(allKeys, keys...)
	}

	assert.ElementsMatch(t, allKeys, expectedKeys)
	for _, elem := range unexpectedTypeKeys {
		assert.NotContains(t, allKeys, elem)
	}
	for _, elem := range unexpectedPatternKeys {
		assert.NotContains(t, allKeys, elem)
	}
}

func (suite *GlideTestSuite) TestClusterScanWithCount() {
	client := suite.defaultClusterClient()
	t := suite.T()

	// Ensure clean start
	_, err := client.CustomCommand([]string{"FLUSHALL"})
	assert.NoError(t, err)

	expectedKeys := make([]string, 0, 100)

	for i := 0; i < 100; i++ {
		key := "key-" + uuid.NewString()
		expectedKeys = append(expectedKeys, key)
		_, err := client.Set(key, "value")
		assert.NoError(t, err)
	}

	cursor := *options.NewClusterScanCursor()
	allKeys := make([]string, 0, 100)
	successfulScans := 0

	for !cursor.HasFinished() {
		keysOf1 := []string{}
		keysOf100 := []string{}

		var keys []string
		cursor, keys, err = client.ScanWithOptions(cursor, *options.NewClusterScanOptions().SetCount(1))
		if err != nil {
			assert.NoError(t, err) // Use this to print error statement
			break                  // prevent infinite loop
		}
		keysOf1 = append(keysOf1, keys...)
		allKeys = append(allKeys, keysOf1...)

		if cursor.HasFinished() {
			break
		}

		cursor, keys, err = client.ScanWithOptions(cursor, *options.NewClusterScanOptions().SetCount(100))
		if err != nil {
			assert.NoError(t, err) // Use this to print error statement
			break                  // prevent infinite loop
		}
		keysOf100 = append(keysOf100, keys...)
		allKeys = append(allKeys, keysOf100...)

		if len(keysOf1) < len(keysOf100) {
			successfulScans += 1
		}
	}

	assert.ElementsMatch(t, allKeys, expectedKeys)
	assert.Greater(t, successfulScans, 0)
}

func (suite *GlideTestSuite) TestClusterScanWithMatch() {
	client := suite.defaultClusterClient()
	t := suite.T()

	// Ensure clean start
	_, err := client.CustomCommand([]string{"FLUSHALL"})
	assert.NoError(t, err)

	expectedKeys := []string{}
	unexpectedKeys := []string{}

	for i := 0; i < 10; i++ {
		key := "key-" + uuid.NewString()
		unexpectedKey := uuid.NewString()

		expectedKeys = append(expectedKeys, key)
		unexpectedKeys = append(unexpectedKeys, unexpectedKey)

		_, err := client.Set(key, "value")
		assert.NoError(t, err)

		_, err = client.Set(unexpectedKey, "value")
		assert.NoError(t, err)
	}

	cursor := *options.NewClusterScanCursor()
	allKeys := []string{}

	for !cursor.HasFinished() {
		var keys []string
		cursor, keys, err = client.ScanWithOptions(cursor, *options.NewClusterScanOptions().SetMatch("key-*"))
		if err != nil {
			assert.NoError(t, err) // Use this to print error statement
			break                  // prevent infinite loop
		}

		allKeys = append(allKeys, keys...)
	}

	assert.ElementsMatch(t, allKeys, expectedKeys)
	for _, elem := range unexpectedKeys {
		assert.NotContains(t, allKeys, elem)
	}
}

func (suite *GlideTestSuite) TestClusterScanWithDifferentTypes() {
	client := suite.defaultClusterClient()
	t := suite.T()

	// Ensure clean start
	_, err := client.CustomCommand([]string{"FLUSHALL"})
	assert.NoError(t, err)

	stringKeys := []string{}
	setKeys := []string{}
	hashKeys := []string{}
	listKeys := []string{}
	zsetKeys := []string{}
	streamKeys := []string{}

	for i := 0; i < 10; i++ {
		key := "key-" + uuid.NewString()
		stringKeys = append(stringKeys, key)

		setKey := "{setKey}-" + uuid.NewString()
		setKeys = append(setKeys, setKey)

		hashKey := "{hashKey}-" + uuid.NewString()
		hashKeys = append(hashKeys, hashKey)

		listKey := "{listKey}-" + uuid.NewString()
		listKeys = append(listKeys, listKey)

		zsetKey := "{zsetKey}-" + uuid.NewString()
		zsetKeys = append(zsetKeys, zsetKey)

		streamKey := "{streamKey}-" + uuid.NewString()
		streamKeys = append(streamKeys, streamKey)

		_, err := client.Set(key, "value")
		assert.NoError(t, err)

		_, err = client.SAdd(setKey, []string{"value"})
		assert.NoError(t, err)

		_, err = client.HSet(hashKey, map[string]string{"field": "value"})
		assert.NoError(t, err)

		_, err = client.LPush(listKey, []string{"value"})
		assert.NoError(t, err)

		_, err = client.ZAdd(zsetKey, map[string]float64{"value": 1})
		assert.NoError(t, err)

		_, err = client.XAdd(streamKey, [][]string{{"field", "value"}})
		assert.NoError(t, err)
	}

	cursor := *options.NewClusterScanCursor()
	allKeys := []string{}

	for !cursor.HasFinished() {
		var keys []string
		cursor, keys, err = client.ScanWithOptions(
			cursor,
			*options.NewClusterScanOptions().SetType(options.ObjectTypeList),
		)
		if err != nil {
			assert.NoError(t, err) // Use this to print error statement
			break                  // prevent infinite loop
		}

		allKeys = append(allKeys, keys...)
	}

	assert.ElementsMatch(t, allKeys, listKeys)
	for _, elem := range stringKeys {
		assert.NotContains(t, allKeys, elem)
	}
	for _, elem := range setKeys {
		assert.NotContains(t, allKeys, elem)
	}
	for _, elem := range hashKeys {
		assert.NotContains(t, allKeys, elem)
	}
	for _, elem := range zsetKeys {
		assert.NotContains(t, allKeys, elem)
	}
	for _, elem := range streamKeys {
		assert.NotContains(t, allKeys, elem)
	}
}

func (suite *GlideTestSuite) TestFlushDB_Success() {
	client := suite.defaultClusterClient()

	key := uuid.New().String()
	_, err := client.Set(key, "test-value")
	assert.NoError(suite.T(), err)

	result, err := client.FlushDB()
	assert.NoError(suite.T(), err)
	assert.NotEmpty(suite.T(), result)

	val, err := client.Get(key)
	assert.NoError(suite.T(), err)
	assert.Empty(suite.T(), val.Value())
}

func (suite *GlideTestSuite) TestFlushDB_Failure() {
	client := suite.defaultClusterClient()
	client.Close()

	result, err := client.FlushDB()
	assert.NotNil(suite.T(), err)
	assert.Equal(suite.T(), "", result)
	assert.IsType(suite.T(), &errors.ClosingError{}, err)
}

func (suite *GlideTestSuite) TestFlushAll_Success() {
	client := suite.defaultClusterClient()

	key := uuid.New().String()
	_, err := client.Set(key, "test-value")
	assert.NoError(suite.T(), err)

	result, err := client.FlushAll()
	assert.NoError(suite.T(), err)
	assert.NotEmpty(suite.T(), result)

	val, err := client.Get(key)
	assert.NoError(suite.T(), err)
	assert.Empty(suite.T(), val.Value())
}

func (suite *GlideTestSuite) TestFlushAll_Failure() {
	client := suite.defaultClusterClient()
	client.Close()

	result, err := client.FlushAll()
	assert.NotNil(suite.T(), err)
	assert.Equal(suite.T(), "", result)
	assert.IsType(suite.T(), &errors.ClosingError{}, err)
}

func (suite *GlideTestSuite) TestFlushAllWithOptions_AllNodes() {
	client := suite.defaultClusterClient()

	key1 := uuid.New().String()
	key2 := uuid.New().String()
	_, err := client.Set(key1, "value3")
	assert.NoError(suite.T(), err)
	_, err = client.Set(key2, "value4")
	assert.NoError(suite.T(), err)

	routeOption := &options.RouteOption{
		Route: config.AllNodes,
	}
	asyncMode := options.FlushMode(options.ASYNC)
	result, err := client.FlushAllWithOptions(options.FlushClusterOptions{
		FlushMode:   &asyncMode,
		RouteOption: routeOption,
	})

	assert.Error(suite.T(), err)
	assert.Contains(suite.T(), err.Error(), "ReadOnly: You can't write against a read only replica")
	assert.Empty(suite.T(), result)
}

func (suite *GlideTestSuite) TestFlushAllWithOptions_AllPrimaries() {
	client := suite.defaultClusterClient()

	key1 := uuid.New().String()
	key2 := uuid.New().String()
	_, err := client.Set(key1, "value3")
	assert.NoError(suite.T(), err)
	_, err = client.Set(key2, "value4")
	assert.NoError(suite.T(), err)

	routeOption := &options.RouteOption{
		Route: config.AllPrimaries,
	}
	asyncMode := options.FlushMode(options.ASYNC)
	result, err := client.FlushAllWithOptions(options.FlushClusterOptions{
		FlushMode:   &asyncMode,
		RouteOption: routeOption,
	})

	assert.NoError(suite.T(), err)
	assert.NotEmpty(suite.T(), result)

	val1, err := client.Get(key1)
	assert.NoError(suite.T(), err)
	assert.Empty(suite.T(), val1.Value())

	val2, err := client.Get(key2)
	assert.NoError(suite.T(), err)
	assert.Empty(suite.T(), val2.Value())
}

func (suite *GlideTestSuite) TestFlushAllWithOptions_InvalidRoute() {
	client := suite.defaultClusterClient()

	invalidRoute := config.NewByAddressRoute("invalidHost", 9999)
	routeOption := &options.RouteOption{
		Route: invalidRoute,
	}
	syncMode := options.SYNC
	result, err := client.FlushAllWithOptions(options.FlushClusterOptions{
		FlushMode:   &syncMode,
		RouteOption: routeOption,
	})

	assert.Error(suite.T(), err)
	assert.Empty(suite.T(), result)
}

func (suite *GlideTestSuite) TestFlushAllWithOptions_AsyncMode() {
	client := suite.defaultClusterClient()

	key := uuid.New().String()
	_, err := client.Set(key, "value5")
	assert.NoError(suite.T(), err)

	routeOption := &options.RouteOption{
		Route: config.AllPrimaries,
	}

	asyncMode := options.FlushMode(options.ASYNC)
	result, err := client.FlushAllWithOptions(options.FlushClusterOptions{
		FlushMode:   &asyncMode,
		RouteOption: routeOption,
	})

	assert.NoError(suite.T(), err)
	assert.NotEmpty(suite.T(), result)

	val, err := client.Get(key)
	assert.NoError(suite.T(), err)
	assert.Empty(suite.T(), val.Value())
}

func (suite *GlideTestSuite) TestFlushDBWithOptions_AllNodes() {
	client := suite.defaultClusterClient()

	key1 := uuid.New().String()
	key2 := uuid.New().String()
	_, err := client.Set(key1, "value3")
	assert.NoError(suite.T(), err)
	_, err = client.Set(key2, "value4")
	assert.NoError(suite.T(), err)

	routeOption := &options.RouteOption{
		Route: config.AllNodes,
	}
	asyncMode := options.ASYNC
	result, err := client.FlushDBWithOptions(options.FlushClusterOptions{
		FlushMode:   &asyncMode,
		RouteOption: routeOption,
	})
	assert.Error(suite.T(), err)
	assert.Contains(suite.T(), err.Error(), "ReadOnly: You can't write against a read only replica")
	assert.Empty(suite.T(), result)
}

func (suite *GlideTestSuite) TestFlushDBWithOptions_AllPrimaries() {
	client := suite.defaultClusterClient()

	key1 := uuid.New().String()
	key2 := uuid.New().String()
	_, err := client.Set(key1, "value3")
	assert.NoError(suite.T(), err)
	_, err = client.Set(key2, "value4")
	assert.NoError(suite.T(), err)

	routeOption := &options.RouteOption{
		Route: config.AllPrimaries,
	}
	asyncMode := options.ASYNC
	result, err := client.FlushDBWithOptions(options.FlushClusterOptions{
		FlushMode:   &asyncMode,
		RouteOption: routeOption,
	})
	assert.NoError(suite.T(), err)
	assert.NotEmpty(suite.T(), result)

	val1, err := client.Get(key1)
	assert.NoError(suite.T(), err)
	assert.Empty(suite.T(), val1.Value())

	val2, err := client.Get(key2)
	assert.NoError(suite.T(), err)
	assert.Empty(suite.T(), val2.Value())
}

func (suite *GlideTestSuite) TestFlushDBWithOptions_InvalidRoute() {
	client := suite.defaultClusterClient()

	invalidRoute := config.Route(config.NewByAddressRoute("invalidHost", 9999))
	routeOption := &options.RouteOption{
		Route: invalidRoute,
	}
	syncMode := options.SYNC
	result, err := client.FlushDBWithOptions(options.FlushClusterOptions{
		FlushMode:   &syncMode,
		RouteOption: routeOption,
	})
	assert.Error(suite.T(), err)
	assert.Empty(suite.T(), result)
}

func (suite *GlideTestSuite) TestFlushDBWithOptions_AsyncMode() {
	client := suite.defaultClusterClient()

	key := uuid.New().String()
	_, err := client.Set(key, "value5")
	assert.NoError(suite.T(), err)

	routeOption := &options.RouteOption{
		Route: config.AllPrimaries,
	}
	syncMode := options.SYNC
	result, err := client.FlushDBWithOptions(options.FlushClusterOptions{
		FlushMode:   &syncMode,
		RouteOption: routeOption,
	})
	assert.NoError(suite.T(), err)
	assert.NotEmpty(suite.T(), result)

	val, err := client.Get(key)
	assert.NoError(suite.T(), err)
	assert.Empty(suite.T(), val.Value())
}

func (suite *GlideTestSuite) TestUpdateConnectionPasswordCluster() {
	suite.T().Skip("Skipping update connection password cluster test")
	// Create admin client
	adminClient := suite.defaultClusterClient()
	defer adminClient.Close()

	// Create test client
	testClient := suite.defaultClusterClient()
	defer testClient.Close()

	// Generate random password
	pwd := uuid.NewString()

	// Validate that we can use the test client
	_, err := testClient.Info()
	assert.NoError(suite.T(), err)

	// Update password without re-authentication
	_, err = testClient.UpdateConnectionPassword(pwd, false)
	assert.NoError(suite.T(), err)

	// Verify client still works with old auth
	_, err = testClient.Info()
	assert.NoError(suite.T(), err)

	// Update server password and kill all other clients to force reconnection
	_, err = adminClient.CustomCommand([]string{"CONFIG", "SET", "requirepass", pwd})
	assert.NoError(suite.T(), err)

	_, err = adminClient.CustomCommand([]string{"CLIENT", "KILL", "TYPE", "NORMAL"})
	assert.NoError(suite.T(), err)

	// Verify client auto-reconnects with new password
	_, err = testClient.Info()
	assert.NoError(suite.T(), err)

	// test reset connection password
	_, err = testClient.ResetConnectionPassword()
	assert.NoError(suite.T(), err)

	// Cleanup: config set reset password
	_, err = adminClient.CustomCommand([]string{"CONFIG", "SET", "requirepass", ""})
	assert.NoError(suite.T(), err)
}

func (suite *GlideTestSuite) TestUpdateConnectionPasswordCluster_InvalidParameters() {
	// Create test client
	testClient := suite.defaultClusterClient()
	defer testClient.Close()

	// Test empty password
	_, err := testClient.UpdateConnectionPassword("", true)
	assert.NotNil(suite.T(), err)
	assert.IsType(suite.T(), &errors.RequestError{}, err)
}

func (suite *GlideTestSuite) TestUpdateConnectionPasswordCluster_NoServerAuth() {
	// Create test client
	testClient := suite.defaultClusterClient()
	defer testClient.Close()

	// Validate that we can use the client
	_, err := testClient.Info()
	assert.NoError(suite.T(), err)

	// Test immediate re-authentication fails when no server password is set
	pwd := uuid.NewString()
	_, err = testClient.UpdateConnectionPassword(pwd, true)
	assert.NotNil(suite.T(), err)
	assert.IsType(suite.T(), &errors.RequestError{}, err)
}

func (suite *GlideTestSuite) TestUpdateConnectionPasswordCluster_LongPassword() {
	// Create test client
	testClient := suite.defaultClusterClient()
	defer testClient.Close()

	// Generate long random password (1000 chars)
	const letters = "abcdefghijklmnopqrstuvwxyzABCDEFGHIJKLMNOPQRSTUVWXYZ"
	pwd := make([]byte, 1000)
	for i := range pwd {
		pwd[i] = letters[rand.Intn(len(letters))]
	}

	// Validate that we can use the client
	_, err := testClient.Info()
	assert.NoError(suite.T(), err)

	// Test replacing connection password with a long password string
	_, err = testClient.UpdateConnectionPassword(string(pwd), false)
	assert.NoError(suite.T(), err)
}

func (suite *GlideTestSuite) TestUpdateConnectionPasswordCluster_ImmediateAuthWrongPassword() {
	// Create admin client
	adminClient := suite.defaultClusterClient()
	defer adminClient.Close()

	// Create test client
	testClient := suite.defaultClusterClient()
	defer testClient.Close()

	pwd := uuid.NewString()
	notThePwd := uuid.NewString()

	// Validate that we can use the client
	_, err := testClient.Info()
	assert.NoError(suite.T(), err)

	// Set the password to something else
	_, err = adminClient.CustomCommand([]string{"CONFIG", "SET", "requirepass", notThePwd})
	assert.NoError(suite.T(), err)

	// Test that re-authentication fails when using wrong password
	_, err = testClient.UpdateConnectionPassword(pwd, true)
	assert.NotNil(suite.T(), err)
	assert.IsType(suite.T(), &errors.RequestError{}, err)

	// But using correct password returns OK
	_, err = testClient.UpdateConnectionPassword(notThePwd, true)
	assert.NoError(suite.T(), err)

	// Cleanup: Reset password
	_, err = adminClient.CustomCommand([]string{"CONFIG", "SET", "requirepass", ""})
	assert.NoError(suite.T(), err)
}

func (suite *GlideTestSuite) TestClusterLolwut() {
	client := suite.defaultClusterClient()

	result, err := client.Lolwut()
	assert.NoError(suite.T(), err)
	assert.NotEmpty(suite.T(), result)
	assert.Contains(suite.T(), result, "Redis ver.")
}

func (suite *GlideTestSuite) TestLolwutWithOptions_WithAllNodes() {
	client := suite.defaultClusterClient()
	options := options.ClusterLolwutOptions{
		LolwutOptions: &options.LolwutOptions{
			Version: 6,
			Args:    &[]int{10, 20},
		},
		RouteOption: &options.RouteOption{Route: config.AllNodes},
	}
	result, err := client.LolwutWithOptions(options)
	assert.NoError(suite.T(), err)

	assert.True(suite.T(), result.IsMultiValue())
	multiValue := result.MultiValue()

	for _, value := range multiValue {
		assert.Contains(suite.T(), value, "Redis ver.")
	}
}

func (suite *GlideTestSuite) TestLolwutWithOptions_WithAllPrimaries() {
	client := suite.defaultClusterClient()
	options := options.ClusterLolwutOptions{
		LolwutOptions: &options.LolwutOptions{
			Version: 6,
		},
		RouteOption: &options.RouteOption{Route: config.AllPrimaries},
	}
	result, err := client.LolwutWithOptions(options)
	assert.NoError(suite.T(), err)

	assert.True(suite.T(), result.IsMultiValue())
	multiValue := result.MultiValue()

	for _, value := range multiValue {
		assert.Contains(suite.T(), value, "Redis ver.")
	}
}

func (suite *GlideTestSuite) TestLolwutWithOptions_WithRandomRoute() {
	client := suite.defaultClusterClient()
	options := options.ClusterLolwutOptions{
		LolwutOptions: &options.LolwutOptions{
			Version: 6,
		},
		RouteOption: &options.RouteOption{Route: config.RandomRoute},
	}
	result, err := client.LolwutWithOptions(options)
	assert.NoError(suite.T(), err)

	assert.True(suite.T(), result.IsSingleValue())
	singleValue := result.SingleValue()
	assert.Contains(suite.T(), singleValue, "Redis ver.")
}

func (suite *GlideTestSuite) TestClientIdCluster() {
	client := suite.defaultClusterClient()
	t := suite.T()
	response, err := client.ClientId()
	assert.NoError(t, err)
	assert.True(t, response.IsSingleValue())
}

func (suite *GlideTestSuite) TestClientIdWithOptionsCluster() {
	client := suite.defaultClusterClient()
	t := suite.T()

	// ClientId with option or with multiple options without route
	opts := options.RouteOption{Route: nil}
	response, err := client.ClientIdWithOptions(opts)
	assert.NoError(t, err)
	assert.True(t, response.IsSingleValue())

	// same sections with random route
	route := config.Route(config.RandomRoute)
	opts = options.RouteOption{Route: route}
	response, err = client.ClientIdWithOptions(opts)
	assert.NoError(t, err)
	assert.True(t, response.IsSingleValue())

	// default sections, multi node route
	route = config.Route(config.AllPrimaries)
	opts = options.RouteOption{Route: route}
	response, err = client.ClientIdWithOptions(opts)
	assert.NoError(t, err)
	assert.True(t, response.IsMultiValue())
}

func (suite *GlideTestSuite) TestLastSaveCluster() {
	client := suite.defaultClusterClient()
	t := suite.T()
	response, err := client.LastSave()
	assert.NoError(t, err)
	assert.True(t, response.IsSingleValue())
}

func (suite *GlideTestSuite) TestLastSaveWithOptionCluster() {
	client := suite.defaultClusterClient()
	t := suite.T()
	opts := options.RouteOption{Route: nil}
	response, err := client.LastSaveWithOptions(opts)
	assert.NoError(t, err)
	assert.True(t, response.IsSingleValue())
}

func (suite *GlideTestSuite) TestConfigResetStatCluster() {
	client := suite.defaultClusterClient()

	// ConfigResetStat with option or with multiple options without route
	suite.verifyOK(client.ConfigResetStat())
}

func (suite *GlideTestSuite) TestConfigResetStatWithOptions() {
	client := suite.defaultClusterClient()

	// ConfigResetStat with option or with multiple options without route
	opts := options.RouteOption{Route: nil}
	suite.verifyOK(client.ConfigResetStatWithOptions(opts))

	// same sections with random route
	route := config.Route(config.RandomRoute)
	opts = options.RouteOption{Route: route}
	suite.verifyOK(client.ConfigResetStatWithOptions(opts))

	// default sections, multi node route
	route = config.Route(config.AllPrimaries)
	opts = options.RouteOption{Route: route}
	suite.verifyOK(client.ConfigResetStatWithOptions(opts))
}

func (suite *GlideTestSuite) TestConfigSetGet() {
	client := suite.defaultClusterClient()
	t := suite.T()
	configParam := map[string]string{"timeout": "1000"}
	suite.verifyOK(client.ConfigSet(configParam))
	configGetParam := []string{"timeout"}
	resp, err := client.ConfigGet(configGetParam)
	assert.NoError(t, err)
	assert.Contains(t, strings.ToLower(fmt.Sprint(resp)), strings.ToLower("timeout"))
}

func (suite *GlideTestSuite) TestConfigSetGetWithOptions() {
	client := suite.defaultClusterClient()
	t := suite.T()
	// ConfigResetStat with option or with multiple options without route
	opts := options.RouteOption{Route: nil}
	configParam := map[string]string{"timeout": "1000"}
	suite.verifyOK(client.ConfigSetWithOptions(configParam, opts))
	configGetParam := []string{"timeout"}
	resp, err := client.ConfigGetWithOptions(configGetParam, opts)
	assert.NoError(t, err)
	assert.Contains(t, strings.ToLower(fmt.Sprint(resp)), strings.ToLower("timeout"))

	// same sections with random route
	route := config.Route(config.RandomRoute)
	opts = options.RouteOption{Route: route}
	suite.verifyOK(client.ConfigSetWithOptions(configParam, opts))
	resp, err = client.ConfigGetWithOptions(configGetParam, opts)
	assert.NoError(t, err)
	assert.Contains(t, strings.ToLower(fmt.Sprint(resp)), strings.ToLower("timeout"))

	// default sections, multi node route
	route = config.Route(config.AllPrimaries)
	opts = options.RouteOption{Route: route}
	suite.verifyOK(client.ConfigSetWithOptions(configParam, opts))
	resp, err = client.ConfigGetWithOptions(configGetParam, opts)
	assert.NoError(t, err)
	assert.True(t, resp.IsMultiValue())
	for _, messages := range resp.MultiValue() {
		mapString := fmt.Sprint(messages)
		assert.Contains(t, strings.ToLower(mapString), strings.ToLower("timeout"))
	}
}

func (suite *GlideTestSuite) TestClientSetGetName() {
	client := suite.defaultClusterClient()
	t := suite.T()
	connectionName := "ConnectionName-" + uuid.NewString()
	client.ClientSetName(connectionName)
	response, err := client.ClientGetName()
	assert.NoError(t, err)
	assert.True(t, response.IsSingleValue())
}

func (suite *GlideTestSuite) TestClientSetGetNameWithRoute() {
	client := suite.defaultClusterClient()
	t := suite.T()

	// ClientGetName with option or with multiple options without route
	opts := options.RouteOption{Route: nil}
	connectionName := "ConnectionName-" + uuid.NewString()
	response, err := client.ClientSetNameWithOptions(connectionName, opts)
	assert.NoError(t, err)
	assert.True(t, response.IsSingleValue())
	response, err = client.ClientGetNameWithOptions(opts)
	assert.NoError(t, err)
	assert.True(t, response.IsSingleValue())

	// same sections with random route
	connectionName = "ConnectionName-" + uuid.NewString()
	route := config.Route(config.RandomRoute)
	opts = options.RouteOption{Route: route}
	response, err = client.ClientSetNameWithOptions(connectionName, opts)
	assert.NoError(t, err)
	assert.True(t, response.IsSingleValue())
	response, err = client.ClientGetNameWithOptions(opts)
	assert.NoError(t, err)
	assert.True(t, response.IsSingleValue())
}

<<<<<<< HEAD
func (suite *GlideTestSuite) TestClusterRandomKey() {
	client := suite.defaultClusterClient()
	// Test 1: Check if the command return random key
	t := suite.T()
	result, err := client.RandomKey()
	assert.Nil(t, err)
	assert.NotNil(t, result)
}

func (suite *GlideTestSuite) TestRandomKeyWithRoute() {
	client := suite.defaultClusterClient()
	// Test 1: Check if the command return random key
	t := suite.T()
	route := config.Route(config.RandomRoute)
	options := options.RouteOption{Route: route}
	result, err := client.RandomKeyWithRoute(options)
	assert.NoError(t, err)
	assert.NotNil(t, result)
=======
func (suite *GlideTestSuite) TestConfigRewriteCluster() {
	client := suite.defaultClusterClient()
	t := suite.T()
	opts := options.ClusterInfoOptions{
		InfoOptions: &options.InfoOptions{Sections: []options.Section{options.Server}},
	}
	res, err := client.InfoWithOptions(opts)
	assert.NoError(t, err)
	for _, data := range res.MultiValue() {
		lines := strings.Split(data, "\n")
		var configFile string
		for _, line := range lines {
			if strings.HasPrefix(line, "config_file:") {
				configFile = strings.TrimSpace(strings.TrimPrefix(line, "config_file:"))
				break
			}
		}
		if len(configFile) > 0 {
			responseRewrite, err := client.ConfigRewrite()
			assert.NoError(t, err)
			assert.Equal(t, "OK", responseRewrite)
		}
	}
}

func (suite *GlideTestSuite) TestConfigRewriteWithOptions() {
	client := suite.defaultClusterClient()
	t := suite.T()
	sections := []options.Section{options.Server}

	// info with option or with multiple options without route
	opts := options.ClusterInfoOptions{
		InfoOptions: &options.InfoOptions{Sections: sections},
		RouteOption: nil,
	}
	response, err := client.InfoWithOptions(opts)
	assert.NoError(t, err)
	for _, data := range response.MultiValue() {
		lines := strings.Split(data, "\n")
		var configFile string
		for _, line := range lines {
			if strings.HasPrefix(line, "config_file:") {
				configFile = strings.TrimSpace(strings.TrimPrefix(line, "config_file:"))
				break
			}
		}
		if len(configFile) > 0 {
			responseRewrite, err := client.ConfigRewrite()
			assert.NoError(t, err)
			assert.Equal(t, "OK", responseRewrite)
			break
		}
	}

	// same sections with random route
	opts = options.ClusterInfoOptions{
		InfoOptions: &options.InfoOptions{Sections: sections},
		RouteOption: &options.RouteOption{Route: config.RandomRoute},
	}
	response, err = client.InfoWithOptions(opts)
	assert.NoError(t, err)
	lines := strings.Split(response.SingleValue(), "\n")
	var configFile string
	for _, line := range lines {
		if strings.HasPrefix(line, "config_file:") {
			configFile = strings.TrimSpace(strings.TrimPrefix(line, "config_file:"))
			break
		}
	}
	if len(configFile) > 0 {
		responseRewrite, err := client.ConfigRewrite()
		assert.NoError(t, err)
		assert.Equal(t, "OK", responseRewrite)
	}

	// default sections, multi node route
	opts = options.ClusterInfoOptions{
		InfoOptions: nil,
		RouteOption: &options.RouteOption{Route: config.AllPrimaries},
	}
	response, err = client.InfoWithOptions(opts)
	assert.NoError(t, err)
	for _, data := range response.MultiValue() {
		lines := strings.Split(data, "\n")
		var configFile string
		for _, line := range lines {
			if strings.HasPrefix(line, "config_file:") {
				configFile = strings.TrimSpace(strings.TrimPrefix(line, "config_file:"))
				break
			}
		}
		if len(configFile) > 0 {
			responseRewrite, err := client.ConfigRewrite()
			assert.NoError(t, err)
			assert.Equal(t, "OK", responseRewrite)
			break
		}
	}
>>>>>>> bfc0e937
}<|MERGE_RESOLUTION|>--- conflicted
+++ resolved
@@ -1320,26 +1320,6 @@
 	assert.True(t, response.IsSingleValue())
 }
 
-<<<<<<< HEAD
-func (suite *GlideTestSuite) TestClusterRandomKey() {
-	client := suite.defaultClusterClient()
-	// Test 1: Check if the command return random key
-	t := suite.T()
-	result, err := client.RandomKey()
-	assert.Nil(t, err)
-	assert.NotNil(t, result)
-}
-
-func (suite *GlideTestSuite) TestRandomKeyWithRoute() {
-	client := suite.defaultClusterClient()
-	// Test 1: Check if the command return random key
-	t := suite.T()
-	route := config.Route(config.RandomRoute)
-	options := options.RouteOption{Route: route}
-	result, err := client.RandomKeyWithRoute(options)
-	assert.NoError(t, err)
-	assert.NotNil(t, result)
-=======
 func (suite *GlideTestSuite) TestConfigRewriteCluster() {
 	client := suite.defaultClusterClient()
 	t := suite.T()
@@ -1438,5 +1418,24 @@
 			break
 		}
 	}
->>>>>>> bfc0e937
+}
+
+func (suite *GlideTestSuite) TestClusterRandomKey() {
+	client := suite.defaultClusterClient()
+	// Test 1: Check if the command return random key
+	t := suite.T()
+	result, err := client.RandomKey()
+	assert.Nil(t, err)
+	assert.NotNil(t, result)
+}
+
+func (suite *GlideTestSuite) TestRandomKeyWithRoute() {
+	client := suite.defaultClusterClient()
+	// Test 1: Check if the command return random key
+	t := suite.T()
+	route := config.Route(config.RandomRoute)
+	options := options.RouteOption{Route: route}
+	result, err := client.RandomKeyWithRoute(options)
+	assert.NoError(t, err)
+	assert.NotNil(t, result)
 }