--- conflicted
+++ resolved
@@ -4877,25 +4877,17 @@
 	})
 }
 
-<<<<<<< HEAD
 func (suite *GlideTestSuite) Test_ZScore() {
 	suite.runWithDefaultClients(func(client api.BaseClient) {
 		key1 := uuid.NewString()
 		key2 := uuid.NewString()
 		t := suite.T()
 
-=======
-func (suite *GlideTestSuite) TestZCount() {
-	suite.runWithDefaultClients(func(client api.BaseClient) {
-		key1 := uuid.NewString()
-		key2 := uuid.NewString()
->>>>>>> aa8760b1
 		membersScores := map[string]float64{
 			"one":   1.0,
 			"two":   2.0,
 			"three": 3.0,
 		}
-<<<<<<< HEAD
 
 		zAddResult, err := client.ZAdd(key1, membersScores)
 		assert.NoError(t, err)
@@ -4919,7 +4911,20 @@
 		assert.Equal(t, setResult.Value(), "OK")
 
 		_, err = client.ZScore(key2, "one")
-=======
+		assert.NotNil(t, err)
+		assert.IsType(t, &api.RequestError{}, err)
+	})
+}
+
+func (suite *GlideTestSuite) TestZCount() {
+	suite.runWithDefaultClients(func(client api.BaseClient) {
+		key1 := uuid.NewString()
+		key2 := uuid.NewString()
+		membersScores := map[string]float64{
+			"one":   1.0,
+			"two":   2.0,
+			"three": 3.0,
+		}
 		t := suite.T()
 		res1, err := client.ZAdd(key1, membersScores)
 		assert.Nil(t, err)
@@ -5034,7 +5039,6 @@
 		assert.Equal(t, "OK", setResult)
 
 		_, err = client.XDel(key2, []string{streamId3})
->>>>>>> aa8760b1
 		assert.NotNil(t, err)
 		assert.IsType(t, &api.RequestError{}, err)
 	})
