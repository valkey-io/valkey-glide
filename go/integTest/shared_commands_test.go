// Copyright Valkey GLIDE Project Contributors - SPDX Identifier: Apache-2.0

package integTest

import (
	"fmt"
	"math"
	"reflect"
	"strconv"
	"strings"
	"time"

	"github.com/google/uuid"
	"github.com/stretchr/testify/assert"
	"github.com/valkey-io/valkey-glide/go/api"
	"github.com/valkey-io/valkey-glide/go/api/errors"
	"github.com/valkey-io/valkey-glide/go/api/options"
)

const (
	keyName      = "key"
	initialValue = "value"
	anotherValue = "value2"
)

func (suite *GlideTestSuite) TestSetAndGet_noOptions() {
	suite.runWithDefaultClients(func(client api.BaseClient) {
		suite.verifyOK(client.Set(keyName, initialValue))
		result, err := client.Get(keyName)

		assert.Nil(suite.T(), err)
		assert.Equal(suite.T(), initialValue, result.Value())
	})
}

func (suite *GlideTestSuite) TestSetAndGet_byteString() {
	suite.runWithDefaultClients(func(client api.BaseClient) {
		invalidUTF8Value := "\xff\xfe\xfd"
		suite.verifyOK(client.Set(keyName, invalidUTF8Value))
		result, err := client.Get(keyName)

		assert.Nil(suite.T(), err)
		assert.Equal(suite.T(), invalidUTF8Value, result.Value())
	})
}

func (suite *GlideTestSuite) TestSetWithOptions_ReturnOldValue() {
	suite.runWithDefaultClients(func(client api.BaseClient) {
		suite.verifyOK(client.Set(keyName, initialValue))

		opts := options.NewSetOptions().SetReturnOldValue(true)
		result, err := client.SetWithOptions(keyName, anotherValue, *opts)

		assert.Nil(suite.T(), err)
		assert.Equal(suite.T(), initialValue, result.Value())
	})
}

func (suite *GlideTestSuite) TestSetWithOptions_OnlyIfExists_overwrite() {
	suite.runWithDefaultClients(func(client api.BaseClient) {
		key := uuid.New().String()
		suite.verifyOK(client.Set(key, initialValue))

<<<<<<< HEAD
		opts := api.NewSetOptionsBuilder().SetOnlyIfExists()
		result, err := client.SetWithOptions(key, anotherValue, opts)
=======
		opts := options.NewSetOptions().SetConditionalSet(options.OnlyIfExists)
		result, err := client.SetWithOptions(key, anotherValue, *opts)
>>>>>>> 2330a784
		assert.Nil(suite.T(), err)
		assert.Equal(suite.T(), "OK", result.Value())

		result, err = client.Get(key)
		assert.Nil(suite.T(), err)
		assert.Equal(suite.T(), anotherValue, result.Value())
	})
}

func (suite *GlideTestSuite) TestSetWithOptions_OnlyIfExists_missingKey() {
	suite.runWithDefaultClients(func(client api.BaseClient) {
		key := uuid.New().String()
<<<<<<< HEAD
		opts := api.NewSetOptionsBuilder().SetOnlyIfExists()
		result, err := client.SetWithOptions(key, anotherValue, opts)
=======
		opts := options.NewSetOptions().SetConditionalSet(options.OnlyIfExists)
		result, err := client.SetWithOptions(key, anotherValue, *opts)
>>>>>>> 2330a784

		assert.Nil(suite.T(), err)
		assert.Equal(suite.T(), "", result.Value())
	})
}

func (suite *GlideTestSuite) TestSetWithOptions_OnlyIfDoesNotExist_missingKey() {
	suite.runWithDefaultClients(func(client api.BaseClient) {
		key := uuid.New().String()
<<<<<<< HEAD
		opts := api.NewSetOptionsBuilder().SetOnlyIfDoesNotExist()
		result, err := client.SetWithOptions(key, anotherValue, opts)
=======
		opts := options.NewSetOptions().SetConditionalSet(options.OnlyIfDoesNotExist)
		result, err := client.SetWithOptions(key, anotherValue, *opts)
>>>>>>> 2330a784
		assert.Nil(suite.T(), err)
		assert.Equal(suite.T(), "OK", result.Value())

		result, err = client.Get(key)
		assert.Nil(suite.T(), err)
		assert.Equal(suite.T(), anotherValue, result.Value())
	})
}

func (suite *GlideTestSuite) TestSetWithOptions_OnlyIfDoesNotExist_existingKey() {
	suite.runWithDefaultClients(func(client api.BaseClient) {
		key := uuid.New().String()
<<<<<<< HEAD
		opts := api.NewSetOptionsBuilder().SetOnlyIfDoesNotExist()
=======
		opts := options.NewSetOptions().SetConditionalSet(options.OnlyIfDoesNotExist)
>>>>>>> 2330a784
		suite.verifyOK(client.Set(key, initialValue))

		result, err := client.SetWithOptions(key, anotherValue, *opts)

		assert.Nil(suite.T(), err)
		assert.Equal(suite.T(), "", result.Value())

		result, err = client.Get(key)

		assert.Nil(suite.T(), err)
		assert.Equal(suite.T(), initialValue, result.Value())
	})
}

func (suite *GlideTestSuite) TestSetWithOptions_KeepExistingExpiry() {
	suite.runWithDefaultClients(func(client api.BaseClient) {
		key := uuid.New().String()
		opts := options.NewSetOptions().
			SetExpiry(options.NewExpiry().SetType(options.Milliseconds).SetCount(uint64(2000)))
		result, err := client.SetWithOptions(key, initialValue, *opts)
		assert.Nil(suite.T(), err)
		assert.Equal(suite.T(), "OK", result.Value())

		result, err = client.Get(key)
		assert.Nil(suite.T(), err)
		assert.Equal(suite.T(), initialValue, result.Value())

		opts = options.NewSetOptions().SetExpiry(options.NewExpiry().SetType(options.KeepExisting))
		result, err = client.SetWithOptions(key, anotherValue, *opts)
		assert.Nil(suite.T(), err)
		assert.Equal(suite.T(), "OK", result.Value())

		result, err = client.Get(key)

		assert.Nil(suite.T(), err)
		assert.Equal(suite.T(), anotherValue, result.Value())

		time.Sleep(2222 * time.Millisecond)
		result, err = client.Get(key)

		assert.Nil(suite.T(), err)
		assert.Equal(suite.T(), "", result.Value())
	})
}

func (suite *GlideTestSuite) TestSetWithOptions_UpdateExistingExpiry() {
	suite.runWithDefaultClients(func(client api.BaseClient) {
		key := uuid.New().String()
		opts := options.NewSetOptions().
			SetExpiry(options.NewExpiry().SetType(options.Milliseconds).SetCount(uint64(100500)))
		result, err := client.SetWithOptions(key, initialValue, *opts)
		assert.Nil(suite.T(), err)
		assert.Equal(suite.T(), "OK", result.Value())

		result, err = client.Get(key)
		assert.Nil(suite.T(), err)
		assert.Equal(suite.T(), initialValue, result.Value())

		opts = options.NewSetOptions().
			SetExpiry(options.NewExpiry().SetType(options.Milliseconds).SetCount(uint64(2000)))
		result, err = client.SetWithOptions(key, anotherValue, *opts)
		assert.Nil(suite.T(), err)
		assert.Equal(suite.T(), "OK", result.Value())

		result, err = client.Get(key)
		assert.Nil(suite.T(), err)
		assert.Equal(suite.T(), anotherValue, result.Value())

		time.Sleep(2222 * time.Millisecond)
		result, err = client.Get(key)

		assert.Nil(suite.T(), err)
		assert.Equal(suite.T(), "", result.Value())
	})
}

func (suite *GlideTestSuite) TestSetWithOptions_OnlyIfEquals() {
	suite.SkipIfServerVersionLowerThanBy("8.1.0")
	suite.runWithDefaultClients(func(client api.BaseClient) {
		key := uuid.New().String()
		suite.verifyOK(client.Set(key, initialValue))

		// successful set
		opts := api.NewSetOptionsBuilder().SetOnlyIfEquals(initialValue)
		result, err := client.SetWithOptions(key, anotherValue, opts)
		assert.Nil(suite.T(), err)
		assert.Equal(suite.T(), "OK", result.Value())

		result, err = client.Get(key)
		assert.Nil(suite.T(), err)
		assert.Equal(suite.T(), anotherValue, result.Value())

		// unsuccessful set
		opts = api.NewSetOptionsBuilder().SetOnlyIfEquals(initialValue)
		result, err = client.SetWithOptions(key, initialValue, opts)
		assert.Nil(suite.T(), err)
		assert.True(suite.T(), result.IsNil())
	})
}

func (suite *GlideTestSuite) TestGetEx_existingAndNonExistingKeys() {
	suite.runWithDefaultClients(func(client api.BaseClient) {
		key := uuid.New().String()
		suite.verifyOK(client.Set(key, initialValue))

		result, err := client.GetEx(key)
		assert.Nil(suite.T(), err)
		assert.Equal(suite.T(), initialValue, result.Value())

		key = uuid.New().String()
		result, err = client.Get(key)
		assert.Nil(suite.T(), err)
		assert.Equal(suite.T(), "", result.Value())
	})
}

func (suite *GlideTestSuite) TestGetExWithOptions_PersistKey() {
	suite.runWithDefaultClients(func(client api.BaseClient) {
		key := uuid.New().String()
		suite.verifyOK(client.Set(key, initialValue))

		opts := options.NewGetExOptions().
			SetExpiry(options.NewExpiry().SetType(options.Milliseconds).SetCount(uint64(2000)))
		result, err := client.GetExWithOptions(key, *opts)
		assert.Nil(suite.T(), err)
		assert.Equal(suite.T(), initialValue, result.Value())

		result, err = client.Get(key)
		assert.Nil(suite.T(), err)
		assert.Equal(suite.T(), initialValue, result.Value())

		time.Sleep(1000 * time.Millisecond)

		opts = options.NewGetExOptions().SetExpiry(options.NewExpiry().SetType(options.Persist))
		result, err = client.GetExWithOptions(key, *opts)
		assert.Nil(suite.T(), err)
		assert.Equal(suite.T(), initialValue, result.Value())
	})
}

func (suite *GlideTestSuite) TestGetExWithOptions_UpdateExpiry() {
	suite.runWithDefaultClients(func(client api.BaseClient) {
		key := uuid.New().String()
		suite.verifyOK(client.Set(key, initialValue))

		opts := options.NewGetExOptions().
			SetExpiry(options.NewExpiry().SetType(options.Milliseconds).SetCount(uint64(2000)))
		result, err := client.GetExWithOptions(key, *opts)
		assert.Nil(suite.T(), err)
		assert.Equal(suite.T(), initialValue, result.Value())

		result, err = client.Get(key)
		assert.Nil(suite.T(), err)
		assert.Equal(suite.T(), initialValue, result.Value())

		time.Sleep(2222 * time.Millisecond)

		result, err = client.Get(key)
		assert.Nil(suite.T(), err)
		assert.Equal(suite.T(), "", result.Value())
	})
}

func (suite *GlideTestSuite) TestSetWithOptions_ReturnOldValue_nonExistentKey() {
	suite.runWithDefaultClients(func(client api.BaseClient) {
		key := uuid.New().String()
		opts := options.NewSetOptions().SetReturnOldValue(true)

		result, err := client.SetWithOptions(key, anotherValue, *opts)

		assert.Nil(suite.T(), err)
		assert.Equal(suite.T(), "", result.Value())
	})
}

func (suite *GlideTestSuite) TestMSetAndMGet_existingAndNonExistingKeys() {
	suite.runWithDefaultClients(func(client api.BaseClient) {
		key1 := uuid.New().String()
		key2 := uuid.New().String()
		key3 := uuid.New().String()
		oldValue := uuid.New().String()
		value := uuid.New().String()
		suite.verifyOK(client.Set(key1, oldValue))
		keyValueMap := map[string]string{
			key1: value,
			key2: value,
		}
		suite.verifyOK(client.MSet(keyValueMap))
		keys := []string{key1, key2, key3}
		stringValue := api.CreateStringResult(value)
		nullResult := api.CreateNilStringResult()
		values := []api.Result[string]{stringValue, stringValue, nullResult}
		result, err := client.MGet(keys)

		assert.Nil(suite.T(), err)
		assert.Equal(suite.T(), values, result)
	})
}

func (suite *GlideTestSuite) TestMSetNXAndMGet_nonExistingKey_valuesSet() {
	suite.runWithDefaultClients(func(client api.BaseClient) {
		key1 := "{key}" + uuid.New().String()
		key2 := "{key}" + uuid.New().String()
		key3 := "{key}" + uuid.New().String()
		value := uuid.New().String()
		keyValueMap := map[string]string{
			key1: value,
			key2: value,
			key3: value,
		}
		res, err := client.MSetNX(keyValueMap)
		assert.Nil(suite.T(), err)
		assert.True(suite.T(), res)
		keys := []string{key1, key2, key3}
		stringValue := api.CreateStringResult(value)
		values := []api.Result[string]{stringValue, stringValue, stringValue}
		result, err := client.MGet(keys)

		assert.Nil(suite.T(), err)
		assert.Equal(suite.T(), values, result)
	})
}

func (suite *GlideTestSuite) TestMSetNXAndMGet_existingKey_valuesNotUpdated() {
	suite.runWithDefaultClients(func(client api.BaseClient) {
		key1 := "{key}" + uuid.New().String()
		key2 := "{key}" + uuid.New().String()
		key3 := "{key}" + uuid.New().String()
		oldValue := uuid.New().String()
		value := uuid.New().String()
		suite.verifyOK(client.Set(key1, oldValue))
		keyValueMap := map[string]string{
			key1: value,
			key2: value,
			key3: value,
		}
		res, err := client.MSetNX(keyValueMap)
		assert.Nil(suite.T(), err)
		assert.False(suite.T(), res)
		keys := []string{key1, key2, key3}
		oldResult := api.CreateStringResult(oldValue)
		nullResult := api.CreateNilStringResult()
		values := []api.Result[string]{oldResult, nullResult, nullResult}
		result, err := client.MGet(keys)

		assert.Nil(suite.T(), err)
		assert.Equal(suite.T(), values, result)
	})
}

func (suite *GlideTestSuite) TestIncrCommands_existingKey() {
	suite.runWithDefaultClients(func(client api.BaseClient) {
		key := uuid.New().String()
		suite.verifyOK(client.Set(key, "10"))

		res1, err := client.Incr(key)
		assert.Nil(suite.T(), err)
		assert.Equal(suite.T(), int64(11), res1)

		res2, err := client.IncrBy(key, 10)
		assert.Nil(suite.T(), err)
		assert.Equal(suite.T(), int64(21), res2)

		res3, err := client.IncrByFloat(key, float64(10.1))
		assert.Nil(suite.T(), err)
		assert.Equal(suite.T(), float64(31.1), res3)
	})
}

func (suite *GlideTestSuite) TestIncrCommands_nonExistingKey() {
	suite.runWithDefaultClients(func(client api.BaseClient) {
		key1 := uuid.New().String()
		res1, err := client.Incr(key1)
		assert.Nil(suite.T(), err)
		assert.Equal(suite.T(), int64(1), res1)

		key2 := uuid.New().String()
		res2, err := client.IncrBy(key2, 10)
		assert.Nil(suite.T(), err)
		assert.Equal(suite.T(), int64(10), res2)

		key3 := uuid.New().String()
		res3, err := client.IncrByFloat(key3, float64(10.1))
		assert.Nil(suite.T(), err)
		assert.Equal(suite.T(), float64(10.1), res3)
	})
}

func (suite *GlideTestSuite) TestIncrCommands_TypeError() {
	suite.runWithDefaultClients(func(client api.BaseClient) {
		key := uuid.New().String()
		suite.verifyOK(client.Set(key, "stringValue"))

		res1, err := client.Incr(key)
		assert.Equal(suite.T(), int64(0), res1)
		assert.NotNil(suite.T(), err)
		assert.IsType(suite.T(), &errors.RequestError{}, err)

		res2, err := client.IncrBy(key, 10)
		assert.Equal(suite.T(), int64(0), res2)
		assert.NotNil(suite.T(), err)
		assert.IsType(suite.T(), &errors.RequestError{}, err)

		res3, err := client.IncrByFloat(key, float64(10.1))
		assert.Equal(suite.T(), float64(0), res3)
		assert.NotNil(suite.T(), err)
		assert.IsType(suite.T(), &errors.RequestError{}, err)
	})
}

func (suite *GlideTestSuite) TestDecrCommands_existingKey() {
	suite.runWithDefaultClients(func(client api.BaseClient) {
		key := uuid.New().String()
		suite.verifyOK(client.Set(key, "10"))

		res1, err := client.Decr(key)
		assert.Nil(suite.T(), err)
		assert.Equal(suite.T(), int64(9), res1)

		res2, err := client.DecrBy(key, 10)
		assert.Nil(suite.T(), err)
		assert.Equal(suite.T(), int64(-1), res2)
	})
}

func (suite *GlideTestSuite) TestDecrCommands_nonExistingKey() {
	suite.runWithDefaultClients(func(client api.BaseClient) {
		key1 := uuid.New().String()
		res1, err := client.Decr(key1)
		assert.Nil(suite.T(), err)
		assert.Equal(suite.T(), int64(-1), res1)

		key2 := uuid.New().String()
		res2, err := client.DecrBy(key2, 10)
		assert.Nil(suite.T(), err)
		assert.Equal(suite.T(), int64(-10), res2)
	})
}

func (suite *GlideTestSuite) TestStrlen_existingKey() {
	suite.runWithDefaultClients(func(client api.BaseClient) {
		key := uuid.New().String()
		value := uuid.New().String()
		suite.verifyOK(client.Set(key, value))

		res, err := client.Strlen(key)
		assert.Nil(suite.T(), err)
		assert.Equal(suite.T(), int64(len(value)), res)
	})
}

func (suite *GlideTestSuite) TestStrlen_nonExistingKey() {
	suite.runWithDefaultClients(func(client api.BaseClient) {
		key := uuid.New().String()
		res, err := client.Strlen(key)
		assert.Nil(suite.T(), err)
		assert.Equal(suite.T(), int64(0), res)
	})
}

func (suite *GlideTestSuite) TestSetRange_existingAndNonExistingKeys() {
	suite.runWithDefaultClients(func(client api.BaseClient) {
		key := uuid.New().String()
		res, err := client.SetRange(key, 0, "Dummy string")
		assert.Nil(suite.T(), err)
		assert.Equal(suite.T(), int64(12), res)

		res, err = client.SetRange(key, 6, "values")
		assert.Nil(suite.T(), err)
		assert.Equal(suite.T(), int64(12), res)
		res1, err := client.Get(key)
		assert.Nil(suite.T(), err)
		assert.Equal(suite.T(), "Dummy values", res1.Value())

		res, err = client.SetRange(key, 15, "test")
		assert.Nil(suite.T(), err)
		assert.Equal(suite.T(), int64(19), res)
		res1, err = client.Get(key)
		assert.Nil(suite.T(), err)
		assert.Equal(suite.T(), "Dummy values\x00\x00\x00test", res1.Value())

		res, err = client.SetRange(key, math.MaxInt32, "test")
		assert.Equal(suite.T(), int64(0), res)
		assert.NotNil(suite.T(), err)
		assert.IsType(suite.T(), &errors.RequestError{}, err)
	})
}

func (suite *GlideTestSuite) TestSetRange_existingAndNonExistingKeys_binaryString() {
	suite.runWithDefaultClients(func(client api.BaseClient) {
		nonUtf8String := "Dummy \xFF string"
		key := uuid.New().String()
		res, err := client.SetRange(key, 0, nonUtf8String)
		assert.Nil(suite.T(), err)
		assert.Equal(suite.T(), int64(14), res)

		res, err = client.SetRange(key, 6, "values ")
		assert.Nil(suite.T(), err)
		assert.Equal(suite.T(), int64(14), res)
		res1, err := client.Get(key)
		assert.Nil(suite.T(), err)
		assert.Equal(suite.T(), "Dummy values g", res1.Value())

		res, err = client.SetRange(key, 15, "test")
		assert.Nil(suite.T(), err)
		assert.Equal(suite.T(), int64(19), res)
		res1, err = client.Get(key)
		assert.Nil(suite.T(), err)
		assert.Equal(suite.T(), "Dummy values g\x00test", res1.Value())
	})
}

func (suite *GlideTestSuite) TestGetRange_existingAndNonExistingKeys() {
	suite.runWithDefaultClients(func(client api.BaseClient) {
		key := uuid.New().String()
		suite.verifyOK(client.Set(key, "Dummy string"))

		res, err := client.GetRange(key, 0, 4)
		assert.Nil(suite.T(), err)
		assert.Equal(suite.T(), "Dummy", res)

		res, err = client.GetRange(key, -6, -1)
		assert.Nil(suite.T(), err)
		assert.Equal(suite.T(), "string", res)

		res, err = client.GetRange(key, -1, -6)
		assert.Nil(suite.T(), err)
		assert.Equal(suite.T(), "", res)

		res, err = client.GetRange(key, 15, 16)
		assert.Nil(suite.T(), err)
		assert.Equal(suite.T(), "", res)

		nonExistingKey := uuid.New().String()
		res, err = client.GetRange(nonExistingKey, 0, 5)
		assert.Nil(suite.T(), err)
		assert.Equal(suite.T(), "", res)
	})
}

func (suite *GlideTestSuite) TestGetRange_binaryString() {
	suite.runWithDefaultClients(func(client api.BaseClient) {
		key := uuid.New().String()
		nonUtf8String := "Dummy \xFF string"
		suite.verifyOK(client.Set(key, nonUtf8String))

		res, err := client.GetRange(key, 4, 6)
		assert.Nil(suite.T(), err)
		assert.Equal(suite.T(), "y \xFF", res)
	})
}

func (suite *GlideTestSuite) TestAppend_existingAndNonExistingKeys() {
	suite.runWithDefaultClients(func(client api.BaseClient) {
		key := uuid.New().String()
		value1 := uuid.New().String()
		value2 := uuid.New().String()

		res, err := client.Append(key, value1)
		assert.Nil(suite.T(), err)
		assert.Equal(suite.T(), int64(len(value1)), res)
		res1, err := client.Get(key)
		assert.Nil(suite.T(), err)
		assert.Equal(suite.T(), value1, res1.Value())

		res, err = client.Append(key, value2)
		assert.Nil(suite.T(), err)
		assert.Equal(suite.T(), int64(len(value1)+len(value2)), res)
		res1, err = client.Get(key)
		assert.Nil(suite.T(), err)
		assert.Equal(suite.T(), value1+value2, res1.Value())
	})
}

func (suite *GlideTestSuite) TestLCS_existingAndNonExistingKeys() {
	suite.SkipIfServerVersionLowerThanBy("7.0.0")

	suite.runWithDefaultClients(func(client api.BaseClient) {
		key1 := "{key}" + uuid.New().String()
		key2 := "{key}" + uuid.New().String()

		res, err := client.LCS(key1, key2)
		assert.Nil(suite.T(), err)
		assert.Equal(suite.T(), "", res)

		suite.verifyOK(client.Set(key1, "Dummy string"))
		suite.verifyOK(client.Set(key2, "Dummy value"))

		res, err = client.LCS(key1, key2)
		assert.Nil(suite.T(), err)
		assert.Equal(suite.T(), "Dummy ", res)
	})
}

func (suite *GlideTestSuite) TestGetDel_ExistingKey() {
	suite.runWithDefaultClients(func(client api.BaseClient) {
		key := uuid.New().String()
		value := "testValue"

		suite.verifyOK(client.Set(key, value))
		result, err := client.GetDel(key)
		assert.Nil(suite.T(), err)
		assert.Equal(suite.T(), value, result.Value())

		result, err = client.Get(key)
		assert.Nil(suite.T(), err)
		assert.Equal(suite.T(), "", result.Value())
	})
}

func (suite *GlideTestSuite) TestGetDel_NonExistingKey() {
	suite.runWithDefaultClients(func(client api.BaseClient) {
		key := uuid.New().String()

		result, err := client.GetDel(key)

		assert.Nil(suite.T(), err)
		assert.Equal(suite.T(), "", result.Value())
	})
}

func (suite *GlideTestSuite) TestGetDel_EmptyKey() {
	suite.runWithDefaultClients(func(client api.BaseClient) {
		result, err := client.GetDel("")

		assert.NotNil(suite.T(), err)
		assert.Equal(suite.T(), "", result.Value())
		assert.Equal(suite.T(), "key is required", err.Error())
	})
}

func (suite *GlideTestSuite) TestHSet_WithExistingKey() {
	suite.runWithDefaultClients(func(client api.BaseClient) {
		fields := map[string]string{"field1": "value1", "field2": "value2"}
		key := uuid.New().String()

		res1, err := client.HSet(key, fields)
		assert.Nil(suite.T(), err)
		assert.Equal(suite.T(), int64(2), res1)

		res2, err := client.HSet(key, fields)
		assert.Nil(suite.T(), err)
		assert.Equal(suite.T(), int64(0), res2)
	})
}

func (suite *GlideTestSuite) TestHSet_byteString() {
	suite.runWithDefaultClients(func(client api.BaseClient) {
		field1 := string([]byte{0xFF, 0x00, 0xAA})
		value1 := string([]byte{0xDE, 0xAD, 0xBE, 0xEF})
		field2 := string([]byte{0x01, 0x02, 0x03, 0xFE})
		value2 := string([]byte{0xCA, 0xFE, 0xBA, 0xBE})

		fields := map[string]string{
			field1: value1,
			field2: value2,
		}
		key := string([]byte{0x01, 0x02, 0x03, 0xFE})

		res1, err := client.HSet(key, fields)
		assert.Nil(suite.T(), err)
		assert.Equal(suite.T(), int64(2), res1)

		res2, err := client.HGetAll(key)
		assert.Nil(suite.T(), err)
		assert.Equal(suite.T(), fields, res2)
	})
}

func (suite *GlideTestSuite) TestHSet_WithAddNewField() {
	suite.runWithDefaultClients(func(client api.BaseClient) {
		fields := map[string]string{"field1": "value1", "field2": "value2"}
		key := uuid.New().String()

		res1, err := client.HSet(key, fields)
		assert.Nil(suite.T(), err)
		assert.Equal(suite.T(), int64(2), res1)

		res2, err := client.HSet(key, fields)
		assert.Nil(suite.T(), err)
		assert.Equal(suite.T(), int64(0), res2)

		fields["field3"] = "value3"
		res3, err := client.HSet(key, fields)
		assert.Nil(suite.T(), err)
		assert.Equal(suite.T(), int64(1), res3)
	})
}

func (suite *GlideTestSuite) TestHGet_WithExistingKey() {
	suite.runWithDefaultClients(func(client api.BaseClient) {
		fields := map[string]string{"field1": "value1", "field2": "value2"}
		key := uuid.NewString()

		res1, err := client.HSet(key, fields)
		assert.Nil(suite.T(), err)
		assert.Equal(suite.T(), int64(2), res1)

		res2, err := client.HGet(key, "field1")
		assert.Nil(suite.T(), err)
		assert.Equal(suite.T(), "value1", res2.Value())
	})
}

func (suite *GlideTestSuite) TestHGet_WithNotExistingKey() {
	suite.runWithDefaultClients(func(client api.BaseClient) {
		key := uuid.NewString()

		res1, err := client.HGet(key, "field1")
		assert.Nil(suite.T(), err)
		assert.Equal(suite.T(), api.CreateNilStringResult(), res1)
	})
}

func (suite *GlideTestSuite) TestHGet_WithNotExistingField() {
	suite.runWithDefaultClients(func(client api.BaseClient) {
		fields := map[string]string{"field1": "value1", "field2": "value2"}
		key := uuid.NewString()

		res1, err := client.HSet(key, fields)
		assert.Nil(suite.T(), err)
		assert.Equal(suite.T(), int64(2), res1)

		res2, err := client.HGet(key, "foo")
		assert.Nil(suite.T(), err)
		assert.Equal(suite.T(), api.CreateNilStringResult(), res2)
	})
}

func (suite *GlideTestSuite) TestHGetAll_WithExistingKey() {
	suite.runWithDefaultClients(func(client api.BaseClient) {
		fields := map[string]string{"field1": "value1", "field2": "value2"}
		key := uuid.NewString()

		res1, err := client.HSet(key, fields)
		assert.Nil(suite.T(), err)
		assert.Equal(suite.T(), int64(2), res1)

		res2, err := client.HGetAll(key)
		assert.Nil(suite.T(), err)
		assert.Equal(suite.T(), fields, res2)
	})
}

func (suite *GlideTestSuite) TestHGetAll_WithNotExistingKey() {
	suite.runWithDefaultClients(func(client api.BaseClient) {
		key := uuid.NewString()

		res, err := client.HGetAll(key)
		assert.Nil(suite.T(), err)
		assert.Empty(suite.T(), res)
	})
}

func (suite *GlideTestSuite) TestHMGet() {
	suite.runWithDefaultClients(func(client api.BaseClient) {
		fields := map[string]string{"field1": "value1", "field2": "value2"}
		key := uuid.NewString()

		res1, err := client.HSet(key, fields)
		assert.Nil(suite.T(), err)
		assert.Equal(suite.T(), int64(2), res1)

		res2, err := client.HMGet(key, []string{"field1", "field2", "field3"})
		value1 := api.CreateStringResult("value1")
		value2 := api.CreateStringResult("value2")
		nullValue := api.CreateNilStringResult()
		assert.Nil(suite.T(), err)
		assert.Equal(suite.T(), []api.Result[string]{value1, value2, nullValue}, res2)
	})
}

func (suite *GlideTestSuite) TestHMGet_WithNotExistingKey() {
	suite.runWithDefaultClients(func(client api.BaseClient) {
		key := uuid.NewString()

		res, err := client.HMGet(key, []string{"field1", "field2", "field3"})
		nullValue := api.CreateNilStringResult()
		assert.Nil(suite.T(), err)
		assert.Equal(suite.T(), []api.Result[string]{nullValue, nullValue, nullValue}, res)
	})
}

func (suite *GlideTestSuite) TestHMGet_WithNotExistingField() {
	suite.runWithDefaultClients(func(client api.BaseClient) {
		fields := map[string]string{"field1": "value1", "field2": "value2"}
		key := uuid.NewString()

		res1, err := client.HSet(key, fields)
		assert.Nil(suite.T(), err)
		assert.Equal(suite.T(), int64(2), res1)

		res2, err := client.HMGet(key, []string{"field3", "field4"})
		nullValue := api.CreateNilStringResult()
		assert.Nil(suite.T(), err)
		assert.Equal(suite.T(), []api.Result[string]{nullValue, nullValue}, res2)
	})
}

func (suite *GlideTestSuite) TestHSetNX_WithExistingKey() {
	suite.runWithDefaultClients(func(client api.BaseClient) {
		fields := map[string]string{"field1": "value1", "field2": "value2"}
		key := uuid.NewString()

		res1, err := client.HSet(key, fields)
		assert.Nil(suite.T(), err)
		assert.Equal(suite.T(), int64(2), res1)

		res2, err := client.HSetNX(key, "field1", "value1")
		assert.Nil(suite.T(), err)
		assert.False(suite.T(), res2)
	})
}

func (suite *GlideTestSuite) TestHSetNX_WithNotExistingKey() {
	suite.runWithDefaultClients(func(client api.BaseClient) {
		key := uuid.NewString()

		res1, err := client.HSetNX(key, "field1", "value1")
		assert.Nil(suite.T(), err)
		assert.True(suite.T(), res1)

		res2, err := client.HGetAll(key)
		assert.Nil(suite.T(), err)
		assert.Equal(suite.T(), map[string]string{"field1": "value1"}, res2)
	})
}

func (suite *GlideTestSuite) TestHSetNX_WithExistingField() {
	suite.runWithDefaultClients(func(client api.BaseClient) {
		fields := map[string]string{"field1": "value1", "field2": "value2"}
		key := uuid.NewString()

		res1, err := client.HSet(key, fields)
		assert.Nil(suite.T(), err)
		assert.Equal(suite.T(), int64(2), res1)

		res2, err := client.HSetNX(key, "field1", "value1")
		assert.Nil(suite.T(), err)
		assert.False(suite.T(), res2)
	})
}

func (suite *GlideTestSuite) TestHDel() {
	suite.runWithDefaultClients(func(client api.BaseClient) {
		fields := map[string]string{"field1": "value1", "field2": "value2"}
		key := uuid.NewString()

		res1, err := client.HSet(key, fields)
		assert.Nil(suite.T(), err)
		assert.Equal(suite.T(), int64(2), res1)

		res2, err := client.HDel(key, []string{"field1", "field2"})
		assert.Nil(suite.T(), err)
		assert.Equal(suite.T(), int64(2), res2)

		res3, err := client.HGetAll(key)
		assert.Nil(suite.T(), err)
		assert.Empty(suite.T(), res3)

		res4, err := client.HDel(key, []string{"field1", "field2"})
		assert.Nil(suite.T(), err)
		assert.Equal(suite.T(), int64(0), res4)
	})
}

func (suite *GlideTestSuite) TestHDel_WithNotExistingKey() {
	suite.runWithDefaultClients(func(client api.BaseClient) {
		key := uuid.NewString()
		res, err := client.HDel(key, []string{"field1", "field2"})
		assert.Nil(suite.T(), err)
		assert.Equal(suite.T(), int64(0), res)
	})
}

func (suite *GlideTestSuite) TestHDel_WithNotExistingField() {
	suite.runWithDefaultClients(func(client api.BaseClient) {
		fields := map[string]string{"field1": "value1", "field2": "value2"}
		key := uuid.NewString()

		res1, err := client.HSet(key, fields)
		assert.Nil(suite.T(), err)
		assert.Equal(suite.T(), int64(2), res1)

		res2, err := client.HDel(key, []string{"field3", "field4"})
		assert.Nil(suite.T(), err)
		assert.Equal(suite.T(), int64(0), res2)
	})
}

func (suite *GlideTestSuite) TestHLen() {
	suite.runWithDefaultClients(func(client api.BaseClient) {
		fields := map[string]string{"field1": "value1", "field2": "value2"}
		key := uuid.NewString()

		res1, err := client.HSet(key, fields)
		assert.Nil(suite.T(), err)
		assert.Equal(suite.T(), int64(2), res1)

		res2, err := client.HLen(key)
		assert.Nil(suite.T(), err)
		assert.Equal(suite.T(), int64(2), res2)
	})
}

func (suite *GlideTestSuite) TestHLen_WithNotExistingKey() {
	suite.runWithDefaultClients(func(client api.BaseClient) {
		key := uuid.NewString()
		res, err := client.HLen(key)

		assert.Nil(suite.T(), err)
		assert.Equal(suite.T(), int64(0), res)
	})
}

func (suite *GlideTestSuite) TestHVals_WithExistingKey() {
	suite.runWithDefaultClients(func(client api.BaseClient) {
		fields := map[string]string{"field1": "value1", "field2": "value2"}
		key := uuid.NewString()

		res1, err := client.HSet(key, fields)
		assert.Nil(suite.T(), err)
		assert.Equal(suite.T(), int64(2), res1)

		res2, err := client.HVals(key)
		assert.Nil(suite.T(), err)
		assert.ElementsMatch(suite.T(), []string{"value1", "value2"}, res2)
	})
}

func (suite *GlideTestSuite) TestHVals_WithNotExistingKey() {
	suite.runWithDefaultClients(func(client api.BaseClient) {
		key := uuid.NewString()

		res, err := client.HVals(key)
		assert.Nil(suite.T(), err)
		assert.Empty(suite.T(), res)
	})
}

func (suite *GlideTestSuite) TestHExists_WithExistingKey() {
	suite.runWithDefaultClients(func(client api.BaseClient) {
		fields := map[string]string{"field1": "value1", "field2": "value2"}
		key := uuid.NewString()

		res1, err := client.HSet(key, fields)
		assert.Nil(suite.T(), err)
		assert.Equal(suite.T(), int64(2), res1)

		res2, err := client.HExists(key, "field1")
		assert.Nil(suite.T(), err)
		assert.True(suite.T(), res2)
	})
}

func (suite *GlideTestSuite) TestHExists_WithNotExistingKey() {
	suite.runWithDefaultClients(func(client api.BaseClient) {
		key := uuid.NewString()

		res, err := client.HExists(key, "field1")
		assert.Nil(suite.T(), err)
		assert.False(suite.T(), res)
	})
}

func (suite *GlideTestSuite) TestHExists_WithNotExistingField() {
	suite.runWithDefaultClients(func(client api.BaseClient) {
		fields := map[string]string{"field1": "value1", "field2": "value2"}
		key := uuid.NewString()

		res1, err := client.HSet(key, fields)
		assert.Nil(suite.T(), err)
		assert.Equal(suite.T(), int64(2), res1)

		res2, err := client.HExists(key, "field3")
		assert.Nil(suite.T(), err)
		assert.False(suite.T(), res2)
	})
}

func (suite *GlideTestSuite) TestHKeys_WithExistingKey() {
	suite.runWithDefaultClients(func(client api.BaseClient) {
		fields := map[string]string{"field1": "value1", "field2": "value2"}
		key := uuid.NewString()

		res1, err := client.HSet(key, fields)
		assert.Nil(suite.T(), err)
		assert.Equal(suite.T(), int64(2), res1)

		res2, err := client.HKeys(key)
		assert.Nil(suite.T(), err)
		assert.ElementsMatch(suite.T(), []string{"field1", "field2"}, res2)
	})
}

func (suite *GlideTestSuite) TestHKeys_WithNotExistingKey() {
	suite.runWithDefaultClients(func(client api.BaseClient) {
		key := uuid.NewString()

		res, err := client.HKeys(key)
		assert.Nil(suite.T(), err)
		assert.Empty(suite.T(), res)
	})
}

func (suite *GlideTestSuite) TestHStrLen_WithExistingKey() {
	suite.runWithDefaultClients(func(client api.BaseClient) {
		fields := map[string]string{"field1": "value1", "field2": "value2"}
		key := uuid.NewString()

		res1, err := client.HSet(key, fields)
		assert.Nil(suite.T(), err)
		assert.Equal(suite.T(), int64(2), res1)

		res2, err := client.HStrLen(key, "field1")
		assert.Nil(suite.T(), err)
		assert.Equal(suite.T(), int64(6), res2)
	})
}

func (suite *GlideTestSuite) TestHStrLen_WithNotExistingKey() {
	suite.runWithDefaultClients(func(client api.BaseClient) {
		key := uuid.NewString()

		res, err := client.HStrLen(key, "field1")
		assert.Nil(suite.T(), err)
		assert.Equal(suite.T(), int64(0), res)
	})
}

func (suite *GlideTestSuite) TestHStrLen_WithNotExistingField() {
	suite.runWithDefaultClients(func(client api.BaseClient) {
		fields := map[string]string{"field1": "value1", "field2": "value2"}
		key := uuid.NewString()

		res1, err := client.HSet(key, fields)
		assert.Nil(suite.T(), err)
		assert.Equal(suite.T(), int64(2), res1)

		res2, err := client.HStrLen(key, "field3")
		assert.Nil(suite.T(), err)
		assert.Equal(suite.T(), int64(0), res2)
	})
}

func (suite *GlideTestSuite) TestHIncrBy_WithExistingField() {
	suite.runWithDefaultClients(func(client api.BaseClient) {
		key := uuid.NewString()
		field := uuid.NewString()
		fieldValueMap := map[string]string{field: "10"}

		hsetResult, err := client.HSet(key, fieldValueMap)
		assert.Nil(suite.T(), err)
		assert.Equal(suite.T(), int64(1), hsetResult)

		hincrByResult, hincrByErr := client.HIncrBy(key, field, 1)
		assert.Nil(suite.T(), hincrByErr)
		assert.Equal(suite.T(), int64(11), hincrByResult)
	})
}

func (suite *GlideTestSuite) TestHIncrBy_WithNonExistingField() {
	suite.runWithDefaultClients(func(client api.BaseClient) {
		key := uuid.NewString()
		field := uuid.NewString()
		field2 := uuid.NewString()
		fieldValueMap := map[string]string{field2: "1"}

		hsetResult, err := client.HSet(key, fieldValueMap)
		assert.Nil(suite.T(), err)
		assert.Equal(suite.T(), int64(1), hsetResult)

		hincrByResult, hincrByErr := client.HIncrBy(key, field, 2)
		assert.Nil(suite.T(), hincrByErr)
		assert.Equal(suite.T(), int64(2), hincrByResult)
	})
}

func (suite *GlideTestSuite) TestHIncrByFloat_WithExistingField() {
	suite.runWithDefaultClients(func(client api.BaseClient) {
		key := uuid.NewString()
		field := uuid.NewString()
		fieldValueMap := map[string]string{field: "10"}

		hsetResult, err := client.HSet(key, fieldValueMap)
		assert.Nil(suite.T(), err)
		assert.Equal(suite.T(), int64(1), hsetResult)

		hincrByFloatResult, hincrByFloatErr := client.HIncrByFloat(key, field, 1.5)
		assert.Nil(suite.T(), hincrByFloatErr)
		assert.Equal(suite.T(), float64(11.5), hincrByFloatResult)
	})
}

func (suite *GlideTestSuite) TestHIncrByFloat_WithNonExistingField() {
	suite.runWithDefaultClients(func(client api.BaseClient) {
		key := uuid.NewString()
		field := uuid.NewString()
		field2 := uuid.NewString()
		fieldValueMap := map[string]string{field2: "1"}

		hsetResult, err := client.HSet(key, fieldValueMap)
		assert.Nil(suite.T(), err)
		assert.Equal(suite.T(), int64(1), hsetResult)

		hincrByFloatResult, hincrByFloatErr := client.HIncrByFloat(key, field, 1.5)
		assert.Nil(suite.T(), hincrByFloatErr)
		assert.Equal(suite.T(), float64(1.5), hincrByFloatResult)
	})
}

func (suite *GlideTestSuite) TestHScan() {
	suite.runWithDefaultClients(func(client api.BaseClient) {
		key1 := "{key}-1" + uuid.NewString()
		key2 := "{key}-2" + uuid.NewString()
		initialCursor := "0"
		defaultCount := 20

		// Setup test data
		numberMap := make(map[string]string)
		// This is an unusually large dataset because the server can ignore the COUNT option if the dataset is small enough
		// because it is more efficient to transfer its entire content at once.
		for i := 0; i < 50000; i++ {
			numberMap[strconv.Itoa(i)] = "num" + strconv.Itoa(i)
		}
		charMembers := []string{"a", "b", "c", "d", "e"}
		charMap := make(map[string]string)
		for i, val := range charMembers {
			charMap[val] = strconv.Itoa(i)
		}

		t := suite.T()

		// Check for empty set.
		resCursor, resCollection, err := client.HScan(key1, initialCursor)
		assert.NoError(t, err)
		assert.Equal(t, initialCursor, resCursor)
		assert.Empty(t, resCollection)

		// Negative cursor check.
		if suite.serverVersion >= "8.0.0" {
			_, _, err = client.HScan(key1, "-1")
			assert.NotEmpty(t, err)
		} else {
			resCursor, resCollection, _ = client.HScan(key1, "-1")
			assert.Equal(t, initialCursor, resCursor)
			assert.Empty(t, resCollection)
		}

		// Result contains the whole set
		hsetResult, _ := client.HSet(key1, charMap)
		assert.Equal(t, int64(len(charMembers)), hsetResult)

		resCursor, resCollection, _ = client.HScan(key1, initialCursor)
		assert.Equal(t, initialCursor, resCursor)
		// Length includes the score which is twice the map size
		assert.Equal(t, len(charMap)*2, len(resCollection))

		resultKeys := make([]string, 0)
		resultValues := make([]string, 0)

		for i := 0; i < len(resCollection); i += 2 {
			resultKeys = append(resultKeys, resCollection[i])
			resultValues = append(resultValues, resCollection[i+1])
		}
		keysList, valuesList := convertMapKeysAndValuesToLists(charMap)
		assert.True(t, isSubset(resultKeys, keysList) && isSubset(keysList, resultKeys))
		assert.True(t, isSubset(resultValues, valuesList) && isSubset(valuesList, resultValues))

		opts := options.NewHashScanOptions().SetMatch("a")
		resCursor, resCollection, _ = client.HScanWithOptions(key1, initialCursor, *opts)
		assert.Equal(t, initialCursor, resCursor)
		assert.Equal(t, len(resCollection), 2)
		assert.Equal(t, resCollection[0], "a")
		assert.Equal(t, resCollection[1], "0")

		// Result contains a subset of the key
		combinedMap := make(map[string]string)
		for key, value := range numberMap {
			combinedMap[key] = value
		}
		for key, value := range charMap {
			combinedMap[key] = value
		}

		hsetResult, _ = client.HSet(key1, combinedMap)
		assert.Equal(t, int64(len(numberMap)), hsetResult)
		resultCursor := "0"
		secondResultAllKeys := make([]string, 0)
		secondResultAllValues := make([]string, 0)
		isFirstLoop := true
		for {
			resCursor, resCollection, _ = client.HScan(key1, resultCursor)
			resultCursor = resCursor
			for i := 0; i < len(resCollection); i += 2 {
				secondResultAllKeys = append(secondResultAllKeys, resCollection[i])
				secondResultAllValues = append(secondResultAllValues, resCollection[i+1])
			}
			if isFirstLoop {
				assert.NotEqual(t, "0", resultCursor)
				isFirstLoop = false
			} else if resultCursor == "0" {
				break
			}

			// Scan with result cursor to get the next set of data.
			newResultCursor, secondResult, _ := client.HScan(key1, resultCursor)
			assert.NotEqual(t, resultCursor, newResultCursor)
			resultCursor = newResultCursor
			assert.False(t, reflect.DeepEqual(secondResult, resCollection))
			for i := 0; i < len(secondResult); i += 2 {
				secondResultAllKeys = append(secondResultAllKeys, secondResult[i])
				secondResultAllValues = append(secondResultAllValues, secondResult[i+1])
			}

			// 0 is returned for the cursor of the last iteration.
			if resultCursor == "0" {
				break
			}
		}
		numberKeysList, numberValuesList := convertMapKeysAndValuesToLists(numberMap)
		assert.True(t, isSubset(numberKeysList, secondResultAllKeys))
		assert.True(t, isSubset(numberValuesList, secondResultAllValues))

		// Test match pattern
		opts = options.NewHashScanOptions().SetMatch("*")
		resCursor, resCollection, _ = client.HScanWithOptions(key1, initialCursor, *opts)
		resCursorInt, _ := strconv.Atoi(resCursor)
		assert.True(t, resCursorInt >= 0)
		assert.True(t, int(len(resCollection)) >= defaultCount)

		// Test count
		opts = options.NewHashScanOptions().SetCount(int64(20))
		resCursor, resCollection, _ = client.HScanWithOptions(key1, initialCursor, *opts)
		resCursorInt, _ = strconv.Atoi(resCursor)
		assert.True(t, resCursorInt >= 0)
		assert.True(t, len(resCollection) >= 20)

		// Test count with match returns a non-empty list
		opts = options.NewHashScanOptions().SetMatch("1*").SetCount(int64(20))
		resCursor, resCollection, _ = client.HScanWithOptions(key1, initialCursor, *opts)
		resCursorInt, _ = strconv.Atoi(resCursor)
		assert.True(t, resCursorInt >= 0)
		assert.True(t, len(resCollection) >= 0)

		if suite.serverVersion >= "8.0.0" {
			opts = options.NewHashScanOptions().SetNoValue(true)
			resCursor, resCollection, _ = client.HScanWithOptions(key1, initialCursor, *opts)
			resCursorInt, _ = strconv.Atoi(resCursor)
			assert.True(t, resCursorInt >= 0)

			// Check if all fields don't start with "num"
			containsElementsWithNumKeyword := false
			for i := 0; i < len(resCollection); i++ {
				if strings.Contains(resCollection[i], "num") {
					containsElementsWithNumKeyword = true
					break
				}
			}
			assert.False(t, containsElementsWithNumKeyword)
		}

		// Check if Non-hash key throws an error.
		suite.verifyOK(client.Set(key2, "test"))
		_, _, err = client.HScan(key2, initialCursor)
		assert.NotEmpty(t, err)

		// Check if Non-hash key throws an error when HSCAN called with options.
		opts = options.NewHashScanOptions().SetMatch("test").SetCount(int64(1))
		_, _, err = client.HScanWithOptions(key2, initialCursor, *opts)
		assert.NotEmpty(t, err)

		// Check if a negative cursor value throws an error.
		opts = options.NewHashScanOptions().SetCount(int64(-1))
		_, _, err = client.HScanWithOptions(key1, initialCursor, *opts)
		assert.NotEmpty(t, err)
	})
}

func (suite *GlideTestSuite) TestHRandField() {
	suite.SkipIfServerVersionLowerThanBy("6.2.0")
	suite.runWithDefaultClients(func(client api.BaseClient) {
		key := uuid.NewString()

		// key does not exist
		res, err := client.HRandField(key)
		assert.NoError(suite.T(), err)
		assert.True(suite.T(), res.IsNil())
		resc, err := client.HRandFieldWithCount(key, 5)
		assert.NoError(suite.T(), err)
		assert.Empty(suite.T(), resc)
		rescv, err := client.HRandFieldWithCountWithValues(key, 5)
		assert.NoError(suite.T(), err)
		assert.Empty(suite.T(), rescv)

		data := map[string]string{"f1": "v1", "f2": "v2", "f3": "v3"}
		hset, err := client.HSet(key, data)
		assert.NoError(suite.T(), err)
		assert.Equal(suite.T(), int64(3), hset)

		fields := make([]string, 0, len(data))
		for k := range data {
			fields = append(fields, k)
		}
		res, err = client.HRandField(key)
		assert.NoError(suite.T(), err)
		assert.Contains(suite.T(), fields, res.Value())

		// With Count - positive count
		resc, err = client.HRandFieldWithCount(key, 5)
		assert.NoError(suite.T(), err)
		assert.ElementsMatch(suite.T(), fields, resc)

		// With Count - negative count
		resc, err = client.HRandFieldWithCount(key, -5)
		assert.NoError(suite.T(), err)
		assert.Len(suite.T(), resc, 5)
		for _, field := range resc {
			assert.Contains(suite.T(), fields, field)
		}

		// With values - positive count
		rescv, err = client.HRandFieldWithCountWithValues(key, 5)
		assert.NoError(suite.T(), err)
		resvMap := make(map[string]string)
		for _, pair := range rescv {
			resvMap[pair[0]] = pair[1]
		}
		assert.Equal(suite.T(), data, resvMap)

		// With values - negative count
		rescv, err = client.HRandFieldWithCountWithValues(key, -5)
		assert.NoError(suite.T(), err)
		assert.Len(suite.T(), resc, 5)
		for _, pair := range rescv {
			assert.Contains(suite.T(), fields, pair[0])
		}

		// key exists but holds non hash type value
		key = uuid.NewString()
		suite.verifyOK(client.Set(key, "HRandField"))
		_, err = client.HRandField(key)
		assert.IsType(suite.T(), &errors.RequestError{}, err)
		_, err = client.HRandFieldWithCount(key, 42)
		assert.IsType(suite.T(), &errors.RequestError{}, err)
		_, err = client.HRandFieldWithCountWithValues(key, 42)
		assert.IsType(suite.T(), &errors.RequestError{}, err)
	})
}

func (suite *GlideTestSuite) TestLPushLPop_WithExistingKey() {
	suite.runWithDefaultClients(func(client api.BaseClient) {
		list := []string{"value4", "value3", "value2", "value1"}
		key := uuid.NewString()

		res1, err := client.LPush(key, list)
		assert.Nil(suite.T(), err)
		assert.Equal(suite.T(), int64(4), res1)

		res2, err := client.LPop(key)
		assert.Nil(suite.T(), err)
		assert.Equal(suite.T(), "value1", res2.Value())

		res3, err := client.LPopCount(key, 2)
		assert.Nil(suite.T(), err)
		assert.Equal(suite.T(), []string{"value2", "value3"}, res3)
	})
}

func (suite *GlideTestSuite) TestLPop_nonExistingKey() {
	suite.runWithDefaultClients(func(client api.BaseClient) {
		key := uuid.NewString()

		res1, err := client.LPop(key)
		assert.Nil(suite.T(), err)
		assert.Equal(suite.T(), api.CreateNilStringResult(), res1)

		res2, err := client.LPopCount(key, 2)
		assert.Nil(suite.T(), err)
		assert.Nil(suite.T(), res2)
	})
}

func (suite *GlideTestSuite) TestLPushLPop_typeError() {
	suite.runWithDefaultClients(func(client api.BaseClient) {
		key := uuid.NewString()
		suite.verifyOK(client.Set(key, "value"))

		res1, err := client.LPush(key, []string{"value1"})
		assert.Equal(suite.T(), int64(0), res1)
		assert.NotNil(suite.T(), err)
		assert.IsType(suite.T(), &errors.RequestError{}, err)

		res2, err := client.LPopCount(key, 2)
		assert.Nil(suite.T(), res2)
		assert.NotNil(suite.T(), err)
		assert.IsType(suite.T(), &errors.RequestError{}, err)
	})
}

func (suite *GlideTestSuite) TestLPos_withAndWithoutOptions() {
	suite.runWithDefaultClients(func(client api.BaseClient) {
		key := uuid.NewString()
		res1, err := client.RPush(key, []string{"a", "a", "b", "c", "a", "b"})
		assert.Nil(suite.T(), err)
		assert.Equal(suite.T(), int64(6), res1)

		res2, err := client.LPos(key, "a")
		assert.Nil(suite.T(), err)
		assert.Equal(suite.T(), int64(0), res2.Value())

		res3, err := client.LPosWithOptions(key, "b", *options.NewLPosOptions().SetRank(2))
		assert.Nil(suite.T(), err)
		assert.Equal(suite.T(), int64(5), res3.Value())

		// element doesn't exist
		res4, err := client.LPos(key, "e")
		assert.Nil(suite.T(), err)
		assert.Equal(suite.T(), api.CreateNilInt64Result(), res4)

		// reverse traversal
		res5, err := client.LPosWithOptions(key, "b", *options.NewLPosOptions().SetRank(-2))
		assert.Nil(suite.T(), err)
		assert.Equal(suite.T(), int64(2), res5.Value())

		// unlimited comparisons
		res6, err := client.LPosWithOptions(
			key,
			"a",
			*options.NewLPosOptions().SetRank(1).SetMaxLen(0),
		)
		assert.Nil(suite.T(), err)
		assert.Equal(suite.T(), int64(0), res6.Value())

		// limited comparisons
		res7, err := client.LPosWithOptions(
			key,
			"c",
			*options.NewLPosOptions().SetRank(1).SetMaxLen(2),
		)
		assert.Nil(suite.T(), err)
		assert.Equal(suite.T(), api.CreateNilInt64Result(), res7)

		// invalid rank value
		res8, err := client.LPosWithOptions(key, "a", *options.NewLPosOptions().SetRank(0))
		assert.Equal(suite.T(), api.CreateNilInt64Result(), res8)
		assert.NotNil(suite.T(), err)
		assert.IsType(suite.T(), &errors.RequestError{}, err)

		// invalid maxlen value
		res9, err := client.LPosWithOptions(key, "a", *options.NewLPosOptions().SetMaxLen(-1))
		assert.Equal(suite.T(), api.CreateNilInt64Result(), res9)
		assert.NotNil(suite.T(), err)
		assert.IsType(suite.T(), &errors.RequestError{}, err)

		// non-existent key
		res10, err := client.LPos("non_existent_key", "a")
		assert.Equal(suite.T(), api.CreateNilInt64Result(), res10)
		assert.Nil(suite.T(), err)

		// wrong key data type
		keyString := uuid.NewString()
		suite.verifyOK(client.Set(keyString, "value"))
		res11, err := client.LPos(keyString, "a")
		assert.Equal(suite.T(), api.CreateNilInt64Result(), res11)
		assert.NotNil(suite.T(), err)
		assert.IsType(suite.T(), &errors.RequestError{}, err)
	})
}

func (suite *GlideTestSuite) TestLPosCount() {
	suite.runWithDefaultClients(func(client api.BaseClient) {
		key := uuid.NewString()

		res1, err := client.RPush(key, []string{"a", "a", "b", "c", "a", "b"})
		assert.Equal(suite.T(), int64(6), res1)
		assert.Nil(suite.T(), err)

		res2, err := client.LPosCount(key, "a", int64(2))
		assert.Equal(suite.T(), []int64{0, 1}, res2)
		assert.Nil(suite.T(), err)

		res3, err := client.LPosCount(key, "a", int64(0))
		assert.Equal(suite.T(), []int64{0, 1, 4}, res3)
		assert.Nil(suite.T(), err)

		// invalid count value
		res4, err := client.LPosCount(key, "a", int64(-1))
		assert.Nil(suite.T(), res4)
		assert.NotNil(suite.T(), err)
		assert.IsType(suite.T(), &errors.RequestError{}, err)

		// non-existent key
		res5, err := client.LPosCount("non_existent_key", "a", int64(1))
		assert.Empty(suite.T(), res5)
		assert.Nil(suite.T(), err)

		// wrong key data type
		keyString := uuid.NewString()
		suite.verifyOK(client.Set(keyString, "value"))
		res6, err := client.LPosCount(keyString, "a", int64(1))
		assert.Nil(suite.T(), res6)
		assert.NotNil(suite.T(), err)
		assert.IsType(suite.T(), &errors.RequestError{}, err)
	})
}

func (suite *GlideTestSuite) TestLPosCount_withOptions() {
	suite.runWithDefaultClients(func(client api.BaseClient) {
		key := uuid.NewString()

		res1, err := client.RPush(key, []string{"a", "a", "b", "c", "a", "b"})
		assert.Equal(suite.T(), int64(6), res1)
		assert.Nil(suite.T(), err)

		res2, err := client.LPosCountWithOptions(key, "a", int64(0), *options.NewLPosOptions().SetRank(1))
		assert.Equal(suite.T(), []int64{0, 1, 4}, res2)
		assert.Nil(suite.T(), err)

		res3, err := client.LPosCountWithOptions(key, "a", int64(0), *options.NewLPosOptions().SetRank(2))
		assert.Equal(suite.T(), []int64{1, 4}, res3)
		assert.Nil(suite.T(), err)

		// reverse traversal
		res4, err := client.LPosCountWithOptions(key, "a", int64(0), *options.NewLPosOptions().SetRank(-1))
		assert.Equal(suite.T(), []int64{4, 1, 0}, res4)
		assert.Nil(suite.T(), err)
	})
}

func (suite *GlideTestSuite) TestRPush() {
	suite.runWithDefaultClients(func(client api.BaseClient) {
		list := []string{"value1", "value2", "value3", "value4"}
		key := uuid.NewString()

		res1, err := client.RPush(key, list)
		assert.Nil(suite.T(), err)
		assert.Equal(suite.T(), int64(4), res1)

		key2 := uuid.NewString()
		suite.verifyOK(client.Set(key2, "value"))

		res2, err := client.RPush(key2, []string{"value1"})
		assert.Equal(suite.T(), int64(0), res2)
		assert.NotNil(suite.T(), err)
		assert.IsType(suite.T(), &errors.RequestError{}, err)
	})
}

func (suite *GlideTestSuite) TestSAdd() {
	suite.runWithDefaultClients(func(client api.BaseClient) {
		key := uuid.NewString()
		members := []string{"member1", "member2"}

		res, err := client.SAdd(key, members)
		assert.Nil(suite.T(), err)
		assert.Equal(suite.T(), int64(2), res)
	})
}

func (suite *GlideTestSuite) TestSAdd_WithExistingKey() {
	suite.runWithDefaultClients(func(client api.BaseClient) {
		key := uuid.NewString()
		members := []string{"member1", "member2"}

		res1, err := client.SAdd(key, members)
		assert.Nil(suite.T(), err)
		assert.Equal(suite.T(), int64(2), res1)

		res2, err := client.SAdd(key, members)
		assert.Nil(suite.T(), err)
		assert.Equal(suite.T(), int64(0), res2)
	})
}

func (suite *GlideTestSuite) TestSRem() {
	suite.runWithDefaultClients(func(client api.BaseClient) {
		key := uuid.NewString()
		members := []string{"member1", "member2", "member3"}

		res1, err := client.SAdd(key, members)
		assert.Nil(suite.T(), err)
		assert.Equal(suite.T(), int64(3), res1)

		res2, err := client.SRem(key, []string{"member1", "member2"})
		assert.Nil(suite.T(), err)
		assert.Equal(suite.T(), int64(2), res2)
	})
}

func (suite *GlideTestSuite) TestSRem_WithExistingKey() {
	suite.runWithDefaultClients(func(client api.BaseClient) {
		key := uuid.NewString()
		members := []string{"member1", "member2"}

		res1, err := client.SAdd(key, members)
		assert.Nil(suite.T(), err)
		assert.Equal(suite.T(), int64(2), res1)

		res2, err := client.SRem(key, []string{"member3", "member4"})
		assert.Nil(suite.T(), err)
		assert.Equal(suite.T(), int64(0), res2)
	})
}

func (suite *GlideTestSuite) TestSRem_WithNotExistingKey() {
	suite.runWithDefaultClients(func(client api.BaseClient) {
		key := uuid.NewString()

		res2, err := client.SRem(key, []string{"member1", "member2"})
		assert.Nil(suite.T(), err)
		assert.Equal(suite.T(), int64(0), res2)
	})
}

func (suite *GlideTestSuite) TestSRem_WithExistingKeyAndDifferentMembers() {
	suite.runWithDefaultClients(func(client api.BaseClient) {
		key := uuid.NewString()
		members := []string{"member1", "member2", "member3"}

		res1, err := client.SAdd(key, members)
		assert.Nil(suite.T(), err)
		assert.Equal(suite.T(), int64(3), res1)

		res2, err := client.SRem(key, []string{"member1", "member3", "member4"})
		assert.Nil(suite.T(), err)
		assert.Equal(suite.T(), int64(2), res2)
	})
}

func (suite *GlideTestSuite) TestSUnionStore() {
	suite.runWithDefaultClients(func(client api.BaseClient) {
		key1 := "{key}-1-" + uuid.NewString()
		key2 := "{key}-2-" + uuid.NewString()
		key3 := "{key}-3-" + uuid.NewString()
		key4 := "{key}-4-" + uuid.NewString()
		stringKey := "{key}-5-" + uuid.NewString()
		nonExistingKey := "{key}-6-" + uuid.NewString()

		memberArray1 := []string{"a", "b", "c"}
		memberArray2 := []string{"c", "d", "e"}
		memberArray3 := []string{"e", "f", "g"}
		expected1 := map[string]struct{}{
			"a": {},
			"b": {},
			"c": {},
			"d": {},
			"e": {},
		}
		expected2 := map[string]struct{}{
			"a": {},
			"b": {},
			"c": {},
			"d": {},
			"e": {},
			"f": {},
			"g": {},
		}
		t := suite.T()

		res1, err := client.SAdd(key1, memberArray1)
		assert.NoError(t, err)
		assert.Equal(t, int64(3), res1)

		res2, err := client.SAdd(key2, memberArray2)
		assert.NoError(t, err)
		assert.Equal(t, int64(3), res2)

		res3, err := client.SAdd(key3, memberArray3)
		assert.NoError(t, err)
		assert.Equal(t, int64(3), res3)

		// store union in new key
		res4, err := client.SUnionStore(key4, []string{key1, key2})
		assert.NoError(t, err)
		assert.Equal(t, int64(5), res4)

		res5, err := client.SMembers(key4)
		assert.NoError(t, err)
		assert.Len(t, res5, 5)
		assert.True(t, reflect.DeepEqual(res5, expected1))

		// overwrite existing set
		res6, err := client.SUnionStore(key1, []string{key4, key2})
		assert.NoError(t, err)
		assert.Equal(t, int64(5), res6)

		res7, err := client.SMembers(key1)
		assert.NoError(t, err)
		assert.Len(t, res7, 5)
		assert.True(t, reflect.DeepEqual(res7, expected1))

		// overwrite one of the source keys
		res8, err := client.SUnionStore(key2, []string{key4, key2})
		assert.NoError(t, err)
		assert.Equal(t, int64(5), res8)

		res9, err := client.SMembers(key2)
		assert.NoError(t, err)
		assert.Len(t, res9, 5)
		assert.True(t, reflect.DeepEqual(res9, expected1))

		// union with non-existing key
		res10, err := client.SUnionStore(key2, []string{nonExistingKey})
		assert.NoError(t, err)
		assert.Equal(t, int64(0), res10)

		// check that the key is now empty
		members1, err := client.SMembers(key2)
		assert.NoError(t, err)
		assert.Empty(t, members1)

		// invalid argument - key list must not be empty
		res11, err := client.SUnionStore(key4, []string{})
		assert.Equal(suite.T(), int64(0), res11)
		assert.NotNil(suite.T(), err)
		assert.IsType(suite.T(), &errors.RequestError{}, err)

		// non-set key
		_, err = client.Set(stringKey, "value")
		assert.NoError(t, err)

		res12, err := client.SUnionStore(key4, []string{stringKey, key1})
		assert.Equal(suite.T(), int64(0), res12)
		assert.NotNil(suite.T(), err)
		assert.IsType(suite.T(), &errors.RequestError{}, err)

		// overwrite destination when destination is not a set
		res13, err := client.SUnionStore(stringKey, []string{key1, key3})
		assert.NoError(t, err)
		assert.Equal(t, int64(7), res13)

		// check that the key is now empty
		res14, err := client.SMembers(stringKey)
		assert.NoError(t, err)
		assert.Len(t, res14, 7)
		assert.True(t, reflect.DeepEqual(res14, expected2))
	})
}

func (suite *GlideTestSuite) TestSMembers() {
	suite.runWithDefaultClients(func(client api.BaseClient) {
		key := uuid.NewString()
		members := []string{"member1", "member2", "member3"}

		res1, err := client.SAdd(key, members)
		assert.Nil(suite.T(), err)
		assert.Equal(suite.T(), int64(3), res1)

		res2, err := client.SMembers(key)
		assert.Nil(suite.T(), err)
		assert.Len(suite.T(), res2, 3)
	})
}

func (suite *GlideTestSuite) TestSMembers_WithNotExistingKey() {
	suite.runWithDefaultClients(func(client api.BaseClient) {
		key := uuid.NewString()

		res, err := client.SMembers(key)
		assert.Nil(suite.T(), err)
		assert.Empty(suite.T(), res)
	})
}

func (suite *GlideTestSuite) TestSCard() {
	suite.runWithDefaultClients(func(client api.BaseClient) {
		key := uuid.NewString()
		members := []string{"member1", "member2", "member3"}

		res1, err := client.SAdd(key, members)
		assert.Nil(suite.T(), err)
		assert.Equal(suite.T(), int64(3), res1)

		res2, err := client.SCard(key)
		assert.Nil(suite.T(), err)
		assert.Equal(suite.T(), int64(3), res2)
	})
}

func (suite *GlideTestSuite) TestSCard_WithNotExistingKey() {
	suite.runWithDefaultClients(func(client api.BaseClient) {
		key := uuid.NewString()

		res, err := client.SCard(key)
		assert.Nil(suite.T(), err)
		assert.Equal(suite.T(), int64(0), res)
	})
}

func (suite *GlideTestSuite) TestSIsMember() {
	suite.runWithDefaultClients(func(client api.BaseClient) {
		key := uuid.NewString()
		members := []string{"member1", "member2", "member3"}

		res1, err := client.SAdd(key, members)
		assert.Nil(suite.T(), err)
		assert.Equal(suite.T(), int64(3), res1)

		res2, err := client.SIsMember(key, "member2")
		assert.Nil(suite.T(), err)
		assert.True(suite.T(), res2)
	})
}

func (suite *GlideTestSuite) TestSIsMember_WithNotExistingKey() {
	suite.runWithDefaultClients(func(client api.BaseClient) {
		key := uuid.NewString()

		res, err := client.SIsMember(key, "member2")
		assert.Nil(suite.T(), err)
		assert.False(suite.T(), res)
	})
}

func (suite *GlideTestSuite) TestSIsMember_WithNotExistingMember() {
	suite.runWithDefaultClients(func(client api.BaseClient) {
		key := uuid.NewString()
		members := []string{"member1", "member2", "member3"}

		res1, err := client.SAdd(key, members)
		assert.Nil(suite.T(), err)
		assert.Equal(suite.T(), int64(3), res1)

		res2, err := client.SIsMember(key, "nonExistingMember")
		assert.Nil(suite.T(), err)
		assert.False(suite.T(), res2)
	})
}

func (suite *GlideTestSuite) TestSDiff() {
	suite.runWithDefaultClients(func(client api.BaseClient) {
		key1 := "{key}-1-" + uuid.NewString()
		key2 := "{key}-2-" + uuid.NewString()

		res1, err := client.SAdd(key1, []string{"a", "b", "c", "d"})
		assert.Nil(suite.T(), err)
		assert.Equal(suite.T(), int64(4), res1)

		res2, err := client.SAdd(key2, []string{"c", "d", "e"})
		assert.Nil(suite.T(), err)
		assert.Equal(suite.T(), int64(3), res2)

		result, err := client.SDiff([]string{key1, key2})
		assert.Nil(suite.T(), err)
		assert.Equal(suite.T(), map[string]struct{}{"a": {}, "b": {}}, result)
	})
}

func (suite *GlideTestSuite) TestSDiff_WithNotExistingKey() {
	suite.runWithDefaultClients(func(client api.BaseClient) {
		key1 := "{key}-1-" + uuid.NewString()
		key2 := "{key}-2-" + uuid.NewString()

		result, err := client.SDiff([]string{key1, key2})
		assert.Nil(suite.T(), err)
		assert.Empty(suite.T(), result)
	})
}

func (suite *GlideTestSuite) TestSDiff_WithSingleKeyExist() {
	suite.runWithDefaultClients(func(client api.BaseClient) {
		key1 := "{key}-1-" + uuid.NewString()
		key2 := "{key}-2-" + uuid.NewString()

		res1, err := client.SAdd(key1, []string{"a", "b", "c"})
		assert.Nil(suite.T(), err)
		assert.Equal(suite.T(), int64(3), res1)

		res2, err := client.SDiff([]string{key1, key2})
		assert.Nil(suite.T(), err)
		assert.Equal(suite.T(), map[string]struct{}{"a": {}, "b": {}, "c": {}}, res2)
	})
}

func (suite *GlideTestSuite) TestSDiffStore() {
	suite.runWithDefaultClients(func(client api.BaseClient) {
		key1 := "{key}-1-" + uuid.NewString()
		key2 := "{key}-2-" + uuid.NewString()
		key3 := "{key}-3-" + uuid.NewString()

		res1, err := client.SAdd(key1, []string{"a", "b", "c"})
		assert.Nil(suite.T(), err)
		assert.Equal(suite.T(), int64(3), res1)

		res2, err := client.SAdd(key2, []string{"c", "d", "e"})
		assert.Nil(suite.T(), err)
		assert.Equal(suite.T(), int64(3), res2)

		res3, err := client.SDiffStore(key3, []string{key1, key2})
		assert.Nil(suite.T(), err)
		assert.Equal(suite.T(), int64(2), res3)

		members, err := client.SMembers(key3)
		assert.Nil(suite.T(), err)
		assert.Equal(suite.T(), map[string]struct{}{"a": {}, "b": {}}, members)
	})
}

func (suite *GlideTestSuite) TestSDiffStore_WithNotExistingKeys() {
	suite.runWithDefaultClients(func(client api.BaseClient) {
		key1 := "{key}-1-" + uuid.NewString()
		key2 := "{key}-2-" + uuid.NewString()
		key3 := "{key}-3-" + uuid.NewString()

		res, err := client.SDiffStore(key3, []string{key1, key2})
		assert.Nil(suite.T(), err)
		assert.Equal(suite.T(), int64(0), res)

		members, err := client.SMembers(key3)
		assert.Nil(suite.T(), err)
		assert.Empty(suite.T(), members)
	})
}

func (suite *GlideTestSuite) TestSinter() {
	suite.runWithDefaultClients(func(client api.BaseClient) {
		key1 := "{key}-1-" + uuid.NewString()
		key2 := "{key}-2-" + uuid.NewString()

		res1, err := client.SAdd(key1, []string{"a", "b", "c", "d"})
		assert.Nil(suite.T(), err)
		assert.Equal(suite.T(), int64(4), res1)

		res2, err := client.SAdd(key2, []string{"c", "d", "e"})
		assert.Nil(suite.T(), err)
		assert.Equal(suite.T(), int64(3), res2)

		members, err := client.SInter([]string{key1, key2})
		assert.Nil(suite.T(), err)
		assert.Equal(suite.T(), map[string]struct{}{"c": {}, "d": {}}, members)
	})
}

func (suite *GlideTestSuite) TestSinter_WithNotExistingKeys() {
	suite.runWithDefaultClients(func(client api.BaseClient) {
		key1 := "{key}-1-" + uuid.NewString()
		key2 := "{key}-2-" + uuid.NewString()

		members, err := client.SInter([]string{key1, key2})
		assert.Nil(suite.T(), err)
		assert.Empty(suite.T(), members)
	})
}

func (suite *GlideTestSuite) TestSinterStore() {
	suite.runWithDefaultClients(func(client api.BaseClient) {
		key1 := "{key}-1-" + uuid.NewString()
		key2 := "{key}-2-" + uuid.NewString()
		key3 := "{key}-3-" + uuid.NewString()
		stringKey := "{key}-4-" + uuid.NewString()
		nonExistingKey := "{key}-5-" + uuid.NewString()
		memberArray1 := []string{"a", "b", "c"}
		memberArray2 := []string{"c", "d", "e"}
		t := suite.T()

		res1, err := client.SAdd(key1, memberArray1)
		assert.NoError(t, err)
		assert.Equal(t, int64(3), res1)

		res2, err := client.SAdd(key2, memberArray2)
		assert.NoError(t, err)
		assert.Equal(t, int64(3), res2)

		// store in new key
		res3, err := client.SInterStore(key3, []string{key1, key2})
		assert.NoError(t, err)
		assert.Equal(t, int64(1), res3)

		res4, err := client.SMembers(key3)
		assert.NoError(t, err)
		assert.Equal(t, map[string]struct{}{"c": {}}, res4)

		// overwrite existing set, which is also a source set
		res5, err := client.SInterStore(key2, []string{key1, key2})
		assert.NoError(t, err)
		assert.Equal(t, int64(1), res5)

		res6, err := client.SMembers(key2)
		assert.NoError(t, err)
		assert.Equal(t, map[string]struct{}{"c": {}}, res6)

		// source set is the same as the existing set
		res7, err := client.SInterStore(key1, []string{key2})
		assert.NoError(t, err)
		assert.Equal(t, int64(1), res7)

		res8, err := client.SMembers(key2)
		assert.NoError(t, err)
		assert.Equal(t, map[string]struct{}{"c": {}}, res8)

		// intersection with non-existing key
		res9, err := client.SInterStore(key1, []string{key2, nonExistingKey})
		assert.NoError(t, err)
		assert.Equal(t, int64(0), res9)

		// check that the key is now empty
		members1, err := client.SMembers(key1)
		assert.NoError(t, err)
		assert.Empty(t, members1)

		// invalid argument - key list must not be empty
		res10, err := client.SInterStore(key3, []string{})
		assert.Equal(suite.T(), int64(0), res10)
		assert.NotNil(suite.T(), err)
		assert.IsType(suite.T(), &errors.RequestError{}, err)

		// non-set key
		_, err = client.Set(stringKey, "value")
		assert.NoError(t, err)

		res11, err := client.SInterStore(key3, []string{stringKey})
		assert.Equal(suite.T(), int64(0), res11)
		assert.NotNil(suite.T(), err)
		assert.IsType(suite.T(), &errors.RequestError{}, err)

		// overwrite the non-set key
		res12, err := client.SInterStore(stringKey, []string{key2})
		assert.NoError(t, err)
		assert.Equal(t, int64(1), res12)

		// check that the key is now empty
		res13, err := client.SMembers(stringKey)
		assert.NoError(t, err)
		assert.Equal(t, map[string]struct{}{"c": {}}, res13)
	})
}

func (suite *GlideTestSuite) TestSInterCard() {
	suite.SkipIfServerVersionLowerThanBy("7.0.0")

	suite.runWithDefaultClients(func(client api.BaseClient) {
		key1 := "{key}-1-" + uuid.NewString()
		key2 := "{key}-2-" + uuid.NewString()

		res1, err := client.SAdd(key1, []string{"one", "two", "three", "four"})
		assert.Nil(suite.T(), err)
		assert.Equal(suite.T(), int64(4), res1)

		result1, err := client.SInterCard([]string{key1, key2})
		assert.Nil(suite.T(), err)
		assert.Equal(suite.T(), int64(0), result1)

		res2, err := client.SAdd(key2, []string{"two", "three", "four", "five"})
		assert.Nil(suite.T(), err)
		assert.Equal(suite.T(), int64(4), res2)

		result2, err := client.SInterCard([]string{key1, key2})
		assert.Nil(suite.T(), err)
		assert.Equal(suite.T(), int64(3), result2)
	})
}

func (suite *GlideTestSuite) TestSInterCardLimit() {
	suite.SkipIfServerVersionLowerThanBy("7.0.0")

	suite.runWithDefaultClients(func(client api.BaseClient) {
		key1 := "{key}-1-" + uuid.NewString()
		key2 := "{key}-2-" + uuid.NewString()

		res1, err := client.SAdd(key1, []string{"one", "two", "three", "four"})
		assert.Nil(suite.T(), err)
		assert.Equal(suite.T(), int64(4), res1)

		res2, err := client.SAdd(key2, []string{"two", "three", "four", "five"})
		assert.Nil(suite.T(), err)
		assert.Equal(suite.T(), int64(4), res2)

		result1, err := client.SInterCardLimit([]string{key1, key2}, 2)
		assert.Nil(suite.T(), err)
		assert.Equal(suite.T(), int64(2), result1)

		result2, err := client.SInterCardLimit([]string{key1, key2}, 4)
		assert.Nil(suite.T(), err)
		assert.Equal(suite.T(), int64(3), result2)
	})
}

func (suite *GlideTestSuite) TestSRandMember() {
	suite.runWithDefaultClients(func(client api.BaseClient) {
		key := uuid.NewString()

		res, err := client.SAdd(key, []string{"one"})
		assert.Nil(suite.T(), err)
		assert.Equal(suite.T(), int64(1), res)

		member, err := client.SRandMember(key)
		assert.Nil(suite.T(), err)
		assert.Equal(suite.T(), "one", member.Value())
		assert.False(suite.T(), member.IsNil())
	})
}

func (suite *GlideTestSuite) TestSPop() {
	suite.runWithDefaultClients(func(client api.BaseClient) {
		key := uuid.NewString()
		members := []string{"value1", "value2", "value3"}

		res, err := client.SAdd(key, members)
		assert.Nil(suite.T(), err)
		assert.Equal(suite.T(), int64(3), res)

		popMember, err := client.SPop(key)
		assert.Nil(suite.T(), err)
		assert.Contains(suite.T(), members, popMember.Value())
		assert.False(suite.T(), popMember.IsNil())

		remainingMembers, err := client.SMembers(key)
		assert.Nil(suite.T(), err)
		assert.Len(suite.T(), remainingMembers, 2)
		assert.NotContains(suite.T(), remainingMembers, popMember)
	})
}

func (suite *GlideTestSuite) TestSPop_LastMember() {
	suite.runWithDefaultClients(func(client api.BaseClient) {
		key := uuid.NewString()

		res1, err := client.SAdd(key, []string{"lastValue"})
		assert.Nil(suite.T(), err)
		assert.Equal(suite.T(), int64(1), res1)

		popMember, err := client.SPop(key)
		assert.Nil(suite.T(), err)
		assert.Equal(suite.T(), "lastValue", popMember.Value())
		assert.False(suite.T(), popMember.IsNil())

		remainingMembers, err := client.SMembers(key)
		assert.Nil(suite.T(), err)
		assert.Empty(suite.T(), remainingMembers)
	})
}

func (suite *GlideTestSuite) TestSMIsMember() {
	suite.runWithDefaultClients(func(client api.BaseClient) {
		key1 := uuid.NewString()
		stringKey := uuid.NewString()
		nonExistingKey := uuid.NewString()

		res1, err1 := client.SAdd(key1, []string{"one", "two"})
		assert.Nil(suite.T(), err1)
		assert.Equal(suite.T(), int64(2), res1)

		res2, err2 := client.SMIsMember(key1, []string{"two", "three"})
		assert.Nil(suite.T(), err2)
		assert.Equal(suite.T(), []bool{true, false}, res2)

		res3, err3 := client.SMIsMember(nonExistingKey, []string{"two"})
		assert.Nil(suite.T(), err3)
		assert.Equal(suite.T(), []bool{false}, res3)

		// invalid argument - member list must not be empty
		_, err4 := client.SMIsMember(key1, []string{})
		assert.NotNil(suite.T(), err4)
		assert.IsType(suite.T(), &errors.RequestError{}, err4)

		// source key exists, but it is not a set
		suite.verifyOK(client.Set(stringKey, "value"))
		_, err5 := client.SMIsMember(stringKey, []string{"two"})
		assert.NotNil(suite.T(), err5)
		assert.IsType(suite.T(), &errors.RequestError{}, err5)
	})
}

func (suite *GlideTestSuite) TestSUnion() {
	suite.runWithDefaultClients(func(client api.BaseClient) {
		key1 := "{key}-1-" + uuid.NewString()
		key2 := "{key}-2-" + uuid.NewString()
		key3 := "{key}-3-" + uuid.NewString()
		nonSetKey := uuid.NewString()
		memberList1 := []string{"a", "b", "c"}
		memberList2 := []string{"b", "c", "d", "e"}
		expected1 := map[string]struct{}{
			"a": {},
			"b": {},
			"c": {},
			"d": {},
			"e": {},
		}
		expected2 := map[string]struct{}{
			"a": {},
			"b": {},
			"c": {},
		}

		res1, err := client.SAdd(key1, memberList1)
		assert.Nil(suite.T(), err)
		assert.Equal(suite.T(), int64(3), res1)

		res2, err := client.SAdd(key2, memberList2)
		assert.Nil(suite.T(), err)
		assert.Equal(suite.T(), int64(4), res2)

		res3, err := client.SUnion([]string{key1, key2})
		assert.Nil(suite.T(), err)
		assert.True(suite.T(), reflect.DeepEqual(res3, expected1))

		res4, err := client.SUnion([]string{key3})
		assert.Nil(suite.T(), err)
		assert.Empty(suite.T(), res4)

		res5, err := client.SUnion([]string{key1, key3})
		assert.Nil(suite.T(), err)
		assert.True(suite.T(), reflect.DeepEqual(res5, expected2))

		// Exceptions with empty keys
		res6, err := client.SUnion([]string{})
		assert.Nil(suite.T(), res6)
		assert.IsType(suite.T(), &errors.RequestError{}, err)

		// Exception with a non-set key
		suite.verifyOK(client.Set(nonSetKey, "value"))
		res7, err := client.SUnion([]string{nonSetKey, key1})
		assert.Nil(suite.T(), res7)
		assert.IsType(suite.T(), &errors.RequestError{}, err)
	})
}

func (suite *GlideTestSuite) TestSMove() {
	suite.runWithDefaultClients(func(client api.BaseClient) {
		key1 := "{key}-1-" + uuid.NewString()
		key2 := "{key}-2-" + uuid.NewString()
		key3 := "{key}-3-" + uuid.NewString()
		stringKey := "{key}-4-" + uuid.NewString()
		nonExistingKey := "{key}-5-" + uuid.NewString()
		memberArray1 := []string{"1", "2", "3"}
		memberArray2 := []string{"2", "3"}
		t := suite.T()

		res1, err := client.SAdd(key1, memberArray1)
		assert.NoError(t, err)
		assert.Equal(t, int64(3), res1)

		res2, err := client.SAdd(key2, memberArray2)
		assert.NoError(t, err)
		assert.Equal(t, int64(2), res2)

		// move an element
		res3, err := client.SMove(key1, key2, "1")
		assert.NoError(t, err)
		assert.True(t, res3)

		res4, err := client.SMembers(key1)
		assert.NoError(t, err)
		assert.Equal(suite.T(), map[string]struct{}{"2": {}, "3": {}}, res4)

		res5, err := client.SMembers(key2)
		assert.NoError(t, err)
		assert.Equal(suite.T(), map[string]struct{}{"1": {}, "2": {}, "3": {}}, res5)

		// moved element already exists in the destination set
		res6, err := client.SMove(key2, key1, "2")
		assert.NoError(t, err)
		assert.True(t, res6)

		res7, err := client.SMembers(key1)
		assert.NoError(t, err)
		assert.Equal(suite.T(), map[string]struct{}{"2": {}, "3": {}}, res7)

		res8, err := client.SMembers(key2)
		assert.NoError(t, err)
		assert.Equal(suite.T(), map[string]struct{}{"1": {}, "3": {}}, res8)

		// attempt to move from a non-existing key
		res9, err := client.SMove(nonExistingKey, key1, "4")
		assert.NoError(t, err)
		assert.False(t, res9)

		res10, err := client.SMembers(key1)
		assert.NoError(t, err)
		assert.Equal(suite.T(), map[string]struct{}{"2": {}, "3": {}}, res10)

		// move to a new set
		res11, err := client.SMove(key1, key3, "2")
		assert.NoError(t, err)
		assert.True(t, res11)

		res12, err := client.SMembers(key1)
		assert.NoError(t, err)
		assert.Equal(suite.T(), map[string]struct{}{"3": {}}, res12)

		res13, err := client.SMembers(key3)
		assert.NoError(t, err)
		assert.Equal(suite.T(), map[string]struct{}{"2": {}}, res13)

		// attempt to move a missing element
		res14, err := client.SMove(key1, key3, "42")
		assert.NoError(t, err)
		assert.False(t, res14)

		res12, err = client.SMembers(key1)
		assert.NoError(t, err)
		assert.Equal(suite.T(), map[string]struct{}{"3": {}}, res12)

		res13, err = client.SMembers(key3)
		assert.NoError(t, err)
		assert.Equal(suite.T(), map[string]struct{}{"2": {}}, res13)

		// moving missing element to missing key
		res15, err := client.SMove(key1, nonExistingKey, "42")
		assert.NoError(t, err)
		assert.False(t, res15)

		res12, err = client.SMembers(key1)
		assert.NoError(t, err)
		assert.Equal(suite.T(), map[string]struct{}{"3": {}}, res12)

		// key exists but is not contain a set
		_, err = client.Set(stringKey, "value")
		assert.NoError(t, err)

		_, err = client.SMove(stringKey, key1, "_")
		assert.NotNil(suite.T(), err)
		assert.IsType(suite.T(), &errors.RequestError{}, err)
	})
}

func (suite *GlideTestSuite) TestSScan() {
	suite.runWithDefaultClients(func(client api.BaseClient) {
		key1 := "{key}-1-" + uuid.NewString()
		key2 := "{key}-2-" + uuid.NewString()
		initialCursor := "0"
		defaultCount := 10
		// use large dataset to force an iterative cursor.
		numMembers := make([]string, 50000)
		numMembersResult := make([]string, 50000)
		charMembers := []string{"a", "b", "c", "d", "e"}
		t := suite.T()

		// populate the dataset slice
		for i := 0; i < 50000; i++ {
			numMembers[i] = strconv.Itoa(i)
			numMembersResult[i] = strconv.Itoa(i)
		}

		// empty set
		resCursor, resCollection, err := client.SScan(key1, initialCursor)
		assert.NoError(t, err)
		assert.Equal(t, initialCursor, resCursor)
		assert.Empty(t, resCollection)

		// negative cursor
		if suite.serverVersion < "8.0.0" {
			resCursor, resCollection, err = client.SScan(key1, "-1")
			assert.NoError(t, err)
			assert.Equal(t, initialCursor, resCursor)
			assert.Empty(t, resCollection)
		} else {
			_, _, err = client.SScan(key1, "-1")
			assert.NotNil(suite.T(), err)
			assert.IsType(suite.T(), &errors.RequestError{}, err)
		}

		// result contains the whole set
		res, err := client.SAdd(key1, charMembers)
		assert.NoError(t, err)
		assert.Equal(t, int64(len(charMembers)), res)
		resCursor, resCollection, err = client.SScan(key1, initialCursor)
		assert.NoError(t, err)
		assert.Equal(t, initialCursor, resCursor)
		assert.Equal(t, len(charMembers), len(resCollection))
		assert.True(t, isSubset(resCollection, charMembers))

		opts := options.NewBaseScanOptions().SetMatch("a")
		resCursor, resCollection, err = client.SScanWithOptions(key1, initialCursor, *opts)
		assert.NoError(t, err)
		assert.Equal(t, initialCursor, resCursor)
		assert.True(t, isSubset(resCollection, []string{"a"}))

		// result contains a subset of the key
		res, err = client.SAdd(key1, numMembers)
		assert.NoError(t, err)
		assert.Equal(t, int64(50000), res)
		resCursor, resCollection, err = client.SScan(key1, "0")
		assert.NoError(t, err)
		resultCollection := resCollection

		// 0 is returned for the cursor of the last iteration
		for resCursor != "0" {
			nextCursor, nextCol, err := client.SScan(key1, resCursor)
			assert.NoError(t, err)
			assert.NotEqual(t, nextCursor, resCursor)
			assert.False(t, isSubset(resultCollection, nextCol))
			resultCollection = append(resultCollection, nextCol...)
			resCursor = nextCursor
		}
		assert.NotEmpty(t, resultCollection)
		assert.True(t, isSubset(numMembersResult, resultCollection))
		assert.True(t, isSubset(charMembers, resultCollection))

		// test match pattern
		opts = options.NewBaseScanOptions().SetMatch("*")
		resCursor, resCollection, err = client.SScanWithOptions(key1, initialCursor, *opts)
		assert.NoError(t, err)
		assert.NotEqual(t, initialCursor, resCursor)
		assert.GreaterOrEqual(t, len(resCollection), defaultCount)

		// test count
		opts = options.NewBaseScanOptions().SetCount(20)
		resCursor, resCollection, err = client.SScanWithOptions(key1, initialCursor, *opts)
		assert.NoError(t, err)
		assert.NotEqual(t, initialCursor, resCursor)
		assert.GreaterOrEqual(t, len(resCollection), 20)

		// test count with match, returns a non-empty array
		opts = options.NewBaseScanOptions().SetMatch("1*").SetCount(20)
		resCursor, resCollection, err = client.SScanWithOptions(key1, initialCursor, *opts)
		assert.NoError(t, err)
		assert.NotEqual(t, initialCursor, resCursor)
		assert.GreaterOrEqual(t, len(resCollection), 0)

		// exceptions
		// non-set key
		_, err = client.Set(key2, "test")
		assert.NoError(t, err)

		_, _, err = client.SScan(key2, initialCursor)
		assert.NotNil(suite.T(), err)
		assert.IsType(suite.T(), &errors.RequestError{}, err)
	})
}

func (suite *GlideTestSuite) TestLRange() {
	suite.runWithDefaultClients(func(client api.BaseClient) {
		list := []string{"value4", "value3", "value2", "value1"}
		key := uuid.NewString()

		res1, err := client.LPush(key, list)
		assert.Nil(suite.T(), err)
		assert.Equal(suite.T(), int64(4), res1)

		res2, err := client.LRange(key, int64(0), int64(-1))
		assert.Nil(suite.T(), err)
		assert.Equal(suite.T(), []string{"value1", "value2", "value3", "value4"}, res2)

		res3, err := client.LRange("non_existing_key", int64(0), int64(-1))
		assert.Nil(suite.T(), err)
		assert.Empty(suite.T(), res3)

		key2 := uuid.NewString()
		suite.verifyOK(client.Set(key2, "value"))

		res4, err := client.LRange(key2, int64(0), int64(1))
		assert.Nil(suite.T(), res4)
		assert.NotNil(suite.T(), err)
		assert.IsType(suite.T(), &errors.RequestError{}, err)
	})
}

func (suite *GlideTestSuite) TestLIndex() {
	suite.runWithDefaultClients(func(client api.BaseClient) {
		list := []string{"value4", "value3", "value2", "value1"}
		key := uuid.NewString()

		res1, err := client.LPush(key, list)
		assert.Nil(suite.T(), err)
		assert.Equal(suite.T(), int64(4), res1)

		res2, err := client.LIndex(key, int64(0))
		assert.Nil(suite.T(), err)
		assert.Equal(suite.T(), "value1", res2.Value())
		assert.False(suite.T(), res2.IsNil())

		res3, err := client.LIndex(key, int64(-1))
		assert.Nil(suite.T(), err)
		assert.Equal(suite.T(), "value4", res3.Value())
		assert.False(suite.T(), res3.IsNil())

		res4, err := client.LIndex("non_existing_key", int64(0))
		assert.Nil(suite.T(), err)
		assert.Equal(suite.T(), api.CreateNilStringResult(), res4)

		key2 := uuid.NewString()
		suite.verifyOK(client.Set(key2, "value"))

		res5, err := client.LIndex(key2, int64(0))
		assert.Equal(suite.T(), api.CreateNilStringResult(), res5)
		assert.NotNil(suite.T(), err)
		assert.IsType(suite.T(), &errors.RequestError{}, err)
	})
}

func (suite *GlideTestSuite) TestLTrim() {
	suite.runWithDefaultClients(func(client api.BaseClient) {
		list := []string{"value4", "value3", "value2", "value1"}
		key := uuid.NewString()

		res1, err := client.LPush(key, list)
		assert.Nil(suite.T(), err)
		assert.Equal(suite.T(), int64(4), res1)

		suite.verifyOK(client.LTrim(key, int64(0), int64(1)))

		res2, err := client.LRange(key, int64(0), int64(-1))
		assert.Nil(suite.T(), err)
		assert.Equal(suite.T(), []string{"value1", "value2"}, res2)

		suite.verifyOK(client.LTrim(key, int64(4), int64(2)))

		res3, err := client.LRange(key, int64(0), int64(-1))
		assert.Nil(suite.T(), err)
		assert.Empty(suite.T(), res3)

		key2 := uuid.NewString()
		suite.verifyOK(client.Set(key2, "value"))

		res4, err := client.LIndex(key2, int64(0))
		assert.Equal(suite.T(), api.CreateNilStringResult(), res4)
		assert.NotNil(suite.T(), err)
		assert.IsType(suite.T(), &errors.RequestError{}, err)
	})
}

func (suite *GlideTestSuite) TestLLen() {
	suite.runWithDefaultClients(func(client api.BaseClient) {
		list := []string{"value4", "value3", "value2", "value1"}
		key := uuid.NewString()

		res1, err := client.LPush(key, list)
		assert.Nil(suite.T(), err)
		assert.Equal(suite.T(), int64(4), res1)

		res2, err := client.LLen(key)
		assert.Nil(suite.T(), err)
		assert.Equal(suite.T(), int64(4), res2)

		res3, err := client.LLen("non_existing_key")
		assert.Nil(suite.T(), err)
		assert.Equal(suite.T(), int64(0), res3)

		key2 := uuid.NewString()
		suite.verifyOK(client.Set(key2, "value"))

		res4, err := client.LLen(key2)
		assert.Equal(suite.T(), int64(0), res4)
		assert.NotNil(suite.T(), err)
		assert.IsType(suite.T(), &errors.RequestError{}, err)
	})
}

func (suite *GlideTestSuite) TestLRem() {
	suite.runWithDefaultClients(func(client api.BaseClient) {
		list := []string{"value1", "value2", "value1", "value1", "value2"}
		key := uuid.NewString()

		res1, err := client.LPush(key, list)
		assert.Nil(suite.T(), err)
		assert.Equal(suite.T(), int64(5), res1)

		res2, err := client.LRem(key, 2, "value1")
		assert.Nil(suite.T(), err)
		assert.Equal(suite.T(), int64(2), res2)
		res3, err := client.LRange(key, int64(0), int64(-1))
		assert.Nil(suite.T(), err)
		assert.Equal(suite.T(), []string{"value2", "value2", "value1"}, res3)

		res4, err := client.LRem(key, -1, "value2")
		assert.Nil(suite.T(), err)
		assert.Equal(suite.T(), int64(1), res4)
		res5, err := client.LRange(key, int64(0), int64(-1))
		assert.Nil(suite.T(), err)
		assert.Equal(suite.T(), []string{"value2", "value1"}, res5)

		res6, err := client.LRem(key, 0, "value2")
		assert.Nil(suite.T(), err)
		assert.Equal(suite.T(), int64(1), res6)
		res7, err := client.LRange(key, int64(0), int64(-1))
		assert.Nil(suite.T(), err)
		assert.Equal(suite.T(), []string{"value1"}, res7)

		res8, err := client.LRem("non_existing_key", 0, "value")
		assert.Nil(suite.T(), err)
		assert.Equal(suite.T(), int64(0), res8)
	})
}

func (suite *GlideTestSuite) TestRPopAndRPopCount() {
	suite.runWithDefaultClients(func(client api.BaseClient) {
		list := []string{"value1", "value2", "value3", "value4"}
		key := uuid.NewString()

		res1, err := client.RPush(key, list)
		assert.Nil(suite.T(), err)
		assert.Equal(suite.T(), int64(4), res1)

		res2, err := client.RPop(key)
		assert.Nil(suite.T(), err)
		assert.Equal(suite.T(), "value4", res2.Value())
		assert.False(suite.T(), res2.IsNil())

		res3, err := client.RPopCount(key, int64(2))
		assert.Nil(suite.T(), err)
		assert.Equal(suite.T(), []string{"value3", "value2"}, res3)

		res4, err := client.RPop("non_existing_key")
		assert.Nil(suite.T(), err)
		assert.Equal(suite.T(), api.CreateNilStringResult(), res4)

		res5, err := client.RPopCount("non_existing_key", int64(2))
		assert.Nil(suite.T(), res5)
		assert.Nil(suite.T(), err)

		key2 := uuid.NewString()
		suite.verifyOK(client.Set(key2, "value"))

		res6, err := client.RPop(key2)
		assert.Equal(suite.T(), api.CreateNilStringResult(), res6)
		assert.NotNil(suite.T(), err)
		assert.IsType(suite.T(), &errors.RequestError{}, err)

		res7, err := client.RPopCount(key2, int64(2))
		assert.Nil(suite.T(), res7)
		assert.NotNil(suite.T(), err)
		assert.IsType(suite.T(), &errors.RequestError{}, err)
	})
}

func (suite *GlideTestSuite) TestLInsert() {
	suite.runWithDefaultClients(func(client api.BaseClient) {
		list := []string{"value1", "value2", "value3", "value4"}
		key := uuid.NewString()

		res1, err := client.RPush(key, list)
		assert.Nil(suite.T(), err)
		assert.Equal(suite.T(), int64(4), res1)

		res2, err := client.LInsert(key, options.Before, "value2", "value1.5")
		assert.Nil(suite.T(), err)
		assert.Equal(suite.T(), int64(5), res2)

		res3, err := client.LInsert(key, options.After, "value3", "value3.5")
		assert.Nil(suite.T(), err)
		assert.Equal(suite.T(), int64(6), res3)

		res4, err := client.LRange(key, int64(0), int64(-1))
		assert.Nil(suite.T(), err)
		assert.Equal(suite.T(), []string{"value1", "value1.5", "value2", "value3", "value3.5", "value4"}, res4)

		res5, err := client.LInsert("non_existing_key", options.Before, "pivot", "elem")
		assert.Nil(suite.T(), err)
		assert.Equal(suite.T(), int64(0), res5)

		res6, err := client.LInsert(key, options.Before, "value5", "value6")
		assert.Nil(suite.T(), err)
		assert.Equal(suite.T(), int64(-1), res6)

		key2 := uuid.NewString()
		suite.verifyOK(client.Set(key2, "value"))

		res7, err := client.LInsert(key2, options.Before, "value5", "value6")
		assert.Equal(suite.T(), int64(0), res7)
		assert.NotNil(suite.T(), err)
		assert.IsType(suite.T(), &errors.RequestError{}, err)
	})
}

func (suite *GlideTestSuite) TestBLPop() {
	suite.runWithDefaultClients(func(client api.BaseClient) {
		listKey1 := "{listKey}-1-" + uuid.NewString()
		listKey2 := "{listKey}-2-" + uuid.NewString()

		res1, err := client.LPush(listKey1, []string{"value1", "value2"})
		assert.Nil(suite.T(), err)
		assert.Equal(suite.T(), int64(2), res1)

		res2, err := client.BLPop([]string{listKey1, listKey2}, float64(0.5))
		assert.Nil(suite.T(), err)
		assert.Equal(suite.T(), []string{listKey1, "value2"}, res2)

		res3, err := client.BLPop([]string{listKey2}, float64(1.0))
		assert.Nil(suite.T(), err)
		assert.Nil(suite.T(), res3)

		key := uuid.NewString()
		suite.verifyOK(client.Set(key, "value"))

		res4, err := client.BLPop([]string{key}, float64(1.0))
		assert.Nil(suite.T(), res4)
		assert.NotNil(suite.T(), err)
		assert.IsType(suite.T(), &errors.RequestError{}, err)
	})
}

func (suite *GlideTestSuite) TestBRPop() {
	suite.runWithDefaultClients(func(client api.BaseClient) {
		listKey1 := "{listKey}-1-" + uuid.NewString()
		listKey2 := "{listKey}-2-" + uuid.NewString()

		res1, err := client.LPush(listKey1, []string{"value1", "value2"})
		assert.Nil(suite.T(), err)
		assert.Equal(suite.T(), int64(2), res1)

		res2, err := client.BRPop([]string{listKey1, listKey2}, float64(0.5))
		assert.Nil(suite.T(), err)
		assert.Equal(suite.T(), []string{listKey1, "value1"}, res2)

		res3, err := client.BRPop([]string{listKey2}, float64(1.0))
		assert.Nil(suite.T(), err)
		assert.Nil(suite.T(), res3)

		key := uuid.NewString()
		suite.verifyOK(client.Set(key, "value"))

		res4, err := client.BRPop([]string{key}, float64(1.0))
		assert.Nil(suite.T(), res4)
		assert.NotNil(suite.T(), err)
		assert.IsType(suite.T(), &errors.RequestError{}, err)
	})
}

func (suite *GlideTestSuite) TestRPushX() {
	suite.runWithDefaultClients(func(client api.BaseClient) {
		key1 := uuid.NewString()
		key2 := uuid.NewString()
		key3 := uuid.NewString()

		res1, err := client.RPush(key1, []string{"value1"})
		assert.Nil(suite.T(), err)
		assert.Equal(suite.T(), int64(1), res1)

		res2, err := client.RPushX(key1, []string{"value2", "value3", "value4"})
		assert.Nil(suite.T(), err)
		assert.Equal(suite.T(), int64(4), res2)

		res3, err := client.LRange(key1, int64(0), int64(-1))
		assert.Nil(suite.T(), err)
		assert.Equal(suite.T(), []string{"value1", "value2", "value3", "value4"}, res3)

		res4, err := client.RPushX(key2, []string{"value1"})
		assert.Nil(suite.T(), err)
		assert.Equal(suite.T(), int64(0), res4)

		res5, err := client.LRange(key2, int64(0), int64(-1))
		assert.Nil(suite.T(), err)
		assert.Empty(suite.T(), res5)

		suite.verifyOK(client.Set(key3, "value"))

		res6, err := client.RPushX(key3, []string{"value1"})
		assert.Equal(suite.T(), int64(0), res6)
		assert.NotNil(suite.T(), err)
		assert.IsType(suite.T(), &errors.RequestError{}, err)

		res7, err := client.RPushX(key2, []string{})
		assert.Equal(suite.T(), int64(0), res7)
		assert.NotNil(suite.T(), err)
		assert.IsType(suite.T(), &errors.RequestError{}, err)
	})
}

func (suite *GlideTestSuite) TestLPushX() {
	suite.runWithDefaultClients(func(client api.BaseClient) {
		key1 := uuid.NewString()
		key2 := uuid.NewString()
		key3 := uuid.NewString()

		res1, err := client.LPush(key1, []string{"value1"})
		assert.Nil(suite.T(), err)
		assert.Equal(suite.T(), int64(1), res1)

		res2, err := client.LPushX(key1, []string{"value2", "value3", "value4"})
		assert.Nil(suite.T(), err)
		assert.Equal(suite.T(), int64(4), res2)

		res3, err := client.LRange(key1, int64(0), int64(-1))
		assert.Nil(suite.T(), err)
		assert.Equal(suite.T(), []string{"value4", "value3", "value2", "value1"}, res3)

		res4, err := client.LPushX(key2, []string{"value1"})
		assert.Nil(suite.T(), err)
		assert.Equal(suite.T(), int64(0), res4)

		res5, err := client.LRange(key2, int64(0), int64(-1))
		assert.Nil(suite.T(), err)
		assert.Empty(suite.T(), res5)

		suite.verifyOK(client.Set(key3, "value"))

		res6, err := client.LPushX(key3, []string{"value1"})
		assert.Equal(suite.T(), int64(0), res6)
		assert.NotNil(suite.T(), err)
		assert.IsType(suite.T(), &errors.RequestError{}, err)

		res7, err := client.LPushX(key2, []string{})
		assert.Equal(suite.T(), int64(0), res7)
		assert.NotNil(suite.T(), err)
		assert.IsType(suite.T(), &errors.RequestError{}, err)
	})
}

func (suite *GlideTestSuite) TestLMPopAndLMPopCount() {
	if suite.serverVersion < "7.0.0" {
		suite.T().Skip("This feature is added in version 7")
	}
	suite.runWithDefaultClients(func(client api.BaseClient) {
		key1 := "{key}-1" + uuid.NewString()
		key2 := "{key}-2" + uuid.NewString()
		key3 := "{key}-3" + uuid.NewString()

		res1, err := client.LMPop([]string{key1}, options.Left)
		assert.Nil(suite.T(), err)
		assert.Nil(suite.T(), res1)

		res2, err := client.LMPopCount([]string{key1}, options.Left, int64(1))
		assert.Nil(suite.T(), err)
		assert.Nil(suite.T(), res2)

		res3, err := client.LPush(key1, []string{"one", "two", "three", "four", "five"})
		assert.Nil(suite.T(), err)
		assert.Equal(suite.T(), int64(5), res3)
		res4, err := client.LPush(key2, []string{"one", "two", "three", "four", "five"})
		assert.Nil(suite.T(), err)
		assert.Equal(suite.T(), int64(5), res4)

		res5, err := client.LMPop([]string{key1}, options.Left)
		assert.Nil(suite.T(), err)
		assert.Equal(
			suite.T(),
			map[string][]string{key1: {"five"}},
			res5,
		)

		res6, err := client.LMPopCount([]string{key2, key1}, options.Right, int64(2))
		assert.Nil(suite.T(), err)
		assert.Equal(
			suite.T(),
			map[string][]string{
				key2: {"one", "two"},
			},
			res6,
		)

		suite.verifyOK(client.Set(key3, "value"))

		res7, err := client.LMPop([]string{key3}, options.Left)
		assert.Nil(suite.T(), res7)
		assert.NotNil(suite.T(), err)
		assert.IsType(suite.T(), &errors.RequestError{}, err)

		res8, err := client.LMPop([]string{key3}, "Invalid")
		assert.Nil(suite.T(), res8)
		assert.NotNil(suite.T(), err)
		assert.IsType(suite.T(), &errors.RequestError{}, err)
	})
}

func (suite *GlideTestSuite) TestBLMPopAndBLMPopCount() {
	if suite.serverVersion < "7.0.0" {
		suite.T().Skip("This feature is added in version 7")
	}
	suite.runWithDefaultClients(func(client api.BaseClient) {
		key1 := "{key}-1" + uuid.NewString()
		key2 := "{key}-2" + uuid.NewString()
		key3 := "{key}-3" + uuid.NewString()

		res1, err := client.BLMPop([]string{key1}, options.Left, float64(0.1))
		assert.Nil(suite.T(), err)
		assert.Nil(suite.T(), res1)

		res2, err := client.BLMPopCount([]string{key1}, options.Left, int64(1), float64(0.1))
		assert.Nil(suite.T(), err)
		assert.Nil(suite.T(), res2)

		res3, err := client.LPush(key1, []string{"one", "two", "three", "four", "five"})
		assert.Nil(suite.T(), err)
		assert.Equal(suite.T(), int64(5), res3)
		res4, err := client.LPush(key2, []string{"one", "two", "three", "four", "five"})
		assert.Nil(suite.T(), err)
		assert.Equal(suite.T(), int64(5), res4)

		res5, err := client.BLMPop([]string{key1}, options.Left, float64(0.1))
		assert.Nil(suite.T(), err)
		assert.Equal(
			suite.T(),
			map[string][]string{key1: {"five"}},
			res5,
		)

		res6, err := client.BLMPopCount([]string{key2, key1}, options.Right, int64(2), float64(0.1))
		assert.Nil(suite.T(), err)
		assert.Equal(
			suite.T(),
			map[string][]string{
				key2: {"one", "two"},
			},
			res6,
		)

		suite.verifyOK(client.Set(key3, "value"))

		res7, err := client.BLMPop([]string{key3}, options.Left, float64(0.1))
		assert.Nil(suite.T(), res7)
		assert.NotNil(suite.T(), err)
		assert.IsType(suite.T(), &errors.RequestError{}, err)
	})
}

func (suite *GlideTestSuite) TestBZMPopAndBZMPopWithOptions() {
	if suite.serverVersion < "7.0.0" {
		suite.T().Skip("This feature is added in version 7")
	}
	suite.runWithDefaultClients(func(client api.BaseClient) {
		key1 := "{key}-1" + uuid.NewString()
		key2 := "{key}-2" + uuid.NewString()
		key3 := "{key}-3" + uuid.NewString()

		res1, err := client.BZMPop([]string{key1}, options.MIN, float64(0.1))
		assert.Nil(suite.T(), err)
		assert.True(suite.T(), res1.IsNil())

		membersScoreMap := map[string]float64{
			"one":   1.0,
			"two":   2.0,
			"three": 3.0,
		}

		res3, err := client.ZAdd(key1, membersScoreMap)
		assert.Nil(suite.T(), err)
		assert.Equal(suite.T(), int64(3), res3)
		res4, err := client.ZAdd(key2, membersScoreMap)
		assert.Nil(suite.T(), err)
		assert.Equal(suite.T(), int64(3), res4)

		// Try to pop the top 2 elements from key1
		res5, err := client.BZMPopWithOptions(
			[]string{key1},
			options.MAX,
			float64(0.1),
			*options.NewZMPopOptions().SetCount(2),
		)
		assert.Nil(suite.T(), err)
		assert.Equal(suite.T(), key1, res5.Value().Key)
		assert.ElementsMatch(
			suite.T(),
			[]api.MemberAndScore{
				{Member: "three", Score: 3.0},
				{Member: "two", Score: 2.0},
			},
			res5.Value().MembersAndScores,
		)

		// Try to pop the minimum value from key2
		res6, err := client.BZMPop([]string{key2}, options.MIN, float64(0.1))
		assert.Nil(suite.T(), err)
		assert.Equal(
			suite.T(),
			api.CreateKeyWithArrayOfMembersAndScoresResult(
				api.KeyWithArrayOfMembersAndScores{
					Key: key2,
					MembersAndScores: []api.MemberAndScore{
						{Member: "one", Score: 1.0},
					},
				},
			),
			res6,
		)

		// Pop the minimum value from multiple keys
		res7, err := client.BZMPop([]string{key1, key2}, options.MIN, float64(0.1))
		assert.Nil(suite.T(), err)
		assert.Equal(
			suite.T(),
			api.CreateKeyWithArrayOfMembersAndScoresResult(
				api.KeyWithArrayOfMembersAndScores{
					Key: key1,
					MembersAndScores: []api.MemberAndScore{
						{Member: "one", Score: 1.0},
					},
				},
			),
			res7,
		)

		suite.verifyOK(client.Set(key3, "value"))

		// Popping a non-existent value in key3
		res8, err := client.BZMPop([]string{key3}, options.MIN, float64(0.1))
		assert.True(suite.T(), res8.IsNil())
		assert.NotNil(suite.T(), err)
		assert.IsType(suite.T(), &errors.RequestError{}, err)
	})
}

func (suite *GlideTestSuite) TestLSet() {
	suite.runWithDefaultClients(func(client api.BaseClient) {
		key := uuid.NewString()
		nonExistentKey := uuid.NewString()

		_, err := client.LSet(nonExistentKey, int64(0), "zero")
		assert.NotNil(suite.T(), err)
		assert.IsType(suite.T(), &errors.RequestError{}, err)

		res2, err := client.LPush(key, []string{"four", "three", "two", "one"})
		assert.Nil(suite.T(), err)
		assert.Equal(suite.T(), int64(4), res2)

		_, err = client.LSet(key, int64(10), "zero")
		assert.NotNil(suite.T(), err)
		assert.IsType(suite.T(), &errors.RequestError{}, err)

		suite.verifyOK(client.LSet(key, int64(0), "zero"))

		res5, err := client.LRange(key, int64(0), int64(-1))
		assert.Nil(suite.T(), err)
		assert.Equal(suite.T(), []string{"zero", "two", "three", "four"}, res5)

		suite.verifyOK(client.LSet(key, int64(-1), "zero"))

		res7, err := client.LRange(key, int64(0), int64(-1))
		assert.Nil(suite.T(), err)
		assert.Equal(suite.T(), []string{"zero", "two", "three", "zero"}, res7)
	})
}

func (suite *GlideTestSuite) TestLMove() {
	if suite.serverVersion < "6.2.0" {
		suite.T().Skip("This feature is added in version 6.2.0")
	}
	suite.runWithDefaultClients(func(client api.BaseClient) {
		key1 := "{key}-1" + uuid.NewString()
		key2 := "{key}-2" + uuid.NewString()
		nonExistentKey := "{key}-3" + uuid.NewString()
		nonListKey := "{key}-4" + uuid.NewString()

		res1, err := client.LMove(key1, key2, options.Left, options.Right)
		assert.Equal(suite.T(), api.CreateNilStringResult(), res1)
		assert.Nil(suite.T(), err)

		res2, err := client.LPush(key1, []string{"four", "three", "two", "one"})
		assert.Nil(suite.T(), err)
		assert.Equal(suite.T(), int64(4), res2)

		// only source exists, only source elements gets popped, creates a list at nonExistingKey
		res3, err := client.LMove(key1, nonExistentKey, options.Right, options.Left)
		assert.Equal(suite.T(), "four", res3.Value())
		assert.Nil(suite.T(), err)

		res4, err := client.LRange(key1, int64(0), int64(-1))
		assert.Nil(suite.T(), err)
		assert.Equal(suite.T(), []string{"one", "two", "three"}, res4)

		// source and destination are the same, performing list rotation, "one" gets popped and added back
		res5, err := client.LMove(key1, key1, options.Left, options.Left)
		assert.Equal(suite.T(), "one", res5.Value())
		assert.Nil(suite.T(), err)

		res6, err := client.LRange(key1, int64(0), int64(-1))
		assert.Nil(suite.T(), err)
		assert.Equal(suite.T(), []string{"one", "two", "three"}, res6)
		// normal use case, "three" gets popped and added to the left of destination
		res7, err := client.LPush(key2, []string{"six", "five", "four"})
		assert.Nil(suite.T(), err)
		assert.Equal(suite.T(), int64(3), res7)

		res8, err := client.LMove(key1, key2, options.Right, options.Left)
		assert.Equal(suite.T(), "three", res8.Value())
		assert.Nil(suite.T(), err)

		res9, err := client.LRange(key1, int64(0), int64(-1))
		assert.Nil(suite.T(), err)
		assert.Equal(suite.T(), []string{"one", "two"}, res9)
		res10, err := client.LRange(key2, int64(0), int64(-1))
		assert.Nil(suite.T(), err)
		assert.Equal(suite.T(), []string{"three", "four", "five", "six"}, res10)

		// source exists but is not a list type key
		suite.verifyOK(client.Set(nonListKey, "value"))

		res11, err := client.LMove(nonListKey, key1, options.Left, options.Left)
		assert.Equal(suite.T(), api.CreateNilStringResult(), res11)
		assert.NotNil(suite.T(), err)
		assert.IsType(suite.T(), &errors.RequestError{}, err)

		// destination exists but is not a list type key
		suite.verifyOK(client.Set(nonListKey, "value"))

		res12, err := client.LMove(key1, nonListKey, options.Left, options.Left)
		assert.Equal(suite.T(), api.CreateNilStringResult(), res12)
		assert.NotNil(suite.T(), err)
		assert.IsType(suite.T(), &errors.RequestError{}, err)
	})
}

func (suite *GlideTestSuite) TestExists() {
	suite.runWithDefaultClients(func(client api.BaseClient) {
		key := uuid.New().String()
		value := uuid.New().String()
		// Test 1: Check if an existing key returns 1
		suite.verifyOK(client.Set(key, initialValue))
		result, err := client.Exists([]string{key})
		assert.Nil(suite.T(), err)
		assert.Equal(suite.T(), int64(1), result, "The key should exist")

		// Test 2: Check if a non-existent key returns 0
		result, err = client.Exists([]string{"nonExistentKey"})
		assert.Nil(suite.T(), err)
		assert.Equal(suite.T(), int64(0), result, "The non-existent key should not exist")

		// Test 3: Multiple keys, some exist, some do not
		existingKey := uuid.New().String()
		testKey := uuid.New().String()
		suite.verifyOK(client.Set(existingKey, value))
		suite.verifyOK(client.Set(testKey, value))
		result, err = client.Exists([]string{testKey, existingKey, "anotherNonExistentKey"})
		assert.Nil(suite.T(), err)
		assert.Equal(suite.T(), int64(2), result, "Two keys should exist")
	})
}

func (suite *GlideTestSuite) TestExpire() {
	suite.runWithDefaultClients(func(client api.BaseClient) {
		key := uuid.New().String()
		value := uuid.New().String()

		suite.verifyOK(client.Set(key, value))

		result, err := client.Expire(key, 1)
		assert.Nil(suite.T(), err, "Expected no error from Expire command")
		assert.True(suite.T(), result, "Expire command should return true when expiry is set")

		time.Sleep(1500 * time.Millisecond)

		resultGet, err := client.Get(key)
		assert.Nil(suite.T(), err, "Expected no error from Get command after expiry")
		assert.Equal(suite.T(), "", resultGet.Value(), "Key should be expired and return empty value")
	})
}

func (suite *GlideTestSuite) TestExpire_KeyDoesNotExist() {
	suite.runWithDefaultClients(func(client api.BaseClient) {
		key := uuid.New().String()
		// Trying to set an expiry on a non-existent key
		result, err := client.Expire(key, 1)
		assert.Nil(suite.T(), err)
		assert.False(suite.T(), result)
	})
}

func (suite *GlideTestSuite) TestExpireWithOptions_HasNoExpiry() {
	suite.SkipIfServerVersionLowerThanBy("7.0.0")
	suite.runWithDefaultClients(func(client api.BaseClient) {
		key := uuid.New().String()
		value := uuid.New().String()

		suite.verifyOK(client.Set(key, value))

		result, err := client.ExpireWithOptions(key, 2, options.HasNoExpiry)
		assert.Nil(suite.T(), err)
		assert.True(suite.T(), result)

		time.Sleep(2500 * time.Millisecond)

		resultGet, err := client.Get(key)
		assert.Nil(suite.T(), err)
		assert.Equal(suite.T(), "", resultGet.Value())

		result, err = client.ExpireWithOptions(key, 1, options.HasNoExpiry)
		assert.Nil(suite.T(), err)
		assert.False(suite.T(), result)
	})
}

func (suite *GlideTestSuite) TestExpireWithOptions_HasExistingExpiry() {
	suite.SkipIfServerVersionLowerThanBy("7.0.0")
	suite.runWithDefaultClients(func(client api.BaseClient) {
		key := uuid.New().String()
		value := uuid.New().String()

		suite.verifyOK(client.Set(key, value))

		resexp, err := client.ExpireWithOptions(key, 20, options.HasNoExpiry)
		assert.Nil(suite.T(), err)
		assert.True(suite.T(), resexp)

		resultExpire, err := client.ExpireWithOptions(key, 1, options.HasExistingExpiry)
		assert.Nil(suite.T(), err)
		assert.True(suite.T(), resultExpire)

		time.Sleep(2 * time.Second)

		resultExpireTest, err := client.Exists([]string{key})
		assert.Nil(suite.T(), err)

		assert.Equal(suite.T(), int64(0), resultExpireTest)
	})
}

func (suite *GlideTestSuite) TestExpireWithOptions_NewExpiryGreaterThanCurrent() {
	suite.SkipIfServerVersionLowerThanBy("7.0.0")
	suite.runWithDefaultClients(func(client api.BaseClient) {
		key := uuid.New().String()
		value := uuid.New().String()
		suite.verifyOK(client.Set(key, value))

		resultExpire, err := client.ExpireWithOptions(key, 2, options.HasNoExpiry)
		assert.Nil(suite.T(), err)
		assert.True(suite.T(), resultExpire)

		resultExpire, err = client.ExpireWithOptions(key, 5, options.NewExpiryGreaterThanCurrent)
		assert.Nil(suite.T(), err)
		assert.True(suite.T(), resultExpire)
		time.Sleep(6 * time.Second)
		resultExpireTest, err := client.Exists([]string{key})
		assert.Nil(suite.T(), err)
		assert.Equal(suite.T(), int64(0), resultExpireTest)
	})
}

func (suite *GlideTestSuite) TestExpireWithOptions_NewExpiryLessThanCurrent() {
	suite.SkipIfServerVersionLowerThanBy("7.0.0")
	suite.runWithDefaultClients(func(client api.BaseClient) {
		key := uuid.New().String()
		value := uuid.New().String()

		suite.verifyOK(client.Set(key, value))

		resultExpire, err := client.ExpireWithOptions(key, 10, options.HasNoExpiry)
		assert.Nil(suite.T(), err)
		assert.True(suite.T(), resultExpire)

		resultExpire, err = client.ExpireWithOptions(key, 5, options.NewExpiryLessThanCurrent)
		assert.Nil(suite.T(), err)

		assert.True(suite.T(), resultExpire)

		resultExpire, err = client.ExpireWithOptions(key, 15, options.NewExpiryGreaterThanCurrent)
		assert.Nil(suite.T(), err)

		assert.True(suite.T(), resultExpire)

		time.Sleep(16 * time.Second)
		resultExpireTest, err := client.Exists([]string{key})
		assert.Nil(suite.T(), err)
		assert.Equal(suite.T(), int64(0), resultExpireTest)
	})
}

func (suite *GlideTestSuite) TestExpireAtWithOptions_HasNoExpiry() {
	suite.SkipIfServerVersionLowerThanBy("7.0.0")
	suite.runWithDefaultClients(func(client api.BaseClient) {
		key := uuid.New().String()
		value := uuid.New().String()
		suite.verifyOK(client.Set(key, value))

		futureTimestamp := time.Now().Add(10 * time.Second).Unix()

		resultExpire, err := client.ExpireAtWithOptions(key, futureTimestamp, options.HasNoExpiry)
		assert.Nil(suite.T(), err)
		assert.True(suite.T(), resultExpire)
		resultExpireAt, err := client.ExpireAt(key, futureTimestamp)
		assert.Nil(suite.T(), err)
		assert.True(suite.T(), resultExpireAt)
		resultExpireWithOptions, err := client.ExpireAtWithOptions(key, futureTimestamp+10, options.HasNoExpiry)
		assert.Nil(suite.T(), err)
		assert.False(suite.T(), resultExpireWithOptions)
	})
}

func (suite *GlideTestSuite) TestExpireAtWithOptions_HasExistingExpiry() {
	suite.SkipIfServerVersionLowerThanBy("7.0.0")
	suite.runWithDefaultClients(func(client api.BaseClient) {
		key := uuid.New().String()
		value := uuid.New().String()
		suite.verifyOK(client.Set(key, value))

		futureTimestamp := time.Now().Add(10 * time.Second).Unix()
		resultExpireAt, err := client.ExpireAt(key, futureTimestamp)
		assert.Nil(suite.T(), err)
		assert.True(suite.T(), resultExpireAt)

		resultExpireWithOptions, err := client.ExpireAtWithOptions(key, futureTimestamp+10, options.HasExistingExpiry)
		assert.Nil(suite.T(), err)
		assert.True(suite.T(), resultExpireWithOptions)
	})
}

func (suite *GlideTestSuite) TestExpireAtWithOptions_NewExpiryGreaterThanCurrent() {
	suite.SkipIfServerVersionLowerThanBy("7.0.0")
	suite.runWithDefaultClients(func(client api.BaseClient) {
		key := uuid.New().String()
		value := uuid.New().String()

		suite.verifyOK(client.Set(key, value))

		futureTimestamp := time.Now().Add(10 * time.Second).Unix()
		resultExpireAt, err := client.ExpireAt(key, futureTimestamp)
		assert.Nil(suite.T(), err)
		assert.True(suite.T(), resultExpireAt)

		newFutureTimestamp := time.Now().Add(20 * time.Second).Unix()
		resultExpireWithOptions, err := client.ExpireAtWithOptions(
			key,
			newFutureTimestamp,
			options.NewExpiryGreaterThanCurrent,
		)
		assert.Nil(suite.T(), err)
		assert.True(suite.T(), resultExpireWithOptions)
	})
}

func (suite *GlideTestSuite) TestExpireAtWithOptions_NewExpiryLessThanCurrent() {
	suite.SkipIfServerVersionLowerThanBy("7.0.0")
	suite.runWithDefaultClients(func(client api.BaseClient) {
		key := uuid.New().String()
		value := uuid.New().String()

		suite.verifyOK(client.Set(key, value))

		futureTimestamp := time.Now().Add(10 * time.Second).Unix()
		resultExpireAt, err := client.ExpireAt(key, futureTimestamp)
		assert.Nil(suite.T(), err)
		assert.True(suite.T(), resultExpireAt)

		newFutureTimestamp := time.Now().Add(5 * time.Second).Unix()
		resultExpireWithOptions, err := client.ExpireAtWithOptions(key, newFutureTimestamp, options.NewExpiryLessThanCurrent)
		assert.Nil(suite.T(), err)
		assert.True(suite.T(), resultExpireWithOptions)

		time.Sleep(5 * time.Second)
		resultExpireAtTest, err := client.Exists([]string{key})
		assert.Nil(suite.T(), err)

		assert.Equal(suite.T(), int64(0), resultExpireAtTest)
	})
}

func (suite *GlideTestSuite) TestPExpire() {
	suite.runWithDefaultClients(func(client api.BaseClient) {
		key := uuid.New().String()
		value := uuid.New().String()

		suite.verifyOK(client.Set(key, value))

		resultExpire, err := client.PExpire(key, 500)
		assert.Nil(suite.T(), err)
		assert.True(suite.T(), resultExpire)

		time.Sleep(600 * time.Millisecond)
		resultExpireCheck, err := client.Exists([]string{key})
		assert.Nil(suite.T(), err)
		assert.Equal(suite.T(), int64(0), resultExpireCheck)
	})
}

func (suite *GlideTestSuite) TestPExpireWithOptions_HasExistingExpiry() {
	suite.SkipIfServerVersionLowerThanBy("7.0.0")
	suite.runWithDefaultClients(func(client api.BaseClient) {
		key := uuid.New().String()
		value := uuid.New().String()

		suite.verifyOK(client.Set(key, value))

		initialExpire := 500
		resultExpire, err := client.PExpire(key, int64(initialExpire))
		assert.Nil(suite.T(), err)
		assert.True(suite.T(), resultExpire)

		newExpire := 1000

		resultExpireWithOptions, err := client.PExpireWithOptions(key, int64(newExpire), options.HasExistingExpiry)
		assert.Nil(suite.T(), err)
		assert.True(suite.T(), resultExpireWithOptions)

		time.Sleep(1100 * time.Millisecond)
		resultExist, err := client.Exists([]string{key})
		assert.Nil(suite.T(), err)
		assert.Equal(suite.T(), int64(0), resultExist)
	})
}

func (suite *GlideTestSuite) TestPExpireWithOptions_HasNoExpiry() {
	suite.SkipIfServerVersionLowerThanBy("7.0.0")
	suite.runWithDefaultClients(func(client api.BaseClient) {
		key := uuid.New().String()
		value := uuid.New().String()

		suite.verifyOK(client.Set(key, value))

		newExpire := 500

		resultExpireWithOptions, err := client.PExpireWithOptions(key, int64(newExpire), options.HasNoExpiry)
		assert.Nil(suite.T(), err)
		assert.True(suite.T(), resultExpireWithOptions)

		time.Sleep(600 * time.Millisecond)
		resultExist, err := client.Exists([]string{key})
		assert.Nil(suite.T(), err)
		assert.Equal(suite.T(), int64(0), resultExist)
	})
}

func (suite *GlideTestSuite) TestPExpireWithOptions_NewExpiryGreaterThanCurrent() {
	suite.SkipIfServerVersionLowerThanBy("7.0.0")
	suite.runWithDefaultClients(func(client api.BaseClient) {
		key := uuid.New().String()
		value := uuid.New().String()

		suite.verifyOK(client.Set(key, value))

		initialExpire := 500
		resultExpire, err := client.PExpire(key, int64(initialExpire))
		assert.Nil(suite.T(), err)
		assert.True(suite.T(), resultExpire)

		newExpire := 1000

		resultExpireWithOptions, err := client.PExpireWithOptions(key, int64(newExpire), options.NewExpiryGreaterThanCurrent)
		assert.Nil(suite.T(), err)
		assert.True(suite.T(), resultExpireWithOptions)

		time.Sleep(1100 * time.Millisecond)
		resultExist, err := client.Exists([]string{key})
		assert.Nil(suite.T(), err)
		assert.Equal(suite.T(), int64(0), resultExist)
	})
}

func (suite *GlideTestSuite) TestPExpireWithOptions_NewExpiryLessThanCurrent() {
	suite.SkipIfServerVersionLowerThanBy("7.0.0")
	suite.runWithDefaultClients(func(client api.BaseClient) {
		key := uuid.New().String()
		value := uuid.New().String()

		suite.verifyOK(client.Set(key, value))

		initialExpire := 500
		resultExpire, err := client.PExpire(key, int64(initialExpire))
		assert.Nil(suite.T(), err)
		assert.True(suite.T(), resultExpire)

		newExpire := 200

		resultExpireWithOptions, err := client.PExpireWithOptions(key, int64(newExpire), options.NewExpiryLessThanCurrent)
		assert.Nil(suite.T(), err)
		assert.True(suite.T(), resultExpireWithOptions)

		time.Sleep(600 * time.Millisecond)
		resultExist, err := client.Exists([]string{key})
		assert.Nil(suite.T(), err)
		assert.Equal(suite.T(), int64(0), resultExist)
	})
}

func (suite *GlideTestSuite) TestPExpireAt() {
	suite.runWithDefaultClients(func(client api.BaseClient) {
		key := uuid.New().String()
		value := uuid.New().String()
		suite.verifyOK(client.Set(key, value))

		expireAfterMilliseconds := time.Now().Unix() * 1000
		resultPExpireAt, err := client.PExpireAt(key, expireAfterMilliseconds)
		assert.Nil(suite.T(), err)

		assert.True(suite.T(), resultPExpireAt)

		time.Sleep(6 * time.Second)

		resultpExists, err := client.Exists([]string{key})
		assert.Nil(suite.T(), err)
		assert.Equal(suite.T(), int64(0), resultpExists)
	})
}

func (suite *GlideTestSuite) TestPExpireAtWithOptions_HasNoExpiry() {
	suite.SkipIfServerVersionLowerThanBy("7.0.0")
	suite.runWithDefaultClients(func(client api.BaseClient) {
		key := uuid.New().String()
		value := uuid.New().String()

		suite.verifyOK(client.Set(key, value))

		timestamp := time.Now().Unix() * 1000
		result, err := client.PExpireAtWithOptions(key, timestamp, options.HasNoExpiry)

		assert.Nil(suite.T(), err)
		assert.True(suite.T(), result)

		time.Sleep(2 * time.Second)
		resultExist, err := client.Exists([]string{key})
		assert.Nil(suite.T(), err)
		assert.Equal(suite.T(), int64(0), resultExist)
	})
}

func (suite *GlideTestSuite) TestPExpireAtWithOptions_HasExistingExpiry() {
	suite.SkipIfServerVersionLowerThanBy("7.0.0")
	suite.runWithDefaultClients(func(client api.BaseClient) {
		key := uuid.New().String()
		value := uuid.New().String()

		suite.verifyOK(client.Set(key, value))
		initialExpire := 500
		resultExpire, err := client.PExpire(key, int64(initialExpire))
		assert.Nil(suite.T(), err)
		assert.True(suite.T(), resultExpire)
		newExpire := time.Now().Unix()*1000 + 1000

		resultExpireWithOptions, err := client.PExpireAtWithOptions(key, newExpire, options.HasExistingExpiry)
		assert.Nil(suite.T(), err)
		assert.True(suite.T(), resultExpireWithOptions)

		time.Sleep(1100 * time.Millisecond)
		resultExist, err := client.Exists([]string{key})
		assert.Nil(suite.T(), err)
		assert.Equal(suite.T(), int64(0), resultExist)
	})
}

func (suite *GlideTestSuite) TestPExpireAtWithOptions_NewExpiryGreaterThanCurrent() {
	suite.SkipIfServerVersionLowerThanBy("7.0.0")
	suite.runWithDefaultClients(func(client api.BaseClient) {
		key := uuid.New().String()
		value := uuid.New().String()

		suite.verifyOK(client.Set(key, value))

		initialExpire := time.Now().UnixMilli() + 1000
		resultExpire, err := client.PExpireAt(key, initialExpire)
		assert.Nil(suite.T(), err)
		assert.True(suite.T(), resultExpire)

		newExpire := time.Now().UnixMilli() + 2000

		resultExpireWithOptions, err := client.PExpireAtWithOptions(key, newExpire, options.NewExpiryGreaterThanCurrent)
		assert.Nil(suite.T(), err)
		assert.True(suite.T(), resultExpireWithOptions)

		time.Sleep(2100 * time.Millisecond)
		resultExist, err := client.Exists([]string{key})
		assert.Nil(suite.T(), err)
		assert.Equal(suite.T(), int64(0), resultExist)
	})
}

func (suite *GlideTestSuite) TestPExpireAtWithOptions_NewExpiryLessThanCurrent() {
	suite.SkipIfServerVersionLowerThanBy("7.0.0")
	suite.runWithDefaultClients(func(client api.BaseClient) {
		key := uuid.New().String()
		value := uuid.New().String()

		suite.verifyOK(client.Set(key, value))

		initialExpire := 1000
		resultExpire, err := client.PExpire(key, int64(initialExpire))
		assert.Nil(suite.T(), err)
		assert.True(suite.T(), resultExpire)

		newExpire := time.Now().Unix()*1000 + 500

		resultExpireWithOptions, err := client.PExpireAtWithOptions(key, newExpire, options.NewExpiryLessThanCurrent)
		assert.Nil(suite.T(), err)

		assert.True(suite.T(), resultExpireWithOptions)

		time.Sleep(1100 * time.Millisecond)
		resultExist, err := client.Exists([]string{key})
		assert.Nil(suite.T(), err)
		assert.Equal(suite.T(), int64(0), resultExist)
	})
}

func (suite *GlideTestSuite) TestExpireTime() {
	suite.SkipIfServerVersionLowerThanBy("7.0.0")
	suite.runWithDefaultClients(func(client api.BaseClient) {
		key := uuid.New().String()
		value := uuid.New().String()

		suite.verifyOK(client.Set(key, value))

		result, err := client.Get(key)
		assert.Nil(suite.T(), err)
		assert.Equal(suite.T(), value, result.Value())

		expireTime := time.Now().Unix() + 3
		resultExpAt, err := client.ExpireAt(key, expireTime)
		assert.Nil(suite.T(), err)
		assert.True(suite.T(), resultExpAt)

		resexptime, err := client.ExpireTime(key)
		assert.Nil(suite.T(), err)
		assert.Equal(suite.T(), expireTime, resexptime)

		time.Sleep(4 * time.Second)

		resultAfterExpiry, err := client.Get(key)
		assert.Nil(suite.T(), err)
		assert.Equal(suite.T(), "", resultAfterExpiry.Value())
	})
}

func (suite *GlideTestSuite) TestExpireTime_KeyDoesNotExist() {
	suite.SkipIfServerVersionLowerThanBy("7.0.0")
	suite.runWithDefaultClients(func(client api.BaseClient) {
		key := uuid.New().String()

		// Call ExpireTime on a key that doesn't exist
		expiryResult, err := client.ExpireTime(key)
		assert.Nil(suite.T(), err)
		assert.Equal(suite.T(), int64(-2), expiryResult)
	})
}

func (suite *GlideTestSuite) TestPExpireTime() {
	suite.SkipIfServerVersionLowerThanBy("7.0.0")
	suite.runWithDefaultClients(func(client api.BaseClient) {
		key := uuid.New().String()
		value := uuid.New().String()

		suite.verifyOK(client.Set(key, value))

		result, err := client.Get(key)
		assert.Nil(suite.T(), err)
		assert.Equal(suite.T(), value, result.Value())

		pexpireTime := time.Now().UnixMilli() + 3000
		resultExpAt, err := client.PExpireAt(key, pexpireTime)
		assert.Nil(suite.T(), err)
		assert.True(suite.T(), resultExpAt)

		respexptime, err := client.PExpireTime(key)
		assert.Nil(suite.T(), err)
		assert.Equal(suite.T(), pexpireTime, respexptime)

		time.Sleep(4 * time.Second)

		resultAfterExpiry, err := client.Get(key)
		assert.Nil(suite.T(), err)
		assert.Equal(suite.T(), "", resultAfterExpiry.Value())
	})
}

func (suite *GlideTestSuite) Test_ZCard() {
	suite.runWithDefaultClients(func(client api.BaseClient) {
		key := "{key}" + uuid.NewString()
		membersScores := map[string]float64{
			"one":   1.0,
			"two":   2.0,
			"three": 3.0,
		}
		t := suite.T()
		res1, err := client.ZAdd(key, membersScores)
		assert.Nil(t, err)
		assert.Equal(t, int64(3), res1)

		res2, err := client.ZCard(key)
		assert.Nil(t, err)
		assert.Equal(t, int64(3), res2)

		res3, err := client.ZRem(key, []string{"one"})
		assert.Nil(t, err)
		assert.Equal(t, int64(1), res3)

		res4, err := client.ZCard(key)
		assert.Nil(t, err)
		assert.Equal(t, int64(2), res4)
	})
}

func (suite *GlideTestSuite) TestPExpireTime_KeyDoesNotExist() {
	suite.SkipIfServerVersionLowerThanBy("7.0.0")
	suite.runWithDefaultClients(func(client api.BaseClient) {
		key := uuid.New().String()

		// Call ExpireTime on a key that doesn't exist
		expiryResult, err := client.PExpireTime(key)
		assert.Nil(suite.T(), err)
		assert.Equal(suite.T(), int64(-2), expiryResult)
	})
}

func (suite *GlideTestSuite) TestTTL_WithValidKey() {
	suite.runWithDefaultClients(func(client api.BaseClient) {
		key := uuid.New().String()
		value := uuid.New().String()
		suite.verifyOK(client.Set(key, value))

		resExpire, err := client.Expire(key, 1)
		assert.Nil(suite.T(), err)
		assert.True(suite.T(), resExpire)
		resTTL, err := client.TTL(key)
		assert.Nil(suite.T(), err)
		assert.Equal(suite.T(), int64(1), resTTL)
	})
}

func (suite *GlideTestSuite) TestTTL_WithExpiredKey() {
	suite.runWithDefaultClients(func(client api.BaseClient) {
		key := uuid.New().String()
		value := uuid.New().String()
		suite.verifyOK(client.Set(key, value))

		resExpire, err := client.Expire(key, 1)
		assert.Nil(suite.T(), err)
		assert.True(suite.T(), resExpire)

		time.Sleep(2 * time.Second)

		resTTL, err := client.TTL(key)
		assert.Nil(suite.T(), err)
		assert.Equal(suite.T(), int64(-2), resTTL)
	})
}

func (suite *GlideTestSuite) TestPTTL_WithValidKey() {
	suite.runWithDefaultClients(func(client api.BaseClient) {
		key := uuid.New().String()
		value := uuid.New().String()
		suite.verifyOK(client.Set(key, value))

		resExpire, err := client.Expire(key, 1)
		assert.Nil(suite.T(), err)
		assert.True(suite.T(), resExpire)

		resPTTL, err := client.PTTL(key)
		assert.Nil(suite.T(), err)
		assert.Greater(suite.T(), resPTTL, int64(900))
	})
}

func (suite *GlideTestSuite) TestPTTL_WithExpiredKey() {
	suite.runWithDefaultClients(func(client api.BaseClient) {
		key := uuid.New().String()
		value := uuid.New().String()
		suite.verifyOK(client.Set(key, value))

		resExpire, err := client.Expire(key, 1)
		assert.Nil(suite.T(), err)
		assert.True(suite.T(), resExpire)

		time.Sleep(2 * time.Second)

		resPTTL, err := client.PTTL(key)
		assert.Nil(suite.T(), err)
		assert.Equal(suite.T(), resPTTL, int64(-2))
	})
}

func (suite *GlideTestSuite) TestPfAdd_SuccessfulAddition() {
	suite.runWithDefaultClients(func(client api.BaseClient) {
		key := uuid.New().String()
		res, err := client.PfAdd(key, []string{"a", "b", "c", "d", "e"})
		assert.Nil(suite.T(), err)
		assert.Equal(suite.T(), int64(1), res)
	})
}

func (suite *GlideTestSuite) TestPfAdd_DuplicateElements() {
	suite.runWithDefaultClients(func(client api.BaseClient) {
		key := uuid.New().String()

		// case : Add elements and add same elements again
		res, err := client.PfAdd(key, []string{"a", "b", "c", "d", "e"})
		assert.Nil(suite.T(), err)
		assert.Equal(suite.T(), int64(1), res)

		res2, err := client.PfAdd(key, []string{"a", "b", "c", "d", "e"})
		assert.Nil(suite.T(), err)
		assert.Equal(suite.T(), int64(0), res2)

		// case : (mixed elements) add new elements with 1 duplicate elements
		res1, err := client.PfAdd(key, []string{"f", "g", "h"})
		assert.Nil(suite.T(), err)
		assert.Equal(suite.T(), int64(1), res1)

		res2, err = client.PfAdd(key, []string{"i", "j", "g"})
		assert.Nil(suite.T(), err)
		assert.Equal(suite.T(), int64(1), res2)

		// case : add empty array(no elements to the HyperLogLog)
		res, err = client.PfAdd(key, []string{})
		assert.Nil(suite.T(), err)
		assert.Equal(suite.T(), int64(0), res)
	})
}

func (suite *GlideTestSuite) TestPfCount_SingleKey() {
	suite.runWithDefaultClients(func(client api.BaseClient) {
		key := uuid.New().String()
		res, err := client.PfAdd(key, []string{"i", "j", "g"})
		assert.Nil(suite.T(), err)
		assert.Equal(suite.T(), int64(1), res)

		resCount, err := client.PfCount([]string{key})
		assert.Nil(suite.T(), err)
		assert.Equal(suite.T(), int64(3), resCount)
	})
}

func (suite *GlideTestSuite) TestPfCount_MultipleKeys() {
	suite.runWithDefaultClients(func(client api.BaseClient) {
		key1 := uuid.New().String() + "{group}"
		key2 := uuid.New().String() + "{group}"

		res, err := client.PfAdd(key1, []string{"a", "b", "c"})
		assert.Nil(suite.T(), err)
		assert.Equal(suite.T(), int64(1), res)

		res, err = client.PfAdd(key2, []string{"c", "d", "e"})
		assert.Nil(suite.T(), err)
		assert.Equal(suite.T(), int64(1), res)

		resCount, err := client.PfCount([]string{key1, key2})
		assert.Nil(suite.T(), err)
		assert.Equal(suite.T(), int64(5), resCount)
	})
}

func (suite *GlideTestSuite) TestPfCount_NoExistingKeys() {
	suite.runWithDefaultClients(func(client api.BaseClient) {
		key1 := uuid.New().String() + "{group}"
		key2 := uuid.New().String() + "{group}"

		resCount, err := client.PfCount([]string{key1, key2})
		assert.Nil(suite.T(), err)
		assert.Equal(suite.T(), int64(0), resCount)
	})
}

func (suite *GlideTestSuite) TestSortWithOptions_AscendingOrder() {
	suite.runWithDefaultClients(func(client api.BaseClient) {
		key := uuid.New().String()
		client.LPush(key, []string{"b", "a", "c"})

		options := options.NewSortOptions().
			SetOrderBy(options.ASC).
			SetIsAlpha(true)

		sortResult, err := client.SortWithOptions(key, *options)

		assert.Nil(suite.T(), err)

		resultList := []api.Result[string]{
			api.CreateStringResult("a"),
			api.CreateStringResult("b"),
			api.CreateStringResult("c"),
		}
		assert.Equal(suite.T(), resultList, sortResult)
	})
}

func (suite *GlideTestSuite) TestSortWithOptions_DescendingOrder() {
	suite.runWithDefaultClients(func(client api.BaseClient) {
		key := uuid.New().String()
		client.LPush(key, []string{"b", "a", "c"})

		options := options.NewSortOptions().
			SetOrderBy(options.DESC).
			SetIsAlpha(true).
			SetSortLimit(0, 3)

		sortResult, err := client.SortWithOptions(key, *options)

		assert.Nil(suite.T(), err)

		resultList := []api.Result[string]{
			api.CreateStringResult("c"),
			api.CreateStringResult("b"),
			api.CreateStringResult("a"),
		}

		assert.Equal(suite.T(), resultList, sortResult)
	})
}

func (suite *GlideTestSuite) TestSort_SuccessfulSort() {
	suite.runWithDefaultClients(func(client api.BaseClient) {
		key := uuid.New().String()
		client.LPush(key, []string{"3", "1", "2"})

		sortResult, err := client.Sort(key)

		assert.Nil(suite.T(), err)

		resultList := []api.Result[string]{
			api.CreateStringResult("1"),
			api.CreateStringResult("2"),
			api.CreateStringResult("3"),
		}

		assert.Equal(suite.T(), resultList, sortResult)
	})
}

func (suite *GlideTestSuite) TestSortStore_BasicSorting() {
	suite.runWithDefaultClients(func(client api.BaseClient) {
		key := "{listKey}" + uuid.New().String()
		sortedKey := "{listKey}" + uuid.New().String()
		client.LPush(key, []string{"10", "2", "5", "1", "4"})

		result, err := client.SortStore(key, sortedKey)

		assert.Nil(suite.T(), err)
		assert.NotNil(suite.T(), result)
		assert.Equal(suite.T(), int64(5), result)

		sortedValues, err := client.LRange(sortedKey, 0, -1)
		assert.Nil(suite.T(), err)
		assert.Equal(suite.T(), []string{"1", "2", "4", "5", "10"}, sortedValues)
	})
}

func (suite *GlideTestSuite) TestSortStore_ErrorHandling() {
	suite.runWithDefaultClients(func(client api.BaseClient) {
		result, err := client.SortStore("{listKey}nonExistingKey", "{listKey}mydestinationKey")

		assert.Nil(suite.T(), err)
		assert.Equal(suite.T(), int64(0), result)
	})
}

func (suite *GlideTestSuite) TestSortStoreWithOptions_DescendingOrder() {
	suite.runWithDefaultClients(func(client api.BaseClient) {
		key := "{key}" + uuid.New().String()
		sortedKey := "{key}" + uuid.New().String()
		client.LPush(key, []string{"30", "20", "10", "40", "50"})

		options := options.NewSortOptions().SetOrderBy(options.DESC).SetIsAlpha(false)
		result, err := client.SortStoreWithOptions(key, sortedKey, *options)

		assert.Nil(suite.T(), err)
		assert.NotNil(suite.T(), result)
		assert.Equal(suite.T(), int64(5), result)

		sortedValues, err := client.LRange(sortedKey, 0, -1)
		assert.Nil(suite.T(), err)
		assert.Equal(suite.T(), []string{"50", "40", "30", "20", "10"}, sortedValues)
	})
}

func (suite *GlideTestSuite) TestSortStoreWithOptions_AlphaSorting() {
	suite.runWithDefaultClients(func(client api.BaseClient) {
		key := "{listKey}" + uuid.New().String()
		sortedKey := "{listKey}" + uuid.New().String()
		client.LPush(key, []string{"apple", "banana", "cherry", "date", "elderberry"})

		options := options.NewSortOptions().SetIsAlpha(true)
		result, err := client.SortStoreWithOptions(key, sortedKey, *options)

		assert.Nil(suite.T(), err)
		assert.NotNil(suite.T(), result)
		assert.Equal(suite.T(), int64(5), result)

		sortedValues, err := client.LRange(sortedKey, 0, -1)
		resultList := []string{"apple", "banana", "cherry", "date", "elderberry"}
		assert.Nil(suite.T(), err)
		assert.Equal(suite.T(), resultList, sortedValues)
	})
}

func (suite *GlideTestSuite) TestSortStoreWithOptions_Limit() {
	suite.runWithDefaultClients(func(client api.BaseClient) {
		key := "{listKey}" + uuid.New().String()
		sortedKey := "{listKey}" + uuid.New().String()
		client.LPush(key, []string{"10", "20", "30", "40", "50"})

		options := options.NewSortOptions().SetSortLimit(1, 3)
		result, err := client.SortStoreWithOptions(key, sortedKey, *options)

		assert.Nil(suite.T(), err)
		assert.NotNil(suite.T(), result)
		assert.Equal(suite.T(), int64(3), result)

		sortedValues, err := client.LRange(sortedKey, 0, -1)
		assert.Nil(suite.T(), err)
		assert.Equal(suite.T(), []string{"20", "30", "40"}, sortedValues)
	})
}

func (suite *GlideTestSuite) TestSortReadOnly_SuccessfulSort() {
	suite.SkipIfServerVersionLowerThanBy("7.0.0")
	suite.runWithDefaultClients(func(client api.BaseClient) {
		key := uuid.New().String()
		client.LPush(key, []string{"3", "1", "2"})

		sortResult, err := client.SortReadOnly(key)

		assert.Nil(suite.T(), err)

		resultList := []api.Result[string]{
			api.CreateStringResult("1"),
			api.CreateStringResult("2"),
			api.CreateStringResult("3"),
		}

		assert.Equal(suite.T(), resultList, sortResult)
	})
}

func (suite *GlideTestSuite) TestSortReadyOnlyWithOptions_DescendingOrder() {
	suite.SkipIfServerVersionLowerThanBy("7.0.0")
	suite.runWithDefaultClients(func(client api.BaseClient) {
		key := uuid.New().String()
		client.LPush(key, []string{"b", "a", "c"})

		options := options.NewSortOptions().
			SetOrderBy(options.DESC).
			SetIsAlpha(true).
			SetSortLimit(0, 3)

		sortResult, err := client.SortReadOnlyWithOptions(key, *options)

		assert.Nil(suite.T(), err)

		resultList := []api.Result[string]{
			api.CreateStringResult("c"),
			api.CreateStringResult("b"),
			api.CreateStringResult("a"),
		}
		assert.Equal(suite.T(), resultList, sortResult)
	})
}

func (suite *GlideTestSuite) TestBLMove() {
	if suite.serverVersion < "6.2.0" {
		suite.T().Skip("This feature is added in version 6.2.0")
	}
	suite.runWithDefaultClients(func(client api.BaseClient) {
		key1 := "{key}-1" + uuid.NewString()
		key2 := "{key}-2" + uuid.NewString()
		nonExistentKey := "{key}-3" + uuid.NewString()
		nonListKey := "{key}-4" + uuid.NewString()

		res1, err := client.BLMove(key1, key2, options.Left, options.Right, float64(0.1))
		assert.Equal(suite.T(), api.CreateNilStringResult(), res1)
		assert.Nil(suite.T(), err)

		res2, err := client.LPush(key1, []string{"four", "three", "two", "one"})
		assert.Nil(suite.T(), err)
		assert.Equal(suite.T(), int64(4), res2)

		// only source exists, only source elements gets popped, creates a list at nonExistingKey
		res3, err := client.BLMove(key1, nonExistentKey, options.Right, options.Left, float64(0.1))
		assert.Equal(suite.T(), "four", res3.Value())
		assert.Nil(suite.T(), err)

		res4, err := client.LRange(key1, int64(0), int64(-1))
		assert.Nil(suite.T(), err)
		assert.Equal(suite.T(), []string{"one", "two", "three"}, res4)

		// source and destination are the same, performing list rotation, "one" gets popped and added back
		res5, err := client.BLMove(key1, key1, options.Left, options.Left, float64(0.1))
		assert.Equal(suite.T(), "one", res5.Value())
		assert.Nil(suite.T(), err)

		res6, err := client.LRange(key1, int64(0), int64(-1))
		assert.Nil(suite.T(), err)
		assert.Equal(suite.T(), []string{"one", "two", "three"}, res6)
		// normal use case, "three" gets popped and added to the left of destination
		res7, err := client.LPush(key2, []string{"six", "five", "four"})
		assert.Nil(suite.T(), err)
		assert.Equal(suite.T(), int64(3), res7)

		res8, err := client.BLMove(key1, key2, options.Right, options.Left, float64(0.1))
		assert.Equal(suite.T(), "three", res8.Value())
		assert.Nil(suite.T(), err)

		res9, err := client.LRange(key1, int64(0), int64(-1))
		assert.Nil(suite.T(), err)
		assert.Equal(suite.T(), []string{"one", "two"}, res9)

		res10, err := client.LRange(key2, int64(0), int64(-1))
		assert.Nil(suite.T(), err)
		assert.Equal(suite.T(), []string{"three", "four", "five", "six"}, res10)

		// source exists but is not a list type key
		suite.verifyOK(client.Set(nonListKey, "value"))

		res11, err := client.BLMove(nonListKey, key1, options.Left, options.Left, float64(0.1))
		assert.Equal(suite.T(), api.CreateNilStringResult(), res11)
		assert.NotNil(suite.T(), err)
		assert.IsType(suite.T(), &errors.RequestError{}, err)

		// destination exists but is not a list type key
		suite.verifyOK(client.Set(nonListKey, "value"))

		res12, err := client.BLMove(key1, nonListKey, options.Left, options.Left, float64(0.1))
		assert.Equal(suite.T(), api.CreateNilStringResult(), res12)
		assert.NotNil(suite.T(), err)
		assert.IsType(suite.T(), &errors.RequestError{}, err)
	})
}

func (suite *GlideTestSuite) TestDel_MultipleKeys() {
	suite.runWithDefaultClients(func(client api.BaseClient) {
		key1 := "testKey1_" + uuid.New().String()
		key2 := "testKey2_" + uuid.New().String()
		key3 := "testKey3_" + uuid.New().String()

		suite.verifyOK(client.Set(key1, initialValue))
		suite.verifyOK(client.Set(key2, initialValue))
		suite.verifyOK(client.Set(key3, initialValue))

		deletedCount, err := client.Del([]string{key1, key2, key3})

		assert.Nil(suite.T(), err)
		assert.Equal(suite.T(), int64(3), deletedCount)

		result1, err1 := client.Get(key1)
		result2, err2 := client.Get(key2)
		result3, err3 := client.Get(key3)

		assert.Nil(suite.T(), err1)
		assert.True(suite.T(), result1.IsNil())

		assert.Nil(suite.T(), err2)
		assert.True(suite.T(), result2.IsNil())

		assert.Nil(suite.T(), err3)
		assert.True(suite.T(), result3.IsNil())
	})
}

func (suite *GlideTestSuite) TestType() {
	suite.runWithDefaultClients(func(client api.BaseClient) {
		// Test 1: Check if the value is string
		keyName := "{keyName}" + uuid.NewString()
		suite.verifyOK(client.Set(keyName, initialValue))
		result, err := client.Type(keyName)
		assert.Nil(suite.T(), err)
		assert.IsType(suite.T(), result, "string", "Value is string")

		// Test 2: Check if the value is list
		key1 := "{keylist}-1" + uuid.NewString()
		resultLPush, err := client.LPush(key1, []string{"one", "two", "three"})
		assert.Equal(suite.T(), int64(3), resultLPush)
		assert.Nil(suite.T(), err)
		resultType, err := client.Type(key1)
		assert.Nil(suite.T(), err)
		assert.IsType(suite.T(), resultType, "list", "Value is list")
	})
}

func (suite *GlideTestSuite) TestTouch() {
	suite.runWithDefaultClients(func(client api.BaseClient) {
		// Test 1: Check if an touch valid key
		keyName := "{keyName}" + uuid.NewString()
		keyName1 := "{keyName1}" + uuid.NewString()
		suite.verifyOK(client.Set(keyName, initialValue))
		suite.verifyOK(client.Set(keyName1, "anotherValue"))
		result, err := client.Touch([]string{keyName, keyName1})
		assert.Nil(suite.T(), err)
		assert.Equal(suite.T(), int64(2), result, "The touch should be 2")

		// Test 2: Check if an touch invalid key
		resultInvalidKey, err := client.Touch([]string{"invalidKey", "invalidKey1"})
		assert.Nil(suite.T(), err)
		assert.Equal(suite.T(), int64(0), resultInvalidKey, "The touch should be 0")
	})
}

func (suite *GlideTestSuite) TestUnlink() {
	suite.runWithDefaultClients(func(client api.BaseClient) {
		// Test 1: Check if an unlink valid key
		keyName := "{keyName}" + uuid.NewString()
		keyName1 := "{keyName1}" + uuid.NewString()
		suite.verifyOK(client.Set(keyName, initialValue))
		suite.verifyOK(client.Set(keyName1, "anotherValue"))
		resultValidKey, err := client.Unlink([]string{keyName, keyName1})
		assert.Nil(suite.T(), err)
		assert.Equal(suite.T(), int64(2), resultValidKey, "The unlink should be 2")

		// Test 2: Check if an unlink for invalid key
		resultInvalidKey, err := client.Unlink([]string{"invalidKey2", "invalidKey3"})
		assert.Nil(suite.T(), err)
		assert.Equal(suite.T(), int64(0), resultInvalidKey, "The unlink should be 0")
	})
}

func (suite *GlideTestSuite) TestRename() {
	suite.runWithDefaultClients(func(client api.BaseClient) {
		// Test 1 Check if the command successfully renamed
		key := "{keyName}" + uuid.NewString()
		initialValueRename := "TestRename_RenameValue"
		newRenameKey := "{newkeyName}" + uuid.NewString()
		suite.verifyOK(client.Set(key, initialValueRename))
		client.Rename(key, newRenameKey)

		// Test 2 Check if the rename command return false if the key/newkey is invalid.
		key1 := "{keyName}" + uuid.NewString()
		res1, err := client.Rename(key1, "invalidKey")
		assert.Equal(suite.T(), "", res1)
		assert.NotNil(suite.T(), err)
		assert.IsType(suite.T(), &errors.RequestError{}, err)
	})
}

func (suite *GlideTestSuite) TestRenameNX() {
	suite.runWithDefaultClients(func(client api.BaseClient) {
		// Test 1 Check if the RenameNX command return true if key was renamed to newKey
		key := "{keyName}" + uuid.NewString()
		key2 := "{keyName}" + uuid.NewString()
		suite.verifyOK(client.Set(key, initialValue))
		res1, err := client.RenameNX(key, key2)
		assert.Nil(suite.T(), err)
		assert.True(suite.T(), res1)

		// Test 2 Check if the RenameNX command return false if newKey already exists.
		key3 := "{keyName}" + uuid.NewString()
		key4 := "{keyName}" + uuid.NewString()
		suite.verifyOK(client.Set(key3, initialValue))
		suite.verifyOK(client.Set(key4, initialValue))
		res2, err := client.RenameNX(key3, key4)
		assert.Nil(suite.T(), err)
		assert.False(suite.T(), res2)
	})
}

func (suite *GlideTestSuite) TestXAdd() {
	suite.runWithDefaultClients(func(client api.BaseClient) {
		key := uuid.NewString()
		// stream does not exist
		res, err := client.XAdd(key, [][]string{{"field1", "value1"}, {"field1", "value2"}})
		assert.Nil(suite.T(), err)
		assert.False(suite.T(), res.IsNil())
		// don't check the value, because it contains server's timestamp

		// adding data to existing stream
		res, err = client.XAdd(key, [][]string{{"field3", "value3"}})
		assert.Nil(suite.T(), err)
		assert.False(suite.T(), res.IsNil())

		// incorrect input
		_, err = client.XAdd(key, [][]string{})
		assert.NotNil(suite.T(), err)
		_, err = client.XAdd(key, [][]string{{"1", "2", "3"}})
		assert.NotNil(suite.T(), err)

		// key is not a string
		key = uuid.NewString()
		client.Set(key, "abc")
		_, err = client.XAdd(key, [][]string{{"f", "v"}})
		assert.NotNil(suite.T(), err)
	})
}

func (suite *GlideTestSuite) TestXAddWithOptions() {
	suite.runWithDefaultClients(func(client api.BaseClient) {
		key := uuid.NewString()
		// stream does not exist
		res, err := client.XAddWithOptions(
			key,
			[][]string{{"field1", "value1"}},
			*options.NewXAddOptions().SetDontMakeNewStream(),
		)
		assert.Nil(suite.T(), err)
		assert.True(suite.T(), res.IsNil())

		// adding data to with given ID
		res, err = client.XAddWithOptions(key, [][]string{{"field1", "value1"}}, *options.NewXAddOptions().SetId("0-1"))
		assert.Nil(suite.T(), err)
		assert.Equal(suite.T(), "0-1", res.Value())

		client.XAdd(key, [][]string{{"field2", "value2"}})
		// TODO run XLen there
		// this will trim the first entry.
		res, err = client.XAddWithOptions(
			key,
			[][]string{{"field3", "value3"}},
			*options.NewXAddOptions().SetTrimOptions(options.NewXTrimOptionsWithMaxLen(2).SetExactTrimming()),
		)
		assert.Nil(suite.T(), err)
		assert.False(suite.T(), res.IsNil())
		// TODO run XLen there
	})
}

// submit args with custom command API, check that no error returned.
// returns a response or raises `errMsg` if failed to submit the command.
func sendWithCustomCommand(suite *GlideTestSuite, client api.BaseClient, args []string, errMsg string) any {
	var res any
	var err error
	switch c := client.(type) {
	case api.GlideClientCommands:
		res, err = c.CustomCommand(args)
	case api.GlideClusterClientCommands:
		res, err = c.CustomCommand(args)
	default:
		suite.FailNow(errMsg)
	}
	assert.NoError(suite.T(), err)
	return res
}

func (suite *GlideTestSuite) TestXAutoClaim() {
	suite.runWithDefaultClients(func(client api.BaseClient) {
		key := uuid.NewString()
		group := uuid.NewString()
		consumer := uuid.NewString()

		sendWithCustomCommand(
			suite,
			client,
			[]string{"xgroup", "create", key, group, "0", "MKSTREAM"},
			"Can't send XGROUP CREATE as a custom command",
		)
		sendWithCustomCommand(
			suite,
			client,
			[]string{"xgroup", "createconsumer", key, group, consumer},
			"Can't send XGROUP CREATECONSUMER as a custom command",
		)

		xadd, err := client.XAddWithOptions(
			key,
			[][]string{{"entry1_field1", "entry1_value1"}, {"entry1_field2", "entry1_value2"}},
			*options.NewXAddOptions().SetId("0-1"),
		)
		assert.NoError(suite.T(), err)
		assert.Equal(suite.T(), "0-1", xadd.Value())
		xadd, err = client.XAddWithOptions(
			key,
			[][]string{{"entry2_field1", "entry2_value1"}},
			*options.NewXAddOptions().SetId("0-2"),
		)
		assert.NoError(suite.T(), err)
		assert.Equal(suite.T(), "0-2", xadd.Value())

		xreadgroup, err := client.XReadGroup(group, consumer, map[string]string{key: ">"})
		assert.NoError(suite.T(), err)
		assert.Equal(suite.T(), map[string]map[string][][]string{
			key: {
				"0-1": {{"entry1_field1", "entry1_value1"}, {"entry1_field2", "entry1_value2"}},
				"0-2": {{"entry2_field1", "entry2_value1"}},
			},
		}, xreadgroup)

		opts := options.NewXAutoClaimOptions().SetCount(1)
		xautoclaim, err := client.XAutoClaimWithOptions(key, group, consumer, 0, "0-0", *opts)
		assert.NoError(suite.T(), err)
		var deletedEntries []string
		if suite.serverVersion >= "7.0.0" {
			deletedEntries = []string{}
		}
		assert.Equal(
			suite.T(),
			api.XAutoClaimResponse{
				NextEntry: "0-2",
				ClaimedEntries: map[string][][]string{
					"0-1": {{"entry1_field1", "entry1_value1"}, {"entry1_field2", "entry1_value2"}},
				},
				DeletedMessages: deletedEntries,
			},
			xautoclaim,
		)

		justId, err := client.XAutoClaimJustId(key, group, consumer, 0, "0-0")
		assert.NoError(suite.T(), err)
		assert.Equal(
			suite.T(),
			api.XAutoClaimJustIdResponse{
				NextEntry:       "0-0",
				ClaimedEntries:  []string{"0-1", "0-2"},
				DeletedMessages: deletedEntries,
			},
			justId,
		)

		// add one more entry
		xadd, err = client.XAddWithOptions(
			key,
			[][]string{{"entry3_field1", "entry3_value1"}},
			*options.NewXAddOptions().SetId("0-3"),
		)
		assert.NoError(suite.T(), err)
		assert.Equal(suite.T(), "0-3", xadd.Value())

		// incorrect IDs - response is empty
		xautoclaim, err = client.XAutoClaim(key, group, consumer, 0, "5-0")
		assert.NoError(suite.T(), err)
		assert.Equal(
			suite.T(),
			api.XAutoClaimResponse{
				NextEntry:       "0-0",
				ClaimedEntries:  map[string][][]string{},
				DeletedMessages: deletedEntries,
			},
			xautoclaim,
		)

		justId, err = client.XAutoClaimJustId(key, group, consumer, 0, "5-0")
		assert.NoError(suite.T(), err)
		assert.Equal(
			suite.T(),
			api.XAutoClaimJustIdResponse{
				NextEntry:       "0-0",
				ClaimedEntries:  []string{},
				DeletedMessages: deletedEntries,
			},
			justId,
		)

		// key exists, but it is not a stream
		key2 := uuid.New().String()
		suite.verifyOK(client.Set(key2, key2))
		_, err = client.XAutoClaim(key2, "_", "_", 0, "_")
		assert.IsType(suite.T(), &errors.RequestError{}, err)
	})
}

func (suite *GlideTestSuite) TestXReadGroup() {
	suite.runWithDefaultClients(func(client api.BaseClient) {
		key1 := "{xreadgroup}-1-" + uuid.NewString()
		key2 := "{xreadgroup}-2-" + uuid.NewString()
		key3 := "{xreadgroup}-3-" + uuid.NewString()
		group := uuid.NewString()
		consumer := uuid.NewString()

		sendWithCustomCommand(
			suite,
			client,
			[]string{"xgroup", "create", key1, group, "0", "MKSTREAM"},
			"Can't send XGROUP CREATE as a custom command",
		)
		sendWithCustomCommand(
			suite,
			client,
			[]string{"xgroup", "createconsumer", key1, group, consumer},
			"Can't send XGROUP CREATECONSUMER as a custom command",
		)

		entry1, err := client.XAdd(key1, [][]string{{"a", "b"}})
		assert.NoError(suite.T(), err)
		assert.False(suite.T(), entry1.IsNil())
		entry2, err := client.XAdd(key1, [][]string{{"c", "d"}})
		assert.NoError(suite.T(), err)
		assert.False(suite.T(), entry2.IsNil())

		// read the entire stream for the consumer and mark messages as pending
		res, err := client.XReadGroup(group, consumer, map[string]string{key1: ">"})
		assert.NoError(suite.T(), err)
		assert.Equal(suite.T(), map[string]map[string][][]string{
			key1: {
				entry1.Value(): {{"a", "b"}},
				entry2.Value(): {{"c", "d"}},
			},
		}, res)

		// delete one of the entries
		sendWithCustomCommand(suite, client, []string{"xdel", key1, entry1.Value()}, "Can't send XDEL as a custom command")

		// now xreadgroup returns one empty entry and one non-empty entry
		res, err = client.XReadGroup(group, consumer, map[string]string{key1: "0"})
		assert.NoError(suite.T(), err)
		assert.Equal(suite.T(), map[string]map[string][][]string{
			key1: {
				entry1.Value(): nil,
				entry2.Value(): {{"c", "d"}},
			},
		}, res)

		// try to read new messages only
		res, err = client.XReadGroup(group, consumer, map[string]string{key1: ">"})
		assert.NoError(suite.T(), err)
		assert.Nil(suite.T(), res)

		// add a message and read it with ">"
		entry3, err := client.XAdd(key1, [][]string{{"e", "f"}})
		assert.NoError(suite.T(), err)
		assert.False(suite.T(), entry3.IsNil())
		res, err = client.XReadGroup(group, consumer, map[string]string{key1: ">"})
		assert.NoError(suite.T(), err)
		assert.Equal(suite.T(), map[string]map[string][][]string{
			key1: {
				entry3.Value(): {{"e", "f"}},
			},
		}, res)

		// add second key with a group and a consumer, but no messages
		sendWithCustomCommand(
			suite,
			client,
			[]string{"xgroup", "create", key2, group, "0", "MKSTREAM"},
			"Can't send XGROUP CREATE as a custom command",
		)
		sendWithCustomCommand(
			suite,
			client,
			[]string{"xgroup", "createconsumer", key2, group, consumer},
			"Can't send XGROUP CREATECONSUMER as a custom command",
		)

		// read both keys
		res, err = client.XReadGroup(group, consumer, map[string]string{key1: "0", key2: "0"})
		assert.NoError(suite.T(), err)
		assert.Equal(suite.T(), map[string]map[string][][]string{
			key1: {
				entry1.Value(): nil,
				entry2.Value(): {{"c", "d"}},
				entry3.Value(): {{"e", "f"}},
			},
			key2: {},
		}, res)

		// error cases:
		// key does not exist
		_, err = client.XReadGroup("_", "_", map[string]string{key3: "0"})
		assert.IsType(suite.T(), &errors.RequestError{}, err)
		// key is not a stream
		suite.verifyOK(client.Set(key3, uuid.New().String()))
		_, err = client.XReadGroup("_", "_", map[string]string{key3: "0"})
		assert.IsType(suite.T(), &errors.RequestError{}, err)
		del, err := client.Del([]string{key3})
		assert.NoError(suite.T(), err)
		assert.Equal(suite.T(), int64(1), del)
		// group and consumer don't exist
		xadd, err := client.XAdd(key3, [][]string{{"a", "b"}})
		assert.NoError(suite.T(), err)
		assert.NotNil(suite.T(), xadd)
		_, err = client.XReadGroup("_", "_", map[string]string{key3: "0"})
		assert.IsType(suite.T(), &errors.RequestError{}, err)
		// consumer don't exist
		sendWithCustomCommand(
			suite,
			client,
			[]string{"xgroup", "create", key3, group, "0-0"},
			"Can't send XGROUP CREATE as a custom command",
		)
		res, err = client.XReadGroup(group, "_", map[string]string{key3: "0"})
		assert.NoError(suite.T(), err)
		assert.Equal(suite.T(), map[string]map[string][][]string{key3: {}}, res)
	})
}

func (suite *GlideTestSuite) TestXRead() {
	suite.runWithDefaultClients(func(client api.BaseClient) {
		key1 := "{xread}" + uuid.NewString()
		key2 := "{xread}" + uuid.NewString()
		key3 := "{xread}" + uuid.NewString()

		// key does not exist
		read, err := client.XRead(map[string]string{key1: "0-0"})
		assert.Nil(suite.T(), err)
		assert.Nil(suite.T(), read)

		res, err := client.XAddWithOptions(
			key1,
			[][]string{{"k1_field1", "k1_value1"}, {"k1_field1", "k1_value2"}},
			*options.NewXAddOptions().SetId("0-1"),
		)
		assert.Nil(suite.T(), err)
		assert.False(suite.T(), res.IsNil())

		res, err = client.XAddWithOptions(
			key2,
			[][]string{{"k2_field1", "k2_value1"}},
			*options.NewXAddOptions().SetId("2-0"),
		)
		assert.Nil(suite.T(), err)
		assert.False(suite.T(), res.IsNil())

		// reading ID which does not exist yet
		read, err = client.XRead(map[string]string{key1: "100-500"})
		assert.Nil(suite.T(), err)
		assert.Nil(suite.T(), read)

		read, err = client.XRead(map[string]string{key1: "0-0", key2: "0-0"})
		assert.Nil(suite.T(), err)
		assert.Equal(suite.T(), map[string]map[string][][]string{
			key1: {
				"0-1": {{"k1_field1", "k1_value1"}, {"k1_field1", "k1_value2"}},
			},
			key2: {
				"2-0": {{"k2_field1", "k2_value1"}},
			},
		}, read)

		// Key exists, but it is not a stream
		client.Set(key3, "xread")
		_, err = client.XRead(map[string]string{key1: "0-0", key3: "0-0"})
		assert.NotNil(suite.T(), err)
		assert.IsType(suite.T(), &errors.RequestError{}, err)

		// ensure that commands doesn't time out even if timeout > request timeout
		var testClient api.BaseClient
		if _, ok := client.(api.GlideClientCommands); ok {
			testClient = suite.client(api.NewGlideClientConfiguration().
				WithAddress(&suite.standaloneHosts[0]).
				WithUseTLS(suite.tls))
		} else {
			testClient = suite.clusterClient(api.NewGlideClusterClientConfiguration().
				WithAddress(&suite.clusterHosts[0]).
				WithUseTLS(suite.tls))
		}
		read, err = testClient.XReadWithOptions(
			map[string]string{key1: "0-1"},
			*options.NewXReadOptions().SetBlock(1000),
		)
		assert.Nil(suite.T(), err)
		assert.Nil(suite.T(), read)

		// with 0 timeout (no timeout) should never time out,
		// but we wrap the test with timeout to avoid test failing or stuck forever
		finished := make(chan bool)
		go func() {
			testClient.XReadWithOptions(map[string]string{key1: "0-1"}, *options.NewXReadOptions().SetBlock(0))
			finished <- true
		}()
		select {
		case <-finished:
			assert.Fail(suite.T(), "Infinite block finished")
		case <-time.After(3 * time.Second):
		}
		testClient.Close()
	})
}

func (suite *GlideTestSuite) TestXGroupSetId() {
	suite.runWithDefaultClients(func(client api.BaseClient) {
		key := uuid.NewString()
		group := uuid.NewString()
		consumer := uuid.NewString()

		// Setup: Create stream with 3 entries, create consumer group, read entries to add them to the Pending Entries List
		xadd, err := client.XAddWithOptions(
			key,
			[][]string{{"f0", "v0"}},
			*options.NewXAddOptions().SetId("1-0"),
		)
		assert.NoError(suite.T(), err)
		assert.Equal(suite.T(), "1-0", xadd.Value())
		xadd, err = client.XAddWithOptions(
			key,
			[][]string{{"f1", "v1"}},
			*options.NewXAddOptions().SetId("1-1"),
		)
		assert.NoError(suite.T(), err)
		assert.Equal(suite.T(), "1-1", xadd.Value())
		xadd, err = client.XAddWithOptions(
			key,
			[][]string{{"f2", "v2"}},
			*options.NewXAddOptions().SetId("1-2"),
		)
		assert.NoError(suite.T(), err)
		assert.Equal(suite.T(), "1-2", xadd.Value())

		sendWithCustomCommand(
			suite,
			client,
			[]string{"xgroup", "create", key, group, "0"},
			"Can't send XGROUP CREATE as a custom command",
		)

		xreadgroup, err := client.XReadGroup(group, consumer, map[string]string{key: ">"})
		assert.NoError(suite.T(), err)
		assert.Equal(suite.T(), map[string]map[string][][]string{
			key: {
				"1-0": {{"f0", "v0"}},
				"1-1": {{"f1", "v1"}},
				"1-2": {{"f2", "v2"}},
			},
		}, xreadgroup)

		// Sanity check: xreadgroup should not return more entries since they're all already in the
		// Pending Entries List.
		xreadgroup, err = client.XReadGroup(group, consumer, map[string]string{key: ">"})
		assert.NoError(suite.T(), err)
		assert.Nil(suite.T(), xreadgroup)

		// Reset the last delivered ID for the consumer group to "1-1"
		if suite.serverVersion < "7.0.0" {
			suite.verifyOK(client.XGroupSetId(key, group, "1-1"))
		} else {
			opts := options.NewXGroupSetIdOptionsOptions().SetEntriesRead(42)
			suite.verifyOK(client.XGroupSetIdWithOptions(key, group, "1-1", *opts))
		}

		// xreadgroup should only return entry 1-2 since we reset the last delivered ID to 1-1
		xreadgroup, err = client.XReadGroup(group, consumer, map[string]string{key: ">"})
		assert.NoError(suite.T(), err)
		assert.Equal(suite.T(), map[string]map[string][][]string{
			key: {
				"1-2": {{"f2", "v2"}},
			},
		}, xreadgroup)

		// An error is raised if XGROUP SETID is called with a non-existing key
		_, err = client.XGroupSetId(uuid.NewString(), group, "1-1")
		assert.IsType(suite.T(), &errors.RequestError{}, err)

		// An error is raised if XGROUP SETID is called with a non-existing group
		_, err = client.XGroupSetId(key, uuid.NewString(), "1-1")
		assert.IsType(suite.T(), &errors.RequestError{}, err)

		// Setting the ID to a non-existing ID is allowed
		suite.verifyOK(client.XGroupSetId(key, group, "99-99"))

		// key exists, but is not a stream
		key = uuid.NewString()
		suite.verifyOK(client.Set(key, "xgroup setid"))
		_, err = client.XGroupSetId(key, group, "1-1")
		assert.IsType(suite.T(), &errors.RequestError{}, err)
	})
}

func (suite *GlideTestSuite) TestZAddAndZAddIncr() {
	suite.runWithDefaultClients(func(client api.BaseClient) {
		key := uuid.New().String()
		key2 := uuid.New().String()
		key3 := uuid.New().String()
		key4 := uuid.New().String()
		membersScoreMap := map[string]float64{
			"one":   1.0,
			"two":   2.0,
			"three": 3.0,
		}
		t := suite.T()

		res, err := client.ZAdd(key, membersScoreMap)
		assert.Nil(t, err)
		assert.Equal(t, int64(3), res)

		resIncr, err := client.ZAddIncr(key, "one", float64(2))
		assert.Nil(t, err)
		assert.Equal(t, float64(3), resIncr.Value())

		// exceptions
		// non-sortedset key
		_, err = client.Set(key2, "test")
		assert.NoError(t, err)

		_, err = client.ZAdd(key2, membersScoreMap)
		assert.NotNil(suite.T(), err)
		assert.IsType(suite.T(), &errors.RequestError{}, err)

		// wrong key type for zaddincr
		_, err = client.ZAddIncr(key2, "one", float64(2))
		assert.NotNil(suite.T(), err)
		assert.IsType(suite.T(), &errors.RequestError{}, err)

		// with NX & XX
		onlyIfExistsOpts := options.NewZAddOptions().SetConditionalChange(options.OnlyIfExists)
		onlyIfDoesNotExistOpts := options.NewZAddOptions().SetConditionalChange(options.OnlyIfDoesNotExist)

		res, err = client.ZAddWithOptions(key3, membersScoreMap, *onlyIfExistsOpts)
		assert.Nil(suite.T(), err)
		assert.Equal(suite.T(), int64(0), res)

		res, err = client.ZAddWithOptions(key3, membersScoreMap, *onlyIfDoesNotExistOpts)
		assert.Nil(suite.T(), err)
		assert.Equal(suite.T(), int64(3), res)

		resIncr, err = client.ZAddIncrWithOptions(key3, "one", 5, *onlyIfDoesNotExistOpts)
		assert.Nil(suite.T(), err)
		assert.True(suite.T(), resIncr.IsNil())

		resIncr, err = client.ZAddIncrWithOptions(key3, "one", 5, *onlyIfExistsOpts)
		assert.Nil(suite.T(), err)
		assert.Equal(suite.T(), float64(6), resIncr.Value())

		// with GT or LT
		membersScoreMap2 := map[string]float64{
			"one":   -3.0,
			"two":   2.0,
			"three": 3.0,
		}

		res, err = client.ZAdd(key4, membersScoreMap2)
		assert.Nil(suite.T(), err)
		assert.Equal(suite.T(), int64(3), res)

		membersScoreMap2["one"] = 10.0

		gtOpts := options.NewZAddOptions().SetUpdateOptions(options.ScoreGreaterThanCurrent)
		ltOpts := options.NewZAddOptions().SetUpdateOptions(options.ScoreLessThanCurrent)
		gtOptsChanged, _ := options.NewZAddOptions().SetUpdateOptions(options.ScoreGreaterThanCurrent).SetChanged(true)
		ltOptsChanged, _ := options.NewZAddOptions().SetUpdateOptions(options.ScoreLessThanCurrent).SetChanged(true)

		res, err = client.ZAddWithOptions(key4, membersScoreMap2, *gtOptsChanged)
		assert.Nil(suite.T(), err)
		assert.Equal(suite.T(), int64(1), res)

		res, err = client.ZAddWithOptions(key4, membersScoreMap2, *ltOptsChanged)
		assert.Nil(suite.T(), err)
		assert.Equal(suite.T(), int64(0), res)

		resIncr, err = client.ZAddIncrWithOptions(key4, "one", -3, *ltOpts)
		assert.Nil(suite.T(), err)
		assert.Equal(suite.T(), float64(7), resIncr.Value())

		resIncr, err = client.ZAddIncrWithOptions(key4, "one", -3, *gtOpts)
		assert.Nil(suite.T(), err)
		assert.True(suite.T(), resIncr.IsNil())
	})
}

func (suite *GlideTestSuite) TestZincrBy() {
	suite.runWithDefaultClients(func(client api.BaseClient) {
		key1 := uuid.New().String()
		key2 := uuid.New().String()

		// key does not exist
		res1, err := client.ZIncrBy(key1, 2.5, "value1")
		assert.Nil(suite.T(), err)
		assert.Equal(suite.T(), 2.5, res1)

		// key exists, but value doesn't
		res2, err := client.ZIncrBy(key1, -3.3, "value2")
		assert.Nil(suite.T(), err)
		assert.Equal(suite.T(), -3.3, res2)

		// updating existing value in existing key
		res3, err := client.ZIncrBy(key1, 1.0, "value1")
		assert.Nil(suite.T(), err)
		assert.Equal(suite.T(), 3.5, res3)

		// Key exists, but it is not a sorted set
		res4, err := client.SAdd(key2, []string{"one", "two"})
		assert.Nil(suite.T(), err)
		assert.Equal(suite.T(), int64(2), res4)

		_, err = client.ZIncrBy(key2, 0.5, "_")
		assert.NotNil(suite.T(), err)
		assert.IsType(suite.T(), &errors.RequestError{}, err)
	})
}

func (suite *GlideTestSuite) TestBZPopMin() {
	suite.runWithDefaultClients(func(client api.BaseClient) {
		key1 := "{zset}-1-" + uuid.NewString()
		key2 := "{zset}-2-" + uuid.NewString()
		key3 := "{zset}-2-" + uuid.NewString()

		// Add elements to key1
		zaddResult1, err := client.ZAdd(key1, map[string]float64{"a": 1.0, "b": 1.5})
		assert.Nil(suite.T(), err)
		assert.Equal(suite.T(), int64(2), zaddResult1)

		// Add elements to key2
		zaddResult2, err := client.ZAdd(key2, map[string]float64{"c": 2.0})
		assert.Nil(suite.T(), err)
		assert.Equal(suite.T(), int64(1), zaddResult2)

		// Pop minimum element from key1 and key2
		bzpopminResult1, err := client.BZPopMin([]string{key1, key2}, float64(.5))
		assert.Nil(suite.T(), err)
		assert.Equal(suite.T(), api.KeyWithMemberAndScore{Key: key1, Member: "a", Score: 1.0}, bzpopminResult1.Value())

		// Attempt to pop from non-existent key3
		bzpopminResult2, err := client.BZPopMin([]string{key3}, float64(1))
		assert.Nil(suite.T(), err)
		assert.True(suite.T(), bzpopminResult2.IsNil())

		// Pop minimum element from key2
		bzpopminResult3, err := client.BZPopMin([]string{key3, key2}, float64(.5))
		assert.Nil(suite.T(), err)
		assert.Equal(suite.T(), api.KeyWithMemberAndScore{Key: key2, Member: "c", Score: 2.0}, bzpopminResult3.Value())

		// Set key3 to a non-sorted set value
		suite.verifyOK(client.Set(key3, "value"))

		// Attempt to pop from key3 which is not a sorted set
		_, err = client.BZPopMin([]string{key3}, float64(.5))
		if assert.Error(suite.T(), err) {
			assert.IsType(suite.T(), &errors.RequestError{}, err)
		}
	})
}

func (suite *GlideTestSuite) TestZPopMin() {
	suite.runWithDefaultClients(func(client api.BaseClient) {
		key1 := uuid.New().String()
		key2 := uuid.New().String()
		memberScoreMap := map[string]float64{
			"one":   1.0,
			"two":   2.0,
			"three": 3.0,
		}

		res, err := client.ZAdd(key1, memberScoreMap)
		assert.Nil(suite.T(), err)
		assert.Equal(suite.T(), int64(3), res)

		res2, err := client.ZPopMin(key1)
		assert.Nil(suite.T(), err)
		assert.Equal(suite.T(), map[string]float64{"one": float64(1)}, res2)

		res3, err := client.ZPopMinWithOptions(key1, *options.NewZPopOptions().SetCount(2))
		assert.Nil(suite.T(), err)
		assert.Equal(suite.T(), map[string]float64{"two": float64(2), "three": float64(3)}, res3)

		// non sorted set key
		_, err = client.Set(key2, "test")
		assert.Nil(suite.T(), err)

		_, err = client.ZPopMin(key2)
		assert.NotNil(suite.T(), err)
		assert.IsType(suite.T(), &errors.RequestError{}, err)
	})
}

func (suite *GlideTestSuite) TestZPopMax() {
	suite.runWithDefaultClients(func(client api.BaseClient) {
		key1 := uuid.New().String()
		key2 := uuid.New().String()
		memberScoreMap := map[string]float64{
			"one":   1.0,
			"two":   2.0,
			"three": 3.0,
		}
		res, err := client.ZAdd(key1, memberScoreMap)
		assert.Nil(suite.T(), err)
		assert.Equal(suite.T(), int64(3), res)

		res2, err := client.ZPopMax(key1)
		assert.Nil(suite.T(), err)
		assert.Equal(suite.T(), map[string]float64{"three": float64(3)}, res2)

		res3, err := client.ZPopMaxWithOptions(key1, *options.NewZPopOptions().SetCount(2))
		assert.Nil(suite.T(), err)
		assert.Equal(suite.T(), map[string]float64{"two": float64(2), "one": float64(1)}, res3)

		// non sorted set key
		_, err = client.Set(key2, "test")
		assert.Nil(suite.T(), err)

		_, err = client.ZPopMax(key2)
		assert.NotNil(suite.T(), err)
		assert.IsType(suite.T(), &errors.RequestError{}, err)
	})
}

func (suite *GlideTestSuite) TestZRem() {
	suite.runWithDefaultClients(func(client api.BaseClient) {
		key := uuid.New().String()
		memberScoreMap := map[string]float64{
			"one":   1.0,
			"two":   2.0,
			"three": 3.0,
		}
		res, err := client.ZAdd(key, memberScoreMap)
		assert.Nil(suite.T(), err)
		assert.Equal(suite.T(), int64(3), res)

		// no members to remove
		_, err = client.ZRem(key, []string{})
		assert.NotNil(suite.T(), err)
		assert.IsType(suite.T(), &errors.RequestError{}, err)

		res, err = client.ZRem(key, []string{"one"})
		assert.Nil(suite.T(), err)
		assert.Equal(suite.T(), int64(1), res)

		// TODO: run ZCard there
		res, err = client.ZRem(key, []string{"one", "two", "three"})
		assert.Nil(suite.T(), err)
		assert.Equal(suite.T(), int64(2), res)

		// non sorted set key
		_, err = client.Set(key, "test")
		assert.Nil(suite.T(), err)

		_, err = client.ZRem(key, []string{"value"})
		assert.NotNil(suite.T(), err)
		assert.IsType(suite.T(), &errors.RequestError{}, err)
	})
}

func (suite *GlideTestSuite) TestZRange() {
	suite.runWithDefaultClients(func(client api.BaseClient) {
		t := suite.T()
		key := uuid.New().String()
		memberScoreMap := map[string]float64{
			"a": 1.0,
			"b": 2.0,
			"c": 3.0,
		}
		_, err := client.ZAdd(key, memberScoreMap)
		assert.NoError(t, err)
		// index [0:1]
		res, err := client.ZRange(key, options.NewRangeByIndexQuery(0, 1))
		assert.NoError(t, err)
		assert.Equal(t, []string{"a", "b"}, res)
		// index [0:-1] (all)
		res, err = client.ZRange(key, options.NewRangeByIndexQuery(0, -1))
		assert.NoError(t, err)
		assert.Equal(t, []string{"a", "b", "c"}, res)
		// index [3:1] (none)
		res, err = client.ZRange(key, options.NewRangeByIndexQuery(3, 1))
		assert.NoError(t, err)
		assert.Equal(t, 0, len(res))
		// score [-inf:3]
		var query options.ZRangeQuery
		query = options.NewRangeByScoreQuery(
			options.NewInfiniteScoreBoundary(options.NegativeInfinity),
			options.NewScoreBoundary(3, true))
		res, err = client.ZRange(key, query)
		assert.NoError(t, err)
		assert.Equal(t, []string{"a", "b", "c"}, res)
		// score [-inf:3)
		query = options.NewRangeByScoreQuery(
			options.NewInfiniteScoreBoundary(options.NegativeInfinity),
			options.NewScoreBoundary(3, false))
		res, err = client.ZRange(key, query)
		assert.NoError(t, err)
		assert.Equal(t, []string{"a", "b"}, res)
		// score (3:-inf] reverse
		query = options.NewRangeByScoreQuery(
			options.NewScoreBoundary(3, false),
			options.NewInfiniteScoreBoundary(options.NegativeInfinity)).
			SetReverse()
		res, err = client.ZRange(key, query)
		assert.NoError(t, err)
		assert.Equal(t, []string{"b", "a"}, res)
		// score [-inf:+inf] limit 1 2
		query = options.NewRangeByScoreQuery(
			options.NewInfiniteScoreBoundary(options.NegativeInfinity),
			options.NewInfiniteScoreBoundary(options.PositiveInfinity)).
			SetLimit(1, 2)
		res, err = client.ZRange(key, query)
		assert.NoError(t, err)
		assert.Equal(t, []string{"b", "c"}, res)
		// score [-inf:3) reverse (none)
		query = options.NewRangeByScoreQuery(
			options.NewInfiniteScoreBoundary(options.NegativeInfinity),
			options.NewScoreBoundary(3, true)).
			SetReverse()
		res, err = client.ZRange(key, query)
		assert.NoError(t, err)
		assert.Equal(t, 0, len(res))
		// score [+inf:3) (none)
		query = options.NewRangeByScoreQuery(
			options.NewInfiniteScoreBoundary(options.PositiveInfinity),
			options.NewScoreBoundary(3, false))
		res, err = client.ZRange(key, query)
		assert.NoError(t, err)
		assert.Equal(t, 0, len(res))
		// lex [-:c)
		query = options.NewRangeByLexQuery(
			options.NewInfiniteLexBoundary(options.NegativeInfinity),
			options.NewLexBoundary("c", false))
		res, err = client.ZRange(key, query)
		assert.NoError(t, err)
		assert.Equal(t, []string{"a", "b"}, res)
		// lex [+:-] reverse limit 1 2
		query = options.NewRangeByLexQuery(
			options.NewInfiniteLexBoundary(options.PositiveInfinity),
			options.NewInfiniteLexBoundary(options.NegativeInfinity)).
			SetReverse().SetLimit(1, 2)
		res, err = client.ZRange(key, query)
		assert.NoError(t, err)
		assert.Equal(t, []string{"b", "a"}, res)
		// lex (c:-] reverse
		query = options.NewRangeByLexQuery(
			options.NewLexBoundary("c", false),
			options.NewInfiniteLexBoundary(options.NegativeInfinity)).
			SetReverse()
		res, err = client.ZRange(key, query)
		assert.NoError(t, err)
		assert.Equal(t, []string{"b", "a"}, res)
		// lex [+:c] (none)
		query = options.NewRangeByLexQuery(
			options.NewInfiniteLexBoundary(options.PositiveInfinity),
			options.NewLexBoundary("c", true))
		res, err = client.ZRange(key, query)
		assert.NoError(t, err)
		assert.Equal(t, 0, len(res))
	})
}

func (suite *GlideTestSuite) TestZRangeWithScores() {
	suite.runWithDefaultClients(func(client api.BaseClient) {
		t := suite.T()
		key := uuid.New().String()
		memberScoreMap := map[string]float64{
			"a": 1.0,
			"b": 2.0,
			"c": 3.0,
		}
		_, err := client.ZAdd(key, memberScoreMap)
		assert.NoError(t, err)
		// index [0:1]
		res, err := client.ZRangeWithScores(key, options.NewRangeByIndexQuery(0, 1))
		expected := map[string]float64{
			"a": float64(1.0),
			"b": float64(2.0),
		}
		assert.NoError(t, err)
		assert.Equal(t, expected, res)
		// index [0:-1] (all)
		res, err = client.ZRangeWithScores(key, options.NewRangeByIndexQuery(0, -1))
		expected = map[string]float64{
			"a": float64(1.0),
			"b": float64(2.0),
			"c": float64(3.0),
		}
		assert.NoError(t, err)
		assert.Equal(t, expected, res)
		// index [3:1] (none)
		res, err = client.ZRangeWithScores(key, options.NewRangeByIndexQuery(3, 1))
		assert.NoError(t, err)
		assert.Equal(t, 0, len(res))
		// score [-inf:3]
		query := options.NewRangeByScoreQuery(
			options.NewInfiniteScoreBoundary(options.NegativeInfinity),
			options.NewScoreBoundary(3, true))
		res, err = client.ZRangeWithScores(key, query)
		expected = map[string]float64{
			"a": float64(1.0),
			"b": float64(2.0),
			"c": float64(3.0),
		}
		assert.NoError(t, err)
		assert.Equal(t, expected, res)
		// score [-inf:3)
		query = options.NewRangeByScoreQuery(
			options.NewInfiniteScoreBoundary(options.NegativeInfinity),
			options.NewScoreBoundary(3, false))
		res, err = client.ZRangeWithScores(key, query)
		expected = map[string]float64{
			"a": float64(1.0),
			"b": float64(2.0),
		}
		assert.NoError(t, err)
		assert.Equal(t, expected, res)
		// score (3:-inf] reverse
		query = options.NewRangeByScoreQuery(
			options.NewScoreBoundary(3, false),
			options.NewInfiniteScoreBoundary(options.NegativeInfinity)).
			SetReverse()
		res, err = client.ZRangeWithScores(key, query)
		expected = map[string]float64{
			"b": float64(2.0),
			"a": float64(1.0),
		}
		assert.NoError(t, err)
		assert.Equal(t, expected, res)
		// score [-inf:+inf] limit 1 2
		query = options.NewRangeByScoreQuery(
			options.NewInfiniteScoreBoundary(options.NegativeInfinity),
			options.NewInfiniteScoreBoundary(options.PositiveInfinity)).
			SetLimit(1, 2)
		res, err = client.ZRangeWithScores(key, query)
		expected = map[string]float64{
			"b": float64(2.0),
			"c": float64(3.0),
		}
		assert.NoError(t, err)
		assert.Equal(t, expected, res)
		// score [-inf:3) reverse (none)
		query = options.NewRangeByScoreQuery(
			options.NewInfiniteScoreBoundary(options.NegativeInfinity),
			options.NewScoreBoundary(3, true)).
			SetReverse()
		res, err = client.ZRangeWithScores(key, query)
		assert.NoError(t, err)
		assert.Equal(t, 0, len(res))
		// score [+inf:3) (none)
		query = options.NewRangeByScoreQuery(
			options.NewInfiniteScoreBoundary(options.PositiveInfinity),
			options.NewScoreBoundary(3, false))
		res, err = client.ZRangeWithScores(key, query)
		assert.NoError(t, err)
		assert.Equal(t, 0, len(res))
	})
}

func (suite *GlideTestSuite) TestZRangeStore() {
	suite.runWithDefaultClients(func(client api.BaseClient) {
		t := suite.T()
		key := "{key}" + uuid.New().String()
		dest := "{key}" + uuid.New().String()
		memberScoreMap := map[string]float64{
			"a": 1.0,
			"b": 2.0,
			"c": 3.0,
		}
		_, err := client.ZAdd(key, memberScoreMap)
		assert.NoError(t, err)
		// index [0:1]
		res, err := client.ZRangeStore(dest, key, options.NewRangeByIndexQuery(0, 1))
		assert.NoError(t, err)
		res1, err := client.ZRange(dest, options.NewRangeByIndexQuery(0, 1))
		assert.NoError(t, err)
		assert.Equal(t, int64(2), res)
		assert.Equal(t, []string{"a", "b"}, res1)
		// index [0:-1] (all)
		res, err = client.ZRangeStore(dest, key, options.NewRangeByIndexQuery(0, -1))
		assert.NoError(t, err)
		res1, err = client.ZRange(dest, options.NewRangeByIndexQuery(0, -1))
		assert.NoError(t, err)
		assert.Equal(t, int64(3), res)
		assert.Equal(t, []string{"a", "b", "c"}, res1)
		// index [3:1] (none)
		res, err = client.ZRangeStore(dest, key, options.NewRangeByIndexQuery(3, 1))
		assert.NoError(t, err)
		res1, err = client.ZRange(dest, options.NewRangeByIndexQuery(3, 1))
		assert.NoError(t, err)
		assert.Equal(t, int64(0), res)
		assert.Equal(t, 0, len(res1))
		// score [-inf:3]
		var query options.ZRangeQuery
		query = options.NewRangeByScoreQuery(
			options.NewInfiniteScoreBoundary(options.NegativeInfinity),
			options.NewScoreBoundary(3, true))
		res, err = client.ZRangeStore(dest, key, query)
		assert.NoError(t, err)
		res1, err = client.ZRange(dest, query)
		assert.NoError(t, err)
		assert.Equal(t, int64(3), res)
		assert.Equal(t, []string{"a", "b", "c"}, res1)
		// score [-inf:3)
		query = options.NewRangeByScoreQuery(
			options.NewInfiniteScoreBoundary(options.NegativeInfinity),
			options.NewScoreBoundary(3, false))
		res, err = client.ZRangeStore(dest, key, query)
		assert.NoError(t, err)
		res1, err = client.ZRange(dest, query)
		assert.NoError(t, err)
		assert.Equal(t, int64(2), res)
		assert.Equal(t, []string{"a", "b"}, res1)
		// score (3:-inf] reverse
		query = options.NewRangeByScoreQuery(
			options.NewScoreBoundary(3, false),
			options.NewInfiniteScoreBoundary(options.NegativeInfinity)).
			SetReverse()
		res, err = client.ZRangeStore(dest, key, query)
		assert.NoError(t, err)
		res1, err = client.ZRange(dest, query)
		assert.NoError(t, err)
		assert.Equal(t, int64(2), res)
		assert.Equal(t, []string{"b", "a"}, res1)
		// score [-inf:+inf] limit 1 2
		query = options.NewRangeByScoreQuery(
			options.NewInfiniteScoreBoundary(options.NegativeInfinity),
			options.NewInfiniteScoreBoundary(options.PositiveInfinity)).
			SetLimit(1, 2)
		res, err = client.ZRangeStore(dest, key, query)
		assert.NoError(t, err)
		res1, err = client.ZRange(dest, options.NewRangeByIndexQuery(0, -1))
		assert.NoError(t, err)
		assert.Equal(t, int64(2), res)
		assert.Equal(t, []string{"b", "c"}, res1)
		// score [-inf:3) reverse (none)
		query = options.NewRangeByScoreQuery(
			options.NewInfiniteScoreBoundary(options.NegativeInfinity),
			options.NewScoreBoundary(3, true)).
			SetReverse()
		res, err = client.ZRangeStore(dest, key, query)
		assert.NoError(t, err)
		res1, err = client.ZRange(dest, options.NewRangeByIndexQuery(0, -1))
		assert.NoError(t, err)
		assert.Equal(t, int64(0), res)
		assert.Equal(t, 0, len(res1))
		// score [+inf:3) (none)
		query = options.NewRangeByScoreQuery(
			options.NewInfiniteScoreBoundary(options.PositiveInfinity),
			options.NewScoreBoundary(3, false))
		res, err = client.ZRangeStore(dest, key, query)
		assert.NoError(t, err)
		res1, err = client.ZRange(dest, options.NewRangeByIndexQuery(0, -1))
		assert.NoError(t, err)
		assert.Equal(t, int64(0), res)
		assert.Equal(t, 0, len(res1))
		// lex [-:c)
		query = options.NewRangeByLexQuery(
			options.NewInfiniteLexBoundary(options.NegativeInfinity),
			options.NewLexBoundary("c", false))
		res, err = client.ZRangeStore(dest, key, query)
		assert.NoError(t, err)
		res1, err = client.ZRange(dest, options.NewRangeByIndexQuery(0, -1))
		assert.NoError(t, err)
		assert.Equal(t, int64(2), res)
		assert.Equal(t, []string{"a", "b"}, res1)
		// lex [+:-] reverse limit 1 2
		query = options.NewRangeByLexQuery(
			options.NewInfiniteLexBoundary(options.PositiveInfinity),
			options.NewInfiniteLexBoundary(options.NegativeInfinity)).
			SetReverse().SetLimit(1, 2)
		res, err = client.ZRangeStore(dest, key, query)
		assert.NoError(t, err)
		res1, err = client.ZRange(dest, options.NewRangeByIndexQuery(0, -1))
		assert.NoError(t, err)
		assert.Equal(t, int64(2), res)
		assert.Equal(t, []string{"a", "b"}, res1)
		// lex (c:-] reverse
		query = options.NewRangeByLexQuery(
			options.NewLexBoundary("c", false),
			options.NewInfiniteLexBoundary(options.NegativeInfinity)).
			SetReverse()
		res, err = client.ZRangeStore(dest, key, query)
		assert.NoError(t, err)
		res1, err = client.ZRange(dest, options.NewRangeByIndexQuery(0, -1))
		assert.NoError(t, err)
		assert.Equal(t, int64(2), res)
		assert.Equal(t, []string{"a", "b"}, res1)
		// lex [+:c] (none)
		query = options.NewRangeByLexQuery(
			options.NewInfiniteLexBoundary(options.PositiveInfinity),
			options.NewLexBoundary("c", true))
		res, err = client.ZRangeStore(dest, key, query)
		assert.NoError(t, err)
		res1, err = client.ZRange(dest, options.NewRangeByIndexQuery(0, -1))
		assert.NoError(t, err)
		assert.Equal(t, int64(0), res)
		assert.Equal(t, 0, len(res1))
		// Pull from non-existent source
		res, err = client.ZRangeStore(dest, "{key}nonExistent", query)
		assert.NoError(t, err)
		assert.Equal(t, int64(0), res)
	})
}

func (suite *GlideTestSuite) TestPersist() {
	suite.runWithDefaultClients(func(client api.BaseClient) {
		// Test 1: Check if persist command removes the expiration time of a key.
		keyName := "{keyName}" + uuid.NewString()
		t := suite.T()
		suite.verifyOK(client.Set(keyName, initialValue))
		resultExpire, err := client.Expire(keyName, 300)
		assert.Nil(t, err)
		assert.True(t, resultExpire)
		resultPersist, err := client.Persist(keyName)
		assert.Nil(t, err)
		assert.True(t, resultPersist)

		// Test 2: Check if persist command return false if key that doesnt have associated timeout.
		keyNoExp := "{keyName}" + uuid.NewString()
		suite.verifyOK(client.Set(keyNoExp, initialValue))
		resultPersistNoExp, err := client.Persist(keyNoExp)
		assert.Nil(t, err)
		assert.False(t, resultPersistNoExp)

		// Test 3: Check if persist command return false if key not exist.
		keyInvalid := "{invalidkey_forPersistTest}" + uuid.NewString()
		resultInvalidKey, err := client.Persist(keyInvalid)
		assert.Nil(t, err)
		assert.False(t, resultInvalidKey)
	})
}

func (suite *GlideTestSuite) TestZRank() {
	suite.runWithDefaultClients(func(client api.BaseClient) {
		key := uuid.New().String()
		stringKey := uuid.New().String()
		client.ZAdd(key, map[string]float64{"one": 1.5, "two": 2.0, "three": 3.0})
		res, err := client.ZRank(key, "two")
		assert.Nil(suite.T(), err)
		assert.Equal(suite.T(), int64(1), res.Value())

		if suite.serverVersion >= "7.2.0" {
			res2Rank, res2Score, err := client.ZRankWithScore(key, "one")
			assert.Nil(suite.T(), err)
			assert.Equal(suite.T(), int64(0), res2Rank.Value())
			assert.Equal(suite.T(), float64(1.5), res2Score.Value())
			res4Rank, res4Score, err := client.ZRankWithScore(key, "non-existing-member")
			assert.Nil(suite.T(), err)
			assert.True(suite.T(), res4Rank.IsNil())
			assert.True(suite.T(), res4Score.IsNil())
		}

		res3, err := client.ZRank(key, "non-existing-member")
		assert.Nil(suite.T(), err)
		assert.True(suite.T(), res3.IsNil())

		// key exists, but it is not a set
		suite.verifyOK(client.Set(stringKey, "value"))

		_, err = client.ZRank(stringKey, "value")
		assert.NotNil(suite.T(), err)
		assert.IsType(suite.T(), &errors.RequestError{}, err)
	})
}

func (suite *GlideTestSuite) TestZRevRank() {
	suite.runWithDefaultClients(func(client api.BaseClient) {
		key := uuid.New().String()
		stringKey := uuid.New().String()
		client.ZAdd(key, map[string]float64{"one": 1.5, "two": 2.0, "three": 3.0})
		res, err := client.ZRevRank(key, "two")
		assert.Nil(suite.T(), err)
		assert.Equal(suite.T(), int64(1), res.Value())

		if suite.serverVersion >= "7.2.0" {
			res2Rank, res2Score, err := client.ZRevRankWithScore(key, "one")
			assert.Nil(suite.T(), err)
			assert.Equal(suite.T(), int64(2), res2Rank.Value())
			assert.Equal(suite.T(), float64(1.5), res2Score.Value())
			res4Rank, res4Score, err := client.ZRevRankWithScore(key, "non-existing-member")
			assert.Nil(suite.T(), err)
			assert.True(suite.T(), res4Rank.IsNil())
			assert.True(suite.T(), res4Score.IsNil())
		}

		res3, err := client.ZRevRank(key, "non-existing-member")
		assert.Nil(suite.T(), err)
		assert.True(suite.T(), res3.IsNil())

		// key exists, but it is not a set
		suite.verifyOK(client.Set(stringKey, "value"))

		_, err = client.ZRevRank(stringKey, "value")
		assert.NotNil(suite.T(), err)
		assert.IsType(suite.T(), &errors.RequestError{}, err)
	})
}

func (suite *GlideTestSuite) Test_XAdd_XLen_XTrim() {
	suite.runWithDefaultClients(func(client api.BaseClient) {
		key1 := uuid.NewString()
		key2 := uuid.NewString()
		field1 := uuid.NewString()
		field2 := uuid.NewString()
		t := suite.T()
		xAddResult, err := client.XAddWithOptions(
			key1,
			[][]string{{field1, "foo"}, {field2, "bar"}},
			*options.NewXAddOptions().SetDontMakeNewStream(),
		)
		assert.NoError(t, err)
		assert.True(t, xAddResult.IsNil())

		xAddResult, err = client.XAddWithOptions(
			key1,
			[][]string{{field1, "foo1"}, {field2, "bar1"}},
			*options.NewXAddOptions().SetId("0-1"),
		)
		assert.NoError(t, err)
		assert.Equal(t, xAddResult.Value(), "0-1")

		xAddResult, err = client.XAdd(
			key1,
			[][]string{{field1, "foo2"}, {field2, "bar2"}},
		)
		assert.NoError(t, err)
		assert.False(t, xAddResult.IsNil())

		xLenResult, err := client.XLen(key1)
		assert.NoError(t, err)
		assert.Equal(t, int64(2), xLenResult)

		// Trim the first entry.
		xAddResult, err = client.XAddWithOptions(
			key1,
			[][]string{{field1, "foo3"}, {field2, "bar2"}},
			*options.NewXAddOptions().SetTrimOptions(
				options.NewXTrimOptionsWithMaxLen(2).SetExactTrimming(),
			),
		)
		assert.NotNil(t, xAddResult.Value())
		assert.NoError(t, err)
		id := xAddResult.Value()
		xLenResult, err = client.XLen(key1)
		assert.NoError(t, err)
		assert.Equal(t, int64(2), xLenResult)

		// Trim the second entry.
		xAddResult, err = client.XAddWithOptions(
			key1,
			[][]string{{field1, "foo4"}, {field2, "bar4"}},
			*options.NewXAddOptions().SetTrimOptions(
				options.NewXTrimOptionsWithMinId(id).SetExactTrimming(),
			),
		)
		assert.NoError(t, err)
		assert.NotNil(t, xAddResult.Value())
		xLenResult, err = client.XLen(key1)
		assert.NoError(t, err)
		assert.Equal(t, int64(2), xLenResult)

		// Test xtrim to remove 1 element
		xTrimResult, err := client.XTrim(
			key1,
			*options.NewXTrimOptionsWithMaxLen(1).SetExactTrimming(),
		)
		assert.NoError(t, err)
		assert.Equal(t, int64(1), xTrimResult)
		xLenResult, err = client.XLen(key1)
		assert.NoError(t, err)
		assert.Equal(t, int64(1), xLenResult)

		// Key does not exist - returns 0
		xTrimResult, err = client.XTrim(
			key2,
			*options.NewXTrimOptionsWithMaxLen(1).SetExactTrimming(),
		)
		assert.NoError(t, err)
		assert.Equal(t, int64(0), xTrimResult)
		xLenResult, err = client.XLen(key2)
		assert.NoError(t, err)
		assert.Equal(t, int64(0), xLenResult)

		// Throw Exception: Key exists - but it is not a stream
		suite.verifyOK(client.Set(key2, "xtrimtest"))
		_, err = client.XTrim(key2, *options.NewXTrimOptionsWithMinId("0-1"))
		assert.NotNil(t, err)
		assert.IsType(t, &errors.RequestError{}, err)
		_, err = client.XLen(key2)
		assert.NotNil(t, err)
		assert.IsType(t, &errors.RequestError{}, err)
	})
}

func (suite *GlideTestSuite) Test_ZScore() {
	suite.runWithDefaultClients(func(client api.BaseClient) {
		key1 := uuid.NewString()
		key2 := uuid.NewString()
		t := suite.T()

		membersScores := map[string]float64{
			"one":   1.0,
			"two":   2.0,
			"three": 3.0,
		}

		zAddResult, err := client.ZAdd(key1, membersScores)
		assert.NoError(t, err)
		assert.Equal(t, zAddResult, int64(3))

		zScoreResult, err := client.ZScore(key1, "one")
		assert.NoError(t, err)
		assert.Equal(t, zScoreResult.Value(), float64(1.0))

		zScoreResult, err = client.ZScore(key1, "non_existing_member")
		assert.NoError(t, err)
		assert.True(t, zScoreResult.IsNil())

		zScoreResult, err = client.ZScore("non_existing_key", "non_existing_member")
		assert.NoError(t, err)
		assert.True(t, zScoreResult.IsNil())

		// Key exists, but it is not a set
		setResult, err := client.Set(key2, "bar")
		assert.NoError(t, err)
		assert.Equal(t, setResult, "OK")

		_, err = client.ZScore(key2, "one")
		assert.NotNil(t, err)
		assert.IsType(t, &errors.RequestError{}, err)
	})
}

func (suite *GlideTestSuite) TestZCount() {
	suite.runWithDefaultClients(func(client api.BaseClient) {
		key1 := uuid.NewString()
		key2 := uuid.NewString()
		membersScores := map[string]float64{
			"one":   1.0,
			"two":   2.0,
			"three": 3.0,
		}
		t := suite.T()
		res1, err := client.ZAdd(key1, membersScores)
		assert.Nil(t, err)
		assert.Equal(t, int64(3), res1)

		// In range negative to positive infinity.
		zCountRange := options.NewZCountRange(
			options.NewInfiniteScoreBoundary(options.NegativeInfinity),
			options.NewInfiniteScoreBoundary(options.PositiveInfinity),
		)
		zCountResult, err := client.ZCount(key1, *zCountRange)
		assert.Nil(t, err)
		assert.Equal(t, int64(3), zCountResult)
		zCountRange = options.NewZCountRange(
			options.NewInclusiveScoreBoundary(math.Inf(-1)),
			options.NewInclusiveScoreBoundary(math.Inf(+1)),
		)
		zCountResult, err = client.ZCount(key1, *zCountRange)
		assert.Nil(t, err)
		assert.Equal(t, int64(3), zCountResult)

		// In range 1 (exclusive) to 3 (inclusive)
		zCountRange = options.NewZCountRange(
			options.NewScoreBoundary(1, false),
			options.NewScoreBoundary(3, true),
		)
		zCountResult, err = client.ZCount(key1, *zCountRange)
		assert.Nil(t, err)
		assert.Equal(t, int64(2), zCountResult)

		// In range negative infinity to 3 (inclusive)
		zCountRange = options.NewZCountRange(
			options.NewInfiniteScoreBoundary(options.NegativeInfinity),
			options.NewScoreBoundary(3, true),
		)
		zCountResult, err = client.ZCount(key1, *zCountRange)
		assert.Nil(t, err)
		assert.Equal(t, int64(3), zCountResult)

		// Incorrect range start > end
		zCountRange = options.NewZCountRange(
			options.NewInfiniteScoreBoundary(options.PositiveInfinity),
			options.NewInclusiveScoreBoundary(3),
		)
		zCountResult, err = client.ZCount(key1, *zCountRange)
		assert.Nil(t, err)
		assert.Equal(t, int64(0), zCountResult)

		// Non-existing key
		zCountRange = options.NewZCountRange(
			options.NewInfiniteScoreBoundary(options.NegativeInfinity),
			options.NewInfiniteScoreBoundary(options.PositiveInfinity),
		)
		zCountResult, err = client.ZCount("non_existing_key", *zCountRange)
		assert.Nil(t, err)
		assert.Equal(t, int64(0), zCountResult)

		// Key exists, but it is not a set
		setResult, _ := client.Set(key2, "value")
		assert.Equal(t, setResult, "OK")
		zCountRange = options.NewZCountRange(
			options.NewInfiniteScoreBoundary(options.NegativeInfinity),
			options.NewInfiniteScoreBoundary(options.PositiveInfinity),
		)
		_, err = client.ZCount(key2, *zCountRange)
		assert.NotNil(t, err)
		assert.IsType(suite.T(), &errors.RequestError{}, err)
	})
}

func (suite *GlideTestSuite) Test_XDel() {
	suite.runWithDefaultClients(func(client api.BaseClient) {
		key1 := uuid.NewString()
		key2 := uuid.NewString()
		streamId1 := "0-1"
		streamId2 := "0-2"
		streamId3 := "0-3"
		t := suite.T()

		xAddResult, err := client.XAddWithOptions(
			key1,
			[][]string{{"f1", "foo1"}, {"f2", "bar2"}},
			*options.NewXAddOptions().SetId(streamId1),
		)
		assert.NoError(t, err)
		assert.Equal(t, xAddResult.Value(), streamId1)

		xAddResult, err = client.XAddWithOptions(
			key1,
			[][]string{{"f1", "foo1"}, {"f2", "bar2"}},
			*options.NewXAddOptions().SetId(streamId2),
		)
		assert.NoError(t, err)
		assert.Equal(t, xAddResult.Value(), streamId2)

		xLenResult, err := client.XLen(key1)
		assert.NoError(t, err)
		assert.Equal(t, xLenResult, int64(2))

		// Deletes one stream id, and ignores anything invalid:
		xDelResult, err := client.XDel(key1, []string{streamId1, streamId3})
		assert.NoError(t, err)
		assert.Equal(t, xDelResult, int64(1))

		xDelResult, err = client.XDel(key2, []string{streamId3})
		assert.NoError(t, err)
		assert.Equal(t, xDelResult, int64(0))

		// Throws error: Key exists - but it is not a stream
		setResult, err := client.Set(key2, "xdeltest")
		assert.NoError(t, err)
		assert.Equal(t, "OK", setResult)

		_, err = client.XDel(key2, []string{streamId3})
		assert.NotNil(t, err)
		assert.IsType(t, &errors.RequestError{}, err)
	})
}

func (suite *GlideTestSuite) TestZScan() {
	suite.runWithDefaultClients(func(client api.BaseClient) {
		key1 := uuid.New().String()
		initialCursor := "0"
		defaultCount := 20

		// Set up test data - use a large number of entries to force an iterative cursor
		numberMap := make(map[string]float64)
		numMembers := make([]string, 50000)
		charMembers := []string{"a", "b", "c", "d", "e"}
		for i := 0; i < 50000; i++ {
			numberMap["member"+strconv.Itoa(i)] = float64(i)
			numMembers[i] = "member" + strconv.Itoa(i)
		}
		charMap := make(map[string]float64)
		charMapValues := []string{}
		for i, val := range charMembers {
			charMap[val] = float64(i)
			charMapValues = append(charMapValues, strconv.Itoa(i))
		}

		// Empty set
		resCursor, resCollection, err := client.ZScan(key1, initialCursor)
		assert.NoError(suite.T(), err)
		assert.Equal(suite.T(), initialCursor, resCursor)
		assert.Empty(suite.T(), resCollection)

		// Negative cursor
		if suite.serverVersion >= "8.0.0" {
			_, _, err = client.ZScan(key1, "-1")
			assert.NotNil(suite.T(), err)
			assert.IsType(suite.T(), &errors.RequestError{}, err)
		} else {
			resCursor, resCollection, err = client.ZScan(key1, "-1")
			assert.NoError(suite.T(), err)
			assert.Equal(suite.T(), initialCursor, resCursor)
			assert.Empty(suite.T(), resCollection)
		}

		// Result contains the whole set
		res, err := client.ZAdd(key1, charMap)
		assert.NoError(suite.T(), err)
		assert.Equal(suite.T(), int64(5), res)

		resCursor, resCollection, err = client.ZScan(key1, initialCursor)
		assert.NoError(suite.T(), err)
		assert.Equal(suite.T(), initialCursor, resCursor)
		assert.Equal(suite.T(), len(charMap)*2, len(resCollection))

		resultKeySet := make([]string, 0, len(charMap))
		resultValueSet := make([]string, 0, len(charMap))

		// Iterate through array taking pairs of items
		for i := 0; i < len(resCollection); i += 2 {
			resultKeySet = append(resultKeySet, resCollection[i])
			resultValueSet = append(resultValueSet, resCollection[i+1])
		}

		// Verify all expected keys exist in result
		assert.True(suite.T(), isSubset(charMembers, resultKeySet))

		// Scores come back as integers converted to a string when the fraction is zero.
		assert.True(suite.T(), isSubset(charMapValues, resultValueSet))

		opts := options.NewZScanOptions().SetMatch("a")
		resCursor, resCollection, err = client.ZScanWithOptions(key1, initialCursor, *opts)
		assert.NoError(suite.T(), err)
		assert.Equal(suite.T(), initialCursor, resCursor)
		assert.Equal(suite.T(), resCollection, []string{"a", "0"})

		// Result contains a subset of the key
		res, err = client.ZAdd(key1, numberMap)
		assert.NoError(suite.T(), err)
		assert.Equal(suite.T(), int64(50000), res)

		resCursor, resCollection, err = client.ZScan(key1, "0")
		assert.NoError(suite.T(), err)
		resultCollection := resCollection
		resKeys := []string{}

		// 0 is returned for the cursor of the last iteration
		for resCursor != "0" {
			nextCursor, nextCol, err := client.ZScan(key1, resCursor)
			assert.NoError(suite.T(), err)
			assert.NotEqual(suite.T(), nextCursor, resCursor)
			assert.False(suite.T(), isSubset(resultCollection, nextCol))
			resultCollection = append(resultCollection, nextCol...)
			resCursor = nextCursor
		}

		for i := 0; i < len(resultCollection); i += 2 {
			resKeys = append(resKeys, resultCollection[i])
		}

		assert.NotEmpty(suite.T(), resultCollection)
		// Verify we got all keys and values
		assert.True(suite.T(), isSubset(numMembers, resKeys))

		// Test match pattern
		opts = options.NewZScanOptions().SetMatch("*")
		resCursor, resCollection, err = client.ZScanWithOptions(key1, initialCursor, *opts)
		assert.NoError(suite.T(), err)
		assert.NotEqual(suite.T(), initialCursor, resCursor)
		assert.GreaterOrEqual(suite.T(), len(resCollection), defaultCount)

		// test count
		opts = options.NewZScanOptions().SetCount(20)
		resCursor, resCollection, err = client.ZScanWithOptions(key1, initialCursor, *opts)
		assert.NoError(suite.T(), err)
		assert.NotEqual(suite.T(), initialCursor, resCursor)
		assert.GreaterOrEqual(suite.T(), len(resCollection), 20)

		// test count with match, returns a non-empty array
		opts = options.NewZScanOptions().SetMatch("1*").SetCount(20)
		resCursor, resCollection, err = client.ZScanWithOptions(key1, initialCursor, *opts)
		assert.NoError(suite.T(), err)
		assert.NotEqual(suite.T(), initialCursor, resCursor)
		assert.GreaterOrEqual(suite.T(), len(resCollection), 0)

		// Test NoScores option for Redis 8.0.0+
		if suite.serverVersion >= "8.0.0" {
			opts = options.NewZScanOptions().SetNoScores(true)
			resCursor, resCollection, err = client.ZScanWithOptions(key1, initialCursor, *opts)
			assert.NoError(suite.T(), err)
			cursor, err := strconv.ParseInt(resCursor, 10, 64)
			assert.NoError(suite.T(), err)
			assert.GreaterOrEqual(suite.T(), cursor, int64(0))

			// Verify all fields start with "member"
			for _, field := range resCollection {
				assert.True(suite.T(), strings.HasPrefix(field, "member"))
			}
		}

		// Test exceptions
		// Non-set key
		stringKey := uuid.New().String()
		setRes, err := client.Set(stringKey, "test")
		assert.NoError(suite.T(), err)
		assert.Equal(suite.T(), "OK", setRes)

		_, _, err = client.ZScan(stringKey, initialCursor)
		assert.NotNil(suite.T(), err)
		assert.IsType(suite.T(), &errors.RequestError{}, err)

		opts = options.NewZScanOptions().SetMatch("test").SetCount(1)
		_, _, err = client.ZScanWithOptions(stringKey, initialCursor, *opts)
		assert.NotNil(suite.T(), err)
		assert.IsType(suite.T(), &errors.RequestError{}, err)

		// Negative count
		opts = options.NewZScanOptions().SetCount(-1)
		_, _, err = client.ZScanWithOptions(key1, "-1", *opts)
		assert.NotNil(suite.T(), err)
		assert.IsType(suite.T(), &errors.RequestError{}, err)
	})
}

func (suite *GlideTestSuite) TestXPending() {
	suite.runWithDefaultClients(func(client api.BaseClient) {
		// TODO: Update tests when XGroupCreate, XGroupCreateConsumer, XReadGroup, XClaim, XClaimJustId and XAck are added to
		// the Go client.
		//
		// This test splits out the cluster and standalone tests into their own functions because we are forced to use
		// CustomCommands for many stream commands which are not included in the preview Go client. Using a type switch for
		// each use of CustomCommand would make the tests difficult to read and maintain. These tests can be
		// collapsed once the native commands are added in a subsequent release.

		execStandalone := func(client api.GlideClientCommands) {
			// 1. Arrange the data
			key := uuid.New().String()
			groupName := "group" + uuid.New().String()
			zeroStreamId := "0"
			consumer1 := "consumer-1-" + uuid.New().String()
			consumer2 := "consumer-2-" + uuid.New().String()

			command := []string{"XGroup", "Create", key, groupName, zeroStreamId, "MKSTREAM"}

			resp, err := client.CustomCommand(command)
			assert.NoError(suite.T(), err)
			assert.Equal(suite.T(), "OK", resp.(string))

			command = []string{"XGroup", "CreateConsumer", key, groupName, consumer1}
			resp, err = client.CustomCommand(command)
			assert.NoError(suite.T(), err)
			assert.True(suite.T(), resp.(bool))

			command = []string{"XGroup", "CreateConsumer", key, groupName, consumer2}
			resp, err = client.CustomCommand(command)
			assert.NoError(suite.T(), err)
			assert.True(suite.T(), resp.(bool))

			streamid_1, err := client.XAdd(key, [][]string{{"field1", "value1"}})
			assert.NoError(suite.T(), err)
			streamid_2, err := client.XAdd(key, [][]string{{"field2", "value2"}})
			assert.NoError(suite.T(), err)

			_, err = client.XReadGroup(groupName, consumer1, map[string]string{key: ">"})
			assert.NoError(suite.T(), err)

			_, err = client.XAdd(key, [][]string{{"field3", "value3"}})
			assert.NoError(suite.T(), err)
			_, err = client.XAdd(key, [][]string{{"field4", "value4"}})
			assert.NoError(suite.T(), err)
			streamid_5, err := client.XAdd(key, [][]string{{"field5", "value5"}})
			assert.NoError(suite.T(), err)

			_, err = client.XReadGroup(groupName, consumer2, map[string]string{key: ">"})
			assert.NoError(suite.T(), err)

			expectedSummary := api.XPendingSummary{
				NumOfMessages: 5,
				StartId:       streamid_1,
				EndId:         streamid_5,
				ConsumerMessages: []api.ConsumerPendingMessage{
					{ConsumerName: consumer1, MessageCount: 2},
					{ConsumerName: consumer2, MessageCount: 3},
				},
			}

			// 2. Act
			summaryResult, err := client.XPending(key, groupName)

			// 3a. Assert that we get 5 messages in total, 2 for consumer1 and 3 for consumer2
			assert.NoError(suite.T(), err)
			assert.True(
				suite.T(),
				reflect.DeepEqual(expectedSummary, summaryResult),
				"Expected and actual results do not match",
			)

			// 3b. Assert that we get 2 details for consumer1 that includes
			detailResult, _ := client.XPendingWithOptions(
				key,
				groupName,
				*options.NewXPendingOptions("-", "+", 10).SetConsumer(consumer1),
			)
			assert.Equal(suite.T(), len(detailResult), 2)
			assert.Equal(suite.T(), streamid_1.Value(), detailResult[0].Id)
			assert.Equal(suite.T(), streamid_2.Value(), detailResult[1].Id)
		}

		execCluster := func(client api.GlideClusterClientCommands) {
			// 1. Arrange the data
			key := uuid.New().String()
			groupName := "group" + uuid.New().String()
			zeroStreamId := "0"
			consumer1 := "consumer-1-" + uuid.New().String()
			consumer2 := "consumer-2-" + uuid.New().String()

			command := []string{"XGroup", "Create", key, groupName, zeroStreamId, "MKSTREAM"}

			resp, err := client.CustomCommand(command)
			assert.NoError(suite.T(), err)
			assert.Equal(suite.T(), "OK", resp.SingleValue().(string))

			command = []string{"XGroup", "CreateConsumer", key, groupName, consumer1}
			resp, err = client.CustomCommand(command)
			assert.NoError(suite.T(), err)
			assert.True(suite.T(), resp.SingleValue().(bool))

			command = []string{"XGroup", "CreateConsumer", key, groupName, consumer2}
			resp, err = client.CustomCommand(command)
			assert.NoError(suite.T(), err)
			assert.True(suite.T(), resp.SingleValue().(bool))

			streamid_1, err := client.XAdd(key, [][]string{{"field1", "value1"}})
			assert.NoError(suite.T(), err)
			streamid_2, err := client.XAdd(key, [][]string{{"field2", "value2"}})
			assert.NoError(suite.T(), err)

			_, err = client.XReadGroup(groupName, consumer1, map[string]string{key: ">"})
			assert.NoError(suite.T(), err)

			_, err = client.XAdd(key, [][]string{{"field3", "value3"}})
			assert.NoError(suite.T(), err)
			_, err = client.XAdd(key, [][]string{{"field4", "value4"}})
			assert.NoError(suite.T(), err)
			streamid_5, err := client.XAdd(key, [][]string{{"field5", "value5"}})
			assert.NoError(suite.T(), err)

			_, err = client.XReadGroup(groupName, consumer2, map[string]string{key: ">"})
			assert.NoError(suite.T(), err)

			expectedSummary := api.XPendingSummary{
				NumOfMessages: 5,
				StartId:       streamid_1,
				EndId:         streamid_5,
				ConsumerMessages: []api.ConsumerPendingMessage{
					{ConsumerName: consumer1, MessageCount: 2},
					{ConsumerName: consumer2, MessageCount: 3},
				},
			}

			// 2. Act
			summaryResult, err := client.XPending(key, groupName)

			// 3a. Assert that we get 5 messages in total, 2 for consumer1 and 3 for consumer2
			assert.NoError(suite.T(), err)
			assert.True(
				suite.T(),
				reflect.DeepEqual(expectedSummary, summaryResult),
				"Expected and actual results do not match",
			)

			// 3b. Assert that we get 2 details for consumer1 that includes
			detailResult, _ := client.XPendingWithOptions(
				key,
				groupName,
				*options.NewXPendingOptions("-", "+", 10).SetConsumer(consumer1),
			)
			assert.Equal(suite.T(), len(detailResult), 2)
			assert.Equal(suite.T(), streamid_1.Value(), detailResult[0].Id)
			assert.Equal(suite.T(), streamid_2.Value(), detailResult[1].Id)

			//
		}

		assert.Equal(suite.T(), "OK", "OK")

		// create group and consumer for the group
		// this is only needed in order to be able to use custom commands.
		// Once the native commands are added, this logic will be refactored.
		switch c := client.(type) {
		case api.GlideClientCommands:
			execStandalone(c)
		case api.GlideClusterClientCommands:
			execCluster(c)
		}
	})
}

func (suite *GlideTestSuite) TestXPendingFailures() {
	suite.runWithDefaultClients(func(client api.BaseClient) {
		// TODO: Update tests when XGroupCreate, XGroupCreateConsumer, XReadGroup, XClaim, XClaimJustId and XAck are added to
		// the Go client.
		//
		// This test splits out the cluster and standalone tests into their own functions because we are forced to use
		// CustomCommands for many stream commands which are not included in the preview Go client. Using a type switch for
		// each use of CustomCommand would make the tests difficult to read and maintain. These tests can be
		// collapsed once the native commands are added in a subsequent release.

		execStandalone := func(client api.GlideClientCommands) {
			// 1. Arrange the data
			key := uuid.New().String()
			missingKey := uuid.New().String()
			nonStreamKey := uuid.New().String()
			groupName := "group" + uuid.New().String()
			zeroStreamId := "0"
			consumer1 := "consumer-1-" + uuid.New().String()
			invalidConsumer := "invalid-consumer-" + uuid.New().String()

			suite.verifyOK(
				client.XGroupCreateWithOptions(
					key,
					groupName,
					zeroStreamId,
					*options.NewXGroupCreateOptions().SetMakeStream(),
				),
			)

			command := []string{"XGroup", "CreateConsumer", key, groupName, consumer1}
			resp, err := client.CustomCommand(command)
			assert.NoError(suite.T(), err)
			assert.True(suite.T(), resp.(bool))

			_, err = client.XAdd(key, [][]string{{"field1", "value1"}})
			assert.NoError(suite.T(), err)
			_, err = client.XAdd(key, [][]string{{"field2", "value2"}})
			assert.NoError(suite.T(), err)

			// no pending messages yet...
			summaryResult, err := client.XPending(key, groupName)
			assert.NoError(suite.T(), err)
			assert.Equal(suite.T(), int64(0), summaryResult.NumOfMessages)

			detailResult, err := client.XPendingWithOptions(key, groupName, *options.NewXPendingOptions("-", "+", 10))
			assert.NoError(suite.T(), err)
			assert.Equal(suite.T(), 0, len(detailResult))

			// read the entire stream for the consumer and mark messages as pending
			_, err = client.XReadGroup(groupName, consumer1, map[string]string{key: ">"})
			assert.NoError(suite.T(), err)

			// sanity check - expect some results:
			summaryResult, err = client.XPending(key, groupName)
			assert.NoError(suite.T(), err)
			assert.True(suite.T(), summaryResult.NumOfMessages > 0)

			detailResult, err = client.XPendingWithOptions(
				key,
				groupName,
				*options.NewXPendingOptions("-", "+", 1).SetConsumer(consumer1),
			)
			assert.NoError(suite.T(), err)
			assert.True(suite.T(), len(detailResult) > 0)

			// returns empty if + before -
			detailResult, err = client.XPendingWithOptions(
				key,
				groupName,
				*options.NewXPendingOptions("+", "-", 10).SetConsumer(consumer1),
			)
			assert.NoError(suite.T(), err)
			assert.Equal(suite.T(), 0, len(detailResult))

			// min idletime of 100 seconds shouldn't produce any results
			detailResult, err = client.XPendingWithOptions(
				key,
				groupName,
				*options.NewXPendingOptions("-", "+", 10).SetMinIdleTime(100000),
			)
			assert.NoError(suite.T(), err)
			assert.Equal(suite.T(), 0, len(detailResult))

			// invalid consumer - no results
			detailResult, err = client.XPendingWithOptions(
				key,
				groupName,
				*options.NewXPendingOptions("-", "+", 10).SetConsumer(invalidConsumer),
			)
			assert.NoError(suite.T(), err)
			assert.Equal(suite.T(), 0, len(detailResult))

			// Return an error when range bound is not a valid ID
			_, err = client.XPendingWithOptions(
				key,
				groupName,
				*options.NewXPendingOptions("invalid-id", "+", 10),
			)
			assert.Error(suite.T(), err)
			assert.IsType(suite.T(), &errors.RequestError{}, err)

			_, err = client.XPendingWithOptions(
				key,
				groupName,
				*options.NewXPendingOptions("-", "invalid-id", 10),
			)
			assert.Error(suite.T(), err)
			assert.IsType(suite.T(), &errors.RequestError{}, err)

			// invalid count should return no results
			detailResult, err = client.XPendingWithOptions(
				key,
				groupName,
				*options.NewXPendingOptions("-", "+", -1),
			)
			assert.NoError(suite.T(), err)
			assert.Equal(suite.T(), 0, len(detailResult))

			// Return an error when an invalid group is provided
			_, err = client.XPending(
				key,
				"invalid-group",
			)
			assert.Error(suite.T(), err)
			assert.IsType(suite.T(), &errors.RequestError{}, err)
			assert.True(suite.T(), strings.Contains(err.Error(), "NOGROUP"))

			// non-existent key throws a RequestError (NOGROUP)
			_, err = client.XPending(
				missingKey,
				groupName,
			)
			assert.Error(suite.T(), err)
			assert.IsType(suite.T(), &errors.RequestError{}, err)
			assert.True(suite.T(), strings.Contains(err.Error(), "NOGROUP"))

			_, err = client.XPendingWithOptions(
				missingKey,
				groupName,
				*options.NewXPendingOptions("-", "+", 10),
			)
			assert.Error(suite.T(), err)
			assert.IsType(suite.T(), &errors.RequestError{}, err)
			assert.True(suite.T(), strings.Contains(err.Error(), "NOGROUP"))

			// Key exists, but it is not a stream
			_, _ = client.Set(nonStreamKey, "bar")
			_, err = client.XPending(
				nonStreamKey,
				groupName,
			)
			assert.Error(suite.T(), err)
			assert.IsType(suite.T(), &errors.RequestError{}, err)
			assert.True(suite.T(), strings.Contains(err.Error(), "WRONGTYPE"))

			_, err = client.XPendingWithOptions(
				nonStreamKey,
				groupName,
				*options.NewXPendingOptions("-", "+", 10),
			)
			assert.Error(suite.T(), err)
			assert.IsType(suite.T(), &errors.RequestError{}, err)
			assert.True(suite.T(), strings.Contains(err.Error(), "WRONGTYPE"))
		}

		execCluster := func(client api.GlideClusterClientCommands) {
			// 1. Arrange the data
			key := uuid.New().String()
			missingKey := uuid.New().String()
			nonStreamKey := uuid.New().String()
			groupName := "group" + uuid.New().String()
			zeroStreamId := "0"
			consumer1 := "consumer-1-" + uuid.New().String()
			invalidConsumer := "invalid-consumer-" + uuid.New().String()

			suite.verifyOK(
				client.XGroupCreateWithOptions(
					key,
					groupName,
					zeroStreamId,
					*options.NewXGroupCreateOptions().SetMakeStream(),
				),
			)

			command := []string{"XGroup", "CreateConsumer", key, groupName, consumer1}
			resp, err := client.CustomCommand(command)
			assert.NoError(suite.T(), err)
			assert.True(suite.T(), resp.SingleValue().(bool))

			_, err = client.XAdd(key, [][]string{{"field1", "value1"}})
			assert.NoError(suite.T(), err)
			_, err = client.XAdd(key, [][]string{{"field2", "value2"}})
			assert.NoError(suite.T(), err)

			// no pending messages yet...
			summaryResult, err := client.XPending(key, groupName)
			assert.NoError(suite.T(), err)
			assert.Equal(suite.T(), int64(0), summaryResult.NumOfMessages)

			detailResult, err := client.XPendingWithOptions(key, groupName, *options.NewXPendingOptions("-", "+", 10))
			assert.NoError(suite.T(), err)
			assert.Equal(suite.T(), 0, len(detailResult))

			// read the entire stream for the consumer and mark messages as pending
			_, err = client.XReadGroup(groupName, consumer1, map[string]string{key: ">"})
			assert.NoError(suite.T(), err)

			// sanity check - expect some results:
			summaryResult, err = client.XPending(key, groupName)
			assert.NoError(suite.T(), err)
			assert.True(suite.T(), summaryResult.NumOfMessages > 0)

			detailResult, err = client.XPendingWithOptions(
				key,
				groupName,
				*options.NewXPendingOptions("-", "+", 1).SetConsumer(consumer1),
			)
			assert.NoError(suite.T(), err)
			assert.True(suite.T(), len(detailResult) > 0)

			// returns empty if + before -
			detailResult, err = client.XPendingWithOptions(
				key,
				groupName,
				*options.NewXPendingOptions("+", "-", 10).SetConsumer(consumer1),
			)
			assert.NoError(suite.T(), err)
			assert.Equal(suite.T(), 0, len(detailResult))

			// min idletime of 100 seconds shouldn't produce any results
			detailResult, err = client.XPendingWithOptions(
				key,
				groupName,
				*options.NewXPendingOptions("-", "+", 10).SetMinIdleTime(100000),
			)
			assert.NoError(suite.T(), err)
			assert.Equal(suite.T(), 0, len(detailResult))

			// invalid consumer - no results
			detailResult, err = client.XPendingWithOptions(
				key,
				groupName,
				*options.NewXPendingOptions("-", "+", 10).SetConsumer(invalidConsumer),
			)
			assert.NoError(suite.T(), err)
			assert.Equal(suite.T(), 0, len(detailResult))

			// Return an error when range bound is not a valid ID
			_, err = client.XPendingWithOptions(
				key,
				groupName,
				*options.NewXPendingOptions("invalid-id", "+", 10),
			)
			assert.Error(suite.T(), err)
			assert.IsType(suite.T(), &errors.RequestError{}, err)

			_, err = client.XPendingWithOptions(
				key,
				groupName,
				*options.NewXPendingOptions("-", "invalid-id", 10),
			)
			assert.Error(suite.T(), err)
			assert.IsType(suite.T(), &errors.RequestError{}, err)

			// invalid count should return no results
			detailResult, err = client.XPendingWithOptions(
				key,
				groupName,
				*options.NewXPendingOptions("-", "+", -1),
			)
			assert.NoError(suite.T(), err)
			assert.Equal(suite.T(), 0, len(detailResult))

			// Return an error when an invalid group is provided
			_, err = client.XPending(
				key,
				"invalid-group",
			)
			assert.Error(suite.T(), err)
			assert.IsType(suite.T(), &errors.RequestError{}, err)
			assert.True(suite.T(), strings.Contains(err.Error(), "NOGROUP"))

			// non-existent key throws a RequestError (NOGROUP)
			_, err = client.XPending(
				missingKey,
				groupName,
			)
			assert.Error(suite.T(), err)
			assert.IsType(suite.T(), &errors.RequestError{}, err)
			assert.True(suite.T(), strings.Contains(err.Error(), "NOGROUP"))

			_, err = client.XPendingWithOptions(
				missingKey,
				groupName,
				*options.NewXPendingOptions("-", "+", 10),
			)
			assert.Error(suite.T(), err)
			assert.IsType(suite.T(), &errors.RequestError{}, err)
			assert.True(suite.T(), strings.Contains(err.Error(), "NOGROUP"))

			// Key exists, but it is not a stream
			_, _ = client.Set(nonStreamKey, "bar")
			_, err = client.XPending(
				nonStreamKey,
				groupName,
			)
			assert.Error(suite.T(), err)
			assert.IsType(suite.T(), &errors.RequestError{}, err)
			assert.True(suite.T(), strings.Contains(err.Error(), "WRONGTYPE"))

			_, err = client.XPendingWithOptions(
				nonStreamKey,
				groupName,
				*options.NewXPendingOptions("-", "+", 10),
			)
			assert.Error(suite.T(), err)
			assert.IsType(suite.T(), &errors.RequestError{}, err)
			assert.True(suite.T(), strings.Contains(err.Error(), "WRONGTYPE"))
		}

		assert.Equal(suite.T(), "OK", "OK")

		// create group and consumer for the group
		// this is only needed in order to be able to use custom commands.
		// Once the native commands are added, this logic will be refactored.
		switch c := client.(type) {
		case api.GlideClientCommands:
			execStandalone(c)
		case api.GlideClusterClientCommands:
			execCluster(c)
		}
	})
}

func (suite *GlideTestSuite) TestXGroupCreate_XGroupDestroy() {
	suite.runWithDefaultClients(func(client api.BaseClient) {
		key := uuid.NewString()
		group := uuid.NewString()
		id := "0-1"

		// Stream not created results in error
		_, err := client.XGroupCreate(key, group, id)
		assert.Error(suite.T(), err)
		assert.IsType(suite.T(), &errors.RequestError{}, err)

		// Stream with option to create creates stream & Group
		opts := options.NewXGroupCreateOptions().SetMakeStream()
		suite.verifyOK(client.XGroupCreateWithOptions(key, group, id, *opts))

		// ...and again results in BUSYGROUP error, because group names must be unique
		_, err = client.XGroupCreate(key, group, id)
		assert.ErrorContains(suite.T(), err, "BUSYGROUP")
		assert.IsType(suite.T(), &errors.RequestError{}, err)

		// Stream Group can be destroyed returns: true
		destroyed, err := client.XGroupDestroy(key, group)
		assert.NoError(suite.T(), err)
		assert.True(suite.T(), destroyed)

		// ...and again results in: false
		destroyed, err = client.XGroupDestroy(key, group)
		assert.NoError(suite.T(), err)
		assert.False(suite.T(), destroyed)

		// ENTRIESREAD option was added in valkey 7.0.0
		opts = options.NewXGroupCreateOptions().SetEntriesRead(100)
		if suite.serverVersion >= "7.0.0" {
			suite.verifyOK(client.XGroupCreateWithOptions(key, group, id, *opts))
		} else {
			_, err = client.XGroupCreateWithOptions(key, group, id, *opts)
			assert.Error(suite.T(), err)
			assert.IsType(suite.T(), &errors.RequestError{}, err)
		}

		// key is not a stream
		key = uuid.NewString()
		suite.verifyOK(client.Set(key, id))
		_, err = client.XGroupCreate(key, group, id)
		assert.Error(suite.T(), err)
		assert.IsType(suite.T(), &errors.RequestError{}, err)
	})
}

func (suite *GlideTestSuite) TestObjectEncoding() {
	suite.runWithDefaultClients(func(client api.BaseClient) {
		// Test 1: Check object encoding for embstr
		key := "{keyName}" + uuid.NewString()
		value1 := "Hello"
		t := suite.T()
		suite.verifyOK(client.Set(key, value1))
		resultObjectEncoding, err := client.ObjectEncoding(key)
		assert.Nil(t, err)
		assert.Equal(t, "embstr", resultObjectEncoding.Value(), "The result should be embstr")

		// Test 2: Check object encoding command for non existing key
		key2 := "{keyName}" + uuid.NewString()
		resultDumpNull, err := client.ObjectEncoding(key2)
		assert.Nil(t, err)
		assert.Equal(t, "", resultDumpNull.Value())
	})
}

func (suite *GlideTestSuite) TestDumpRestore() {
	suite.runWithDefaultClients(func(client api.BaseClient) {
		// Test 1: Check restore command for deleted key and check value
		key := "testKey1_" + uuid.New().String()
		value := "hello"
		t := suite.T()
		suite.verifyOK(client.Set(key, value))
		resultDump, err := client.Dump(key)
		assert.Nil(t, err)
		assert.NotNil(t, resultDump)
		deletedCount, err := client.Del([]string{key})
		assert.Nil(t, err)
		assert.Equal(t, int64(1), deletedCount)
		result_test1, err := client.Restore(key, int64(0), resultDump.Value())
		assert.Nil(suite.T(), err)
		assert.Equal(suite.T(), "OK", result_test1.Value())
		resultGetRestoreKey, err := client.Get(key)
		assert.Nil(t, err)
		assert.Equal(t, value, resultGetRestoreKey.Value())

		// Test 2: Check dump command for non existing key
		key1 := "{keyName}" + uuid.NewString()
		resultDumpNull, err := client.Dump(key1)
		assert.Nil(t, err)
		assert.Equal(t, "", resultDumpNull.Value())
	})
}

func (suite *GlideTestSuite) TestRestoreWithOptions() {
	suite.runWithDefaultClients(func(client api.BaseClient) {
		key := "testKey1_" + uuid.New().String()
		value := "hello"
		t := suite.T()
		suite.verifyOK(client.Set(key, value))

		resultDump, err := client.Dump(key)
		assert.Nil(t, err)
		assert.NotNil(t, resultDump)

		// Test 1: Check restore command with restoreOptions REPLACE modifier
		deletedCount, err := client.Del([]string{key})
		assert.Nil(t, err)
		assert.Equal(t, int64(1), deletedCount)
		optsReplace := options.NewRestoreOptions().SetReplace()
		result_test1, err := client.RestoreWithOptions(key, int64(0), resultDump.Value(), *optsReplace)
		assert.Nil(suite.T(), err)
		assert.Equal(suite.T(), "OK", result_test1.Value())
		resultGetRestoreKey, err := client.Get(key)
		assert.Nil(t, err)
		assert.Equal(t, value, resultGetRestoreKey.Value())

		// Test 2: Check restore command with restoreOptions ABSTTL modifier
		delete_test2, err := client.Del([]string{key})
		assert.Nil(t, err)
		assert.Equal(t, int64(1), delete_test2)
		opts_test2 := options.NewRestoreOptions().SetABSTTL()
		result_test2, err := client.RestoreWithOptions(key, int64(0), resultDump.Value(), *opts_test2)
		assert.Nil(suite.T(), err)
		assert.Equal(suite.T(), "OK", result_test2.Value())
		resultGet_test2, err := client.Get(key)
		assert.Nil(t, err)
		assert.Equal(t, value, resultGet_test2.Value())

		// Test 3: Check restore command with restoreOptions FREQ modifier
		delete_test3, err := client.Del([]string{key})
		assert.Nil(t, err)
		assert.Equal(t, int64(1), delete_test3)
		opts_test3 := options.NewRestoreOptions().SetEviction(options.FREQ, 10)
		result_test3, err := client.RestoreWithOptions(key, int64(0), resultDump.Value(), *opts_test3)
		assert.Nil(suite.T(), err)
		assert.Equal(suite.T(), "OK", result_test3.Value())
		resultGet_test3, err := client.Get(key)
		assert.Nil(t, err)
		assert.Equal(t, value, resultGet_test3.Value())

		// Test 4: Check restore command with restoreOptions IDLETIME modifier
		delete_test4, err := client.Del([]string{key})
		assert.Nil(t, err)
		assert.Equal(t, int64(1), delete_test4)
		opts_test4 := options.NewRestoreOptions().SetEviction(options.IDLETIME, 10)
		result_test4, err := client.RestoreWithOptions(key, int64(0), resultDump.Value(), *opts_test4)
		assert.Nil(suite.T(), err)
		assert.Equal(suite.T(), "OK", result_test4.Value())
		resultGet_test4, err := client.Get(key)
		assert.Nil(t, err)
		assert.Equal(t, value, resultGet_test4.Value())
	})
}

func (suite *GlideTestSuite) TestZRemRangeByRank() {
	suite.runWithDefaultClients(func(client api.BaseClient) {
		key1 := uuid.New().String()
		stringKey := uuid.New().String()
		membersScores := map[string]float64{
			"one":   1.0,
			"two":   2.0,
			"three": 3.0,
		}
		zAddResult, err := client.ZAdd(key1, membersScores)
		assert.NoError(suite.T(), err)
		assert.Equal(suite.T(), int64(3), zAddResult)

		// Incorrect range start > stop
		zRemRangeByRankResult, err := client.ZRemRangeByRank(key1, 2, 1)
		assert.NoError(suite.T(), err)
		assert.Equal(suite.T(), int64(0), zRemRangeByRankResult)

		// Remove first two members
		zRemRangeByRankResult, err = client.ZRemRangeByRank(key1, 0, 1)
		assert.NoError(suite.T(), err)
		assert.Equal(suite.T(), int64(2), zRemRangeByRankResult)

		// Remove all members
		zRemRangeByRankResult, err = client.ZRemRangeByRank(key1, 0, 10)
		assert.NoError(suite.T(), err)
		assert.Equal(suite.T(), int64(1), zRemRangeByRankResult)

		zRangeWithScoresResult, err := client.ZRangeWithScores(key1, options.NewRangeByIndexQuery(0, -1))
		assert.NoError(suite.T(), err)
		assert.Equal(suite.T(), 0, len(zRangeWithScoresResult))

		// Non-existing key
		zRemRangeByRankResult, err = client.ZRemRangeByRank("non_existing_key", 0, 10)
		assert.NoError(suite.T(), err)
		assert.Equal(suite.T(), int64(0), zRemRangeByRankResult)

		// Key exists, but it is not a set
		setResult, err := client.Set(stringKey, "test")
		assert.NoError(suite.T(), err)
		assert.Equal(suite.T(), "OK", setResult)

		_, err = client.ZRemRangeByRank(stringKey, 0, 10)
		assert.NotNil(suite.T(), err)
		assert.IsType(suite.T(), &errors.RequestError{}, err)
	})
}

func (suite *GlideTestSuite) TestZRemRangeByLex() {
	suite.runWithDefaultClients(func(client api.BaseClient) {
		key1 := uuid.New().String()
		stringKey := uuid.New().String()

		// Add members to the set
		zAddResult, err := client.ZAdd(key1, map[string]float64{"a": 1.0, "b": 2.0, "c": 3.0, "d": 4.0})
		assert.NoError(suite.T(), err)
		assert.Equal(suite.T(), int64(4), zAddResult)

		// min > max
		zRemRangeByLexResult, err := client.ZRemRangeByLex(
			key1,
			*options.NewRangeByLexQuery(options.NewLexBoundary("d", false), options.NewLexBoundary("a", false)),
		)
		assert.NoError(suite.T(), err)
		assert.Equal(suite.T(), int64(0), zRemRangeByLexResult)

		// Remove members with lexicographical range
		zRemRangeByLexResult, err = client.ZRemRangeByLex(
			key1,
			*options.NewRangeByLexQuery(options.NewLexBoundary("a", false), options.NewLexBoundary("c", true)),
		)
		assert.NoError(suite.T(), err)
		assert.Equal(suite.T(), int64(2), zRemRangeByLexResult)

		zRemRangeByLexResult, err = client.ZRemRangeByLex(
			key1,
			*options.NewRangeByLexQuery(options.NewLexBoundary("d", true), options.NewInfiniteLexBoundary(options.PositiveInfinity)),
		)
		assert.NoError(suite.T(), err)
		assert.Equal(suite.T(), int64(1), zRemRangeByLexResult)

		// Non-existing key
		zRemRangeByLexResult, err = client.ZRemRangeByLex(
			"non_existing_key",
			*options.NewRangeByLexQuery(options.NewLexBoundary("a", false), options.NewLexBoundary("c", false)),
		)
		assert.NoError(suite.T(), err)
		assert.Equal(suite.T(), int64(0), zRemRangeByLexResult)

		// Key exists, but it is not a set
		setResult, err := client.Set(stringKey, "test")
		assert.NoError(suite.T(), err)
		assert.Equal(suite.T(), "OK", setResult)

		_, err = client.ZRemRangeByLex(
			stringKey,
			*options.NewRangeByLexQuery(options.NewLexBoundary("a", false), options.NewLexBoundary("c", false)),
		)
		assert.NotNil(suite.T(), err)
		assert.IsType(suite.T(), &errors.RequestError{}, err)
	})
}

func (suite *GlideTestSuite) TestZRemRangeByScore() {
	suite.runWithDefaultClients(func(client api.BaseClient) {
		key1 := uuid.New().String()
		stringKey := uuid.New().String()

		// Add members to the set
		zAddResult, err := client.ZAdd(key1, map[string]float64{"one": 1.0, "two": 2.0, "three": 3.0, "four": 4.0})
		assert.NoError(suite.T(), err)
		assert.Equal(suite.T(), int64(4), zAddResult)

		// min > max
		zRemRangeByScoreResult, err := client.ZRemRangeByScore(
			key1,
			*options.NewRangeByScoreQuery(options.NewScoreBoundary(2.0, false), options.NewScoreBoundary(1.0, false)),
		)
		assert.NoError(suite.T(), err)
		assert.Equal(suite.T(), int64(0), zRemRangeByScoreResult)

		// Remove members with score range
		zRemRangeByScoreResult, err = client.ZRemRangeByScore(
			key1,
			*options.NewRangeByScoreQuery(options.NewScoreBoundary(1.0, false), options.NewScoreBoundary(3.0, true)),
		)
		assert.NoError(suite.T(), err)
		assert.Equal(suite.T(), int64(2), zRemRangeByScoreResult)

		// Remove all members
		zRemRangeByScoreResult, err = client.ZRemRangeByScore(
			key1,
			*options.NewRangeByScoreQuery(options.NewScoreBoundary(1.0, false), options.NewScoreBoundary(10.0, true)),
		)
		assert.NoError(suite.T(), err)
		assert.Equal(suite.T(), int64(1), zRemRangeByScoreResult)

		// Non-existing key
		zRemRangeByScoreResult, err = client.ZRemRangeByScore(
			"non_existing_key",
			*options.NewRangeByScoreQuery(options.NewScoreBoundary(1.0, false), options.NewScoreBoundary(10.0, true)),
		)
		assert.NoError(suite.T(), err)
		assert.Equal(suite.T(), int64(0), zRemRangeByScoreResult)

		// Key exists, but it is not a set
		setResult, err := client.Set(stringKey, "test")
		assert.NoError(suite.T(), err)
		assert.Equal(suite.T(), "OK", setResult)

		_, err = client.ZRemRangeByScore(
			stringKey,
			*options.NewRangeByScoreQuery(options.NewScoreBoundary(1.0, false), options.NewScoreBoundary(10.0, true)),
		)
		assert.NotNil(suite.T(), err)
		assert.IsType(suite.T(), &errors.RequestError{}, err)
	})
}

func (suite *GlideTestSuite) TestZMScore() {
	suite.SkipIfServerVersionLowerThanBy("6.2.0")
	suite.runWithDefaultClients(func(client api.BaseClient) {
		key := uuid.NewString()

		zAddResult, err := client.ZAdd(key, map[string]float64{"one": 1.0, "two": 2.0, "three": 3.0})
		assert.NoError(suite.T(), err)
		assert.Equal(suite.T(), int64(3), zAddResult)

		res, err := client.ZMScore(key, []string{"one", "three", "two"})
		expected := []api.Result[float64]{
			api.CreateFloat64Result(1),
			api.CreateFloat64Result(3),
			api.CreateFloat64Result(2),
		}
		assert.NoError(suite.T(), err)
		assert.Equal(suite.T(), expected, res)

		// not existing members
		res, err = client.ZMScore(key, []string{"nonExistingMember", "two", "nonExistingMember"})
		expected = []api.Result[float64]{
			api.CreateNilFloat64Result(),
			api.CreateFloat64Result(2),
			api.CreateNilFloat64Result(),
		}
		assert.NoError(suite.T(), err)
		assert.Equal(suite.T(), expected, res)

		// not existing key
		res, err = client.ZMScore(uuid.NewString(), []string{"one", "three", "two"})
		expected = []api.Result[float64]{
			api.CreateNilFloat64Result(),
			api.CreateNilFloat64Result(),
			api.CreateNilFloat64Result(),
		}
		assert.NoError(suite.T(), err)
		assert.Equal(suite.T(), expected, res)

		// invalid arg - member list must not be empty
		_, err = client.ZMScore(key, []string{})
		assert.IsType(suite.T(), &errors.RequestError{}, err)

		// key exists, but it is not a sorted set
		key2 := uuid.NewString()
		suite.verifyOK(client.Set(key2, "ZMScore"))
		_, err = client.ZMScore(key2, []string{"one"})
		assert.IsType(suite.T(), &errors.RequestError{}, err)
	})
}

func (suite *GlideTestSuite) TestZRandMember() {
	suite.runWithDefaultClients(func(client api.BaseClient) {
		t := suite.T()
		key1 := uuid.NewString()
		key2 := uuid.NewString()
		members := []string{"one", "two"}

		zadd, err := client.ZAdd(key1, map[string]float64{"one": 1.0, "two": 2.0})
		assert.NoError(t, err)
		assert.Equal(t, int64(2), zadd)

		randomMember, err := client.ZRandMember(key1)
		assert.NoError(t, err)
		assert.Contains(t, members, randomMember.Value())

		// unique values are expected as count is positive
		randomMembers, err := client.ZRandMemberWithCount(key1, 4)
		assert.NoError(t, err)
		assert.ElementsMatch(t, members, randomMembers)

		membersAndScores, err := client.ZRandMemberWithCountWithScores(key1, 4)
		expectedMembersAndScores := []api.MemberAndScore{{Member: "one", Score: 1}, {Member: "two", Score: 2}}
		assert.NoError(t, err)
		assert.ElementsMatch(t, expectedMembersAndScores, membersAndScores)

		// Duplicate values are expected as count is negative
		randomMembers, err = client.ZRandMemberWithCount(key1, -4)
		assert.NoError(t, err)
		assert.Len(t, randomMembers, 4)
		for _, member := range randomMembers {
			assert.Contains(t, members, member)
		}

		membersAndScores, err = client.ZRandMemberWithCountWithScores(key1, -4)
		assert.NoError(t, err)
		assert.Len(t, membersAndScores, 4)
		for _, memberAndScore := range membersAndScores {
			assert.Contains(t, expectedMembersAndScores, memberAndScore)
		}

		// non existing key should return null or empty array
		randomMember, err = client.ZRandMember(key2)
		assert.NoError(t, err)
		assert.True(t, randomMember.IsNil())
		randomMembers, err = client.ZRandMemberWithCount(key2, -4)
		assert.NoError(t, err)
		assert.Len(t, randomMembers, 0)
		membersAndScores, err = client.ZRandMemberWithCountWithScores(key2, -4)
		assert.NoError(t, err)
		assert.Len(t, membersAndScores, 0)

		// Key exists, but is not a set
		suite.verifyOK(client.Set(key2, "ZRandMember"))
		_, err = client.ZRandMember(key2)
		assert.IsType(suite.T(), &errors.RequestError{}, err)
		_, err = client.ZRandMemberWithCount(key2, 2)
		assert.IsType(suite.T(), &errors.RequestError{}, err)
		_, err = client.ZRandMemberWithCountWithScores(key2, 2)
		assert.IsType(suite.T(), &errors.RequestError{}, err)
	})
}

func (suite *GlideTestSuite) TestObjectIdleTime() {
	suite.runWithDefaultClients(func(client api.BaseClient) {
		defaultClient := suite.defaultClient()
		key := "testKey1_" + uuid.New().String()
		value := "hello"
		sleepSec := int64(5)
		t := suite.T()
		suite.verifyOK(defaultClient.Set(key, value))
		keyValueMap := map[string]string{
			"maxmemory-policy": "noeviction",
		}
		suite.verifyOK(defaultClient.ConfigSet(keyValueMap))
		resultConfig, err := defaultClient.ConfigGet([]string{"maxmemory-policy"})
		assert.Nil(t, err, "Failed to get configuration")
		assert.Equal(t, keyValueMap, resultConfig, "Configuration mismatch for maxmemory-policy")
		resultGet, err := defaultClient.Get(key)
		assert.Nil(t, err)
		assert.Equal(t, value, resultGet.Value())
		time.Sleep(time.Duration(sleepSec) * time.Second)
		resultIdleTime, err := defaultClient.ObjectIdleTime(key)
		assert.Nil(t, err)
		assert.GreaterOrEqual(t, resultIdleTime.Value(), sleepSec-1)
	})
}

func (suite *GlideTestSuite) TestObjectRefCount() {
	suite.runWithDefaultClients(func(client api.BaseClient) {
		key := "testKey1_" + uuid.New().String()
		value := "hello"
		t := suite.T()
		suite.verifyOK(client.Set(key, value))
		resultGetRestoreKey, err := client.Get(key)
		assert.Nil(t, err)
		assert.Equal(t, value, resultGetRestoreKey.Value())
		resultObjectRefCount, err := client.ObjectRefCount(key)
		assert.Nil(t, err)
		assert.GreaterOrEqual(t, resultObjectRefCount.Value(), int64(1))
	})
}

func (suite *GlideTestSuite) TestObjectFreq() {
	suite.runWithDefaultClients(func(client api.BaseClient) {
		defaultClient := suite.defaultClient()
		key := "testKey1_" + uuid.New().String()
		value := "hello"
		t := suite.T()
		suite.verifyOK(defaultClient.Set(key, value))
		keyValueMap := map[string]string{
			"maxmemory-policy": "volatile-lfu",
		}
		suite.verifyOK(defaultClient.ConfigSet(keyValueMap))
		resultConfig, err := defaultClient.ConfigGet([]string{"maxmemory-policy"})
		assert.Nil(t, err, "Failed to get configuration")
		assert.Equal(t, keyValueMap, resultConfig, "Configuration mismatch for maxmemory-policy")
		sleepSec := int64(5)
		time.Sleep(time.Duration(sleepSec) * time.Second)
		resultGet, err := defaultClient.Get(key)
		assert.Nil(t, err)
		assert.Equal(t, value, resultGet.Value())
		resultGet2, err := defaultClient.Get(key)
		assert.Nil(t, err)
		assert.Equal(t, value, resultGet2.Value())
		resultObjFreq, err := defaultClient.ObjectFreq(key)
		assert.Nil(t, err)
		assert.GreaterOrEqual(t, resultObjFreq.Value(), int64(2))
	})
}

func (suite *GlideTestSuite) TestSortWithOptions_ExternalWeights() {
	suite.SkipIfServerVersionLowerThanBy("8.1.0")
	suite.runWithDefaultClients(func(client api.BaseClient) {
		key := uuid.New().String()
		client.LPush(key, []string{"item1", "item2", "item3"})

		client.Set("weight_item1", "3")
		client.Set("weight_item2", "1")
		client.Set("weight_item3", "2")

		options := options.NewSortOptions().
			SetByPattern("weight_*").
			SetOrderBy(options.ASC).
			SetIsAlpha(false)

		sortResult, err := client.SortWithOptions(key, *options)

		assert.Nil(suite.T(), err)
		resultList := []api.Result[string]{
			api.CreateStringResult("item2"),
			api.CreateStringResult("item3"),
			api.CreateStringResult("item1"),
		}

		assert.Equal(suite.T(), resultList, sortResult)
	})
}

func (suite *GlideTestSuite) TestSortWithOptions_GetPatterns() {
	suite.SkipIfServerVersionLowerThanBy("8.1.0")
	suite.runWithDefaultClients(func(client api.BaseClient) {
		key := uuid.New().String()
		client.LPush(key, []string{"item1", "item2", "item3"})

		client.Set("object_item1", "Object_1")
		client.Set("object_item2", "Object_2")
		client.Set("object_item3", "Object_3")

		options := options.NewSortOptions().
			SetByPattern("weight_*").
			SetOrderBy(options.ASC).
			SetIsAlpha(false).
			AddGetPattern("object_*")

		sortResult, err := client.SortWithOptions(key, *options)

		assert.Nil(suite.T(), err)

		resultList := []api.Result[string]{
			api.CreateStringResult("Object_2"),
			api.CreateStringResult("Object_3"),
			api.CreateStringResult("Object_1"),
		}

		assert.Equal(suite.T(), resultList, sortResult)
	})
}

func (suite *GlideTestSuite) TestSortWithOptions_SuccessfulSortByWeightAndGet() {
	suite.SkipIfServerVersionLowerThanBy("8.1.0")
	suite.runWithDefaultClients(func(client api.BaseClient) {
		key := uuid.New().String()
		client.LPush(key, []string{"item1", "item2", "item3"})

		client.Set("weight_item1", "10")
		client.Set("weight_item2", "5")
		client.Set("weight_item3", "15")

		client.Set("object_item1", "Object 1")
		client.Set("object_item2", "Object 2")
		client.Set("object_item3", "Object 3")

		options := options.NewSortOptions().
			SetOrderBy(options.ASC).
			SetIsAlpha(false).
			SetByPattern("weight_*").
			AddGetPattern("object_*").
			AddGetPattern("#")

		sortResult, err := client.SortWithOptions(key, *options)

		assert.Nil(suite.T(), err)

		resultList := []api.Result[string]{
			api.CreateStringResult("Object 2"),
			api.CreateStringResult("item2"),
			api.CreateStringResult("Object 1"),
			api.CreateStringResult("item1"),
			api.CreateStringResult("Object 3"),
			api.CreateStringResult("item3"),
		}

		assert.Equal(suite.T(), resultList, sortResult)

		objectItem2, err := client.Get("object_item2")
		assert.Nil(suite.T(), err)
		assert.Equal(suite.T(), "Object 2", objectItem2.Value())

		objectItem1, err := client.Get("object_item1")
		assert.Nil(suite.T(), err)
		assert.Equal(suite.T(), "Object 1", objectItem1.Value())

		objectItem3, err := client.Get("object_item3")
		assert.Nil(suite.T(), err)
		assert.Equal(suite.T(), "Object 3", objectItem3.Value())

		assert.Equal(suite.T(), "item2", sortResult[1].Value())
		assert.Equal(suite.T(), "item1", sortResult[3].Value())
		assert.Equal(suite.T(), "item3", sortResult[5].Value())
	})
}

func (suite *GlideTestSuite) TestSortStoreWithOptions_ByPattern() {
	suite.SkipIfServerVersionLowerThanBy("8.1.0")
	suite.runWithDefaultClients(func(client api.BaseClient) {
		key := "{listKey}" + uuid.New().String()
		sortedKey := "{listKey}" + uuid.New().String()
		client.LPush(key, []string{"a", "b", "c", "d", "e"})
		client.Set("{listKey}weight_a", "5")
		client.Set("{listKey}weight_b", "2")
		client.Set("{listKey}weight_c", "3")
		client.Set("{listKey}weight_d", "1")
		client.Set("{listKey}weight_e", "4")

		options := options.NewSortOptions().SetByPattern("{listKey}weight_*")

		result, err := client.SortStoreWithOptions(key, sortedKey, *options)

		assert.Nil(suite.T(), err)
		assert.NotNil(suite.T(), result)
		assert.Equal(suite.T(), int64(5), result)

		sortedValues, err := client.LRange(sortedKey, 0, -1)
		assert.Nil(suite.T(), err)
		assert.Equal(suite.T(), []string{"d", "b", "c", "e", "a"}, sortedValues)
	})
}

func (suite *GlideTestSuite) TestXGroupStreamCommands() {
	suite.runWithDefaultClients(func(client api.BaseClient) {
		key := uuid.New().String()
		stringKey := uuid.New().String()
		groupName := "group" + uuid.New().String()
		zeroStreamId := "0"
		consumerName := "consumer-" + uuid.New().String()

		sendWithCustomCommand(
			suite,
			client,
			[]string{"xgroup", "create", key, groupName, zeroStreamId, "MKSTREAM"},
			"Can't send XGROUP CREATE as a custom command",
		)
		respBool, err := client.XGroupCreateConsumer(key, groupName, consumerName)
		assert.NoError(suite.T(), err)
		assert.True(suite.T(), respBool)

		// create a consumer for a group that doesn't exist should result in a NOGROUP error
		_, err = client.XGroupCreateConsumer(key, "non-existent-group", consumerName)
		assert.Error(suite.T(), err)
		assert.IsType(suite.T(), &errors.RequestError{}, err)
		assert.True(suite.T(), strings.Contains(err.Error(), "NOGROUP"))

		// create consumer that already exists should return false
		respBool, err = client.XGroupCreateConsumer(key, groupName, consumerName)
		assert.NoError(suite.T(), err)
		assert.False(suite.T(), respBool)

		// Delete a consumer that hasn't been created should return 0
		respInt64, err := client.XGroupDelConsumer(key, groupName, "non-existent-consumer")
		assert.NoError(suite.T(), err)
		assert.Equal(suite.T(), int64(0), respInt64)

		// Add two stream entries
		streamId1, err := client.XAdd(key, [][]string{{"field1", "value1"}})
		assert.NoError(suite.T(), err)
		streamId2, err := client.XAdd(key, [][]string{{"field2", "value2"}})
		assert.NoError(suite.T(), err)

		// read the stream for the consumer and mark messages as pending
		expectedGroup := map[string]map[string][][]string{
			key: {streamId1.Value(): {{"field1", "value1"}}, streamId2.Value(): {{"field2", "value2"}}},
		}
		actualGroup, err := client.XReadGroup(groupName, consumerName, map[string]string{key: ">"})
		assert.NoError(suite.T(), err)
		assert.True(suite.T(), reflect.DeepEqual(expectedGroup, actualGroup),
			"Expected and actual results do not match",
		)

		// delete one of the streams using XDel
		respInt64, err = client.XDel(key, []string{streamId1.Value()})
		assert.NoError(suite.T(), err)
		assert.Equal(suite.T(), int64(1), respInt64)

		// xreadgroup should return one empty stream and one non-empty stream
		resp, err := client.XReadGroup(groupName, consumerName, map[string]string{key: zeroStreamId})
		assert.NoError(suite.T(), err)
		assert.Equal(suite.T(), map[string]map[string][][]string{
			key: {
				streamId1.Value(): nil,
				streamId2.Value(): {{"field2", "value2"}},
			},
		}, resp)

		// add a new stream entry
		streamId3, err := client.XAdd(key, [][]string{{"field3", "value3"}})
		assert.NoError(suite.T(), err)
		assert.NotNil(suite.T(), streamId3)

		// xack that streamid1 and streamid2 have been processed
		xackResult, err := client.XAck(key, groupName, []string{streamId1.Value(), streamId2.Value()})
		assert.NoError(suite.T(), err)
		assert.Equal(suite.T(), int64(2), xackResult)

		// Delete the consumer group and expect 0 pending messages
		respInt64, err = client.XGroupDelConsumer(key, groupName, consumerName)
		assert.NoError(suite.T(), err)
		assert.Equal(suite.T(), int64(0), respInt64)

		// xack streamid_1, and streamid_2 already received returns 0L
		xackResult, err = client.XAck(key, groupName, []string{streamId1.Value(), streamId2.Value()})
		assert.NoError(suite.T(), err)
		assert.Equal(suite.T(), int64(0), xackResult)

		// Consume the last message with the previously deleted consumer (creates the consumer anew)
		resp, err = client.XReadGroup(groupName, consumerName, map[string]string{key: ">"})
		assert.NoError(suite.T(), err)
		assert.Equal(suite.T(), 1, len(resp[key]))

		// Use non existent group, so xack streamid_3 returns 0
		xackResult, err = client.XAck(key, "non-existent-group", []string{streamId3.Value()})
		assert.NoError(suite.T(), err)
		assert.Equal(suite.T(), int64(0), xackResult)

		// Delete the consumer group and expect 1 pending message
		respInt64, err = client.XGroupDelConsumer(key, groupName, consumerName)
		assert.NoError(suite.T(), err)
		assert.Equal(suite.T(), int64(1), respInt64)

		// Set a string key, and expect an error when you try to create or delete a consumer group
		_, err = client.Set(stringKey, "test")
		assert.NoError(suite.T(), err)
		_, err = client.XGroupCreateConsumer(stringKey, groupName, consumerName)
		assert.Error(suite.T(), err)
		assert.IsType(suite.T(), &errors.RequestError{}, err)

		_, err = client.XGroupDelConsumer(stringKey, groupName, consumerName)
		assert.Error(suite.T(), err)
		assert.IsType(suite.T(), &errors.RequestError{}, err)
	})
}

func (suite *GlideTestSuite) TestXInfoStream() {
	suite.runWithDefaultClients(func(client api.BaseClient) {
		key := uuid.NewString()
		group := uuid.NewString()
		consumer := uuid.NewString()

		xadd, err := client.XAddWithOptions(key, [][]string{{"a", "b"}, {"c", "d"}}, options.NewXAddOptions().SetId("1-0"))
		assert.Nil(suite.T(), err)
		assert.Equal(suite.T(), "1-0", xadd.Value())

		suite.verifyOK(client.XGroupCreate(key, group, "0-0"))

		_, err = client.XReadGroup(group, consumer, map[string]string{key: ">"})
		assert.NoError(suite.T(), err)

		infoSmall, err := client.XInfoStream(key)
		assert.NoError(suite.T(), err)
		assert.Equal(suite.T(), int64(1), infoSmall["length"])
		assert.Equal(suite.T(), int64(1), infoSmall["groups"])
		expectedEntry := []any{"1-0", []any{"a", "b", "c", "d"}}
		assert.Equal(suite.T(), expectedEntry, infoSmall["first-entry"])
		assert.Equal(suite.T(), expectedEntry, infoSmall["last-entry"])

		xadd, err = client.XAddWithOptions(key, [][]string{{"e", "f"}}, options.NewXAddOptions().SetId("1-1"))
		assert.Nil(suite.T(), err)
		assert.Equal(suite.T(), "1-1", xadd.Value())

		infoFull, err := client.XInfoStreamFullWithOptions(key, options.NewXInfoStreamOptionsOptions().SetCount(1))
		assert.NoError(suite.T(), err)
		assert.Equal(suite.T(), int64(2), infoFull["length"])

		if suite.serverVersion >= "7.0.0" {
			assert.Equal(suite.T(), "1-0", infoFull["recorded-first-entry-id"])
		} else {
			assert.NotContains(suite.T(), infoFull, "recorded-first-entry-id")
			assert.NotContains(suite.T(), infoFull, "max-deleted-entry-id")
			assert.NotContains(suite.T(), infoFull, "entries-added")
			assert.NotContains(suite.T(), infoFull["groups"].([]any)[0], "entries-read")
			assert.NotContains(suite.T(), infoFull["groups"].([]any)[0], "lag")
		}
		// first consumer of first group
		cns := infoFull["groups"].([]any)[0].(map[string]any)["consumers"].([]any)[0]
		assert.Contains(suite.T(), cns, "seen-time")
		if suite.serverVersion >= "7.2.0" {
			assert.Contains(suite.T(), cns, "active-time")
		} else {
			assert.NotContains(suite.T(), cns, "active-time")
		}
	})
}

func (suite *GlideTestSuite) TestSetBit_SetSingleBit() {
	suite.runWithDefaultClients(func(client api.BaseClient) {
		key := uuid.New().String()
		var resultInt64 int64
		resultInt64, err := client.SetBit(key, 7, 1)
		assert.NoError(suite.T(), err)
		assert.Equal(suite.T(), int64(0), resultInt64)

		result, err := client.Get(key)
		assert.NoError(suite.T(), err)
		assert.Contains(suite.T(), result.Value(), "\x01")
	})
}

func (suite *GlideTestSuite) TestSetBit_SetAndCheckPreviousBit() {
	suite.runWithDefaultClients(func(client api.BaseClient) {
		key := uuid.New().String()
		var resultInt64 int64
		resultInt64, err := client.SetBit(key, 7, 1)
		assert.NoError(suite.T(), err)
		assert.Equal(suite.T(), int64(0), resultInt64)

		resultInt64, err = client.SetBit(key, 7, 0)
		assert.NoError(suite.T(), err)
		assert.Equal(suite.T(), int64(1), resultInt64)
	})
}

func (suite *GlideTestSuite) TestSetBit_SetMultipleBits() {
	suite.runWithDefaultClients(func(client api.BaseClient) {
		key := uuid.New().String()
		var resultInt64 int64

		resultInt64, err := client.SetBit(key, 3, 1)
		assert.NoError(suite.T(), err)
		assert.Equal(suite.T(), int64(0), resultInt64)

		resultInt64, err = client.SetBit(key, 5, 1)
		assert.NoError(suite.T(), err)
		assert.Equal(suite.T(), int64(0), resultInt64)

		result, err := client.Get(key)
		assert.NoError(suite.T(), err)
		value := result.Value()

		binaryString := fmt.Sprintf("%08b", value[0])

		assert.Equal(suite.T(), "00010100", binaryString)
	})
}

func (suite *GlideTestSuite) TestWait() {
	suite.runWithDefaultClients(func(client api.BaseClient) {
		key := uuid.New().String()
		client.Set(key, "test")
		// Test 1:  numberOfReplicas (2)
		resultInt64, err := client.Wait(2, 2000)
		assert.NoError(suite.T(), err)
		assert.True(suite.T(), resultInt64 >= 2)

		// Test 2: Invalid timeout (negative)
		_, err = client.Wait(2, -1)

		// Assert error and message for invalid timeout
		assert.NotNil(suite.T(), err)
	})
}

func (suite *GlideTestSuite) TestGetBit_ExistingKey_ValidOffset() {
	suite.runWithDefaultClients(func(client api.BaseClient) {
		key := uuid.New().String()
		offset := int64(7)
		value := int64(1)

		client.SetBit(key, offset, value)

		result, err := client.GetBit(key, offset)
		assert.NoError(suite.T(), err)
		assert.Equal(suite.T(), value, result)
	})
}

func (suite *GlideTestSuite) TestGetBit_NonExistentKey() {
	suite.runWithDefaultClients(func(client api.BaseClient) {
		key := uuid.New().String()
		offset := int64(10)

		result, err := client.GetBit(key, offset)
		assert.NoError(suite.T(), err)
		assert.Equal(suite.T(), int64(0), result)
	})
}

func (suite *GlideTestSuite) TestGetBit_InvalidOffset() {
	suite.runWithDefaultClients(func(client api.BaseClient) {
		key := uuid.New().String()
		invalidOffset := int64(-1)

		_, err := client.GetBit(key, invalidOffset)
		assert.NotNil(suite.T(), err)
	})
}

func (suite *GlideTestSuite) TestBitCount_ExistingKey() {
	suite.runWithDefaultClients(func(client api.BaseClient) {
		key := uuid.New().String()
		for i := int64(0); i < 8; i++ {
			client.SetBit(key, i, 1)
		}

		result, err := client.BitCount(key)
		assert.NoError(suite.T(), err)
		assert.Equal(suite.T(), int64(8), result)
	})
}

func (suite *GlideTestSuite) TestBitCount_ZeroBits() {
	suite.runWithDefaultClients(func(client api.BaseClient) {
		key := uuid.New().String()

		result, err := client.BitCount(key)
		assert.NoError(suite.T(), err)
		assert.Equal(suite.T(), int64(0), result)
	})
}

func (suite *GlideTestSuite) TestBitCountWithOptions_StartEnd() {
	suite.runWithDefaultClients(func(client api.BaseClient) {
		key := uuid.New().String()
		value := "TestBitCountWithOptions_StartEnd"

		client.Set(key, value)

		opts := options.NewBitCountOptions().
			SetStart(1).
			SetEnd(5)

		result, err := client.BitCountWithOptions(key, *opts)
		assert.NoError(suite.T(), err)
		assert.Equal(suite.T(), int64(19), result)
	})
}

func (suite *GlideTestSuite) TestBitCountWithOptions_StartEndByte() {
	suite.SkipIfServerVersionLowerThanBy("7.0.0")
	suite.runWithDefaultClients(func(client api.BaseClient) {
		key := uuid.New().String()
		value := "TestBitCountWithOptions_StartEnd"

		client.Set(key, value)

		opts := options.NewBitCountOptions().
			SetStart(1).
			SetEnd(5).
			SetBitmapIndexType(options.BYTE)

		result, err := client.BitCountWithOptions(key, *opts)
		assert.NoError(suite.T(), err)
		assert.Equal(suite.T(), int64(19), result)
	})
}

func (suite *GlideTestSuite) TestBitCountWithOptions_StartEndBit() {
	suite.SkipIfServerVersionLowerThanBy("7.0.0")
	suite.runWithDefaultClients(func(client api.BaseClient) {
		key := uuid.New().String()
		value := "TestBitCountWithOptions_StartEnd"

		client.Set(key, value)

		opts := options.NewBitCountOptions().
			SetStart(1).
			SetEnd(5).
			SetBitmapIndexType(options.BIT)

		result, err := client.BitCountWithOptions(key, *opts)
		assert.NoError(suite.T(), err)
		assert.Equal(suite.T(), int64(3), result)
	})
}

func (suite *GlideTestSuite) TestXPendingAndXClaim() {
	suite.runWithDefaultClients(func(client api.BaseClient) {
		// 1. Arrange the data
		key := uuid.New().String()
		groupName := "group" + uuid.New().String()
		zeroStreamId := "0"
		consumer1 := "consumer-1-" + uuid.New().String()
		consumer2 := "consumer-2-" + uuid.New().String()

		resp, err := client.XGroupCreateWithOptions(
			key,
			groupName,
			zeroStreamId,
			*options.NewXGroupCreateOptions().SetMakeStream(),
		)
		assert.NoError(suite.T(), err)
		assert.Equal(suite.T(), "OK", resp)

		respBool, err := client.XGroupCreateConsumer(key, groupName, consumer1)
		assert.NoError(suite.T(), err)
		assert.True(suite.T(), respBool)

		respBool, err = client.XGroupCreateConsumer(key, groupName, consumer2)
		assert.NoError(suite.T(), err)
		assert.True(suite.T(), respBool)

		// Add two stream entries for consumer 1
		streamid_1, err := client.XAdd(key, [][]string{{"field1", "value1"}})
		assert.NoError(suite.T(), err)
		streamid_2, err := client.XAdd(key, [][]string{{"field2", "value2"}})
		assert.NoError(suite.T(), err)

		// Read the stream entries for consumer 1 and mark messages as pending
		xReadGroupResult1, err := client.XReadGroup(groupName, consumer1, map[string]string{key: ">"})
		assert.NoError(suite.T(), err)
		expectedResult := map[string]map[string][][]string{
			key: {
				streamid_1.Value(): {{"field1", "value1"}},
				streamid_2.Value(): {{"field2", "value2"}},
			},
		}
		assert.Equal(suite.T(), expectedResult, xReadGroupResult1)

		// Add 3 more stream entries for consumer 2
		streamid_3, err := client.XAdd(key, [][]string{{"field3", "value3"}})
		assert.NoError(suite.T(), err)
		streamid_4, err := client.XAdd(key, [][]string{{"field4", "value4"}})
		assert.NoError(suite.T(), err)
		streamid_5, err := client.XAdd(key, [][]string{{"field5", "value5"}})
		assert.NoError(suite.T(), err)

		// read the entire stream for consumer 2 and mark messages as pending
		xReadGroupResult2, err := client.XReadGroup(groupName, consumer2, map[string]string{key: ">"})
		assert.NoError(suite.T(), err)
		expectedResult2 := map[string]map[string][][]string{
			key: {
				streamid_3.Value(): {{"field3", "value3"}},
				streamid_4.Value(): {{"field4", "value4"}},
				streamid_5.Value(): {{"field5", "value5"}},
			},
		}
		assert.Equal(suite.T(), expectedResult2, xReadGroupResult2)

		expectedSummary := api.XPendingSummary{
			NumOfMessages: 5,
			StartId:       streamid_1,
			EndId:         streamid_5,
			ConsumerMessages: []api.ConsumerPendingMessage{
				{ConsumerName: consumer1, MessageCount: 2},
				{ConsumerName: consumer2, MessageCount: 3},
			},
		}
		summaryResult, err := client.XPending(key, groupName)
		assert.NoError(suite.T(), err)
		assert.True(
			suite.T(),
			reflect.DeepEqual(expectedSummary, summaryResult),
			"Expected and actual results do not match",
		)

		// ensure idle time > 0
		time.Sleep(2000 * time.Millisecond)
		pendingResultExtended, err := client.XPendingWithOptions(
			key,
			groupName,
			*options.NewXPendingOptions("-", "+", 10),
		)
		assert.NoError(suite.T(), err)

		assert.Greater(suite.T(), len(pendingResultExtended), 2)
		// because of the idle time return, we have to exclude it from the expected result
		// and check separately
		assert.Equal(suite.T(), pendingResultExtended[0].Id, streamid_1.Value())
		assert.Equal(suite.T(), pendingResultExtended[0].ConsumerName, consumer1)
		assert.GreaterOrEqual(suite.T(), pendingResultExtended[0].DeliveryCount, int64(0))

		assert.Equal(suite.T(), pendingResultExtended[1].Id, streamid_2.Value())
		assert.Equal(suite.T(), pendingResultExtended[1].ConsumerName, consumer1)
		assert.GreaterOrEqual(suite.T(), pendingResultExtended[1].DeliveryCount, int64(0))

		assert.Equal(suite.T(), pendingResultExtended[2].Id, streamid_3.Value())
		assert.Equal(suite.T(), pendingResultExtended[2].ConsumerName, consumer2)
		assert.GreaterOrEqual(suite.T(), pendingResultExtended[2].DeliveryCount, int64(0))

		assert.Equal(suite.T(), pendingResultExtended[3].Id, streamid_4.Value())
		assert.Equal(suite.T(), pendingResultExtended[3].ConsumerName, consumer2)
		assert.GreaterOrEqual(suite.T(), pendingResultExtended[3].DeliveryCount, int64(0))

		assert.Equal(suite.T(), pendingResultExtended[4].Id, streamid_5.Value())
		assert.Equal(suite.T(), pendingResultExtended[4].ConsumerName, consumer2)
		assert.GreaterOrEqual(suite.T(), pendingResultExtended[4].DeliveryCount, int64(0))

		// use claim to claim stream 3 and 5 for consumer 1
		claimResult, err := client.XClaim(
			key,
			groupName,
			consumer1,
			int64(0),
			[]string{streamid_3.Value(), streamid_5.Value()},
		)
		assert.NoError(suite.T(), err)
		expectedClaimResult := map[string][][]string{
			streamid_3.Value(): {{"field3", "value3"}},
			streamid_5.Value(): {{"field5", "value5"}},
		}
		assert.Equal(suite.T(), expectedClaimResult, claimResult)

		claimResultJustId, err := client.XClaimJustId(
			key,
			groupName,
			consumer1,
			int64(0),
			[]string{streamid_3.Value(), streamid_5.Value()},
		)
		assert.NoError(suite.T(), err)
		assert.Equal(suite.T(), []string{streamid_3.Value(), streamid_5.Value()}, claimResultJustId)

		// add one more stream
		streamid_6, err := client.XAdd(key, [][]string{{"field6", "value6"}})
		assert.NoError(suite.T(), err)

		// using force, we can xclaim the message without reading it
		claimResult, err = client.XClaimWithOptions(
			key,
			groupName,
			consumer1,
			int64(0),
			[]string{streamid_6.Value()},
			*options.NewXClaimOptions().SetForce().SetRetryCount(99),
		)
		assert.NoError(suite.T(), err)
		assert.Equal(suite.T(), map[string][][]string{streamid_6.Value(): {{"field6", "value6"}}}, claimResult)

		forcePendingResult, err := client.XPendingWithOptions(
			key,
			groupName,
			*options.NewXPendingOptions(streamid_6.Value(), streamid_6.Value(), 1),
		)
		assert.NoError(suite.T(), err)
		assert.Equal(suite.T(), 1, len(forcePendingResult))
		assert.Equal(suite.T(), streamid_6.Value(), forcePendingResult[0].Id)
		assert.Equal(suite.T(), consumer1, forcePendingResult[0].ConsumerName)
		assert.Equal(suite.T(), int64(99), forcePendingResult[0].DeliveryCount)

		// acknowledge streams 2, 3, 4 and 6 and remove them from xpending results
		xackResult, err := client.XAck(
			key, groupName,
			[]string{streamid_2.Value(), streamid_3.Value(), streamid_4.Value(), streamid_6.Value()})
		assert.NoError(suite.T(), err)
		assert.Equal(suite.T(), int64(4), xackResult)

		pendingResultExtended, err = client.XPendingWithOptions(
			key,
			groupName,
			*options.NewXPendingOptions(streamid_3.Value(), "+", 10),
		)
		assert.NoError(suite.T(), err)
		assert.Equal(suite.T(), 1, len(pendingResultExtended))
		assert.Equal(suite.T(), streamid_5.Value(), pendingResultExtended[0].Id)
		assert.Equal(suite.T(), consumer1, pendingResultExtended[0].ConsumerName)

		pendingResultExtended, err = client.XPendingWithOptions(
			key,
			groupName,
			*options.NewXPendingOptions("-", "("+streamid_5.Value(), 10),
		)
		assert.NoError(suite.T(), err)
		assert.Equal(suite.T(), 1, len(pendingResultExtended))
		assert.Equal(suite.T(), streamid_1.Value(), pendingResultExtended[0].Id)
		assert.Equal(suite.T(), consumer1, pendingResultExtended[0].ConsumerName)

		pendingResultExtended, err = client.XPendingWithOptions(
			key,
			groupName,
			*options.NewXPendingOptions("-", "+", 10).SetMinIdleTime(1).SetConsumer(consumer1),
		)
		assert.NoError(suite.T(), err)
		assert.Equal(suite.T(), 2, len(pendingResultExtended))
	})
}

func (suite *GlideTestSuite) TestXClaimFailure() {
	suite.runWithDefaultClients(func(client api.BaseClient) {
		key := uuid.New().String()
		stringKey := "string-key-" + uuid.New().String()
		groupName := "group" + uuid.New().String()
		zeroStreamId := "0"
		consumer1 := "consumer-1-" + uuid.New().String()

		// create group and consumer for the group
		groupCreateResult, err := client.XGroupCreateWithOptions(
			key,
			groupName,
			zeroStreamId,
			*options.NewXGroupCreateOptions().SetMakeStream(),
		)
		assert.NoError(suite.T(), err)
		assert.Equal(suite.T(), "OK", groupCreateResult)

		consumerCreateResult, err := client.XGroupCreateConsumer(key, groupName, consumer1)
		assert.NoError(suite.T(), err)
		assert.True(suite.T(), consumerCreateResult)

		// Add stream entry and mark as pending
		streamid_1, err := client.XAdd(key, [][]string{{"field1", "value1"}})
		assert.NoError(suite.T(), err)
		assert.NotNil(suite.T(), streamid_1)

		readGroupResult, err := client.XReadGroup(groupName, consumer1, map[string]string{key: ">"})
		assert.NoError(suite.T(), err)
		assert.NotNil(suite.T(), readGroupResult)

		// claim with invalid stream entry IDs
		_, err = client.XClaimJustId(key, groupName, consumer1, int64(1), []string{"invalid-stream-id"})
		assert.Error(suite.T(), err)
		assert.IsType(suite.T(), &errors.RequestError{}, err)

		// claim with empty stream entry IDs returns empty map
		claimResult, err := client.XClaimJustId(key, groupName, consumer1, int64(1), []string{})
		assert.NoError(suite.T(), err)
		assert.Equal(suite.T(), []string{}, claimResult)

		// non existent key causes a RequestError
		claimOptions := options.NewXClaimOptions().SetIdleTime(1)
		_, err = client.XClaim(stringKey, groupName, consumer1, int64(1), []string{streamid_1.Value()})
		assert.Error(suite.T(), err)
		assert.IsType(suite.T(), &errors.RequestError{}, err)
		assert.Contains(suite.T(), err.Error(), "NOGROUP")

		_, err = client.XClaimWithOptions(
			stringKey,
			groupName,
			consumer1,
			int64(1),
			[]string{streamid_1.Value()},
			*claimOptions,
		)
		assert.Error(suite.T(), err)
		assert.IsType(suite.T(), &errors.RequestError{}, err)
		assert.Contains(suite.T(), err.Error(), "NOGROUP")

		_, err = client.XClaimJustId(stringKey, groupName, consumer1, int64(1), []string{streamid_1.Value()})
		assert.Error(suite.T(), err)
		assert.IsType(suite.T(), &errors.RequestError{}, err)
		assert.Contains(suite.T(), err.Error(), "NOGROUP")

		_, err = client.XClaimJustIdWithOptions(
			stringKey,
			groupName,
			consumer1,
			int64(1),
			[]string{streamid_1.Value()},
			*claimOptions,
		)
		assert.Error(suite.T(), err)
		assert.IsType(suite.T(), &errors.RequestError{}, err)
		assert.Contains(suite.T(), err.Error(), "NOGROUP")

		// key exists, but is not a stream
		_, err = client.Set(stringKey, "test")
		assert.NoError(suite.T(), err)
		_, err = client.XClaim(stringKey, groupName, consumer1, int64(1), []string{streamid_1.Value()})
		assert.Error(suite.T(), err)
		assert.IsType(suite.T(), &errors.RequestError{}, err)

		_, err = client.XClaimWithOptions(
			stringKey,
			groupName,
			consumer1,
			int64(1),
			[]string{streamid_1.Value()},
			*claimOptions,
		)
		assert.Error(suite.T(), err)
		assert.IsType(suite.T(), &errors.RequestError{}, err)

		_, err = client.XClaimJustId(stringKey, groupName, consumer1, int64(1), []string{streamid_1.Value()})
		assert.Error(suite.T(), err)
		assert.IsType(suite.T(), &errors.RequestError{}, err)

		_, err = client.XClaimJustIdWithOptions(
			stringKey,
			groupName,
			consumer1,
			int64(1),
			[]string{streamid_1.Value()},
			*claimOptions,
		)
		assert.Error(suite.T(), err)
		assert.IsType(suite.T(), &errors.RequestError{}, err)
	})
}

func (suite *GlideTestSuite) TestCopy() {
	suite.runWithDefaultClients(func(client api.BaseClient) {
		key := "{key}" + uuid.New().String()
		key2 := "{key}" + uuid.New().String()
		value := "hello"
		t := suite.T()
		suite.verifyOK(client.Set(key, value))

		// Test 1: Check the copy command
		resultCopy, err := client.Copy(key, key2)
		assert.Nil(t, err)
		assert.True(t, resultCopy)

		// Test 2: Check if the value stored at the source is same with destination key.
		resultGet, err := client.Get(key2)
		assert.Nil(t, err)
		assert.Equal(t, value, resultGet.Value())
	})
}

func (suite *GlideTestSuite) TestCopyWithOptions() {
	suite.runWithDefaultClients(func(client api.BaseClient) {
		key := "{key}" + uuid.New().String()
		key2 := "{key}" + uuid.New().String()
		value := "hello"
		t := suite.T()
		suite.verifyOK(client.Set(key, value))
		suite.verifyOK(client.Set(key2, "World"))

		// Test 1: Check the copy command with options
		optsCopy := options.NewCopyOptions().SetReplace()
		resultCopy, err := client.CopyWithOptions(key, key2, *optsCopy)
		assert.Nil(t, err)
		assert.True(t, resultCopy)

		// Test 2: Check if the value stored at the source is same with destination key.
		resultGet, err := client.Get(key2)
		assert.Nil(t, err)
		assert.Equal(t, value, resultGet.Value())
	})
}

func (suite *GlideTestSuite) TestXRangeAndXRevRange() {
	suite.runWithDefaultClients(func(client api.BaseClient) {
		key := uuid.New().String()
		key2 := uuid.New().String()
		stringKey := uuid.New().String()
		positiveInfinity := options.NewInfiniteStreamBoundary(options.PositiveInfinity)
		negativeInfinity := options.NewInfiniteStreamBoundary(options.NegativeInfinity)

		// add stream entries
		streamId1, err := client.XAdd(
			key,
			[][]string{{"field1", "value1"}},
		)
		assert.NoError(suite.T(), err)
		assert.NotNil(suite.T(), streamId1)

		streamId2, err := client.XAdd(
			key,
			[][]string{{"field2", "value2"}},
		)
		assert.NoError(suite.T(), err)
		assert.NotNil(suite.T(), streamId2)

		xlenResult, err := client.XLen(key)
		assert.NoError(suite.T(), err)
		assert.Equal(suite.T(), int64(2), xlenResult)

		// get everything from the stream
		xrangeResult, err := client.XRange(
			key,
			negativeInfinity,
			positiveInfinity,
		)
		assert.NoError(suite.T(), err)
		assert.Equal(
			suite.T(),
			[]api.XRangeResponse{
				{StreamId: streamId1.Value(), Entries: [][]string{{"field1", "value1"}}},
				{StreamId: streamId2.Value(), Entries: [][]string{{"field2", "value2"}}},
			},
			xrangeResult,
		)

		// get everything from the stream in reverse
		xrevrangeResult, err := client.XRevRange(
			key,
			positiveInfinity,
			negativeInfinity,
		)
		assert.NoError(suite.T(), err)
		assert.Equal(
			suite.T(),
			[]api.XRangeResponse{
				{StreamId: streamId2.Value(), Entries: [][]string{{"field2", "value2"}}},
				{StreamId: streamId1.Value(), Entries: [][]string{{"field1", "value1"}}},
			},
			xrevrangeResult,
		)

		// returns empty map if + before -
		xrangeResult, err = client.XRange(
			key,
			positiveInfinity,
			negativeInfinity,
		)
		assert.NoError(suite.T(), err)
		assert.Empty(suite.T(), xrangeResult)

		// rev search returns empty if - before +
		xrevrangeResult, err = client.XRevRange(
			key,
			negativeInfinity,
			positiveInfinity,
		)
		assert.NoError(suite.T(), err)
		assert.Empty(suite.T(), xrevrangeResult)

		streamId3, err := client.XAdd(
			key,
			[][]string{{"field3", "value3"}},
		)
		assert.NoError(suite.T(), err)
		assert.NotNil(suite.T(), streamId3)

		// get the newest stream entry
		xrangeResult, err = client.XRangeWithOptions(
			key,
			options.NewStreamBoundary(streamId2.Value(), false),
			positiveInfinity,
			*options.NewXRangeOptions().SetCount(1),
		)
		assert.NoError(suite.T(), err)
		assert.Equal(
			suite.T(),
			[]api.XRangeResponse{
				{StreamId: streamId3.Value(), Entries: [][]string{{"field3", "value3"}}},
			},
			xrangeResult,
		)

		// doing the same with rev search
		xrevrangeResult, err = client.XRevRangeWithOptions(
			key,
			positiveInfinity,
			options.NewStreamBoundary(streamId2.Value(), false),
			*options.NewXRangeOptions().SetCount(1),
		)
		assert.NoError(suite.T(), err)
		assert.Equal(
			suite.T(),
			[]api.XRangeResponse{
				{StreamId: streamId3.Value(), Entries: [][]string{{"field3", "value3"}}},
			},
			xrevrangeResult,
		)

		// both xrange and xrevrange return nil with a zero/negative count
		xrangeResult, err = client.XRangeWithOptions(
			key,
			negativeInfinity,
			positiveInfinity,
			*options.NewXRangeOptions().SetCount(0),
		)
		assert.NoError(suite.T(), err)
		assert.Empty(suite.T(), xrangeResult)

		xrevrangeResult, err = client.XRevRangeWithOptions(
			key,
			positiveInfinity,
			negativeInfinity,
			*options.NewXRangeOptions().SetCount(-1),
		)
		assert.NoError(suite.T(), err)
		assert.Empty(suite.T(), xrevrangeResult)

		// xrange and xrevrange against an empty stream
		xdelResult, err := client.XDel(key, []string{streamId1.Value(), streamId2.Value(), streamId3.Value()})
		assert.NoError(suite.T(), err)
		assert.Equal(suite.T(), int64(3), xdelResult)

		xrangeResult, err = client.XRange(
			key,
			negativeInfinity,
			positiveInfinity,
		)
		assert.NoError(suite.T(), err)
		assert.Empty(suite.T(), xrangeResult)

		xrevrangeResult, err = client.XRevRange(
			key,
			positiveInfinity,
			negativeInfinity,
		)
		assert.NoError(suite.T(), err)
		assert.Empty(suite.T(), xrevrangeResult)

		// xrange and xrevrange against a non-existent stream
		xrangeResult, err = client.XRange(
			key2,
			negativeInfinity,
			positiveInfinity,
		)
		assert.NoError(suite.T(), err)
		assert.Empty(suite.T(), xrangeResult)

		xrevrangeResult, err = client.XRevRange(
			key2,
			positiveInfinity,
			negativeInfinity,
		)
		assert.NoError(suite.T(), err)
		assert.Empty(suite.T(), xrevrangeResult)

		// xrange and xrevrange against a non-stream key
		_, err = client.Set(stringKey, "test")
		assert.NoError(suite.T(), err)
		_, err = client.XRange(
			stringKey,
			negativeInfinity,
			positiveInfinity,
		)
		assert.Error(suite.T(), err)
		assert.IsType(suite.T(), &errors.RequestError{}, err)

		_, err = client.XRevRange(
			stringKey,
			positiveInfinity,
			negativeInfinity,
		)
		assert.Error(suite.T(), err)
		assert.IsType(suite.T(), &errors.RequestError{}, err)

		// xrange and xrevrange when range bound is not a valid id
		_, err = client.XRange(
			key,
			options.NewStreamBoundary("invalid-id", false),
			positiveInfinity,
		)
		assert.Error(suite.T(), err)
		assert.IsType(suite.T(), &errors.RequestError{}, err)

		_, err = client.XRevRange(
			key,
			options.NewStreamBoundary("invalid-id", false),
			negativeInfinity,
		)
		assert.Error(suite.T(), err)
		assert.IsType(suite.T(), &errors.RequestError{}, err)
	})
}

func (suite *GlideTestSuite) TestBitField_GetAndIncrBy() {
	suite.runWithDefaultClients(func(client api.BaseClient) {
		key := uuid.New().String()

		commands := []options.BitFieldSubCommands{
			options.NewBitFieldIncrBy(options.SignedInt, 5, 100, 1),
		}

		result1, err := client.BitField(key, commands)
		assert.Nil(suite.T(), err)
		assert.Len(suite.T(), result1, 1)
		firstValue := result1[0].Value()

		result2, err := client.BitField(key, commands)
		assert.Nil(suite.T(), err)
		assert.Len(suite.T(), result2, 1)
		assert.Equal(suite.T(), firstValue+1, result2[0].Value())

		getCommands := []options.BitFieldSubCommands{
			options.NewBitFieldGet(options.SignedInt, 5, 100),
		}

		getResult, err := client.BitField(key, getCommands)
		assert.Nil(suite.T(), err)
		assert.Len(suite.T(), getResult, 1)
		assert.Equal(suite.T(), result2[0].Value(), getResult[0].Value())
	})
}

func (suite *GlideTestSuite) TestBitField_Overflow() {
	suite.runWithDefaultClients(func(client api.BaseClient) {
		// SAT (Saturate) Overflow Test
		key1 := uuid.New().String()
		satCommands := []options.BitFieldSubCommands{
			options.NewBitFieldOverflow(options.SAT),
			options.NewBitFieldIncrBy(options.UnsignedInt, 2, 0, 2),
			options.NewBitFieldIncrBy(options.UnsignedInt, 2, 0, 2),
		}

		satResult, err := client.BitField(key1, satCommands)
		assert.Nil(suite.T(), err)
		assert.Len(suite.T(), satResult, 2)

		assert.Equal(suite.T(), int64(2), satResult[0].Value())
		assert.LessOrEqual(suite.T(), satResult[1].Value(), int64(3))

		// WRAP Overflow Test
		key2 := uuid.New().String()
		wrapCommands := []options.BitFieldSubCommands{
			options.NewBitFieldOverflow(options.WRAP),
			options.NewBitFieldIncrBy(options.UnsignedInt, 2, 0, 3),
			options.NewBitFieldIncrBy(options.UnsignedInt, 2, 0, 1),
		}

		wrapResult, err := client.BitField(key2, wrapCommands)
		assert.Nil(suite.T(), err)
		assert.Len(suite.T(), wrapResult, 2)

		assert.Equal(suite.T(), int64(3), wrapResult[0].Value())
		assert.Equal(suite.T(), int64(0), wrapResult[1].Value())

		// FAIL Overflow Test
		key3 := uuid.New().String()
		failCommands := []options.BitFieldSubCommands{
			options.NewBitFieldOverflow(options.FAIL),
			options.NewBitFieldIncrBy(options.UnsignedInt, 2, 0, 3),
			options.NewBitFieldIncrBy(options.UnsignedInt, 2, 0, 1),
		}

		failResult, err := client.BitField(key3, failCommands)
		assert.Nil(suite.T(), err)
		assert.Len(suite.T(), failResult, 2)

		assert.Equal(suite.T(), int64(3), failResult[0].Value())
		assert.True(suite.T(), failResult[1].IsNil())
	})
}

func (suite *GlideTestSuite) TestBitField_MultipleOperations() {
	suite.runWithDefaultClients(func(client api.BaseClient) {
		key := uuid.New().String()

		commands := []options.BitFieldSubCommands{
			options.NewBitFieldSet(options.UnsignedInt, 8, 0, 10),
			options.NewBitFieldGet(options.UnsignedInt, 8, 0),
			options.NewBitFieldIncrBy(options.UnsignedInt, 8, 0, 5),
		}

		result, err := client.BitField(key, commands)

		assert.Nil(suite.T(), err)
		assert.Len(suite.T(), result, 3)

		assert.LessOrEqual(suite.T(), result[0].Value(), int64(10))
		assert.Equal(suite.T(), int64(10), result[1].Value())
		assert.Equal(suite.T(), int64(15), result[2].Value())
	})
}

func (suite *GlideTestSuite) TestBitField_Failures() {
	suite.runWithDefaultClients(func(client api.BaseClient) {
		key := uuid.New().String()

		// Test invalid bit size for unsigned
		invalidUnsignedCommands := []options.BitFieldSubCommands{
			options.NewBitFieldGet(options.UnsignedInt, 64, 0),
		}

		_, err := client.BitField(key, invalidUnsignedCommands)
		assert.NotNil(suite.T(), err)

		// Test invalid bit size for signed
		invalidSignedCommands := []options.BitFieldSubCommands{
			options.NewBitFieldGet(options.SignedInt, 65, 0),
		}

		_, err = client.BitField(key, invalidSignedCommands)
		assert.NotNil(suite.T(), err)
	})
}

func (suite *GlideTestSuite) TestBitFieldRO_BasicOperation() {
	suite.runWithDefaultClients(func(client api.BaseClient) {
		key := uuid.New().String()
		value := int64(42)

		setCommands := []options.BitFieldSubCommands{
			options.NewBitFieldSet(options.SignedInt, 8, 16, value),
		}
		_, err := client.BitField(key, setCommands)
		assert.Nil(suite.T(), err)

		getNormalCommands := []options.BitFieldSubCommands{
			options.NewBitFieldGet(options.SignedInt, 8, 16),
		}
		getNormal, err := client.BitField(key, getNormalCommands)
		assert.Nil(suite.T(), err)

		getROCommands := []options.BitFieldROCommands{
			options.NewBitFieldGet(options.SignedInt, 8, 16),
		}
		getRO, err := client.BitFieldRO(key, getROCommands)
		assert.Nil(suite.T(), err)

		assert.Equal(suite.T(), getNormal[0].Value(), getRO[0].Value())
		assert.Equal(suite.T(), value, getRO[0].Value())
	})
}

func (suite *GlideTestSuite) TestBitFieldRO_MultipleGets() {
	suite.runWithDefaultClients(func(client api.BaseClient) {
		key := uuid.New().String()
		value1 := int64(42)
		value2 := int64(43)

		setCommands := []options.BitFieldSubCommands{
			options.NewBitFieldSet(options.SignedInt, 8, 0, value1),
			options.NewBitFieldSet(options.SignedInt, 8, 8, value2),
		}

		_, err := client.BitField(key, setCommands)
		assert.Nil(suite.T(), err)

		getNormalCommands := []options.BitFieldSubCommands{
			options.NewBitFieldGet(options.SignedInt, 8, 0),
			options.NewBitFieldGet(options.SignedInt, 8, 8),
		}

		getNormal, err := client.BitField(key, getNormalCommands)
		assert.Nil(suite.T(), err)

		getROCommands := []options.BitFieldROCommands{
			options.NewBitFieldGet(options.SignedInt, 8, 0),
			options.NewBitFieldGet(options.SignedInt, 8, 8),
		}

		getRO, err := client.BitFieldRO(key, getROCommands)
		assert.Nil(suite.T(), err)

		assert.Equal(suite.T(),
			[]int64{getNormal[0].Value(), getNormal[1].Value()},
			[]int64{getRO[0].Value(), getRO[1].Value()},
		)
		assert.Equal(suite.T(), []int64{value1, value2}, []int64{getRO[0].Value(), getRO[1].Value()})
	})
}

func (suite *GlideTestSuite) TestZInter() {
	suite.SkipIfServerVersionLowerThanBy("6.2.0")
	suite.runWithDefaultClients(func(client api.BaseClient) {
		key1 := "{key}-" + uuid.New().String()
		key2 := "{key}-" + uuid.New().String()
		key3 := "{key}-" + uuid.New().String()
		memberScoreMap1 := map[string]float64{
			"one": 1.0,
			"two": 2.0,
		}
		memberScoreMap2 := map[string]float64{
			"two":   3.5,
			"three": 3.0,
		}

		// Add members to sorted sets
		res, err := client.ZAdd(key1, memberScoreMap1)
		assert.NoError(suite.T(), err)
		assert.Equal(suite.T(), int64(2), res)

		res, err = client.ZAdd(key2, memberScoreMap2)
		assert.NoError(suite.T(), err)
		assert.Equal(suite.T(), int64(2), res)

		// intersection results are aggregated by the max score of elements
		zinterResult, err := client.ZInter(options.KeyArray{Keys: []string{key1, key2}})
		assert.NoError(suite.T(), err)
		assert.Equal(suite.T(), []string{"two"}, zinterResult)

		// intersection with scores
		zinterWithScoresResult, err := client.ZInterWithScores(options.KeyArray{Keys: []string{key1, key2}},
<<<<<<< HEAD
			options.NewZInterOptionsBuilder().SetAggregate(options.AggregateSum),
=======
			*options.NewZInterOptions().SetAggregate(options.AggregateSum),
>>>>>>> 2330a784
		)
		assert.NoError(suite.T(), err)
		assert.Equal(suite.T(), map[string]float64{"two": 5.5}, zinterWithScoresResult)

		// intersect results with max aggregate
		zinterWithMaxAggregateResult, err := client.ZInterWithScores(
			options.KeyArray{Keys: []string{key1, key2}},
<<<<<<< HEAD
			options.NewZInterOptionsBuilder().SetAggregate(options.AggregateMax),
=======
			*options.NewZInterOptions().SetAggregate(options.AggregateMax),
>>>>>>> 2330a784
		)
		assert.NoError(suite.T(), err)
		assert.Equal(suite.T(), map[string]float64{"two": 3.5}, zinterWithMaxAggregateResult)

		// intersect results with min aggregate
		zinterWithMinAggregateResult, err := client.ZInterWithScores(
			options.KeyArray{Keys: []string{key1, key2}},
<<<<<<< HEAD
			options.NewZInterOptionsBuilder().SetAggregate(options.AggregateMin),
=======
			*options.NewZInterOptions().SetAggregate(options.AggregateMin),
>>>>>>> 2330a784
		)
		assert.NoError(suite.T(), err)
		assert.Equal(suite.T(), map[string]float64{"two": 2.0}, zinterWithMinAggregateResult)

		// intersect results with sum aggregate
		zinterWithSumAggregateResult, err := client.ZInterWithScores(
			options.KeyArray{Keys: []string{key1, key2}},
<<<<<<< HEAD
			options.NewZInterOptionsBuilder().SetAggregate(options.AggregateSum),
=======
			*options.NewZInterOptions().SetAggregate(options.AggregateSum),
>>>>>>> 2330a784
		)
		assert.NoError(suite.T(), err)
		assert.Equal(suite.T(), map[string]float64{"two": 5.5}, zinterWithSumAggregateResult)

		// Scores are multiplied by a 2.0 weight for key1 and key2 during aggregation
		zinterWithWeightedKeysResult, err := client.ZInterWithScores(
			options.WeightedKeys{
				KeyWeightPairs: []options.KeyWeightPair{
					{Key: key1, Weight: 2.0},
					{Key: key2, Weight: 2.0},
				},
			},
<<<<<<< HEAD
			options.NewZInterOptionsBuilder().SetAggregate(options.AggregateSum),
=======
			*options.NewZInterOptions().SetAggregate(options.AggregateSum),
>>>>>>> 2330a784
		)
		assert.NoError(suite.T(), err)
		assert.Equal(suite.T(), map[string]float64{"two": 11.0}, zinterWithWeightedKeysResult)

		// non-existent key - empty intersection
		zinterWithNonExistentKeyResult, err := client.ZInterWithScores(
			options.KeyArray{Keys: []string{key1, key3}},
<<<<<<< HEAD
			options.NewZInterOptionsBuilder().SetAggregate(options.AggregateSum),
=======
			*options.NewZInterOptions().SetAggregate(options.AggregateSum),
>>>>>>> 2330a784
		)
		assert.NoError(suite.T(), err)
		assert.Empty(suite.T(), zinterWithNonExistentKeyResult)

		// empty key list - request error
		_, err = client.ZInterWithScores(options.KeyArray{Keys: []string{}},
<<<<<<< HEAD
			options.NewZInterOptionsBuilder().SetAggregate(options.AggregateSum),
=======
			*options.NewZInterOptions().SetAggregate(options.AggregateSum),
>>>>>>> 2330a784
		)
		assert.NotNil(suite.T(), err)
		assert.IsType(suite.T(), &errors.RequestError{}, err)

		// key exists but not a set
		_, err = client.Set(key3, "value")
		assert.NoError(suite.T(), err)

		_, err = client.ZInter(options.KeyArray{Keys: []string{key1, key3}})
		assert.NotNil(suite.T(), err)
		assert.IsType(suite.T(), &errors.RequestError{}, err)

		_, err = client.ZInterWithScores(
			options.KeyArray{Keys: []string{key1, key3}},
<<<<<<< HEAD
			options.NewZInterOptionsBuilder().SetAggregate(options.AggregateSum),
=======
			*options.NewZInterOptions().SetAggregate(options.AggregateSum),
>>>>>>> 2330a784
		)
		assert.NotNil(suite.T(), err)
		assert.IsType(suite.T(), &errors.RequestError{}, err)
	})
}

func (suite *GlideTestSuite) TestZInterStore() {
	suite.runWithDefaultClients(func(client api.BaseClient) {
		key1 := "{key}-" + uuid.New().String()
		key2 := "{key}-" + uuid.New().String()
		key3 := "{key}-" + uuid.New().String()
		key4 := "{key}-" + uuid.New().String()
		query := options.NewRangeByIndexQuery(0, -1)
		memberScoreMap1 := map[string]float64{
			"one": 1.0,
			"two": 2.0,
		}
		memberScoreMap2 := map[string]float64{
			"one":   1.5,
			"two":   2.5,
			"three": 3.5,
		}

		// Add members to sorted sets
		res, err := client.ZAdd(key1, memberScoreMap1)
		assert.NoError(suite.T(), err)
		assert.Equal(suite.T(), int64(2), res)

		res, err = client.ZAdd(key2, memberScoreMap2)
		assert.NoError(suite.T(), err)
		assert.Equal(suite.T(), int64(3), res)

		// Store the intersection of key1 and key2 in key3
		res, err = client.ZInterStore(key3, options.KeyArray{Keys: []string{key1, key2}})
		assert.NoError(suite.T(), err)
		assert.Equal(suite.T(), int64(2), res)

		// checking stored intersection result
		zrangeResult, err := client.ZRangeWithScores(key3, query)
		assert.NoError(suite.T(), err)
		assert.Equal(suite.T(), map[string]float64{"one": 2.5, "two": 4.5}, zrangeResult)

		// Store the intersection of key1 and key2 in key4 with max aggregate
		res, err = client.ZInterStoreWithOptions(key3, options.KeyArray{Keys: []string{key1, key2}},
<<<<<<< HEAD
			options.NewZInterOptionsBuilder().SetAggregate(options.AggregateMax),
=======
			*options.NewZInterOptions().SetAggregate(options.AggregateMax),
>>>>>>> 2330a784
		)
		assert.NoError(suite.T(), err)
		assert.Equal(suite.T(), int64(2), res)

		// checking stored intersection result with max aggregate
		zrangeResult, err = client.ZRangeWithScores(key3, query)
		assert.NoError(suite.T(), err)
		assert.Equal(suite.T(), map[string]float64{"one": 1.5, "two": 2.5}, zrangeResult)

		// Store the intersection of key1 and key2 in key5 with min aggregate
		res, err = client.ZInterStoreWithOptions(key3, options.KeyArray{Keys: []string{key1, key2}},
<<<<<<< HEAD
			options.NewZInterOptionsBuilder().SetAggregate(options.AggregateMin),
=======
			*options.NewZInterOptions().SetAggregate(options.AggregateMin),
>>>>>>> 2330a784
		)
		assert.NoError(suite.T(), err)
		assert.Equal(suite.T(), int64(2), res)

		// checking stored intersection result with min aggregate
		zrangeResult, err = client.ZRangeWithScores(key3, query)
		assert.NoError(suite.T(), err)
		assert.Equal(suite.T(), map[string]float64{"one": 1.0, "two": 2.0}, zrangeResult)

		// Store the intersection of key1 and key2 in key6 with sum aggregate
		res, err = client.ZInterStoreWithOptions(key3, options.KeyArray{Keys: []string{key1, key2}},
<<<<<<< HEAD
			options.NewZInterOptionsBuilder().SetAggregate(options.AggregateSum),
=======
			*options.NewZInterOptions().SetAggregate(options.AggregateSum),
>>>>>>> 2330a784
		)
		assert.NoError(suite.T(), err)
		assert.Equal(suite.T(), int64(2), res)

		// checking stored intersection result with sum aggregate (same as default aggregate)
		zrangeResult, err = client.ZRangeWithScores(key3, query)
		assert.NoError(suite.T(), err)
		assert.Equal(suite.T(), map[string]float64{"one": 2.5, "two": 4.5}, zrangeResult)

		// Store the intersection of key1 and key2 in key3 with 2.0 weights
		res, err = client.ZInterStore(key3, options.WeightedKeys{
			KeyWeightPairs: []options.KeyWeightPair{
				{Key: key1, Weight: 2.0},
				{Key: key2, Weight: 2.0},
			},
		})
		assert.NoError(suite.T(), err)
		assert.Equal(suite.T(), int64(2), res)

		// checking stored intersection result with weighted keys
		zrangeResult, err = client.ZRangeWithScores(key3, query)
		assert.NoError(suite.T(), err)
		assert.Equal(suite.T(), map[string]float64{"one": 5.0, "two": 9.0}, zrangeResult)

		// Store the intersection of key1 with 1.0 weight and key2 with -2.0 weight in key3 with 2.0 weights
		// and min aggregate
		res, err = client.ZInterStoreWithOptions(key3, options.WeightedKeys{
			KeyWeightPairs: []options.KeyWeightPair{
				{Key: key1, Weight: 1.0},
				{Key: key2, Weight: -2.0},
			},
		},
<<<<<<< HEAD
			options.NewZInterOptionsBuilder().SetAggregate(options.AggregateMin),
=======
			*options.NewZInterOptions().SetAggregate(options.AggregateMin),
>>>>>>> 2330a784
		)
		assert.NoError(suite.T(), err)
		assert.Equal(suite.T(), int64(2), res)

		// checking stored intersection result with weighted keys
		zrangeResult, err = client.ZRangeWithScores(key3, query)
		assert.NoError(suite.T(), err)
		assert.Equal(suite.T(), map[string]float64{"one": -3.0, "two": -5.0}, zrangeResult)

		// key exists but not a set
		_, err = client.Set(key4, "value")
		assert.NoError(suite.T(), err)

		_, err = client.ZInterStore(key3, options.KeyArray{Keys: []string{key1, key4}})
		assert.NotNil(suite.T(), err)
		assert.IsType(suite.T(), &errors.RequestError{}, err)
	})
}

func (suite *GlideTestSuite) TestZDiff() {
	suite.runWithDefaultClients(func(client api.BaseClient) {
		suite.SkipIfServerVersionLowerThanBy("6.2.0")
		t := suite.T()
		key1 := "{testKey}:1-" + uuid.NewString()
		key2 := "{testKey}:2-" + uuid.NewString()
		key3 := "{testKey}:3-" + uuid.NewString()
		nonExistentKey := "{testKey}:4-" + uuid.NewString()

		membersScores1 := map[string]float64{
			"one":   1.0,
			"two":   2.0,
			"three": 3.0,
		}

		membersScores2 := map[string]float64{
			"two": 2.0,
		}

		membersScores3 := map[string]float64{
			"one":   1.0,
			"two":   2.0,
			"three": 3.0,
			"four":  4.0,
		}

		zAddResult1, err := client.ZAdd(key1, membersScores1)
		assert.NoError(t, err)
		assert.Equal(t, int64(3), zAddResult1)
		zAddResult2, err := client.ZAdd(key2, membersScores2)
		assert.NoError(t, err)
		assert.Equal(t, int64(1), zAddResult2)
		zAddResult3, err := client.ZAdd(key3, membersScores3)
		assert.NoError(t, err)
		assert.Equal(t, int64(4), zAddResult3)

		zDiffResult, err := client.ZDiff([]string{key1, key2})
		assert.NoError(t, err)
		assert.Equal(t, []string{"one", "three"}, zDiffResult)
		zDiffResult, err = client.ZDiff([]string{key1, key3})
		assert.NoError(t, err)
		assert.Equal(t, []string{}, zDiffResult)
		zDiffResult, err = client.ZDiff([]string{nonExistentKey, key3})
		assert.NoError(t, err)
		assert.Equal(t, []string{}, zDiffResult)

		zDiffResultWithScores, err := client.ZDiffWithScores([]string{key1, key2})
		assert.NoError(t, err)
		assert.Equal(t, map[string]float64{"one": 1.0, "three": 3.0}, zDiffResultWithScores)
		zDiffResultWithScores, err = client.ZDiffWithScores([]string{key1, key3})
		assert.NoError(t, err)
		assert.Equal(t, map[string]float64{}, zDiffResultWithScores)
		zDiffResultWithScores, err = client.ZDiffWithScores([]string{nonExistentKey, key3})
		assert.NoError(t, err)
		assert.Equal(t, map[string]float64{}, zDiffResultWithScores)

		// Key exists, but it is not a set
		setResult, _ := client.Set(nonExistentKey, "bar")
		assert.Equal(t, setResult, "OK")

		_, err = client.ZDiff([]string{nonExistentKey, key2})
		assert.NotNil(t, err)
		assert.IsType(t, &errors.RequestError{}, err)

		_, err = client.ZDiffWithScores([]string{nonExistentKey, key2})
		assert.NotNil(t, err)
		assert.IsType(t, &errors.RequestError{}, err)
	})
}

func (suite *GlideTestSuite) TestZDiffStore() {
	suite.runWithDefaultClients(func(client api.BaseClient) {
		suite.SkipIfServerVersionLowerThanBy("6.2.0")
		t := suite.T()
		key1 := "{testKey}:1-" + uuid.NewString()
		key2 := "{testKey}:2-" + uuid.NewString()
		key3 := "{testKey}:3-" + uuid.NewString()
		key4 := "{testKey}:4-" + uuid.NewString()
		key5 := "{testKey}:5-" + uuid.NewString()

		membersScores1 := map[string]float64{
			"one":   1.0,
			"two":   2.0,
			"three": 3.0,
		}

		membersScores2 := map[string]float64{
			"two": 2.0,
		}

		membersScores3 := map[string]float64{
			"one":   1.0,
			"two":   2.0,
			"three": 3.0,
			"four":  4.0,
		}

		zAddResult1, err := client.ZAdd(key1, membersScores1)
		assert.NoError(t, err)
		assert.Equal(t, int64(3), zAddResult1)
		zAddResult2, err := client.ZAdd(key2, membersScores2)
		assert.NoError(t, err)
		assert.Equal(t, int64(1), zAddResult2)
		zAddResult3, err := client.ZAdd(key3, membersScores3)
		assert.NoError(t, err)
		assert.Equal(t, int64(4), zAddResult3)

		zDiffStoreResult, err := client.ZDiffStore(key4, []string{key1, key2})
		assert.NoError(t, err)
		assert.Equal(t, zDiffStoreResult, int64(2))
		zRangeWithScoreResult, err := client.ZRangeWithScores(key4, options.NewRangeByIndexQuery(0, -1))
		assert.NoError(t, err)
		assert.Equal(t, map[string]float64{"one": 1.0, "three": 3.0}, zRangeWithScoreResult)

		zDiffStoreResult, err = client.ZDiffStore(key4, []string{key3, key2, key1})
		assert.NoError(t, err)
		assert.Equal(t, zDiffStoreResult, int64(1))
		zRangeWithScoreResult, err = client.ZRangeWithScores(key4, options.NewRangeByIndexQuery(0, -1))
		assert.NoError(t, err)
		assert.Equal(t, map[string]float64{"four": 4.0}, zRangeWithScoreResult)

		zDiffStoreResult, err = client.ZDiffStore(key4, []string{key1, key3})
		assert.NoError(t, err)
		assert.Equal(t, zDiffStoreResult, int64(0))
		zRangeWithScoreResult, err = client.ZRangeWithScores(key4, options.NewRangeByIndexQuery(0, -1))
		assert.NoError(t, err)
		assert.Equal(t, map[string]float64{}, zRangeWithScoreResult)

		// Non-Existing key
		zDiffStoreResult, err = client.ZDiffStore(key4, []string{key5, key1})
		assert.NoError(t, err)
		assert.Equal(t, zDiffStoreResult, int64(0))
		zRangeWithScoreResult, err = client.ZRangeWithScores(key4, options.NewRangeByIndexQuery(0, -1))
		assert.NoError(t, err)
		assert.Equal(t, map[string]float64{}, zRangeWithScoreResult)

		// Key exists, but it is not a set
		setResult, err := client.Set(key5, "bar")
		assert.NoError(t, err)
		assert.Equal(t, setResult, "OK")
		_, err = client.ZDiffStore(key4, []string{key5, key1})
		assert.NotNil(t, err)
		assert.IsType(t, &errors.RequestError{}, err)
	})
}

func (suite *GlideTestSuite) TestZUnionAndZUnionWithScores() {
	suite.SkipIfServerVersionLowerThanBy("6.2.0")
	suite.runWithDefaultClients(func(client api.BaseClient) {
		key1 := "{key}-" + uuid.New().String()
		key2 := "{key}-" + uuid.New().String()
		key3 := "{key}-" + uuid.New().String()
		memberScoreMap1 := map[string]float64{
			"one": 1.0,
			"two": 2.0,
		}
		memberScoreMap2 := map[string]float64{
			"two":   3.5,
			"three": 3.0,
		}

		// Add members to sorted sets
		res, err := client.ZAdd(key1, memberScoreMap1)
		assert.NoError(suite.T(), err)
		assert.Equal(suite.T(), int64(2), res)

		res, err = client.ZAdd(key2, memberScoreMap2)
		assert.NoError(suite.T(), err)
		assert.Equal(suite.T(), int64(2), res)

		zUnionResult, err := client.ZUnion(options.KeyArray{Keys: []string{key1, key2}})
		assert.NoError(suite.T(), err)
		assert.Equal(suite.T(), []string{"one", "three", "two"}, zUnionResult)

		// Union with scores
		zUnionWithScoresResult, err := client.ZUnionWithScores(options.KeyArray{Keys: []string{key1, key2}},
			options.NewZUnionOptionsBuilder().SetAggregate(options.AggregateSum),
		)
		assert.NoError(suite.T(), err)
		assert.Equal(suite.T(), map[string]float64{"one": 1.0, "two": 5.5, "three": 3.0}, zUnionWithScoresResult)

		// Union results with max aggregate
		zUnionWithMaxAggregateResult, err := client.ZUnionWithScores(
			options.KeyArray{Keys: []string{key1, key2}},
			options.NewZUnionOptionsBuilder().SetAggregate(options.AggregateMax),
		)
		assert.NoError(suite.T(), err)
		assert.Equal(suite.T(), map[string]float64{"one": 1.0, "two": 3.5, "three": 3.0}, zUnionWithMaxAggregateResult)

		// Union results with min aggregate
		zUnionWithMinAggregateResult, err := client.ZUnionWithScores(
			options.KeyArray{Keys: []string{key1, key2}},
			options.NewZUnionOptionsBuilder().SetAggregate(options.AggregateMin),
		)
		assert.NoError(suite.T(), err)
		assert.Equal(suite.T(), map[string]float64{"one": 1.0, "two": 2.0, "three": 3.0}, zUnionWithMinAggregateResult)

		// Union results with sum aggregate
		zUnionWithSumAggregateResult, err := client.ZUnionWithScores(
			options.KeyArray{Keys: []string{key1, key2}},
			options.NewZUnionOptionsBuilder().SetAggregate(options.AggregateSum),
		)
		assert.NoError(suite.T(), err)
		assert.Equal(suite.T(), map[string]float64{"one": 1.0, "two": 5.5, "three": 3.0}, zUnionWithSumAggregateResult)

		// Scores are multiplied by a 2.0 weight for key1 and key2 during aggregation
		zUnionWithWeightedKeysResult, err := client.ZUnionWithScores(
			options.WeightedKeys{
				KeyWeightPairs: []options.KeyWeightPair{
					{Key: key1, Weight: 3.0},
					{Key: key2, Weight: 2.0},
				},
			},
			options.NewZUnionOptionsBuilder().SetAggregate(options.AggregateSum),
		)
		assert.NoError(suite.T(), err)
		assert.Equal(suite.T(), map[string]float64{"one": 3.0, "two": 13.0, "three": 6.0}, zUnionWithWeightedKeysResult)

		// non-existent key - empty union
		zUnionWithNonExistentKeyResult, err := client.ZUnionWithScores(
			options.KeyArray{Keys: []string{key1, key3}},
			options.NewZUnionOptionsBuilder().SetAggregate(options.AggregateSum),
		)
		assert.NoError(suite.T(), err)
		assert.Equal(suite.T(), map[string]float64{"one": 1.0, "two": 2.0}, zUnionWithNonExistentKeyResult)

		// empty key list - empty union
		zUnionWithEmptyKeyArray, err := client.ZUnionWithScores(options.KeyArray{Keys: []string{}},
			options.NewZUnionOptionsBuilder().SetAggregate(options.AggregateSum),
		)
		assert.NotNil(suite.T(), err)
		assert.Empty(suite.T(), zUnionWithEmptyKeyArray)

		// key exists but not a set
		_, err = client.Set(key3, "value")
		assert.NoError(suite.T(), err)

		_, err = client.ZUnion(options.KeyArray{Keys: []string{key1, key3}})
		assert.NotNil(suite.T(), err)
		assert.IsType(suite.T(), &errors.RequestError{}, err)

		_, err = client.ZUnionWithScores(
			options.KeyArray{Keys: []string{key1, key3}},
			options.NewZUnionOptionsBuilder().SetAggregate(options.AggregateSum),
		)
		assert.NotNil(suite.T(), err)
		assert.IsType(suite.T(), &errors.RequestError{}, err)
	})
}

func (suite *GlideTestSuite) TestZUnionStoreAndZUnionStoreWithOptions() {
	suite.SkipIfServerVersionLowerThanBy("6.2.0")
	suite.runWithDefaultClients(func(client api.BaseClient) {
		key1 := "{key}-" + uuid.New().String()
		key2 := "{key}-" + uuid.New().String()
		key3 := "{key}-" + uuid.New().String()
		dest := "{key}-" + uuid.New().String()
		memberScoreMap1 := map[string]float64{
			"one": 1.0,
			"two": 2.0,
		}
		memberScoreMap2 := map[string]float64{
			"two":   3.5,
			"three": 3.0,
		}

		// Add members to sorted sets
		res, err := client.ZAdd(key1, memberScoreMap1)
		assert.NoError(suite.T(), err)
		assert.Equal(suite.T(), int64(2), res)

		res, err = client.ZAdd(key2, memberScoreMap2)
		assert.NoError(suite.T(), err)
		assert.Equal(suite.T(), int64(2), res)

		zUnionStoreResult, err := client.ZUnionStore(dest, options.KeyArray{Keys: []string{key1, key2}})
		assert.NoError(suite.T(), err)
		zRangeZUnionDest, err := client.ZRange(dest, options.NewRangeByIndexQuery(0, -1))
		assert.NoError(suite.T(), err)
		assert.Equal(suite.T(), int64(3), zUnionStoreResult)
		assert.Equal(suite.T(), []string{"one", "three", "two"}, zRangeZUnionDest)

		// Union with scores
		zUnionStoreWithScoresResult, err := client.ZUnionStoreWithOptions(dest, options.KeyArray{Keys: []string{key1, key2}},
			options.NewZUnionOptionsBuilder().SetAggregate(options.AggregateSum),
		)
		assert.NoError(suite.T(), err)
		zRangeDest, err := client.ZRangeWithScores(dest, options.NewRangeByIndexQuery(0, -1))
		assert.NoError(suite.T(), err)
		assert.Equal(suite.T(), int64(3), zUnionStoreWithScoresResult)
		assert.Equal(suite.T(), map[string]float64{"one": 1.0, "two": 5.5, "three": 3.0}, zRangeDest)

		// Union results with max aggregate
		zUnionStoreWithMaxAggregateResult, err := client.ZUnionStoreWithOptions(
			dest,
			options.KeyArray{Keys: []string{key1, key2}},
			options.NewZUnionOptionsBuilder().SetAggregate(options.AggregateMax),
		)
		assert.NoError(suite.T(), err)
		zRangeDest, err = client.ZRangeWithScores(dest, options.NewRangeByIndexQuery(0, -1))
		assert.NoError(suite.T(), err)
		assert.Equal(suite.T(), int64(3), zUnionStoreWithMaxAggregateResult)
		assert.Equal(suite.T(), map[string]float64{"one": 1.0, "two": 3.5, "three": 3.0}, zRangeDest)

		// Union results with min aggregate
		zUnionStoreWithMinAggregateResult, err := client.ZUnionStoreWithOptions(
			dest,
			options.KeyArray{Keys: []string{key1, key2}},
			options.NewZUnionOptionsBuilder().SetAggregate(options.AggregateMin),
		)
		assert.NoError(suite.T(), err)
		zRangeDest, err = client.ZRangeWithScores(dest, options.NewRangeByIndexQuery(0, -1))
		assert.NoError(suite.T(), err)
		assert.Equal(suite.T(), int64(3), zUnionStoreWithMinAggregateResult)
		assert.Equal(suite.T(), map[string]float64{"one": 1.0, "two": 2.0, "three": 3.0}, zRangeDest)

		// Union results with sum aggregate
		zUnionStoreWithSumAggregateResult, err := client.ZUnionStoreWithOptions(
			dest,
			options.KeyArray{Keys: []string{key1, key2}},
			options.NewZUnionOptionsBuilder().SetAggregate(options.AggregateSum),
		)
		assert.NoError(suite.T(), err)
		zRangeDest, err = client.ZRangeWithScores(dest, options.NewRangeByIndexQuery(0, -1))
		assert.NoError(suite.T(), err)
		assert.Equal(suite.T(), int64(3), zUnionStoreWithSumAggregateResult)
		assert.Equal(suite.T(), map[string]float64{"one": 1.0, "two": 5.5, "three": 3.0}, zRangeDest)

		// Scores are multiplied by a 2.0 weight for key1 and key2 during aggregation
		zUnionStoreWithWeightedKeysResult, err := client.ZUnionStoreWithOptions(
			dest,
			options.WeightedKeys{
				KeyWeightPairs: []options.KeyWeightPair{
					{Key: key1, Weight: 3.0},
					{Key: key2, Weight: 2.0},
				},
			},
			options.NewZUnionOptionsBuilder().SetAggregate(options.AggregateSum),
		)
		assert.NoError(suite.T(), err)
		zRangeDest, err = client.ZRangeWithScores(dest, options.NewRangeByIndexQuery(0, -1))
		assert.NoError(suite.T(), err)
		assert.Equal(suite.T(), int64(3), zUnionStoreWithWeightedKeysResult)
		assert.Equal(suite.T(), map[string]float64{"one": 3.0, "two": 13.0, "three": 6.0}, zRangeDest)

		// non-existent key - empty union
		zUnionStoreWithNonExistentKeyResult, err := client.ZUnionStoreWithOptions(
			dest,
			options.KeyArray{Keys: []string{key1, key3}},
			options.NewZUnionOptionsBuilder().SetAggregate(options.AggregateSum),
		)
		assert.NoError(suite.T(), err)
		zRangeDest, err = client.ZRangeWithScores(dest, options.NewRangeByIndexQuery(0, -1))
		assert.NoError(suite.T(), err)
		assert.Equal(suite.T(), int64(2), zUnionStoreWithNonExistentKeyResult)
		assert.Equal(suite.T(), map[string]float64{"one": 1.0, "two": 2.0}, zRangeDest)

		// empty key list - empty union
		_, err = client.ZRem(dest, []string{"one", "two"}) // Flush previous results
		assert.NoError(suite.T(), err)
		zUnionStoreWithEmptyKeyArray, err := client.ZUnionStoreWithOptions(
			dest,
			options.KeyArray{Keys: []string{}},
			options.NewZUnionOptionsBuilder().SetAggregate(options.AggregateSum),
		)
		assert.NotNil(suite.T(), err)
		zRangeDest, err = client.ZRangeWithScores(dest, options.NewRangeByIndexQuery(0, -1))
		assert.NoError(suite.T(), err)
		assert.Equal(suite.T(), int64(0), zUnionStoreWithEmptyKeyArray)
		assert.Empty(suite.T(), zRangeDest)

		// key exists but not a set
		_, err = client.Set(key3, "value")
		assert.NoError(suite.T(), err)

		_, err = client.ZUnionStore(dest, options.KeyArray{Keys: []string{key1, key3}})
		assert.NotNil(suite.T(), err)
		assert.IsType(suite.T(), &errors.RequestError{}, err)

		_, err = client.ZUnionStoreWithOptions(
			dest,
			options.KeyArray{Keys: []string{key1, key3}},
			options.NewZUnionOptionsBuilder().SetAggregate(options.AggregateSum),
		)
		assert.NotNil(suite.T(), err)
		assert.IsType(suite.T(), &errors.RequestError{}, err)
	})
}<|MERGE_RESOLUTION|>--- conflicted
+++ resolved
@@ -61,13 +61,8 @@
 		key := uuid.New().String()
 		suite.verifyOK(client.Set(key, initialValue))
 
-<<<<<<< HEAD
-		opts := api.NewSetOptionsBuilder().SetOnlyIfExists()
-		result, err := client.SetWithOptions(key, anotherValue, opts)
-=======
 		opts := options.NewSetOptions().SetConditionalSet(options.OnlyIfExists)
 		result, err := client.SetWithOptions(key, anotherValue, *opts)
->>>>>>> 2330a784
 		assert.Nil(suite.T(), err)
 		assert.Equal(suite.T(), "OK", result.Value())
 
@@ -80,13 +75,8 @@
 func (suite *GlideTestSuite) TestSetWithOptions_OnlyIfExists_missingKey() {
 	suite.runWithDefaultClients(func(client api.BaseClient) {
 		key := uuid.New().String()
-<<<<<<< HEAD
-		opts := api.NewSetOptionsBuilder().SetOnlyIfExists()
-		result, err := client.SetWithOptions(key, anotherValue, opts)
-=======
 		opts := options.NewSetOptions().SetConditionalSet(options.OnlyIfExists)
 		result, err := client.SetWithOptions(key, anotherValue, *opts)
->>>>>>> 2330a784
 
 		assert.Nil(suite.T(), err)
 		assert.Equal(suite.T(), "", result.Value())
@@ -96,13 +86,8 @@
 func (suite *GlideTestSuite) TestSetWithOptions_OnlyIfDoesNotExist_missingKey() {
 	suite.runWithDefaultClients(func(client api.BaseClient) {
 		key := uuid.New().String()
-<<<<<<< HEAD
-		opts := api.NewSetOptionsBuilder().SetOnlyIfDoesNotExist()
-		result, err := client.SetWithOptions(key, anotherValue, opts)
-=======
 		opts := options.NewSetOptions().SetConditionalSet(options.OnlyIfDoesNotExist)
 		result, err := client.SetWithOptions(key, anotherValue, *opts)
->>>>>>> 2330a784
 		assert.Nil(suite.T(), err)
 		assert.Equal(suite.T(), "OK", result.Value())
 
@@ -115,11 +100,7 @@
 func (suite *GlideTestSuite) TestSetWithOptions_OnlyIfDoesNotExist_existingKey() {
 	suite.runWithDefaultClients(func(client api.BaseClient) {
 		key := uuid.New().String()
-<<<<<<< HEAD
-		opts := api.NewSetOptionsBuilder().SetOnlyIfDoesNotExist()
-=======
 		opts := options.NewSetOptions().SetConditionalSet(options.OnlyIfDoesNotExist)
->>>>>>> 2330a784
 		suite.verifyOK(client.Set(key, initialValue))
 
 		result, err := client.SetWithOptions(key, anotherValue, *opts)
@@ -8108,11 +8089,7 @@
 
 		// intersection with scores
 		zinterWithScoresResult, err := client.ZInterWithScores(options.KeyArray{Keys: []string{key1, key2}},
-<<<<<<< HEAD
-			options.NewZInterOptionsBuilder().SetAggregate(options.AggregateSum),
-=======
 			*options.NewZInterOptions().SetAggregate(options.AggregateSum),
->>>>>>> 2330a784
 		)
 		assert.NoError(suite.T(), err)
 		assert.Equal(suite.T(), map[string]float64{"two": 5.5}, zinterWithScoresResult)
@@ -8120,11 +8097,7 @@
 		// intersect results with max aggregate
 		zinterWithMaxAggregateResult, err := client.ZInterWithScores(
 			options.KeyArray{Keys: []string{key1, key2}},
-<<<<<<< HEAD
-			options.NewZInterOptionsBuilder().SetAggregate(options.AggregateMax),
-=======
 			*options.NewZInterOptions().SetAggregate(options.AggregateMax),
->>>>>>> 2330a784
 		)
 		assert.NoError(suite.T(), err)
 		assert.Equal(suite.T(), map[string]float64{"two": 3.5}, zinterWithMaxAggregateResult)
@@ -8132,11 +8105,7 @@
 		// intersect results with min aggregate
 		zinterWithMinAggregateResult, err := client.ZInterWithScores(
 			options.KeyArray{Keys: []string{key1, key2}},
-<<<<<<< HEAD
-			options.NewZInterOptionsBuilder().SetAggregate(options.AggregateMin),
-=======
 			*options.NewZInterOptions().SetAggregate(options.AggregateMin),
->>>>>>> 2330a784
 		)
 		assert.NoError(suite.T(), err)
 		assert.Equal(suite.T(), map[string]float64{"two": 2.0}, zinterWithMinAggregateResult)
@@ -8144,11 +8113,7 @@
 		// intersect results with sum aggregate
 		zinterWithSumAggregateResult, err := client.ZInterWithScores(
 			options.KeyArray{Keys: []string{key1, key2}},
-<<<<<<< HEAD
-			options.NewZInterOptionsBuilder().SetAggregate(options.AggregateSum),
-=======
 			*options.NewZInterOptions().SetAggregate(options.AggregateSum),
->>>>>>> 2330a784
 		)
 		assert.NoError(suite.T(), err)
 		assert.Equal(suite.T(), map[string]float64{"two": 5.5}, zinterWithSumAggregateResult)
@@ -8161,11 +8126,7 @@
 					{Key: key2, Weight: 2.0},
 				},
 			},
-<<<<<<< HEAD
-			options.NewZInterOptionsBuilder().SetAggregate(options.AggregateSum),
-=======
 			*options.NewZInterOptions().SetAggregate(options.AggregateSum),
->>>>>>> 2330a784
 		)
 		assert.NoError(suite.T(), err)
 		assert.Equal(suite.T(), map[string]float64{"two": 11.0}, zinterWithWeightedKeysResult)
@@ -8173,22 +8134,14 @@
 		// non-existent key - empty intersection
 		zinterWithNonExistentKeyResult, err := client.ZInterWithScores(
 			options.KeyArray{Keys: []string{key1, key3}},
-<<<<<<< HEAD
-			options.NewZInterOptionsBuilder().SetAggregate(options.AggregateSum),
-=======
 			*options.NewZInterOptions().SetAggregate(options.AggregateSum),
->>>>>>> 2330a784
 		)
 		assert.NoError(suite.T(), err)
 		assert.Empty(suite.T(), zinterWithNonExistentKeyResult)
 
 		// empty key list - request error
 		_, err = client.ZInterWithScores(options.KeyArray{Keys: []string{}},
-<<<<<<< HEAD
-			options.NewZInterOptionsBuilder().SetAggregate(options.AggregateSum),
-=======
 			*options.NewZInterOptions().SetAggregate(options.AggregateSum),
->>>>>>> 2330a784
 		)
 		assert.NotNil(suite.T(), err)
 		assert.IsType(suite.T(), &errors.RequestError{}, err)
@@ -8203,11 +8156,7 @@
 
 		_, err = client.ZInterWithScores(
 			options.KeyArray{Keys: []string{key1, key3}},
-<<<<<<< HEAD
-			options.NewZInterOptionsBuilder().SetAggregate(options.AggregateSum),
-=======
 			*options.NewZInterOptions().SetAggregate(options.AggregateSum),
->>>>>>> 2330a784
 		)
 		assert.NotNil(suite.T(), err)
 		assert.IsType(suite.T(), &errors.RequestError{}, err)
@@ -8252,11 +8201,7 @@
 
 		// Store the intersection of key1 and key2 in key4 with max aggregate
 		res, err = client.ZInterStoreWithOptions(key3, options.KeyArray{Keys: []string{key1, key2}},
-<<<<<<< HEAD
-			options.NewZInterOptionsBuilder().SetAggregate(options.AggregateMax),
-=======
 			*options.NewZInterOptions().SetAggregate(options.AggregateMax),
->>>>>>> 2330a784
 		)
 		assert.NoError(suite.T(), err)
 		assert.Equal(suite.T(), int64(2), res)
@@ -8268,11 +8213,7 @@
 
 		// Store the intersection of key1 and key2 in key5 with min aggregate
 		res, err = client.ZInterStoreWithOptions(key3, options.KeyArray{Keys: []string{key1, key2}},
-<<<<<<< HEAD
-			options.NewZInterOptionsBuilder().SetAggregate(options.AggregateMin),
-=======
 			*options.NewZInterOptions().SetAggregate(options.AggregateMin),
->>>>>>> 2330a784
 		)
 		assert.NoError(suite.T(), err)
 		assert.Equal(suite.T(), int64(2), res)
@@ -8284,11 +8225,7 @@
 
 		// Store the intersection of key1 and key2 in key6 with sum aggregate
 		res, err = client.ZInterStoreWithOptions(key3, options.KeyArray{Keys: []string{key1, key2}},
-<<<<<<< HEAD
-			options.NewZInterOptionsBuilder().SetAggregate(options.AggregateSum),
-=======
 			*options.NewZInterOptions().SetAggregate(options.AggregateSum),
->>>>>>> 2330a784
 		)
 		assert.NoError(suite.T(), err)
 		assert.Equal(suite.T(), int64(2), res)
@@ -8321,11 +8258,7 @@
 				{Key: key2, Weight: -2.0},
 			},
 		},
-<<<<<<< HEAD
-			options.NewZInterOptionsBuilder().SetAggregate(options.AggregateMin),
-=======
 			*options.NewZInterOptions().SetAggregate(options.AggregateMin),
->>>>>>> 2330a784
 		)
 		assert.NoError(suite.T(), err)
 		assert.Equal(suite.T(), int64(2), res)
