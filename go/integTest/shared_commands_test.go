--- conflicted
+++ resolved
@@ -7873,95 +7873,61 @@
 		assert.Equal(suite.T(), []string{"two"}, zinterResult)
 
 		// intersection with scores
-<<<<<<< HEAD
-		zinterWithScoresResult, err := client.ZInterWithScores(
-			options.NewZInterOptions(options.KeyArray{Keys: []string{key1, key2}}).SetAggregate(options.AggregateSum),
-=======
 		zinterWithScoresResult, err := client.ZInterWithScores(options.KeyArray{Keys: []string{key1, key2}},
-			options.NewZInterOptionsBuilder().SetAggregate(options.AggregateSum),
->>>>>>> 80d97f73
+			options.NewZInterOptions().SetAggregate(options.AggregateSum),
 		)
 		assert.NoError(suite.T(), err)
 		assert.Equal(suite.T(), map[string]float64{"two": 5.5}, zinterWithScoresResult)
 
 		// intersect results with max aggregate
 		zinterWithMaxAggregateResult, err := client.ZInterWithScores(
-<<<<<<< HEAD
-			options.NewZInterOptions(options.KeyArray{Keys: []string{key1, key2}}).SetAggregate(options.AggregateMax),
-=======
 			options.KeyArray{Keys: []string{key1, key2}},
-			options.NewZInterOptionsBuilder().SetAggregate(options.AggregateMax),
->>>>>>> 80d97f73
+			options.NewZInterOptions().SetAggregate(options.AggregateMax),
 		)
 		assert.NoError(suite.T(), err)
 		assert.Equal(suite.T(), map[string]float64{"two": 3.5}, zinterWithMaxAggregateResult)
 
 		// intersect results with min aggregate
 		zinterWithMinAggregateResult, err := client.ZInterWithScores(
-<<<<<<< HEAD
-			options.NewZInterOptions(options.KeyArray{Keys: []string{key1, key2}}).SetAggregate(options.AggregateMin),
-=======
 			options.KeyArray{Keys: []string{key1, key2}},
-			options.NewZInterOptionsBuilder().SetAggregate(options.AggregateMin),
->>>>>>> 80d97f73
+			options.NewZInterOptions().SetAggregate(options.AggregateMin),
 		)
 		assert.NoError(suite.T(), err)
 		assert.Equal(suite.T(), map[string]float64{"two": 2.0}, zinterWithMinAggregateResult)
 
 		// intersect results with sum aggregate
 		zinterWithSumAggregateResult, err := client.ZInterWithScores(
-<<<<<<< HEAD
-			options.NewZInterOptions(options.KeyArray{Keys: []string{key1, key2}}).SetAggregate(options.AggregateSum),
-=======
 			options.KeyArray{Keys: []string{key1, key2}},
-			options.NewZInterOptionsBuilder().SetAggregate(options.AggregateSum),
->>>>>>> 80d97f73
+			options.NewZInterOptions().SetAggregate(options.AggregateSum),
 		)
 		assert.NoError(suite.T(), err)
 		assert.Equal(suite.T(), map[string]float64{"two": 5.5}, zinterWithSumAggregateResult)
 
 		// Scores are multiplied by a 2.0 weight for key1 and key2 during aggregation
 		zinterWithWeightedKeysResult, err := client.ZInterWithScores(
-<<<<<<< HEAD
-			options.NewZInterOptions(
-				options.WeightedKeys{
-					KeyWeightPairs: []options.KeyWeightPair{
-						{Key: key1, Weight: 2.0},
-						{Key: key2, Weight: 2.0},
-					},
-=======
 			options.WeightedKeys{
 				KeyWeightPairs: []options.KeyWeightPair{
 					{Key: key1, Weight: 2.0},
 					{Key: key2, Weight: 2.0},
->>>>>>> 80d97f73
 				},
 			},
-			options.NewZInterOptionsBuilder().SetAggregate(options.AggregateSum),
+			options.NewZInterOptions().SetAggregate(options.AggregateSum),
 		)
 		assert.NoError(suite.T(), err)
 		assert.Equal(suite.T(), map[string]float64{"two": 11.0}, zinterWithWeightedKeysResult)
 
 		// non-existent key - empty intersection
 		zinterWithNonExistentKeyResult, err := client.ZInterWithScores(
-<<<<<<< HEAD
-			options.NewZInterOptions(options.KeyArray{Keys: []string{key1, key3}}).SetAggregate(options.AggregateSum),
-=======
 			options.KeyArray{Keys: []string{key1, key3}},
-			options.NewZInterOptionsBuilder().SetAggregate(options.AggregateSum),
->>>>>>> 80d97f73
+			options.NewZInterOptions().SetAggregate(options.AggregateSum),
 		)
 		assert.NoError(suite.T(), err)
 		assert.Empty(suite.T(), zinterWithNonExistentKeyResult)
 
 		// empty key list - request error
-<<<<<<< HEAD
-		_, err = client.ZInterWithScores(options.NewZInterOptions(options.KeyArray{Keys: []string{}}))
-=======
 		_, err = client.ZInterWithScores(options.KeyArray{Keys: []string{}},
-			options.NewZInterOptionsBuilder().SetAggregate(options.AggregateSum),
-		)
->>>>>>> 80d97f73
+			options.NewZInterOptions().SetAggregate(options.AggregateSum),
+		)
 		assert.NotNil(suite.T(), err)
 		assert.IsType(suite.T(), &errors.RequestError{}, err)
 
@@ -7974,11 +7940,8 @@
 		assert.IsType(suite.T(), &errors.RequestError{}, err)
 
 		_, err = client.ZInterWithScores(
-<<<<<<< HEAD
-			options.NewZInterOptions(options.KeyArray{Keys: []string{key1, key3}}).SetAggregate(options.AggregateSum),
-=======
 			options.KeyArray{Keys: []string{key1, key3}},
-			options.NewZInterOptionsBuilder().SetAggregate(options.AggregateSum),
+			options.NewZInterOptions().SetAggregate(options.AggregateSum),
 		)
 		assert.NotNil(suite.T(), err)
 		assert.IsType(suite.T(), &errors.RequestError{}, err)
@@ -8023,8 +7986,7 @@
 
 		// Store the intersection of key1 and key2 in key4 with max aggregate
 		res, err = client.ZInterStoreWithOptions(key3, options.KeyArray{Keys: []string{key1, key2}},
-			options.NewZInterOptionsBuilder().SetAggregate(options.AggregateMax),
->>>>>>> 80d97f73
+			options.NewZInterOptions().SetAggregate(options.AggregateMax),
 		)
 		assert.NoError(suite.T(), err)
 		assert.Equal(suite.T(), int64(2), res)
@@ -8036,7 +7998,7 @@
 
 		// Store the intersection of key1 and key2 in key5 with min aggregate
 		res, err = client.ZInterStoreWithOptions(key3, options.KeyArray{Keys: []string{key1, key2}},
-			options.NewZInterOptionsBuilder().SetAggregate(options.AggregateMin),
+			options.NewZInterOptions().SetAggregate(options.AggregateMin),
 		)
 		assert.NoError(suite.T(), err)
 		assert.Equal(suite.T(), int64(2), res)
@@ -8048,7 +8010,7 @@
 
 		// Store the intersection of key1 and key2 in key6 with sum aggregate
 		res, err = client.ZInterStoreWithOptions(key3, options.KeyArray{Keys: []string{key1, key2}},
-			options.NewZInterOptionsBuilder().SetAggregate(options.AggregateSum),
+			options.NewZInterOptions().SetAggregate(options.AggregateSum),
 		)
 		assert.NoError(suite.T(), err)
 		assert.Equal(suite.T(), int64(2), res)
@@ -8081,7 +8043,7 @@
 				{Key: key2, Weight: -2.0},
 			},
 		},
-			options.NewZInterOptionsBuilder().SetAggregate(options.AggregateMin),
+			options.NewZInterOptions().SetAggregate(options.AggregateMin),
 		)
 		assert.NoError(suite.T(), err)
 		assert.Equal(suite.T(), int64(2), res)
