// Copyright Valkey GLIDE Project Contributors - SPDX Identifier: Apache-2.0

package integTest

import (
	"math"
	"reflect"
	"strconv"
	"strings"
	"time"

	"github.com/google/uuid"
	"github.com/stretchr/testify/assert"
	"github.com/valkey-io/valkey-glide/go/glide/api"
	"github.com/valkey-io/valkey-glide/go/glide/api/options"
)

const (
	keyName      = "key"
	initialValue = "value"
	anotherValue = "value2"
)

func (suite *GlideTestSuite) TestSetAndGet_noOptions() {
	suite.runWithDefaultClients(func(client api.BaseClient) {
		suite.verifyOK(client.Set(keyName, initialValue))
		result, err := client.Get(keyName)

		assert.Nil(suite.T(), err)
		assert.Equal(suite.T(), initialValue, result.Value())
	})
}

func (suite *GlideTestSuite) TestSetAndGet_byteString() {
	suite.runWithDefaultClients(func(client api.BaseClient) {
		invalidUTF8Value := "\xff\xfe\xfd"
		suite.verifyOK(client.Set(keyName, invalidUTF8Value))
		result, err := client.Get(keyName)

		assert.Nil(suite.T(), err)
		assert.Equal(suite.T(), invalidUTF8Value, result.Value())
	})
}

func (suite *GlideTestSuite) TestSetWithOptions_ReturnOldValue() {
	suite.runWithDefaultClients(func(client api.BaseClient) {
		suite.verifyOK(client.Set(keyName, initialValue))

		opts := api.NewSetOptionsBuilder().SetReturnOldValue(true)
		result, err := client.SetWithOptions(keyName, anotherValue, opts)

		assert.Nil(suite.T(), err)
		assert.Equal(suite.T(), initialValue, result.Value())
	})
}

func (suite *GlideTestSuite) TestSetWithOptions_OnlyIfExists_overwrite() {
	suite.runWithDefaultClients(func(client api.BaseClient) {
		key := uuid.New().String()
		suite.verifyOK(client.Set(key, initialValue))

		opts := api.NewSetOptionsBuilder().SetConditionalSet(api.OnlyIfExists)
		suite.verifyOK(client.SetWithOptions(key, anotherValue, opts))

		result, err := client.Get(key)

		assert.Nil(suite.T(), err)
		assert.Equal(suite.T(), anotherValue, result.Value())
	})
}

func (suite *GlideTestSuite) TestSetWithOptions_OnlyIfExists_missingKey() {
	suite.runWithDefaultClients(func(client api.BaseClient) {
		key := uuid.New().String()
		opts := api.NewSetOptionsBuilder().SetConditionalSet(api.OnlyIfExists)
		result, err := client.SetWithOptions(key, anotherValue, opts)

		assert.Nil(suite.T(), err)
		assert.Equal(suite.T(), "", result.Value())
	})
}

func (suite *GlideTestSuite) TestSetWithOptions_OnlyIfDoesNotExist_missingKey() {
	suite.runWithDefaultClients(func(client api.BaseClient) {
		key := uuid.New().String()
		opts := api.NewSetOptionsBuilder().SetConditionalSet(api.OnlyIfDoesNotExist)
		suite.verifyOK(client.SetWithOptions(key, anotherValue, opts))

		result, err := client.Get(key)

		assert.Nil(suite.T(), err)
		assert.Equal(suite.T(), anotherValue, result.Value())
	})
}

func (suite *GlideTestSuite) TestSetWithOptions_OnlyIfDoesNotExist_existingKey() {
	suite.runWithDefaultClients(func(client api.BaseClient) {
		key := uuid.New().String()
		opts := api.NewSetOptionsBuilder().SetConditionalSet(api.OnlyIfDoesNotExist)
		suite.verifyOK(client.Set(key, initialValue))

		result, err := client.SetWithOptions(key, anotherValue, opts)

		assert.Nil(suite.T(), err)
		assert.Equal(suite.T(), "", result.Value())

		result, err = client.Get(key)

		assert.Nil(suite.T(), err)
		assert.Equal(suite.T(), initialValue, result.Value())
	})
}

func (suite *GlideTestSuite) TestSetWithOptions_KeepExistingExpiry() {
	suite.runWithDefaultClients(func(client api.BaseClient) {
		key := uuid.New().String()
		opts := api.NewSetOptionsBuilder().SetExpiry(api.NewExpiryBuilder().SetType(api.Milliseconds).SetCount(uint64(2000)))
		suite.verifyOK(client.SetWithOptions(key, initialValue, opts))

		result, err := client.Get(key)

		assert.Nil(suite.T(), err)
		assert.Equal(suite.T(), initialValue, result.Value())

		opts = api.NewSetOptionsBuilder().SetExpiry(api.NewExpiryBuilder().SetType(api.KeepExisting))
		suite.verifyOK(client.SetWithOptions(key, anotherValue, opts))

		result, err = client.Get(key)

		assert.Nil(suite.T(), err)
		assert.Equal(suite.T(), anotherValue, result.Value())

		time.Sleep(2222 * time.Millisecond)
		result, err = client.Get(key)

		assert.Nil(suite.T(), err)
		assert.Equal(suite.T(), "", result.Value())
	})
}

func (suite *GlideTestSuite) TestSetWithOptions_UpdateExistingExpiry() {
	suite.runWithDefaultClients(func(client api.BaseClient) {
		key := uuid.New().String()
		opts := api.NewSetOptionsBuilder().SetExpiry(api.NewExpiryBuilder().SetType(api.Milliseconds).SetCount(uint64(100500)))
		suite.verifyOK(client.SetWithOptions(key, initialValue, opts))

		result, err := client.Get(key)

		assert.Nil(suite.T(), err)
		assert.Equal(suite.T(), initialValue, result.Value())

		opts = api.NewSetOptionsBuilder().SetExpiry(api.NewExpiryBuilder().SetType(api.Milliseconds).SetCount(uint64(2000)))
		suite.verifyOK(client.SetWithOptions(key, anotherValue, opts))

		result, err = client.Get(key)

		assert.Nil(suite.T(), err)
		assert.Equal(suite.T(), anotherValue, result.Value())

		time.Sleep(2222 * time.Millisecond)
		result, err = client.Get(key)

		assert.Nil(suite.T(), err)
		assert.Equal(suite.T(), "", result.Value())
	})
}

func (suite *GlideTestSuite) TestGetEx_existingAndNonExistingKeys() {
	suite.runWithDefaultClients(func(client api.BaseClient) {
		key := uuid.New().String()
		suite.verifyOK(client.Set(key, initialValue))

		result, err := client.GetEx(key)
		assert.Nil(suite.T(), err)
		assert.Equal(suite.T(), initialValue, result.Value())

		key = uuid.New().String()
		result, err = client.Get(key)
		assert.Nil(suite.T(), err)
		assert.Equal(suite.T(), "", result.Value())
	})
}

func (suite *GlideTestSuite) TestGetExWithOptions_PersistKey() {
	suite.runWithDefaultClients(func(client api.BaseClient) {
		key := uuid.New().String()
		suite.verifyOK(client.Set(key, initialValue))

		opts := api.NewGetExOptionsBuilder().SetExpiry(api.NewExpiryBuilder().SetType(api.Milliseconds).SetCount(uint64(2000)))
		result, err := client.GetExWithOptions(key, opts)
		assert.Nil(suite.T(), err)
		assert.Equal(suite.T(), initialValue, result.Value())

		result, err = client.Get(key)
		assert.Nil(suite.T(), err)
		assert.Equal(suite.T(), initialValue, result.Value())

		time.Sleep(1000 * time.Millisecond)

		opts = api.NewGetExOptionsBuilder().SetExpiry(api.NewExpiryBuilder().SetType(api.Persist))
		result, err = client.GetExWithOptions(key, opts)
		assert.Nil(suite.T(), err)
		assert.Equal(suite.T(), initialValue, result.Value())
	})
}

func (suite *GlideTestSuite) TestGetExWithOptions_UpdateExpiry() {
	suite.runWithDefaultClients(func(client api.BaseClient) {
		key := uuid.New().String()
		suite.verifyOK(client.Set(key, initialValue))

		opts := api.NewGetExOptionsBuilder().SetExpiry(api.NewExpiryBuilder().SetType(api.Milliseconds).SetCount(uint64(2000)))
		result, err := client.GetExWithOptions(key, opts)
		assert.Nil(suite.T(), err)
		assert.Equal(suite.T(), initialValue, result.Value())

		result, err = client.Get(key)
		assert.Nil(suite.T(), err)
		assert.Equal(suite.T(), initialValue, result.Value())

		time.Sleep(2222 * time.Millisecond)

		result, err = client.Get(key)
		assert.Nil(suite.T(), err)
		assert.Equal(suite.T(), "", result.Value())
	})
}

func (suite *GlideTestSuite) TestSetWithOptions_ReturnOldValue_nonExistentKey() {
	suite.runWithDefaultClients(func(client api.BaseClient) {
		key := uuid.New().String()
		opts := api.NewSetOptionsBuilder().SetReturnOldValue(true)

		result, err := client.SetWithOptions(key, anotherValue, opts)

		assert.Nil(suite.T(), err)
		assert.Equal(suite.T(), "", result.Value())
	})
}

func (suite *GlideTestSuite) TestMSetAndMGet_existingAndNonExistingKeys() {
	suite.runWithDefaultClients(func(client api.BaseClient) {
		key1 := uuid.New().String()
		key2 := uuid.New().String()
		key3 := uuid.New().String()
		oldValue := uuid.New().String()
		value := uuid.New().String()
		suite.verifyOK(client.Set(key1, oldValue))
		keyValueMap := map[string]string{
			key1: value,
			key2: value,
		}
		suite.verifyOK(client.MSet(keyValueMap))
		keys := []string{key1, key2, key3}
		stringValue := api.CreateStringResult(value)
		nullResult := api.CreateNilStringResult()
		values := []api.Result[string]{stringValue, stringValue, nullResult}
		result, err := client.MGet(keys)

		assert.Nil(suite.T(), err)
		assert.Equal(suite.T(), values, result)
	})
}

func (suite *GlideTestSuite) TestMSetNXAndMGet_nonExistingKey_valuesSet() {
	suite.runWithDefaultClients(func(client api.BaseClient) {
		key1 := "{key}" + uuid.New().String()
		key2 := "{key}" + uuid.New().String()
		key3 := "{key}" + uuid.New().String()
		value := uuid.New().String()
		keyValueMap := map[string]string{
			key1: value,
			key2: value,
			key3: value,
		}
		res, err := client.MSetNX(keyValueMap)
		assert.Nil(suite.T(), err)
		assert.True(suite.T(), res)
		keys := []string{key1, key2, key3}
		stringValue := api.CreateStringResult(value)
		values := []api.Result[string]{stringValue, stringValue, stringValue}
		result, err := client.MGet(keys)

		assert.Nil(suite.T(), err)
		assert.Equal(suite.T(), values, result)
	})
}

func (suite *GlideTestSuite) TestMSetNXAndMGet_existingKey_valuesNotUpdated() {
	suite.runWithDefaultClients(func(client api.BaseClient) {
		key1 := "{key}" + uuid.New().String()
		key2 := "{key}" + uuid.New().String()
		key3 := "{key}" + uuid.New().String()
		oldValue := uuid.New().String()
		value := uuid.New().String()
		suite.verifyOK(client.Set(key1, oldValue))
		keyValueMap := map[string]string{
			key1: value,
			key2: value,
			key3: value,
		}
		res, err := client.MSetNX(keyValueMap)
		assert.Nil(suite.T(), err)
		assert.False(suite.T(), res)
		keys := []string{key1, key2, key3}
		oldResult := api.CreateStringResult(oldValue)
		nullResult := api.CreateNilStringResult()
		values := []api.Result[string]{oldResult, nullResult, nullResult}
		result, err := client.MGet(keys)

		assert.Nil(suite.T(), err)
		assert.Equal(suite.T(), values, result)
	})
}

func (suite *GlideTestSuite) TestIncrCommands_existingKey() {
	suite.runWithDefaultClients(func(client api.BaseClient) {
		key := uuid.New().String()
		suite.verifyOK(client.Set(key, "10"))

		res1, err := client.Incr(key)
		assert.Nil(suite.T(), err)
		assert.Equal(suite.T(), int64(11), res1)

		res2, err := client.IncrBy(key, 10)
		assert.Nil(suite.T(), err)
		assert.Equal(suite.T(), int64(21), res2)

		res3, err := client.IncrByFloat(key, float64(10.1))
		assert.Nil(suite.T(), err)
		assert.Equal(suite.T(), float64(31.1), res3)
	})
}

func (suite *GlideTestSuite) TestIncrCommands_nonExistingKey() {
	suite.runWithDefaultClients(func(client api.BaseClient) {
		key1 := uuid.New().String()
		res1, err := client.Incr(key1)
		assert.Nil(suite.T(), err)
		assert.Equal(suite.T(), int64(1), res1)

		key2 := uuid.New().String()
		res2, err := client.IncrBy(key2, 10)
		assert.Nil(suite.T(), err)
		assert.Equal(suite.T(), int64(10), res2)

		key3 := uuid.New().String()
		res3, err := client.IncrByFloat(key3, float64(10.1))
		assert.Nil(suite.T(), err)
		assert.Equal(suite.T(), float64(10.1), res3)
	})
}

func (suite *GlideTestSuite) TestIncrCommands_TypeError() {
	suite.runWithDefaultClients(func(client api.BaseClient) {
		key := uuid.New().String()
		suite.verifyOK(client.Set(key, "stringValue"))

		res1, err := client.Incr(key)
		assert.Equal(suite.T(), int64(0), res1)
		assert.NotNil(suite.T(), err)
		assert.IsType(suite.T(), &api.RequestError{}, err)

		res2, err := client.IncrBy(key, 10)
		assert.Equal(suite.T(), int64(0), res2)
		assert.NotNil(suite.T(), err)
		assert.IsType(suite.T(), &api.RequestError{}, err)

		res3, err := client.IncrByFloat(key, float64(10.1))
		assert.Equal(suite.T(), float64(0), res3)
		assert.NotNil(suite.T(), err)
		assert.IsType(suite.T(), &api.RequestError{}, err)
	})
}

func (suite *GlideTestSuite) TestDecrCommands_existingKey() {
	suite.runWithDefaultClients(func(client api.BaseClient) {
		key := uuid.New().String()
		suite.verifyOK(client.Set(key, "10"))

		res1, err := client.Decr(key)
		assert.Nil(suite.T(), err)
		assert.Equal(suite.T(), int64(9), res1)

		res2, err := client.DecrBy(key, 10)
		assert.Nil(suite.T(), err)
		assert.Equal(suite.T(), int64(-1), res2)
	})
}

func (suite *GlideTestSuite) TestDecrCommands_nonExistingKey() {
	suite.runWithDefaultClients(func(client api.BaseClient) {
		key1 := uuid.New().String()
		res1, err := client.Decr(key1)
		assert.Nil(suite.T(), err)
		assert.Equal(suite.T(), int64(-1), res1)

		key2 := uuid.New().String()
		res2, err := client.DecrBy(key2, 10)
		assert.Nil(suite.T(), err)
		assert.Equal(suite.T(), int64(-10), res2)
	})
}

func (suite *GlideTestSuite) TestStrlen_existingKey() {
	suite.runWithDefaultClients(func(client api.BaseClient) {
		key := uuid.New().String()
		value := uuid.New().String()
		suite.verifyOK(client.Set(key, value))

		res, err := client.Strlen(key)
		assert.Nil(suite.T(), err)
		assert.Equal(suite.T(), int64(len(value)), res)
	})
}

func (suite *GlideTestSuite) TestStrlen_nonExistingKey() {
	suite.runWithDefaultClients(func(client api.BaseClient) {
		key := uuid.New().String()
		res, err := client.Strlen(key)
		assert.Nil(suite.T(), err)
		assert.Equal(suite.T(), int64(0), res)
	})
}

func (suite *GlideTestSuite) TestSetRange_existingAndNonExistingKeys() {
	suite.runWithDefaultClients(func(client api.BaseClient) {
		key := uuid.New().String()
		res, err := client.SetRange(key, 0, "Dummy string")
		assert.Nil(suite.T(), err)
		assert.Equal(suite.T(), int64(12), res)

		res, err = client.SetRange(key, 6, "values")
		assert.Nil(suite.T(), err)
		assert.Equal(suite.T(), int64(12), res)
		res1, err := client.Get(key)
		assert.Nil(suite.T(), err)
		assert.Equal(suite.T(), "Dummy values", res1.Value())

		res, err = client.SetRange(key, 15, "test")
		assert.Nil(suite.T(), err)
		assert.Equal(suite.T(), int64(19), res)
		res1, err = client.Get(key)
		assert.Nil(suite.T(), err)
		assert.Equal(suite.T(), "Dummy values\x00\x00\x00test", res1.Value())

		res, err = client.SetRange(key, math.MaxInt32, "test")
		assert.Equal(suite.T(), int64(0), res)
		assert.NotNil(suite.T(), err)
		assert.IsType(suite.T(), &api.RequestError{}, err)
	})
}

func (suite *GlideTestSuite) TestSetRange_existingAndNonExistingKeys_binaryString() {
	suite.runWithDefaultClients(func(client api.BaseClient) {
		nonUtf8String := "Dummy \xFF string"
		key := uuid.New().String()
		res, err := client.SetRange(key, 0, nonUtf8String)
		assert.Nil(suite.T(), err)
		assert.Equal(suite.T(), int64(14), res)

		res, err = client.SetRange(key, 6, "values ")
		assert.Nil(suite.T(), err)
		assert.Equal(suite.T(), int64(14), res)
		res1, err := client.Get(key)
		assert.Nil(suite.T(), err)
		assert.Equal(suite.T(), "Dummy values g", res1.Value())

		res, err = client.SetRange(key, 15, "test")
		assert.Nil(suite.T(), err)
		assert.Equal(suite.T(), int64(19), res)
		res1, err = client.Get(key)
		assert.Nil(suite.T(), err)
		assert.Equal(suite.T(), "Dummy values g\x00test", res1.Value())
	})
}

func (suite *GlideTestSuite) TestGetRange_existingAndNonExistingKeys() {
	suite.runWithDefaultClients(func(client api.BaseClient) {
		key := uuid.New().String()
		suite.verifyOK(client.Set(key, "Dummy string"))

		res, err := client.GetRange(key, 0, 4)
		assert.Nil(suite.T(), err)
		assert.Equal(suite.T(), "Dummy", res.Value())

		res, err = client.GetRange(key, -6, -1)
		assert.Nil(suite.T(), err)
		assert.Equal(suite.T(), "string", res.Value())

		res, err = client.GetRange(key, -1, -6)
		assert.Nil(suite.T(), err)
		assert.Equal(suite.T(), "", res.Value())

		res, err = client.GetRange(key, 15, 16)
		assert.Nil(suite.T(), err)
		assert.Equal(suite.T(), "", res.Value())

		nonExistingKey := uuid.New().String()
		res, err = client.GetRange(nonExistingKey, 0, 5)
		assert.Nil(suite.T(), err)
		assert.Equal(suite.T(), "", res.Value())
	})
}

func (suite *GlideTestSuite) TestGetRange_binaryString() {
	suite.runWithDefaultClients(func(client api.BaseClient) {
		key := uuid.New().String()
		nonUtf8String := "Dummy \xFF string"
		suite.verifyOK(client.Set(key, nonUtf8String))

		res, err := client.GetRange(key, 4, 6)
		assert.Nil(suite.T(), err)
		assert.Equal(suite.T(), "y \xFF", res.Value())
	})
}

func (suite *GlideTestSuite) TestAppend_existingAndNonExistingKeys() {
	suite.runWithDefaultClients(func(client api.BaseClient) {
		key := uuid.New().String()
		value1 := uuid.New().String()
		value2 := uuid.New().String()

		res, err := client.Append(key, value1)
		assert.Nil(suite.T(), err)
		assert.Equal(suite.T(), int64(len(value1)), res)
		res1, err := client.Get(key)
		assert.Nil(suite.T(), err)
		assert.Equal(suite.T(), value1, res1.Value())

		res, err = client.Append(key, value2)
		assert.Nil(suite.T(), err)
		assert.Equal(suite.T(), int64(len(value1)+len(value2)), res)
		res1, err = client.Get(key)
		assert.Nil(suite.T(), err)
		assert.Equal(suite.T(), value1+value2, res1.Value())
	})
}

func (suite *GlideTestSuite) TestLCS_existingAndNonExistingKeys() {
	suite.SkipIfServerVersionLowerThanBy("7.0.0")

	suite.runWithDefaultClients(func(client api.BaseClient) {
		key1 := "{key}" + uuid.New().String()
		key2 := "{key}" + uuid.New().String()

		res, err := client.LCS(key1, key2)
		assert.Nil(suite.T(), err)
		assert.Equal(suite.T(), "", res.Value())

		suite.verifyOK(client.Set(key1, "Dummy string"))
		suite.verifyOK(client.Set(key2, "Dummy value"))

		res, err = client.LCS(key1, key2)
		assert.Nil(suite.T(), err)
		assert.Equal(suite.T(), "Dummy ", res.Value())
	})
}

func (suite *GlideTestSuite) TestGetDel_ExistingKey() {
	suite.runWithDefaultClients(func(client api.BaseClient) {
		key := uuid.New().String()
		value := "testValue"

		suite.verifyOK(client.Set(key, value))
		result, err := client.GetDel(key)
		assert.Nil(suite.T(), err)
		assert.Equal(suite.T(), value, result.Value())

		result, err = client.Get(key)
		assert.Nil(suite.T(), err)
		assert.Equal(suite.T(), "", result.Value())
	})
}

func (suite *GlideTestSuite) TestGetDel_NonExistingKey() {
	suite.runWithDefaultClients(func(client api.BaseClient) {
		key := uuid.New().String()

		result, err := client.GetDel(key)

		assert.Nil(suite.T(), err)
		assert.Equal(suite.T(), "", result.Value())
	})
}

func (suite *GlideTestSuite) TestGetDel_EmptyKey() {
	suite.runWithDefaultClients(func(client api.BaseClient) {
		result, err := client.GetDel("")

		assert.NotNil(suite.T(), err)
		assert.Equal(suite.T(), "", result.Value())
		assert.Equal(suite.T(), "key is required", err.Error())
	})
}

func (suite *GlideTestSuite) TestPing_NoArgument() {
	suite.runWithDefaultClients(func(client api.BaseClient) {
		result, err := client.Ping()
		assert.Nil(suite.T(), err)
		assert.Equal(suite.T(), "PONG", result)
	})
}

func (suite *GlideTestSuite) TestPing_WithArgument() {
	suite.runWithDefaultClients(func(client api.BaseClient) {
		// Passing "Hello" as the message
		result, err := client.PingWithMessage("Hello")
		assert.Nil(suite.T(), err)
		assert.Equal(suite.T(), "Hello", result)
	})
}

func (suite *GlideTestSuite) TestHSet_WithExistingKey() {
	suite.runWithDefaultClients(func(client api.BaseClient) {
		fields := map[string]string{"field1": "value1", "field2": "value2"}
		key := uuid.New().String()

		res1, err := client.HSet(key, fields)
		assert.Nil(suite.T(), err)
		assert.Equal(suite.T(), int64(2), res1)

		res2, err := client.HSet(key, fields)
		assert.Nil(suite.T(), err)
		assert.Equal(suite.T(), int64(0), res2)
	})
}

func (suite *GlideTestSuite) TestHSet_byteString() {
	suite.runWithDefaultClients(func(client api.BaseClient) {
		fields := map[string]string{
			string([]byte{0xFF, 0x00, 0xAA}):       string([]byte{0xDE, 0xAD, 0xBE, 0xEF}),
			string([]byte{0x01, 0x02, 0x03, 0xFE}): string([]byte{0xCA, 0xFE, 0xBA, 0xBE}),
		}
		key := string([]byte{0x01, 0x02, 0x03, 0xFE})

		res1, err := client.HSet(key, fields)
		assert.Nil(suite.T(), err)
		assert.Equal(suite.T(), int64(2), res1)

		res2, err := client.HGetAll(key)
		key1 := api.CreateStringResult(string([]byte{0xFF, 0x00, 0xAA}))
		value1 := api.CreateStringResult(string([]byte{0xDE, 0xAD, 0xBE, 0xEF}))
		key2 := api.CreateStringResult(string([]byte{0x01, 0x02, 0x03, 0xFE}))
		value2 := api.CreateStringResult(string([]byte{0xCA, 0xFE, 0xBA, 0xBE}))
		fieldsResult := map[api.Result[string]]api.Result[string]{
			key1: value1,
			key2: value2,
		}
		assert.Nil(suite.T(), err)
		assert.Equal(suite.T(), fieldsResult, res2)
	})
}

func (suite *GlideTestSuite) TestHSet_WithAddNewField() {
	suite.runWithDefaultClients(func(client api.BaseClient) {
		fields := map[string]string{"field1": "value1", "field2": "value2"}
		key := uuid.New().String()

		res1, err := client.HSet(key, fields)
		assert.Nil(suite.T(), err)
		assert.Equal(suite.T(), int64(2), res1)

		res2, err := client.HSet(key, fields)
		assert.Nil(suite.T(), err)
		assert.Equal(suite.T(), int64(0), res2)

		fields["field3"] = "value3"
		res3, err := client.HSet(key, fields)
		assert.Nil(suite.T(), err)
		assert.Equal(suite.T(), int64(1), res3)
	})
}

func (suite *GlideTestSuite) TestHGet_WithExistingKey() {
	suite.runWithDefaultClients(func(client api.BaseClient) {
		fields := map[string]string{"field1": "value1", "field2": "value2"}
		key := uuid.NewString()

		res1, err := client.HSet(key, fields)
		assert.Nil(suite.T(), err)
		assert.Equal(suite.T(), int64(2), res1)

		res2, err := client.HGet(key, "field1")
		assert.Nil(suite.T(), err)
		assert.Equal(suite.T(), "value1", res2.Value())
	})
}

func (suite *GlideTestSuite) TestHGet_WithNotExistingKey() {
	suite.runWithDefaultClients(func(client api.BaseClient) {
		key := uuid.NewString()

		res1, err := client.HGet(key, "field1")
		assert.Nil(suite.T(), err)
		assert.Equal(suite.T(), api.CreateNilStringResult(), res1)
	})
}

func (suite *GlideTestSuite) TestHGet_WithNotExistingField() {
	suite.runWithDefaultClients(func(client api.BaseClient) {
		fields := map[string]string{"field1": "value1", "field2": "value2"}
		key := uuid.NewString()

		res1, err := client.HSet(key, fields)
		assert.Nil(suite.T(), err)
		assert.Equal(suite.T(), int64(2), res1)

		res2, err := client.HGet(key, "foo")
		assert.Nil(suite.T(), err)
		assert.Equal(suite.T(), api.CreateNilStringResult(), res2)
	})
}

func (suite *GlideTestSuite) TestHGetAll_WithExistingKey() {
	suite.runWithDefaultClients(func(client api.BaseClient) {
		fields := map[string]string{"field1": "value1", "field2": "value2"}
		key := uuid.NewString()

		res1, err := client.HSet(key, fields)
		assert.Nil(suite.T(), err)
		assert.Equal(suite.T(), int64(2), res1)

		field1 := api.CreateStringResult("field1")
		value1 := api.CreateStringResult("value1")
		field2 := api.CreateStringResult("field2")
		value2 := api.CreateStringResult("value2")
		fieldsResult := map[api.Result[string]]api.Result[string]{field1: value1, field2: value2}
		res2, err := client.HGetAll(key)
		assert.Nil(suite.T(), err)
		assert.Equal(suite.T(), fieldsResult, res2)
	})
}

func (suite *GlideTestSuite) TestHGetAll_WithNotExistingKey() {
	suite.runWithDefaultClients(func(client api.BaseClient) {
		key := uuid.NewString()

		res, err := client.HGetAll(key)
		assert.Nil(suite.T(), err)
		assert.Empty(suite.T(), res)
	})
}

func (suite *GlideTestSuite) TestHMGet() {
	suite.runWithDefaultClients(func(client api.BaseClient) {
		fields := map[string]string{"field1": "value1", "field2": "value2"}
		key := uuid.NewString()

		res1, err := client.HSet(key, fields)
		assert.Nil(suite.T(), err)
		assert.Equal(suite.T(), int64(2), res1)

		res2, err := client.HMGet(key, []string{"field1", "field2", "field3"})
		value1 := api.CreateStringResult("value1")
		value2 := api.CreateStringResult("value2")
		nullValue := api.CreateNilStringResult()
		assert.Nil(suite.T(), err)
		assert.Equal(suite.T(), []api.Result[string]{value1, value2, nullValue}, res2)
	})
}

func (suite *GlideTestSuite) TestHMGet_WithNotExistingKey() {
	suite.runWithDefaultClients(func(client api.BaseClient) {
		key := uuid.NewString()

		res, err := client.HMGet(key, []string{"field1", "field2", "field3"})
		nullValue := api.CreateNilStringResult()
		assert.Nil(suite.T(), err)
		assert.Equal(suite.T(), []api.Result[string]{nullValue, nullValue, nullValue}, res)
	})
}

func (suite *GlideTestSuite) TestHMGet_WithNotExistingField() {
	suite.runWithDefaultClients(func(client api.BaseClient) {
		fields := map[string]string{"field1": "value1", "field2": "value2"}
		key := uuid.NewString()

		res1, err := client.HSet(key, fields)
		assert.Nil(suite.T(), err)
		assert.Equal(suite.T(), int64(2), res1)

		res2, err := client.HMGet(key, []string{"field3", "field4"})
		nullValue := api.CreateNilStringResult()
		assert.Nil(suite.T(), err)
		assert.Equal(suite.T(), []api.Result[string]{nullValue, nullValue}, res2)
	})
}

func (suite *GlideTestSuite) TestHSetNX_WithExistingKey() {
	suite.runWithDefaultClients(func(client api.BaseClient) {
		fields := map[string]string{"field1": "value1", "field2": "value2"}
		key := uuid.NewString()

		res1, err := client.HSet(key, fields)
		assert.Nil(suite.T(), err)
		assert.Equal(suite.T(), int64(2), res1)

		res2, err := client.HSetNX(key, "field1", "value1")
		assert.Nil(suite.T(), err)
<<<<<<< HEAD
		assert.False(suite.T(), res2)
=======
		assert.False(suite.T(), res2.Value())
>>>>>>> c245ce40
	})
}

func (suite *GlideTestSuite) TestHSetNX_WithNotExistingKey() {
	suite.runWithDefaultClients(func(client api.BaseClient) {
		key := uuid.NewString()

		res1, err := client.HSetNX(key, "field1", "value1")
		assert.Nil(suite.T(), err)
<<<<<<< HEAD
		assert.True(suite.T(), res1)
=======
		assert.True(suite.T(), res1.Value())
>>>>>>> c245ce40

		res2, err := client.HGetAll(key)
		field1 := api.CreateStringResult("field1")
		value1 := api.CreateStringResult("value1")
		assert.Nil(suite.T(), err)
		assert.Equal(suite.T(), map[api.Result[string]]api.Result[string]{field1: value1}, res2)
	})
}

func (suite *GlideTestSuite) TestHSetNX_WithExistingField() {
	suite.runWithDefaultClients(func(client api.BaseClient) {
		fields := map[string]string{"field1": "value1", "field2": "value2"}
		key := uuid.NewString()

		res1, err := client.HSet(key, fields)
		assert.Nil(suite.T(), err)
		assert.Equal(suite.T(), int64(2), res1)

		res2, err := client.HSetNX(key, "field1", "value1")
		assert.Nil(suite.T(), err)
<<<<<<< HEAD
		assert.False(suite.T(), res2)
=======
		assert.False(suite.T(), res2.Value())
>>>>>>> c245ce40
	})
}

func (suite *GlideTestSuite) TestHDel() {
	suite.runWithDefaultClients(func(client api.BaseClient) {
		fields := map[string]string{"field1": "value1", "field2": "value2"}
		key := uuid.NewString()

		res1, err := client.HSet(key, fields)
		assert.Nil(suite.T(), err)
		assert.Equal(suite.T(), int64(2), res1)

		res2, err := client.HDel(key, []string{"field1", "field2"})
		assert.Nil(suite.T(), err)
		assert.Equal(suite.T(), int64(2), res2)

		res3, err := client.HGetAll(key)
		assert.Nil(suite.T(), err)
		assert.Empty(suite.T(), res3)

		res4, err := client.HDel(key, []string{"field1", "field2"})
		assert.Nil(suite.T(), err)
		assert.Equal(suite.T(), int64(0), res4)
	})
}

func (suite *GlideTestSuite) TestHDel_WithNotExistingKey() {
	suite.runWithDefaultClients(func(client api.BaseClient) {
		key := uuid.NewString()
		res, err := client.HDel(key, []string{"field1", "field2"})
		assert.Nil(suite.T(), err)
		assert.Equal(suite.T(), int64(0), res)
	})
}

func (suite *GlideTestSuite) TestHDel_WithNotExistingField() {
	suite.runWithDefaultClients(func(client api.BaseClient) {
		fields := map[string]string{"field1": "value1", "field2": "value2"}
		key := uuid.NewString()

		res1, err := client.HSet(key, fields)
		assert.Nil(suite.T(), err)
		assert.Equal(suite.T(), int64(2), res1)

		res2, err := client.HDel(key, []string{"field3", "field4"})
		assert.Nil(suite.T(), err)
		assert.Equal(suite.T(), int64(0), res2)
	})
}

func (suite *GlideTestSuite) TestHLen() {
	suite.runWithDefaultClients(func(client api.BaseClient) {
		fields := map[string]string{"field1": "value1", "field2": "value2"}
		key := uuid.NewString()

		res1, err := client.HSet(key, fields)
		assert.Nil(suite.T(), err)
		assert.Equal(suite.T(), int64(2), res1)

		res2, err := client.HLen(key)
		assert.Nil(suite.T(), err)
		assert.Equal(suite.T(), int64(2), res2)
	})
}

func (suite *GlideTestSuite) TestHLen_WithNotExistingKey() {
	suite.runWithDefaultClients(func(client api.BaseClient) {
		key := uuid.NewString()
		res, err := client.HLen(key)

		assert.Nil(suite.T(), err)
		assert.Equal(suite.T(), int64(0), res)
	})
}

func (suite *GlideTestSuite) TestHVals_WithExistingKey() {
	suite.runWithDefaultClients(func(client api.BaseClient) {
		fields := map[string]string{"field1": "value1", "field2": "value2"}
		key := uuid.NewString()

		res1, err := client.HSet(key, fields)
		assert.Nil(suite.T(), err)
		assert.Equal(suite.T(), int64(2), res1)

		res2, err := client.HVals(key)
		value1 := api.CreateStringResult("value1")
		value2 := api.CreateStringResult("value2")
		assert.Nil(suite.T(), err)
		assert.Contains(suite.T(), res2, value1)
		assert.Contains(suite.T(), res2, value2)
	})
}

func (suite *GlideTestSuite) TestHVals_WithNotExistingKey() {
	suite.runWithDefaultClients(func(client api.BaseClient) {
		key := uuid.NewString()

		res, err := client.HVals(key)
		assert.Nil(suite.T(), err)
		assert.Equal(suite.T(), []api.Result[string]{}, res)
	})
}

func (suite *GlideTestSuite) TestHExists_WithExistingKey() {
	suite.runWithDefaultClients(func(client api.BaseClient) {
		fields := map[string]string{"field1": "value1", "field2": "value2"}
		key := uuid.NewString()

		res1, err := client.HSet(key, fields)
		assert.Nil(suite.T(), err)
		assert.Equal(suite.T(), int64(2), res1)

		res2, err := client.HExists(key, "field1")
		assert.Nil(suite.T(), err)
<<<<<<< HEAD
		assert.True(suite.T(), res2)
=======
		assert.True(suite.T(), res2.Value())
>>>>>>> c245ce40
	})
}

func (suite *GlideTestSuite) TestHExists_WithNotExistingKey() {
	suite.runWithDefaultClients(func(client api.BaseClient) {
		key := uuid.NewString()

		res, err := client.HExists(key, "field1")
		assert.Nil(suite.T(), err)
<<<<<<< HEAD
		assert.False(suite.T(), res)
=======
		assert.False(suite.T(), res.Value())
>>>>>>> c245ce40
	})
}

func (suite *GlideTestSuite) TestHExists_WithNotExistingField() {
	suite.runWithDefaultClients(func(client api.BaseClient) {
		fields := map[string]string{"field1": "value1", "field2": "value2"}
		key := uuid.NewString()

		res1, err := client.HSet(key, fields)
		assert.Nil(suite.T(), err)
		assert.Equal(suite.T(), int64(2), res1)

		res2, err := client.HExists(key, "field3")
		assert.Nil(suite.T(), err)
<<<<<<< HEAD
		assert.False(suite.T(), res2)
=======
		assert.False(suite.T(), res2.Value())
>>>>>>> c245ce40
	})
}

func (suite *GlideTestSuite) TestHKeys_WithExistingKey() {
	suite.runWithDefaultClients(func(client api.BaseClient) {
		fields := map[string]string{"field1": "value1", "field2": "value2"}
		key := uuid.NewString()

		res1, err := client.HSet(key, fields)
		assert.Nil(suite.T(), err)
		assert.Equal(suite.T(), int64(2), res1)

		res2, err := client.HKeys(key)
		field1 := api.CreateStringResult("field1")
		field2 := api.CreateStringResult("field2")
		assert.Nil(suite.T(), err)
		assert.Contains(suite.T(), res2, field1)
		assert.Contains(suite.T(), res2, field2)
	})
}

func (suite *GlideTestSuite) TestHKeys_WithNotExistingKey() {
	suite.runWithDefaultClients(func(client api.BaseClient) {
		key := uuid.NewString()

		res, err := client.HKeys(key)
		assert.Nil(suite.T(), err)
		assert.Equal(suite.T(), []api.Result[string]{}, res)
	})
}

func (suite *GlideTestSuite) TestHStrLen_WithExistingKey() {
	suite.runWithDefaultClients(func(client api.BaseClient) {
		fields := map[string]string{"field1": "value1", "field2": "value2"}
		key := uuid.NewString()

		res1, err := client.HSet(key, fields)
		assert.Nil(suite.T(), err)
		assert.Equal(suite.T(), int64(2), res1)

		res2, err := client.HStrLen(key, "field1")
		assert.Nil(suite.T(), err)
		assert.Equal(suite.T(), int64(6), res2)
	})
}

func (suite *GlideTestSuite) TestHStrLen_WithNotExistingKey() {
	suite.runWithDefaultClients(func(client api.BaseClient) {
		key := uuid.NewString()

		res, err := client.HStrLen(key, "field1")
		assert.Nil(suite.T(), err)
		assert.Equal(suite.T(), int64(0), res)
	})
}

func (suite *GlideTestSuite) TestHStrLen_WithNotExistingField() {
	suite.runWithDefaultClients(func(client api.BaseClient) {
		fields := map[string]string{"field1": "value1", "field2": "value2"}
		key := uuid.NewString()

		res1, err := client.HSet(key, fields)
		assert.Nil(suite.T(), err)
		assert.Equal(suite.T(), int64(2), res1)

		res2, err := client.HStrLen(key, "field3")
		assert.Nil(suite.T(), err)
		assert.Equal(suite.T(), int64(0), res2)
	})
}

func (suite *GlideTestSuite) TestHIncrBy_WithExistingField() {
	suite.runWithDefaultClients(func(client api.BaseClient) {
		key := uuid.NewString()
		field := uuid.NewString()
		fieldValueMap := map[string]string{field: "10"}

		hsetResult, err := client.HSet(key, fieldValueMap)
		assert.Nil(suite.T(), err)
		assert.Equal(suite.T(), int64(1), hsetResult)

		hincrByResult, hincrByErr := client.HIncrBy(key, field, 1)
		assert.Nil(suite.T(), hincrByErr)
		assert.Equal(suite.T(), int64(11), hincrByResult)
	})
}

func (suite *GlideTestSuite) TestHIncrBy_WithNonExistingField() {
	suite.runWithDefaultClients(func(client api.BaseClient) {
		key := uuid.NewString()
		field := uuid.NewString()
		field2 := uuid.NewString()
		fieldValueMap := map[string]string{field2: "1"}

		hsetResult, err := client.HSet(key, fieldValueMap)
		assert.Nil(suite.T(), err)
		assert.Equal(suite.T(), int64(1), hsetResult)

		hincrByResult, hincrByErr := client.HIncrBy(key, field, 2)
		assert.Nil(suite.T(), hincrByErr)
		assert.Equal(suite.T(), int64(2), hincrByResult)
	})
}

func (suite *GlideTestSuite) TestHIncrByFloat_WithExistingField() {
	suite.runWithDefaultClients(func(client api.BaseClient) {
		key := uuid.NewString()
		field := uuid.NewString()
		fieldValueMap := map[string]string{field: "10"}

		hsetResult, err := client.HSet(key, fieldValueMap)
		assert.Nil(suite.T(), err)
		assert.Equal(suite.T(), int64(1), hsetResult)

		hincrByFloatResult, hincrByFloatErr := client.HIncrByFloat(key, field, 1.5)
		assert.Nil(suite.T(), hincrByFloatErr)
		assert.Equal(suite.T(), float64(11.5), hincrByFloatResult)
	})
}

func (suite *GlideTestSuite) TestHIncrByFloat_WithNonExistingField() {
	suite.runWithDefaultClients(func(client api.BaseClient) {
		key := uuid.NewString()
		field := uuid.NewString()
		field2 := uuid.NewString()
		fieldValueMap := map[string]string{field2: "1"}

		hsetResult, err := client.HSet(key, fieldValueMap)
		assert.Nil(suite.T(), err)
		assert.Equal(suite.T(), int64(1), hsetResult)

		hincrByFloatResult, hincrByFloatErr := client.HIncrByFloat(key, field, 1.5)
		assert.Nil(suite.T(), hincrByFloatErr)
		assert.Equal(suite.T(), float64(1.5), hincrByFloatResult)
	})
}

func (suite *GlideTestSuite) TestHScan() {
	suite.runWithDefaultClients(func(client api.BaseClient) {
		key1 := "{key}-1" + uuid.NewString()
		key2 := "{key}-2" + uuid.NewString()
		initialCursor := "0"
		defaultCount := 20

		// Setup test data
		numberMap := make(map[string]string)
		// This is an unusually large dataset because the server can ignore the COUNT option if the dataset is small enough
		// because it is more efficient to transfer its entire content at once.
		for i := 0; i < 50000; i++ {
			numberMap[strconv.Itoa(i)] = "num" + strconv.Itoa(i)
		}
		charMembers := []string{"a", "b", "c", "d", "e"}
		charMap := make(map[string]string)
		for i, val := range charMembers {
			charMap[val] = strconv.Itoa(i)
		}

		t := suite.T()

		// Check for empty set.
		resCursor, resCollection, err := client.HScan(key1, initialCursor)
		assert.NoError(t, err)
		assert.Equal(t, initialCursor, resCursor.Value())
		assert.Empty(t, resCollection)

		// Negative cursor check.
		if suite.serverVersion >= "8.0.0" {
			_, _, err = client.HScan(key1, "-1")
			assert.NotEmpty(t, err)
		} else {
			resCursor, resCollection, _ = client.HScan(key1, "-1")
			assert.Equal(t, initialCursor, resCursor.Value())
			assert.Empty(t, resCollection)
		}

		// Result contains the whole set
		hsetResult, _ := client.HSet(key1, charMap)
		assert.Equal(t, int64(len(charMembers)), hsetResult)

		resCursor, resCollection, _ = client.HScan(key1, initialCursor)
		assert.Equal(t, initialCursor, resCursor.Value())
		// Length includes the score which is twice the map size
		assert.Equal(t, len(charMap)*2, len(resCollection))

		resultKeys := make([]api.Result[string], 0)
		resultValues := make([]api.Result[string], 0)

		for i := 0; i < len(resCollection); i += 2 {
			resultKeys = append(resultKeys, resCollection[i])
			resultValues = append(resultValues, resCollection[i+1])
		}
		keysList, valuesList := convertMapKeysAndValuesToResultList(charMap)
		assert.True(t, isSubset(resultKeys, keysList) && isSubset(keysList, resultKeys))
		assert.True(t, isSubset(resultValues, valuesList) && isSubset(valuesList, resultValues))

		opts := options.NewHashScanOptionsBuilder().SetMatch("a")
		resCursor, resCollection, _ = client.HScanWithOptions(key1, initialCursor, opts)
		assert.Equal(t, initialCursor, resCursor.Value())
		assert.Equal(t, len(resCollection), 2)
		assert.Equal(t, resCollection[0].Value(), "a")
		assert.Equal(t, resCollection[1].Value(), "0")

		// Result contains a subset of the key
		combinedMap := make(map[string]string)
		for key, value := range numberMap {
			combinedMap[key] = value
		}
		for key, value := range charMap {
			combinedMap[key] = value
		}

		hsetResult, _ = client.HSet(key1, combinedMap)
		assert.Equal(t, int64(len(numberMap)), hsetResult)
		resultCursor := "0"
		secondResultAllKeys := make([]api.Result[string], 0)
		secondResultAllValues := make([]api.Result[string], 0)
		isFirstLoop := true
		for {
			resCursor, resCollection, _ = client.HScan(key1, resultCursor)
			resultCursor = resCursor.Value()
			for i := 0; i < len(resCollection); i += 2 {
				secondResultAllKeys = append(secondResultAllKeys, resCollection[i])
				secondResultAllValues = append(secondResultAllValues, resCollection[i+1])
			}
			if isFirstLoop {
				assert.NotEqual(t, "0", resultCursor)
				isFirstLoop = false
			} else if resultCursor == "0" {
				break
			}

			// Scan with result cursor to get the next set of data.
			newResultCursor, secondResult, _ := client.HScan(key1, resultCursor)
			assert.NotEqual(t, resultCursor, newResultCursor)
			resultCursor = newResultCursor.Value()
			assert.False(t, reflect.DeepEqual(secondResult, resCollection))
			for i := 0; i < len(secondResult); i += 2 {
				secondResultAllKeys = append(secondResultAllKeys, secondResult[i])
				secondResultAllValues = append(secondResultAllValues, secondResult[i+1])
			}

			// 0 is returned for the cursor of the last iteration.
			if resultCursor == "0" {
				break
			}
		}
		numberKeysList, numberValuesList := convertMapKeysAndValuesToResultList(numberMap)
		assert.True(t, isSubset(numberKeysList, secondResultAllKeys))
		assert.True(t, isSubset(numberValuesList, secondResultAllValues))

		// Test match pattern
		opts = options.NewHashScanOptionsBuilder().SetMatch("*")
		resCursor, resCollection, _ = client.HScanWithOptions(key1, initialCursor, opts)
		resCursorInt, _ := strconv.Atoi(resCursor.Value())
		assert.True(t, resCursorInt >= 0)
		assert.True(t, int(len(resCollection)) >= defaultCount)

		// Test count
		opts = options.NewHashScanOptionsBuilder().SetCount(int64(20))
		resCursor, resCollection, _ = client.HScanWithOptions(key1, initialCursor, opts)
		resCursorInt, _ = strconv.Atoi(resCursor.Value())
		assert.True(t, resCursorInt >= 0)
		assert.True(t, len(resCollection) >= 20)

		// Test count with match returns a non-empty list
		opts = options.NewHashScanOptionsBuilder().SetMatch("1*").SetCount(int64(20))
		resCursor, resCollection, _ = client.HScanWithOptions(key1, initialCursor, opts)
		resCursorInt, _ = strconv.Atoi(resCursor.Value())
		assert.True(t, resCursorInt >= 0)
		assert.True(t, len(resCollection) >= 0)

		if suite.serverVersion >= "8.0.0" {
			opts = options.NewHashScanOptionsBuilder().SetNoValue(true)
			resCursor, resCollection, _ = client.HScanWithOptions(key1, initialCursor, opts)
			resCursorInt, _ = strconv.Atoi(resCursor.Value())
			assert.True(t, resCursorInt >= 0)

			// Check if all fields don't start with "num"
			containsElementsWithNumKeyword := false
			for i := 0; i < len(resCollection); i++ {
				if strings.Contains(resCollection[i].Value(), "num") {
					containsElementsWithNumKeyword = true
					break
				}
			}
			assert.False(t, containsElementsWithNumKeyword)
		}

		// Check if Non-hash key throws an error.
		setResult, _ := client.Set(key2, "test")
		assert.Equal(t, setResult.Value(), "OK")
		_, _, err = client.HScan(key2, initialCursor)
		assert.NotEmpty(t, err)

		// Check if Non-hash key throws an error when HSCAN called with options.
		opts = options.NewHashScanOptionsBuilder().SetMatch("test").SetCount(int64(1))
		_, _, err = client.HScanWithOptions(key2, initialCursor, opts)
		assert.NotEmpty(t, err)

		// Check if a negative cursor value throws an error.
		opts = options.NewHashScanOptionsBuilder().SetCount(int64(-1))
		_, _, err = client.HScanWithOptions(key1, initialCursor, opts)
		assert.NotEmpty(t, err)
	})
}

func (suite *GlideTestSuite) TestLPushLPop_WithExistingKey() {
	suite.runWithDefaultClients(func(client api.BaseClient) {
		list := []string{"value4", "value3", "value2", "value1"}
		key := uuid.NewString()

		res1, err := client.LPush(key, list)
		assert.Nil(suite.T(), err)
		assert.Equal(suite.T(), int64(4), res1)

		res2, err := client.LPop(key)
		assert.Nil(suite.T(), err)
		assert.Equal(suite.T(), "value1", res2.Value())

		resultList := []api.Result[string]{api.CreateStringResult("value2"), api.CreateStringResult("value3")}
		res3, err := client.LPopCount(key, 2)
		assert.Nil(suite.T(), err)
		assert.Equal(suite.T(), resultList, res3)
	})
}

func (suite *GlideTestSuite) TestLPop_nonExistingKey() {
	suite.runWithDefaultClients(func(client api.BaseClient) {
		key := uuid.NewString()

		res1, err := client.LPop(key)
		assert.Nil(suite.T(), err)
		assert.Equal(suite.T(), api.CreateNilStringResult(), res1)

		res2, err := client.LPopCount(key, 2)
		assert.Nil(suite.T(), err)
		assert.Equal(suite.T(), ([]api.Result[string])(nil), res2)
	})
}

func (suite *GlideTestSuite) TestLPushLPop_typeError() {
	suite.runWithDefaultClients(func(client api.BaseClient) {
		key := uuid.NewString()
		suite.verifyOK(client.Set(key, "value"))

		res1, err := client.LPush(key, []string{"value1"})
		assert.Equal(suite.T(), int64(0), res1)
		assert.NotNil(suite.T(), err)
		assert.IsType(suite.T(), &api.RequestError{}, err)

		res2, err := client.LPopCount(key, 2)
		assert.Equal(suite.T(), ([]api.Result[string])(nil), res2)
		assert.NotNil(suite.T(), err)
		assert.IsType(suite.T(), &api.RequestError{}, err)
	})
}

func (suite *GlideTestSuite) TestLPos_withAndWithoutOptions() {
	suite.runWithDefaultClients(func(client api.BaseClient) {
		key := uuid.NewString()
		res1, err := client.RPush(key, []string{"a", "a", "b", "c", "a", "b"})
		assert.Nil(suite.T(), err)
		assert.Equal(suite.T(), int64(6), res1)

		res2, err := client.LPos(key, "a")
		assert.Nil(suite.T(), err)
		assert.Equal(suite.T(), int64(0), res2.Value())

		res3, err := client.LPosWithOptions(key, "b", api.NewLPosOptionsBuilder().SetRank(2))
		assert.Nil(suite.T(), err)
		assert.Equal(suite.T(), int64(5), res3.Value())

		// element doesn't exist
		res4, err := client.LPos(key, "e")
		assert.Nil(suite.T(), err)
		assert.Equal(suite.T(), api.CreateNilInt64Result(), res4)

		// reverse traversal
		res5, err := client.LPosWithOptions(key, "b", api.NewLPosOptionsBuilder().SetRank(-2))
		assert.Nil(suite.T(), err)
		assert.Equal(suite.T(), int64(2), res5.Value())

		// unlimited comparisons
		res6, err := client.LPosWithOptions(
			key,
			"a",
			api.NewLPosOptionsBuilder().SetRank(1).SetMaxLen(0),
		)
		assert.Nil(suite.T(), err)
		assert.Equal(suite.T(), int64(0), res6.Value())

		// limited comparisons
		res7, err := client.LPosWithOptions(
			key,
			"c",
			api.NewLPosOptionsBuilder().SetRank(1).SetMaxLen(2),
		)
		assert.Nil(suite.T(), err)
		assert.Equal(suite.T(), api.CreateNilInt64Result(), res7)

		// invalid rank value
		res8, err := client.LPosWithOptions(key, "a", api.NewLPosOptionsBuilder().SetRank(0))
		assert.Equal(suite.T(), api.CreateNilInt64Result(), res8)
		assert.NotNil(suite.T(), err)
		assert.IsType(suite.T(), &api.RequestError{}, err)

		// invalid maxlen value
		res9, err := client.LPosWithOptions(key, "a", api.NewLPosOptionsBuilder().SetMaxLen(-1))
		assert.Equal(suite.T(), api.CreateNilInt64Result(), res9)
		assert.NotNil(suite.T(), err)
		assert.IsType(suite.T(), &api.RequestError{}, err)

		// non-existent key
		res10, err := client.LPos("non_existent_key", "a")
		assert.Equal(suite.T(), api.CreateNilInt64Result(), res10)
		assert.Nil(suite.T(), err)

		// wrong key data type
		keyString := uuid.NewString()
		suite.verifyOK(client.Set(keyString, "value"))
		res11, err := client.LPos(keyString, "a")
		assert.Equal(suite.T(), api.CreateNilInt64Result(), res11)
		assert.NotNil(suite.T(), err)
		assert.IsType(suite.T(), &api.RequestError{}, err)
	})
}

func (suite *GlideTestSuite) TestLPosCount() {
	suite.runWithDefaultClients(func(client api.BaseClient) {
		key := uuid.NewString()

		res1, err := client.RPush(key, []string{"a", "a", "b", "c", "a", "b"})
		assert.Equal(suite.T(), int64(6), res1)
		assert.Nil(suite.T(), err)

		res2, err := client.LPosCount(key, "a", int64(2))
		assert.Equal(suite.T(), []api.Result[int64]{api.CreateInt64Result(0), api.CreateInt64Result(1)}, res2)
		assert.Nil(suite.T(), err)

		res3, err := client.LPosCount(key, "a", int64(0))
		assert.Equal(
			suite.T(),
			[]api.Result[int64]{api.CreateInt64Result(0), api.CreateInt64Result(1), api.CreateInt64Result(4)},
			res3,
		)
		assert.Nil(suite.T(), err)

		// invalid count value
		res4, err := client.LPosCount(key, "a", int64(-1))
		assert.Equal(suite.T(), ([]api.Result[int64])(nil), res4)
		assert.NotNil(suite.T(), err)
		assert.IsType(suite.T(), &api.RequestError{}, err)

		// non-existent key
		res5, err := client.LPosCount("non_existent_key", "a", int64(1))
		assert.Equal(suite.T(), []api.Result[int64]{}, res5)
		assert.Nil(suite.T(), err)

		// wrong key data type
		keyString := uuid.NewString()
		suite.verifyOK(client.Set(keyString, "value"))
		res6, err := client.LPosCount(keyString, "a", int64(1))
		assert.Equal(suite.T(), ([]api.Result[int64])(nil), res6)
		assert.NotNil(suite.T(), err)
		assert.IsType(suite.T(), &api.RequestError{}, err)
	})
}

func (suite *GlideTestSuite) TestLPosCount_withOptions() {
	suite.runWithDefaultClients(func(client api.BaseClient) {
		key := uuid.NewString()

		res1, err := client.RPush(key, []string{"a", "a", "b", "c", "a", "b"})
		assert.Equal(suite.T(), int64(6), res1)
		assert.Nil(suite.T(), err)

		res2, err := client.LPosCountWithOptions(key, "a", int64(0), api.NewLPosOptionsBuilder().SetRank(1))
		assert.Equal(
			suite.T(),
			[]api.Result[int64]{api.CreateInt64Result(0), api.CreateInt64Result(1), api.CreateInt64Result(4)},
			res2,
		)
		assert.Nil(suite.T(), err)

		res3, err := client.LPosCountWithOptions(key, "a", int64(0), api.NewLPosOptionsBuilder().SetRank(2))
		assert.Equal(suite.T(), []api.Result[int64]{api.CreateInt64Result(1), api.CreateInt64Result(4)}, res3)
		assert.Nil(suite.T(), err)

		// reverse traversal
		res4, err := client.LPosCountWithOptions(key, "a", int64(0), api.NewLPosOptionsBuilder().SetRank(-1))
		assert.Equal(
			suite.T(),
			[]api.Result[int64]{api.CreateInt64Result(4), api.CreateInt64Result(1), api.CreateInt64Result(0)},
			res4,
		)
		assert.Nil(suite.T(), err)
	})
}

func (suite *GlideTestSuite) TestRPush() {
	suite.runWithDefaultClients(func(client api.BaseClient) {
		list := []string{"value1", "value2", "value3", "value4"}
		key := uuid.NewString()

		res1, err := client.RPush(key, list)
		assert.Nil(suite.T(), err)
		assert.Equal(suite.T(), int64(4), res1)

		key2 := uuid.NewString()
		suite.verifyOK(client.Set(key2, "value"))

		res2, err := client.RPush(key2, []string{"value1"})
		assert.Equal(suite.T(), int64(0), res2)
		assert.NotNil(suite.T(), err)
		assert.IsType(suite.T(), &api.RequestError{}, err)
	})
}

func (suite *GlideTestSuite) TestSAdd() {
	suite.runWithDefaultClients(func(client api.BaseClient) {
		key := uuid.NewString()
		members := []string{"member1", "member2"}

		res, err := client.SAdd(key, members)
		assert.Nil(suite.T(), err)
		assert.Equal(suite.T(), int64(2), res)
	})
}

func (suite *GlideTestSuite) TestSAdd_WithExistingKey() {
	suite.runWithDefaultClients(func(client api.BaseClient) {
		key := uuid.NewString()
		members := []string{"member1", "member2"}

		res1, err := client.SAdd(key, members)
		assert.Nil(suite.T(), err)
		assert.Equal(suite.T(), int64(2), res1)

		res2, err := client.SAdd(key, members)
		assert.Nil(suite.T(), err)
		assert.Equal(suite.T(), int64(0), res2)
	})
}

func (suite *GlideTestSuite) TestSRem() {
	suite.runWithDefaultClients(func(client api.BaseClient) {
		key := uuid.NewString()
		members := []string{"member1", "member2", "member3"}

		res1, err := client.SAdd(key, members)
		assert.Nil(suite.T(), err)
		assert.Equal(suite.T(), int64(3), res1)

		res2, err := client.SRem(key, []string{"member1", "member2"})
		assert.Nil(suite.T(), err)
		assert.Equal(suite.T(), int64(2), res2)
	})
}

func (suite *GlideTestSuite) TestSRem_WithExistingKey() {
	suite.runWithDefaultClients(func(client api.BaseClient) {
		key := uuid.NewString()
		members := []string{"member1", "member2"}

		res1, err := client.SAdd(key, members)
		assert.Nil(suite.T(), err)
		assert.Equal(suite.T(), int64(2), res1)

		res2, err := client.SRem(key, []string{"member3", "member4"})
		assert.Nil(suite.T(), err)
		assert.Equal(suite.T(), int64(0), res2)
	})
}

func (suite *GlideTestSuite) TestSRem_WithNotExistingKey() {
	suite.runWithDefaultClients(func(client api.BaseClient) {
		key := uuid.NewString()

		res2, err := client.SRem(key, []string{"member1", "member2"})
		assert.Nil(suite.T(), err)
		assert.Equal(suite.T(), int64(0), res2)
	})
}

func (suite *GlideTestSuite) TestSRem_WithExistingKeyAndDifferentMembers() {
	suite.runWithDefaultClients(func(client api.BaseClient) {
		key := uuid.NewString()
		members := []string{"member1", "member2", "member3"}

		res1, err := client.SAdd(key, members)
		assert.Nil(suite.T(), err)
		assert.Equal(suite.T(), int64(3), res1)

		res2, err := client.SRem(key, []string{"member1", "member3", "member4"})
		assert.Nil(suite.T(), err)
		assert.Equal(suite.T(), int64(2), res2)
	})
}

func (suite *GlideTestSuite) TestSUnionStore() {
	suite.runWithDefaultClients(func(client api.BaseClient) {
		key1 := "{key}-1-" + uuid.NewString()
		key2 := "{key}-2-" + uuid.NewString()
		key3 := "{key}-3-" + uuid.NewString()
		key4 := "{key}-4-" + uuid.NewString()
		stringKey := "{key}-5-" + uuid.NewString()
		nonExistingKey := "{key}-6-" + uuid.NewString()

		memberArray1 := []string{"a", "b", "c"}
		memberArray2 := []string{"c", "d", "e"}
		memberArray3 := []string{"e", "f", "g"}
		expected1 := map[api.Result[string]]struct{}{
			api.CreateStringResult("a"): {},
			api.CreateStringResult("b"): {},
			api.CreateStringResult("c"): {},
			api.CreateStringResult("d"): {},
			api.CreateStringResult("e"): {},
		}
		expected2 := map[api.Result[string]]struct{}{
			api.CreateStringResult("a"): {},
			api.CreateStringResult("b"): {},
			api.CreateStringResult("c"): {},
			api.CreateStringResult("d"): {},
			api.CreateStringResult("e"): {},
			api.CreateStringResult("f"): {},
			api.CreateStringResult("g"): {},
		}
		t := suite.T()

		res1, err := client.SAdd(key1, memberArray1)
		assert.NoError(t, err)
		assert.Equal(t, int64(3), res1)

		res2, err := client.SAdd(key2, memberArray2)
		assert.NoError(t, err)
		assert.Equal(t, int64(3), res2)

		res3, err := client.SAdd(key3, memberArray3)
		assert.NoError(t, err)
		assert.Equal(t, int64(3), res3)

		// store union in new key
		res4, err := client.SUnionStore(key4, []string{key1, key2})
		assert.NoError(t, err)
		assert.Equal(t, int64(5), res4)

		res5, err := client.SMembers(key4)
		assert.NoError(t, err)
		assert.Len(t, res5, 5)
		assert.True(t, reflect.DeepEqual(res5, expected1))

		// overwrite existing set
		res6, err := client.SUnionStore(key1, []string{key4, key2})
		assert.NoError(t, err)
		assert.Equal(t, int64(5), res6)

		res7, err := client.SMembers(key1)
		assert.NoError(t, err)
		assert.Len(t, res7, 5)
		assert.True(t, reflect.DeepEqual(res7, expected1))

		// overwrite one of the source keys
		res8, err := client.SUnionStore(key2, []string{key4, key2})
		assert.NoError(t, err)
		assert.Equal(t, int64(5), res8)

		res9, err := client.SMembers(key2)
		assert.NoError(t, err)
		assert.Len(t, res9, 5)
		assert.True(t, reflect.DeepEqual(res9, expected1))

		// union with non-existing key
		res10, err := client.SUnionStore(key2, []string{nonExistingKey})
		assert.NoError(t, err)
		assert.Equal(t, int64(0), res10)

		// check that the key is now empty
		members1, err := client.SMembers(key2)
		assert.NoError(t, err)
		assert.Empty(t, members1)

		// invalid argument - key list must not be empty
		res11, err := client.SUnionStore(key4, []string{})
		assert.Equal(suite.T(), int64(0), res11)
		assert.NotNil(suite.T(), err)
		assert.IsType(suite.T(), &api.RequestError{}, err)

		// non-set key
		_, err = client.Set(stringKey, "value")
		assert.NoError(t, err)

		res12, err := client.SUnionStore(key4, []string{stringKey, key1})
		assert.Equal(suite.T(), int64(0), res12)
		assert.NotNil(suite.T(), err)
		assert.IsType(suite.T(), &api.RequestError{}, err)

		// overwrite destination when destination is not a set
		res13, err := client.SUnionStore(stringKey, []string{key1, key3})
		assert.NoError(t, err)
		assert.Equal(t, int64(7), res13)

		// check that the key is now empty
		res14, err := client.SMembers(stringKey)
		assert.NoError(t, err)
		assert.Len(t, res14, 7)
		assert.True(t, reflect.DeepEqual(res14, expected2))
	})
}

func (suite *GlideTestSuite) TestSMembers() {
	suite.runWithDefaultClients(func(client api.BaseClient) {
		key := uuid.NewString()
		members := []string{"member1", "member2", "member3"}

		res1, err := client.SAdd(key, members)
		assert.Nil(suite.T(), err)
		assert.Equal(suite.T(), int64(3), res1)

		res2, err := client.SMembers(key)
		assert.Nil(suite.T(), err)
		assert.Len(suite.T(), res2, 3)
	})
}

func (suite *GlideTestSuite) TestSMembers_WithNotExistingKey() {
	suite.runWithDefaultClients(func(client api.BaseClient) {
		key := uuid.NewString()

		res, err := client.SMembers(key)
		assert.Nil(suite.T(), err)
		assert.Empty(suite.T(), res)
	})
}

func (suite *GlideTestSuite) TestSCard() {
	suite.runWithDefaultClients(func(client api.BaseClient) {
		key := uuid.NewString()
		members := []string{"member1", "member2", "member3"}

		res1, err := client.SAdd(key, members)
		assert.Nil(suite.T(), err)
		assert.Equal(suite.T(), int64(3), res1)

		res2, err := client.SCard(key)
		assert.Nil(suite.T(), err)
		assert.Equal(suite.T(), int64(3), res2)
	})
}

func (suite *GlideTestSuite) TestSCard_WithNotExistingKey() {
	suite.runWithDefaultClients(func(client api.BaseClient) {
		key := uuid.NewString()

		res, err := client.SCard(key)
		assert.Nil(suite.T(), err)
		assert.Equal(suite.T(), int64(0), res)
	})
}

func (suite *GlideTestSuite) TestSIsMember() {
	suite.runWithDefaultClients(func(client api.BaseClient) {
		key := uuid.NewString()
		members := []string{"member1", "member2", "member3"}

		res1, err := client.SAdd(key, members)
		assert.Nil(suite.T(), err)
		assert.Equal(suite.T(), int64(3), res1)

		res2, err := client.SIsMember(key, "member2")
		assert.Nil(suite.T(), err)
		assert.True(suite.T(), res2)
	})
}

func (suite *GlideTestSuite) TestSIsMember_WithNotExistingKey() {
	suite.runWithDefaultClients(func(client api.BaseClient) {
		key := uuid.NewString()

		res, err := client.SIsMember(key, "member2")
		assert.Nil(suite.T(), err)
		assert.False(suite.T(), res)
	})
}

func (suite *GlideTestSuite) TestSIsMember_WithNotExistingMember() {
	suite.runWithDefaultClients(func(client api.BaseClient) {
		key := uuid.NewString()
		members := []string{"member1", "member2", "member3"}

		res1, err := client.SAdd(key, members)
		assert.Nil(suite.T(), err)
		assert.Equal(suite.T(), int64(3), res1)

		res2, err := client.SIsMember(key, "nonExistingMember")
		assert.Nil(suite.T(), err)
		assert.False(suite.T(), res2)
	})
}

func (suite *GlideTestSuite) TestSDiff() {
	suite.runWithDefaultClients(func(client api.BaseClient) {
		key1 := "{key}-1-" + uuid.NewString()
		key2 := "{key}-2-" + uuid.NewString()

		res1, err := client.SAdd(key1, []string{"a", "b", "c", "d"})
		assert.Nil(suite.T(), err)
		assert.Equal(suite.T(), int64(4), res1)

		res2, err := client.SAdd(key2, []string{"c", "d", "e"})
		assert.Nil(suite.T(), err)
		assert.Equal(suite.T(), int64(3), res2)

		result, err := client.SDiff([]string{key1, key2})
		assert.Nil(suite.T(), err)
		assert.Len(suite.T(), result, 2)
		assert.Contains(suite.T(), result, api.CreateStringResult("a"))
		assert.Contains(suite.T(), result, api.CreateStringResult("b"))
	})
}

func (suite *GlideTestSuite) TestSDiff_WithNotExistingKey() {
	suite.runWithDefaultClients(func(client api.BaseClient) {
		key1 := "{key}-1-" + uuid.NewString()
		key2 := "{key}-2-" + uuid.NewString()

		result, err := client.SDiff([]string{key1, key2})
		assert.Nil(suite.T(), err)
		assert.Empty(suite.T(), result)
	})
}

func (suite *GlideTestSuite) TestSDiff_WithSingleKeyExist() {
	suite.runWithDefaultClients(func(client api.BaseClient) {
		key1 := "{key}-1-" + uuid.NewString()
		key2 := "{key}-2-" + uuid.NewString()

		res1, err := client.SAdd(key1, []string{"a", "b", "c"})
		assert.Nil(suite.T(), err)
		assert.Equal(suite.T(), int64(3), res1)

		res2, err := client.SDiff([]string{key1, key2})
		assert.Nil(suite.T(), err)
		assert.Len(suite.T(), res2, 3)
		assert.Contains(suite.T(), res2, api.CreateStringResult("a"))
		assert.Contains(suite.T(), res2, api.CreateStringResult("b"))
		assert.Contains(suite.T(), res2, api.CreateStringResult("c"))
	})
}

func (suite *GlideTestSuite) TestSDiffStore() {
	suite.runWithDefaultClients(func(client api.BaseClient) {
		key1 := "{key}-1-" + uuid.NewString()
		key2 := "{key}-2-" + uuid.NewString()
		key3 := "{key}-3-" + uuid.NewString()

		res1, err := client.SAdd(key1, []string{"a", "b", "c"})
		assert.Nil(suite.T(), err)
		assert.Equal(suite.T(), int64(3), res1)

		res2, err := client.SAdd(key2, []string{"c", "d", "e"})
		assert.Nil(suite.T(), err)
		assert.Equal(suite.T(), int64(3), res2)

		res3, err := client.SDiffStore(key3, []string{key1, key2})
		assert.Nil(suite.T(), err)
		assert.Equal(suite.T(), int64(2), res3)

		members, err := client.SMembers(key3)
		assert.Nil(suite.T(), err)
		assert.Len(suite.T(), members, 2)
		assert.Contains(suite.T(), members, api.CreateStringResult("a"))
		assert.Contains(suite.T(), members, api.CreateStringResult("b"))
	})
}

func (suite *GlideTestSuite) TestSDiffStore_WithNotExistingKeys() {
	suite.runWithDefaultClients(func(client api.BaseClient) {
		key1 := "{key}-1-" + uuid.NewString()
		key2 := "{key}-2-" + uuid.NewString()
		key3 := "{key}-3-" + uuid.NewString()

		res, err := client.SDiffStore(key3, []string{key1, key2})
		assert.Nil(suite.T(), err)
		assert.Equal(suite.T(), int64(0), res)

		members, err := client.SMembers(key3)
		assert.Nil(suite.T(), err)
		assert.Empty(suite.T(), members)
	})
}

func (suite *GlideTestSuite) TestSinter() {
	suite.runWithDefaultClients(func(client api.BaseClient) {
		key1 := "{key}-1-" + uuid.NewString()
		key2 := "{key}-2-" + uuid.NewString()

		res1, err := client.SAdd(key1, []string{"a", "b", "c", "d"})
		assert.Nil(suite.T(), err)
		assert.Equal(suite.T(), int64(4), res1)

		res2, err := client.SAdd(key2, []string{"c", "d", "e"})
		assert.Nil(suite.T(), err)
		assert.Equal(suite.T(), int64(3), res2)

		members, err := client.SInter([]string{key1, key2})
		assert.Nil(suite.T(), err)
		assert.Len(suite.T(), members, 2)
		assert.Contains(suite.T(), members, api.CreateStringResult("c"))
		assert.Contains(suite.T(), members, api.CreateStringResult("d"))
	})
}

func (suite *GlideTestSuite) TestSinter_WithNotExistingKeys() {
	suite.runWithDefaultClients(func(client api.BaseClient) {
		key1 := "{key}-1-" + uuid.NewString()
		key2 := "{key}-2-" + uuid.NewString()

		members, err := client.SInter([]string{key1, key2})
		assert.Nil(suite.T(), err)
		assert.Empty(suite.T(), members)
	})
}

func (suite *GlideTestSuite) TestSinterStore() {
	suite.runWithDefaultClients(func(client api.BaseClient) {
		key1 := "{key}-1-" + uuid.NewString()
		key2 := "{key}-2-" + uuid.NewString()
		key3 := "{key}-3-" + uuid.NewString()
		stringKey := "{key}-4-" + uuid.NewString()
		nonExistingKey := "{key}-5-" + uuid.NewString()
		memberArray1 := []string{"a", "b", "c"}
		memberArray2 := []string{"c", "d", "e"}
		t := suite.T()

		res1, err := client.SAdd(key1, memberArray1)
		assert.NoError(t, err)
		assert.Equal(t, int64(3), res1)

		res2, err := client.SAdd(key2, memberArray2)
		assert.NoError(t, err)
		assert.Equal(t, int64(3), res2)

		// store in new key
		res3, err := client.SInterStore(key3, []string{key1, key2})
		assert.NoError(t, err)
		assert.Equal(t, int64(1), res3)

		res4, err := client.SMembers(key3)
		assert.NoError(t, err)
		assert.Len(t, res4, 1)
		for key := range res4 {
			assert.Equal(t, key.Value(), "c")
		}

		// overwrite existing set, which is also a source set
		res5, err := client.SInterStore(key2, []string{key1, key2})
		assert.NoError(t, err)
		assert.Equal(t, int64(1), res5)

		res6, err := client.SMembers(key2)
		assert.NoError(t, err)
		assert.Len(t, res6, 1)
		for key := range res6 {
			assert.Equal(t, key.Value(), "c")
		}

		// source set is the same as the existing set
		res7, err := client.SInterStore(key1, []string{key2})
		assert.NoError(t, err)
		assert.Equal(t, int64(1), res7)

		res8, err := client.SMembers(key2)
		assert.NoError(t, err)
		assert.Len(t, res8, 1)
		for key := range res8 {
			assert.Equal(t, key.Value(), "c")
		}

		// intersection with non-existing key
		res9, err := client.SInterStore(key1, []string{key2, nonExistingKey})
		assert.NoError(t, err)
		assert.Equal(t, int64(0), res9)

		// check that the key is now empty
		members1, err := client.SMembers(key1)
		assert.NoError(t, err)
		assert.Empty(t, members1)

		// invalid argument - key list must not be empty
		res10, err := client.SInterStore(key3, []string{})
		assert.Equal(suite.T(), int64(0), res10)
		assert.NotNil(suite.T(), err)
		assert.IsType(suite.T(), &api.RequestError{}, err)

		// non-set key
		_, err = client.Set(stringKey, "value")
		assert.NoError(t, err)

		res11, err := client.SInterStore(key3, []string{stringKey})
		assert.Equal(suite.T(), int64(0), res11)
		assert.NotNil(suite.T(), err)
		assert.IsType(suite.T(), &api.RequestError{}, err)

		// overwrite the non-set key
		res12, err := client.SInterStore(stringKey, []string{key2})
		assert.NoError(t, err)
		assert.Equal(t, int64(1), res12)

		// check that the key is now empty
		res13, err := client.SMembers(stringKey)
		assert.NoError(t, err)
		assert.Len(t, res13, 1)
		for key := range res13 {
			assert.Equal(t, key.Value(), "c")
		}
	})
}

func (suite *GlideTestSuite) TestSInterCard() {
	suite.SkipIfServerVersionLowerThanBy("7.0.0")

	suite.runWithDefaultClients(func(client api.BaseClient) {
		key1 := "{key}-1-" + uuid.NewString()
		key2 := "{key}-2-" + uuid.NewString()

		res1, err := client.SAdd(key1, []string{"one", "two", "three", "four"})
		assert.Nil(suite.T(), err)
		assert.Equal(suite.T(), int64(4), res1)

		result1, err := client.SInterCard([]string{key1, key2})
		assert.Nil(suite.T(), err)
		assert.Equal(suite.T(), int64(0), result1)

		res2, err := client.SAdd(key2, []string{"two", "three", "four", "five"})
		assert.Nil(suite.T(), err)
		assert.Equal(suite.T(), int64(4), res2)

		result2, err := client.SInterCard([]string{key1, key2})
		assert.Nil(suite.T(), err)
		assert.Equal(suite.T(), int64(3), result2)
	})
}

func (suite *GlideTestSuite) TestSInterCardLimit() {
	suite.SkipIfServerVersionLowerThanBy("7.0.0")

	suite.runWithDefaultClients(func(client api.BaseClient) {
		key1 := "{key}-1-" + uuid.NewString()
		key2 := "{key}-2-" + uuid.NewString()

		res1, err := client.SAdd(key1, []string{"one", "two", "three", "four"})
		assert.Nil(suite.T(), err)
		assert.Equal(suite.T(), int64(4), res1)

		res2, err := client.SAdd(key2, []string{"two", "three", "four", "five"})
		assert.Nil(suite.T(), err)
		assert.Equal(suite.T(), int64(4), res2)

		result1, err := client.SInterCardLimit([]string{key1, key2}, 2)
		assert.Nil(suite.T(), err)
		assert.Equal(suite.T(), int64(2), result1)

		result2, err := client.SInterCardLimit([]string{key1, key2}, 4)
		assert.Nil(suite.T(), err)
		assert.Equal(suite.T(), int64(3), result2)
	})
}

func (suite *GlideTestSuite) TestSRandMember() {
	suite.runWithDefaultClients(func(client api.BaseClient) {
		key := uuid.NewString()

		res, err := client.SAdd(key, []string{"one"})
		assert.Nil(suite.T(), err)
		assert.Equal(suite.T(), int64(1), res)

		member, err := client.SRandMember(key)
		assert.Nil(suite.T(), err)
		assert.Equal(suite.T(), "one", member.Value())
		assert.False(suite.T(), member.IsNil())
	})
}

func (suite *GlideTestSuite) TestSPop() {
	suite.runWithDefaultClients(func(client api.BaseClient) {
		key := uuid.NewString()
		members := []string{"value1", "value2", "value3"}

		res, err := client.SAdd(key, members)
		assert.Nil(suite.T(), err)
		assert.Equal(suite.T(), int64(3), res)

		popMember, err := client.SPop(key)
		assert.Nil(suite.T(), err)
		assert.Contains(suite.T(), members, popMember.Value())
		assert.False(suite.T(), popMember.IsNil())

		remainingMembers, err := client.SMembers(key)
		assert.Nil(suite.T(), err)
		assert.Len(suite.T(), remainingMembers, 2)
		assert.NotContains(suite.T(), remainingMembers, popMember)
	})
}

func (suite *GlideTestSuite) TestSPop_LastMember() {
	suite.runWithDefaultClients(func(client api.BaseClient) {
		key := uuid.NewString()

		res1, err := client.SAdd(key, []string{"lastValue"})
		assert.Nil(suite.T(), err)
		assert.Equal(suite.T(), int64(1), res1)

		popMember, err := client.SPop(key)
		assert.Nil(suite.T(), err)
		assert.Equal(suite.T(), "lastValue", popMember.Value())
		assert.False(suite.T(), popMember.IsNil())

		remainingMembers, err := client.SMembers(key)
		assert.Nil(suite.T(), err)
		assert.Empty(suite.T(), remainingMembers)
	})
}

func (suite *GlideTestSuite) TestSMIsMember() {
	suite.runWithDefaultClients(func(client api.BaseClient) {
		key1 := uuid.NewString()
		stringKey := uuid.NewString()
		nonExistingKey := uuid.NewString()

		res1, err1 := client.SAdd(key1, []string{"one", "two"})
		assert.Nil(suite.T(), err1)
		assert.Equal(suite.T(), int64(2), res1)

		res2, err2 := client.SMIsMember(key1, []string{"two", "three"})
		assert.Nil(suite.T(), err2)
		assert.Equal(suite.T(), []bool{true, false}, res2)

		res3, err3 := client.SMIsMember(nonExistingKey, []string{"two"})
		assert.Nil(suite.T(), err3)
		assert.Equal(suite.T(), []bool{false}, res3)

		// invalid argument - member list must not be empty
		_, err4 := client.SMIsMember(key1, []string{})
		assert.NotNil(suite.T(), err4)
		assert.IsType(suite.T(), &api.RequestError{}, err4)

		// source key exists, but it is not a set
		setRes, setErr := client.Set(stringKey, "value")
		assert.Nil(suite.T(), setErr)
		assert.Equal(suite.T(), "OK", setRes.Value())
		_, err5 := client.SMIsMember(stringKey, []string{"two"})
		assert.NotNil(suite.T(), err5)
		assert.IsType(suite.T(), &api.RequestError{}, err5)
	})
}

func (suite *GlideTestSuite) TestSUnion() {
	suite.runWithDefaultClients(func(client api.BaseClient) {
		key1 := "{key}-1-" + uuid.NewString()
		key2 := "{key}-2-" + uuid.NewString()
		key3 := "{key}-3-" + uuid.NewString()
		nonSetKey := uuid.NewString()
		memberList1 := []string{"a", "b", "c"}
		memberList2 := []string{"b", "c", "d", "e"}
		expected1 := map[api.Result[string]]struct{}{
			api.CreateStringResult("a"): {},
			api.CreateStringResult("b"): {},
			api.CreateStringResult("c"): {},
			api.CreateStringResult("d"): {},
			api.CreateStringResult("e"): {},
		}
		expected2 := map[api.Result[string]]struct{}{
			api.CreateStringResult("a"): {},
			api.CreateStringResult("b"): {},
			api.CreateStringResult("c"): {},
		}

		res1, err := client.SAdd(key1, memberList1)
		assert.Nil(suite.T(), err)
		assert.Equal(suite.T(), int64(3), res1)

		res2, err := client.SAdd(key2, memberList2)
		assert.Nil(suite.T(), err)
		assert.Equal(suite.T(), int64(4), res2)

		res3, err := client.SUnion([]string{key1, key2})
		assert.Nil(suite.T(), err)
		assert.True(suite.T(), reflect.DeepEqual(res3, expected1))

		res4, err := client.SUnion([]string{key3})
		assert.Nil(suite.T(), err)
		assert.Equal(suite.T(), map[api.Result[string]]struct{}{}, res4)

		res5, err := client.SUnion([]string{key1, key3})
		assert.Nil(suite.T(), err)
		assert.True(suite.T(), reflect.DeepEqual(res5, expected2))

		// Exceptions with empty keys
		res6, err := client.SUnion([]string{})
		assert.Nil(suite.T(), res6)
		assert.IsType(suite.T(), &api.RequestError{}, err)

		// Exception with a non-set key
		suite.verifyOK(client.Set(nonSetKey, "value"))
		res7, err := client.SUnion([]string{nonSetKey, key1})
		assert.Nil(suite.T(), res7)
		assert.IsType(suite.T(), &api.RequestError{}, err)
	})
}

func (suite *GlideTestSuite) TestSMove() {
	suite.runWithDefaultClients(func(client api.BaseClient) {
		key1 := "{key}-1-" + uuid.NewString()
		key2 := "{key}-2-" + uuid.NewString()
		key3 := "{key}-3-" + uuid.NewString()
		stringKey := "{key}-4-" + uuid.NewString()
		nonExistingKey := "{key}-5-" + uuid.NewString()
		memberArray1 := []string{"1", "2", "3"}
		memberArray2 := []string{"2", "3"}
		t := suite.T()

		res1, err := client.SAdd(key1, memberArray1)
		assert.NoError(t, err)
		assert.Equal(t, int64(3), res1)

		res2, err := client.SAdd(key2, memberArray2)
		assert.NoError(t, err)
		assert.Equal(t, int64(2), res2)

		// move an element
		res3, err := client.SMove(key1, key2, "1")
		assert.NoError(t, err)
		assert.True(t, res3)

		res4, err := client.SMembers(key1)
		assert.NoError(t, err)
		expectedSet := map[api.Result[string]]struct{}{
			api.CreateStringResult("2"): {},
			api.CreateStringResult("3"): {},
		}
		assert.True(t, reflect.DeepEqual(expectedSet, res4))

		res5, err := client.SMembers(key2)
		assert.NoError(t, err)
		expectedSet = map[api.Result[string]]struct{}{
			api.CreateStringResult("1"): {},
			api.CreateStringResult("2"): {},
			api.CreateStringResult("3"): {},
		}
		assert.True(t, reflect.DeepEqual(expectedSet, res5))

		// moved element already exists in the destination set
		res6, err := client.SMove(key2, key1, "2")
		assert.NoError(t, err)
		assert.True(t, res6)

		res7, err := client.SMembers(key1)
		assert.NoError(t, err)
		expectedSet = map[api.Result[string]]struct{}{
			api.CreateStringResult("2"): {},
			api.CreateStringResult("3"): {},
		}
		assert.True(t, reflect.DeepEqual(expectedSet, res7))

		res8, err := client.SMembers(key2)
		assert.NoError(t, err)
		expectedSet = map[api.Result[string]]struct{}{
			api.CreateStringResult("1"): {},
			api.CreateStringResult("3"): {},
		}
		assert.True(t, reflect.DeepEqual(expectedSet, res8))

		// attempt to move from a non-existing key
		res9, err := client.SMove(nonExistingKey, key1, "4")
		assert.NoError(t, err)
		assert.False(t, res9)

		res10, err := client.SMembers(key1)
		assert.NoError(t, err)
		expectedSet = map[api.Result[string]]struct{}{
			api.CreateStringResult("2"): {},
			api.CreateStringResult("3"): {},
		}
		assert.True(t, reflect.DeepEqual(expectedSet, res10))

		// move to a new set
		res11, err := client.SMove(key1, key3, "2")
		assert.NoError(t, err)
		assert.True(t, res11)

		res12, err := client.SMembers(key1)
		assert.NoError(t, err)
		assert.Len(t, res12, 1)
		assert.Contains(t, res12, api.CreateStringResult("3"))

		res13, err := client.SMembers(key3)
		assert.NoError(t, err)
		assert.Len(t, res13, 1)
		assert.Contains(t, res13, api.CreateStringResult("2"))

		// attempt to move a missing element
		res14, err := client.SMove(key1, key3, "42")
		assert.NoError(t, err)
		assert.False(t, res14)

		res12, err = client.SMembers(key1)
		assert.NoError(t, err)
		assert.Len(t, res12, 1)
		assert.Contains(t, res12, api.CreateStringResult("3"))

		res13, err = client.SMembers(key3)
		assert.NoError(t, err)
		assert.Len(t, res13, 1)
		assert.Contains(t, res13, api.CreateStringResult("2"))

		// moving missing element to missing key
		res15, err := client.SMove(key1, nonExistingKey, "42")
		assert.NoError(t, err)
		assert.False(t, res15)

		res12, err = client.SMembers(key1)
		assert.NoError(t, err)
		assert.Len(t, res12, 1)
		assert.Contains(t, res12, api.CreateStringResult("3"))

		// key exists but is not contain a set
		_, err = client.Set(stringKey, "value")
		assert.NoError(t, err)

		_, err = client.SMove(stringKey, key1, "_")
		assert.NotNil(suite.T(), err)
		assert.IsType(suite.T(), &api.RequestError{}, err)
	})
}

func (suite *GlideTestSuite) TestSScan() {
	suite.runWithDefaultClients(func(client api.BaseClient) {
		key1 := "{key}-1-" + uuid.NewString()
		key2 := "{key}-2-" + uuid.NewString()
		initialCursor := "0"
		defaultCount := 10
		// use large dataset to force an iterative cursor.
		numMembers := make([]string, 50000)
		numMembersResult := make([]api.Result[string], 50000)
		charMembers := []string{"a", "b", "c", "d", "e"}
		charMembersResult := []api.Result[string]{
			api.CreateStringResult("a"),
			api.CreateStringResult("b"),
			api.CreateStringResult("c"),
			api.CreateStringResult("d"),
			api.CreateStringResult("e"),
		}
		t := suite.T()

		// populate the dataset slice
		for i := 0; i < 50000; i++ {
			numMembers[i] = strconv.Itoa(i)
			numMembersResult[i] = api.CreateStringResult(strconv.Itoa(i))
		}

		// empty set
		resCursor, resCollection, err := client.SScan(key1, initialCursor)
		assert.NoError(t, err)
		assert.Equal(t, initialCursor, resCursor.Value())
		assert.Empty(t, resCollection)

		// negative cursor
		if suite.serverVersion < "8.0.0" {
			resCursor, resCollection, err = client.SScan(key1, "-1")
			assert.NoError(t, err)
			assert.Equal(t, initialCursor, resCursor.Value())
			assert.Empty(t, resCollection)
		} else {
			_, _, err = client.SScan(key1, "-1")
			assert.NotNil(suite.T(), err)
			assert.IsType(suite.T(), &api.RequestError{}, err)
		}

		// result contains the whole set
		res, err := client.SAdd(key1, charMembers)
		assert.NoError(t, err)
		assert.Equal(t, int64(len(charMembers)), res)
		resCursor, resCollection, err = client.SScan(key1, initialCursor)
		assert.NoError(t, err)
		assert.Equal(t, initialCursor, resCursor.Value())
		assert.Equal(t, len(charMembers), len(resCollection))
		assert.True(t, isSubset(resCollection, charMembersResult))

		opts := options.NewBaseScanOptionsBuilder().SetMatch("a")
		resCursor, resCollection, err = client.SScanWithOptions(key1, initialCursor, opts)
		assert.NoError(t, err)
		assert.Equal(t, initialCursor, resCursor.Value())
		assert.True(t, isSubset(resCollection, []api.Result[string]{api.CreateStringResult("a")}))

		// result contains a subset of the key
		res, err = client.SAdd(key1, numMembers)
		assert.NoError(t, err)
		assert.Equal(t, int64(50000), res)
		resCursor, resCollection, err = client.SScan(key1, "0")
		assert.NoError(t, err)
		resultCollection := resCollection

		// 0 is returned for the cursor of the last iteration
		for resCursor.Value() != "0" {
			nextCursor, nextCol, err := client.SScan(key1, resCursor.Value())
			assert.NoError(t, err)
			assert.NotEqual(t, nextCursor, resCursor)
			assert.False(t, isSubset(resultCollection, nextCol))
			resultCollection = append(resultCollection, nextCol...)
			resCursor = nextCursor
		}
		assert.NotEmpty(t, resultCollection)
		assert.True(t, isSubset(numMembersResult, resultCollection))
		assert.True(t, isSubset(charMembersResult, resultCollection))

		// test match pattern
		opts = options.NewBaseScanOptionsBuilder().SetMatch("*")
		resCursor, resCollection, err = client.SScanWithOptions(key1, initialCursor, opts)
		assert.NoError(t, err)
		assert.NotEqual(t, initialCursor, resCursor.Value())
		assert.GreaterOrEqual(t, len(resCollection), defaultCount)

		// test count
		opts = options.NewBaseScanOptionsBuilder().SetCount(20)
		resCursor, resCollection, err = client.SScanWithOptions(key1, initialCursor, opts)
		assert.NoError(t, err)
		assert.NotEqual(t, initialCursor, resCursor.Value())
		assert.GreaterOrEqual(t, len(resCollection), 20)

		// test count with match, returns a non-empty array
		opts = options.NewBaseScanOptionsBuilder().SetMatch("1*").SetCount(20)
		resCursor, resCollection, err = client.SScanWithOptions(key1, initialCursor, opts)
		assert.NoError(t, err)
		assert.NotEqual(t, initialCursor, resCursor.Value())
		assert.GreaterOrEqual(t, len(resCollection), 0)

		// exceptions
		// non-set key
		_, err = client.Set(key2, "test")
		assert.NoError(t, err)

		_, _, err = client.SScan(key2, initialCursor)
		assert.NotNil(suite.T(), err)
		assert.IsType(suite.T(), &api.RequestError{}, err)
	})
}

func (suite *GlideTestSuite) TestLRange() {
	suite.runWithDefaultClients(func(client api.BaseClient) {
		list := []string{"value4", "value3", "value2", "value1"}
		key := uuid.NewString()

		res1, err := client.LPush(key, list)
		assert.Nil(suite.T(), err)
		assert.Equal(suite.T(), int64(4), res1)

		resultList := []api.Result[string]{
			api.CreateStringResult("value1"),
			api.CreateStringResult("value2"),
			api.CreateStringResult("value3"),
			api.CreateStringResult("value4"),
		}
		res2, err := client.LRange(key, int64(0), int64(-1))
		assert.Nil(suite.T(), err)
		assert.Equal(suite.T(), resultList, res2)

		res3, err := client.LRange("non_existing_key", int64(0), int64(-1))
		assert.Nil(suite.T(), err)
		assert.Equal(suite.T(), []api.Result[string]{}, res3)

		key2 := uuid.NewString()
		suite.verifyOK(client.Set(key2, "value"))

		res4, err := client.LRange(key2, int64(0), int64(1))
		assert.Equal(suite.T(), ([]api.Result[string])(nil), res4)
		assert.NotNil(suite.T(), err)
		assert.IsType(suite.T(), &api.RequestError{}, err)
	})
}

func (suite *GlideTestSuite) TestLIndex() {
	suite.runWithDefaultClients(func(client api.BaseClient) {
		list := []string{"value4", "value3", "value2", "value1"}
		key := uuid.NewString()

		res1, err := client.LPush(key, list)
		assert.Nil(suite.T(), err)
		assert.Equal(suite.T(), int64(4), res1)

		res2, err := client.LIndex(key, int64(0))
		assert.Nil(suite.T(), err)
		assert.Equal(suite.T(), "value1", res2.Value())
		assert.False(suite.T(), res2.IsNil())

		res3, err := client.LIndex(key, int64(-1))
		assert.Nil(suite.T(), err)
		assert.Equal(suite.T(), "value4", res3.Value())
		assert.False(suite.T(), res3.IsNil())

		res4, err := client.LIndex("non_existing_key", int64(0))
		assert.Nil(suite.T(), err)
		assert.Equal(suite.T(), api.CreateNilStringResult(), res4)

		key2 := uuid.NewString()
		suite.verifyOK(client.Set(key2, "value"))

		res5, err := client.LIndex(key2, int64(0))
		assert.Equal(suite.T(), api.CreateNilStringResult(), res5)
		assert.NotNil(suite.T(), err)
		assert.IsType(suite.T(), &api.RequestError{}, err)
	})
}

func (suite *GlideTestSuite) TestLTrim() {
	suite.runWithDefaultClients(func(client api.BaseClient) {
		list := []string{"value4", "value3", "value2", "value1"}
		key := uuid.NewString()

		res1, err := client.LPush(key, list)
		assert.Nil(suite.T(), err)
		assert.Equal(suite.T(), int64(4), res1)

		suite.verifyOK(client.LTrim(key, int64(0), int64(1)))

		res2, err := client.LRange(key, int64(0), int64(-1))
		assert.Nil(suite.T(), err)
		assert.Equal(suite.T(), []api.Result[string]{api.CreateStringResult("value1"), api.CreateStringResult("value2")}, res2)

		suite.verifyOK(client.LTrim(key, int64(4), int64(2)))

		res3, err := client.LRange(key, int64(0), int64(-1))
		assert.Nil(suite.T(), err)
		assert.Equal(suite.T(), []api.Result[string]{}, res3)

		key2 := uuid.NewString()
		suite.verifyOK(client.Set(key2, "value"))

		res4, err := client.LIndex(key2, int64(0))
		assert.Equal(suite.T(), api.CreateNilStringResult(), res4)
		assert.NotNil(suite.T(), err)
		assert.IsType(suite.T(), &api.RequestError{}, err)
	})
}

func (suite *GlideTestSuite) TestLLen() {
	suite.runWithDefaultClients(func(client api.BaseClient) {
		list := []string{"value4", "value3", "value2", "value1"}
		key := uuid.NewString()

		res1, err := client.LPush(key, list)
		assert.Nil(suite.T(), err)
		assert.Equal(suite.T(), int64(4), res1)

		res2, err := client.LLen(key)
		assert.Nil(suite.T(), err)
		assert.Equal(suite.T(), int64(4), res2)

		res3, err := client.LLen("non_existing_key")
		assert.Nil(suite.T(), err)
		assert.Equal(suite.T(), int64(0), res3)

		key2 := uuid.NewString()
		suite.verifyOK(client.Set(key2, "value"))

		res4, err := client.LLen(key2)
		assert.Equal(suite.T(), int64(0), res4)
		assert.NotNil(suite.T(), err)
		assert.IsType(suite.T(), &api.RequestError{}, err)
	})
}

func (suite *GlideTestSuite) TestLRem() {
	suite.runWithDefaultClients(func(client api.BaseClient) {
		list := []string{"value1", "value2", "value1", "value1", "value2"}
		key := uuid.NewString()

		res1, err := client.LPush(key, list)
		assert.Nil(suite.T(), err)
		assert.Equal(suite.T(), int64(5), res1)

		res2, err := client.LRem(key, 2, "value1")
		assert.Nil(suite.T(), err)
		assert.Equal(suite.T(), int64(2), res2)
		res3, err := client.LRange(key, int64(0), int64(-1))
		assert.Nil(suite.T(), err)
		assert.Equal(
			suite.T(),
			[]api.Result[string]{
				api.CreateStringResult("value2"),
				api.CreateStringResult("value2"),
				api.CreateStringResult("value1"),
			},
			res3,
		)

		res4, err := client.LRem(key, -1, "value2")
		assert.Nil(suite.T(), err)
		assert.Equal(suite.T(), int64(1), res4)
		res5, err := client.LRange(key, int64(0), int64(-1))
		assert.Nil(suite.T(), err)
		assert.Equal(suite.T(), []api.Result[string]{api.CreateStringResult("value2"), api.CreateStringResult("value1")}, res5)

		res6, err := client.LRem(key, 0, "value2")
		assert.Nil(suite.T(), err)
		assert.Equal(suite.T(), int64(1), res6)
		res7, err := client.LRange(key, int64(0), int64(-1))
		assert.Nil(suite.T(), err)
		assert.Equal(suite.T(), []api.Result[string]{api.CreateStringResult("value1")}, res7)

		res8, err := client.LRem("non_existing_key", 0, "value")
		assert.Nil(suite.T(), err)
		assert.Equal(suite.T(), int64(0), res8)
	})
}

func (suite *GlideTestSuite) TestRPopAndRPopCount() {
	suite.runWithDefaultClients(func(client api.BaseClient) {
		list := []string{"value1", "value2", "value3", "value4"}
		key := uuid.NewString()

		res1, err := client.RPush(key, list)
		assert.Nil(suite.T(), err)
		assert.Equal(suite.T(), int64(4), res1)

		res2, err := client.RPop(key)
		assert.Nil(suite.T(), err)
		assert.Equal(suite.T(), "value4", res2.Value())
		assert.False(suite.T(), res2.IsNil())

		res3, err := client.RPopCount(key, int64(2))
		assert.Nil(suite.T(), err)
		assert.Equal(suite.T(), []api.Result[string]{api.CreateStringResult("value3"), api.CreateStringResult("value2")}, res3)

		res4, err := client.RPop("non_existing_key")
		assert.Nil(suite.T(), err)
		assert.Equal(suite.T(), api.CreateNilStringResult(), res4)

		res5, err := client.RPopCount("non_existing_key", int64(2))
		assert.Equal(suite.T(), ([]api.Result[string])(nil), res5)
		assert.Nil(suite.T(), err)

		key2 := uuid.NewString()
		suite.verifyOK(client.Set(key2, "value"))

		res6, err := client.RPop(key2)
		assert.Equal(suite.T(), api.CreateNilStringResult(), res6)
		assert.NotNil(suite.T(), err)
		assert.IsType(suite.T(), &api.RequestError{}, err)

		res7, err := client.RPopCount(key2, int64(2))
		assert.Equal(suite.T(), ([]api.Result[string])(nil), res7)
		assert.NotNil(suite.T(), err)
		assert.IsType(suite.T(), &api.RequestError{}, err)
	})
}

func (suite *GlideTestSuite) TestLInsert() {
	suite.runWithDefaultClients(func(client api.BaseClient) {
		list := []string{"value1", "value2", "value3", "value4"}
		key := uuid.NewString()

		res1, err := client.RPush(key, list)
		assert.Nil(suite.T(), err)
		assert.Equal(suite.T(), int64(4), res1)

		res2, err := client.LInsert(key, api.Before, "value2", "value1.5")
		assert.Nil(suite.T(), err)
		assert.Equal(suite.T(), int64(5), res2)

		res3, err := client.LInsert(key, api.After, "value3", "value3.5")
		assert.Nil(suite.T(), err)
		assert.Equal(suite.T(), int64(6), res3)

		res4, err := client.LRange(key, int64(0), int64(-1))
		assert.Nil(suite.T(), err)
		assert.Equal(
			suite.T(),
			[]api.Result[string]{
				api.CreateStringResult("value1"),
				api.CreateStringResult("value1.5"),
				api.CreateStringResult("value2"),
				api.CreateStringResult("value3"),
				api.CreateStringResult("value3.5"),
				api.CreateStringResult("value4"),
			},
			res4,
		)

		res5, err := client.LInsert("non_existing_key", api.Before, "pivot", "elem")
		assert.Nil(suite.T(), err)
		assert.Equal(suite.T(), int64(0), res5)

		res6, err := client.LInsert(key, api.Before, "value5", "value6")
		assert.Nil(suite.T(), err)
		assert.Equal(suite.T(), int64(-1), res6)

		key2 := uuid.NewString()
		suite.verifyOK(client.Set(key2, "value"))

		res7, err := client.LInsert(key2, api.Before, "value5", "value6")
		assert.Equal(suite.T(), int64(0), res7)
		assert.NotNil(suite.T(), err)
		assert.IsType(suite.T(), &api.RequestError{}, err)
	})
}

func (suite *GlideTestSuite) TestBLPop() {
	suite.runWithDefaultClients(func(client api.BaseClient) {
		listKey1 := "{listKey}-1-" + uuid.NewString()
		listKey2 := "{listKey}-2-" + uuid.NewString()

		res1, err := client.LPush(listKey1, []string{"value1", "value2"})
		assert.Nil(suite.T(), err)
		assert.Equal(suite.T(), int64(2), res1)

		res2, err := client.BLPop([]string{listKey1, listKey2}, float64(0.5))
		assert.Nil(suite.T(), err)
		assert.Equal(suite.T(), []api.Result[string]{api.CreateStringResult(listKey1), api.CreateStringResult("value2")}, res2)

		res3, err := client.BLPop([]string{listKey2}, float64(1.0))
		assert.Nil(suite.T(), err)
		assert.Equal(suite.T(), ([]api.Result[string])(nil), res3)

		key := uuid.NewString()
		suite.verifyOK(client.Set(key, "value"))

		res4, err := client.BLPop([]string{key}, float64(1.0))
		assert.Equal(suite.T(), ([]api.Result[string])(nil), res4)
		assert.NotNil(suite.T(), err)
		assert.IsType(suite.T(), &api.RequestError{}, err)
	})
}

func (suite *GlideTestSuite) TestBRPop() {
	suite.runWithDefaultClients(func(client api.BaseClient) {
		listKey1 := "{listKey}-1-" + uuid.NewString()
		listKey2 := "{listKey}-2-" + uuid.NewString()

		res1, err := client.LPush(listKey1, []string{"value1", "value2"})
		assert.Nil(suite.T(), err)
		assert.Equal(suite.T(), int64(2), res1)

		res2, err := client.BRPop([]string{listKey1, listKey2}, float64(0.5))
		assert.Nil(suite.T(), err)
		assert.Equal(suite.T(), []api.Result[string]{api.CreateStringResult(listKey1), api.CreateStringResult("value1")}, res2)

		res3, err := client.BRPop([]string{listKey2}, float64(1.0))
		assert.Nil(suite.T(), err)
		assert.Equal(suite.T(), ([]api.Result[string])(nil), res3)

		key := uuid.NewString()
		suite.verifyOK(client.Set(key, "value"))

		res4, err := client.BRPop([]string{key}, float64(1.0))
		assert.Equal(suite.T(), ([]api.Result[string])(nil), res4)
		assert.NotNil(suite.T(), err)
		assert.IsType(suite.T(), &api.RequestError{}, err)
	})
}

func (suite *GlideTestSuite) TestRPushX() {
	suite.runWithDefaultClients(func(client api.BaseClient) {
		key1 := uuid.NewString()
		key2 := uuid.NewString()
		key3 := uuid.NewString()

		res1, err := client.RPush(key1, []string{"value1"})
		assert.Nil(suite.T(), err)
		assert.Equal(suite.T(), int64(1), res1)

		res2, err := client.RPushX(key1, []string{"value2", "value3", "value4"})
		assert.Nil(suite.T(), err)
		assert.Equal(suite.T(), int64(4), res2)

		res3, err := client.LRange(key1, int64(0), int64(-1))
		assert.Nil(suite.T(), err)
		assert.Equal(
			suite.T(),
			[]api.Result[string]{
				api.CreateStringResult("value1"),
				api.CreateStringResult("value2"),
				api.CreateStringResult("value3"),
				api.CreateStringResult("value4"),
			},
			res3,
		)

		res4, err := client.RPushX(key2, []string{"value1"})
		assert.Nil(suite.T(), err)
		assert.Equal(suite.T(), int64(0), res4)

		res5, err := client.LRange(key2, int64(0), int64(-1))
		assert.Nil(suite.T(), err)
		assert.Equal(suite.T(), []api.Result[string]{}, res5)

		suite.verifyOK(client.Set(key3, "value"))

		res6, err := client.RPushX(key3, []string{"value1"})
		assert.Equal(suite.T(), int64(0), res6)
		assert.NotNil(suite.T(), err)
		assert.IsType(suite.T(), &api.RequestError{}, err)

		res7, err := client.RPushX(key2, []string{})
		assert.Equal(suite.T(), int64(0), res7)
		assert.NotNil(suite.T(), err)
		assert.IsType(suite.T(), &api.RequestError{}, err)
	})
}

func (suite *GlideTestSuite) TestLPushX() {
	suite.runWithDefaultClients(func(client api.BaseClient) {
		key1 := uuid.NewString()
		key2 := uuid.NewString()
		key3 := uuid.NewString()

		res1, err := client.LPush(key1, []string{"value1"})
		assert.Nil(suite.T(), err)
		assert.Equal(suite.T(), int64(1), res1)

		res2, err := client.LPushX(key1, []string{"value2", "value3", "value4"})
		assert.Nil(suite.T(), err)
		assert.Equal(suite.T(), int64(4), res2)

		res3, err := client.LRange(key1, int64(0), int64(-1))
		assert.Nil(suite.T(), err)
		assert.Equal(
			suite.T(),
			[]api.Result[string]{
				api.CreateStringResult("value4"),
				api.CreateStringResult("value3"),
				api.CreateStringResult("value2"),
				api.CreateStringResult("value1"),
			},
			res3,
		)

		res4, err := client.LPushX(key2, []string{"value1"})
		assert.Nil(suite.T(), err)
		assert.Equal(suite.T(), int64(0), res4)

		res5, err := client.LRange(key2, int64(0), int64(-1))
		assert.Nil(suite.T(), err)
		assert.Equal(suite.T(), []api.Result[string]{}, res5)

		suite.verifyOK(client.Set(key3, "value"))

		res6, err := client.LPushX(key3, []string{"value1"})
		assert.Equal(suite.T(), int64(0), res6)
		assert.NotNil(suite.T(), err)
		assert.IsType(suite.T(), &api.RequestError{}, err)

		res7, err := client.LPushX(key2, []string{})
		assert.Equal(suite.T(), int64(0), res7)
		assert.NotNil(suite.T(), err)
		assert.IsType(suite.T(), &api.RequestError{}, err)
	})
}

func (suite *GlideTestSuite) TestLMPopAndLMPopCount() {
	if suite.serverVersion < "7.0.0" {
		suite.T().Skip("This feature is added in version 7")
	}
	suite.runWithDefaultClients(func(client api.BaseClient) {
		key1 := "{key}-1" + uuid.NewString()
		key2 := "{key}-2" + uuid.NewString()
		key3 := "{key}-3" + uuid.NewString()

		res1, err := client.LMPop([]string{key1}, api.Left)
		assert.Nil(suite.T(), err)
		assert.Equal(suite.T(), (map[api.Result[string]][]api.Result[string])(nil), res1)

		res2, err := client.LMPopCount([]string{key1}, api.Left, int64(1))
		assert.Nil(suite.T(), err)
		assert.Equal(suite.T(), (map[api.Result[string]][]api.Result[string])(nil), res2)

		res3, err := client.LPush(key1, []string{"one", "two", "three", "four", "five"})
		assert.Nil(suite.T(), err)
		assert.Equal(suite.T(), int64(5), res3)
		res4, err := client.LPush(key2, []string{"one", "two", "three", "four", "five"})
		assert.Nil(suite.T(), err)
		assert.Equal(suite.T(), int64(5), res4)

		res5, err := client.LMPop([]string{key1}, api.Left)
		assert.Nil(suite.T(), err)
		assert.Equal(
			suite.T(),
			map[api.Result[string]][]api.Result[string]{api.CreateStringResult(key1): {api.CreateStringResult("five")}},
			res5,
		)

		res6, err := client.LMPopCount([]string{key2, key1}, api.Right, int64(2))
		assert.Nil(suite.T(), err)
		assert.Equal(
			suite.T(),
			map[api.Result[string]][]api.Result[string]{
				api.CreateStringResult(key2): {api.CreateStringResult("one"), api.CreateStringResult("two")},
			},
			res6,
		)

		suite.verifyOK(client.Set(key3, "value"))

		res7, err := client.LMPop([]string{key3}, api.Left)
		assert.Equal(suite.T(), (map[api.Result[string]][]api.Result[string])(nil), res7)
		assert.NotNil(suite.T(), err)
		assert.IsType(suite.T(), &api.RequestError{}, err)

		res8, err := client.LMPop([]string{key3}, "Invalid")
		assert.Equal(suite.T(), (map[api.Result[string]][]api.Result[string])(nil), res8)
		assert.NotNil(suite.T(), err)
		assert.IsType(suite.T(), &api.RequestError{}, err)
	})
}

func (suite *GlideTestSuite) TestBLMPopAndBLMPopCount() {
	if suite.serverVersion < "7.0.0" {
		suite.T().Skip("This feature is added in version 7")
	}
	suite.runWithDefaultClients(func(client api.BaseClient) {
		key1 := "{key}-1" + uuid.NewString()
		key2 := "{key}-2" + uuid.NewString()
		key3 := "{key}-3" + uuid.NewString()

		res1, err := client.BLMPop([]string{key1}, api.Left, float64(0.1))
		assert.Nil(suite.T(), err)
		assert.Equal(suite.T(), (map[api.Result[string]][]api.Result[string])(nil), res1)

		res2, err := client.BLMPopCount([]string{key1}, api.Left, int64(1), float64(0.1))
		assert.Nil(suite.T(), err)
		assert.Equal(suite.T(), (map[api.Result[string]][]api.Result[string])(nil), res2)

		res3, err := client.LPush(key1, []string{"one", "two", "three", "four", "five"})
		assert.Nil(suite.T(), err)
		assert.Equal(suite.T(), int64(5), res3)
		res4, err := client.LPush(key2, []string{"one", "two", "three", "four", "five"})
		assert.Nil(suite.T(), err)
		assert.Equal(suite.T(), int64(5), res4)

		res5, err := client.BLMPop([]string{key1}, api.Left, float64(0.1))
		assert.Nil(suite.T(), err)
		assert.Equal(
			suite.T(),
			map[api.Result[string]][]api.Result[string]{api.CreateStringResult(key1): {api.CreateStringResult("five")}},
			res5,
		)

		res6, err := client.BLMPopCount([]string{key2, key1}, api.Right, int64(2), float64(0.1))
		assert.Nil(suite.T(), err)
		assert.Equal(
			suite.T(),
			map[api.Result[string]][]api.Result[string]{
				api.CreateStringResult(key2): {api.CreateStringResult("one"), api.CreateStringResult("two")},
			},
			res6,
		)

		suite.verifyOK(client.Set(key3, "value"))

		res7, err := client.BLMPop([]string{key3}, api.Left, float64(0.1))
		assert.Equal(suite.T(), (map[api.Result[string]][]api.Result[string])(nil), res7)
		assert.NotNil(suite.T(), err)
		assert.IsType(suite.T(), &api.RequestError{}, err)
	})
}

func (suite *GlideTestSuite) TestLSet() {
	suite.runWithDefaultClients(func(client api.BaseClient) {
		key := uuid.NewString()
		nonExistentKey := uuid.NewString()

		res1, err := client.LSet(nonExistentKey, int64(0), "zero")
		assert.Equal(suite.T(), api.CreateNilStringResult(), res1)
		assert.NotNil(suite.T(), err)
		assert.IsType(suite.T(), &api.RequestError{}, err)

		res2, err := client.LPush(key, []string{"four", "three", "two", "one"})
		assert.Nil(suite.T(), err)
		assert.Equal(suite.T(), int64(4), res2)

		res3, err := client.LSet(key, int64(10), "zero")
		assert.Equal(suite.T(), api.CreateNilStringResult(), res3)
		assert.NotNil(suite.T(), err)
		assert.IsType(suite.T(), &api.RequestError{}, err)

		res4, err := client.LSet(key, int64(0), "zero")
		assert.Nil(suite.T(), err)
		assert.Equal(suite.T(), "OK", res4.Value())

		res5, err := client.LRange(key, int64(0), int64(-1))
		assert.Nil(suite.T(), err)
		assert.Equal(
			suite.T(),
			[]api.Result[string]{
				api.CreateStringResult("zero"),
				api.CreateStringResult("two"),
				api.CreateStringResult("three"),
				api.CreateStringResult("four"),
			},
			res5,
		)

		res6, err := client.LSet(key, int64(-1), "zero")
		assert.Nil(suite.T(), err)
		assert.Equal(suite.T(), "OK", res6.Value())

		res7, err := client.LRange(key, int64(0), int64(-1))
		assert.Nil(suite.T(), err)
		assert.Equal(
			suite.T(),
			[]api.Result[string]{
				api.CreateStringResult("zero"),
				api.CreateStringResult("two"),
				api.CreateStringResult("three"),
				api.CreateStringResult("zero"),
			},
			res7,
		)
	})
}

func (suite *GlideTestSuite) TestLMove() {
	if suite.serverVersion < "6.2.0" {
		suite.T().Skip("This feature is added in version 6.2.0")
	}
	suite.runWithDefaultClients(func(client api.BaseClient) {
		key1 := "{key}-1" + uuid.NewString()
		key2 := "{key}-2" + uuid.NewString()
		nonExistentKey := "{key}-3" + uuid.NewString()
		nonListKey := "{key}-4" + uuid.NewString()

		res1, err := client.LMove(key1, key2, api.Left, api.Right)
		assert.Equal(suite.T(), api.CreateNilStringResult(), res1)
		assert.Nil(suite.T(), err)

		res2, err := client.LPush(key1, []string{"four", "three", "two", "one"})
		assert.Nil(suite.T(), err)
		assert.Equal(suite.T(), int64(4), res2)

		// only source exists, only source elements gets popped, creates a list at nonExistingKey
		res3, err := client.LMove(key1, nonExistentKey, api.Right, api.Left)
		assert.Equal(suite.T(), "four", res3.Value())
		assert.Nil(suite.T(), err)

		res4, err := client.LRange(key1, int64(0), int64(-1))
		assert.Nil(suite.T(), err)
		assert.Equal(
			suite.T(),
			[]api.Result[string]{
				api.CreateStringResult("one"),
				api.CreateStringResult("two"),
				api.CreateStringResult("three"),
			},
			res4,
		)

		// source and destination are the same, performing list rotation, "one" gets popped and added back
		res5, err := client.LMove(key1, key1, api.Left, api.Left)
		assert.Equal(suite.T(), "one", res5.Value())
		assert.Nil(suite.T(), err)

		res6, err := client.LRange(key1, int64(0), int64(-1))
		assert.Nil(suite.T(), err)
		assert.Equal(
			suite.T(),
			[]api.Result[string]{
				api.CreateStringResult("one"),
				api.CreateStringResult("two"),
				api.CreateStringResult("three"),
			},
			res6,
		)
		// normal use case, "three" gets popped and added to the left of destination
		res7, err := client.LPush(key2, []string{"six", "five", "four"})
		assert.Nil(suite.T(), err)
		assert.Equal(suite.T(), int64(3), res7)

		res8, err := client.LMove(key1, key2, api.Right, api.Left)
		assert.Equal(suite.T(), "three", res8.Value())
		assert.Nil(suite.T(), err)

		res9, err := client.LRange(key1, int64(0), int64(-1))
		assert.Nil(suite.T(), err)
		assert.Equal(
			suite.T(),
			[]api.Result[string]{
				api.CreateStringResult("one"),
				api.CreateStringResult("two"),
			},
			res9,
		)
		res10, err := client.LRange(key2, int64(0), int64(-1))
		assert.Nil(suite.T(), err)
		assert.Equal(
			suite.T(),
			[]api.Result[string]{
				api.CreateStringResult("three"),
				api.CreateStringResult("four"),
				api.CreateStringResult("five"),
				api.CreateStringResult("six"),
			},
			res10,
		)

		// source exists but is not a list type key
		suite.verifyOK(client.Set(nonListKey, "value"))

		res11, err := client.LMove(nonListKey, key1, api.Left, api.Left)
		assert.Equal(suite.T(), api.CreateNilStringResult(), res11)
		assert.NotNil(suite.T(), err)
		assert.IsType(suite.T(), &api.RequestError{}, err)

		// destination exists but is not a list type key
		suite.verifyOK(client.Set(nonListKey, "value"))

		res12, err := client.LMove(key1, nonListKey, api.Left, api.Left)
		assert.Equal(suite.T(), api.CreateNilStringResult(), res12)
		assert.NotNil(suite.T(), err)
		assert.IsType(suite.T(), &api.RequestError{}, err)
	})
}

func (suite *GlideTestSuite) TestExists() {
	suite.runWithDefaultClients(func(client api.BaseClient) {
		key := uuid.New().String()
		value := uuid.New().String()
		// Test 1: Check if an existing key returns 1
		suite.verifyOK(client.Set(key, initialValue))
		result, err := client.Exists([]string{key})
		assert.Nil(suite.T(), err)
		assert.Equal(suite.T(), int64(1), result, "The key should exist")

		// Test 2: Check if a non-existent key returns 0
		result, err = client.Exists([]string{"nonExistentKey"})
		assert.Nil(suite.T(), err)
		assert.Equal(suite.T(), int64(0), result, "The non-existent key should not exist")

		// Test 3: Multiple keys, some exist, some do not
		existingKey := uuid.New().String()
		testKey := uuid.New().String()
		suite.verifyOK(client.Set(existingKey, value))
		suite.verifyOK(client.Set(testKey, value))
		result, err = client.Exists([]string{testKey, existingKey, "anotherNonExistentKey"})
		assert.Nil(suite.T(), err)
		assert.Equal(suite.T(), int64(2), result, "Two keys should exist")
	})
}

func (suite *GlideTestSuite) TestExpire() {
	suite.runWithDefaultClients(func(client api.BaseClient) {
		key := uuid.New().String()
		value := uuid.New().String()

		suite.verifyOK(client.Set(key, value))

		result, err := client.Expire(key, 1)
		assert.Nil(suite.T(), err, "Expected no error from Expire command")
		assert.True(suite.T(), result, "Expire command should return true when expiry is set")

		time.Sleep(1500 * time.Millisecond)

		resultGet, err := client.Get(key)
		assert.Nil(suite.T(), err, "Expected no error from Get command after expiry")
		assert.Equal(suite.T(), "", resultGet.Value(), "Key should be expired and return empty value")
	})
}

func (suite *GlideTestSuite) TestExpire_KeyDoesNotExist() {
	suite.runWithDefaultClients(func(client api.BaseClient) {
		key := uuid.New().String()
		// Trying to set an expiry on a non-existent key
		result, err := client.Expire(key, 1)
		assert.Nil(suite.T(), err)
		assert.False(suite.T(), result)
	})
}

func (suite *GlideTestSuite) TestExpireWithOptions_HasNoExpiry() {
	suite.SkipIfServerVersionLowerThanBy("7.0.0")
	suite.runWithDefaultClients(func(client api.BaseClient) {
		key := uuid.New().String()
		value := uuid.New().String()

		suite.verifyOK(client.Set(key, value))

		result, err := client.ExpireWithOptions(key, 2, api.HasNoExpiry)
		assert.Nil(suite.T(), err)
		assert.True(suite.T(), result)

		time.Sleep(2500 * time.Millisecond)

		resultGet, err := client.Get(key)
		assert.Nil(suite.T(), err)
		assert.Equal(suite.T(), "", resultGet.Value())

		result, err = client.ExpireWithOptions(key, 1, api.HasNoExpiry)
		assert.Nil(suite.T(), err)
		assert.False(suite.T(), result)
	})
}

func (suite *GlideTestSuite) TestExpireWithOptions_HasExistingExpiry() {
	suite.SkipIfServerVersionLowerThanBy("7.0.0")
	suite.runWithDefaultClients(func(client api.BaseClient) {
		key := uuid.New().String()
		value := uuid.New().String()

		suite.verifyOK(client.Set(key, value))

		resexp, err := client.ExpireWithOptions(key, 20, api.HasNoExpiry)
		assert.Nil(suite.T(), err)
		assert.True(suite.T(), resexp)

		resultExpire, err := client.ExpireWithOptions(key, 1, api.HasExistingExpiry)
		assert.Nil(suite.T(), err)
		assert.True(suite.T(), resultExpire)

		time.Sleep(2 * time.Second)

		resultExpireTest, err := client.Exists([]string{key})
		assert.Nil(suite.T(), err)

		assert.Equal(suite.T(), int64(0), resultExpireTest)
	})
}

func (suite *GlideTestSuite) TestExpireWithOptions_NewExpiryGreaterThanCurrent() {
	suite.SkipIfServerVersionLowerThanBy("7.0.0")
	suite.runWithDefaultClients(func(client api.BaseClient) {
		key := uuid.New().String()
		value := uuid.New().String()
		suite.verifyOK(client.Set(key, value))

		resultExpire, err := client.ExpireWithOptions(key, 2, api.HasNoExpiry)
		assert.Nil(suite.T(), err)
		assert.True(suite.T(), resultExpire)

		resultExpire, err = client.ExpireWithOptions(key, 5, api.NewExpiryGreaterThanCurrent)
		assert.Nil(suite.T(), err)
		assert.True(suite.T(), resultExpire)
		time.Sleep(6 * time.Second)
		resultExpireTest, err := client.Exists([]string{key})
		assert.Nil(suite.T(), err)
		assert.Equal(suite.T(), int64(0), resultExpireTest)
	})
}

func (suite *GlideTestSuite) TestExpireWithOptions_NewExpiryLessThanCurrent() {
	suite.SkipIfServerVersionLowerThanBy("7.0.0")
	suite.runWithDefaultClients(func(client api.BaseClient) {
		key := uuid.New().String()
		value := uuid.New().String()

		suite.verifyOK(client.Set(key, value))

		resultExpire, err := client.ExpireWithOptions(key, 10, api.HasNoExpiry)
		assert.Nil(suite.T(), err)
		assert.True(suite.T(), resultExpire)

		resultExpire, err = client.ExpireWithOptions(key, 5, api.NewExpiryLessThanCurrent)
		assert.Nil(suite.T(), err)

		assert.True(suite.T(), resultExpire)

		resultExpire, err = client.ExpireWithOptions(key, 15, api.NewExpiryGreaterThanCurrent)
		assert.Nil(suite.T(), err)

		assert.True(suite.T(), resultExpire)

		time.Sleep(16 * time.Second)
		resultExpireTest, err := client.Exists([]string{key})
		assert.Nil(suite.T(), err)
		assert.Equal(suite.T(), int64(0), resultExpireTest)
	})
}

func (suite *GlideTestSuite) TestExpireAtWithOptions_HasNoExpiry() {
	suite.SkipIfServerVersionLowerThanBy("7.0.0")
	suite.runWithDefaultClients(func(client api.BaseClient) {
		key := uuid.New().String()
		value := uuid.New().String()
		resultSet, err := client.Set(key, value)
		assert.Nil(suite.T(), err)
		suite.verifyOK(resultSet, err)

		futureTimestamp := time.Now().Add(10 * time.Second).Unix()

		resultExpire, err := client.ExpireAtWithOptions(key, futureTimestamp, api.HasNoExpiry)
		assert.Nil(suite.T(), err)
		assert.True(suite.T(), resultExpire)
		resultExpireAt, err := client.ExpireAt(key, futureTimestamp)
		assert.Nil(suite.T(), err)
		assert.True(suite.T(), resultExpireAt)
		resultExpireWithOptions, err := client.ExpireAtWithOptions(key, futureTimestamp+10, api.HasNoExpiry)
		assert.Nil(suite.T(), err)
		assert.False(suite.T(), resultExpireWithOptions)
	})
}

func (suite *GlideTestSuite) TestExpireAtWithOptions_HasExistingExpiry() {
	suite.SkipIfServerVersionLowerThanBy("7.0.0")
	suite.runWithDefaultClients(func(client api.BaseClient) {
		key := uuid.New().String()
		value := uuid.New().String()
		resultSet, err := client.Set(key, value)
		assert.Nil(suite.T(), err)
		suite.verifyOK(resultSet, err)

		futureTimestamp := time.Now().Add(10 * time.Second).Unix()
		resultExpireAt, err := client.ExpireAt(key, futureTimestamp)
		assert.Nil(suite.T(), err)
		assert.True(suite.T(), resultExpireAt)

		resultExpireWithOptions, err := client.ExpireAtWithOptions(key, futureTimestamp+10, api.HasExistingExpiry)
		assert.Nil(suite.T(), err)
		assert.True(suite.T(), resultExpireWithOptions)
	})
}

func (suite *GlideTestSuite) TestExpireAtWithOptions_NewExpiryGreaterThanCurrent() {
	suite.SkipIfServerVersionLowerThanBy("7.0.0")
	suite.runWithDefaultClients(func(client api.BaseClient) {
		key := uuid.New().String()
		value := uuid.New().String()

		resultSet, err := client.Set(key, value)
		assert.Nil(suite.T(), err)
		suite.verifyOK(resultSet, err)

		futureTimestamp := time.Now().Add(10 * time.Second).Unix()
		resultExpireAt, err := client.ExpireAt(key, futureTimestamp)
		assert.Nil(suite.T(), err)
		assert.True(suite.T(), resultExpireAt)

		newFutureTimestamp := time.Now().Add(20 * time.Second).Unix()
		resultExpireWithOptions, err := client.ExpireAtWithOptions(key, newFutureTimestamp, api.NewExpiryGreaterThanCurrent)
		assert.Nil(suite.T(), err)
		assert.True(suite.T(), resultExpireWithOptions)
	})
}

func (suite *GlideTestSuite) TestExpireAtWithOptions_NewExpiryLessThanCurrent() {
	suite.SkipIfServerVersionLowerThanBy("7.0.0")
	suite.runWithDefaultClients(func(client api.BaseClient) {
		key := uuid.New().String()
		value := uuid.New().String()

		resultSet, err := client.Set(key, value)
		assert.Nil(suite.T(), err)
		suite.verifyOK(resultSet, err)

		futureTimestamp := time.Now().Add(10 * time.Second).Unix()
		resultExpireAt, err := client.ExpireAt(key, futureTimestamp)
		assert.Nil(suite.T(), err)
		assert.True(suite.T(), resultExpireAt)

		newFutureTimestamp := time.Now().Add(5 * time.Second).Unix()
		resultExpireWithOptions, err := client.ExpireAtWithOptions(key, newFutureTimestamp, api.NewExpiryLessThanCurrent)
		assert.Nil(suite.T(), err)
		assert.True(suite.T(), resultExpireWithOptions)

		time.Sleep(5 * time.Second)
		resultExpireAtTest, err := client.Exists([]string{key})
		assert.Nil(suite.T(), err)

		assert.Equal(suite.T(), int64(0), resultExpireAtTest)
	})
}

func (suite *GlideTestSuite) TestPExpire() {
	suite.runWithDefaultClients(func(client api.BaseClient) {
		key := uuid.New().String()
		value := uuid.New().String()

		resultSet, err := client.Set(key, value)
		assert.Nil(suite.T(), err)
		suite.verifyOK(resultSet, err)

		resultExpire, err := client.PExpire(key, 500)
		assert.Nil(suite.T(), err)
		assert.True(suite.T(), resultExpire)

		time.Sleep(600 * time.Millisecond)
		resultExpireCheck, err := client.Exists([]string{key})
		assert.Nil(suite.T(), err)
		assert.Equal(suite.T(), int64(0), resultExpireCheck)
	})
}

func (suite *GlideTestSuite) TestPExpireWithOptions_HasExistingExpiry() {
	suite.SkipIfServerVersionLowerThanBy("7.0.0")
	suite.runWithDefaultClients(func(client api.BaseClient) {
		key := uuid.New().String()
		value := uuid.New().String()

		resultSet, err := client.Set(key, value)
		assert.Nil(suite.T(), err)
		suite.verifyOK(resultSet, err)

		initialExpire := 500
		resultExpire, err := client.PExpire(key, int64(initialExpire))
		assert.Nil(suite.T(), err)
		assert.True(suite.T(), resultExpire)

		newExpire := 1000

		resultExpireWithOptions, err := client.PExpireWithOptions(key, int64(newExpire), api.HasExistingExpiry)
		assert.Nil(suite.T(), err)
		assert.True(suite.T(), resultExpireWithOptions)

		time.Sleep(1100 * time.Millisecond)
		resultExist, err := client.Exists([]string{key})
		assert.Nil(suite.T(), err)
		assert.Equal(suite.T(), int64(0), resultExist)
	})
}

func (suite *GlideTestSuite) TestPExpireWithOptions_HasNoExpiry() {
	suite.SkipIfServerVersionLowerThanBy("7.0.0")
	suite.runWithDefaultClients(func(client api.BaseClient) {
		key := uuid.New().String()
		value := uuid.New().String()

		resultSet, err := client.Set(key, value)
		assert.Nil(suite.T(), err)
		suite.verifyOK(resultSet, err)

		newExpire := 500

		resultExpireWithOptions, err := client.PExpireWithOptions(key, int64(newExpire), api.HasNoExpiry)
		assert.Nil(suite.T(), err)
		assert.True(suite.T(), resultExpireWithOptions)

		time.Sleep(600 * time.Millisecond)
		resultExist, err := client.Exists([]string{key})
		assert.Nil(suite.T(), err)
		assert.Equal(suite.T(), int64(0), resultExist)
	})
}

func (suite *GlideTestSuite) TestPExpireWithOptions_NewExpiryGreaterThanCurrent() {
	suite.SkipIfServerVersionLowerThanBy("7.0.0")
	suite.runWithDefaultClients(func(client api.BaseClient) {
		key := uuid.New().String()
		value := uuid.New().String()

		resultSet, err := client.Set(key, value)
		assert.Nil(suite.T(), err)
		suite.verifyOK(resultSet, err)

		initialExpire := 500
		resultExpire, err := client.PExpire(key, int64(initialExpire))
		assert.Nil(suite.T(), err)
		assert.True(suite.T(), resultExpire)

		newExpire := 1000

		resultExpireWithOptions, err := client.PExpireWithOptions(key, int64(newExpire), api.NewExpiryGreaterThanCurrent)
		assert.Nil(suite.T(), err)
		assert.True(suite.T(), resultExpireWithOptions)

		time.Sleep(1100 * time.Millisecond)
		resultExist, err := client.Exists([]string{key})
		assert.Nil(suite.T(), err)
		assert.Equal(suite.T(), int64(0), resultExist)
	})
}

func (suite *GlideTestSuite) TestPExpireWithOptions_NewExpiryLessThanCurrent() {
	suite.SkipIfServerVersionLowerThanBy("7.0.0")
	suite.runWithDefaultClients(func(client api.BaseClient) {
		key := uuid.New().String()
		value := uuid.New().String()

		resultSet, err := client.Set(key, value)
		assert.Nil(suite.T(), err)
		suite.verifyOK(resultSet, err)

		initialExpire := 500
		resultExpire, err := client.PExpire(key, int64(initialExpire))
		assert.Nil(suite.T(), err)
		assert.True(suite.T(), resultExpire)

		newExpire := 200

		resultExpireWithOptions, err := client.PExpireWithOptions(key, int64(newExpire), api.NewExpiryLessThanCurrent)
		assert.Nil(suite.T(), err)
		assert.True(suite.T(), resultExpireWithOptions)

		time.Sleep(600 * time.Millisecond)
		resultExist, err := client.Exists([]string{key})
		assert.Nil(suite.T(), err)
		assert.Equal(suite.T(), int64(0), resultExist)
	})
}

func (suite *GlideTestSuite) TestPExpireAt() {
	suite.runWithDefaultClients(func(client api.BaseClient) {
		key := uuid.New().String()
		value := uuid.New().String()
		resultSet, err := client.Set(key, value)
		assert.Nil(suite.T(), err)
		suite.verifyOK(resultSet, err)

		expireAfterMilliseconds := time.Now().Unix() * 1000
		resultPExpireAt, err := client.PExpireAt(key, expireAfterMilliseconds)
		assert.Nil(suite.T(), err)

		assert.True(suite.T(), resultPExpireAt)

		time.Sleep(6 * time.Second)

		resultpExists, err := client.Exists([]string{key})
		assert.Nil(suite.T(), err)
		assert.Equal(suite.T(), int64(0), resultpExists)
	})
}

func (suite *GlideTestSuite) TestPExpireAtWithOptions_HasNoExpiry() {
	suite.SkipIfServerVersionLowerThanBy("7.0.0")
	suite.runWithDefaultClients(func(client api.BaseClient) {
		key := uuid.New().String()
		value := uuid.New().String()

		suite.verifyOK(client.Set(key, value))

		timestamp := time.Now().Unix() * 1000
		result, err := client.PExpireAtWithOptions(key, timestamp, api.HasNoExpiry)

		assert.Nil(suite.T(), err)
		assert.True(suite.T(), result)

		time.Sleep(2 * time.Second)
		resultExist, err := client.Exists([]string{key})
		assert.Nil(suite.T(), err)
		assert.Equal(suite.T(), int64(0), resultExist)
	})
}

func (suite *GlideTestSuite) TestPExpireAtWithOptions_HasExistingExpiry() {
	suite.SkipIfServerVersionLowerThanBy("7.0.0")
	suite.runWithDefaultClients(func(client api.BaseClient) {
		key := uuid.New().String()
		value := uuid.New().String()

		suite.verifyOK(client.Set(key, value))
		initialExpire := 500
		resultExpire, err := client.PExpire(key, int64(initialExpire))
		assert.Nil(suite.T(), err)
		assert.True(suite.T(), resultExpire)
		newExpire := time.Now().Unix()*1000 + 1000

		resultExpireWithOptions, err := client.PExpireAtWithOptions(key, newExpire, api.HasExistingExpiry)
		assert.Nil(suite.T(), err)
		assert.True(suite.T(), resultExpireWithOptions)

		time.Sleep(1100 * time.Millisecond)
		resultExist, err := client.Exists([]string{key})
		assert.Nil(suite.T(), err)
		assert.Equal(suite.T(), int64(0), resultExist)
	})
}

func (suite *GlideTestSuite) TestPExpireAtWithOptions_NewExpiryGreaterThanCurrent() {
	suite.SkipIfServerVersionLowerThanBy("7.0.0")
	suite.runWithDefaultClients(func(client api.BaseClient) {
		key := uuid.New().String()
		value := uuid.New().String()

		suite.verifyOK(client.Set(key, value))

		initialExpire := time.Now().UnixMilli() + 1000
		resultExpire, err := client.PExpireAt(key, initialExpire)
		assert.Nil(suite.T(), err)
		assert.True(suite.T(), resultExpire)

		newExpire := time.Now().UnixMilli() + 2000

		resultExpireWithOptions, err := client.PExpireAtWithOptions(key, newExpire, api.NewExpiryGreaterThanCurrent)
		assert.Nil(suite.T(), err)
		assert.True(suite.T(), resultExpireWithOptions)

		time.Sleep(2100 * time.Millisecond)
		resultExist, err := client.Exists([]string{key})
		assert.Nil(suite.T(), err)
		assert.Equal(suite.T(), int64(0), resultExist)
	})
}

func (suite *GlideTestSuite) TestPExpireAtWithOptions_NewExpiryLessThanCurrent() {
	suite.SkipIfServerVersionLowerThanBy("7.0.0")
	suite.runWithDefaultClients(func(client api.BaseClient) {
		key := uuid.New().String()
		value := uuid.New().String()

		suite.verifyOK(client.Set(key, value))

		initialExpire := 1000
		resultExpire, err := client.PExpire(key, int64(initialExpire))
		assert.Nil(suite.T(), err)
		assert.True(suite.T(), resultExpire)

		newExpire := time.Now().Unix()*1000 + 500

		resultExpireWithOptions, err := client.PExpireAtWithOptions(key, newExpire, api.NewExpiryLessThanCurrent)
		assert.Nil(suite.T(), err)

		assert.True(suite.T(), resultExpireWithOptions)

		time.Sleep(1100 * time.Millisecond)
		resultExist, err := client.Exists([]string{key})
		assert.Nil(suite.T(), err)
		assert.Equal(suite.T(), int64(0), resultExist)
	})
}

func (suite *GlideTestSuite) TestExpireTime() {
	suite.SkipIfServerVersionLowerThanBy("7.0.0")
	suite.runWithDefaultClients(func(client api.BaseClient) {
		key := uuid.New().String()
		value := uuid.New().String()

		suite.verifyOK(client.Set(key, value))

		result, err := client.Get(key)
		assert.Nil(suite.T(), err)
		assert.Equal(suite.T(), value, result.Value())

		expireTime := time.Now().Unix() + 3
		resultExpAt, err := client.ExpireAt(key, expireTime)
		assert.Nil(suite.T(), err)
		assert.True(suite.T(), resultExpAt)

		resexptime, err := client.ExpireTime(key)
		assert.Nil(suite.T(), err)
		assert.Equal(suite.T(), expireTime, resexptime)

		time.Sleep(4 * time.Second)

		resultAfterExpiry, err := client.Get(key)
		assert.Nil(suite.T(), err)
		assert.Equal(suite.T(), "", resultAfterExpiry.Value())
	})
}

func (suite *GlideTestSuite) TestExpireTime_KeyDoesNotExist() {
	suite.SkipIfServerVersionLowerThanBy("7.0.0")
	suite.runWithDefaultClients(func(client api.BaseClient) {
		key := uuid.New().String()

		// Call ExpireTime on a key that doesn't exist
		expiryResult, err := client.ExpireTime(key)
		assert.Nil(suite.T(), err)
		assert.Equal(suite.T(), int64(-2), expiryResult)
	})
}

func (suite *GlideTestSuite) TestPExpireTime() {
	suite.SkipIfServerVersionLowerThanBy("7.0.0")
	suite.runWithDefaultClients(func(client api.BaseClient) {
		key := uuid.New().String()
		value := uuid.New().String()

		suite.verifyOK(client.Set(key, value))

		result, err := client.Get(key)
		assert.Nil(suite.T(), err)
		assert.Equal(suite.T(), value, result.Value())

		pexpireTime := time.Now().UnixMilli() + 3000
		resultExpAt, err := client.PExpireAt(key, pexpireTime)
		assert.Nil(suite.T(), err)
		assert.True(suite.T(), resultExpAt)

		respexptime, err := client.PExpireTime(key)
		assert.Nil(suite.T(), err)
		assert.Equal(suite.T(), pexpireTime, respexptime)

		time.Sleep(4 * time.Second)

		resultAfterExpiry, err := client.Get(key)
		assert.Nil(suite.T(), err)
		assert.Equal(suite.T(), "", resultAfterExpiry.Value())
	})
}

func (suite *GlideTestSuite) Test_ZCard() {
	suite.runWithDefaultClients(func(client api.BaseClient) {
		key := "{key}" + uuid.NewString()
		membersScores := map[string]float64{
			"one":   1.0,
			"two":   2.0,
			"three": 3.0,
		}
		t := suite.T()
		res1, err := client.ZAdd(key, membersScores)
		assert.Nil(t, err)
		assert.Equal(t, int64(3), res1)

		res2, err := client.ZCard(key)
		assert.Nil(t, err)
		assert.Equal(t, int64(3), res2)

		res3, err := client.ZRem(key, []string{"one"})
		assert.Nil(t, err)
		assert.Equal(t, int64(1), res3)

		res4, err := client.ZCard(key)
		assert.Nil(t, err)
		assert.Equal(t, int64(2), res4)
	})
}

func (suite *GlideTestSuite) TestPExpireTime_KeyDoesNotExist() {
	suite.SkipIfServerVersionLowerThanBy("7.0.0")
	suite.runWithDefaultClients(func(client api.BaseClient) {
		key := uuid.New().String()

		// Call ExpireTime on a key that doesn't exist
		expiryResult, err := client.PExpireTime(key)
		assert.Nil(suite.T(), err)
		assert.Equal(suite.T(), int64(-2), expiryResult)
	})
}

func (suite *GlideTestSuite) TestTTL_WithValidKey() {
	suite.runWithDefaultClients(func(client api.BaseClient) {
		key := uuid.New().String()
		value := uuid.New().String()
		suite.verifyOK(client.Set(key, value))

		resExpire, err := client.Expire(key, 1)
		assert.Nil(suite.T(), err)
		assert.True(suite.T(), resExpire)
		resTTL, err := client.TTL(key)
		assert.Nil(suite.T(), err)
		assert.Equal(suite.T(), int64(1), resTTL)
	})
}

func (suite *GlideTestSuite) TestTTL_WithExpiredKey() {
	suite.runWithDefaultClients(func(client api.BaseClient) {
		key := uuid.New().String()
		value := uuid.New().String()
		suite.verifyOK(client.Set(key, value))

		resExpire, err := client.Expire(key, 1)
		assert.Nil(suite.T(), err)
		assert.True(suite.T(), resExpire)

		time.Sleep(2 * time.Second)

		resTTL, err := client.TTL(key)
		assert.Nil(suite.T(), err)
		assert.Equal(suite.T(), int64(-2), resTTL)
	})
}

func (suite *GlideTestSuite) TestPTTL_WithValidKey() {
	suite.runWithDefaultClients(func(client api.BaseClient) {
		key := uuid.New().String()
		value := uuid.New().String()
		suite.verifyOK(client.Set(key, value))

		resExpire, err := client.Expire(key, 1)
		assert.Nil(suite.T(), err)
		assert.True(suite.T(), resExpire)

		resPTTL, err := client.PTTL(key)
		assert.Nil(suite.T(), err)
		assert.Greater(suite.T(), resPTTL, int64(900))
	})
}

func (suite *GlideTestSuite) TestPTTL_WithExpiredKey() {
	suite.runWithDefaultClients(func(client api.BaseClient) {
		key := uuid.New().String()
		value := uuid.New().String()
		suite.verifyOK(client.Set(key, value))

		resExpire, err := client.Expire(key, 1)
		assert.Nil(suite.T(), err)
		assert.True(suite.T(), resExpire)

		time.Sleep(2 * time.Second)

		resPTTL, err := client.PTTL(key)
		assert.Nil(suite.T(), err)
		assert.Equal(suite.T(), resPTTL, int64(-2))
	})
}

func (suite *GlideTestSuite) TestPfAdd_SuccessfulAddition() {
	suite.runWithDefaultClients(func(client api.BaseClient) {
		key := uuid.New().String()
		res, err := client.PfAdd(key, []string{"a", "b", "c", "d", "e"})
		assert.Nil(suite.T(), err)
		assert.Equal(suite.T(), int64(1), res)
	})
}

func (suite *GlideTestSuite) TestPfAdd_DuplicateElements() {
	suite.runWithDefaultClients(func(client api.BaseClient) {
		key := uuid.New().String()

		// case : Add elements and add same elements again
		res, err := client.PfAdd(key, []string{"a", "b", "c", "d", "e"})
		assert.Nil(suite.T(), err)
		assert.Equal(suite.T(), int64(1), res)

		res2, err := client.PfAdd(key, []string{"a", "b", "c", "d", "e"})
		assert.Nil(suite.T(), err)
		assert.Equal(suite.T(), int64(0), res2)

		// case : (mixed elements) add new elements with 1 duplicate elements
		res1, err := client.PfAdd(key, []string{"f", "g", "h"})
		assert.Nil(suite.T(), err)
		assert.Equal(suite.T(), int64(1), res1)

		res2, err = client.PfAdd(key, []string{"i", "j", "g"})
		assert.Nil(suite.T(), err)
		assert.Equal(suite.T(), int64(1), res2)

		// case : add empty array(no elements to the HyperLogLog)
		res, err = client.PfAdd(key, []string{})
		assert.Nil(suite.T(), err)
		assert.Equal(suite.T(), int64(0), res)
	})
}

func (suite *GlideTestSuite) TestPfCount_SingleKey() {
	suite.runWithDefaultClients(func(client api.BaseClient) {
		key := uuid.New().String()
		res, err := client.PfAdd(key, []string{"i", "j", "g"})
		assert.Nil(suite.T(), err)
		assert.Equal(suite.T(), int64(1), res)

		resCount, err := client.PfCount([]string{key})
		assert.Nil(suite.T(), err)
		assert.Equal(suite.T(), int64(3), resCount)
	})
}

func (suite *GlideTestSuite) TestPfCount_MultipleKeys() {
	suite.runWithDefaultClients(func(client api.BaseClient) {
		key1 := uuid.New().String() + "{group}"
		key2 := uuid.New().String() + "{group}"

		res, err := client.PfAdd(key1, []string{"a", "b", "c"})
		assert.Nil(suite.T(), err)
		assert.Equal(suite.T(), int64(1), res)

		res, err = client.PfAdd(key2, []string{"c", "d", "e"})
		assert.Nil(suite.T(), err)
		assert.Equal(suite.T(), int64(1), res)

		resCount, err := client.PfCount([]string{key1, key2})
		assert.Nil(suite.T(), err)
		assert.Equal(suite.T(), int64(5), resCount)
	})
}

func (suite *GlideTestSuite) TestPfCount_NoExistingKeys() {
	suite.runWithDefaultClients(func(client api.BaseClient) {
		key1 := uuid.New().String() + "{group}"
		key2 := uuid.New().String() + "{group}"

		resCount, err := client.PfCount([]string{key1, key2})
		assert.Nil(suite.T(), err)
		assert.Equal(suite.T(), int64(0), resCount)
	})
}

func (suite *GlideTestSuite) TestBLMove() {
	if suite.serverVersion < "6.2.0" {
		suite.T().Skip("This feature is added in version 6.2.0")
	}
	suite.runWithDefaultClients(func(client api.BaseClient) {
		key1 := "{key}-1" + uuid.NewString()
		key2 := "{key}-2" + uuid.NewString()
		nonExistentKey := "{key}-3" + uuid.NewString()
		nonListKey := "{key}-4" + uuid.NewString()

		res1, err := client.BLMove(key1, key2, api.Left, api.Right, float64(0.1))
		assert.Equal(suite.T(), api.CreateNilStringResult(), res1)
		assert.Nil(suite.T(), err)

		res2, err := client.LPush(key1, []string{"four", "three", "two", "one"})
		assert.Nil(suite.T(), err)
		assert.Equal(suite.T(), int64(4), res2)

		// only source exists, only source elements gets popped, creates a list at nonExistingKey
		res3, err := client.BLMove(key1, nonExistentKey, api.Right, api.Left, float64(0.1))
		assert.Equal(suite.T(), "four", res3.Value())
		assert.Nil(suite.T(), err)

		res4, err := client.LRange(key1, int64(0), int64(-1))
		assert.Nil(suite.T(), err)
		assert.Equal(
			suite.T(),
			[]api.Result[string]{
				api.CreateStringResult("one"),
				api.CreateStringResult("two"),
				api.CreateStringResult("three"),
			},
			res4,
		)

		// source and destination are the same, performing list rotation, "one" gets popped and added back
		res5, err := client.BLMove(key1, key1, api.Left, api.Left, float64(0.1))
		assert.Equal(suite.T(), "one", res5.Value())
		assert.Nil(suite.T(), err)

		res6, err := client.LRange(key1, int64(0), int64(-1))
		assert.Nil(suite.T(), err)
		assert.Equal(
			suite.T(),
			[]api.Result[string]{
				api.CreateStringResult("one"),
				api.CreateStringResult("two"),
				api.CreateStringResult("three"),
			},
			res6,
		)
		// normal use case, "three" gets popped and added to the left of destination
		res7, err := client.LPush(key2, []string{"six", "five", "four"})
		assert.Nil(suite.T(), err)
		assert.Equal(suite.T(), int64(3), res7)

		res8, err := client.BLMove(key1, key2, api.Right, api.Left, float64(0.1))
		assert.Equal(suite.T(), "three", res8.Value())
		assert.Nil(suite.T(), err)

		res9, err := client.LRange(key1, int64(0), int64(-1))
		assert.Nil(suite.T(), err)
		assert.Equal(
			suite.T(),
			[]api.Result[string]{
				api.CreateStringResult("one"),
				api.CreateStringResult("two"),
			},
			res9,
		)
		res10, err := client.LRange(key2, int64(0), int64(-1))
		assert.Nil(suite.T(), err)
		assert.Equal(
			suite.T(),
			[]api.Result[string]{
				api.CreateStringResult("three"),
				api.CreateStringResult("four"),
				api.CreateStringResult("five"),
				api.CreateStringResult("six"),
			},
			res10,
		)

		// source exists but is not a list type key
		suite.verifyOK(client.Set(nonListKey, "value"))

		res11, err := client.BLMove(nonListKey, key1, api.Left, api.Left, float64(0.1))
		assert.Equal(suite.T(), api.CreateNilStringResult(), res11)
		assert.NotNil(suite.T(), err)
		assert.IsType(suite.T(), &api.RequestError{}, err)

		// destination exists but is not a list type key
		suite.verifyOK(client.Set(nonListKey, "value"))

		res12, err := client.BLMove(key1, nonListKey, api.Left, api.Left, float64(0.1))
		assert.Equal(suite.T(), api.CreateNilStringResult(), res12)
		assert.NotNil(suite.T(), err)
		assert.IsType(suite.T(), &api.RequestError{}, err)
	})
}

func (suite *GlideTestSuite) TestDel_MultipleKeys() {
	suite.runWithDefaultClients(func(client api.BaseClient) {
		key1 := "testKey1_" + uuid.New().String()
		key2 := "testKey2_" + uuid.New().String()
		key3 := "testKey3_" + uuid.New().String()

		suite.verifyOK(client.Set(key1, initialValue))
		suite.verifyOK(client.Set(key2, initialValue))
		suite.verifyOK(client.Set(key3, initialValue))

		deletedCount, err := client.Del([]string{key1, key2, key3})

		assert.Nil(suite.T(), err)
		assert.Equal(suite.T(), int64(3), deletedCount)

		result1, err1 := client.Get(key1)
		result2, err2 := client.Get(key2)
		result3, err3 := client.Get(key3)

		assert.Nil(suite.T(), err1)
		assert.True(suite.T(), result1.IsNil())

		assert.Nil(suite.T(), err2)
		assert.True(suite.T(), result2.IsNil())

		assert.Nil(suite.T(), err3)
		assert.True(suite.T(), result3.IsNil())
	})
}

func (suite *GlideTestSuite) TestType() {
	suite.runWithDefaultClients(func(client api.BaseClient) {
		// Test 1: Check if the value is string
		keyName := "{keyName}" + uuid.NewString()
		suite.verifyOK(client.Set(keyName, initialValue))
		result, err := client.Type(keyName)
		assert.Nil(suite.T(), err)
		assert.IsType(suite.T(), result, api.CreateStringResult("string"), "Value is string")

		// Test 2: Check if the value is list
		key1 := "{keylist}-1" + uuid.NewString()
		resultLPush, err := client.LPush(key1, []string{"one", "two", "three"})
		assert.Equal(suite.T(), int64(3), resultLPush)
		assert.Nil(suite.T(), err)
		resultType, err := client.Type(key1)
		assert.Nil(suite.T(), err)
		assert.IsType(suite.T(), resultType, api.CreateStringResult("list"), "Value is list")
	})
}

func (suite *GlideTestSuite) TestTouch() {
	suite.runWithDefaultClients(func(client api.BaseClient) {
		// Test 1: Check if an touch valid key
		keyName := "{keyName}" + uuid.NewString()
		keyName1 := "{keyName1}" + uuid.NewString()
		suite.verifyOK(client.Set(keyName, initialValue))
		suite.verifyOK(client.Set(keyName1, "anotherValue"))
		result, err := client.Touch([]string{keyName, keyName1})
		assert.Nil(suite.T(), err)
		assert.Equal(suite.T(), int64(2), result, "The touch should be 2")

		// Test 2: Check if an touch invalid key
		resultInvalidKey, err := client.Touch([]string{"invalidKey", "invalidKey1"})
		assert.Nil(suite.T(), err)
		assert.Equal(suite.T(), int64(0), resultInvalidKey, "The touch should be 0")
	})
}

func (suite *GlideTestSuite) TestUnlink() {
	suite.runWithDefaultClients(func(client api.BaseClient) {
		// Test 1: Check if an unlink valid key
		keyName := "{keyName}" + uuid.NewString()
		keyName1 := "{keyName1}" + uuid.NewString()
		suite.verifyOK(client.Set(keyName, initialValue))
		suite.verifyOK(client.Set(keyName1, "anotherValue"))
		resultValidKey, err := client.Unlink([]string{keyName, keyName1})
		assert.Nil(suite.T(), err)
		assert.Equal(suite.T(), int64(2), resultValidKey, "The unlink should be 2")

		// Test 2: Check if an unlink for invalid key
		resultInvalidKey, err := client.Unlink([]string{"invalidKey2", "invalidKey3"})
		assert.Nil(suite.T(), err)
		assert.Equal(suite.T(), int64(0), resultInvalidKey, "The unlink should be 0")
	})
}

func (suite *GlideTestSuite) TestRename() {
	suite.runWithDefaultClients(func(client api.BaseClient) {
		// Test 1 Check if the command successfully renamed
		key := "{keyName}" + uuid.NewString()
		initialValueRename := "TestRename_RenameValue"
		newRenameKey := "{newkeyName}" + uuid.NewString()
		suite.verifyOK(client.Set(key, initialValueRename))
		client.Rename(key, newRenameKey)

		// Test 2 Check if the rename command return false if the key/newkey is invalid.
		key1 := "{keyName}" + uuid.NewString()
		res1, err := client.Rename(key1, "invalidKey")
		assert.Equal(suite.T(), "", res1.Value())
		assert.NotNil(suite.T(), err)
		assert.IsType(suite.T(), &api.RequestError{}, err)
	})
}

func (suite *GlideTestSuite) TestRenamenx() {
	suite.runWithDefaultClients(func(client api.BaseClient) {
		// Test 1 Check if the renamenx command return true if key was renamed to newKey
		key := "{keyName}" + uuid.NewString()
		key2 := "{keyName}" + uuid.NewString()
		suite.verifyOK(client.Set(key, initialValue))
		res1, err := client.Renamenx(key, key2)
		assert.Nil(suite.T(), err)
<<<<<<< HEAD
		assert.True(suite.T(), res1)
=======
		assert.True(suite.T(), res1.Value())
>>>>>>> c245ce40

		// Test 2 Check if the renamenx command return false if newKey already exists.
		key3 := "{keyName}" + uuid.NewString()
		key4 := "{keyName}" + uuid.NewString()
		suite.verifyOK(client.Set(key3, initialValue))
		suite.verifyOK(client.Set(key4, initialValue))
		res2, err := client.Renamenx(key3, key4)
		assert.Nil(suite.T(), err)
<<<<<<< HEAD
		assert.False(suite.T(), res2)
=======
		assert.False(suite.T(), res2.Value())
>>>>>>> c245ce40
	})
}

func (suite *GlideTestSuite) TestXAdd() {
	suite.runWithDefaultClients(func(client api.BaseClient) {
		key := uuid.NewString()
		// stream does not exist
		res, err := client.XAdd(key, [][]string{{"field1", "value1"}, {"field1", "value2"}})
		assert.Nil(suite.T(), err)
		assert.False(suite.T(), res.IsNil())
		// don't check the value, because it contains server's timestamp

		// adding data to existing stream
		res, err = client.XAdd(key, [][]string{{"field3", "value3"}})
		assert.Nil(suite.T(), err)
		assert.False(suite.T(), res.IsNil())

		// incorrect input
		_, err = client.XAdd(key, [][]string{})
		assert.NotNil(suite.T(), err)
		_, err = client.XAdd(key, [][]string{{"1", "2", "3"}})
		assert.NotNil(suite.T(), err)

		// key is not a string
		key = uuid.NewString()
		client.Set(key, "abc")
		_, err = client.XAdd(key, [][]string{{"f", "v"}})
		assert.NotNil(suite.T(), err)
	})
}

func (suite *GlideTestSuite) TestXAddWithOptions() {
	suite.runWithDefaultClients(func(client api.BaseClient) {
		key := uuid.NewString()
		// stream does not exist
		res, err := client.XAddWithOptions(
			key,
			[][]string{{"field1", "value1"}},
			options.NewXAddOptions().SetDontMakeNewStream(),
		)
		assert.Nil(suite.T(), err)
		assert.True(suite.T(), res.IsNil())

		// adding data to with given ID
		res, err = client.XAddWithOptions(key, [][]string{{"field1", "value1"}}, options.NewXAddOptions().SetId("0-1"))
		assert.Nil(suite.T(), err)
		assert.Equal(suite.T(), "0-1", res.Value())

		client.XAdd(key, [][]string{{"field2", "value2"}})
		// TODO run XLen there
		// this will trim the first entry.
		res, err = client.XAddWithOptions(
			key,
			[][]string{{"field3", "value3"}},
			options.NewXAddOptions().SetTrimOptions(options.NewXTrimOptionsWithMaxLen(2).SetExactTrimming()),
		)
		assert.Nil(suite.T(), err)
		assert.False(suite.T(), res.IsNil())
		// TODO run XLen there
	})
}

func (suite *GlideTestSuite) TestZAddAndZAddIncr() {
	suite.runWithDefaultClients(func(client api.BaseClient) {
		key := uuid.New().String()
		key2 := uuid.New().String()
		key3 := uuid.New().String()
		key4 := uuid.New().String()
		membersScoreMap := map[string]float64{
			"one":   1.0,
			"two":   2.0,
			"three": 3.0,
		}
		t := suite.T()

		res, err := client.ZAdd(key, membersScoreMap)
		assert.Nil(t, err)
		assert.Equal(t, int64(3), res)

		resIncr, err := client.ZAddIncr(key, "one", float64(2))
		assert.Nil(t, err)
		assert.Equal(t, float64(3), resIncr.Value())

		// exceptions
		// non-sortedset key
		_, err = client.Set(key2, "test")
		assert.NoError(t, err)

		_, err = client.ZAdd(key2, membersScoreMap)
		assert.NotNil(suite.T(), err)
		assert.IsType(suite.T(), &api.RequestError{}, err)

		// wrong key type for zaddincr
		_, err = client.ZAddIncr(key2, "one", float64(2))
		assert.NotNil(suite.T(), err)
		assert.IsType(suite.T(), &api.RequestError{}, err)

		// with NX & XX
		onlyIfExistsOpts := options.NewZAddOptionsBuilder().SetConditionalChange(options.OnlyIfExists)
		onlyIfDoesNotExistOpts := options.NewZAddOptionsBuilder().SetConditionalChange(options.OnlyIfDoesNotExist)

		res, err = client.ZAddWithOptions(key3, membersScoreMap, onlyIfExistsOpts)
		assert.Nil(suite.T(), err)
		assert.Equal(suite.T(), int64(0), res)

		res, err = client.ZAddWithOptions(key3, membersScoreMap, onlyIfDoesNotExistOpts)
		assert.Nil(suite.T(), err)
		assert.Equal(suite.T(), int64(3), res)

		resIncr, err = client.ZAddIncrWithOptions(key3, "one", 5, onlyIfDoesNotExistOpts)
		assert.Nil(suite.T(), err)
		assert.True(suite.T(), resIncr.IsNil())

		resIncr, err = client.ZAddIncrWithOptions(key3, "one", 5, onlyIfExistsOpts)
		assert.Nil(suite.T(), err)
		assert.Equal(suite.T(), float64(6), resIncr.Value())

		// with GT or LT
		membersScoreMap2 := map[string]float64{
			"one":   -3.0,
			"two":   2.0,
			"three": 3.0,
		}

		res, err = client.ZAdd(key4, membersScoreMap2)
		assert.Nil(suite.T(), err)
		assert.Equal(suite.T(), int64(3), res)

		membersScoreMap2["one"] = 10.0

		gtOpts := options.NewZAddOptionsBuilder().SetUpdateOptions(options.ScoreGreaterThanCurrent)
		ltOpts := options.NewZAddOptionsBuilder().SetUpdateOptions(options.ScoreLessThanCurrent)
		gtOptsChanged, _ := options.NewZAddOptionsBuilder().SetUpdateOptions(options.ScoreGreaterThanCurrent).SetChanged(true)
		ltOptsChanged, _ := options.NewZAddOptionsBuilder().SetUpdateOptions(options.ScoreLessThanCurrent).SetChanged(true)

		res, err = client.ZAddWithOptions(key4, membersScoreMap2, gtOptsChanged)
		assert.Nil(suite.T(), err)
		assert.Equal(suite.T(), int64(1), res)

		res, err = client.ZAddWithOptions(key4, membersScoreMap2, ltOptsChanged)
		assert.Nil(suite.T(), err)
		assert.Equal(suite.T(), int64(0), res)

		resIncr, err = client.ZAddIncrWithOptions(key4, "one", -3, ltOpts)
		assert.Nil(suite.T(), err)
		assert.Equal(suite.T(), float64(7), resIncr.Value())

		resIncr, err = client.ZAddIncrWithOptions(key4, "one", -3, gtOpts)
		assert.Nil(suite.T(), err)
		assert.True(suite.T(), resIncr.IsNil())
	})
}

func (suite *GlideTestSuite) TestZincrBy() {
	suite.runWithDefaultClients(func(client api.BaseClient) {
		key1 := uuid.New().String()
		key2 := uuid.New().String()

		// key does not exist
		res1, err := client.ZIncrBy(key1, 2.5, "value1")
		assert.Nil(suite.T(), err)
		assert.Equal(suite.T(), 2.5, res1)

		// key exists, but value doesn't
		res2, err := client.ZIncrBy(key1, -3.3, "value2")
		assert.Nil(suite.T(), err)
		assert.Equal(suite.T(), -3.3, res2)

		// updating existing value in existing key
		res3, err := client.ZIncrBy(key1, 1.0, "value1")
		assert.Nil(suite.T(), err)
		assert.Equal(suite.T(), 3.5, res3)

		// Key exists, but it is not a sorted set
		res4, err := client.SAdd(key2, []string{"one", "two"})
		assert.Nil(suite.T(), err)
		assert.Equal(suite.T(), int64(2), res4)

		_, err = client.ZIncrBy(key2, 0.5, "_")
		assert.NotNil(suite.T(), err)
		assert.IsType(suite.T(), &api.RequestError{}, err)
	})
}

func (suite *GlideTestSuite) TestBZPopMin() {
	suite.runWithDefaultClients(func(client api.BaseClient) {
		key1 := "{zset}-1-" + uuid.NewString()
		key2 := "{zset}-2-" + uuid.NewString()
		key3 := "{zset}-2-" + uuid.NewString()

		// Add elements to key1
		zaddResult1, err := client.ZAdd(key1, map[string]float64{"a": 1.0, "b": 1.5})
		assert.Nil(suite.T(), err)
		assert.Equal(suite.T(), int64(2), zaddResult1)

		// Add elements to key2
		zaddResult2, err := client.ZAdd(key2, map[string]float64{"c": 2.0})
		assert.Nil(suite.T(), err)
		assert.Equal(suite.T(), int64(1), zaddResult2)

		// Pop minimum element from key1 and key2
		bzpopminResult1, err := client.BZPopMin([]string{key1, key2}, float64(.5))
		assert.Nil(suite.T(), err)
		assert.Equal(suite.T(), api.KeyWithMemberAndScore{Key: key1, Member: "a", Score: 1.0}, bzpopminResult1.Value())

		// Attempt to pop from non-existent key3
		bzpopminResult2, err := client.BZPopMin([]string{key3}, float64(1))
		assert.Nil(suite.T(), err)
		assert.True(suite.T(), bzpopminResult2.IsNil())

		// Pop minimum element from key2
		bzpopminResult3, err := client.BZPopMin([]string{key3, key2}, float64(.5))
		assert.Nil(suite.T(), err)
		assert.Equal(suite.T(), api.KeyWithMemberAndScore{Key: key2, Member: "c", Score: 2.0}, bzpopminResult3.Value())

		// Set key3 to a non-sorted set value
		setResult, err := client.Set(key3, "value")
		assert.Nil(suite.T(), err)
		assert.Equal(suite.T(), "OK", setResult.Value())

		// Attempt to pop from key3 which is not a sorted set
		_, err = client.BZPopMin([]string{key3}, float64(.5))
		if assert.Error(suite.T(), err) {
			assert.IsType(suite.T(), &api.RequestError{}, err)
		}
	})
}

func (suite *GlideTestSuite) TestZPopMin() {
	suite.runWithDefaultClients(func(client api.BaseClient) {
		key1 := uuid.New().String()
		key2 := uuid.New().String()
		memberScoreMap := map[string]float64{
			"one":   1.0,
			"two":   2.0,
			"three": 3.0,
		}

		res, err := client.ZAdd(key1, memberScoreMap)
		assert.Nil(suite.T(), err)
		assert.Equal(suite.T(), int64(3), res)

		res2, err := client.ZPopMin(key1)
		assert.Nil(suite.T(), err)
		assert.Len(suite.T(), res2, 1)
		assert.Equal(suite.T(), float64(1.0), res2[api.CreateStringResult("one")].Value())

		res3, err := client.ZPopMinWithCount(key1, 2)
		assert.Nil(suite.T(), err)
		assert.Len(suite.T(), res3, 2)
		assert.Equal(suite.T(), float64(2.0), res3[api.CreateStringResult("two")].Value())
		assert.Equal(suite.T(), float64(3.0), res3[api.CreateStringResult("three")].Value())

		// non sorted set key
		_, err = client.Set(key2, "test")
		assert.Nil(suite.T(), err)

		_, err = client.ZPopMin(key2)
		assert.NotNil(suite.T(), err)
		assert.IsType(suite.T(), &api.RequestError{}, err)
	})
}

func (suite *GlideTestSuite) TestZPopMax() {
	suite.runWithDefaultClients(func(client api.BaseClient) {
		key1 := uuid.New().String()
		key2 := uuid.New().String()
		memberScoreMap := map[string]float64{
			"one":   1.0,
			"two":   2.0,
			"three": 3.0,
		}
		res, err := client.ZAdd(key1, memberScoreMap)
		assert.Nil(suite.T(), err)
		assert.Equal(suite.T(), int64(3), res)

		res2, err := client.ZPopMax(key1)
		assert.Nil(suite.T(), err)
		assert.Len(suite.T(), res2, 1)
		assert.Equal(suite.T(), float64(3.0), res2[api.CreateStringResult("three")].Value())

		res3, err := client.ZPopMaxWithCount(key1, 2)
		assert.Nil(suite.T(), err)
		assert.Len(suite.T(), res3, 2)
		assert.Equal(suite.T(), float64(2.0), res3[api.CreateStringResult("two")].Value())
		assert.Equal(suite.T(), float64(1.0), res3[api.CreateStringResult("one")].Value())

		// non sorted set key
		_, err = client.Set(key2, "test")
		assert.Nil(suite.T(), err)

		_, err = client.ZPopMax(key2)
		assert.NotNil(suite.T(), err)
		assert.IsType(suite.T(), &api.RequestError{}, err)
	})
}

func (suite *GlideTestSuite) TestZRem() {
	suite.runWithDefaultClients(func(client api.BaseClient) {
		key := uuid.New().String()
		memberScoreMap := map[string]float64{
			"one":   1.0,
			"two":   2.0,
			"three": 3.0,
		}
		res, err := client.ZAdd(key, memberScoreMap)
		assert.Nil(suite.T(), err)
		assert.Equal(suite.T(), int64(3), res)

		// no members to remove
		_, err = client.ZRem(key, []string{})
		assert.NotNil(suite.T(), err)
		assert.IsType(suite.T(), &api.RequestError{}, err)

		res, err = client.ZRem(key, []string{"one"})
		assert.Nil(suite.T(), err)
		assert.Equal(suite.T(), int64(1), res)

		// TODO: run ZCard there
		res, err = client.ZRem(key, []string{"one", "two", "three"})
		assert.Nil(suite.T(), err)
		assert.Equal(suite.T(), int64(2), res)

		// non sorted set key
		_, err = client.Set(key, "test")
		assert.Nil(suite.T(), err)

		_, err = client.ZRem(key, []string{"value"})
		assert.NotNil(suite.T(), err)
		assert.IsType(suite.T(), &api.RequestError{}, err)
	})
}

func (suite *GlideTestSuite) TestZRange() {
	suite.runWithDefaultClients(func(client api.BaseClient) {
		t := suite.T()
		key := uuid.New().String()
		memberScoreMap := map[string]float64{
			"a": 1.0,
			"b": 2.0,
			"c": 3.0,
		}
		_, err := client.ZAdd(key, memberScoreMap)
		assert.NoError(t, err)
		// index [0:1]
		res, err := client.ZRange(key, options.NewRangeByIndexQuery(0, 1))
		expected := []api.Result[string]{
			api.CreateStringResult("a"),
			api.CreateStringResult("b"),
		}
		assert.NoError(t, err)
		assert.Equal(t, expected, res)
		// index [0:-1] (all)
		res, err = client.ZRange(key, options.NewRangeByIndexQuery(0, -1))
		expected = []api.Result[string]{
			api.CreateStringResult("a"),
			api.CreateStringResult("b"),
			api.CreateStringResult("c"),
		}
		assert.NoError(t, err)
		assert.Equal(t, expected, res)
		// index [3:1] (none)
		res, err = client.ZRange(key, options.NewRangeByIndexQuery(3, 1))
		assert.NoError(t, err)
		assert.Equal(t, 0, len(res))
		// score [-inf:3]
		var query options.ZRangeQuery
		query = options.NewRangeByScoreQuery(
			options.NewInfiniteScoreBoundary(options.NegativeInfinity),
			options.NewScoreBoundary(3, true))
		res, err = client.ZRange(key, query)
		expected = []api.Result[string]{
			api.CreateStringResult("a"),
			api.CreateStringResult("b"),
			api.CreateStringResult("c"),
		}
		assert.NoError(t, err)
		assert.Equal(t, expected, res)
		// score [-inf:3)
		query = options.NewRangeByScoreQuery(
			options.NewInfiniteScoreBoundary(options.NegativeInfinity),
			options.NewScoreBoundary(3, false))
		res, err = client.ZRange(key, query)
		expected = []api.Result[string]{
			api.CreateStringResult("a"),
			api.CreateStringResult("b"),
		}
		assert.NoError(t, err)
		assert.Equal(t, expected, res)
		// score (3:-inf] reverse
		query = options.NewRangeByScoreQuery(
			options.NewScoreBoundary(3, false),
			options.NewInfiniteScoreBoundary(options.NegativeInfinity)).
			SetReverse()
		res, err = client.ZRange(key, query)
		expected = []api.Result[string]{
			api.CreateStringResult("b"),
			api.CreateStringResult("a"),
		}
		assert.NoError(t, err)
		assert.Equal(t, expected, res)
		// score [-inf:+inf] limit 1 2
		query = options.NewRangeByScoreQuery(
			options.NewInfiniteScoreBoundary(options.NegativeInfinity),
			options.NewInfiniteScoreBoundary(options.PositiveInfinity)).
			SetLimit(1, 2)
		res, err = client.ZRange(key, query)
		expected = []api.Result[string]{
			api.CreateStringResult("b"),
			api.CreateStringResult("c"),
		}
		assert.NoError(t, err)
		assert.Equal(t, expected, res)
		// score [-inf:3) reverse (none)
		query = options.NewRangeByScoreQuery(
			options.NewInfiniteScoreBoundary(options.NegativeInfinity),
			options.NewScoreBoundary(3, true)).
			SetReverse()
		res, err = client.ZRange(key, query)
		assert.NoError(t, err)
		assert.Equal(t, 0, len(res))
		// score [+inf:3) (none)
		query = options.NewRangeByScoreQuery(
			options.NewInfiniteScoreBoundary(options.PositiveInfinity),
			options.NewScoreBoundary(3, false))
		res, err = client.ZRange(key, query)
		assert.NoError(t, err)
		assert.Equal(t, 0, len(res))
		// lex [-:c)
		query = options.NewRangeByLexQuery(
			options.NewInfiniteLexBoundary(options.NegativeInfinity),
			options.NewLexBoundary("c", false))
		res, err = client.ZRange(key, query)
		expected = []api.Result[string]{
			api.CreateStringResult("a"),
			api.CreateStringResult("b"),
		}
		assert.NoError(t, err)
		assert.Equal(t, expected, res)
		// lex [+:-] reverse limit 1 2
		query = options.NewRangeByLexQuery(
			options.NewInfiniteLexBoundary(options.PositiveInfinity),
			options.NewInfiniteLexBoundary(options.NegativeInfinity)).
			SetReverse().SetLimit(1, 2)
		res, err = client.ZRange(key, query)
		expected = []api.Result[string]{
			api.CreateStringResult("b"),
			api.CreateStringResult("a"),
		}
		assert.NoError(t, err)
		assert.Equal(t, expected, res)
		// lex (c:-] reverse
		query = options.NewRangeByLexQuery(
			options.NewLexBoundary("c", false),
			options.NewInfiniteLexBoundary(options.NegativeInfinity)).
			SetReverse()
		res, err = client.ZRange(key, query)
		expected = []api.Result[string]{
			api.CreateStringResult("b"),
			api.CreateStringResult("a"),
		}
		assert.NoError(t, err)
		assert.Equal(t, expected, res)
		// lex [+:c] (none)
		query = options.NewRangeByLexQuery(
			options.NewInfiniteLexBoundary(options.PositiveInfinity),
			options.NewLexBoundary("c", true))
		res, err = client.ZRange(key, query)
		assert.NoError(t, err)
		assert.Equal(t, 0, len(res))
	})
}

func (suite *GlideTestSuite) TestZRangeWithScores() {
	suite.runWithDefaultClients(func(client api.BaseClient) {
		t := suite.T()
		key := uuid.New().String()
		memberScoreMap := map[string]float64{
			"a": 1.0,
			"b": 2.0,
			"c": 3.0,
		}
		_, err := client.ZAdd(key, memberScoreMap)
		assert.NoError(t, err)
		// index [0:1]
		res, err := client.ZRangeWithScores(key, options.NewRangeByIndexQuery(0, 1))
		expected := map[api.Result[string]]api.Result[float64]{
			api.CreateStringResult("a"): api.CreateFloat64Result(1.0),
			api.CreateStringResult("b"): api.CreateFloat64Result(2.0),
		}
		assert.NoError(t, err)
		assert.Equal(t, expected, res)
		// index [0:-1] (all)
		res, err = client.ZRangeWithScores(key, options.NewRangeByIndexQuery(0, -1))
		expected = map[api.Result[string]]api.Result[float64]{
			api.CreateStringResult("a"): api.CreateFloat64Result(1.0),
			api.CreateStringResult("b"): api.CreateFloat64Result(2.0),
			api.CreateStringResult("c"): api.CreateFloat64Result(3.0),
		}
		assert.NoError(t, err)
		assert.Equal(t, expected, res)
		// index [3:1] (none)
		res, err = client.ZRangeWithScores(key, options.NewRangeByIndexQuery(3, 1))
		assert.NoError(t, err)
		assert.Equal(t, 0, len(res))
		// score [-inf:3]
		query := options.NewRangeByScoreQuery(
			options.NewInfiniteScoreBoundary(options.NegativeInfinity),
			options.NewScoreBoundary(3, true))
		res, err = client.ZRangeWithScores(key, query)
		expected = map[api.Result[string]]api.Result[float64]{
			api.CreateStringResult("a"): api.CreateFloat64Result(1.0),
			api.CreateStringResult("b"): api.CreateFloat64Result(2.0),
			api.CreateStringResult("c"): api.CreateFloat64Result(3.0),
		}
		assert.NoError(t, err)
		assert.Equal(t, expected, res)
		// score [-inf:3)
		query = options.NewRangeByScoreQuery(
			options.NewInfiniteScoreBoundary(options.NegativeInfinity),
			options.NewScoreBoundary(3, false))
		res, err = client.ZRangeWithScores(key, query)
		expected = map[api.Result[string]]api.Result[float64]{
			api.CreateStringResult("a"): api.CreateFloat64Result(1.0),
			api.CreateStringResult("b"): api.CreateFloat64Result(2.0),
		}
		assert.NoError(t, err)
		assert.Equal(t, expected, res)
		// score (3:-inf] reverse
		query = options.NewRangeByScoreQuery(
			options.NewScoreBoundary(3, false),
			options.NewInfiniteScoreBoundary(options.NegativeInfinity)).
			SetReverse()
		res, err = client.ZRangeWithScores(key, query)
		expected = map[api.Result[string]]api.Result[float64]{
			api.CreateStringResult("b"): api.CreateFloat64Result(2.0),
			api.CreateStringResult("a"): api.CreateFloat64Result(1.0),
		}
		assert.NoError(t, err)
		assert.Equal(t, expected, res)
		// score [-inf:+inf] limit 1 2
		query = options.NewRangeByScoreQuery(
			options.NewInfiniteScoreBoundary(options.NegativeInfinity),
			options.NewInfiniteScoreBoundary(options.PositiveInfinity)).
			SetLimit(1, 2)
		res, err = client.ZRangeWithScores(key, query)
		expected = map[api.Result[string]]api.Result[float64]{
			api.CreateStringResult("b"): api.CreateFloat64Result(2.0),
			api.CreateStringResult("c"): api.CreateFloat64Result(3.0),
		}
		assert.NoError(t, err)
		assert.Equal(t, expected, res)
		// score [-inf:3) reverse (none)
		query = options.NewRangeByScoreQuery(
			options.NewInfiniteScoreBoundary(options.NegativeInfinity),
			options.NewScoreBoundary(3, true)).
			SetReverse()
		res, err = client.ZRangeWithScores(key, query)
		assert.NoError(t, err)
		assert.Equal(t, 0, len(res))
		// score [+inf:3) (none)
		query = options.NewRangeByScoreQuery(
			options.NewInfiniteScoreBoundary(options.PositiveInfinity),
			options.NewScoreBoundary(3, false))
		res, err = client.ZRangeWithScores(key, query)
		assert.NoError(t, err)
		assert.Equal(t, 0, len(res))
	})
}

func (suite *GlideTestSuite) TestPersist() {
	suite.runWithDefaultClients(func(client api.BaseClient) {
		// Test 1: Check if persist command removes the expiration time of a key.
		keyName := "{keyName}" + uuid.NewString()
		t := suite.T()
		suite.verifyOK(client.Set(keyName, initialValue))
		resultExpire, err := client.Expire(keyName, 300)
		assert.Nil(t, err)
		assert.True(t, resultExpire)
		resultPersist, err := client.Persist(keyName)
		assert.Nil(t, err)
		assert.True(t, resultPersist)

		// Test 2: Check if persist command return false if key that doesnt have associated timeout.
		keyNoExp := "{keyName}" + uuid.NewString()
		suite.verifyOK(client.Set(keyNoExp, initialValue))
		resultPersistNoExp, err := client.Persist(keyNoExp)
		assert.Nil(t, err)
		assert.False(t, resultPersistNoExp)

		// Test 3: Check if persist command return false if key not exist.
		keyInvalid := "{invalidkey_forPersistTest}" + uuid.NewString()
		resultInvalidKey, err := client.Persist(keyInvalid)
		assert.Nil(t, err)
		assert.False(t, resultInvalidKey)
	})
}

func (suite *GlideTestSuite) TestZRank() {
	suite.runWithDefaultClients(func(client api.BaseClient) {
		key := uuid.New().String()
		stringKey := uuid.New().String()
		client.ZAdd(key, map[string]float64{"one": 1.5, "two": 2.0, "three": 3.0})
		res, err := client.ZRank(key, "two")
		assert.Nil(suite.T(), err)
		assert.Equal(suite.T(), int64(1), res.Value())

		if suite.serverVersion >= "7.2.0" {
			res2Rank, res2Score, err := client.ZRankWithScore(key, "one")
			assert.Nil(suite.T(), err)
			assert.Equal(suite.T(), int64(0), res2Rank.Value())
			assert.Equal(suite.T(), float64(1.5), res2Score.Value())
			res4Rank, res4Score, err := client.ZRankWithScore(key, "non-existing-member")
			assert.Nil(suite.T(), err)
			assert.True(suite.T(), res4Rank.IsNil())
			assert.True(suite.T(), res4Score.IsNil())
		}

		res3, err := client.ZRank(key, "non-existing-member")
		assert.Nil(suite.T(), err)
		assert.True(suite.T(), res3.IsNil())

		// key exists, but it is not a set
		setRes, err := client.Set(stringKey, "value")
		assert.Nil(suite.T(), err)
		assert.Equal(suite.T(), "OK", setRes.Value())

		_, err = client.ZRank(stringKey, "value")
		assert.NotNil(suite.T(), err)
		assert.IsType(suite.T(), &api.RequestError{}, err)
	})
}

func (suite *GlideTestSuite) TestZRevRank() {
	suite.runWithDefaultClients(func(client api.BaseClient) {
		key := uuid.New().String()
		stringKey := uuid.New().String()
		client.ZAdd(key, map[string]float64{"one": 1.5, "two": 2.0, "three": 3.0})
		res, err := client.ZRevRank(key, "two")
		assert.Nil(suite.T(), err)
		assert.Equal(suite.T(), int64(1), res.Value())

		if suite.serverVersion >= "7.2.0" {
			res2Rank, res2Score, err := client.ZRevRankWithScore(key, "one")
			assert.Nil(suite.T(), err)
			assert.Equal(suite.T(), int64(2), res2Rank.Value())
			assert.Equal(suite.T(), float64(1.5), res2Score.Value())
			res4Rank, res4Score, err := client.ZRevRankWithScore(key, "non-existing-member")
			assert.Nil(suite.T(), err)
			assert.True(suite.T(), res4Rank.IsNil())
			assert.True(suite.T(), res4Score.IsNil())
		}

		res3, err := client.ZRevRank(key, "non-existing-member")
		assert.Nil(suite.T(), err)
		assert.True(suite.T(), res3.IsNil())

		// key exists, but it is not a set
		setRes, err := client.Set(stringKey, "value")
		assert.Nil(suite.T(), err)
		assert.Equal(suite.T(), "OK", setRes.Value())

		_, err = client.ZRevRank(stringKey, "value")
		assert.NotNil(suite.T(), err)
		assert.IsType(suite.T(), &api.RequestError{}, err)
	})
}

func (suite *GlideTestSuite) Test_XAdd_XLen_XTrim() {
	suite.runWithDefaultClients(func(client api.BaseClient) {
		key1 := uuid.NewString()
		key2 := uuid.NewString()
		field1 := uuid.NewString()
		field2 := uuid.NewString()
		t := suite.T()
		xAddResult, err := client.XAddWithOptions(
			key1,
			[][]string{{field1, "foo"}, {field2, "bar"}},
			options.NewXAddOptions().SetDontMakeNewStream(),
		)
		assert.NoError(t, err)
		assert.True(t, xAddResult.IsNil())

		xAddResult, err = client.XAddWithOptions(
			key1,
			[][]string{{field1, "foo1"}, {field2, "bar1"}},
			options.NewXAddOptions().SetId("0-1"),
		)
		assert.NoError(t, err)
		assert.Equal(t, xAddResult.Value(), "0-1")

		xAddResult, err = client.XAdd(
			key1,
			[][]string{{field1, "foo2"}, {field2, "bar2"}},
		)
		assert.NoError(t, err)
		assert.False(t, xAddResult.IsNil())

		xLenResult, err := client.XLen(key1)
		assert.NoError(t, err)
		assert.Equal(t, int64(2), xLenResult)

		// Trim the first entry.
		xAddResult, err = client.XAddWithOptions(
			key1,
			[][]string{{field1, "foo3"}, {field2, "bar2"}},
			options.NewXAddOptions().SetTrimOptions(
				options.NewXTrimOptionsWithMaxLen(2).SetExactTrimming(),
			),
		)
		assert.NotNil(t, xAddResult.Value())
		assert.NoError(t, err)
		id := xAddResult.Value()
		xLenResult, err = client.XLen(key1)
		assert.NoError(t, err)
		assert.Equal(t, int64(2), xLenResult)

		// Trim the second entry.
		xAddResult, err = client.XAddWithOptions(
			key1,
			[][]string{{field1, "foo4"}, {field2, "bar4"}},
			options.NewXAddOptions().SetTrimOptions(
				options.NewXTrimOptionsWithMinId(id).SetExactTrimming(),
			),
		)
		assert.NoError(t, err)
		assert.NotNil(t, xAddResult.Value())
		xLenResult, err = client.XLen(key1)
		assert.NoError(t, err)
		assert.Equal(t, int64(2), xLenResult)

		// Test xtrim to remove 1 element
		xTrimResult, err := client.XTrim(
			key1,
			options.NewXTrimOptionsWithMaxLen(1).SetExactTrimming(),
		)
		assert.NoError(t, err)
		assert.Equal(t, int64(1), xTrimResult)
		xLenResult, err = client.XLen(key1)
		assert.NoError(t, err)
		assert.Equal(t, int64(1), xLenResult)

		// Key does not exist - returns 0
		xTrimResult, err = client.XTrim(
			key2,
			options.NewXTrimOptionsWithMaxLen(1).SetExactTrimming(),
		)
		assert.NoError(t, err)
		assert.Equal(t, int64(0), xTrimResult)
		xLenResult, err = client.XLen(key2)
		assert.NoError(t, err)
		assert.Equal(t, int64(0), xLenResult)

		// Throw Exception: Key exists - but it is not a stream
		setResult, err := client.Set(key2, "xtrimtest")
		assert.NoError(t, err)
		assert.Equal(t, setResult.Value(), "OK")
		_, err = client.XTrim(key2, options.NewXTrimOptionsWithMinId("0-1"))
		assert.NotNil(t, err)
		assert.IsType(t, &api.RequestError{}, err)
		_, err = client.XLen(key2)
		assert.NotNil(t, err)
		assert.IsType(t, &api.RequestError{}, err)
	})
}<|MERGE_RESOLUTION|>--- conflicted
+++ resolved
@@ -798,11 +798,7 @@
 
 		res2, err := client.HSetNX(key, "field1", "value1")
 		assert.Nil(suite.T(), err)
-<<<<<<< HEAD
 		assert.False(suite.T(), res2)
-=======
-		assert.False(suite.T(), res2.Value())
->>>>>>> c245ce40
 	})
 }
 
@@ -812,11 +808,7 @@
 
 		res1, err := client.HSetNX(key, "field1", "value1")
 		assert.Nil(suite.T(), err)
-<<<<<<< HEAD
 		assert.True(suite.T(), res1)
-=======
-		assert.True(suite.T(), res1.Value())
->>>>>>> c245ce40
 
 		res2, err := client.HGetAll(key)
 		field1 := api.CreateStringResult("field1")
@@ -837,11 +829,7 @@
 
 		res2, err := client.HSetNX(key, "field1", "value1")
 		assert.Nil(suite.T(), err)
-<<<<<<< HEAD
 		assert.False(suite.T(), res2)
-=======
-		assert.False(suite.T(), res2.Value())
->>>>>>> c245ce40
 	})
 }
 
@@ -956,11 +944,7 @@
 
 		res2, err := client.HExists(key, "field1")
 		assert.Nil(suite.T(), err)
-<<<<<<< HEAD
 		assert.True(suite.T(), res2)
-=======
-		assert.True(suite.T(), res2.Value())
->>>>>>> c245ce40
 	})
 }
 
@@ -970,11 +954,7 @@
 
 		res, err := client.HExists(key, "field1")
 		assert.Nil(suite.T(), err)
-<<<<<<< HEAD
 		assert.False(suite.T(), res)
-=======
-		assert.False(suite.T(), res.Value())
->>>>>>> c245ce40
 	})
 }
 
@@ -989,11 +969,7 @@
 
 		res2, err := client.HExists(key, "field3")
 		assert.Nil(suite.T(), err)
-<<<<<<< HEAD
 		assert.False(suite.T(), res2)
-=======
-		assert.False(suite.T(), res2.Value())
->>>>>>> c245ce40
 	})
 }
 
@@ -4079,11 +4055,7 @@
 		suite.verifyOK(client.Set(key, initialValue))
 		res1, err := client.Renamenx(key, key2)
 		assert.Nil(suite.T(), err)
-<<<<<<< HEAD
 		assert.True(suite.T(), res1)
-=======
-		assert.True(suite.T(), res1.Value())
->>>>>>> c245ce40
 
 		// Test 2 Check if the renamenx command return false if newKey already exists.
 		key3 := "{keyName}" + uuid.NewString()
@@ -4092,11 +4064,7 @@
 		suite.verifyOK(client.Set(key4, initialValue))
 		res2, err := client.Renamenx(key3, key4)
 		assert.Nil(suite.T(), err)
-<<<<<<< HEAD
 		assert.False(suite.T(), res2)
-=======
-		assert.False(suite.T(), res2.Value())
->>>>>>> c245ce40
 	})
 }
 
