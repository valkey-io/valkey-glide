--- conflicted
+++ resolved
@@ -1952,7 +1952,6 @@
 	})
 }
 
-<<<<<<< HEAD
 func (suite *GlideTestSuite) TestBLPop() {
 	suite.runWithDefaultClients(func(client api.BaseClient) {
 		listKey1 := "{listKey}-1-" + uuid.NewString()
@@ -2468,7 +2467,9 @@
 		assert.Equal(suite.T(), api.CreateNilStringResult(), res12)
 		assert.NotNil(suite.T(), err)
 		assert.IsType(suite.T(), &api.RequestError{}, err)
-=======
+	})
+}
+
 func (suite *GlideTestSuite) TestDel_MultipleKeys() {
 	suite.runWithDefaultClients(func(client api.BaseClient) {
 		key1 := "testKey1_" + uuid.New().String()
@@ -2496,6 +2497,5 @@
 
 		assert.Nil(suite.T(), err3)
 		assert.True(suite.T(), result3.IsNil())
->>>>>>> 63e33e13
 	})
 }