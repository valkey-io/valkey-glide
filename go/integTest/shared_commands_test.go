--- conflicted
+++ resolved
@@ -3849,7 +3849,6 @@
 	})
 }
 
-<<<<<<< HEAD
 func (suite *GlideTestSuite) TestXAdd() {
 	suite.runWithDefaultClients(func(client api.BaseClient) {
 		key := uuid.NewString()
@@ -3875,7 +3874,9 @@
 		client.Set(key, "abc")
 		_, err = client.XAdd(key, [][]string{{"f", "v"}})
 		assert.NotNil(suite.T(), err)
-=======
+	})
+}
+
 func (suite *GlideTestSuite) TestZAddAndZAddIncr() {
 	suite.runWithDefaultClients(func(client api.BaseClient) {
 		key := uuid.New().String()
@@ -3995,6 +3996,5 @@
 		_, err = client.ZIncrBy(key2, 0.5, "_")
 		assert.NotNil(suite.T(), err)
 		assert.IsType(suite.T(), &api.RequestError{}, err)
->>>>>>> 7de14dfb
 	})
 }