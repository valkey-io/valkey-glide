--- conflicted
+++ resolved
@@ -7181,8 +7181,6 @@
 		)
 		assert.Error(suite.T(), err)
 		assert.IsType(suite.T(), &errors.RequestError{}, err)
-<<<<<<< HEAD
-=======
 	})
 }
 
@@ -7426,6 +7424,5 @@
 		)
 		assert.Error(suite.T(), err)
 		assert.IsType(suite.T(), &errors.RequestError{}, err)
->>>>>>> a1360c20
 	})
 }