--- conflicted
+++ resolved
@@ -10639,21 +10639,13 @@
 }
 
 func (suite *GlideTestSuite) TestInvokeScriptWithoutRoute() {
-<<<<<<< HEAD
-	suite.runWithDefaultClients(func(client api.BaseClient) {
-=======
-	suite.runWithDefaultClients(func(client interfaces.BaseClientCommands) {
->>>>>>> ccf53747
+	suite.runWithDefaultClients(func(client interfaces.BaseClientCommands) {
 		key1 := uuid.NewString()
 		key2 := uuid.NewString()
 
 		// Test a script that returns a string without keys and args.
 		script1 := options.NewScript("return 'Hello'")
-<<<<<<< HEAD
-		response1, err := client.InvokeScript(*script1)
-=======
 		response1, err := client.InvokeScript(context.Background(), *script1)
->>>>>>> ccf53747
 		assert.Nil(suite.T(), err)
 		assert.Equal(suite.T(), "Hello", response1)
 
@@ -10663,22 +10655,14 @@
 		// Create Script options for setting key1
 		scriptOptions := options.NewScriptOptions()
 		scriptOptions.WithKeys([]string{key1}).WithArgs([]string{"value1"})
-<<<<<<< HEAD
-		setResponse, err := client.InvokeScriptWithOptions(*script2, *scriptOptions)
-=======
 		setResponse, err := client.InvokeScriptWithOptions(context.Background(), *script2, *scriptOptions)
->>>>>>> ccf53747
 		assert.Nil(suite.T(), err)
 		assert.Equal(suite.T(), "OK", setResponse)
 
 		// Set another key, key2 with the same script
 		scriptOptions2 := options.NewScriptOptions()
 		scriptOptions2.WithKeys([]string{key2}).WithArgs([]string{"value2"})
-<<<<<<< HEAD
-		setResponse2, err := client.InvokeScriptWithOptions(*script2, *scriptOptions2)
-=======
 		setResponse2, err := client.InvokeScriptWithOptions(context.Background(), *script2, *scriptOptions2)
->>>>>>> ccf53747
 		assert.Nil(suite.T(), err)
 		assert.Equal(suite.T(), "OK", setResponse2)
 		script2.Close()
@@ -10689,22 +10673,14 @@
 		// Create ClusterScriptOptions for getting key1
 		scriptOptions3 := options.NewScriptOptions()
 		scriptOptions3.WithKeys([]string{key1})
-<<<<<<< HEAD
-		getResponse1, err := client.InvokeScriptWithOptions(*script3, *scriptOptions3)
-=======
 		getResponse1, err := client.InvokeScriptWithOptions(context.Background(), *script3, *scriptOptions3)
->>>>>>> ccf53747
 		assert.Nil(suite.T(), err)
 		assert.Equal(suite.T(), "value1", getResponse1)
 
 		// Get another key's value
 		scriptOptions4 := options.NewScriptOptions()
 		scriptOptions4.WithKeys([]string{key2})
-<<<<<<< HEAD
-		getResponse2, err := client.InvokeScriptWithOptions(*script3, *scriptOptions4)
-=======
 		getResponse2, err := client.InvokeScriptWithOptions(context.Background(), *script3, *scriptOptions4)
->>>>>>> ccf53747
 		assert.Equal(suite.T(), "value2", getResponse2)
 		assert.Nil(suite.T(), err)
 		script3.Close()
@@ -10712,62 +10688,31 @@
 }
 
 func (suite *GlideTestSuite) TestScriptFlush() {
-<<<<<<< HEAD
-	suite.runWithDefaultClients(func(client api.BaseClient) {
-=======
-	suite.runWithDefaultClients(func(client interfaces.BaseClientCommands) {
->>>>>>> ccf53747
+	suite.runWithDefaultClients(func(client interfaces.BaseClientCommands) {
 		// Create a script
 		script := options.NewScript("return 'Hello'")
 
 		// Load script
-<<<<<<< HEAD
-		_, err := client.InvokeScript(*script)
-=======
 		_, err := client.InvokeScript(context.Background(), *script)
->>>>>>> ccf53747
 		assert.Nil(suite.T(), err)
 
 		// Check existence of script
 		scriptHash := script.GetHash()
-<<<<<<< HEAD
-		result, err := client.ScriptExists([]string{scriptHash})
-=======
 		result, err := client.ScriptExists(context.Background(), []string{scriptHash})
->>>>>>> ccf53747
 		assert.Nil(suite.T(), err)
 		assert.Equal(suite.T(), []bool{true}, result)
 
 		// Flush the script cache
-<<<<<<< HEAD
-		flushResult, err := client.ScriptFlush()
-=======
 		flushResult, err := client.ScriptFlush(context.Background())
->>>>>>> ccf53747
 		assert.Nil(suite.T(), err)
 		assert.Equal(suite.T(), "OK", flushResult)
 
 		// Check that the script no longer exists
-<<<<<<< HEAD
-		result, err = client.ScriptExists([]string{scriptHash})
-=======
 		result, err = client.ScriptExists(context.Background(), []string{scriptHash})
->>>>>>> ccf53747
 		assert.Nil(suite.T(), err)
 		assert.Equal(suite.T(), []bool{false}, result)
 
 		// Test with ASYNC mode
-<<<<<<< HEAD
-		_, err = client.InvokeScript(*script)
-		assert.Nil(suite.T(), err)
-
-		asyncMode := options.FlushMode(options.ASYNC)
-		flushResult, err = client.ScriptFlushWithMode(asyncMode)
-		assert.Nil(suite.T(), err)
-		assert.Equal(suite.T(), "OK", flushResult)
-
-		result, err = client.ScriptExists([]string{scriptHash})
-=======
 		_, err = client.InvokeScript(context.Background(), *script)
 		assert.Nil(suite.T(), err)
 
@@ -10777,14 +10722,11 @@
 		assert.Equal(suite.T(), "OK", flushResult)
 
 		result, err = client.ScriptExists(context.Background(), []string{scriptHash})
->>>>>>> ccf53747
 		assert.Nil(suite.T(), err)
 		assert.Equal(suite.T(), []bool{false}, result)
 
 		script.Close()
 	})
-<<<<<<< HEAD
-=======
 }
 
 func (suite *GlideTestSuite) TestScriptShow() {
@@ -10838,5 +10780,4 @@
 		assert.Contains(suite.T(), infoStr, "lib-name=GlideGo", "lib-name not found or incorrect")
 		assert.Contains(suite.T(), infoStr, "lib-ver=unknown", "lib-ver not found or incorrect")
 	})
->>>>>>> ccf53747
-}+}
