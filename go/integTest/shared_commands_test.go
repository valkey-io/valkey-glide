// Copyright Valkey GLIDE Project Contributors - SPDX Identifier: Apache-2.0

package integTest

import (
	"context"
	"fmt"
	"math"
	"reflect"
	"strconv"
	"strings"
	"time"

	"github.com/valkey-io/valkey-glide/go/v2/config"
	"github.com/valkey-io/valkey-glide/go/v2/constants"

	"github.com/google/uuid"
	"github.com/stretchr/testify/assert"
	"github.com/stretchr/testify/require"
	"github.com/valkey-io/valkey-glide/go/v2/internal/interfaces"
	"github.com/valkey-io/valkey-glide/go/v2/models"
	"github.com/valkey-io/valkey-glide/go/v2/options"
)

const (
	keyName      = "key"
	initialValue = "value"
	anotherValue = "value2"
)

func (suite *GlideTestSuite) TestSetAndGet_noOptions() {
	suite.runWithDefaultClients(func(client interfaces.BaseClientCommands) {
		suite.verifyOK(client.Set(context.Background(), keyName, initialValue))
		result, err := client.Get(context.Background(), keyName)

		suite.NoError(err)
		assert.Equal(suite.T(), initialValue, result.Value())
	})
}

func (suite *GlideTestSuite) TestSetAndGet_byteString() {
	suite.runWithDefaultClients(func(client interfaces.BaseClientCommands) {
		invalidUTF8Value := "\xff\xfe\xfd"
		suite.verifyOK(client.Set(context.Background(), keyName, invalidUTF8Value))
		result, err := client.Get(context.Background(), keyName)

		suite.NoError(err)
		assert.Equal(suite.T(), invalidUTF8Value, result.Value())
	})
}

func (suite *GlideTestSuite) TestSetWithOptions_ReturnOldValue() {
	suite.runWithDefaultClients(func(client interfaces.BaseClientCommands) {
		suite.verifyOK(client.Set(context.Background(), keyName, initialValue))

		opts := options.NewSetOptions().SetReturnOldValue(true)
		result, err := client.SetWithOptions(context.Background(), keyName, anotherValue, *opts)

		suite.NoError(err)
		assert.Equal(suite.T(), initialValue, result.Value())
	})
}

func (suite *GlideTestSuite) TestSetWithOptions_OnlyIfExists_overwrite() {
	suite.runWithDefaultClients(func(client interfaces.BaseClientCommands) {
		key := uuid.New().String()
		suite.verifyOK(client.Set(context.Background(), key, initialValue))

		opts := options.NewSetOptions().SetOnlyIfExists()
		result, err := client.SetWithOptions(context.Background(), key, anotherValue, *opts)
		suite.NoError(err)
		assert.Equal(suite.T(), "OK", result.Value())

		result, err = client.Get(context.Background(), key)
		suite.NoError(err)
		assert.Equal(suite.T(), anotherValue, result.Value())
	})
}

func (suite *GlideTestSuite) TestSetWithOptions_OnlyIfExists_missingKey() {
	suite.runWithDefaultClients(func(client interfaces.BaseClientCommands) {
		key := uuid.New().String()
		opts := options.NewSetOptions().SetOnlyIfExists()
		result, err := client.SetWithOptions(context.Background(), key, anotherValue, *opts)

		suite.NoError(err)
		assert.Equal(suite.T(), "", result.Value())
	})
}

func (suite *GlideTestSuite) TestSetWithOptions_OnlyIfDoesNotExist_missingKey() {
	suite.runWithDefaultClients(func(client interfaces.BaseClientCommands) {
		key := uuid.New().String()
		opts := options.NewSetOptions().SetOnlyIfDoesNotExist()
		result, err := client.SetWithOptions(context.Background(), key, anotherValue, *opts)
		suite.NoError(err)
		assert.Equal(suite.T(), "OK", result.Value())

		result, err = client.Get(context.Background(), key)
		suite.NoError(err)
		assert.Equal(suite.T(), anotherValue, result.Value())
	})
}

func (suite *GlideTestSuite) TestSetWithOptions_OnlyIfDoesNotExist_existingKey() {
	suite.runWithDefaultClients(func(client interfaces.BaseClientCommands) {
		key := uuid.New().String()
		opts := options.NewSetOptions().SetOnlyIfDoesNotExist()
		suite.verifyOK(client.Set(context.Background(), key, initialValue))

		result, err := client.SetWithOptions(context.Background(), key, anotherValue, *opts)

		suite.NoError(err)
		assert.Equal(suite.T(), "", result.Value())

		result, err = client.Get(context.Background(), key)

		suite.NoError(err)
		assert.Equal(suite.T(), initialValue, result.Value())
	})
}

func (suite *GlideTestSuite) TestSetWithOptions_KeepExistingExpiry() {
	suite.runWithDefaultClients(func(client interfaces.BaseClientCommands) {
		key := uuid.New().String()
		opts := options.NewSetOptions().
			SetExpiry(options.NewExpiryIn(2000 * time.Millisecond))
		result, err := client.SetWithOptions(context.Background(), key, initialValue, *opts)
		suite.NoError(err)
		assert.Equal(suite.T(), "OK", result.Value())

		result, err = client.Get(context.Background(), key)
		suite.NoError(err)
		assert.Equal(suite.T(), initialValue, result.Value())

		opts = options.NewSetOptions().SetExpiry(options.NewExpiryKeepExisting())
		result, err = client.SetWithOptions(context.Background(), key, anotherValue, *opts)
		suite.NoError(err)
		assert.Equal(suite.T(), "OK", result.Value())

		result, err = client.Get(context.Background(), key)

		suite.NoError(err)
		assert.Equal(suite.T(), anotherValue, result.Value())

		time.Sleep(2222 * time.Millisecond)
		result, err = client.Get(context.Background(), key)

		suite.NoError(err)
		assert.Equal(suite.T(), "", result.Value())
	})
}

func (suite *GlideTestSuite) TestSetWithOptions_UpdateExistingExpiry() {
	suite.runWithDefaultClients(func(client interfaces.BaseClientCommands) {
		key := uuid.New().String()
		opts := options.NewSetOptions().
			SetExpiry(options.NewExpiryIn(100500 * time.Millisecond))
		result, err := client.SetWithOptions(context.Background(), key, initialValue, *opts)
		suite.NoError(err)
		assert.Equal(suite.T(), "OK", result.Value())

		result, err = client.Get(context.Background(), key)
		suite.NoError(err)
		assert.Equal(suite.T(), initialValue, result.Value())

		opts = options.NewSetOptions().
			SetExpiry(options.NewExpiryIn(2000 * time.Millisecond))
		result, err = client.SetWithOptions(context.Background(), key, anotherValue, *opts)
		suite.NoError(err)
		assert.Equal(suite.T(), "OK", result.Value())

		result, err = client.Get(context.Background(), key)
		suite.NoError(err)
		assert.Equal(suite.T(), anotherValue, result.Value())

		time.Sleep(2222 * time.Millisecond)
		result, err = client.Get(context.Background(), key)

		suite.NoError(err)
		assert.Equal(suite.T(), "", result.Value())
	})
}

func (suite *GlideTestSuite) TestSetWithOptions_OnlyIfEquals() {
	suite.SkipIfServerVersionLowerThan("8.1.0", suite.T())
	suite.runWithDefaultClients(func(client interfaces.BaseClientCommands) {
		key := uuid.New().String()
		suite.verifyOK(client.Set(context.Background(), key, initialValue))

		// successful set
		opts := options.NewSetOptions().SetOnlyIfEquals(initialValue)
		result, err := client.SetWithOptions(context.Background(), key, anotherValue, *opts)
		suite.NoError(err)
		assert.Equal(suite.T(), "OK", result.Value())

		result, err = client.Get(context.Background(), key)
		suite.NoError(err)
		assert.Equal(suite.T(), anotherValue, result.Value())

		// unsuccessful set
		opts = options.NewSetOptions().SetOnlyIfEquals(initialValue)
		result, err = client.SetWithOptions(context.Background(), key, initialValue, *opts)
		suite.NoError(err)
		assert.True(suite.T(), result.IsNil())
	})
}

func (suite *GlideTestSuite) TestGetEx_existingAndNonExistingKeys() {
	suite.runWithDefaultClients(func(client interfaces.BaseClientCommands) {
		key := uuid.New().String()
		suite.verifyOK(client.Set(context.Background(), key, initialValue))

		result, err := client.GetEx(context.Background(), key)
		suite.NoError(err)
		assert.Equal(suite.T(), initialValue, result.Value())

		key = uuid.New().String()
		result, err = client.Get(context.Background(), key)
		suite.NoError(err)
		assert.Equal(suite.T(), "", result.Value())
	})
}

func (suite *GlideTestSuite) TestGetExWithOptions_PersistKey() {
	suite.runWithDefaultClients(func(client interfaces.BaseClientCommands) {
		key := uuid.New().String()
		suite.verifyOK(client.Set(context.Background(), key, initialValue))

		opts := options.NewGetExOptions().
			SetExpiry(options.NewExpiryIn(2000 * time.Millisecond))
		result, err := client.GetExWithOptions(context.Background(), key, *opts)
		suite.NoError(err)
		assert.Equal(suite.T(), initialValue, result.Value())

		result, err = client.Get(context.Background(), key)
		suite.NoError(err)
		assert.Equal(suite.T(), initialValue, result.Value())

		time.Sleep(1000 * time.Millisecond)

		opts = options.NewGetExOptions().SetExpiry(options.NewExpiryPersist())
		result, err = client.GetExWithOptions(context.Background(), key, *opts)
		suite.NoError(err)
		assert.Equal(suite.T(), initialValue, result.Value())
	})
}

func (suite *GlideTestSuite) TestGetExWithOptions_UpdateExpiry() {
	suite.runWithDefaultClients(func(client interfaces.BaseClientCommands) {
		key := uuid.New().String()
		suite.verifyOK(client.Set(context.Background(), key, initialValue))

		opts := options.NewGetExOptions().
			SetExpiry(options.NewExpiryIn(2000 * time.Millisecond))
		result, err := client.GetExWithOptions(context.Background(), key, *opts)
		suite.NoError(err)
		assert.Equal(suite.T(), initialValue, result.Value())

		result, err = client.Get(context.Background(), key)
		suite.NoError(err)
		assert.Equal(suite.T(), initialValue, result.Value())

		time.Sleep(2222 * time.Millisecond)

		result, err = client.Get(context.Background(), key)
		suite.NoError(err)
		assert.Equal(suite.T(), "", result.Value())
	})
}

func (suite *GlideTestSuite) TestSetWithOptions_ReturnOldValue_nonExistentKey() {
	suite.runWithDefaultClients(func(client interfaces.BaseClientCommands) {
		key := uuid.New().String()
		opts := options.NewSetOptions().SetReturnOldValue(true)

		result, err := client.SetWithOptions(context.Background(), key, anotherValue, *opts)

		suite.NoError(err)
		assert.Equal(suite.T(), "", result.Value())
	})
}

func (suite *GlideTestSuite) TestMSetAndMGet_existingAndNonExistingKeys() {
	suite.runWithDefaultClients(func(client interfaces.BaseClientCommands) {
		key1 := uuid.New().String()
		key2 := uuid.New().String()
		key3 := uuid.New().String()
		oldValue := uuid.New().String()
		value := uuid.New().String()
		suite.verifyOK(client.Set(context.Background(), key1, oldValue))
		keyValueMap := map[string]string{
			key1: value,
			key2: value,
		}
		suite.verifyOK(client.MSet(context.Background(), keyValueMap))
		keys := []string{key1, key2, key3}
		stringValue := models.CreateStringResult(value)
		nullResult := models.CreateNilStringResult()
		values := []models.Result[string]{stringValue, stringValue, nullResult}
		result, err := client.MGet(context.Background(), keys)

		suite.NoError(err)
		assert.Equal(suite.T(), values, result)
	})
}

func (suite *GlideTestSuite) TestMSetNXAndMGet_nonExistingKey_valuesSet() {
	suite.runWithDefaultClients(func(client interfaces.BaseClientCommands) {
		key1 := "{key}" + uuid.New().String()
		key2 := "{key}" + uuid.New().String()
		key3 := "{key}" + uuid.New().String()
		value := uuid.New().String()
		keyValueMap := map[string]string{
			key1: value,
			key2: value,
			key3: value,
		}
		res, err := client.MSetNX(context.Background(), keyValueMap)
		suite.NoError(err)
		assert.True(suite.T(), res)
		keys := []string{key1, key2, key3}
		stringValue := models.CreateStringResult(value)
		values := []models.Result[string]{stringValue, stringValue, stringValue}
		result, err := client.MGet(context.Background(), keys)

		suite.NoError(err)
		assert.Equal(suite.T(), values, result)
	})
}

func (suite *GlideTestSuite) TestMSetNXAndMGet_existingKey_valuesNotUpdated() {
	suite.runWithDefaultClients(func(client interfaces.BaseClientCommands) {
		key1 := "{key}" + uuid.New().String()
		key2 := "{key}" + uuid.New().String()
		key3 := "{key}" + uuid.New().String()
		oldValue := uuid.New().String()
		value := uuid.New().String()
		suite.verifyOK(client.Set(context.Background(), key1, oldValue))
		keyValueMap := map[string]string{
			key1: value,
			key2: value,
			key3: value,
		}
		res, err := client.MSetNX(context.Background(), keyValueMap)
		suite.NoError(err)
		assert.False(suite.T(), res)
		keys := []string{key1, key2, key3}
		oldResult := models.CreateStringResult(oldValue)
		nullResult := models.CreateNilStringResult()
		values := []models.Result[string]{oldResult, nullResult, nullResult}
		result, err := client.MGet(context.Background(), keys)

		suite.NoError(err)
		assert.Equal(suite.T(), values, result)
	})
}

func (suite *GlideTestSuite) TestIncrCommands_existingKey() {
	suite.runWithDefaultClients(func(client interfaces.BaseClientCommands) {
		key := uuid.New().String()
		suite.verifyOK(client.Set(context.Background(), key, "10"))

		res1, err := client.Incr(context.Background(), key)
		suite.NoError(err)
		assert.Equal(suite.T(), int64(11), res1)

		res2, err := client.IncrBy(context.Background(), key, 10)
		suite.NoError(err)
		assert.Equal(suite.T(), int64(21), res2)

		res3, err := client.IncrByFloat(context.Background(), key, float64(10.1))
		suite.NoError(err)
		assert.Equal(suite.T(), float64(31.1), res3)
	})
}

func (suite *GlideTestSuite) TestIncrCommands_nonExistingKey() {
	suite.runWithDefaultClients(func(client interfaces.BaseClientCommands) {
		key1 := uuid.New().String()
		res1, err := client.Incr(context.Background(), key1)
		suite.NoError(err)
		assert.Equal(suite.T(), int64(1), res1)

		key2 := uuid.New().String()
		res2, err := client.IncrBy(context.Background(), key2, 10)
		suite.NoError(err)
		assert.Equal(suite.T(), int64(10), res2)

		key3 := uuid.New().String()
		res3, err := client.IncrByFloat(context.Background(), key3, float64(10.1))
		suite.NoError(err)
		assert.Equal(suite.T(), float64(10.1), res3)
	})
}

func (suite *GlideTestSuite) TestIncrCommands_TypeError() {
	suite.runWithDefaultClients(func(client interfaces.BaseClientCommands) {
		key := uuid.New().String()
		suite.verifyOK(client.Set(context.Background(), key, "stringValue"))

		res1, err := client.Incr(context.Background(), key)
		assert.Equal(suite.T(), int64(0), res1)
		suite.Error(err)

		res2, err := client.IncrBy(context.Background(), key, 10)
		assert.Equal(suite.T(), int64(0), res2)
		suite.Error(err)

		res3, err := client.IncrByFloat(context.Background(), key, float64(10.1))
		assert.Equal(suite.T(), float64(0), res3)
		suite.Error(err)
	})
}

func (suite *GlideTestSuite) TestDecrCommands_existingKey() {
	suite.runWithDefaultClients(func(client interfaces.BaseClientCommands) {
		key := uuid.New().String()
		suite.verifyOK(client.Set(context.Background(), key, "10"))

		res1, err := client.Decr(context.Background(), key)
		suite.NoError(err)
		assert.Equal(suite.T(), int64(9), res1)

		res2, err := client.DecrBy(context.Background(), key, 10)
		suite.NoError(err)
		assert.Equal(suite.T(), int64(-1), res2)
	})
}

func (suite *GlideTestSuite) TestDecrCommands_nonExistingKey() {
	suite.runWithDefaultClients(func(client interfaces.BaseClientCommands) {
		key1 := uuid.New().String()
		res1, err := client.Decr(context.Background(), key1)
		suite.NoError(err)
		assert.Equal(suite.T(), int64(-1), res1)

		key2 := uuid.New().String()
		res2, err := client.DecrBy(context.Background(), key2, 10)
		suite.NoError(err)
		assert.Equal(suite.T(), int64(-10), res2)
	})
}

func (suite *GlideTestSuite) TestStrlen_existingKey() {
	suite.runWithDefaultClients(func(client interfaces.BaseClientCommands) {
		key := uuid.New().String()
		value := uuid.New().String()
		suite.verifyOK(client.Set(context.Background(), key, value))

		res, err := client.Strlen(context.Background(), key)
		suite.NoError(err)
		assert.Equal(suite.T(), int64(len(value)), res)
	})
}

func (suite *GlideTestSuite) TestStrlen_nonExistingKey() {
	suite.runWithDefaultClients(func(client interfaces.BaseClientCommands) {
		key := uuid.New().String()
		res, err := client.Strlen(context.Background(), key)
		suite.NoError(err)
		assert.Equal(suite.T(), int64(0), res)
	})
}

func (suite *GlideTestSuite) TestSetRange_existingAndNonExistingKeys() {
	suite.runWithDefaultClients(func(client interfaces.BaseClientCommands) {
		key := uuid.New().String()
		res, err := client.SetRange(context.Background(), key, 0, "Dummy string")
		suite.NoError(err)
		assert.Equal(suite.T(), int64(12), res)

		res, err = client.SetRange(context.Background(), key, 6, "values")
		suite.NoError(err)
		assert.Equal(suite.T(), int64(12), res)
		res1, err := client.Get(context.Background(), key)
		suite.NoError(err)
		assert.Equal(suite.T(), "Dummy values", res1.Value())

		res, err = client.SetRange(context.Background(), key, 15, "test")
		suite.NoError(err)
		assert.Equal(suite.T(), int64(19), res)
		res1, err = client.Get(context.Background(), key)
		suite.NoError(err)
		assert.Equal(suite.T(), "Dummy values\x00\x00\x00test", res1.Value())

		res, err = client.SetRange(context.Background(), key, math.MaxInt32, "test")
		assert.Equal(suite.T(), int64(0), res)
		suite.Error(err)
	})
}

func (suite *GlideTestSuite) TestSetRange_existingAndNonExistingKeys_binaryString() {
	suite.runWithDefaultClients(func(client interfaces.BaseClientCommands) {
		nonUtf8String := "Dummy \xFF string"
		key := uuid.New().String()
		res, err := client.SetRange(context.Background(), key, 0, nonUtf8String)
		suite.NoError(err)
		assert.Equal(suite.T(), int64(14), res)

		res, err = client.SetRange(context.Background(), key, 6, "values ")
		suite.NoError(err)
		assert.Equal(suite.T(), int64(14), res)
		res1, err := client.Get(context.Background(), key)
		suite.NoError(err)
		assert.Equal(suite.T(), "Dummy values g", res1.Value())

		res, err = client.SetRange(context.Background(), key, 15, "test")
		suite.NoError(err)
		assert.Equal(suite.T(), int64(19), res)
		res1, err = client.Get(context.Background(), key)
		suite.NoError(err)
		assert.Equal(suite.T(), "Dummy values g\x00test", res1.Value())
	})
}

func (suite *GlideTestSuite) TestGetRange_existingAndNonExistingKeys() {
	suite.runWithDefaultClients(func(client interfaces.BaseClientCommands) {
		key := uuid.New().String()
		suite.verifyOK(client.Set(context.Background(), key, "Dummy string"))

		res, err := client.GetRange(context.Background(), key, 0, 4)
		suite.NoError(err)
		assert.Equal(suite.T(), "Dummy", res)

		res, err = client.GetRange(context.Background(), key, -6, -1)
		suite.NoError(err)
		assert.Equal(suite.T(), "string", res)

		res, err = client.GetRange(context.Background(), key, -1, -6)
		suite.NoError(err)
		assert.Equal(suite.T(), "", res)

		res, err = client.GetRange(context.Background(), key, 15, 16)
		suite.NoError(err)
		assert.Equal(suite.T(), "", res)

		nonExistingKey := uuid.New().String()
		res, err = client.GetRange(context.Background(), nonExistingKey, 0, 5)
		suite.NoError(err)
		assert.Equal(suite.T(), "", res)
	})
}

func (suite *GlideTestSuite) TestGetRange_binaryString() {
	suite.runWithDefaultClients(func(client interfaces.BaseClientCommands) {
		key := uuid.New().String()
		nonUtf8String := "Dummy \xFF string"
		suite.verifyOK(client.Set(context.Background(), key, nonUtf8String))

		res, err := client.GetRange(context.Background(), key, 4, 6)
		suite.NoError(err)
		assert.Equal(suite.T(), "y \xFF", res)
	})
}

func (suite *GlideTestSuite) TestAppend_existingAndNonExistingKeys() {
	suite.runWithDefaultClients(func(client interfaces.BaseClientCommands) {
		key := uuid.New().String()
		value1 := uuid.New().String()
		value2 := uuid.New().String()

		res, err := client.Append(context.Background(), key, value1)
		suite.NoError(err)
		assert.Equal(suite.T(), int64(len(value1)), res)
		res1, err := client.Get(context.Background(), key)
		suite.NoError(err)
		assert.Equal(suite.T(), value1, res1.Value())

		res, err = client.Append(context.Background(), key, value2)
		suite.NoError(err)
		assert.Equal(suite.T(), int64(len(value1)+len(value2)), res)
		res1, err = client.Get(context.Background(), key)
		suite.NoError(err)
		assert.Equal(suite.T(), value1+value2, res1.Value())
	})
}

func (suite *GlideTestSuite) TestLCS_existingAndNonExistingKeys() {
	suite.SkipIfServerVersionLowerThan("7.0.0", suite.T())

	suite.runWithDefaultClients(func(client interfaces.BaseClientCommands) {
		key1 := "{key}" + uuid.New().String()
		key2 := "{key}" + uuid.New().String()

		res, err := client.LCS(context.Background(), key1, key2)
		suite.NoError(err)
		assert.Equal(suite.T(), "", res)

		suite.verifyOK(client.Set(context.Background(), key1, "Dummy string"))
		suite.verifyOK(client.Set(context.Background(), key2, "Dummy value"))

		res, err = client.LCS(context.Background(), key1, key2)
		suite.NoError(err)
		assert.Equal(suite.T(), "Dummy ", res)
	})
}

func (suite *GlideTestSuite) TestLCSLen_existingAndNonExistingKeys() {
	suite.SkipIfServerVersionLowerThan("7.0.0", suite.T())

	suite.runWithDefaultClients(func(client interfaces.BaseClientCommands) {
		key1 := "{key}" + uuid.New().String()
		key2 := "{key}" + uuid.New().String()

		res, err := client.LCSLen(context.Background(), key1, key2)
		suite.NoError(err)
		assert.Equal(suite.T(), int64(0), res)

		suite.verifyOK(client.Set(context.Background(), key1, "ohmytext"))
		suite.verifyOK(client.Set(context.Background(), key2, "mynewtext"))

		res, err = client.LCSLen(context.Background(), key1, key2)
		suite.NoError(err)
		assert.Equal(suite.T(), int64(6), res)
	})
}

func (suite *GlideTestSuite) TestLCS_BasicIDXOption() {
	suite.SkipIfServerVersionLowerThan("7.0.0", suite.T())

	suite.runWithDefaultClients(func(client interfaces.BaseClientCommands) {
		_, err := client.Set(context.Background(), "{lcs}key1", "ohmytext")
		suite.NoError(err)

		_, err = client.Set(context.Background(), "{lcs}key2", "mynewtext")
		suite.NoError(err)

		opts := options.NewLCSIdxOptions()
		lcsIdxResult, err := client.LCSWithOptions(context.Background(), "{lcs}key1", "{lcs}key2", *opts)

		suite.NoError(err)
		assert.NotNil(suite.T(), lcsIdxResult)

		assert.Equal(suite.T(), int64(6), lcsIdxResult["len"])

		matches := lcsIdxResult["matches"].([]any)
		assert.Len(suite.T(), matches, 2)

		expectedMatches := []any{
			[]any{
				[]any{int64(4), int64(7)},
				[]any{int64(5), int64(8)},
			},
			[]any{
				[]any{int64(2), int64(3)},
				[]any{int64(0), int64(1)},
			},
		}
		assert.Equal(suite.T(), expectedMatches, matches)
	})
}

func (suite *GlideTestSuite) TestLCS_MinMatchLengthOption() {
	suite.SkipIfServerVersionLowerThan("7.0.0", suite.T())

	suite.runWithDefaultClients(func(client interfaces.BaseClientCommands) {
		_, err := client.Set(context.Background(), "{lcs}key1", "ohmytext")
		suite.NoError(err)

		_, err = client.Set(context.Background(), "{lcs}key2", "mynewtext")
		suite.NoError(err)

		opts := options.NewLCSIdxOptions()
		minMatchLen := int64(4)
		opts.SetMinMatchLen(minMatchLen)

		lcsIdxMinMatchResult, err := client.LCSWithOptions(context.Background(), "{lcs}key1", "{lcs}key2", *opts)

		suite.NoError(err)
		assert.NotNil(suite.T(), lcsIdxMinMatchResult)

		assert.Equal(suite.T(), int64(6), lcsIdxMinMatchResult["len"])

		matches := lcsIdxMinMatchResult["matches"].([]any)
		assert.Len(suite.T(), matches, 1)

		expectedMatch := []any{
			[]any{int64(4), int64(7)},
			[]any{int64(5), int64(8)},
		}
		assert.Equal(suite.T(), expectedMatch, matches[0])
	})
}

func (suite *GlideTestSuite) TestLCS_WithMatchLengthOption() {
	suite.SkipIfServerVersionLowerThan("7.0.0", suite.T())

	suite.runWithDefaultClients(func(client interfaces.BaseClientCommands) {
		_, err := client.Set(context.Background(), "{lcs}key1", "ohmytext")
		suite.NoError(err)

		_, err = client.Set(context.Background(), "{lcs}key2", "mynewtext")
		suite.NoError(err)

		opts := options.NewLCSIdxOptions()
		minMatchLen := int64(4)
		opts.SetMinMatchLen(minMatchLen)
		opts.SetWithMatchLen(true)

		lcsIdxFullOptionsResult, err := client.LCSWithOptions(context.Background(), "{lcs}key1", "{lcs}key2", *opts)

		suite.NoError(err)
		assert.NotNil(suite.T(), lcsIdxFullOptionsResult)

		assert.Equal(suite.T(), int64(6), lcsIdxFullOptionsResult["len"])

		matches := lcsIdxFullOptionsResult["matches"].([]any)
		assert.Len(suite.T(), matches, 1)

		expectedMatch := []any{
			[]any{int64(4), int64(7)},
			[]any{int64(5), int64(8)},
			int64(4),
		}
		assert.Equal(suite.T(), expectedMatch, matches[0])
	})
}

func (suite *GlideTestSuite) TestGetDel_ExistingKey() {
	suite.runWithDefaultClients(func(client interfaces.BaseClientCommands) {
		key := uuid.New().String()
		value := "testValue"

		suite.verifyOK(client.Set(context.Background(), key, value))
		result, err := client.GetDel(context.Background(), key)
		suite.NoError(err)
		suite.Equal(value, result.Value())

		result, err = client.Get(context.Background(), key)
		suite.NoError(err)
		suite.Equal("", result.Value())
	})
}

func (suite *GlideTestSuite) TestGetDel_NonExistingKey() {
	suite.runWithDefaultClients(func(client interfaces.BaseClientCommands) {
		key := uuid.New().String()

		result, err := client.GetDel(context.Background(), key)

		suite.NoError(err)
		suite.Equal("", result.Value())
	})
}

func (suite *GlideTestSuite) TestGetDel_EmptyKey() {
	suite.runWithDefaultClients(func(client interfaces.BaseClientCommands) {
		result, err := client.GetDel(context.Background(), "")

		suite.NoError(err)
		suite.Equal("", result.Value())
	})
}

func (suite *GlideTestSuite) TestHSet_WithExistingKey() {
	suite.runWithDefaultClients(func(client interfaces.BaseClientCommands) {
		fields := map[string]string{"field1": "value1", "field2": "value2"}
		key := uuid.New().String()

		res1, err := client.HSet(context.Background(), key, fields)
		suite.NoError(err)
		assert.Equal(suite.T(), int64(2), res1)

		res2, err := client.HSet(context.Background(), key, fields)
		suite.NoError(err)
		assert.Equal(suite.T(), int64(0), res2)
	})
}

func (suite *GlideTestSuite) TestHSet_byteString() {
	suite.runWithDefaultClients(func(client interfaces.BaseClientCommands) {
		field1 := string([]byte{0xFF, 0x00, 0xAA})
		value1 := string([]byte{0xDE, 0xAD, 0xBE, 0xEF})
		field2 := string([]byte{0x01, 0x02, 0x03, 0xFE})
		value2 := string([]byte{0xCA, 0xFE, 0xBA, 0xBE})

		fields := map[string]string{
			field1: value1,
			field2: value2,
		}
		key := string([]byte{0x01, 0x02, 0x03, 0xFE})

		res1, err := client.HSet(context.Background(), key, fields)
		suite.NoError(err)
		assert.Equal(suite.T(), int64(2), res1)

		res2, err := client.HGetAll(context.Background(), key)
		suite.NoError(err)
		assert.Equal(suite.T(), fields, res2)
	})
}

func (suite *GlideTestSuite) TestHSet_WithAddNewField() {
	suite.runWithDefaultClients(func(client interfaces.BaseClientCommands) {
		fields := map[string]string{"field1": "value1", "field2": "value2"}
		key := uuid.New().String()

		res1, err := client.HSet(context.Background(), key, fields)
		suite.NoError(err)
		assert.Equal(suite.T(), int64(2), res1)

		res2, err := client.HSet(context.Background(), key, fields)
		suite.NoError(err)
		assert.Equal(suite.T(), int64(0), res2)

		fields["field3"] = "value3"
		res3, err := client.HSet(context.Background(), key, fields)
		suite.NoError(err)
		assert.Equal(suite.T(), int64(1), res3)
	})
}

func (suite *GlideTestSuite) TestHGet_WithExistingKey() {
	suite.runWithDefaultClients(func(client interfaces.BaseClientCommands) {
		fields := map[string]string{"field1": "value1", "field2": "value2"}
		key := uuid.NewString()

		res1, err := client.HSet(context.Background(), key, fields)
		suite.NoError(err)
		assert.Equal(suite.T(), int64(2), res1)

		res2, err := client.HGet(context.Background(), key, "field1")
		suite.NoError(err)
		assert.Equal(suite.T(), "value1", res2.Value())
	})
}

func (suite *GlideTestSuite) TestHGet_WithNotExistingKey() {
	suite.runWithDefaultClients(func(client interfaces.BaseClientCommands) {
		key := uuid.NewString()

		res1, err := client.HGet(context.Background(), key, "field1")
		suite.NoError(err)
		assert.Equal(suite.T(), models.CreateNilStringResult(), res1)
	})
}

func (suite *GlideTestSuite) TestHGet_WithNotExistingField() {
	suite.runWithDefaultClients(func(client interfaces.BaseClientCommands) {
		fields := map[string]string{"field1": "value1", "field2": "value2"}
		key := uuid.NewString()

		res1, err := client.HSet(context.Background(), key, fields)
		suite.NoError(err)
		assert.Equal(suite.T(), int64(2), res1)

		res2, err := client.HGet(context.Background(), key, "foo")
		suite.NoError(err)
		assert.Equal(suite.T(), models.CreateNilStringResult(), res2)
	})
}

func (suite *GlideTestSuite) TestHGetAll_WithExistingKey() {
	suite.runWithDefaultClients(func(client interfaces.BaseClientCommands) {
		fields := map[string]string{"field1": "value1", "field2": "value2"}
		key := uuid.NewString()

		res1, err := client.HSet(context.Background(), key, fields)
		suite.NoError(err)
		assert.Equal(suite.T(), int64(2), res1)

		res2, err := client.HGetAll(context.Background(), key)
		suite.NoError(err)
		assert.Equal(suite.T(), fields, res2)
	})
}

func (suite *GlideTestSuite) TestHGetAll_WithNotExistingKey() {
	suite.runWithDefaultClients(func(client interfaces.BaseClientCommands) {
		key := uuid.NewString()

		res, err := client.HGetAll(context.Background(), key)
		suite.NoError(err)
		assert.Empty(suite.T(), res)
	})
}

func (suite *GlideTestSuite) TestHMGet() {
	suite.runWithDefaultClients(func(client interfaces.BaseClientCommands) {
		fields := map[string]string{"field1": "value1", "field2": "value2"}
		key := uuid.NewString()

		res1, err := client.HSet(context.Background(), key, fields)
		suite.NoError(err)
		assert.Equal(suite.T(), int64(2), res1)

		res2, err := client.HMGet(context.Background(), key, []string{"field1", "field2", "field3"})
		value1 := models.CreateStringResult("value1")
		value2 := models.CreateStringResult("value2")
		nullValue := models.CreateNilStringResult()
		suite.NoError(err)
		assert.Equal(suite.T(), []models.Result[string]{value1, value2, nullValue}, res2)
	})
}

func (suite *GlideTestSuite) TestHMGet_WithNotExistingKey() {
	suite.runWithDefaultClients(func(client interfaces.BaseClientCommands) {
		key := uuid.NewString()

		res, err := client.HMGet(context.Background(), key, []string{"field1", "field2", "field3"})
		nullValue := models.CreateNilStringResult()
		suite.NoError(err)
		assert.Equal(suite.T(), []models.Result[string]{nullValue, nullValue, nullValue}, res)
	})
}

func (suite *GlideTestSuite) TestHMGet_WithNotExistingField() {
	suite.runWithDefaultClients(func(client interfaces.BaseClientCommands) {
		fields := map[string]string{"field1": "value1", "field2": "value2"}
		key := uuid.NewString()

		res1, err := client.HSet(context.Background(), key, fields)
		suite.NoError(err)
		assert.Equal(suite.T(), int64(2), res1)

		res2, err := client.HMGet(context.Background(), key, []string{"field3", "field4"})
		nullValue := models.CreateNilStringResult()
		suite.NoError(err)
		assert.Equal(suite.T(), []models.Result[string]{nullValue, nullValue}, res2)
	})
}

func (suite *GlideTestSuite) TestHSetNX_WithExistingKey() {
	suite.runWithDefaultClients(func(client interfaces.BaseClientCommands) {
		fields := map[string]string{"field1": "value1", "field2": "value2"}
		key := uuid.NewString()

		res1, err := client.HSet(context.Background(), key, fields)
		suite.NoError(err)
		assert.Equal(suite.T(), int64(2), res1)

		res2, err := client.HSetNX(context.Background(), key, "field1", "value1")
		suite.NoError(err)
		assert.False(suite.T(), res2)
	})
}

func (suite *GlideTestSuite) TestHSetNX_WithNotExistingKey() {
	suite.runWithDefaultClients(func(client interfaces.BaseClientCommands) {
		key := uuid.NewString()

		res1, err := client.HSetNX(context.Background(), key, "field1", "value1")
		suite.NoError(err)
		assert.True(suite.T(), res1)

		res2, err := client.HGetAll(context.Background(), key)
		suite.NoError(err)
		assert.Equal(suite.T(), map[string]string{"field1": "value1"}, res2)
	})
}

func (suite *GlideTestSuite) TestHSetNX_WithExistingField() {
	suite.runWithDefaultClients(func(client interfaces.BaseClientCommands) {
		fields := map[string]string{"field1": "value1", "field2": "value2"}
		key := uuid.NewString()

		res1, err := client.HSet(context.Background(), key, fields)
		suite.NoError(err)
		assert.Equal(suite.T(), int64(2), res1)

		res2, err := client.HSetNX(context.Background(), key, "field1", "value1")
		suite.NoError(err)
		assert.False(suite.T(), res2)
	})
}

func (suite *GlideTestSuite) TestHDel() {
	suite.runWithDefaultClients(func(client interfaces.BaseClientCommands) {
		fields := map[string]string{"field1": "value1", "field2": "value2"}
		key := uuid.NewString()

		res1, err := client.HSet(context.Background(), key, fields)
		suite.NoError(err)
		assert.Equal(suite.T(), int64(2), res1)

		res2, err := client.HDel(context.Background(), key, []string{"field1", "field2"})
		suite.NoError(err)
		assert.Equal(suite.T(), int64(2), res2)

		res3, err := client.HGetAll(context.Background(), key)
		suite.NoError(err)
		assert.Empty(suite.T(), res3)

		res4, err := client.HDel(context.Background(), key, []string{"field1", "field2"})
		suite.NoError(err)
		assert.Equal(suite.T(), int64(0), res4)
	})
}

func (suite *GlideTestSuite) TestHDel_WithNotExistingKey() {
	suite.runWithDefaultClients(func(client interfaces.BaseClientCommands) {
		key := uuid.NewString()
		res, err := client.HDel(context.Background(), key, []string{"field1", "field2"})
		suite.NoError(err)
		assert.Equal(suite.T(), int64(0), res)
	})
}

func (suite *GlideTestSuite) TestHDel_WithNotExistingField() {
	suite.runWithDefaultClients(func(client interfaces.BaseClientCommands) {
		fields := map[string]string{"field1": "value1", "field2": "value2"}
		key := uuid.NewString()

		res1, err := client.HSet(context.Background(), key, fields)
		suite.NoError(err)
		assert.Equal(suite.T(), int64(2), res1)

		res2, err := client.HDel(context.Background(), key, []string{"field3", "field4"})
		suite.NoError(err)
		assert.Equal(suite.T(), int64(0), res2)
	})
}

func (suite *GlideTestSuite) TestHLen() {
	suite.runWithDefaultClients(func(client interfaces.BaseClientCommands) {
		fields := map[string]string{"field1": "value1", "field2": "value2"}
		key := uuid.NewString()

		res1, err := client.HSet(context.Background(), key, fields)
		suite.NoError(err)
		assert.Equal(suite.T(), int64(2), res1)

		res2, err := client.HLen(context.Background(), key)
		suite.NoError(err)
		assert.Equal(suite.T(), int64(2), res2)
	})
}

func (suite *GlideTestSuite) TestHLen_WithNotExistingKey() {
	suite.runWithDefaultClients(func(client interfaces.BaseClientCommands) {
		key := uuid.NewString()
		res, err := client.HLen(context.Background(), key)

		suite.NoError(err)
		assert.Equal(suite.T(), int64(0), res)
	})
}

func (suite *GlideTestSuite) TestHVals_WithExistingKey() {
	suite.runWithDefaultClients(func(client interfaces.BaseClientCommands) {
		fields := map[string]string{"field1": "value1", "field2": "value2"}
		key := uuid.NewString()

		res1, err := client.HSet(context.Background(), key, fields)
		suite.NoError(err)
		assert.Equal(suite.T(), int64(2), res1)

		res2, err := client.HVals(context.Background(), key)
		suite.NoError(err)
		assert.ElementsMatch(suite.T(), []string{"value1", "value2"}, res2)
	})
}

func (suite *GlideTestSuite) TestHVals_WithNotExistingKey() {
	suite.runWithDefaultClients(func(client interfaces.BaseClientCommands) {
		key := uuid.NewString()

		res, err := client.HVals(context.Background(), key)
		suite.NoError(err)
		assert.Empty(suite.T(), res)
	})
}

func (suite *GlideTestSuite) TestHExists_WithExistingKey() {
	suite.runWithDefaultClients(func(client interfaces.BaseClientCommands) {
		fields := map[string]string{"field1": "value1", "field2": "value2"}
		key := uuid.NewString()

		res1, err := client.HSet(context.Background(), key, fields)
		suite.NoError(err)
		assert.Equal(suite.T(), int64(2), res1)

		res2, err := client.HExists(context.Background(), key, "field1")
		suite.NoError(err)
		assert.True(suite.T(), res2)
	})
}

func (suite *GlideTestSuite) TestHExists_WithNotExistingKey() {
	suite.runWithDefaultClients(func(client interfaces.BaseClientCommands) {
		key := uuid.NewString()

		res, err := client.HExists(context.Background(), key, "field1")
		suite.NoError(err)
		assert.False(suite.T(), res)
	})
}

func (suite *GlideTestSuite) TestHExists_WithNotExistingField() {
	suite.runWithDefaultClients(func(client interfaces.BaseClientCommands) {
		fields := map[string]string{"field1": "value1", "field2": "value2"}
		key := uuid.NewString()

		res1, err := client.HSet(context.Background(), key, fields)
		suite.NoError(err)
		assert.Equal(suite.T(), int64(2), res1)

		res2, err := client.HExists(context.Background(), key, "field3")
		suite.NoError(err)
		assert.False(suite.T(), res2)
	})
}

func (suite *GlideTestSuite) TestHKeys_WithExistingKey() {
	suite.runWithDefaultClients(func(client interfaces.BaseClientCommands) {
		fields := map[string]string{"field1": "value1", "field2": "value2"}
		key := uuid.NewString()

		res1, err := client.HSet(context.Background(), key, fields)
		suite.NoError(err)
		assert.Equal(suite.T(), int64(2), res1)

		res2, err := client.HKeys(context.Background(), key)
		suite.NoError(err)
		assert.ElementsMatch(suite.T(), []string{"field1", "field2"}, res2)
	})
}

func (suite *GlideTestSuite) TestHKeys_WithNotExistingKey() {
	suite.runWithDefaultClients(func(client interfaces.BaseClientCommands) {
		key := uuid.NewString()

		res, err := client.HKeys(context.Background(), key)
		suite.NoError(err)
		assert.Empty(suite.T(), res)
	})
}

func (suite *GlideTestSuite) TestHStrLen_WithExistingKey() {
	suite.runWithDefaultClients(func(client interfaces.BaseClientCommands) {
		fields := map[string]string{"field1": "value1", "field2": "value2"}
		key := uuid.NewString()

		res1, err := client.HSet(context.Background(), key, fields)
		suite.NoError(err)
		assert.Equal(suite.T(), int64(2), res1)

		res2, err := client.HStrLen(context.Background(), key, "field1")
		suite.NoError(err)
		assert.Equal(suite.T(), int64(6), res2)
	})
}

func (suite *GlideTestSuite) TestHStrLen_WithNotExistingKey() {
	suite.runWithDefaultClients(func(client interfaces.BaseClientCommands) {
		key := uuid.NewString()

		res, err := client.HStrLen(context.Background(), key, "field1")
		suite.NoError(err)
		assert.Equal(suite.T(), int64(0), res)
	})
}

func (suite *GlideTestSuite) TestHStrLen_WithNotExistingField() {
	suite.runWithDefaultClients(func(client interfaces.BaseClientCommands) {
		fields := map[string]string{"field1": "value1", "field2": "value2"}
		key := uuid.NewString()

		res1, err := client.HSet(context.Background(), key, fields)
		suite.NoError(err)
		assert.Equal(suite.T(), int64(2), res1)

		res2, err := client.HStrLen(context.Background(), key, "field3")
		suite.NoError(err)
		assert.Equal(suite.T(), int64(0), res2)
	})
}

func (suite *GlideTestSuite) TestHIncrBy_WithExistingField() {
	suite.runWithDefaultClients(func(client interfaces.BaseClientCommands) {
		key := uuid.NewString()
		field := uuid.NewString()
		fieldValueMap := map[string]string{field: "10"}

		hsetResult, err := client.HSet(context.Background(), key, fieldValueMap)
		suite.NoError(err)
		assert.Equal(suite.T(), int64(1), hsetResult)

		hincrByResult, hincrByErr := client.HIncrBy(context.Background(), key, field, 1)
		assert.Nil(suite.T(), hincrByErr)
		assert.Equal(suite.T(), int64(11), hincrByResult)
	})
}

func (suite *GlideTestSuite) TestHIncrBy_WithNonExistingField() {
	suite.runWithDefaultClients(func(client interfaces.BaseClientCommands) {
		key := uuid.NewString()
		field := uuid.NewString()
		field2 := uuid.NewString()
		fieldValueMap := map[string]string{field2: "1"}

		hsetResult, err := client.HSet(context.Background(), key, fieldValueMap)
		suite.NoError(err)
		assert.Equal(suite.T(), int64(1), hsetResult)

		hincrByResult, hincrByErr := client.HIncrBy(context.Background(), key, field, 2)
		assert.Nil(suite.T(), hincrByErr)
		assert.Equal(suite.T(), int64(2), hincrByResult)
	})
}

func (suite *GlideTestSuite) TestHIncrByFloat_WithExistingField() {
	suite.runWithDefaultClients(func(client interfaces.BaseClientCommands) {
		key := uuid.NewString()
		field := uuid.NewString()
		fieldValueMap := map[string]string{field: "10"}

		hsetResult, err := client.HSet(context.Background(), key, fieldValueMap)
		suite.NoError(err)
		assert.Equal(suite.T(), int64(1), hsetResult)

		hincrByFloatResult, hincrByFloatErr := client.HIncrByFloat(context.Background(), key, field, 1.5)
		assert.Nil(suite.T(), hincrByFloatErr)
		assert.Equal(suite.T(), float64(11.5), hincrByFloatResult)
	})
}

func (suite *GlideTestSuite) TestHIncrByFloat_WithNonExistingField() {
	suite.runWithDefaultClients(func(client interfaces.BaseClientCommands) {
		key := uuid.NewString()
		field := uuid.NewString()
		field2 := uuid.NewString()
		fieldValueMap := map[string]string{field2: "1"}

		hsetResult, err := client.HSet(context.Background(), key, fieldValueMap)
		suite.NoError(err)
		assert.Equal(suite.T(), int64(1), hsetResult)

		hincrByFloatResult, hincrByFloatErr := client.HIncrByFloat(context.Background(), key, field, 1.5)
		suite.NoError(hincrByFloatErr)
		assert.Equal(suite.T(), float64(1.5), hincrByFloatResult)
	})
}

func (suite *GlideTestSuite) TestHScan() {
	suite.runWithDefaultClients(func(client interfaces.BaseClientCommands) {
		key1 := "{key}-1" + uuid.NewString()
		key2 := "{key}-2" + uuid.NewString()
		initialCursor := "0"
		defaultCount := 20

		// Setup test data
		numberMap := make(map[string]string)
		// This is an unusually large dataset because the server can ignore the COUNT option if the dataset is small enough
		// because it is more efficient to transfer its entire content at once.
		for i := 0; i < 50000; i++ {
			numberMap[strconv.Itoa(i)] = "num" + strconv.Itoa(i)
		}
		charMembers := []string{"a", "b", "c", "d", "e"}
		charMap := make(map[string]string)
		for i, val := range charMembers {
			charMap[val] = strconv.Itoa(i)
		}

		t := suite.T()

		// Check for empty set.
		resCursor, resCollection, err := client.HScan(context.Background(), key1, initialCursor)
		suite.NoError(err)
		assert.Equal(t, initialCursor, resCursor)
		assert.Empty(t, resCollection)

		// Negative cursor check.
		if suite.serverVersion >= "8.0.0" {
			_, _, err = client.HScan(context.Background(), key1, "-1")
			assert.NotEmpty(t, err)
		} else {
			resCursor, resCollection, _ = client.HScan(context.Background(), key1, "-1")
			assert.Equal(t, initialCursor, resCursor)
			assert.Empty(t, resCollection)
		}

		// Result contains the whole set
		hsetResult, _ := client.HSet(context.Background(), key1, charMap)
		assert.Equal(t, int64(len(charMembers)), hsetResult)

		resCursor, resCollection, _ = client.HScan(context.Background(), key1, initialCursor)
		assert.Equal(t, initialCursor, resCursor)
		// Length includes the score which is twice the map size
		assert.Equal(t, len(charMap)*2, len(resCollection))

		resultKeys := make([]string, 0)
		resultValues := make([]string, 0)

		for i := 0; i < len(resCollection); i += 2 {
			resultKeys = append(resultKeys, resCollection[i])
			resultValues = append(resultValues, resCollection[i+1])
		}
		keysList, valuesList := convertMapKeysAndValuesToLists(charMap)
		assert.True(t, isSubset(resultKeys, keysList) && isSubset(keysList, resultKeys))
		assert.True(t, isSubset(resultValues, valuesList) && isSubset(valuesList, resultValues))

		opts := options.NewHashScanOptions().SetMatch("a")
		resCursor, resCollection, _ = client.HScanWithOptions(context.Background(), key1, initialCursor, *opts)
		assert.Equal(t, initialCursor, resCursor)
		assert.Equal(t, len(resCollection), 2)
		assert.Equal(t, resCollection[0], "a")
		assert.Equal(t, resCollection[1], "0")

		// Result contains a subset of the key
		combinedMap := make(map[string]string)
		for key, value := range numberMap {
			combinedMap[key] = value
		}
		for key, value := range charMap {
			combinedMap[key] = value
		}

		hsetResult, _ = client.HSet(context.Background(), key1, combinedMap)
		assert.Equal(t, int64(len(numberMap)), hsetResult)
		resultCursor := "0"
		secondResultAllKeys := make([]string, 0)
		secondResultAllValues := make([]string, 0)
		isFirstLoop := true
		for {
			resCursor, resCollection, _ = client.HScan(context.Background(), key1, resultCursor)
			resultCursor = resCursor
			for i := 0; i < len(resCollection); i += 2 {
				secondResultAllKeys = append(secondResultAllKeys, resCollection[i])
				secondResultAllValues = append(secondResultAllValues, resCollection[i+1])
			}
			if isFirstLoop {
				assert.NotEqual(t, "0", resultCursor)
				isFirstLoop = false
			} else if resultCursor == "0" {
				break
			}

			// Scan with result cursor to get the next set of data.
			newResultCursor, secondResult, _ := client.HScan(context.Background(), key1, resultCursor)
			assert.NotEqual(t, resultCursor, newResultCursor)
			resultCursor = newResultCursor
			assert.False(t, reflect.DeepEqual(secondResult, resCollection))
			for i := 0; i < len(secondResult); i += 2 {
				secondResultAllKeys = append(secondResultAllKeys, secondResult[i])
				secondResultAllValues = append(secondResultAllValues, secondResult[i+1])
			}

			// 0 is returned for the cursor of the last iteration.
			if resultCursor == "0" {
				break
			}
		}
		numberKeysList, numberValuesList := convertMapKeysAndValuesToLists(numberMap)
		assert.True(t, isSubset(numberKeysList, secondResultAllKeys))
		assert.True(t, isSubset(numberValuesList, secondResultAllValues))

		// Test match pattern
		opts = options.NewHashScanOptions().SetMatch("*")
		resCursor, resCollection, _ = client.HScanWithOptions(context.Background(), key1, initialCursor, *opts)
		resCursorInt, _ := strconv.Atoi(resCursor)
		assert.True(t, resCursorInt >= 0)
		assert.True(t, int(len(resCollection)) >= defaultCount)

		// Test count
		opts = options.NewHashScanOptions().SetCount(int64(20))
		resCursor, resCollection, _ = client.HScanWithOptions(context.Background(), key1, initialCursor, *opts)
		resCursorInt, _ = strconv.Atoi(resCursor)
		assert.True(t, resCursorInt >= 0)
		assert.True(t, len(resCollection) >= 20)

		// Test count with match returns a non-empty list
		opts = options.NewHashScanOptions().SetMatch("1*").SetCount(int64(20))
		resCursor, resCollection, _ = client.HScanWithOptions(context.Background(), key1, initialCursor, *opts)
		resCursorInt, _ = strconv.Atoi(resCursor)
		assert.True(t, resCursorInt >= 0)
		assert.True(t, len(resCollection) >= 0)

		if suite.serverVersion >= "8.0.0" {
			opts = options.NewHashScanOptions().SetNoValue(true)
			resCursor, resCollection, _ = client.HScanWithOptions(context.Background(), key1, initialCursor, *opts)
			resCursorInt, _ = strconv.Atoi(resCursor)
			assert.True(t, resCursorInt >= 0)

			// Check if all fields don't start with "num"
			containsElementsWithNumKeyword := false
			for i := 0; i < len(resCollection); i++ {
				if strings.Contains(resCollection[i], "num") {
					containsElementsWithNumKeyword = true
					break
				}
			}
			assert.False(t, containsElementsWithNumKeyword)
		}

		// Check if Non-hash key throws an error.
		suite.verifyOK(client.Set(context.Background(), key2, "test"))
		_, _, err = client.HScan(context.Background(), key2, initialCursor)
		assert.NotEmpty(t, err)

		// Check if Non-hash key throws an error when HSCAN called with options.
		opts = options.NewHashScanOptions().SetMatch("test").SetCount(int64(1))
		_, _, err = client.HScanWithOptions(context.Background(), key2, initialCursor, *opts)
		assert.NotEmpty(t, err)

		// Check if a negative cursor value throws an error.
		opts = options.NewHashScanOptions().SetCount(int64(-1))
		_, _, err = client.HScanWithOptions(context.Background(), key1, initialCursor, *opts)
		assert.NotEmpty(t, err)
	})
}

func (suite *GlideTestSuite) TestHRandField() {
	suite.SkipIfServerVersionLowerThan("6.2.0", suite.T())
	suite.runWithDefaultClients(func(client interfaces.BaseClientCommands) {
		key := uuid.NewString()

		// key does not exist
		res, err := client.HRandField(context.Background(), key)
		assert.NoError(suite.T(), err)
		assert.True(suite.T(), res.IsNil())
		resc, err := client.HRandFieldWithCount(context.Background(), key, 5)
		assert.NoError(suite.T(), err)
		assert.Empty(suite.T(), resc)
		rescv, err := client.HRandFieldWithCountWithValues(context.Background(), key, 5)
		assert.NoError(suite.T(), err)
		assert.Empty(suite.T(), rescv)

		data := map[string]string{"f1": "v1", "f2": "v2", "f3": "v3"}
		hset, err := client.HSet(context.Background(), key, data)
		assert.NoError(suite.T(), err)
		assert.Equal(suite.T(), int64(3), hset)

		fields := make([]string, 0, len(data))
		for k := range data {
			fields = append(fields, k)
		}
		res, err = client.HRandField(context.Background(), key)
		assert.NoError(suite.T(), err)
		assert.Contains(suite.T(), fields, res.Value())

		// With Count - positive count
		resc, err = client.HRandFieldWithCount(context.Background(), key, 5)
		assert.NoError(suite.T(), err)
		assert.ElementsMatch(suite.T(), fields, resc)

		// With Count - negative count
		resc, err = client.HRandFieldWithCount(context.Background(), key, -5)
		assert.NoError(suite.T(), err)
		assert.Len(suite.T(), resc, 5)
		for _, field := range resc {
			assert.Contains(suite.T(), fields, field)
		}

		// With values - positive count
		rescv, err = client.HRandFieldWithCountWithValues(context.Background(), key, 5)
		assert.NoError(suite.T(), err)
		resvMap := make(map[string]string)
		for _, pair := range rescv {
			resvMap[pair[0]] = pair[1]
		}
		assert.Equal(suite.T(), data, resvMap)

		// With values - negative count
		rescv, err = client.HRandFieldWithCountWithValues(context.Background(), key, -5)
		assert.NoError(suite.T(), err)
		assert.Len(suite.T(), resc, 5)
		for _, pair := range rescv {
			assert.Contains(suite.T(), fields, pair[0])
		}

		// key exists but holds non hash type value
		key = uuid.NewString()
		suite.verifyOK(client.Set(context.Background(), key, "HRandField"))
		_, err = client.HRandField(context.Background(), key)
		suite.Error(err)
		_, err = client.HRandFieldWithCount(context.Background(), key, 42)
		suite.Error(err)
		_, err = client.HRandFieldWithCountWithValues(context.Background(), key, 42)
		suite.Error(err)
	})
}

func (suite *GlideTestSuite) TestLPushLPop_WithExistingKey() {
	suite.runWithDefaultClients(func(client interfaces.BaseClientCommands) {
		list := []string{"value4", "value3", "value2", "value1"}
		key := uuid.NewString()

		res1, err := client.LPush(context.Background(), key, list)
		suite.NoError(err)
		assert.Equal(suite.T(), int64(4), res1)

		res2, err := client.LPop(context.Background(), key)
		suite.NoError(err)
		assert.Equal(suite.T(), "value1", res2.Value())

		res3, err := client.LPopCount(context.Background(), key, 2)
		suite.NoError(err)
		assert.Equal(suite.T(), []string{"value2", "value3"}, res3)
	})
}

func (suite *GlideTestSuite) TestLPop_nonExistingKey() {
	suite.runWithDefaultClients(func(client interfaces.BaseClientCommands) {
		key := uuid.NewString()

		res1, err := client.LPop(context.Background(), key)
		suite.NoError(err)
		assert.Equal(suite.T(), models.CreateNilStringResult(), res1)

		res2, err := client.LPopCount(context.Background(), key, 2)
		suite.NoError(err)
		assert.Nil(suite.T(), res2)
	})
}

func (suite *GlideTestSuite) TestLPushLPop_typeError() {
	suite.runWithDefaultClients(func(client interfaces.BaseClientCommands) {
		key := uuid.NewString()
		suite.verifyOK(client.Set(context.Background(), key, "value"))

		res1, err := client.LPush(context.Background(), key, []string{"value1"})
		suite.Equal(int64(0), res1)
		suite.Error(err)

		res2, err := client.LPopCount(context.Background(), key, 2)
		suite.Error(err)
		suite.Nil(res2)
	})
}

func (suite *GlideTestSuite) TestLPos_withAndWithoutOptions() {
	suite.runWithDefaultClients(func(client interfaces.BaseClientCommands) {
		key := uuid.NewString()
		res1, err := client.RPush(context.Background(), key, []string{"a", "a", "b", "c", "a", "b"})
		suite.NoError(err)
		assert.Equal(suite.T(), int64(6), res1)

		res2, err := client.LPos(context.Background(), key, "a")
		suite.NoError(err)
		assert.Equal(suite.T(), int64(0), res2.Value())

		res3, err := client.LPosWithOptions(context.Background(), key, "b", *options.NewLPosOptions().SetRank(2))
		suite.NoError(err)
		assert.Equal(suite.T(), int64(5), res3.Value())

		// element doesn't exist
		res4, err := client.LPos(context.Background(), key, "e")
		suite.NoError(err)
		assert.Equal(suite.T(), models.CreateNilInt64Result(), res4)

		// reverse traversal
		res5, err := client.LPosWithOptions(context.Background(), key, "b", *options.NewLPosOptions().SetRank(-2))
		suite.NoError(err)
		assert.Equal(suite.T(), int64(2), res5.Value())

		// unlimited comparisons
		res6, err := client.LPosWithOptions(context.Background(),
			key,
			"a",
			*options.NewLPosOptions().SetRank(1).SetMaxLen(0),
		)
		suite.NoError(err)
		assert.Equal(suite.T(), int64(0), res6.Value())

		// limited comparisons
		res7, err := client.LPosWithOptions(context.Background(),
			key,
			"c",
			*options.NewLPosOptions().SetRank(1).SetMaxLen(2),
		)
		suite.NoError(err)
		assert.Equal(suite.T(), models.CreateNilInt64Result(), res7)

		// invalid rank value
		res8, err := client.LPosWithOptions(context.Background(), key, "a", *options.NewLPosOptions().SetRank(0))
		assert.Equal(suite.T(), models.CreateNilInt64Result(), res8)
		suite.Error(err)

		// invalid maxlen value
		res9, err := client.LPosWithOptions(context.Background(), key, "a", *options.NewLPosOptions().SetMaxLen(-1))
		assert.Equal(suite.T(), models.CreateNilInt64Result(), res9)
		suite.Error(err)

		// non-existent key
		res10, err := client.LPos(context.Background(), "non_existent_key", "a")
		assert.Equal(suite.T(), models.CreateNilInt64Result(), res10)
		suite.NoError(err)

		// wrong key data type
		keyString := uuid.NewString()
		suite.verifyOK(client.Set(context.Background(), keyString, "value"))
		res11, err := client.LPos(context.Background(), keyString, "a")
		assert.Equal(suite.T(), models.CreateNilInt64Result(), res11)
		suite.Error(err)
	})
}

func (suite *GlideTestSuite) TestLPosCount() {
	suite.runWithDefaultClients(func(client interfaces.BaseClientCommands) {
		key := uuid.NewString()

		res1, err := client.RPush(context.Background(), key, []string{"a", "a", "b", "c", "a", "b"})
		assert.Equal(suite.T(), int64(6), res1)
		suite.NoError(err)

		res2, err := client.LPosCount(context.Background(), key, "a", int64(2))
		assert.Equal(suite.T(), []int64{0, 1}, res2)
		suite.NoError(err)

		res3, err := client.LPosCount(context.Background(), key, "a", int64(0))
		assert.Equal(suite.T(), []int64{0, 1, 4}, res3)
		suite.NoError(err)

		// invalid count value
		res4, err := client.LPosCount(context.Background(), key, "a", int64(-1))
		suite.Nil(res4)
		suite.Error(err)

		// non-existent key
		res5, err := client.LPosCount(context.Background(), "non_existent_key", "a", int64(1))
		suite.Empty(res5)
		suite.NoError(err)

		// wrong key data type
		keyString := uuid.NewString()
		suite.verifyOK(client.Set(context.Background(), keyString, "value"))
		res6, err := client.LPosCount(context.Background(), keyString, "a", int64(1))
		assert.Nil(suite.T(), res6)
		suite.Error(err)
	})
}

func (suite *GlideTestSuite) TestLPosCount_withOptions() {
	suite.runWithDefaultClients(func(client interfaces.BaseClientCommands) {
		key := uuid.NewString()

		res1, err := client.RPush(context.Background(), key, []string{"a", "a", "b", "c", "a", "b"})
		assert.Equal(suite.T(), int64(6), res1)
		suite.NoError(err)

		res2, err := client.LPosCountWithOptions(
			context.Background(),
			key,
			"a",
			int64(0),
			*options.NewLPosOptions().SetRank(1),
		)
		assert.Equal(suite.T(), []int64{0, 1, 4}, res2)
		suite.NoError(err)

		res3, err := client.LPosCountWithOptions(
			context.Background(),
			key,
			"a",
			int64(0),
			*options.NewLPosOptions().SetRank(2),
		)
		assert.Equal(suite.T(), []int64{1, 4}, res3)
		suite.NoError(err)

		// reverse traversal
		res4, err := client.LPosCountWithOptions(
			context.Background(),
			key,
			"a",
			int64(0),
			*options.NewLPosOptions().SetRank(-1),
		)
		assert.Equal(suite.T(), []int64{4, 1, 0}, res4)
		suite.NoError(err)
	})
}

func (suite *GlideTestSuite) TestRPush() {
	suite.runWithDefaultClients(func(client interfaces.BaseClientCommands) {
		list := []string{"value1", "value2", "value3", "value4"}
		key := uuid.NewString()

		res1, err := client.RPush(context.Background(), key, list)
		suite.NoError(err)
		assert.Equal(suite.T(), int64(4), res1)

		key2 := uuid.NewString()
		suite.verifyOK(client.Set(context.Background(), key2, "value"))

		res2, err := client.RPush(context.Background(), key2, []string{"value1"})
		suite.Equal(int64(0), res2)
		suite.Error(err)
	})
}

func (suite *GlideTestSuite) TestSAdd() {
	suite.runWithDefaultClients(func(client interfaces.BaseClientCommands) {
		key := uuid.NewString()
		members := []string{"member1", "member2"}

		res, err := client.SAdd(context.Background(), key, members)
		suite.NoError(err)
		assert.Equal(suite.T(), int64(2), res)
	})
}

func (suite *GlideTestSuite) TestSAdd_WithExistingKey() {
	suite.runWithDefaultClients(func(client interfaces.BaseClientCommands) {
		key := uuid.NewString()
		members := []string{"member1", "member2"}

		res1, err := client.SAdd(context.Background(), key, members)
		suite.NoError(err)
		assert.Equal(suite.T(), int64(2), res1)

		res2, err := client.SAdd(context.Background(), key, members)
		suite.NoError(err)
		assert.Equal(suite.T(), int64(0), res2)
	})
}

func (suite *GlideTestSuite) TestSRem() {
	suite.runWithDefaultClients(func(client interfaces.BaseClientCommands) {
		key := uuid.NewString()
		members := []string{"member1", "member2", "member3"}

		res1, err := client.SAdd(context.Background(), key, members)
		suite.NoError(err)
		assert.Equal(suite.T(), int64(3), res1)

		res2, err := client.SRem(context.Background(), key, []string{"member1", "member2"})
		suite.NoError(err)
		assert.Equal(suite.T(), int64(2), res2)
	})
}

func (suite *GlideTestSuite) TestSRem_WithExistingKey() {
	suite.runWithDefaultClients(func(client interfaces.BaseClientCommands) {
		key := uuid.NewString()
		members := []string{"member1", "member2"}

		res1, err := client.SAdd(context.Background(), key, members)
		suite.NoError(err)
		assert.Equal(suite.T(), int64(2), res1)

		res2, err := client.SRem(context.Background(), key, []string{"member3", "member4"})
		suite.NoError(err)
		assert.Equal(suite.T(), int64(0), res2)
	})
}

func (suite *GlideTestSuite) TestSRem_WithNotExistingKey() {
	suite.runWithDefaultClients(func(client interfaces.BaseClientCommands) {
		key := uuid.NewString()

		res2, err := client.SRem(context.Background(), key, []string{"member1", "member2"})
		suite.NoError(err)
		assert.Equal(suite.T(), int64(0), res2)
	})
}

func (suite *GlideTestSuite) TestSRem_WithExistingKeyAndDifferentMembers() {
	suite.runWithDefaultClients(func(client interfaces.BaseClientCommands) {
		key := uuid.NewString()
		members := []string{"member1", "member2", "member3"}

		res1, err := client.SAdd(context.Background(), key, members)
		suite.NoError(err)
		assert.Equal(suite.T(), int64(3), res1)

		res2, err := client.SRem(context.Background(), key, []string{"member1", "member3", "member4"})
		suite.NoError(err)
		assert.Equal(suite.T(), int64(2), res2)
	})
}

func (suite *GlideTestSuite) TestSUnionStore() {
	suite.runWithDefaultClients(func(client interfaces.BaseClientCommands) {
		key1 := "{key}-1-" + uuid.NewString()
		key2 := "{key}-2-" + uuid.NewString()
		key3 := "{key}-3-" + uuid.NewString()
		key4 := "{key}-4-" + uuid.NewString()
		stringKey := "{key}-5-" + uuid.NewString()
		nonExistingKey := "{key}-6-" + uuid.NewString()

		memberArray1 := []string{"a", "b", "c"}
		memberArray2 := []string{"c", "d", "e"}
		memberArray3 := []string{"e", "f", "g"}
		expected1 := map[string]struct{}{
			"a": {},
			"b": {},
			"c": {},
			"d": {},
			"e": {},
		}
		expected2 := map[string]struct{}{
			"a": {},
			"b": {},
			"c": {},
			"d": {},
			"e": {},
			"f": {},
			"g": {},
		}
		t := suite.T()

		res1, err := client.SAdd(context.Background(), key1, memberArray1)
		assert.NoError(t, err)
		assert.Equal(t, int64(3), res1)

		res2, err := client.SAdd(context.Background(), key2, memberArray2)
		assert.NoError(t, err)
		assert.Equal(t, int64(3), res2)

		res3, err := client.SAdd(context.Background(), key3, memberArray3)
		assert.NoError(t, err)
		assert.Equal(t, int64(3), res3)

		// store union in new key
		res4, err := client.SUnionStore(context.Background(), key4, []string{key1, key2})
		assert.NoError(t, err)
		assert.Equal(t, int64(5), res4)

		res5, err := client.SMembers(context.Background(), key4)
		assert.NoError(t, err)
		assert.Len(t, res5, 5)
		assert.True(t, reflect.DeepEqual(res5, expected1))

		// overwrite existing set
		res6, err := client.SUnionStore(context.Background(), key1, []string{key4, key2})
		assert.NoError(t, err)
		assert.Equal(t, int64(5), res6)

		res7, err := client.SMembers(context.Background(), key1)
		assert.NoError(t, err)
		assert.Len(t, res7, 5)
		assert.True(t, reflect.DeepEqual(res7, expected1))

		// overwrite one of the source keys
		res8, err := client.SUnionStore(context.Background(), key2, []string{key4, key2})
		assert.NoError(t, err)
		assert.Equal(t, int64(5), res8)

		res9, err := client.SMembers(context.Background(), key2)
		assert.NoError(t, err)
		assert.Len(t, res9, 5)
		assert.True(t, reflect.DeepEqual(res9, expected1))

		// union with non-existing key
		res10, err := client.SUnionStore(context.Background(), key2, []string{nonExistingKey})
		assert.NoError(t, err)
		assert.Equal(t, int64(0), res10)

		// check that the key is now empty
		members1, err := client.SMembers(context.Background(), key2)
		assert.NoError(t, err)
		assert.Empty(t, members1)

		// invalid argument - key list must not be empty
		res11, err := client.SUnionStore(context.Background(), key4, []string{})
		assert.Equal(suite.T(), int64(0), res11)
		suite.Error(err)

		// non-set key
		_, err = client.Set(context.Background(), stringKey, "value")
		suite.NoError(err)

		res12, err := client.SUnionStore(context.Background(), key4, []string{stringKey, key1})
		suite.Equal(int64(0), res12)
		suite.Error(err)

		// overwrite destination when destination is not a set
		res13, err := client.SUnionStore(context.Background(), stringKey, []string{key1, key3})
		suite.NoError(err)
		suite.Equal(int64(7), res13)

		// check that the key is now empty
		res14, err := client.SMembers(context.Background(), stringKey)
		suite.NoError(err)
		suite.Len(res14, 7)
		suite.True(reflect.DeepEqual(res14, expected2))
	})
}

func (suite *GlideTestSuite) TestSMembers() {
	suite.runWithDefaultClients(func(client interfaces.BaseClientCommands) {
		key := uuid.NewString()
		members := []string{"member1", "member2", "member3"}

		res1, err := client.SAdd(context.Background(), key, members)
		suite.NoError(err)
		suite.Equal(int64(3), res1)

		res2, err := client.SMembers(context.Background(), key)
		suite.NoError(err)
		suite.Len(res2, 3)
	})
}

func (suite *GlideTestSuite) TestSMembers_WithNotExistingKey() {
	suite.runWithDefaultClients(func(client interfaces.BaseClientCommands) {
		key := uuid.NewString()

		res, err := client.SMembers(context.Background(), key)
		suite.NoError(err)
		assert.Empty(suite.T(), res)
	})
}

func (suite *GlideTestSuite) TestSCard() {
	suite.runWithDefaultClients(func(client interfaces.BaseClientCommands) {
		key := uuid.NewString()
		members := []string{"member1", "member2", "member3"}

		res1, err := client.SAdd(context.Background(), key, members)
		suite.NoError(err)
		assert.Equal(suite.T(), int64(3), res1)

		res2, err := client.SCard(context.Background(), key)
		suite.NoError(err)
		assert.Equal(suite.T(), int64(3), res2)
	})
}

func (suite *GlideTestSuite) TestSCard_WithNotExistingKey() {
	suite.runWithDefaultClients(func(client interfaces.BaseClientCommands) {
		key := uuid.NewString()

		res, err := client.SCard(context.Background(), key)
		suite.NoError(err)
		assert.Equal(suite.T(), int64(0), res)
	})
}

func (suite *GlideTestSuite) TestSIsMember() {
	suite.runWithDefaultClients(func(client interfaces.BaseClientCommands) {
		key := uuid.NewString()
		members := []string{"member1", "member2", "member3"}

		res1, err := client.SAdd(context.Background(), key, members)
		suite.NoError(err)
		assert.Equal(suite.T(), int64(3), res1)

		res2, err := client.SIsMember(context.Background(), key, "member2")
		suite.NoError(err)
		assert.True(suite.T(), res2)
	})
}

func (suite *GlideTestSuite) TestSIsMember_WithNotExistingKey() {
	suite.runWithDefaultClients(func(client interfaces.BaseClientCommands) {
		key := uuid.NewString()

		res, err := client.SIsMember(context.Background(), key, "member2")
		suite.NoError(err)
		assert.False(suite.T(), res)
	})
}

func (suite *GlideTestSuite) TestSIsMember_WithNotExistingMember() {
	suite.runWithDefaultClients(func(client interfaces.BaseClientCommands) {
		key := uuid.NewString()
		members := []string{"member1", "member2", "member3"}

		res1, err := client.SAdd(context.Background(), key, members)
		suite.NoError(err)
		assert.Equal(suite.T(), int64(3), res1)

		res2, err := client.SIsMember(context.Background(), key, "nonExistingMember")
		suite.NoError(err)
		assert.False(suite.T(), res2)
	})
}

func (suite *GlideTestSuite) TestSDiff() {
	suite.runWithDefaultClients(func(client interfaces.BaseClientCommands) {
		key1 := "{key}-1-" + uuid.NewString()
		key2 := "{key}-2-" + uuid.NewString()

		res1, err := client.SAdd(context.Background(), key1, []string{"a", "b", "c", "d"})
		suite.NoError(err)
		assert.Equal(suite.T(), int64(4), res1)

		res2, err := client.SAdd(context.Background(), key2, []string{"c", "d", "e"})
		suite.NoError(err)
		assert.Equal(suite.T(), int64(3), res2)

		result, err := client.SDiff(context.Background(), []string{key1, key2})
		suite.NoError(err)
		assert.Equal(suite.T(), map[string]struct{}{"a": {}, "b": {}}, result)
	})
}

func (suite *GlideTestSuite) TestSDiff_WithNotExistingKey() {
	suite.runWithDefaultClients(func(client interfaces.BaseClientCommands) {
		key1 := "{key}-1-" + uuid.NewString()
		key2 := "{key}-2-" + uuid.NewString()

		result, err := client.SDiff(context.Background(), []string{key1, key2})
		suite.NoError(err)
		assert.Empty(suite.T(), result)
	})
}

func (suite *GlideTestSuite) TestSDiff_WithSingleKeyExist() {
	suite.runWithDefaultClients(func(client interfaces.BaseClientCommands) {
		key1 := "{key}-1-" + uuid.NewString()
		key2 := "{key}-2-" + uuid.NewString()

		res1, err := client.SAdd(context.Background(), key1, []string{"a", "b", "c"})
		suite.NoError(err)
		assert.Equal(suite.T(), int64(3), res1)

		res2, err := client.SDiff(context.Background(), []string{key1, key2})
		suite.NoError(err)
		assert.Equal(suite.T(), map[string]struct{}{"a": {}, "b": {}, "c": {}}, res2)
	})
}

func (suite *GlideTestSuite) TestSDiffStore() {
	suite.runWithDefaultClients(func(client interfaces.BaseClientCommands) {
		key1 := "{key}-1-" + uuid.NewString()
		key2 := "{key}-2-" + uuid.NewString()
		key3 := "{key}-3-" + uuid.NewString()

		res1, err := client.SAdd(context.Background(), key1, []string{"a", "b", "c"})
		suite.NoError(err)
		assert.Equal(suite.T(), int64(3), res1)

		res2, err := client.SAdd(context.Background(), key2, []string{"c", "d", "e"})
		suite.NoError(err)
		assert.Equal(suite.T(), int64(3), res2)

		res3, err := client.SDiffStore(context.Background(), key3, []string{key1, key2})
		suite.NoError(err)
		assert.Equal(suite.T(), int64(2), res3)

		members, err := client.SMembers(context.Background(), key3)
		suite.NoError(err)
		assert.Equal(suite.T(), map[string]struct{}{"a": {}, "b": {}}, members)
	})
}

func (suite *GlideTestSuite) TestSDiffStore_WithNotExistingKeys() {
	suite.runWithDefaultClients(func(client interfaces.BaseClientCommands) {
		key1 := "{key}-1-" + uuid.NewString()
		key2 := "{key}-2-" + uuid.NewString()
		key3 := "{key}-3-" + uuid.NewString()

		res, err := client.SDiffStore(context.Background(), key3, []string{key1, key2})
		suite.NoError(err)
		assert.Equal(suite.T(), int64(0), res)

		members, err := client.SMembers(context.Background(), key3)
		suite.NoError(err)
		assert.Empty(suite.T(), members)
	})
}

func (suite *GlideTestSuite) TestSinter() {
	suite.runWithDefaultClients(func(client interfaces.BaseClientCommands) {
		key1 := "{key}-1-" + uuid.NewString()
		key2 := "{key}-2-" + uuid.NewString()

		res1, err := client.SAdd(context.Background(), key1, []string{"a", "b", "c", "d"})
		suite.NoError(err)
		assert.Equal(suite.T(), int64(4), res1)

		res2, err := client.SAdd(context.Background(), key2, []string{"c", "d", "e"})
		suite.NoError(err)
		assert.Equal(suite.T(), int64(3), res2)

		members, err := client.SInter(context.Background(), []string{key1, key2})
		suite.NoError(err)
		assert.Equal(suite.T(), map[string]struct{}{"c": {}, "d": {}}, members)
	})
}

func (suite *GlideTestSuite) TestSinter_WithNotExistingKeys() {
	suite.runWithDefaultClients(func(client interfaces.BaseClientCommands) {
		key1 := "{key}-1-" + uuid.NewString()
		key2 := "{key}-2-" + uuid.NewString()

		members, err := client.SInter(context.Background(), []string{key1, key2})
		suite.NoError(err)
		assert.Empty(suite.T(), members)
	})
}

func (suite *GlideTestSuite) TestSinterStore() {
	suite.runWithDefaultClients(func(client interfaces.BaseClientCommands) {
		key1 := "{key}-1-" + uuid.NewString()
		key2 := "{key}-2-" + uuid.NewString()
		key3 := "{key}-3-" + uuid.NewString()
		stringKey := "{key}-4-" + uuid.NewString()
		nonExistingKey := "{key}-5-" + uuid.NewString()
		memberArray1 := []string{"a", "b", "c"}
		memberArray2 := []string{"c", "d", "e"}
		t := suite.T()

		res1, err := client.SAdd(context.Background(), key1, memberArray1)
		assert.NoError(t, err)
		assert.Equal(t, int64(3), res1)

		res2, err := client.SAdd(context.Background(), key2, memberArray2)
		assert.NoError(t, err)
		assert.Equal(t, int64(3), res2)

		// store in new key
		res3, err := client.SInterStore(context.Background(), key3, []string{key1, key2})
		assert.NoError(t, err)
		assert.Equal(t, int64(1), res3)

		res4, err := client.SMembers(context.Background(), key3)
		assert.NoError(t, err)
		assert.Equal(t, map[string]struct{}{"c": {}}, res4)

		// overwrite existing set, which is also a source set
		res5, err := client.SInterStore(context.Background(), key2, []string{key1, key2})
		assert.NoError(t, err)
		assert.Equal(t, int64(1), res5)

		res6, err := client.SMembers(context.Background(), key2)
		assert.NoError(t, err)
		assert.Equal(t, map[string]struct{}{"c": {}}, res6)

		// source set is the same as the existing set
		res7, err := client.SInterStore(context.Background(), key1, []string{key2})
		assert.NoError(t, err)
		assert.Equal(t, int64(1), res7)

		res8, err := client.SMembers(context.Background(), key2)
		assert.NoError(t, err)
		assert.Equal(t, map[string]struct{}{"c": {}}, res8)

		// intersection with non-existing key
		res9, err := client.SInterStore(context.Background(), key1, []string{key2, nonExistingKey})
		assert.NoError(t, err)
		assert.Equal(t, int64(0), res9)

		// check that the key is now empty
		members1, err := client.SMembers(context.Background(), key1)
		assert.NoError(t, err)
		assert.Empty(t, members1)

		// invalid argument - key list must not be empty
		res10, err := client.SInterStore(context.Background(), key3, []string{})
		suite.Equal(int64(0), res10)
		suite.Error(err)

		// non-set key
		_, err = client.Set(context.Background(), stringKey, "value")
		suite.NoError(err)

		res11, err := client.SInterStore(context.Background(), key3, []string{stringKey})
		suite.Equal(int64(0), res11)
		suite.Error(err)

		// overwrite the non-set key
		res12, err := client.SInterStore(context.Background(), stringKey, []string{key2})
		suite.NoError(err)
		suite.Equal(int64(1), res12)

		// check that the key is now empty
		res13, err := client.SMembers(context.Background(), stringKey)
		suite.NoError(err)
		suite.Equal(map[string]struct{}{"c": {}}, res13)
	})
}

func (suite *GlideTestSuite) TestSInterCard() {
	suite.SkipIfServerVersionLowerThan("7.0.0", suite.T())

	suite.runWithDefaultClients(func(client interfaces.BaseClientCommands) {
		key1 := "{key}-1-" + uuid.NewString()
		key2 := "{key}-2-" + uuid.NewString()

		res1, err := client.SAdd(context.Background(), key1, []string{"one", "two", "three", "four"})
		suite.NoError(err)
		assert.Equal(suite.T(), int64(4), res1)

		result1, err := client.SInterCard(context.Background(), []string{key1, key2})
		suite.NoError(err)
		assert.Equal(suite.T(), int64(0), result1)

		res2, err := client.SAdd(context.Background(), key2, []string{"two", "three", "four", "five"})
		suite.NoError(err)
		assert.Equal(suite.T(), int64(4), res2)

		result2, err := client.SInterCard(context.Background(), []string{key1, key2})
		suite.NoError(err)
		assert.Equal(suite.T(), int64(3), result2)
	})
}

func (suite *GlideTestSuite) TestSInterCardLimit() {
	suite.SkipIfServerVersionLowerThan("7.0.0", suite.T())

	suite.runWithDefaultClients(func(client interfaces.BaseClientCommands) {
		key1 := "{key}-1-" + uuid.NewString()
		key2 := "{key}-2-" + uuid.NewString()

		res1, err := client.SAdd(context.Background(), key1, []string{"one", "two", "three", "four"})
		suite.NoError(err)
		assert.Equal(suite.T(), int64(4), res1)

		res2, err := client.SAdd(context.Background(), key2, []string{"two", "three", "four", "five"})
		suite.NoError(err)
		assert.Equal(suite.T(), int64(4), res2)

		result1, err := client.SInterCardLimit(context.Background(), []string{key1, key2}, 2)
		suite.NoError(err)
		assert.Equal(suite.T(), int64(2), result1)

		result2, err := client.SInterCardLimit(context.Background(), []string{key1, key2}, 4)
		suite.NoError(err)
		assert.Equal(suite.T(), int64(3), result2)
	})
}

func (suite *GlideTestSuite) TestSRandMember() {
	suite.runWithDefaultClients(func(client interfaces.BaseClientCommands) {
		key := uuid.NewString()

		res, err := client.SAdd(context.Background(), key, []string{"one"})
		suite.NoError(err)
		assert.Equal(suite.T(), int64(1), res)

		member, err := client.SRandMember(context.Background(), key)
		suite.NoError(err)
		assert.Equal(suite.T(), "one", member.Value())
		assert.False(suite.T(), member.IsNil())
	})
}

func (suite *GlideTestSuite) TestSRandMemberCount() {
	suite.runWithDefaultClients(func(client interfaces.BaseClientCommands) {
		key := uuid.NewString()
		nonExistingKey := uuid.NewString()
		stringKey := uuid.NewString()
		members := []string{"one", "two", "three", "four", "five"}

		// Test with empty set
		emptyResult, err := client.SRandMemberCount(context.Background(), nonExistingKey, 2)
		suite.NoError(err)
		assert.Empty(suite.T(), emptyResult)

		// Add members to the set
		res, err := client.SAdd(context.Background(), key, members)
		suite.NoError(err)
		assert.Equal(suite.T(), int64(5), res)

		// Test with positive count (unique elements)
		positiveResult, err := client.SRandMemberCount(context.Background(), key, 3)
		suite.NoError(err)
		assert.Equal(suite.T(), 3, len(positiveResult))
		// Verify all returned elements are unique and from the original set
		uniqueElements := make(map[string]struct{})
		for _, element := range positiveResult {
			uniqueElements[element] = struct{}{}
			assert.Contains(suite.T(), members, element)
		}
		assert.Equal(suite.T(), len(positiveResult), len(uniqueElements), "Elements should be unique")

		// Test with count larger than set size (should return all elements)
		largeCountResult, err := client.SRandMemberCount(context.Background(), key, 10)
		suite.NoError(err)
		assert.Equal(suite.T(), 5, len(largeCountResult))
		// Verify all elements are returned
		allElements := make(map[string]struct{})
		for _, element := range largeCountResult {
			allElements[element] = struct{}{}
		}
		assert.Equal(suite.T(), 5, len(allElements))

		// Test with negative count (allows duplicates)
		negativeResult, err := client.SRandMemberCount(context.Background(), key, -7)
		suite.NoError(err)
		assert.Equal(suite.T(), 7, len(negativeResult))
		// Verify all elements are from the original set (may contain duplicates)
		for _, element := range negativeResult {
			assert.Contains(suite.T(), members, element)
		}

		// Test with zero count (should return empty array)
		zeroResult, err := client.SRandMemberCount(context.Background(), key, 0)
		suite.NoError(err)
		assert.Empty(suite.T(), zeroResult)

		// Test with non-set key
		suite.verifyOK(client.Set(context.Background(), stringKey, "value"))
		_, err = client.SRandMemberCount(context.Background(), stringKey, 1)
		suite.Error(err)
	})
}

func (suite *GlideTestSuite) TestSPop() {
	suite.runWithDefaultClients(func(client interfaces.BaseClientCommands) {
		key := uuid.NewString()
		members := []string{"value1", "value2", "value3"}

		res, err := client.SAdd(context.Background(), key, members)
		suite.NoError(err)
		assert.Equal(suite.T(), int64(3), res)

		popMember, err := client.SPop(context.Background(), key)
		suite.NoError(err)
		assert.Contains(suite.T(), members, popMember.Value())
		assert.False(suite.T(), popMember.IsNil())

		remainingMembers, err := client.SMembers(context.Background(), key)
		suite.NoError(err)
		assert.Len(suite.T(), remainingMembers, 2)
		assert.NotContains(suite.T(), remainingMembers, popMember)
	})
}

func (suite *GlideTestSuite) TestSPop_LastMember() {
	suite.runWithDefaultClients(func(client interfaces.BaseClientCommands) {
		key := uuid.NewString()

		res1, err := client.SAdd(context.Background(), key, []string{"lastValue"})
		suite.NoError(err)
		assert.Equal(suite.T(), int64(1), res1)

		popMember, err := client.SPop(context.Background(), key)
		suite.NoError(err)
		assert.Equal(suite.T(), "lastValue", popMember.Value())
		assert.False(suite.T(), popMember.IsNil())

		remainingMembers, err := client.SMembers(context.Background(), key)
		suite.NoError(err)
		assert.Empty(suite.T(), remainingMembers)
	})
}

func (suite *GlideTestSuite) TestSPopCount() {
	suite.runWithDefaultClients(func(client interfaces.BaseClientCommands) {
		key := uuid.NewString()
		members := []string{"value1", "value2", "value3", "value4", "value5"}

		res, err := client.SAdd(context.Background(), key, members)
		suite.NoError(err)
		assert.Equal(suite.T(), int64(5), res)

		// Pop multiple members at once
		popMembers, err := client.SPopCount(context.Background(), key, 3)
		suite.NoError(err)
		assert.Len(suite.T(), popMembers, 3)

		// Verify all popped members were in the original set
		for member := range popMembers {
			assert.Contains(suite.T(), members, member)
		}

		// Verify remaining members count
		remainingMembers, err := client.SMembers(context.Background(), key)
		suite.NoError(err)
		assert.Len(suite.T(), remainingMembers, 2)

		// Verify no duplicates between popped and remaining
		for member := range popMembers {
			assert.NotContains(suite.T(), remainingMembers, member)
		}
	})
}

func (suite *GlideTestSuite) TestSPopCount_AllMembers() {
	suite.runWithDefaultClients(func(client interfaces.BaseClientCommands) {
		key := uuid.NewString()
		members := []string{"value1", "value2", "value3"}

		res, err := client.SAdd(context.Background(), key, members)
		suite.NoError(err)
		assert.Equal(suite.T(), int64(3), res)

		// Pop all members
		popMembers, err := client.SPopCount(context.Background(), key, 3)
		suite.NoError(err)
		assert.Len(suite.T(), popMembers, 3)

		popMembersArray := []string{}
		for popMember := range popMembers {
			popMembersArray = append(popMembersArray, popMember)
		}

		// Verify all original members were popped
		for _, member := range members {
			assert.Contains(suite.T(), popMembersArray, member)
		}

		// Verify set is now empty
		remainingMembers, err := client.SMembers(context.Background(), key)
		suite.NoError(err)
		assert.Empty(suite.T(), remainingMembers)
	})
}

func (suite *GlideTestSuite) TestSPopCount_MoreThanExist() {
	suite.runWithDefaultClients(func(client interfaces.BaseClientCommands) {
		key := uuid.NewString()
		members := []string{"value1", "value2"}

		res, err := client.SAdd(context.Background(), key, members)
		suite.NoError(err)
		assert.Equal(suite.T(), int64(2), res)

		// Try to pop more members than exist
		popMembers, err := client.SPopCount(context.Background(), key, 5)
		suite.NoError(err)
		assert.Len(suite.T(), popMembers, 2) // Should only return existing members

		popMembersArray := []string{}
		for popMember := range popMembers {
			popMembersArray = append(popMembersArray, popMember)
		}

		// Verify all original members were popped
		for _, member := range members {
			assert.Contains(suite.T(), popMembersArray, member)
		}

		// Verify set is now empty
		remainingMembers, err := client.SMembers(context.Background(), key)
		suite.NoError(err)
		assert.Empty(suite.T(), remainingMembers)
	})
}

func (suite *GlideTestSuite) TestSPopCount_NonExistingKey() {
	suite.runWithDefaultClients(func(client interfaces.BaseClientCommands) {
		key := uuid.NewString()

		// Try to pop from non-existing key
		popMembers, err := client.SPopCount(context.Background(), key, 3)
		suite.NoError(err)
		assert.Empty(suite.T(), popMembers)
	})
}

func (suite *GlideTestSuite) TestSPopCount_WrongType() {
	suite.runWithDefaultClients(func(client interfaces.BaseClientCommands) {
		key := uuid.NewString()

		// Set key to a string value
		suite.verifyOK(client.Set(context.Background(), key, "string-value"))

		// Try to pop from a key that's not a set
		_, err := client.SPopCount(context.Background(), key, 3)
		suite.ErrorContains(err, "WRONGTYPE")
	})
}

func (suite *GlideTestSuite) TestSMIsMember() {
	suite.runWithDefaultClients(func(client interfaces.BaseClientCommands) {
		key1 := uuid.NewString()
		stringKey := uuid.NewString()
		nonExistingKey := uuid.NewString()

		res1, err1 := client.SAdd(context.Background(), key1, []string{"one", "two"})
		assert.Nil(suite.T(), err1)
		assert.Equal(suite.T(), int64(2), res1)

		res2, err2 := client.SMIsMember(context.Background(), key1, []string{"two", "three"})
		assert.Nil(suite.T(), err2)
		assert.Equal(suite.T(), []bool{true, false}, res2)

		res3, err3 := client.SMIsMember(context.Background(), nonExistingKey, []string{"two"})
		assert.Nil(suite.T(), err3)
		assert.Equal(suite.T(), []bool{false}, res3)

		// invalid argument - member list must not be empty
		_, err4 := client.SMIsMember(context.Background(), key1, []string{})
		suite.Error(err4)

		// source key exists, but it is not a set
		suite.verifyOK(client.Set(context.Background(), stringKey, "value"))
		_, err5 := client.SMIsMember(context.Background(), stringKey, []string{"two"})
		suite.Error(err5)
	})
}

func (suite *GlideTestSuite) TestSUnion() {
	suite.runWithDefaultClients(func(client interfaces.BaseClientCommands) {
		key1 := "{key}-1-" + uuid.NewString()
		key2 := "{key}-2-" + uuid.NewString()
		key3 := "{key}-3-" + uuid.NewString()
		nonSetKey := uuid.NewString()
		memberList1 := []string{"a", "b", "c"}
		memberList2 := []string{"b", "c", "d", "e"}
		expected1 := map[string]struct{}{
			"a": {},
			"b": {},
			"c": {},
			"d": {},
			"e": {},
		}
		expected2 := map[string]struct{}{
			"a": {},
			"b": {},
			"c": {},
		}

		res1, err := client.SAdd(context.Background(), key1, memberList1)
		suite.NoError(err)
		suite.Equal(int64(3), res1)

		res2, err := client.SAdd(context.Background(), key2, memberList2)
		suite.NoError(err)
		suite.Equal(int64(4), res2)

		res3, err := client.SUnion(context.Background(), []string{key1, key2})
		suite.NoError(err)
		suite.True(reflect.DeepEqual(res3, expected1))

		res4, err := client.SUnion(context.Background(), []string{key3})
		suite.NoError(err)
		suite.Empty(res4)

		res5, err := client.SUnion(context.Background(), []string{key1, key3})
		suite.NoError(err)
		suite.True(reflect.DeepEqual(res5, expected2))

		// Errors with empty keys
		res6, err := client.SUnion(context.Background(), []string{})
		suite.Nil(res6)
		suite.Error(err)

		// Error with a non-set key
		suite.verifyOK(client.Set(context.Background(), nonSetKey, "value"))
		res7, err := client.SUnion(context.Background(), []string{nonSetKey, key1})
		suite.Nil(res7)
		suite.Error(err)
	})
}

func (suite *GlideTestSuite) TestSMove() {
	suite.runWithDefaultClients(func(client interfaces.BaseClientCommands) {
		key1 := "{key}-1-" + uuid.NewString()
		key2 := "{key}-2-" + uuid.NewString()
		key3 := "{key}-3-" + uuid.NewString()
		stringKey := "{key}-4-" + uuid.NewString()
		nonExistingKey := "{key}-5-" + uuid.NewString()
		memberArray1 := []string{"1", "2", "3"}
		memberArray2 := []string{"2", "3"}

		res1, err := client.SAdd(context.Background(), key1, memberArray1)
		suite.NoError(err)
		suite.Equal(int64(3), res1)

		res2, err := client.SAdd(context.Background(), key2, memberArray2)
		suite.NoError(err)
		suite.Equal(int64(2), res2)

		// move an element
		res3, err := client.SMove(context.Background(), key1, key2, "1")
		suite.NoError(err)
		suite.True(res3)

		res4, err := client.SMembers(context.Background(), key1)
		suite.NoError(err)
		suite.Equal(map[string]struct{}{"2": {}, "3": {}}, res4)

		res5, err := client.SMembers(context.Background(), key2)
		suite.NoError(err)
		suite.Equal(map[string]struct{}{"1": {}, "2": {}, "3": {}}, res5)

		// moved element already exists in the destination set
		res6, err := client.SMove(context.Background(), key2, key1, "2")
		suite.NoError(err)
		suite.True(res6)

		res7, err := client.SMembers(context.Background(), key1)
		suite.NoError(err)
		suite.Equal(map[string]struct{}{"2": {}, "3": {}}, res7)

		res8, err := client.SMembers(context.Background(), key2)
		suite.NoError(err)
		suite.Equal(map[string]struct{}{"1": {}, "3": {}}, res8)

		// attempt to move from a non-existing key
		res9, err := client.SMove(context.Background(), nonExistingKey, key1, "4")
		suite.NoError(err)
		suite.False(res9)

		res10, err := client.SMembers(context.Background(), key1)
		suite.NoError(err)
		suite.Equal(map[string]struct{}{"2": {}, "3": {}}, res10)

		// move to a new set
		res11, err := client.SMove(context.Background(), key1, key3, "2")
		suite.NoError(err)
		suite.True(res11)

		res12, err := client.SMembers(context.Background(), key1)
		suite.NoError(err)
		suite.Equal(map[string]struct{}{"3": {}}, res12)

		res13, err := client.SMembers(context.Background(), key3)
		suite.NoError(err)
		suite.Equal(map[string]struct{}{"2": {}}, res13)

		// attempt to move a missing element
		res14, err := client.SMove(context.Background(), key1, key3, "42")
		suite.NoError(err)
		suite.False(res14)

		res12, err = client.SMembers(context.Background(), key1)
		suite.NoError(err)
		suite.Equal(map[string]struct{}{"3": {}}, res12)

		res13, err = client.SMembers(context.Background(), key3)
		suite.NoError(err)
		suite.Equal(map[string]struct{}{"2": {}}, res13)

		// moving missing element to missing key
		res15, err := client.SMove(context.Background(), key1, nonExistingKey, "42")
		suite.NoError(err)
		suite.False(res15)

		res12, err = client.SMembers(context.Background(), key1)
		suite.NoError(err)
		suite.Equal(map[string]struct{}{"3": {}}, res12)

		// key exists but is not contain a set
		_, err = client.Set(context.Background(), stringKey, "value")
		suite.NoError(err)

		_, err = client.SMove(context.Background(), stringKey, key1, "_")
		suite.Error(err)
	})
}

func (suite *GlideTestSuite) TestSScan() {
	suite.runWithDefaultClients(func(client interfaces.BaseClientCommands) {
		key1 := "{key}-1-" + uuid.NewString()
		key2 := "{key}-2-" + uuid.NewString()
		initialCursor := "0"
		defaultCount := 10
		// use large dataset to force an iterative cursor.
		numMembers := make([]string, 50000)
		numMembersResult := make([]string, 50000)
		charMembers := []string{"a", "b", "c", "d", "e"}
		t := suite.T()

		// populate the dataset slice
		for i := 0; i < 50000; i++ {
			numMembers[i] = strconv.Itoa(i)
			numMembersResult[i] = strconv.Itoa(i)
		}

		// empty set
		resCursor, resCollection, err := client.SScan(context.Background(), key1, initialCursor)
		assert.NoError(t, err)
		assert.Equal(t, initialCursor, resCursor)
		assert.Empty(t, resCollection)

		// negative cursor
		if suite.serverVersion < "8.0.0" {
			resCursor, resCollection, err = client.SScan(context.Background(), key1, "-1")
			assert.NoError(t, err)
			assert.Equal(t, initialCursor, resCursor)
			assert.Empty(t, resCollection)
		} else {
			_, _, err = client.SScan(context.Background(), key1, "-1")
			suite.Error(err)
		}

		// result contains the whole set
		res, err := client.SAdd(context.Background(), key1, charMembers)
		assert.NoError(t, err)
		assert.Equal(t, int64(len(charMembers)), res)
		resCursor, resCollection, err = client.SScan(context.Background(), key1, initialCursor)
		assert.NoError(t, err)
		assert.Equal(t, initialCursor, resCursor)
		assert.Equal(t, len(charMembers), len(resCollection))
		assert.True(t, isSubset(resCollection, charMembers))

		opts := options.NewBaseScanOptions().SetMatch("a")
		resCursor, resCollection, err = client.SScanWithOptions(context.Background(), key1, initialCursor, *opts)
		assert.NoError(t, err)
		assert.Equal(t, initialCursor, resCursor)
		assert.True(t, isSubset(resCollection, []string{"a"}))

		// result contains a subset of the key
		res, err = client.SAdd(context.Background(), key1, numMembers)
		assert.NoError(t, err)
		assert.Equal(t, int64(50000), res)
		resCursor, resCollection, err = client.SScan(context.Background(), key1, "0")
		assert.NoError(t, err)
		resultCollection := resCollection

		// 0 is returned for the cursor of the last iteration
		for resCursor != "0" {
			nextCursor, nextCol, err := client.SScan(context.Background(), key1, resCursor)
			assert.NoError(t, err)
			assert.NotEqual(t, nextCursor, resCursor)
			assert.False(t, isSubset(resultCollection, nextCol))
			resultCollection = append(resultCollection, nextCol...)
			resCursor = nextCursor
		}
		assert.NotEmpty(t, resultCollection)
		assert.True(t, isSubset(numMembersResult, resultCollection))
		assert.True(t, isSubset(charMembers, resultCollection))

		// test match pattern
		opts = options.NewBaseScanOptions().SetMatch("*")
		resCursor, resCollection, err = client.SScanWithOptions(context.Background(), key1, initialCursor, *opts)
		assert.NoError(t, err)
		assert.NotEqual(t, initialCursor, resCursor)
		assert.GreaterOrEqual(t, len(resCollection), defaultCount)

		// test count
		opts = options.NewBaseScanOptions().SetCount(20)
		resCursor, resCollection, err = client.SScanWithOptions(context.Background(), key1, initialCursor, *opts)
		assert.NoError(t, err)
		assert.NotEqual(t, initialCursor, resCursor)
		assert.GreaterOrEqual(t, len(resCollection), 20)

		// test count with match, returns a non-empty array
		opts = options.NewBaseScanOptions().SetMatch("1*").SetCount(20)
		resCursor, resCollection, err = client.SScanWithOptions(context.Background(), key1, initialCursor, *opts)
		assert.NoError(t, err)
		assert.NotEqual(t, initialCursor, resCursor)
		assert.GreaterOrEqual(t, len(resCollection), 0)

		// error cases
		// non-set key
		_, err = client.Set(context.Background(), key2, "test")
		suite.NoError(err)

		_, _, err = client.SScan(context.Background(), key2, initialCursor)
		suite.Error(err)
	})
}

func (suite *GlideTestSuite) TestLRange() {
	suite.runWithDefaultClients(func(client interfaces.BaseClientCommands) {
		list := []string{"value4", "value3", "value2", "value1"}
		key := uuid.NewString()

		res1, err := client.LPush(context.Background(), key, list)
		suite.NoError(err)
		assert.Equal(suite.T(), int64(4), res1)

		res2, err := client.LRange(context.Background(), key, int64(0), int64(-1))
		suite.NoError(err)
		assert.Equal(suite.T(), []string{"value1", "value2", "value3", "value4"}, res2)

		res3, err := client.LRange(context.Background(), "non_existing_key", int64(0), int64(-1))
		suite.NoError(err)
		assert.Empty(suite.T(), res3)

		key2 := uuid.NewString()
		suite.verifyOK(client.Set(context.Background(), key2, "value"))

		res4, err := client.LRange(context.Background(), key2, int64(0), int64(1))
		suite.Error(err)
		suite.Empty(res4)
	})
}

func (suite *GlideTestSuite) TestLIndex() {
	suite.runWithDefaultClients(func(client interfaces.BaseClientCommands) {
		list := []string{"value4", "value3", "value2", "value1"}
		key := uuid.NewString()

		res1, err := client.LPush(context.Background(), key, list)
		suite.NoError(err)
		suite.Equal(int64(4), res1)

		res2, err := client.LIndex(context.Background(), key, int64(0))
		suite.NoError(err)
		suite.Equal("value1", res2.Value())
		suite.False(res2.IsNil())

		res3, err := client.LIndex(context.Background(), key, int64(-1))
		suite.NoError(err)
		suite.Equal("value4", res3.Value())
		suite.False(res3.IsNil())

		res4, err := client.LIndex(context.Background(), "non_existing_key", int64(0))
		suite.NoError(err)
		suite.Equal(models.CreateNilStringResult(), res4)

		key2 := uuid.NewString()
		suite.verifyOK(client.Set(context.Background(), key2, "value"))

		res5, err := client.LIndex(context.Background(), key2, int64(0))
		suite.Error(err)
		suite.Equal(models.CreateNilStringResult(), res5)
	})
}

func (suite *GlideTestSuite) TestLTrim() {
	suite.runWithDefaultClients(func(client interfaces.BaseClientCommands) {
		list := []string{"value4", "value3", "value2", "value1"}
		key := uuid.NewString()

		res1, err := client.LPush(context.Background(), key, list)
		suite.NoError(err)
		assert.Equal(suite.T(), int64(4), res1)

		suite.verifyOK(client.LTrim(context.Background(), key, int64(0), int64(1)))

		res2, err := client.LRange(context.Background(), key, int64(0), int64(-1))
		suite.NoError(err)
		assert.Equal(suite.T(), []string{"value1", "value2"}, res2)

		suite.verifyOK(client.LTrim(context.Background(), key, int64(4), int64(2)))

		res3, err := client.LRange(context.Background(), key, int64(0), int64(-1))
		suite.NoError(err)
		assert.Empty(suite.T(), res3)

		key2 := uuid.NewString()
		suite.verifyOK(client.Set(context.Background(), key2, "value"))

		res4, err := client.LIndex(context.Background(), key2, int64(0))
		suite.Error(err)
		suite.Equal(models.CreateNilStringResult(), res4)
	})
}

func (suite *GlideTestSuite) TestLLen() {
	suite.runWithDefaultClients(func(client interfaces.BaseClientCommands) {
		list := []string{"value4", "value3", "value2", "value1"}
		key := uuid.NewString()

		res1, err := client.LPush(context.Background(), key, list)
		suite.NoError(err)
		assert.Equal(suite.T(), int64(4), res1)

		res2, err := client.LLen(context.Background(), key)
		suite.NoError(err)
		assert.Equal(suite.T(), int64(4), res2)

		res3, err := client.LLen(context.Background(), "non_existing_key")
		suite.NoError(err)
		assert.Equal(suite.T(), int64(0), res3)

		key2 := uuid.NewString()
		suite.verifyOK(client.Set(context.Background(), key2, "value"))

		res4, err := client.LLen(context.Background(), key2)
		suite.Error(err)
		suite.Equal(int64(0), res4)
	})
}

func (suite *GlideTestSuite) TestLRem() {
	suite.runWithDefaultClients(func(client interfaces.BaseClientCommands) {
		list := []string{"value1", "value2", "value1", "value1", "value2"}
		key := uuid.NewString()

		res1, err := client.LPush(context.Background(), key, list)
		suite.NoError(err)
		assert.Equal(suite.T(), int64(5), res1)

		res2, err := client.LRem(context.Background(), key, 2, "value1")
		suite.NoError(err)
		assert.Equal(suite.T(), int64(2), res2)
		res3, err := client.LRange(context.Background(), key, int64(0), int64(-1))
		suite.NoError(err)
		assert.Equal(suite.T(), []string{"value2", "value2", "value1"}, res3)

		res4, err := client.LRem(context.Background(), key, -1, "value2")
		suite.NoError(err)
		assert.Equal(suite.T(), int64(1), res4)
		res5, err := client.LRange(context.Background(), key, int64(0), int64(-1))
		suite.NoError(err)
		assert.Equal(suite.T(), []string{"value2", "value1"}, res5)

		res6, err := client.LRem(context.Background(), key, 0, "value2")
		suite.NoError(err)
		assert.Equal(suite.T(), int64(1), res6)
		res7, err := client.LRange(context.Background(), key, int64(0), int64(-1))
		suite.NoError(err)
		assert.Equal(suite.T(), []string{"value1"}, res7)

		res8, err := client.LRem(context.Background(), "non_existing_key", 0, "value")
		suite.NoError(err)
		assert.Equal(suite.T(), int64(0), res8)
	})
}

func (suite *GlideTestSuite) TestRPopAndRPopCount() {
	suite.runWithDefaultClients(func(client interfaces.BaseClientCommands) {
		list := []string{"value1", "value2", "value3", "value4"}
		key := uuid.NewString()

		res1, err := client.RPush(context.Background(), key, list)
		suite.NoError(err)
		assert.Equal(suite.T(), int64(4), res1)

		res2, err := client.RPop(context.Background(), key)
		suite.NoError(err)
		assert.Equal(suite.T(), "value4", res2.Value())
		assert.False(suite.T(), res2.IsNil())

		res3, err := client.RPopCount(context.Background(), key, int64(2))
		suite.NoError(err)
		assert.Equal(suite.T(), []string{"value3", "value2"}, res3)

		res4, err := client.RPop(context.Background(), "non_existing_key")
		suite.NoError(err)
		assert.Equal(suite.T(), models.CreateNilStringResult(), res4)

		res5, err := client.RPopCount(context.Background(), "non_existing_key", int64(2))
		assert.Nil(suite.T(), res5)
		suite.NoError(err)

		key2 := uuid.NewString()
		suite.verifyOK(client.Set(context.Background(), key2, "value"))

		res6, err := client.RPop(context.Background(), key2)
		suite.Equal(models.CreateNilStringResult(), res6)
		suite.Error(err)

		res7, err := client.RPopCount(context.Background(), key2, int64(2))
		suite.Nil(res7)
		suite.Error(err)
	})
}

func (suite *GlideTestSuite) TestLInsert() {
	suite.runWithDefaultClients(func(client interfaces.BaseClientCommands) {
		list := []string{"value1", "value2", "value3", "value4"}
		key := uuid.NewString()

		res1, err := client.RPush(context.Background(), key, list)
		suite.NoError(err)
		assert.Equal(suite.T(), int64(4), res1)

		res2, err := client.LInsert(context.Background(), key, constants.Before, "value2", "value1.5")
		suite.NoError(err)
		assert.Equal(suite.T(), int64(5), res2)

		res3, err := client.LInsert(context.Background(), key, constants.After, "value3", "value3.5")
		suite.NoError(err)
		assert.Equal(suite.T(), int64(6), res3)

		res4, err := client.LRange(context.Background(), key, int64(0), int64(-1))
		suite.NoError(err)
		assert.Equal(suite.T(), []string{"value1", "value1.5", "value2", "value3", "value3.5", "value4"}, res4)

		res5, err := client.LInsert(context.Background(), "non_existing_key", constants.Before, "pivot", "elem")
		suite.NoError(err)
		assert.Equal(suite.T(), int64(0), res5)

		res6, err := client.LInsert(context.Background(), key, constants.Before, "value5", "value6")
		suite.NoError(err)
		assert.Equal(suite.T(), int64(-1), res6)

		key2 := uuid.NewString()
		suite.verifyOK(client.Set(context.Background(), key2, "value"))

		res7, err := client.LInsert(context.Background(), key2, constants.Before, "value5", "value6")
		suite.Error(err)
		suite.Equal(int64(0), res7)
	})
}

func (suite *GlideTestSuite) TestBLPop() {
	suite.runWithDefaultClients(func(client interfaces.BaseClientCommands) {
		listKey1 := "{listKey}-1-" + uuid.NewString()
		listKey2 := "{listKey}-2-" + uuid.NewString()

		res1, err := client.LPush(context.Background(), listKey1, []string{"value1", "value2"})
		suite.NoError(err)
		assert.Equal(suite.T(), int64(2), res1)

		res2, err := client.BLPop(context.Background(), []string{listKey1, listKey2}, 500*time.Millisecond)
		suite.NoError(err)
		assert.Equal(suite.T(), []string{listKey1, "value2"}, res2)

		res3, err := client.BLPop(context.Background(), []string{listKey2}, 1*time.Second)
		suite.NoError(err)
		assert.Nil(suite.T(), res3)

		key := uuid.NewString()
		suite.verifyOK(client.Set(context.Background(), key, "value"))

		res4, err := client.BLPop(context.Background(), []string{key}, 1*time.Second)
		suite.Error(err)
		suite.Nil(res4)
	})
}

func (suite *GlideTestSuite) TestBRPop() {
	suite.runWithDefaultClients(func(client interfaces.BaseClientCommands) {
		listKey1 := "{listKey}-1-" + uuid.NewString()
		listKey2 := "{listKey}-2-" + uuid.NewString()

		res1, err := client.LPush(context.Background(), listKey1, []string{"value1", "value2"})
		suite.NoError(err)
		assert.Equal(suite.T(), int64(2), res1)

		res2, err := client.BRPop(context.Background(), []string{listKey1, listKey2}, 500*time.Millisecond)
		suite.NoError(err)
		assert.Equal(suite.T(), []string{listKey1, "value1"}, res2)

		res3, err := client.BRPop(context.Background(), []string{listKey2}, 1*time.Second)
		suite.NoError(err)
		assert.Nil(suite.T(), res3)

		key := uuid.NewString()
		suite.verifyOK(client.Set(context.Background(), key, "value"))

		res4, err := client.BRPop(context.Background(), []string{key}, 1*time.Second)
		suite.Error(err)
		suite.Nil(res4)
	})
}

func (suite *GlideTestSuite) TestRPushX() {
	suite.runWithDefaultClients(func(client interfaces.BaseClientCommands) {
		key1 := uuid.NewString()
		key2 := uuid.NewString()
		key3 := uuid.NewString()

		res1, err := client.RPush(context.Background(), key1, []string{"value1"})
		suite.NoError(err)
		assert.Equal(suite.T(), int64(1), res1)

		res2, err := client.RPushX(context.Background(), key1, []string{"value2", "value3", "value4"})
		suite.NoError(err)
		assert.Equal(suite.T(), int64(4), res2)

		res3, err := client.LRange(context.Background(), key1, int64(0), int64(-1))
		suite.NoError(err)
		assert.Equal(suite.T(), []string{"value1", "value2", "value3", "value4"}, res3)

		res4, err := client.RPushX(context.Background(), key2, []string{"value1"})
		suite.NoError(err)
		assert.Equal(suite.T(), int64(0), res4)

		res5, err := client.LRange(context.Background(), key2, int64(0), int64(-1))
		suite.NoError(err)
		assert.Empty(suite.T(), res5)

		suite.verifyOK(client.Set(context.Background(), key3, "value"))

		res6, err := client.RPushX(context.Background(), key3, []string{"value1"})
		suite.Error(err)
		suite.Equal(int64(0), res6)

		res7, err := client.RPushX(context.Background(), key2, []string{})
		suite.Error(err)
		suite.Equal(int64(0), res7)
	})
}

func (suite *GlideTestSuite) TestLPushX() {
	suite.runWithDefaultClients(func(client interfaces.BaseClientCommands) {
		key1 := uuid.NewString()
		key2 := uuid.NewString()
		key3 := uuid.NewString()

		res1, err := client.LPush(context.Background(), key1, []string{"value1"})
		suite.NoError(err)
		assert.Equal(suite.T(), int64(1), res1)

		res2, err := client.LPushX(context.Background(), key1, []string{"value2", "value3", "value4"})
		suite.NoError(err)
		assert.Equal(suite.T(), int64(4), res2)

		res3, err := client.LRange(context.Background(), key1, int64(0), int64(-1))
		suite.NoError(err)
		assert.Equal(suite.T(), []string{"value4", "value3", "value2", "value1"}, res3)

		res4, err := client.LPushX(context.Background(), key2, []string{"value1"})
		suite.NoError(err)
		assert.Equal(suite.T(), int64(0), res4)

		res5, err := client.LRange(context.Background(), key2, int64(0), int64(-1))
		suite.NoError(err)
		assert.Empty(suite.T(), res5)

		suite.verifyOK(client.Set(context.Background(), key3, "value"))

		res6, err := client.LPushX(context.Background(), key3, []string{"value1"})
		suite.Error(err)
		suite.Equal(int64(0), res6)

		res7, err := client.LPushX(context.Background(), key2, []string{})
		suite.Error(err)
		suite.Equal(int64(0), res7)
	})
}

func (suite *GlideTestSuite) TestLMPopAndLMPopCount() {
	if suite.serverVersion < "7.0.0" {
		suite.T().Skip("This feature is added in version 7")
	}
	suite.runWithDefaultClients(func(client interfaces.BaseClientCommands) {
		key1 := "{key}-1" + uuid.NewString()
		key2 := "{key}-2" + uuid.NewString()
		key3 := "{key}-3" + uuid.NewString()

		res1, err := client.LMPop(context.Background(), []string{key1}, constants.Left)
		suite.NoError(err)
		assert.Nil(suite.T(), res1)

		res2, err := client.LMPopCount(context.Background(), []string{key1}, constants.Left, int64(1))
		suite.NoError(err)
		assert.Nil(suite.T(), res2)

		res3, err := client.LPush(context.Background(), key1, []string{"one", "two", "three", "four", "five"})
		suite.NoError(err)
		assert.Equal(suite.T(), int64(5), res3)
		res4, err := client.LPush(context.Background(), key2, []string{"one", "two", "three", "four", "five"})
		suite.NoError(err)
		assert.Equal(suite.T(), int64(5), res4)

		res5, err := client.LMPop(context.Background(), []string{key1}, constants.Left)
		suite.NoError(err)
		assert.Equal(
			suite.T(),
			map[string][]string{key1: {"five"}},
			res5,
		)

		res6, err := client.LMPopCount(context.Background(), []string{key2, key1}, constants.Right, int64(2))
		suite.NoError(err)
		assert.Equal(
			suite.T(),
			map[string][]string{
				key2: {"one", "two"},
			},
			res6,
		)

		suite.verifyOK(client.Set(context.Background(), key3, "value"))

		res7, err := client.LMPop(context.Background(), []string{key3}, constants.Left)
		suite.Error(err)
		suite.Nil(res7)

		res8, err := client.LMPop(context.Background(), []string{key3}, "Invalid")
		suite.Error(err)
		suite.Nil(res8)
	})
}

func (suite *GlideTestSuite) TestBLMPopAndBLMPopCount() {
	if suite.serverVersion < "7.0.0" {
		suite.T().Skip("This feature is added in version 7")
	}
	suite.runWithDefaultClients(func(client interfaces.BaseClientCommands) {
		key1 := "{key}-1" + uuid.NewString()
		key2 := "{key}-2" + uuid.NewString()
		key3 := "{key}-3" + uuid.NewString()

		res1, err := client.BLMPop(context.Background(), []string{key1}, constants.Left, 100*time.Millisecond)
		suite.NoError(err)
		assert.Nil(suite.T(), res1)

		res2, err := client.BLMPopCount(context.Background(), []string{key1}, constants.Left, int64(1), 100*time.Millisecond)
		suite.NoError(err)
		assert.Nil(suite.T(), res2)

		res3, err := client.LPush(context.Background(), key1, []string{"one", "two", "three", "four", "five"})
		suite.NoError(err)
		assert.Equal(suite.T(), int64(5), res3)
		res4, err := client.LPush(context.Background(), key2, []string{"one", "two", "three", "four", "five"})
		suite.NoError(err)
		assert.Equal(suite.T(), int64(5), res4)

		res5, err := client.BLMPop(context.Background(), []string{key1}, constants.Left, 100*time.Millisecond)
		suite.NoError(err)
		assert.Equal(
			suite.T(),
			map[string][]string{key1: {"five"}},
			res5,
		)

		res6, err := client.BLMPopCount(
			context.Background(),
			[]string{key2, key1},
			constants.Right,
			int64(2),
			100*time.Millisecond,
		)
		suite.NoError(err)
		assert.Equal(
			suite.T(),
			map[string][]string{
				key2: {"one", "two"},
			},
			res6,
		)

		suite.verifyOK(client.Set(context.Background(), key3, "value"))

		res7, err := client.BLMPop(context.Background(), []string{key3}, constants.Left, 100*time.Millisecond)
		suite.Error(err)
		suite.Nil(res7)
	})
}

func (suite *GlideTestSuite) TestBZMPopAndBZMPopWithOptions() {
	if suite.serverVersion < "7.0.0" {
		suite.T().Skip("This feature is added in version 7")
	}
	suite.runWithDefaultClients(func(client interfaces.BaseClientCommands) {
		key1 := "{key}-1" + uuid.NewString()
		key2 := "{key}-2" + uuid.NewString()
		key3 := "{key}-3" + uuid.NewString()

		res1, err := client.BZMPop(context.Background(), []string{key1}, constants.MIN, 100*time.Millisecond)
		suite.NoError(err)
		assert.True(suite.T(), res1.IsNil())

		membersScoreMap := map[string]float64{
			"one":   1.0,
			"two":   2.0,
			"three": 3.0,
		}

		res3, err := client.ZAdd(context.Background(), key1, membersScoreMap)
		suite.NoError(err)
		assert.Equal(suite.T(), int64(3), res3)
		res4, err := client.ZAdd(context.Background(), key2, membersScoreMap)
		suite.NoError(err)
		assert.Equal(suite.T(), int64(3), res4)

		// Try to pop the top 2 elements from key1
		res5, err := client.BZMPopWithOptions(context.Background(),
			[]string{key1},
			constants.MAX,
			100*time.Millisecond,
			*options.NewZMPopOptions().SetCount(2),
		)
		suite.NoError(err)
		assert.Equal(suite.T(), key1, res5.Value().Key)
		assert.ElementsMatch(
			suite.T(),
			[]models.MemberAndScore{
				{Member: "three", Score: 3.0},
				{Member: "two", Score: 2.0},
			},
			res5.Value().MembersAndScores,
		)

		// Try to pop the minimum value from key2
		res6, err := client.BZMPop(context.Background(), []string{key2}, constants.MIN, 100*time.Millisecond)
		suite.NoError(err)
		assert.Equal(
			suite.T(),
			models.CreateKeyWithArrayOfMembersAndScoresResult(
				models.KeyWithArrayOfMembersAndScores{
					Key: key2,
					MembersAndScores: []models.MemberAndScore{
						{Member: "one", Score: 1.0},
					},
				},
			),
			res6,
		)

		// Pop the minimum value from multiple keys
		res7, err := client.BZMPop(context.Background(), []string{key1, key2}, constants.MIN, 100*time.Millisecond)
		suite.NoError(err)
		assert.Equal(
			suite.T(),
			models.CreateKeyWithArrayOfMembersAndScoresResult(
				models.KeyWithArrayOfMembersAndScores{
					Key: key1,
					MembersAndScores: []models.MemberAndScore{
						{Member: "one", Score: 1.0},
					},
				},
			),
			res7,
		)

		suite.verifyOK(client.Set(context.Background(), key3, "value"))

		// Popping a non-existent value in key3
		res8, err := client.BZMPop(context.Background(), []string{key3}, constants.MIN, 100*time.Millisecond)
		suite.Error(err)
		suite.True(res8.IsNil())
	})
}

func (suite *GlideTestSuite) TestLSet() {
	suite.runWithDefaultClients(func(client interfaces.BaseClientCommands) {
		key := uuid.NewString()
		nonExistentKey := uuid.NewString()

		_, err := client.LSet(context.Background(), nonExistentKey, int64(0), "zero")
		suite.Error(err)

		res2, err := client.LPush(context.Background(), key, []string{"four", "three", "two", "one"})
		suite.NoError(err)
		assert.Equal(suite.T(), int64(4), res2)

		_, err = client.LSet(context.Background(), key, int64(10), "zero")
		suite.Error(err)

		suite.verifyOK(client.LSet(context.Background(), key, int64(0), "zero"))

		res5, err := client.LRange(context.Background(), key, int64(0), int64(-1))
		suite.NoError(err)
		assert.Equal(suite.T(), []string{"zero", "two", "three", "four"}, res5)

		suite.verifyOK(client.LSet(context.Background(), key, int64(-1), "zero"))

		res7, err := client.LRange(context.Background(), key, int64(0), int64(-1))
		suite.NoError(err)
		assert.Equal(suite.T(), []string{"zero", "two", "three", "zero"}, res7)
	})
}

func (suite *GlideTestSuite) TestLMove() {
	if suite.serverVersion < "6.2.0" {
		suite.T().Skip("This feature is added in version 6.2.0")
	}
	suite.runWithDefaultClients(func(client interfaces.BaseClientCommands) {
		key1 := "{key}-1" + uuid.NewString()
		key2 := "{key}-2" + uuid.NewString()
		nonExistentKey := "{key}-3" + uuid.NewString()
		nonListKey := "{key}-4" + uuid.NewString()

		res1, err := client.LMove(context.Background(), key1, key2, constants.Left, constants.Right)
		assert.Equal(suite.T(), models.CreateNilStringResult(), res1)
		suite.NoError(err)

		res2, err := client.LPush(context.Background(), key1, []string{"four", "three", "two", "one"})
		suite.NoError(err)
		assert.Equal(suite.T(), int64(4), res2)

		// only source exists, only source elements gets popped, creates a list at nonExistingKey
		res3, err := client.LMove(context.Background(), key1, nonExistentKey, constants.Right, constants.Left)
		assert.Equal(suite.T(), "four", res3.Value())
		suite.NoError(err)

		res4, err := client.LRange(context.Background(), key1, int64(0), int64(-1))
		suite.NoError(err)
		assert.Equal(suite.T(), []string{"one", "two", "three"}, res4)

		// source and destination are the same, performing list rotation, "one" gets popped and added back
		res5, err := client.LMove(context.Background(), key1, key1, constants.Left, constants.Left)
		assert.Equal(suite.T(), "one", res5.Value())
		suite.NoError(err)

		res6, err := client.LRange(context.Background(), key1, int64(0), int64(-1))
		suite.NoError(err)
		assert.Equal(suite.T(), []string{"one", "two", "three"}, res6)
		// normal use case, "three" gets popped and added to the left of destination
		res7, err := client.LPush(context.Background(), key2, []string{"six", "five", "four"})
		suite.NoError(err)
		assert.Equal(suite.T(), int64(3), res7)

		res8, err := client.LMove(context.Background(), key1, key2, constants.Right, constants.Left)
		assert.Equal(suite.T(), "three", res8.Value())
		suite.NoError(err)

		res9, err := client.LRange(context.Background(), key1, int64(0), int64(-1))
		suite.NoError(err)
		assert.Equal(suite.T(), []string{"one", "two"}, res9)
		res10, err := client.LRange(context.Background(), key2, int64(0), int64(-1))
		suite.NoError(err)
		assert.Equal(suite.T(), []string{"three", "four", "five", "six"}, res10)

		// source exists but is not a list type key
		suite.verifyOK(client.Set(context.Background(), nonListKey, "value"))

		res11, err := client.LMove(context.Background(), nonListKey, key1, constants.Left, constants.Left)
		suite.Error(err)
		suite.Equal(models.CreateNilStringResult(), res11)

		// destination exists but is not a list type key
		suite.verifyOK(client.Set(context.Background(), nonListKey, "value"))

		res12, err := client.LMove(context.Background(), key1, nonListKey, constants.Left, constants.Left)
		suite.Error(err)
		suite.Equal(models.CreateNilStringResult(), res12)
	})
}

func (suite *GlideTestSuite) TestExists() {
	suite.runWithDefaultClients(func(client interfaces.BaseClientCommands) {
		key := uuid.New().String()
		value := uuid.New().String()
		// Test 1: Check if an existing key returns 1
		suite.verifyOK(client.Set(context.Background(), key, initialValue))
		result, err := client.Exists(context.Background(), []string{key})
		suite.NoError(err)
		assert.Equal(suite.T(), int64(1), result, "The key should exist")

		// Test 2: Check if a non-existent key returns 0
		result, err = client.Exists(context.Background(), []string{"nonExistentKey"})
		suite.NoError(err)
		assert.Equal(suite.T(), int64(0), result, "The non-existent key should not exist")

		// Test 3: Multiple keys, some exist, some do not
		existingKey := uuid.New().String()
		testKey := uuid.New().String()
		suite.verifyOK(client.Set(context.Background(), existingKey, value))
		suite.verifyOK(client.Set(context.Background(), testKey, value))
		result, err = client.Exists(context.Background(), []string{testKey, existingKey, "anotherNonExistentKey"})
		suite.NoError(err)
		assert.Equal(suite.T(), int64(2), result, "Two keys should exist")
	})
}

func (suite *GlideTestSuite) TestExpire() {
	suite.runWithDefaultClients(func(client interfaces.BaseClientCommands) {
		key := uuid.New().String()
		value := uuid.New().String()

		suite.verifyOK(client.Set(context.Background(), key, value))

		result, err := client.Expire(context.Background(), key, 1*time.Second)
		assert.Nil(suite.T(), err, "Expected no error from Expire command")
		assert.True(suite.T(), result, "Expire command should return true when expiry is set")

		time.Sleep(1500 * time.Millisecond)

		resultGet, err := client.Get(context.Background(), key)
		assert.Nil(suite.T(), err, "Expected no error from Get command after expiry")
		assert.Equal(suite.T(), "", resultGet.Value(), "Key should be expired and return empty value")
	})
}

func (suite *GlideTestSuite) TestExpire_KeyDoesNotExist() {
	suite.runWithDefaultClients(func(client interfaces.BaseClientCommands) {
		key := uuid.New().String()
		// Trying to set an expiry on a non-existent key
		result, err := client.Expire(context.Background(), key, 1*time.Second)
		suite.NoError(err)
		assert.False(suite.T(), result)
	})
}

func (suite *GlideTestSuite) TestExpireWithOptions_HasNoExpiry() {
	suite.SkipIfServerVersionLowerThan("7.0.0", suite.T())
	suite.runWithDefaultClients(func(client interfaces.BaseClientCommands) {
		key := uuid.New().String()
		value := uuid.New().String()

		suite.verifyOK(client.Set(context.Background(), key, value))

		result, err := client.ExpireWithOptions(context.Background(), key, 2*time.Second, constants.HasNoExpiry)
		suite.NoError(err)
		assert.True(suite.T(), result)

		time.Sleep(2500 * time.Millisecond)

		resultGet, err := client.Get(context.Background(), key)
		suite.NoError(err)
		assert.Equal(suite.T(), "", resultGet.Value())

		result, err = client.ExpireWithOptions(context.Background(), key, 1*time.Second, constants.HasNoExpiry)
		suite.NoError(err)
		assert.False(suite.T(), result)
	})
}

func (suite *GlideTestSuite) TestExpireWithOptions_HasExistingExpiry() {
	suite.SkipIfServerVersionLowerThan("7.0.0", suite.T())
	suite.runWithDefaultClients(func(client interfaces.BaseClientCommands) {
		key := uuid.New().String()
		value := uuid.New().String()

		suite.verifyOK(client.Set(context.Background(), key, value))

		resexp, err := client.ExpireWithOptions(context.Background(), key, 20*time.Second, constants.HasNoExpiry)
		suite.NoError(err)
		assert.True(suite.T(), resexp)

		resultExpire, err := client.ExpireWithOptions(context.Background(), key, 1*time.Second, constants.HasExistingExpiry)
		suite.NoError(err)
		assert.True(suite.T(), resultExpire)

		time.Sleep(2 * time.Second)

		resultExpireTest, err := client.Exists(context.Background(), []string{key})
		suite.NoError(err)

		assert.Equal(suite.T(), int64(0), resultExpireTest)
	})
}

func (suite *GlideTestSuite) TestExpireWithOptions_NewExpiryGreaterThanCurrent() {
	suite.SkipIfServerVersionLowerThan("7.0.0", suite.T())
	suite.runWithDefaultClients(func(client interfaces.BaseClientCommands) {
		key := uuid.New().String()
		value := uuid.New().String()
		suite.verifyOK(client.Set(context.Background(), key, value))

		resultExpire, err := client.ExpireWithOptions(context.Background(), key, 2*time.Second, constants.HasNoExpiry)
		suite.NoError(err)
		assert.True(suite.T(), resultExpire)

		resultExpire, err = client.ExpireWithOptions(
			context.Background(),
			key,
			5*time.Second,
			constants.NewExpiryGreaterThanCurrent,
		)
		suite.NoError(err)
		assert.True(suite.T(), resultExpire)
		time.Sleep(6 * time.Second)
		resultExpireTest, err := client.Exists(context.Background(), []string{key})
		suite.NoError(err)
		assert.Equal(suite.T(), int64(0), resultExpireTest)
	})
}

func (suite *GlideTestSuite) TestExpireWithOptions_NewExpiryLessThanCurrent() {
	suite.SkipIfServerVersionLowerThan("7.0.0", suite.T())
	suite.runWithDefaultClients(func(client interfaces.BaseClientCommands) {
		key := uuid.New().String()
		value := uuid.New().String()

		suite.verifyOK(client.Set(context.Background(), key, value))

		resultExpire, err := client.ExpireWithOptions(context.Background(), key, 10*time.Second, constants.HasNoExpiry)
		suite.NoError(err)
		assert.True(suite.T(), resultExpire)

		resultExpire, err = client.ExpireWithOptions(
			context.Background(),
			key,
			5*time.Second,
			constants.NewExpiryLessThanCurrent,
		)
		suite.NoError(err)

		assert.True(suite.T(), resultExpire)

		resultExpire, err = client.ExpireWithOptions(
			context.Background(),
			key,
			15*time.Second,
			constants.NewExpiryGreaterThanCurrent,
		)
		suite.NoError(err)

		assert.True(suite.T(), resultExpire)

		time.Sleep(16 * time.Second)
		resultExpireTest, err := client.Exists(context.Background(), []string{key})
		suite.NoError(err)
		assert.Equal(suite.T(), int64(0), resultExpireTest)
	})
}

func (suite *GlideTestSuite) TestExpireAtWithOptions_HasNoExpiry() {
	suite.SkipIfServerVersionLowerThan("7.0.0", suite.T())
	suite.runWithDefaultClients(func(client interfaces.BaseClientCommands) {
		key := uuid.New().String()
		value := uuid.New().String()
		suite.verifyOK(client.Set(context.Background(), key, value))

		futureTimestamp := time.Now().Add(10 * time.Second)

		resultExpire, err := client.ExpireAtWithOptions(context.Background(), key, futureTimestamp, constants.HasNoExpiry)
		suite.NoError(err)
		assert.True(suite.T(), resultExpire)
		resultExpireAt, err := client.ExpireAt(context.Background(), key, futureTimestamp)
		suite.NoError(err)
		assert.True(suite.T(), resultExpireAt)
		resultExpireWithOptions, err := client.ExpireAtWithOptions(
			context.Background(),
			key,
			futureTimestamp.Add(10),
			constants.HasNoExpiry,
		)
		suite.NoError(err)
		assert.False(suite.T(), resultExpireWithOptions)
	})
}

func (suite *GlideTestSuite) TestExpireAtWithOptions_HasExistingExpiry() {
	suite.SkipIfServerVersionLowerThan("7.0.0", suite.T())
	suite.runWithDefaultClients(func(client interfaces.BaseClientCommands) {
		key := uuid.New().String()
		value := uuid.New().String()
		suite.verifyOK(client.Set(context.Background(), key, value))

		futureTimestamp := time.Now().Add(10 * time.Second)
		resultExpireAt, err := client.ExpireAt(context.Background(), key, futureTimestamp)
		suite.NoError(err)
		assert.True(suite.T(), resultExpireAt)

		resultExpireWithOptions, err := client.ExpireAtWithOptions(
			context.Background(),
			key,
			futureTimestamp.Add(10),
			constants.HasExistingExpiry,
		)
		suite.NoError(err)
		assert.True(suite.T(), resultExpireWithOptions)
	})
}

func (suite *GlideTestSuite) TestExpireAtWithOptions_NewExpiryGreaterThanCurrent() {
	suite.SkipIfServerVersionLowerThan("7.0.0", suite.T())
	suite.runWithDefaultClients(func(client interfaces.BaseClientCommands) {
		key := uuid.New().String()
		value := uuid.New().String()

		suite.verifyOK(client.Set(context.Background(), key, value))

		futureTimestamp := time.Now().Add(10 * time.Second)
		resultExpireAt, err := client.ExpireAt(context.Background(), key, futureTimestamp)
		suite.NoError(err)
		assert.True(suite.T(), resultExpireAt)

		newFutureTimestamp := time.Now().Add(20 * time.Second)
		resultExpireWithOptions, err := client.ExpireAtWithOptions(context.Background(),
			key,
			newFutureTimestamp,
			constants.NewExpiryGreaterThanCurrent,
		)
		suite.NoError(err)
		assert.True(suite.T(), resultExpireWithOptions)
	})
}

func (suite *GlideTestSuite) TestExpireAtWithOptions_NewExpiryLessThanCurrent() {
	suite.SkipIfServerVersionLowerThan("7.0.0", suite.T())
	suite.runWithDefaultClients(func(client interfaces.BaseClientCommands) {
		key := uuid.New().String()
		value := uuid.New().String()

		suite.verifyOK(client.Set(context.Background(), key, value))

		futureTimestamp := time.Now().Add(10 * time.Second)
		resultExpireAt, err := client.ExpireAt(context.Background(), key, futureTimestamp)
		suite.NoError(err)
		assert.True(suite.T(), resultExpireAt)

		newFutureTimestamp := time.Now().Add(5 * time.Second)
		resultExpireWithOptions, err := client.ExpireAtWithOptions(
			context.Background(),
			key,
			newFutureTimestamp,
			constants.NewExpiryLessThanCurrent,
		)
		suite.NoError(err)
		assert.True(suite.T(), resultExpireWithOptions)

		time.Sleep(5 * time.Second)
		resultExpireAtTest, err := client.Exists(context.Background(), []string{key})
		suite.NoError(err)

		assert.Equal(suite.T(), int64(0), resultExpireAtTest)
	})
}

func (suite *GlideTestSuite) TestPExpire() {
	suite.runWithDefaultClients(func(client interfaces.BaseClientCommands) {
		key := uuid.New().String()
		value := uuid.New().String()

		suite.verifyOK(client.Set(context.Background(), key, value))

		resultExpire, err := client.PExpire(context.Background(), key, 500)
		suite.NoError(err)
		assert.True(suite.T(), resultExpire)

		time.Sleep(600 * time.Millisecond)
		resultExpireCheck, err := client.Exists(context.Background(), []string{key})
		suite.NoError(err)
		assert.Equal(suite.T(), int64(0), resultExpireCheck)
	})
}

func (suite *GlideTestSuite) TestPExpireWithOptions_HasExistingExpiry() {
	suite.SkipIfServerVersionLowerThan("7.0.0", suite.T())
	suite.runWithDefaultClients(func(client interfaces.BaseClientCommands) {
		key := uuid.New().String()
		value := uuid.New().String()

		suite.verifyOK(client.Set(context.Background(), key, value))

		resultExpire, err := client.PExpire(context.Background(), key, 500*time.Millisecond)
		suite.NoError(err)
		assert.True(suite.T(), resultExpire)

		newExpire := 1000 * time.Millisecond

		resultExpireWithOptions, err := client.PExpireWithOptions(
			context.Background(),
			key,
			newExpire,
			constants.HasExistingExpiry,
		)
		suite.NoError(err)
		assert.True(suite.T(), resultExpireWithOptions)

		time.Sleep(1100 * time.Millisecond)
		resultExist, err := client.Exists(context.Background(), []string{key})
		suite.NoError(err)
		assert.Equal(suite.T(), int64(0), resultExist)
	})
}

func (suite *GlideTestSuite) TestPExpireWithOptions_HasNoExpiry() {
	suite.SkipIfServerVersionLowerThan("7.0.0", suite.T())
	suite.runWithDefaultClients(func(client interfaces.BaseClientCommands) {
		key := uuid.New().String()
		value := uuid.New().String()

		suite.verifyOK(client.Set(context.Background(), key, value))

		newExpire := 500 * time.Millisecond

		resultExpireWithOptions, err := client.PExpireWithOptions(
			context.Background(),
			key,
			newExpire,
			constants.HasNoExpiry,
		)
		suite.NoError(err)
		assert.True(suite.T(), resultExpireWithOptions)

		time.Sleep(600 * time.Millisecond)
		resultExist, err := client.Exists(context.Background(), []string{key})
		suite.NoError(err)
		assert.Equal(suite.T(), int64(0), resultExist)
	})
}

func (suite *GlideTestSuite) TestPExpireWithOptions_NewExpiryGreaterThanCurrent() {
	suite.SkipIfServerVersionLowerThan("7.0.0", suite.T())
	suite.runWithDefaultClients(func(client interfaces.BaseClientCommands) {
		key := uuid.New().String()
		value := uuid.New().String()

		suite.verifyOK(client.Set(context.Background(), key, value))

		resultExpire, err := client.PExpire(context.Background(), key, 500*time.Millisecond)
		suite.NoError(err)
		assert.True(suite.T(), resultExpire)

		newExpire := 1000 * time.Millisecond

		resultExpireWithOptions, err := client.PExpireWithOptions(
			context.Background(),
			key,
			newExpire,
			constants.NewExpiryGreaterThanCurrent,
		)
		suite.NoError(err)
		assert.True(suite.T(), resultExpireWithOptions)

		time.Sleep(1100 * time.Millisecond)
		resultExist, err := client.Exists(context.Background(), []string{key})
		suite.NoError(err)
		assert.Equal(suite.T(), int64(0), resultExist)
	})
}

func (suite *GlideTestSuite) TestPExpireWithOptions_NewExpiryLessThanCurrent() {
	suite.SkipIfServerVersionLowerThan("7.0.0", suite.T())
	suite.runWithDefaultClients(func(client interfaces.BaseClientCommands) {
		key := uuid.New().String()
		value := uuid.New().String()

		suite.verifyOK(client.Set(context.Background(), key, value))

		resultExpire, err := client.PExpire(context.Background(), key, 500*time.Millisecond)
		suite.NoError(err)
		assert.True(suite.T(), resultExpire)

		newExpire := 200 * time.Millisecond

		resultExpireWithOptions, err := client.PExpireWithOptions(
			context.Background(),
			key,
			newExpire,
			constants.NewExpiryLessThanCurrent,
		)
		suite.NoError(err)
		assert.True(suite.T(), resultExpireWithOptions)

		time.Sleep(600 * time.Millisecond)
		resultExist, err := client.Exists(context.Background(), []string{key})
		suite.NoError(err)
		assert.Equal(suite.T(), int64(0), resultExist)
	})
}

func (suite *GlideTestSuite) TestPExpireAt() {
	suite.runWithDefaultClients(func(client interfaces.BaseClientCommands) {
		key := uuid.New().String()
		value := uuid.New().String()
		suite.verifyOK(client.Set(context.Background(), key, value))

		expireAfterMilliseconds := time.Now().Add(1000 * time.Millisecond)
		resultPExpireAt, err := client.PExpireAt(context.Background(), key, expireAfterMilliseconds)
		suite.NoError(err)

		assert.True(suite.T(), resultPExpireAt)

		time.Sleep(6 * time.Second)

		resultpExists, err := client.Exists(context.Background(), []string{key})
		suite.NoError(err)
		assert.Equal(suite.T(), int64(0), resultpExists)
	})
}

func (suite *GlideTestSuite) TestPExpireAtWithOptions_HasNoExpiry() {
	suite.SkipIfServerVersionLowerThan("7.0.0", suite.T())
	suite.runWithDefaultClients(func(client interfaces.BaseClientCommands) {
		key := uuid.New().String()
		value := uuid.New().String()

		suite.verifyOK(client.Set(context.Background(), key, value))

		timestamp := time.Now().Add(1000 * time.Millisecond)
		result, err := client.PExpireAtWithOptions(context.Background(), key, timestamp, constants.HasNoExpiry)

		suite.NoError(err)
		assert.True(suite.T(), result)

		time.Sleep(2 * time.Second)
		resultExist, err := client.Exists(context.Background(), []string{key})
		suite.NoError(err)
		assert.Equal(suite.T(), int64(0), resultExist)
	})
}

func (suite *GlideTestSuite) TestPExpireAtWithOptions_HasExistingExpiry() {
	suite.SkipIfServerVersionLowerThan("7.0.0", suite.T())
	suite.runWithDefaultClients(func(client interfaces.BaseClientCommands) {
		key := uuid.New().String()
		value := uuid.New().String()

		suite.verifyOK(client.Set(context.Background(), key, value))
		resultExpire, err := client.PExpire(context.Background(), key, 500*time.Millisecond)
		suite.NoError(err)
		assert.True(suite.T(), resultExpire)
		newExpire := time.Now().Add(1000 * time.Millisecond)

		resultExpireWithOptions, err := client.PExpireAtWithOptions(
			context.Background(),
			key,
			newExpire,
			constants.HasExistingExpiry,
		)
		suite.NoError(err)
		assert.True(suite.T(), resultExpireWithOptions)

		time.Sleep(1100 * time.Millisecond)
		resultExist, err := client.Exists(context.Background(), []string{key})
		suite.NoError(err)
		assert.Equal(suite.T(), int64(0), resultExist)
	})
}

func (suite *GlideTestSuite) TestPExpireAtWithOptions_NewExpiryGreaterThanCurrent() {
	suite.SkipIfServerVersionLowerThan("7.0.0", suite.T())
	suite.runWithDefaultClients(func(client interfaces.BaseClientCommands) {
		key := uuid.New().String()
		value := uuid.New().String()

		suite.verifyOK(client.Set(context.Background(), key, value))

		initialExpire := time.Now().Add(1000 * time.Millisecond)
		resultExpire, err := client.PExpireAt(context.Background(), key, initialExpire)
		suite.NoError(err)
		assert.True(suite.T(), resultExpire)

		newExpire := time.Now().Add(2000 * time.Millisecond)

		resultExpireWithOptions, err := client.PExpireAtWithOptions(
			context.Background(),
			key,
			newExpire,
			constants.NewExpiryGreaterThanCurrent,
		)
		suite.NoError(err)
		assert.True(suite.T(), resultExpireWithOptions)

		time.Sleep(2100 * time.Millisecond)
		resultExist, err := client.Exists(context.Background(), []string{key})
		suite.NoError(err)
		assert.Equal(suite.T(), int64(0), resultExist)
	})
}

func (suite *GlideTestSuite) TestPExpireAtWithOptions_NewExpiryLessThanCurrent() {
	suite.SkipIfServerVersionLowerThan("7.0.0", suite.T())
	suite.runWithDefaultClients(func(client interfaces.BaseClientCommands) {
		key := uuid.New().String()
		value := uuid.New().String()

		suite.verifyOK(client.Set(context.Background(), key, value))

		resultExpire, err := client.PExpire(context.Background(), key, 1000*time.Millisecond)
		suite.NoError(err)
		assert.True(suite.T(), resultExpire)

		newExpire := time.Now().Add(500 * time.Millisecond)

		resultExpireWithOptions, err := client.PExpireAtWithOptions(
			context.Background(),
			key,
			newExpire,
			constants.NewExpiryLessThanCurrent,
		)
		suite.NoError(err)

		assert.True(suite.T(), resultExpireWithOptions)

		time.Sleep(1100 * time.Millisecond)
		resultExist, err := client.Exists(context.Background(), []string{key})
		suite.NoError(err)
		assert.Equal(suite.T(), int64(0), resultExist)
	})
}

func (suite *GlideTestSuite) TestExpireTime() {
	suite.SkipIfServerVersionLowerThan("7.0.0", suite.T())
	suite.runWithDefaultClients(func(client interfaces.BaseClientCommands) {
		key := uuid.New().String()
		value := uuid.New().String()

		suite.verifyOK(client.Set(context.Background(), key, value))

		result, err := client.Get(context.Background(), key)
		suite.NoError(err)
		assert.Equal(suite.T(), value, result.Value())

		expireTime := time.Now().Add(3 * time.Second)
		resultExpAt, err := client.ExpireAt(context.Background(), key, expireTime)
		suite.NoError(err)
		assert.True(suite.T(), resultExpAt)

		resexptime, err := client.ExpireTime(context.Background(), key)
		suite.NoError(err)
		assert.Equal(suite.T(), expireTime.Unix(), resexptime)

		time.Sleep(4 * time.Second)

		resultAfterExpiry, err := client.Get(context.Background(), key)
		suite.NoError(err)
		assert.Equal(suite.T(), "", resultAfterExpiry.Value())
	})
}

func (suite *GlideTestSuite) TestExpireTime_KeyDoesNotExist() {
	suite.SkipIfServerVersionLowerThan("7.0.0", suite.T())
	suite.runWithDefaultClients(func(client interfaces.BaseClientCommands) {
		key := uuid.New().String()

		// Call ExpireTime on a key that doesn't exist
		expiryResult, err := client.ExpireTime(context.Background(), key)
		suite.NoError(err)
		assert.Equal(suite.T(), int64(-2), expiryResult)
	})
}

func (suite *GlideTestSuite) TestPExpireTime() {
	suite.SkipIfServerVersionLowerThan("7.0.0", suite.T())
	suite.runWithDefaultClients(func(client interfaces.BaseClientCommands) {
		key := uuid.New().String()
		value := uuid.New().String()

		suite.verifyOK(client.Set(context.Background(), key, value))

		result, err := client.Get(context.Background(), key)
		suite.NoError(err)
		assert.Equal(suite.T(), value, result.Value())

		pexpireTime := time.Now().Add(3000 * time.Millisecond)
		resultExpAt, err := client.PExpireAt(context.Background(), key, pexpireTime)
		suite.NoError(err)
		assert.True(suite.T(), resultExpAt)

		respexptime, err := client.PExpireTime(context.Background(), key)
		suite.NoError(err)
		assert.Equal(suite.T(), pexpireTime.UnixMilli(), respexptime)

		time.Sleep(4 * time.Second)

		resultAfterExpiry, err := client.Get(context.Background(), key)
		suite.NoError(err)
		assert.Equal(suite.T(), "", resultAfterExpiry.Value())
	})
}

func (suite *GlideTestSuite) Test_ZCard() {
	suite.runWithDefaultClients(func(client interfaces.BaseClientCommands) {
		key := "{key}" + uuid.NewString()
		membersScores := map[string]float64{
			"one":   1.0,
			"two":   2.0,
			"three": 3.0,
		}
		t := suite.T()
		res1, err := client.ZAdd(context.Background(), key, membersScores)
		assert.Nil(t, err)
		assert.Equal(t, int64(3), res1)

		res2, err := client.ZCard(context.Background(), key)
		assert.Nil(t, err)
		assert.Equal(t, int64(3), res2)

		res3, err := client.ZRem(context.Background(), key, []string{"one"})
		assert.Nil(t, err)
		assert.Equal(t, int64(1), res3)

		res4, err := client.ZCard(context.Background(), key)
		assert.Nil(t, err)
		assert.Equal(t, int64(2), res4)
	})
}

func (suite *GlideTestSuite) TestPExpireTime_KeyDoesNotExist() {
	suite.SkipIfServerVersionLowerThan("7.0.0", suite.T())
	suite.runWithDefaultClients(func(client interfaces.BaseClientCommands) {
		key := uuid.New().String()

		// Call ExpireTime on a key that doesn't exist
		expiryResult, err := client.PExpireTime(context.Background(), key)
		suite.NoError(err)
		assert.Equal(suite.T(), int64(-2), expiryResult)
	})
}

func (suite *GlideTestSuite) TestTTL_WithValidKey() {
	suite.runWithDefaultClients(func(client interfaces.BaseClientCommands) {
		key := uuid.New().String()
		value := uuid.New().String()
		suite.verifyOK(client.Set(context.Background(), key, value))

		resExpire, err := client.Expire(context.Background(), key, 1*time.Second)
		suite.NoError(err)
		assert.True(suite.T(), resExpire)
		resTTL, err := client.TTL(context.Background(), key)
		suite.NoError(err)
		assert.Equal(suite.T(), int64(1), resTTL)
	})
}

func (suite *GlideTestSuite) TestTTL_WithExpiredKey() {
	suite.runWithDefaultClients(func(client interfaces.BaseClientCommands) {
		key := uuid.New().String()
		value := uuid.New().String()
		suite.verifyOK(client.Set(context.Background(), key, value))

		resExpire, err := client.Expire(context.Background(), key, 1*time.Second)
		suite.NoError(err)
		assert.True(suite.T(), resExpire)

		time.Sleep(2 * time.Second)

		resTTL, err := client.TTL(context.Background(), key)
		suite.NoError(err)
		assert.Equal(suite.T(), int64(-2), resTTL)
	})
}

func (suite *GlideTestSuite) TestPTTL_WithValidKey() {
	suite.runWithDefaultClients(func(client interfaces.BaseClientCommands) {
		key := uuid.New().String()
		value := uuid.New().String()
		suite.verifyOK(client.Set(context.Background(), key, value))

		resExpire, err := client.Expire(context.Background(), key, 1*time.Second)
		suite.NoError(err)
		assert.True(suite.T(), resExpire)

		resPTTL, err := client.PTTL(context.Background(), key)
		suite.NoError(err)
		assert.Greater(suite.T(), resPTTL, int64(900))
	})
}

func (suite *GlideTestSuite) TestPTTL_WithExpiredKey() {
	suite.runWithDefaultClients(func(client interfaces.BaseClientCommands) {
		key := uuid.New().String()
		value := uuid.New().String()
		suite.verifyOK(client.Set(context.Background(), key, value))

		resExpire, err := client.Expire(context.Background(), key, 1*time.Second)
		suite.NoError(err)
		assert.True(suite.T(), resExpire)

		time.Sleep(2 * time.Second)

		resPTTL, err := client.PTTL(context.Background(), key)
		suite.NoError(err)
		assert.Equal(suite.T(), resPTTL, int64(-2))
	})
}

func (suite *GlideTestSuite) TestPfAdd_SuccessfulAddition() {
	suite.runWithDefaultClients(func(client interfaces.BaseClientCommands) {
		key := uuid.New().String()
		res, err := client.PfAdd(context.Background(), key, []string{"a", "b", "c", "d", "e"})
		suite.NoError(err)
		assert.True(suite.T(), res)
	})
}

func (suite *GlideTestSuite) TestPfAdd_DuplicateElements() {
	suite.runWithDefaultClients(func(client interfaces.BaseClientCommands) {
		key := uuid.New().String()

		// case : Add elements and add same elements again
		res, err := client.PfAdd(context.Background(), key, []string{"a", "b", "c", "d", "e"})
		suite.NoError(err)
		assert.True(suite.T(), res)

		res2, err := client.PfAdd(context.Background(), key, []string{"a", "b", "c", "d", "e"})
		suite.NoError(err)
		assert.False(suite.T(), res2)

		// case : (mixed elements) add new elements with 1 duplicate elements
		res1, err := client.PfAdd(context.Background(), key, []string{"f", "g", "h"})
		suite.NoError(err)
		assert.True(suite.T(), res1)

		res2, err = client.PfAdd(context.Background(), key, []string{"i", "j", "g"})
		suite.NoError(err)
		assert.True(suite.T(), res2)

		// case : add empty array(no elements to the HyperLogLog)
		res, err = client.PfAdd(context.Background(), key, []string{})
		suite.NoError(err)
		assert.False(suite.T(), res)
	})
}

func (suite *GlideTestSuite) TestPfCount_SingleKey() {
	suite.runWithDefaultClients(func(client interfaces.BaseClientCommands) {
		key := uuid.New().String()
		res, err := client.PfAdd(context.Background(), key, []string{"i", "j", "g"})
		suite.NoError(err)
		assert.True(suite.T(), res)

		resCount, err := client.PfCount(context.Background(), []string{key})
		suite.NoError(err)
		assert.Equal(suite.T(), int64(3), resCount)
	})
}

func (suite *GlideTestSuite) TestPfCount_MultipleKeys() {
	suite.runWithDefaultClients(func(client interfaces.BaseClientCommands) {
		key1 := uuid.New().String() + "{group}"
		key2 := uuid.New().String() + "{group}"

		res, err := client.PfAdd(context.Background(), key1, []string{"a", "b", "c"})
		suite.NoError(err)
		assert.True(suite.T(), res)

		res, err = client.PfAdd(context.Background(), key2, []string{"c", "d", "e"})
		suite.NoError(err)
		assert.True(suite.T(), res)

		resCount, err := client.PfCount(context.Background(), []string{key1, key2})
		suite.NoError(err)
		assert.Equal(suite.T(), int64(5), resCount)
	})
}

func (suite *GlideTestSuite) TestPfCount_NoExistingKeys() {
	suite.runWithDefaultClients(func(client interfaces.BaseClientCommands) {
		key1 := uuid.New().String() + "{group}"
		key2 := uuid.New().String() + "{group}"

		resCount, err := client.PfCount(context.Background(), []string{key1, key2})
		suite.NoError(err)
		assert.Equal(suite.T(), int64(0), resCount)
	})
}

func (suite *GlideTestSuite) TestPfMerge() {
	suite.runWithDefaultClients(func(client interfaces.BaseClientCommands) {
		source1 := uuid.New().String() + "{group}"
		source2 := uuid.New().String() + "{group}"
		destination := uuid.New().String() + "{group}"

		res, err := client.PfAdd(context.Background(), source1, []string{"a", "b", "c"})
		suite.NoError(err)
		assert.True(suite.T(), res)

		res, err = client.PfAdd(context.Background(), source2, []string{"c", "d", "e"})
		suite.NoError(err)
		assert.True(suite.T(), res)

		result, err := client.PfMerge(context.Background(), destination, []string{source1, source2})
		suite.NoError(err)
		assert.Equal(suite.T(), "OK", result)

		count, err := client.PfCount(context.Background(), []string{destination})
		suite.NoError(err)
		assert.Equal(suite.T(), int64(5), count)
	})
}

func (suite *GlideTestSuite) TestPfMerge_SingleSource() {
	suite.runWithDefaultClients(func(client interfaces.BaseClientCommands) {
		source := uuid.New().String() + "{group}"
		destination := uuid.New().String() + "{group}"

		res, err := client.PfAdd(context.Background(), source, []string{"a", "b", "c"})
		suite.NoError(err)
		assert.True(suite.T(), res)

		result, err := client.PfMerge(context.Background(), destination, []string{source})
		suite.NoError(err)
		assert.Equal(suite.T(), "OK", result)

		count, err := client.PfCount(context.Background(), []string{destination})
		suite.NoError(err)
		assert.Equal(suite.T(), int64(3), count)
	})
}

func (suite *GlideTestSuite) TestPfMerge_NonExistentSource() {
	suite.runWithDefaultClients(func(client interfaces.BaseClientCommands) {
		nonExistentKey := uuid.New().String() + "{group}"
		destination := uuid.New().String() + "{group}"

		result, err := client.PfMerge(context.Background(), destination, []string{nonExistentKey})
		suite.NoError(err)
		assert.Equal(suite.T(), "OK", result)

		count, err := client.PfCount(context.Background(), []string{destination})
		suite.NoError(err)
		assert.Equal(suite.T(), int64(0), count)
	})
}

func (suite *GlideTestSuite) TestSortWithOptions_AscendingOrder() {
	suite.runWithDefaultClients(func(client interfaces.BaseClientCommands) {
		key := uuid.New().String()
		client.LPush(context.Background(), key, []string{"b", "a", "c"})

		options := options.NewSortOptions().
			SetOrderBy(options.ASC).
			SetIsAlpha(true)

		sortResult, err := client.SortWithOptions(context.Background(), key, *options)

		suite.NoError(err)

		resultList := []models.Result[string]{
			models.CreateStringResult("a"),
			models.CreateStringResult("b"),
			models.CreateStringResult("c"),
		}
		assert.Equal(suite.T(), resultList, sortResult)
	})
}

func (suite *GlideTestSuite) TestSortWithOptions_DescendingOrder() {
	suite.runWithDefaultClients(func(client interfaces.BaseClientCommands) {
		key := uuid.New().String()
		client.LPush(context.Background(), key, []string{"b", "a", "c"})

		options := options.NewSortOptions().
			SetOrderBy(options.DESC).
			SetIsAlpha(true).
			SetSortLimit(0, 3)

		sortResult, err := client.SortWithOptions(context.Background(), key, *options)

		suite.NoError(err)

		resultList := []models.Result[string]{
			models.CreateStringResult("c"),
			models.CreateStringResult("b"),
			models.CreateStringResult("a"),
		}

		assert.Equal(suite.T(), resultList, sortResult)
	})
}

func (suite *GlideTestSuite) TestSort_SuccessfulSort() {
	suite.runWithDefaultClients(func(client interfaces.BaseClientCommands) {
		key := uuid.New().String()
		client.LPush(context.Background(), key, []string{"3", "1", "2"})

		sortResult, err := client.Sort(context.Background(), key)

		suite.NoError(err)

		resultList := []models.Result[string]{
			models.CreateStringResult("1"),
			models.CreateStringResult("2"),
			models.CreateStringResult("3"),
		}

		assert.Equal(suite.T(), resultList, sortResult)
	})
}

func (suite *GlideTestSuite) TestSortStore_BasicSorting() {
	suite.runWithDefaultClients(func(client interfaces.BaseClientCommands) {
		key := "{listKey}" + uuid.New().String()
		sortedKey := "{listKey}" + uuid.New().String()
		client.LPush(context.Background(), key, []string{"10", "2", "5", "1", "4"})

		result, err := client.SortStore(context.Background(), key, sortedKey)

		suite.NoError(err)
		assert.NotNil(suite.T(), result)
		assert.Equal(suite.T(), int64(5), result)

		sortedValues, err := client.LRange(context.Background(), sortedKey, 0, -1)
		suite.NoError(err)
		assert.Equal(suite.T(), []string{"1", "2", "4", "5", "10"}, sortedValues)
	})
}

func (suite *GlideTestSuite) TestSortStore_ErrorHandling() {
	suite.runWithDefaultClients(func(client interfaces.BaseClientCommands) {
		result, err := client.SortStore(context.Background(), "{listKey}nonExistingKey", "{listKey}mydestinationKey")

		suite.NoError(err)
		assert.Equal(suite.T(), int64(0), result)
	})
}

func (suite *GlideTestSuite) TestSortStoreWithOptions_DescendingOrder() {
	suite.runWithDefaultClients(func(client interfaces.BaseClientCommands) {
		key := "{key}" + uuid.New().String()
		sortedKey := "{key}" + uuid.New().String()
		client.LPush(context.Background(), key, []string{"30", "20", "10", "40", "50"})

		options := options.NewSortOptions().SetOrderBy(options.DESC).SetIsAlpha(false)
		result, err := client.SortStoreWithOptions(context.Background(), key, sortedKey, *options)

		suite.NoError(err)
		assert.NotNil(suite.T(), result)
		assert.Equal(suite.T(), int64(5), result)

		sortedValues, err := client.LRange(context.Background(), sortedKey, 0, -1)
		suite.NoError(err)
		assert.Equal(suite.T(), []string{"50", "40", "30", "20", "10"}, sortedValues)
	})
}

func (suite *GlideTestSuite) TestSortStoreWithOptions_AlphaSorting() {
	suite.runWithDefaultClients(func(client interfaces.BaseClientCommands) {
		key := "{listKey}" + uuid.New().String()
		sortedKey := "{listKey}" + uuid.New().String()
		client.LPush(context.Background(), key, []string{"apple", "banana", "cherry", "date", "elderberry"})

		options := options.NewSortOptions().SetIsAlpha(true)
		result, err := client.SortStoreWithOptions(context.Background(), key, sortedKey, *options)

		suite.NoError(err)
		assert.NotNil(suite.T(), result)
		assert.Equal(suite.T(), int64(5), result)

		sortedValues, err := client.LRange(context.Background(), sortedKey, 0, -1)
		resultList := []string{"apple", "banana", "cherry", "date", "elderberry"}
		suite.NoError(err)
		assert.Equal(suite.T(), resultList, sortedValues)
	})
}

func (suite *GlideTestSuite) TestSortStoreWithOptions_Limit() {
	suite.runWithDefaultClients(func(client interfaces.BaseClientCommands) {
		key := "{listKey}" + uuid.New().String()
		sortedKey := "{listKey}" + uuid.New().String()
		client.LPush(context.Background(), key, []string{"10", "20", "30", "40", "50"})

		options := options.NewSortOptions().SetSortLimit(1, 3)
		result, err := client.SortStoreWithOptions(context.Background(), key, sortedKey, *options)

		suite.NoError(err)
		assert.NotNil(suite.T(), result)
		assert.Equal(suite.T(), int64(3), result)

		sortedValues, err := client.LRange(context.Background(), sortedKey, 0, -1)
		suite.NoError(err)
		assert.Equal(suite.T(), []string{"20", "30", "40"}, sortedValues)
	})
}

func (suite *GlideTestSuite) TestSortReadOnly_SuccessfulSort() {
	suite.SkipIfServerVersionLowerThan("7.0.0", suite.T())
	suite.runWithDefaultClients(func(client interfaces.BaseClientCommands) {
		key := uuid.New().String()
		client.LPush(context.Background(), key, []string{"3", "1", "2"})

		sortResult, err := client.SortReadOnly(context.Background(), key)

		suite.NoError(err)

		resultList := []models.Result[string]{
			models.CreateStringResult("1"),
			models.CreateStringResult("2"),
			models.CreateStringResult("3"),
		}

		assert.Equal(suite.T(), resultList, sortResult)
	})
}

func (suite *GlideTestSuite) TestSortReadyOnlyWithOptions_DescendingOrder() {
	suite.SkipIfServerVersionLowerThan("7.0.0", suite.T())
	suite.runWithDefaultClients(func(client interfaces.BaseClientCommands) {
		key := uuid.New().String()
		client.LPush(context.Background(), key, []string{"b", "a", "c"})

		options := options.NewSortOptions().
			SetOrderBy(options.DESC).
			SetIsAlpha(true).
			SetSortLimit(0, 3)

		sortResult, err := client.SortReadOnlyWithOptions(context.Background(), key, *options)

		suite.NoError(err)

		resultList := []models.Result[string]{
			models.CreateStringResult("c"),
			models.CreateStringResult("b"),
			models.CreateStringResult("a"),
		}
		assert.Equal(suite.T(), resultList, sortResult)
	})
}

func (suite *GlideTestSuite) TestBLMove() {
	if suite.serverVersion < "6.2.0" {
		suite.T().Skip("This feature is added in version 6.2.0")
	}
	suite.runWithDefaultClients(func(client interfaces.BaseClientCommands) {
		key1 := "{key}-1" + uuid.NewString()
		key2 := "{key}-2" + uuid.NewString()
		nonExistentKey := "{key}-3" + uuid.NewString()
		nonListKey := "{key}-4" + uuid.NewString()

		res1, err := client.BLMove(context.Background(), key1, key2, constants.Left, constants.Right, 100*time.Millisecond)
		assert.Equal(suite.T(), models.CreateNilStringResult(), res1)
		suite.NoError(err)

		res2, err := client.LPush(context.Background(), key1, []string{"four", "three", "two", "one"})
		suite.NoError(err)
		assert.Equal(suite.T(), int64(4), res2)

		// only source exists, only source elements gets popped, creates a list at nonExistingKey
		res3, err := client.BLMove(
			context.Background(),
			key1,
			nonExistentKey,
			constants.Right,
			constants.Left,
			100*time.Millisecond,
		)
		assert.Equal(suite.T(), "four", res3.Value())
		suite.NoError(err)

		res4, err := client.LRange(context.Background(), key1, int64(0), int64(-1))
		suite.NoError(err)
		assert.Equal(suite.T(), []string{"one", "two", "three"}, res4)

		// source and destination are the same, performing list rotation, "one" gets popped and added back
		res5, err := client.BLMove(context.Background(), key1, key1, constants.Left, constants.Left, 100*time.Millisecond)
		assert.Equal(suite.T(), "one", res5.Value())
		suite.NoError(err)

		res6, err := client.LRange(context.Background(), key1, int64(0), int64(-1))
		suite.NoError(err)
		assert.Equal(suite.T(), []string{"one", "two", "three"}, res6)
		// normal use case, "three" gets popped and added to the left of destination
		res7, err := client.LPush(context.Background(), key2, []string{"six", "five", "four"})
		suite.NoError(err)
		assert.Equal(suite.T(), int64(3), res7)

		res8, err := client.BLMove(context.Background(), key1, key2, constants.Right, constants.Left, 100*time.Millisecond)
		assert.Equal(suite.T(), "three", res8.Value())
		suite.NoError(err)

		res9, err := client.LRange(context.Background(), key1, int64(0), int64(-1))
		suite.NoError(err)
		assert.Equal(suite.T(), []string{"one", "two"}, res9)

		res10, err := client.LRange(context.Background(), key2, int64(0), int64(-1))
		suite.NoError(err)
		assert.Equal(suite.T(), []string{"three", "four", "five", "six"}, res10)

		// source exists but is not a list type key
		suite.verifyOK(client.Set(context.Background(), nonListKey, "value"))

		res11, _ := client.BLMove(
			context.Background(),
			nonListKey,
			key1,
			constants.Left,
			constants.Left,
			100*time.Millisecond,
		)
		suite.Equal(models.CreateNilStringResult(), res11)

		// destination exists but is not a list type key
		suite.verifyOK(client.Set(context.Background(), nonListKey, "value"))

		res12, _ := client.BLMove(
			context.Background(),
			key1,
			nonListKey,
			constants.Left,
			constants.Left,
			100*time.Millisecond,
		)
		suite.Equal(models.CreateNilStringResult(), res12)
	})
}

func (suite *GlideTestSuite) TestDel_MultipleKeys() {
	suite.runWithDefaultClients(func(client interfaces.BaseClientCommands) {
		key1 := "testKey1_" + uuid.New().String()
		key2 := "testKey2_" + uuid.New().String()
		key3 := "testKey3_" + uuid.New().String()

		suite.verifyOK(client.Set(context.Background(), key1, initialValue))
		suite.verifyOK(client.Set(context.Background(), key2, initialValue))
		suite.verifyOK(client.Set(context.Background(), key3, initialValue))

		deletedCount, err := client.Del(context.Background(), []string{key1, key2, key3})

		suite.NoError(err)
		assert.Equal(suite.T(), int64(3), deletedCount)

		result1, err1 := client.Get(context.Background(), key1)
		result2, err2 := client.Get(context.Background(), key2)
		result3, err3 := client.Get(context.Background(), key3)

		assert.Nil(suite.T(), err1)
		assert.True(suite.T(), result1.IsNil())

		assert.Nil(suite.T(), err2)
		assert.True(suite.T(), result2.IsNil())

		assert.Nil(suite.T(), err3)
		assert.True(suite.T(), result3.IsNil())
	})
}

func (suite *GlideTestSuite) TestType() {
	suite.runWithDefaultClients(func(client interfaces.BaseClientCommands) {
		// Test 1: Check if the value is string
		keyName := "{keyName}" + uuid.NewString()
		suite.verifyOK(client.Set(context.Background(), keyName, initialValue))
		result, err := client.Type(context.Background(), keyName)
		suite.NoError(err)
		assert.IsType(suite.T(), result, "string", "Value is string")

		// Test 2: Check if the value is list
		key1 := "{keylist}-1" + uuid.NewString()
		resultLPush, err := client.LPush(context.Background(), key1, []string{"one", "two", "three"})
		assert.Equal(suite.T(), int64(3), resultLPush)
		suite.NoError(err)
		resultType, err := client.Type(context.Background(), key1)
		suite.NoError(err)
		assert.IsType(suite.T(), resultType, "list", "Value is list")
	})
}

func (suite *GlideTestSuite) TestTouch() {
	suite.runWithDefaultClients(func(client interfaces.BaseClientCommands) {
		// Test 1: Check if an touch valid key
		keyName := "{keyName}" + uuid.NewString()
		keyName1 := "{keyName1}" + uuid.NewString()
		suite.verifyOK(client.Set(context.Background(), keyName, initialValue))
		suite.verifyOK(client.Set(context.Background(), keyName1, "anotherValue"))
		result, err := client.Touch(context.Background(), []string{keyName, keyName1})
		suite.NoError(err)
		assert.Equal(suite.T(), int64(2), result, "The touch should be 2")

		// Test 2: Check if an touch invalid key
		resultInvalidKey, err := client.Touch(context.Background(), []string{"invalidKey", "invalidKey1"})
		suite.NoError(err)
		assert.Equal(suite.T(), int64(0), resultInvalidKey, "The touch should be 0")
	})
}

func (suite *GlideTestSuite) TestUnlink() {
	suite.runWithDefaultClients(func(client interfaces.BaseClientCommands) {
		// Test 1: Check if an unlink valid key
		keyName := "{keyName}" + uuid.NewString()
		keyName1 := "{keyName1}" + uuid.NewString()
		suite.verifyOK(client.Set(context.Background(), keyName, initialValue))
		suite.verifyOK(client.Set(context.Background(), keyName1, "anotherValue"))
		resultValidKey, err := client.Unlink(context.Background(), []string{keyName, keyName1})
		suite.NoError(err)
		assert.Equal(suite.T(), int64(2), resultValidKey, "The unlink should be 2")

		// Test 2: Check if an unlink for invalid key
		resultInvalidKey, err := client.Unlink(context.Background(), []string{"invalidKey2", "invalidKey3"})
		suite.NoError(err)
		assert.Equal(suite.T(), int64(0), resultInvalidKey, "The unlink should be 0")
	})
}

func (suite *GlideTestSuite) TestRename() {
	suite.runWithDefaultClients(func(client interfaces.BaseClientCommands) {
		// Test 1 Check if the command successfully renamed
		key := "{keyName}" + uuid.NewString()
		initialValueRename := "TestRename_RenameValue"
		newRenameKey := "{newkeyName}" + uuid.NewString()
		suite.verifyOK(client.Set(context.Background(), key, initialValueRename))
		client.Rename(context.Background(), key, newRenameKey)

		// Test 2 Check if the rename command return false if the key/newkey is invalid.
		key1 := "{keyName}" + uuid.NewString()
		res1, err := client.Rename(context.Background(), key1, "invalidKey")
		suite.Error(err)
		suite.Equal("", res1)
	})
}

func (suite *GlideTestSuite) TestRenameNX() {
	suite.runWithDefaultClients(func(client interfaces.BaseClientCommands) {
		// Test 1 Check if the RenameNX command return true if key was renamed to newKey
		key := "{keyName}" + uuid.NewString()
		key2 := "{keyName}" + uuid.NewString()
		suite.verifyOK(client.Set(context.Background(), key, initialValue))
		res1, err := client.RenameNX(context.Background(), key, key2)
		suite.NoError(err)
		assert.True(suite.T(), res1)

		// Test 2 Check if the RenameNX command return false if newKey already exists.
		key3 := "{keyName}" + uuid.NewString()
		key4 := "{keyName}" + uuid.NewString()
		suite.verifyOK(client.Set(context.Background(), key3, initialValue))
		suite.verifyOK(client.Set(context.Background(), key4, initialValue))
		res2, err := client.RenameNX(context.Background(), key3, key4)
		suite.NoError(err)
		assert.False(suite.T(), res2)
	})
}

func (suite *GlideTestSuite) TestXAdd() {
	suite.runWithDefaultClients(func(client interfaces.BaseClientCommands) {
		key := uuid.NewString()
		// stream does not exist
		res, err := client.XAdd(context.Background(), key, [][]string{{"field1", "value1"}, {"field1", "value2"}})
		suite.NoError(err)
		assert.False(suite.T(), res.IsNil())
		// don't check the value, because it contains server's timestamp

		// adding data to existing stream
		res, err = client.XAdd(context.Background(), key, [][]string{{"field3", "value3"}})
		suite.NoError(err)
		assert.False(suite.T(), res.IsNil())

		// incorrect input
		_, err = client.XAdd(context.Background(), key, [][]string{})
		suite.Error(err)
		_, err = client.XAdd(context.Background(), key, [][]string{{"1", "2", "3"}})
		suite.Error(err)

		// key is not a string
		key = uuid.NewString()
		client.Set(context.Background(), key, "abc")
		_, err = client.XAdd(context.Background(), key, [][]string{{"f", "v"}})
		suite.Error(err)
	})
}

func (suite *GlideTestSuite) TestXAddWithOptions() {
	suite.runWithDefaultClients(func(client interfaces.BaseClientCommands) {
		key := uuid.NewString()
		// stream does not exist
		res, err := client.XAddWithOptions(context.Background(),
			key,
			[][]string{{"field1", "value1"}},
			*options.NewXAddOptions().SetDontMakeNewStream(),
		)
		suite.NoError(err)
		assert.True(suite.T(), res.IsNil())

		// adding data to with given ID
		res, err = client.XAddWithOptions(
			context.Background(),
			key,
			[][]string{{"field1", "value1"}},
			*options.NewXAddOptions().SetId("0-1"),
		)
		suite.NoError(err)
		assert.Equal(suite.T(), "0-1", res.Value())

		client.XAdd(context.Background(), key, [][]string{{"field2", "value2"}})
		// TODO run XLen there
		// this will trim the first entry.
		res, err = client.XAddWithOptions(context.Background(),
			key,
			[][]string{{"field3", "value3"}},
			*options.NewXAddOptions().SetTrimOptions(options.NewXTrimOptionsWithMaxLen(2).SetExactTrimming()),
		)
		suite.NoError(err)
		assert.False(suite.T(), res.IsNil())
		// TODO run XLen there
	})
}

// submit args with custom command API, check that no error returned.
// returns a response or raises `errMsg` if failed to submit the command.
func sendWithCustomCommand(suite *GlideTestSuite, client interfaces.BaseClientCommands, args []string, errMsg string) any {
	var res any
	var err error
	switch c := client.(type) {
	case interfaces.GlideClientCommands:
		res, err = c.CustomCommand(context.Background(), args)
	case interfaces.GlideClusterClientCommands:
		res, err = c.CustomCommand(context.Background(), args)
	default:
		suite.FailNow(errMsg)
	}
	assert.NoError(suite.T(), err)
	return res
}

func (suite *GlideTestSuite) TestXAutoClaim() {
	suite.runWithDefaultClients(func(client interfaces.BaseClientCommands) {
		key := uuid.NewString()
		group := uuid.NewString()
		consumer := uuid.NewString()

		sendWithCustomCommand(
			suite,
			client,
			[]string{"xgroup", "create", key, group, "0", "MKSTREAM"},
			"Can't send XGROUP CREATE as a custom command",
		)
		sendWithCustomCommand(
			suite,
			client,
			[]string{"xgroup", "createconsumer", key, group, consumer},
			"Can't send XGROUP CREATECONSUMER as a custom command",
		)

		xadd, err := client.XAddWithOptions(context.Background(),
			key,
			[][]string{{"entry1_field1", "entry1_value1"}, {"entry1_field2", "entry1_value2"}},
			*options.NewXAddOptions().SetId("0-1"),
		)
		assert.NoError(suite.T(), err)
		assert.Equal(suite.T(), "0-1", xadd.Value())
		xadd, err = client.XAddWithOptions(context.Background(),
			key,
			[][]string{{"entry2_field1", "entry2_value1"}},
			*options.NewXAddOptions().SetId("0-2"),
		)
		assert.NoError(suite.T(), err)
		assert.Equal(suite.T(), "0-2", xadd.Value())

		xreadgroup, err := client.XReadGroup(context.Background(), group, consumer, map[string]string{key: ">"})
		assert.NoError(suite.T(), err)

		// Check that we have the stream with the correct name in the map
		assert.Equal(suite.T(), 1, len(xreadgroup))
		streamResponse, exists := xreadgroup[key]
		assert.True(suite.T(), exists)

		// Check that we have two entries with the correct IDs and fields
		assert.Equal(suite.T(), 2, len(streamResponse.Entries))

		// Create a map of entry IDs to their fields for easier comparison
		entryMap := make(map[string][]models.FieldInfo)
		for _, entry := range streamResponse.Entries {
			entryMap[entry.ID] = entry.Fields
		}

		// Verify entries
		assert.Contains(suite.T(), entryMap, "0-1")

		// Check for fields in entry 0-1
		foundEntry1Field1 := false
		foundEntry1Field2 := false
		for _, field := range entryMap["0-1"] {
			if field.FieldName == "entry1_field1" && field.Value == "entry1_value1" {
				foundEntry1Field1 = true
			}
			if field.FieldName == "entry1_field2" && field.Value == "entry1_value2" {
				foundEntry1Field2 = true
			}
		}
		assert.True(suite.T(), foundEntry1Field1, "Field 'entry1_field1' with value 'entry1_value1' not found in entry 0-1")
		assert.True(suite.T(), foundEntry1Field2, "Field 'entry1_field2' with value 'entry1_value2' not found in entry 0-1")

		assert.Contains(suite.T(), entryMap, "0-2")

		// Check for field in entry 0-2
		foundEntry2Field1 := false
		for _, field := range entryMap["0-2"] {
			if field.FieldName == "entry2_field1" && field.Value == "entry2_value1" {
				foundEntry2Field1 = true
				break
			}
		}
		assert.True(suite.T(), foundEntry2Field1, "Field 'entry2_field1' with value 'entry2_value1' not found in entry 0-2")

		opts := options.NewXAutoClaimOptions().SetCount(1)
		xautoclaim, err := client.XAutoClaimWithOptions(context.Background(), key, group, consumer, 0, "0-0", *opts)
		assert.NoError(suite.T(), err)
		var deletedEntries []string
		if suite.serverVersion >= "7.0.0" {
			deletedEntries = []string{}
		}
		assert.Equal(
			suite.T(),
			models.XAutoClaimResponse{
				NextEntry: "0-2",
				ClaimedEntries: map[string][][]string{
					"0-1": {{"entry1_field1", "entry1_value1"}, {"entry1_field2", "entry1_value2"}},
				},
				DeletedMessages: deletedEntries,
			},
			xautoclaim,
		)

		justId, err := client.XAutoClaimJustId(context.Background(), key, group, consumer, 0, "0-0")
		assert.NoError(suite.T(), err)
		assert.Equal(
			suite.T(),
			models.XAutoClaimJustIdResponse{
				NextEntry:       "0-0",
				ClaimedEntries:  []string{"0-1", "0-2"},
				DeletedMessages: deletedEntries,
			},
			justId,
		)

		// add one more entry
		xadd, err = client.XAddWithOptions(context.Background(),
			key,
			[][]string{{"entry3_field1", "entry3_value1"}},
			*options.NewXAddOptions().SetId("0-3"),
		)
		assert.NoError(suite.T(), err)
		assert.Equal(suite.T(), "0-3", xadd.Value())

		// incorrect IDs - response is empty
		xautoclaim, err = client.XAutoClaim(context.Background(), key, group, consumer, 0, "5-0")
		assert.NoError(suite.T(), err)
		assert.Equal(
			suite.T(),
			models.XAutoClaimResponse{
				NextEntry:       "0-0",
				ClaimedEntries:  map[string][][]string{},
				DeletedMessages: deletedEntries,
			},
			xautoclaim,
		)

		justId, err = client.XAutoClaimJustId(context.Background(), key, group, consumer, 0, "5-0")
		assert.NoError(suite.T(), err)
		assert.Equal(
			suite.T(),
			models.XAutoClaimJustIdResponse{
				NextEntry:       "0-0",
				ClaimedEntries:  []string{},
				DeletedMessages: deletedEntries,
			},
			justId,
		)

		// key exists, but it is not a stream
		key2 := uuid.New().String()
		suite.verifyOK(client.Set(context.Background(), key2, key2))
		_, err = client.XAutoClaim(context.Background(), key2, "_", "_", 0, "_")
		suite.Error(err)
	})
}

func (suite *GlideTestSuite) TestXReadGroup() {
	suite.runWithDefaultClients(func(client interfaces.BaseClientCommands) {
		key1 := "{xreadgroup}-1-" + uuid.NewString()
		key2 := "{xreadgroup}-2-" + uuid.NewString()
		key3 := "{xreadgroup}-3-" + uuid.NewString()
		group := uuid.NewString()
		consumer := uuid.NewString()

		sendWithCustomCommand(
			suite,
			client,
			[]string{"xgroup", "create", key1, group, "0", "MKSTREAM"},
			"Can't send XGROUP CREATE as a custom command",
		)
		sendWithCustomCommand(
			suite,
			client,
			[]string{"xgroup", "createconsumer", key1, group, consumer},
			"Can't send XGROUP CREATECONSUMER as a custom command",
		)

		entry1, err := client.XAdd(context.Background(), key1, [][]string{{"a", "b"}})
		assert.NoError(suite.T(), err)
		assert.False(suite.T(), entry1.IsNil())
		entry2, err := client.XAdd(context.Background(), key1, [][]string{{"c", "d"}})
		assert.NoError(suite.T(), err)
		assert.False(suite.T(), entry2.IsNil())

		// read the entire stream for the consumer and mark messages as pending
		res, err := client.XReadGroup(context.Background(), group, consumer, map[string]string{key1: ">"})
		assert.NoError(suite.T(), err)

		// Check that we have the stream with the correct name in the map
		assert.Equal(suite.T(), 1, len(res))
		streamResponse, exists := res[key1]
		assert.True(suite.T(), exists)

		// Check that we have two entries with the correct IDs and fields
		assert.Equal(suite.T(), 2, len(streamResponse.Entries))

		// Create a map of entry IDs to their fields for easier comparison
		entryMap := make(map[string][]models.FieldInfo)
		for _, entry := range streamResponse.Entries {
			entryMap[entry.ID] = entry.Fields
		}

		// Verify entry1 has the correct fields
		assert.Contains(suite.T(), entryMap, entry1.Value())

		// Check for field "a" with value "b" in entry1
		foundFieldA := false
		for _, field := range entryMap[entry1.Value()] {
			if field.FieldName == "a" && field.Value == "b" {
				foundFieldA = true
				break
			}
		}
		assert.True(suite.T(), foundFieldA, "Field 'a' with value 'b' not found in entry1")

		// Verify entry2 has the correct fields
		assert.Contains(suite.T(), entryMap, entry2.Value())

		// Check for field "c" with value "d" in entry2
		foundFieldC := false
		for _, field := range entryMap[entry2.Value()] {
			if field.FieldName == "c" && field.Value == "d" {
				foundFieldC = true
				break
			}
		}
		assert.True(suite.T(), foundFieldC, "Field 'c' with value 'd' not found in entry2")

		// delete one of the entries
		sendWithCustomCommand(suite, client, []string{"xdel", key1, entry1.Value()}, "Can't send XDEL as a custom command")

		// now xreadgroup returns one empty entry and one non-empty entry
		res, err = client.XReadGroup(context.Background(), group, consumer, map[string]string{key1: "0"})
		assert.NoError(suite.T(), err)

		// Check that we have the stream with the correct name in the map
		assert.Equal(suite.T(), 1, len(res))
		streamResponse, exists = res[key1]
		assert.True(suite.T(), exists)

		// Check entries
		entryMap = make(map[string][]models.FieldInfo)
		for _, entry := range streamResponse.Entries {
			entryMap[entry.ID] = entry.Fields
		}

		// Verify entry1 exists but has no fields (was deleted)
		assert.Contains(suite.T(), entryMap, entry1.Value())
		assert.Empty(suite.T(), entryMap[entry1.Value()])

		// Verify entry2 has the correct fields
		assert.Contains(suite.T(), entryMap, entry2.Value())

		// Check for field "c" with value "d" in entry2
		foundFieldC = false
		for _, field := range entryMap[entry2.Value()] {
			if field.FieldName == "c" && field.Value == "d" {
				foundFieldC = true
				break
			}
		}
		assert.True(suite.T(), foundFieldC, "Field 'c' with value 'd' not found in entry2")

		// try to read new messages only
		res, err = client.XReadGroup(context.Background(), group, consumer, map[string]string{key1: ">"})
		assert.NoError(suite.T(), err)
		assert.Empty(suite.T(), res)

		// add a message and read it with ">"
		entry3, err := client.XAdd(context.Background(), key1, [][]string{{"e", "f"}})
		assert.NoError(suite.T(), err)
		assert.False(suite.T(), entry3.IsNil())
		res, err = client.XReadGroup(context.Background(), group, consumer, map[string]string{key1: ">"})
		assert.NoError(suite.T(), err)

		// Check that we have the stream with the correct name in the map
		assert.Equal(suite.T(), 1, len(res))
		streamResponse, exists = res[key1]
		assert.True(suite.T(), exists)

		// Check that we have one entry with the correct ID and fields
		assert.Equal(suite.T(), 1, len(streamResponse.Entries))
		assert.Equal(suite.T(), entry3.Value(), streamResponse.Entries[0].ID)

		// Check for field "e" with value "f" in the entry
		foundFieldE := false
		for _, field := range streamResponse.Entries[0].Fields {
			if field.FieldName == "e" && field.Value == "f" {
				foundFieldE = true
				break
			}
		}
		assert.True(suite.T(), foundFieldE, "Field 'e' with value 'f' not found in entry")

		// add second key with a group and a consumer, but no messages
		sendWithCustomCommand(
			suite,
			client,
			[]string{"xgroup", "create", key2, group, "0", "MKSTREAM"},
			"Can't send XGROUP CREATE as a custom command",
		)
		sendWithCustomCommand(
			suite,
			client,
			[]string{"xgroup", "createconsumer", key2, group, consumer},
			"Can't send XGROUP CREATECONSUMER as a custom command",
		)

		// read both keys
		res, err = client.XReadGroup(context.Background(), group, consumer, map[string]string{key1: "0", key2: "0"})
		assert.NoError(suite.T(), err)

		// Check that we have two streams
		assert.Equal(suite.T(), 2, len(res))

		// Check key1 stream
		streamResponse1, exists := res[key1]
		assert.True(suite.T(), exists)
		assert.Equal(suite.T(), 3, len(streamResponse1.Entries))

		// Create a map of entry IDs to their fields for key1
		entryMap1 := make(map[string][]models.FieldInfo)
		for _, entry := range streamResponse1.Entries {
			entryMap1[entry.ID] = entry.Fields
		}

		// Verify entries in key1
		assert.Contains(suite.T(), entryMap1, entry1.Value())
		assert.Empty(suite.T(), entryMap1[entry1.Value()])

		assert.Contains(suite.T(), entryMap1, entry2.Value())

		// Check for field "c" with value "d" in entry2
		foundFieldC = false
		for _, field := range entryMap1[entry2.Value()] {
			if field.FieldName == "c" && field.Value == "d" {
				foundFieldC = true
				break
			}
		}
		assert.True(suite.T(), foundFieldC, "Field 'c' with value 'd' not found in entry2")

		assert.Contains(suite.T(), entryMap1, entry3.Value())

		// Check for field "e" with value "f" in entry3
		foundFieldE = false
		for _, field := range entryMap1[entry3.Value()] {
			if field.FieldName == "e" && field.Value == "f" {
				foundFieldE = true
				break
			}
		}
		assert.True(suite.T(), foundFieldE, "Field 'e' with value 'f' not found in entry3")

		// Check key2 stream (should be empty)
		streamResponse2, exists := res[key2]
		assert.True(suite.T(), exists)
		assert.Empty(suite.T(), streamResponse2.Entries)

		// error cases:
		// key does not exist
		_, err = client.XReadGroup(context.Background(), "_", "_", map[string]string{key3: "0"})
		suite.Error(err)
		// key is not a stream
		suite.verifyOK(client.Set(context.Background(), key3, uuid.New().String()))
		_, err = client.XReadGroup(context.Background(), "_", "_", map[string]string{key3: "0"})
		suite.Error(err)
		del, err := client.Del(context.Background(), []string{key3})
		assert.NoError(suite.T(), err)
		assert.Equal(suite.T(), int64(1), del)
		// group and consumer don't exist
		xadd, err := client.XAdd(context.Background(), key3, [][]string{{"a", "b"}})
		assert.NoError(suite.T(), err)
		assert.NotNil(suite.T(), xadd)
		_, err = client.XReadGroup(context.Background(), "_", "_", map[string]string{key3: "0"})
		suite.Error(err)
		// consumer don't exist
		sendWithCustomCommand(
			suite,
			client,
			[]string{"xgroup", "create", key3, group, "0-0"},
			"Can't send XGROUP CREATE as a custom command",
		)
		res, err = client.XReadGroup(context.Background(), group, "_", map[string]string{key3: "0"})
		assert.NoError(suite.T(), err)

		// Check that we have the stream with the correct name in the map
		assert.Equal(suite.T(), 1, len(res))
		streamResponse3, exists := res[key3]
		assert.True(suite.T(), exists)

		// Check that the stream is empty
		assert.Empty(suite.T(), streamResponse3.Entries)
	})
}

func (suite *GlideTestSuite) TestXRead() {
	suite.runWithDefaultClients(func(client interfaces.BaseClientCommands) {
		key1 := "{xread}" + uuid.NewString()
		key2 := "{xread}" + uuid.NewString()
		key3 := "{xread}" + uuid.NewString()

		// key does not exist
		read, err := client.XRead(context.Background(), map[string]string{key1: "0-0"})
		suite.NoError(err)
		assert.Empty(suite.T(), read)

		res, err := client.XAddWithOptions(context.Background(),
			key1,
			[][]string{{"k1_field1", "k1_value1"}, {"k1_field1", "k1_value2"}},
			*options.NewXAddOptions().SetId("0-1"),
		)
		suite.NoError(err)
		assert.False(suite.T(), res.IsNil())

		res, err = client.XAddWithOptions(context.Background(),
			key2,
			[][]string{{"k2_field1", "k2_value1"}},
			*options.NewXAddOptions().SetId("2-0"),
		)
		suite.NoError(err)
		assert.False(suite.T(), res.IsNil())

		// reading ID which does not exist yet
		read, err = client.XRead(context.Background(), map[string]string{key1: "100-500"})
		suite.NoError(err)
		assert.Empty(suite.T(), read)

		read, err = client.XRead(context.Background(), map[string]string{key1: "0-0", key2: "0-0"})
		suite.NoError(err)

		// Check that we have two streams
		assert.Equal(suite.T(), 2, len(read))

		// Check key1 stream
		streamResponse1, exists := read[key1]
		assert.True(suite.T(), exists)
		assert.Equal(suite.T(), 1, len(streamResponse1.Entries))
		assert.Equal(suite.T(), "0-1", streamResponse1.Entries[0].ID)

		// Check fields in the entry
		foundK1Field1 := false
		for _, field := range streamResponse1.Entries[0].Fields {
			if field.FieldName == "k1_field1" && field.Value == "k1_value2" {
				foundK1Field1 = true
				break
			}
		}
		assert.True(suite.T(), foundK1Field1, "Field k1_field1 with value k1_value2 not found")

		// Check key2 stream
		streamResponse2, exists := read[key2]
		assert.True(suite.T(), exists)
		assert.Equal(suite.T(), 1, len(streamResponse2.Entries))
		assert.Equal(suite.T(), "2-0", streamResponse2.Entries[0].ID)

		// Check fields in the entry
		foundK2Field1 := false
		for _, field := range streamResponse2.Entries[0].Fields {
			if field.FieldName == "k2_field1" && field.Value == "k2_value1" {
				foundK2Field1 = true
				break
			}
		}
		assert.True(suite.T(), foundK2Field1, "Field k2_field1 with value k2_value1 not found")

		// Key exists, but it is not a stream
		client.Set(context.Background(), key3, "xread")
		_, err = client.XRead(context.Background(), map[string]string{key1: "0-0", key3: "0-0"})
		suite.Error(err)

		// ensure that commands doesn't time out even if timeout > request timeout
		var testClient interfaces.BaseClientCommands
		if _, ok := client.(interfaces.GlideClientCommands); ok {
			testClient, err = suite.client(config.NewClientConfiguration().
				WithAddress(&suite.standaloneHosts[0]).
				WithUseTLS(suite.tls))
			require.NoError(suite.T(), err)
		} else {
			testClient, err = suite.clusterClient(config.NewClusterClientConfiguration().
				WithAddress(&suite.clusterHosts[0]).
				WithUseTLS(suite.tls))
			require.NoError(suite.T(), err)
		}
		read, err = testClient.XReadWithOptions(context.Background(),
			map[string]string{key1: "0-1"},
			*options.NewXReadOptions().SetBlock(1000 * time.Millisecond),
		)
		suite.NoError(err)
		assert.Empty(suite.T(), read)

		// with 0 timeout (no timeout) should never time out,
		// but we wrap the test with timeout to avoid test failing or stuck forever
		finished := make(chan bool)
		go func() {
			_, err := testClient.XReadWithOptions(
				context.Background(),
				map[string]string{key1: "0-1"},
				*options.NewXReadOptions().SetBlock(0 * time.Millisecond),
			)
			suite.Error(err)
			finished <- true
		}()
		select {
		case <-finished:
			suite.Fail("Infinite block finished")
		case <-time.After(3 * time.Second):
		}
		testClient.Close()
		<-finished
	})
}

func (suite *GlideTestSuite) TestXGroupSetId() {
	suite.runWithDefaultClients(func(client interfaces.BaseClientCommands) {
		key := uuid.NewString()
		group := uuid.NewString()
		consumer := uuid.NewString()

		// Setup: Create stream with 3 entries, create consumer group, read entries to add them to the Pending Entries List
		xadd, err := client.XAddWithOptions(context.Background(),
			key,
			[][]string{{"f0", "v0"}},
			*options.NewXAddOptions().SetId("1-0"),
		)
		assert.NoError(suite.T(), err)
		assert.Equal(suite.T(), "1-0", xadd.Value())
		xadd, err = client.XAddWithOptions(context.Background(),
			key,
			[][]string{{"f1", "v1"}},
			*options.NewXAddOptions().SetId("1-1"),
		)
		assert.NoError(suite.T(), err)
		assert.Equal(suite.T(), "1-1", xadd.Value())
		xadd, err = client.XAddWithOptions(context.Background(),
			key,
			[][]string{{"f2", "v2"}},
			*options.NewXAddOptions().SetId("1-2"),
		)
		assert.NoError(suite.T(), err)
		assert.Equal(suite.T(), "1-2", xadd.Value())

		sendWithCustomCommand(
			suite,
			client,
			[]string{"xgroup", "create", key, group, "0"},
			"Can't send XGROUP CREATE as a custom command",
		)

		xreadgroup, err := client.XReadGroup(context.Background(), group, consumer, map[string]string{key: ">"})
		assert.NoError(suite.T(), err)

		// Check that we have the stream with the correct name in the map
		assert.Equal(suite.T(), 1, len(xreadgroup))
		streamResponse, exists := xreadgroup[key]
		assert.True(suite.T(), exists)

		// Check entries
		entryMap := make(map[string][]models.FieldInfo)
		for _, entry := range streamResponse.Entries {
			entryMap[entry.ID] = entry.Fields
		}

		// Verify entries
		assert.Contains(suite.T(), entryMap, "1-0")

		// Check for field "f0" with value "v0" in entry 1-0
		foundF0 := false
		for _, field := range entryMap["1-0"] {
			if field.FieldName == "f0" && field.Value == "v0" {
				foundF0 = true
				break
			}
		}
		assert.True(suite.T(), foundF0, "Field 'f0' with value 'v0' not found in entry 1-0")

		assert.Contains(suite.T(), entryMap, "1-1")

		// Check for field "f1" with value "v1" in entry 1-1
		foundF1 := false
		for _, field := range entryMap["1-1"] {
			if field.FieldName == "f1" && field.Value == "v1" {
				foundF1 = true
				break
			}
		}
		assert.True(suite.T(), foundF1, "Field 'f1' with value 'v1' not found in entry 1-1")

		assert.Contains(suite.T(), entryMap, "1-2")

		// Check for field "f2" with value "v2" in entry 1-2
		foundF2 := false
		for _, field := range entryMap["1-2"] {
			if field.FieldName == "f2" && field.Value == "v2" {
				foundF2 = true
				break
			}
		}
		assert.True(suite.T(), foundF2, "Field 'f2' with value 'v2' not found in entry 1-2")

		// Sanity check: xreadgroup should not return more entries since they're all already in the
		// Pending Entries List.
		xreadgroup, err = client.XReadGroup(context.Background(), group, consumer, map[string]string{key: ">"})
		assert.NoError(suite.T(), err)
		assert.Nil(suite.T(), xreadgroup)

		// Reset the last delivered ID for the consumer group to "1-1"
		if suite.serverVersion < "7.0.0" {
			suite.verifyOK(client.XGroupSetId(context.Background(), key, group, "1-1"))
		} else {
			opts := options.NewXGroupSetIdOptionsOptions().SetEntriesRead(42)
			suite.verifyOK(client.XGroupSetIdWithOptions(context.Background(), key, group, "1-1", *opts))
		}

		// xreadgroup should only return entry 1-2 since we reset the last delivered ID to 1-1
		xreadgroup, err = client.XReadGroup(context.Background(), group, consumer, map[string]string{key: ">"})
		assert.NoError(suite.T(), err)

		// Check that we have the stream with the correct name in the map
		assert.Equal(suite.T(), 1, len(xreadgroup))
		streamResponse, exists = xreadgroup[key]
		assert.True(suite.T(), exists)

		// Check entries
		assert.Equal(suite.T(), 1, len(streamResponse.Entries))
		assert.Equal(suite.T(), "1-2", streamResponse.Entries[0].ID)

		// Check for field "f2" with value "v2" in the entry
		foundF2 = false
		for _, field := range streamResponse.Entries[0].Fields {
			if field.FieldName == "f2" && field.Value == "v2" {
				foundF2 = true
				break
			}
		}
		assert.True(suite.T(), foundF2, "Field 'f2' with value 'v2' not found in entry")

		// An error is raised if XGROUP SETID is called with a non-existing key
		_, err = client.XGroupSetId(context.Background(), uuid.NewString(), group, "1-1")
		suite.Error(err)

		// An error is raised if XGROUP SETID is called with a non-existing group
		_, err = client.XGroupSetId(context.Background(), key, uuid.NewString(), "1-1")
		suite.Error(err)

		// Setting the ID to a non-existing ID is allowed
		suite.verifyOK(client.XGroupSetId(context.Background(), key, group, "99-99"))

		// key exists, but is not a stream
		key = uuid.NewString()
		suite.verifyOK(client.Set(context.Background(), key, "xgroup setid"))
		_, err = client.XGroupSetId(context.Background(), key, group, "1-1")
		suite.Error(err)
	})
}

func (suite *GlideTestSuite) TestZAddAndZAddIncr() {
	suite.runWithDefaultClients(func(client interfaces.BaseClientCommands) {
		key := uuid.New().String()
		key2 := uuid.New().String()
		key3 := uuid.New().String()
		key4 := uuid.New().String()
		membersScoreMap := map[string]float64{
			"one":   1.0,
			"two":   2.0,
			"three": 3.0,
		}
		t := suite.T()

		res, err := client.ZAdd(context.Background(), key, membersScoreMap)
		assert.Nil(t, err)
		assert.Equal(t, int64(3), res)

		resIncr, err := client.ZAddIncr(context.Background(), key, "one", float64(2))
		assert.Nil(t, err)
		assert.Equal(t, float64(3), resIncr.Value())

		// error cases
		// non-sortedset key
		_, err = client.Set(context.Background(), key2, "test")
		assert.NoError(t, err)

		_, err = client.ZAdd(context.Background(), key2, membersScoreMap)
		suite.Error(err)

		// wrong key type for zaddincr
		_, err = client.ZAddIncr(context.Background(), key2, "one", float64(2))
		suite.Error(err)

		// with NX & XX
		onlyIfExistsOpts := options.NewZAddOptions().SetConditionalChange(constants.OnlyIfExists)
		onlyIfDoesNotExistOpts := options.NewZAddOptions().SetConditionalChange(constants.OnlyIfDoesNotExist)

		res, err = client.ZAddWithOptions(context.Background(), key3, membersScoreMap, *onlyIfExistsOpts)
		suite.NoError(err)
		assert.Equal(suite.T(), int64(0), res)

		res, err = client.ZAddWithOptions(context.Background(), key3, membersScoreMap, *onlyIfDoesNotExistOpts)
		suite.NoError(err)
		assert.Equal(suite.T(), int64(3), res)

		resIncr, err = client.ZAddIncrWithOptions(context.Background(), key3, "one", 5, *onlyIfDoesNotExistOpts)
		suite.NoError(err)
		assert.True(suite.T(), resIncr.IsNil())

		resIncr, err = client.ZAddIncrWithOptions(context.Background(), key3, "one", 5, *onlyIfExistsOpts)
		suite.NoError(err)
		assert.Equal(suite.T(), float64(6), resIncr.Value())

		// with GT or LT
		membersScoreMap2 := map[string]float64{
			"one":   -3.0,
			"two":   2.0,
			"three": 3.0,
		}

		res, err = client.ZAdd(context.Background(), key4, membersScoreMap2)
		suite.NoError(err)
		assert.Equal(suite.T(), int64(3), res)

		membersScoreMap2["one"] = 10.0

		gtOpts := options.NewZAddOptions().SetUpdateOptions(options.ScoreGreaterThanCurrent)
		ltOpts := options.NewZAddOptions().SetUpdateOptions(options.ScoreLessThanCurrent)
		gtOptsChanged, _ := options.NewZAddOptions().SetUpdateOptions(options.ScoreGreaterThanCurrent).SetChanged(true)
		ltOptsChanged, _ := options.NewZAddOptions().SetUpdateOptions(options.ScoreLessThanCurrent).SetChanged(true)

		res, err = client.ZAddWithOptions(context.Background(), key4, membersScoreMap2, *gtOptsChanged)
		suite.NoError(err)
		assert.Equal(suite.T(), int64(1), res)

		res, err = client.ZAddWithOptions(context.Background(), key4, membersScoreMap2, *ltOptsChanged)
		suite.NoError(err)
		assert.Equal(suite.T(), int64(0), res)

		resIncr, err = client.ZAddIncrWithOptions(context.Background(), key4, "one", -3, *ltOpts)
		suite.NoError(err)
		assert.Equal(suite.T(), float64(7), resIncr.Value())

		resIncr, err = client.ZAddIncrWithOptions(context.Background(), key4, "one", -3, *gtOpts)
		suite.NoError(err)
		assert.True(suite.T(), resIncr.IsNil())
	})
}

func (suite *GlideTestSuite) TestZincrBy() {
	suite.runWithDefaultClients(func(client interfaces.BaseClientCommands) {
		key1 := uuid.New().String()
		key2 := uuid.New().String()

		// key does not exist
		res1, err := client.ZIncrBy(context.Background(), key1, 2.5, "value1")
		suite.NoError(err)
		assert.Equal(suite.T(), 2.5, res1)

		// key exists, but value doesn't
		res2, err := client.ZIncrBy(context.Background(), key1, -3.3, "value2")
		suite.NoError(err)
		assert.Equal(suite.T(), -3.3, res2)

		// updating existing value in existing key
		res3, err := client.ZIncrBy(context.Background(), key1, 1.0, "value1")
		suite.NoError(err)
		assert.Equal(suite.T(), 3.5, res3)

		// Key exists, but it is not a sorted set
		res4, err := client.SAdd(context.Background(), key2, []string{"one", "two"})
		suite.NoError(err)
		assert.Equal(suite.T(), int64(2), res4)

		_, err = client.ZIncrBy(context.Background(), key2, 0.5, "_")
		suite.Error(err)
	})
}

func (suite *GlideTestSuite) TestBZPopMin() {
	suite.runWithDefaultClients(func(client interfaces.BaseClientCommands) {
		key1 := "{zset}-1-" + uuid.NewString()
		key2 := "{zset}-2-" + uuid.NewString()
		key3 := "{zset}-2-" + uuid.NewString()

		// Add elements to key1
		zaddResult1, err := client.ZAdd(context.Background(), key1, map[string]float64{"a": 1.0, "b": 1.5})
		suite.NoError(err)
		assert.Equal(suite.T(), int64(2), zaddResult1)

		// Add elements to key2
		zaddResult2, err := client.ZAdd(context.Background(), key2, map[string]float64{"c": 2.0})
		suite.NoError(err)
		assert.Equal(suite.T(), int64(1), zaddResult2)

		// Pop minimum element from key1 and key2
		bzpopminResult1, err := client.BZPopMin(context.Background(), []string{key1, key2}, 500*time.Millisecond)
		suite.NoError(err)
		assert.Equal(suite.T(), models.KeyWithMemberAndScore{Key: key1, Member: "a", Score: 1.0}, bzpopminResult1.Value())

		// Attempt to pop from non-existent key3
		bzpopminResult2, err := client.BZPopMin(context.Background(), []string{key3}, 1*time.Second)
		suite.NoError(err)
		assert.True(suite.T(), bzpopminResult2.IsNil())

		// Pop minimum element from key2
		bzpopminResult3, err := client.BZPopMin(context.Background(), []string{key3, key2}, 500*time.Millisecond)
		suite.NoError(err)
		assert.Equal(suite.T(), models.KeyWithMemberAndScore{Key: key2, Member: "c", Score: 2.0}, bzpopminResult3.Value())

		// Set key3 to a non-sorted set value
		suite.verifyOK(client.Set(context.Background(), key3, "value"))

		// Attempt to pop from key3 which is not a sorted set
		_, err = client.BZPopMin(context.Background(), []string{key3}, 500*time.Millisecond)
		suite.Error(err)
	})
}

func (suite *GlideTestSuite) TestZPopMin() {
	suite.runWithDefaultClients(func(client interfaces.BaseClientCommands) {
		key1 := uuid.New().String()
		key2 := uuid.New().String()
		memberScoreMap := map[string]float64{
			"one":   1.0,
			"two":   2.0,
			"three": 3.0,
		}

		res, err := client.ZAdd(context.Background(), key1, memberScoreMap)
		suite.NoError(err)
		assert.Equal(suite.T(), int64(3), res)

		res2, err := client.ZPopMin(context.Background(), key1)
		suite.NoError(err)
		assert.Equal(suite.T(), map[string]float64{"one": float64(1)}, res2)

		res3, err := client.ZPopMinWithOptions(context.Background(), key1, *options.NewZPopOptions().SetCount(2))
		suite.NoError(err)
		assert.Equal(suite.T(), map[string]float64{"two": float64(2), "three": float64(3)}, res3)

		// non sorted set key
		_, err = client.Set(context.Background(), key2, "test")
		suite.NoError(err)

		_, err = client.ZPopMin(context.Background(), key2)
		suite.Error(err)
	})
}

func (suite *GlideTestSuite) TestZPopMax() {
	suite.runWithDefaultClients(func(client interfaces.BaseClientCommands) {
		key1 := uuid.New().String()
		key2 := uuid.New().String()
		memberScoreMap := map[string]float64{
			"one":   1.0,
			"two":   2.0,
			"three": 3.0,
		}
		res, err := client.ZAdd(context.Background(), key1, memberScoreMap)
		suite.NoError(err)
		assert.Equal(suite.T(), int64(3), res)

		res2, err := client.ZPopMax(context.Background(), key1)
		suite.NoError(err)
		assert.Equal(suite.T(), map[string]float64{"three": float64(3)}, res2)

		res3, err := client.ZPopMaxWithOptions(context.Background(), key1, *options.NewZPopOptions().SetCount(2))
		suite.NoError(err)
		assert.Equal(suite.T(), map[string]float64{"two": float64(2), "one": float64(1)}, res3)

		// non sorted set key
		_, err = client.Set(context.Background(), key2, "test")
		suite.NoError(err)

		_, err = client.ZPopMax(context.Background(), key2)
		suite.Error(err)
	})
}

func (suite *GlideTestSuite) TestZRem() {
	suite.runWithDefaultClients(func(client interfaces.BaseClientCommands) {
		key := uuid.New().String()
		memberScoreMap := map[string]float64{
			"one":   1.0,
			"two":   2.0,
			"three": 3.0,
		}
		res, err := client.ZAdd(context.Background(), key, memberScoreMap)
		suite.NoError(err)
		assert.Equal(suite.T(), int64(3), res)

		// no members to remove
		_, err = client.ZRem(context.Background(), key, []string{})
		suite.Error(err)

		res, err = client.ZRem(context.Background(), key, []string{"one"})
		suite.NoError(err)
		assert.Equal(suite.T(), int64(1), res)

		// TODO: run ZCard there
		res, err = client.ZRem(context.Background(), key, []string{"one", "two", "three"})
		suite.NoError(err)
		assert.Equal(suite.T(), int64(2), res)

		// non sorted set key
		_, err = client.Set(context.Background(), key, "test")
		suite.NoError(err)

		_, err = client.ZRem(context.Background(), key, []string{"value"})
		suite.Error(err)
	})
}

func (suite *GlideTestSuite) TestZRange() {
	suite.runWithDefaultClients(func(client interfaces.BaseClientCommands) {
		t := suite.T()
		key := uuid.New().String()
		memberScoreMap := map[string]float64{
			"a": 1.0,
			"b": 2.0,
			"c": 3.0,
		}
		_, err := client.ZAdd(context.Background(), key, memberScoreMap)
		assert.NoError(t, err)
		// index [0:1]
		res, err := client.ZRange(context.Background(), key, options.NewRangeByIndexQuery(0, 1))
		assert.NoError(t, err)
		assert.Equal(t, []string{"a", "b"}, res)
		// index [0:-1] (all)
		res, err = client.ZRange(context.Background(), key, options.NewRangeByIndexQuery(0, -1))
		assert.NoError(t, err)
		assert.Equal(t, []string{"a", "b", "c"}, res)
		// index [3:1] (none)
		res, err = client.ZRange(context.Background(), key, options.NewRangeByIndexQuery(3, 1))
		assert.NoError(t, err)
		assert.Equal(t, 0, len(res))
		// score [-inf:3]
		var query options.ZRangeQuery
		query = options.NewRangeByScoreQuery(
			options.NewInfiniteScoreBoundary(constants.NegativeInfinity),
			options.NewScoreBoundary(3, true))
		res, err = client.ZRange(context.Background(), key, query)
		assert.NoError(t, err)
		assert.Equal(t, []string{"a", "b", "c"}, res)
		// score [-inf:3)
		query = options.NewRangeByScoreQuery(
			options.NewInfiniteScoreBoundary(constants.NegativeInfinity),
			options.NewScoreBoundary(3, false))
		res, err = client.ZRange(context.Background(), key, query)
		assert.NoError(t, err)
		assert.Equal(t, []string{"a", "b"}, res)
		// score (3:-inf] reverse
		query = options.NewRangeByScoreQuery(
			options.NewScoreBoundary(3, false),
			options.NewInfiniteScoreBoundary(constants.NegativeInfinity)).
			SetReverse()
		res, err = client.ZRange(context.Background(), key, query)
		assert.NoError(t, err)
		assert.Equal(t, []string{"b", "a"}, res)
		// score [-inf:+inf] limit 1 2
		query = options.NewRangeByScoreQuery(
			options.NewInfiniteScoreBoundary(constants.NegativeInfinity),
			options.NewInfiniteScoreBoundary(constants.PositiveInfinity)).
			SetLimit(1, 2)
		res, err = client.ZRange(context.Background(), key, query)
		assert.NoError(t, err)
		assert.Equal(t, []string{"b", "c"}, res)
		// score [-inf:3) reverse (none)
		query = options.NewRangeByScoreQuery(
			options.NewInfiniteScoreBoundary(constants.NegativeInfinity),
			options.NewScoreBoundary(3, true)).
			SetReverse()
		res, err = client.ZRange(context.Background(), key, query)
		assert.NoError(t, err)
		assert.Equal(t, 0, len(res))
		// score [+inf:3) (none)
		query = options.NewRangeByScoreQuery(
			options.NewInfiniteScoreBoundary(constants.PositiveInfinity),
			options.NewScoreBoundary(3, false))
		res, err = client.ZRange(context.Background(), key, query)
		assert.NoError(t, err)
		assert.Equal(t, 0, len(res))
		// lex [-:c)
		query = options.NewRangeByLexQuery(
			options.NewInfiniteLexBoundary(constants.NegativeInfinity),
			options.NewLexBoundary("c", false))
		res, err = client.ZRange(context.Background(), key, query)
		assert.NoError(t, err)
		assert.Equal(t, []string{"a", "b"}, res)
		// lex [+:-] reverse limit 1 2
		query = options.NewRangeByLexQuery(
			options.NewInfiniteLexBoundary(constants.PositiveInfinity),
			options.NewInfiniteLexBoundary(constants.NegativeInfinity)).
			SetReverse().SetLimit(1, 2)
		res, err = client.ZRange(context.Background(), key, query)
		assert.NoError(t, err)
		assert.Equal(t, []string{"b", "a"}, res)
		// lex (c:-] reverse
		query = options.NewRangeByLexQuery(
			options.NewLexBoundary("c", false),
			options.NewInfiniteLexBoundary(constants.NegativeInfinity)).
			SetReverse()
		res, err = client.ZRange(context.Background(), key, query)
		assert.NoError(t, err)
		assert.Equal(t, []string{"b", "a"}, res)
		// lex [+:c] (none)
		query = options.NewRangeByLexQuery(
			options.NewInfiniteLexBoundary(constants.PositiveInfinity),
			options.NewLexBoundary("c", true))
		res, err = client.ZRange(context.Background(), key, query)
		assert.NoError(t, err)
		assert.Equal(t, 0, len(res))
	})
}

func (suite *GlideTestSuite) TestZRangeWithScores() {
	suite.runWithDefaultClients(func(client interfaces.BaseClientCommands) {
		t := suite.T()
		key := uuid.New().String()
		memberScoreMap := map[string]float64{
			"a":  2.0,
			"ab": 2.0,
			"b":  4.0,
			"c":  3.0,
			"d":  8.0,
			"e":  5.0,
			"f":  1.0,
			"ac": 2.0,
			"g":  2.0,
		}
		_, err := client.ZAdd(context.Background(), key, memberScoreMap)
		assert.NoError(t, err)
		// index [0:1]
		res, err := client.ZRangeWithScores(context.Background(), key, options.NewRangeByIndexQuery(0, 1))
		expected := []models.MemberAndScore{
			{Member: "f", Score: float64(1.0)},
			{Member: "a", Score: float64(2.0)},
		}
		assert.NoError(t, err)
		assert.Equal(t, expected, res)
		// index [0:-1] (all)
		res, err = client.ZRangeWithScores(context.Background(), key, options.NewRangeByIndexQuery(0, -1))
		expected = []models.MemberAndScore{
			{Member: "f", Score: float64(1.0)},
			{Member: "a", Score: float64(2.0)},
			{Member: "ab", Score: float64(2.0)},
			{Member: "ac", Score: float64(2.0)},
			{Member: "g", Score: float64(2.0)},
			{Member: "c", Score: float64(3.0)},
			{Member: "b", Score: float64(4.0)},
			{Member: "e", Score: float64(5.0)},
			{Member: "d", Score: float64(8.0)},
		}
		assert.NoError(t, err)
		assert.Equal(t, expected, res)
		// index [3:1] (none)
		res, err = client.ZRangeWithScores(context.Background(), key, options.NewRangeByIndexQuery(3, 1))
		assert.NoError(t, err)
		assert.Equal(t, 0, len(res))
		// score [-inf:3]
		query := options.NewRangeByScoreQuery(
			options.NewInfiniteScoreBoundary(constants.NegativeInfinity),
			options.NewScoreBoundary(3, true))
		res, err = client.ZRangeWithScores(context.Background(), key, query)
		expected = []models.MemberAndScore{
			{Member: "f", Score: float64(1.0)},
			{Member: "a", Score: float64(2.0)},
			{Member: "ab", Score: float64(2.0)},
			{Member: "ac", Score: float64(2.0)},
			{Member: "g", Score: float64(2.0)},
			{Member: "c", Score: float64(3.0)},
		}
		assert.NoError(t, err)
		assert.Equal(t, expected, res)
		// score [-inf:3)
		query = options.NewRangeByScoreQuery(
			options.NewInfiniteScoreBoundary(constants.NegativeInfinity),
			options.NewScoreBoundary(3, false))
		res, err = client.ZRangeWithScores(context.Background(), key, query)
		expected = []models.MemberAndScore{
			{Member: "f", Score: float64(1.0)},
			{Member: "a", Score: float64(2.0)},
			{Member: "ab", Score: float64(2.0)},
			{Member: "ac", Score: float64(2.0)},
			{Member: "g", Score: float64(2.0)},
		}
		assert.NoError(t, err)
		assert.Equal(t, expected, res)
		// score (3:-inf] reverse
		query = options.NewRangeByScoreQuery(
			options.NewScoreBoundary(3, false),
			options.NewInfiniteScoreBoundary(constants.NegativeInfinity)).
			SetReverse()
		res, err = client.ZRangeWithScores(context.Background(), key, query)
		expected = []models.MemberAndScore{
			{Member: "g", Score: float64(2.0)},
			{Member: "ac", Score: float64(2.0)},
			{Member: "ab", Score: float64(2.0)},
			{Member: "a", Score: float64(2.0)},
			{Member: "f", Score: float64(1.0)},
		}
		assert.NoError(t, err)
		assert.Equal(t, expected, res)
		// score [inf:-inf] reverse
		query = options.NewRangeByScoreQuery(
			options.NewInfiniteScoreBoundary(constants.PositiveInfinity),
			options.NewInfiniteScoreBoundary(constants.NegativeInfinity)).
			SetReverse()
		res, err = client.ZRangeWithScores(context.Background(), key, query)
		expected = []models.MemberAndScore{
			{Member: "d", Score: float64(8.0)},
			{Member: "e", Score: float64(5.0)},
			{Member: "b", Score: float64(4.0)},
			{Member: "c", Score: float64(3.0)},
			{Member: "g", Score: float64(2.0)},
			{Member: "ac", Score: float64(2.0)},
			{Member: "ab", Score: float64(2.0)},
			{Member: "a", Score: float64(2.0)},
			{Member: "f", Score: float64(1.0)},
		}
		assert.NoError(t, err)
		assert.Equal(t, expected, res)
		// score [-inf:+inf] limit 4 2
		query = options.NewRangeByScoreQuery(
			options.NewInfiniteScoreBoundary(constants.NegativeInfinity),
			options.NewInfiniteScoreBoundary(constants.PositiveInfinity)).
			SetLimit(4, 2)
		res, err = client.ZRangeWithScores(context.Background(), key, query)
		expected = []models.MemberAndScore{
			{Member: "g", Score: float64(2.0)},
			{Member: "c", Score: float64(3.0)},
		}
		assert.NoError(t, err)
		assert.Equal(t, expected, res)
		// score [-inf:3) reverse (none)
		query = options.NewRangeByScoreQuery(
			options.NewInfiniteScoreBoundary(constants.NegativeInfinity),
			options.NewScoreBoundary(3, true)).
			SetReverse()
		res, err = client.ZRangeWithScores(context.Background(), key, query)
		assert.NoError(t, err)
		assert.Equal(t, 0, len(res))
		// score [+inf:3) (none)
		query = options.NewRangeByScoreQuery(
			options.NewInfiniteScoreBoundary(constants.PositiveInfinity),
			options.NewScoreBoundary(3, false))
		res, err = client.ZRangeWithScores(context.Background(), key, query)
		assert.NoError(t, err)
		assert.Equal(t, 0, len(res))
	})
}

func (suite *GlideTestSuite) TestZRangeStore() {
	suite.runWithDefaultClients(func(client interfaces.BaseClientCommands) {
		t := suite.T()
		key := "{key}" + uuid.New().String()
		dest := "{key}" + uuid.New().String()
		memberScoreMap := map[string]float64{
			"a": 1.0,
			"b": 2.0,
			"c": 3.0,
		}
		_, err := client.ZAdd(context.Background(), key, memberScoreMap)
		assert.NoError(t, err)
		// index [0:1]
		res, err := client.ZRangeStore(context.Background(), dest, key, options.NewRangeByIndexQuery(0, 1))
		assert.NoError(t, err)
		res1, err := client.ZRange(context.Background(), dest, options.NewRangeByIndexQuery(0, 1))
		assert.NoError(t, err)
		assert.Equal(t, int64(2), res)
		assert.Equal(t, []string{"a", "b"}, res1)
		// index [0:-1] (all)
		res, err = client.ZRangeStore(context.Background(), dest, key, options.NewRangeByIndexQuery(0, -1))
		assert.NoError(t, err)
		res1, err = client.ZRange(context.Background(), dest, options.NewRangeByIndexQuery(0, -1))
		assert.NoError(t, err)
		assert.Equal(t, int64(3), res)
		assert.Equal(t, []string{"a", "b", "c"}, res1)
		// index [3:1] (none)
		res, err = client.ZRangeStore(context.Background(), dest, key, options.NewRangeByIndexQuery(3, 1))
		assert.NoError(t, err)
		res1, err = client.ZRange(context.Background(), dest, options.NewRangeByIndexQuery(3, 1))
		assert.NoError(t, err)
		assert.Equal(t, int64(0), res)
		assert.Equal(t, 0, len(res1))
		// score [-inf:3]
		var query options.ZRangeQuery
		query = options.NewRangeByScoreQuery(
			options.NewInfiniteScoreBoundary(constants.NegativeInfinity),
			options.NewScoreBoundary(3, true))
		res, err = client.ZRangeStore(context.Background(), dest, key, query)
		assert.NoError(t, err)
		res1, err = client.ZRange(context.Background(), dest, query)
		assert.NoError(t, err)
		assert.Equal(t, int64(3), res)
		assert.Equal(t, []string{"a", "b", "c"}, res1)
		// score [-inf:3)
		query = options.NewRangeByScoreQuery(
			options.NewInfiniteScoreBoundary(constants.NegativeInfinity),
			options.NewScoreBoundary(3, false))
		res, err = client.ZRangeStore(context.Background(), dest, key, query)
		assert.NoError(t, err)
		res1, err = client.ZRange(context.Background(), dest, query)
		assert.NoError(t, err)
		assert.Equal(t, int64(2), res)
		assert.Equal(t, []string{"a", "b"}, res1)
		// score (3:-inf] reverse
		query = options.NewRangeByScoreQuery(
			options.NewScoreBoundary(3, false),
			options.NewInfiniteScoreBoundary(constants.NegativeInfinity)).
			SetReverse()
		res, err = client.ZRangeStore(context.Background(), dest, key, query)
		assert.NoError(t, err)
		res1, err = client.ZRange(context.Background(), dest, query)
		assert.NoError(t, err)
		assert.Equal(t, int64(2), res)
		assert.Equal(t, []string{"b", "a"}, res1)
		// score [-inf:+inf] limit 1 2
		query = options.NewRangeByScoreQuery(
			options.NewInfiniteScoreBoundary(constants.NegativeInfinity),
			options.NewInfiniteScoreBoundary(constants.PositiveInfinity)).
			SetLimit(1, 2)
		res, err = client.ZRangeStore(context.Background(), dest, key, query)
		assert.NoError(t, err)
		res1, err = client.ZRange(context.Background(), dest, options.NewRangeByIndexQuery(0, -1))
		assert.NoError(t, err)
		assert.Equal(t, int64(2), res)
		assert.Equal(t, []string{"b", "c"}, res1)
		// score [-inf:3) reverse (none)
		query = options.NewRangeByScoreQuery(
			options.NewInfiniteScoreBoundary(constants.NegativeInfinity),
			options.NewScoreBoundary(3, true)).
			SetReverse()
		res, err = client.ZRangeStore(context.Background(), dest, key, query)
		assert.NoError(t, err)
		res1, err = client.ZRange(context.Background(), dest, options.NewRangeByIndexQuery(0, -1))
		assert.NoError(t, err)
		assert.Equal(t, int64(0), res)
		assert.Equal(t, 0, len(res1))
		// score [+inf:3) (none)
		query = options.NewRangeByScoreQuery(
			options.NewInfiniteScoreBoundary(constants.PositiveInfinity),
			options.NewScoreBoundary(3, false))
		res, err = client.ZRangeStore(context.Background(), dest, key, query)
		assert.NoError(t, err)
		res1, err = client.ZRange(context.Background(), dest, options.NewRangeByIndexQuery(0, -1))
		assert.NoError(t, err)
		assert.Equal(t, int64(0), res)
		assert.Equal(t, 0, len(res1))
		// lex [-:c)
		query = options.NewRangeByLexQuery(
			options.NewInfiniteLexBoundary(constants.NegativeInfinity),
			options.NewLexBoundary("c", false))
		res, err = client.ZRangeStore(context.Background(), dest, key, query)
		assert.NoError(t, err)
		res1, err = client.ZRange(context.Background(), dest, options.NewRangeByIndexQuery(0, -1))
		assert.NoError(t, err)
		assert.Equal(t, int64(2), res)
		assert.Equal(t, []string{"a", "b"}, res1)
		// lex [+:-] reverse limit 1 2
		query = options.NewRangeByLexQuery(
			options.NewInfiniteLexBoundary(constants.PositiveInfinity),
			options.NewInfiniteLexBoundary(constants.NegativeInfinity)).
			SetReverse().SetLimit(1, 2)
		res, err = client.ZRangeStore(context.Background(), dest, key, query)
		assert.NoError(t, err)
		res1, err = client.ZRange(context.Background(), dest, options.NewRangeByIndexQuery(0, -1))
		assert.NoError(t, err)
		assert.Equal(t, int64(2), res)
		assert.Equal(t, []string{"a", "b"}, res1)
		// lex (c:-] reverse
		query = options.NewRangeByLexQuery(
			options.NewLexBoundary("c", false),
			options.NewInfiniteLexBoundary(constants.NegativeInfinity)).
			SetReverse()
		res, err = client.ZRangeStore(context.Background(), dest, key, query)
		assert.NoError(t, err)
		res1, err = client.ZRange(context.Background(), dest, options.NewRangeByIndexQuery(0, -1))
		assert.NoError(t, err)
		assert.Equal(t, int64(2), res)
		assert.Equal(t, []string{"a", "b"}, res1)
		// lex [+:c] (none)
		query = options.NewRangeByLexQuery(
			options.NewInfiniteLexBoundary(constants.PositiveInfinity),
			options.NewLexBoundary("c", true))
		res, err = client.ZRangeStore(context.Background(), dest, key, query)
		assert.NoError(t, err)
		res1, err = client.ZRange(context.Background(), dest, options.NewRangeByIndexQuery(0, -1))
		assert.NoError(t, err)
		assert.Equal(t, int64(0), res)
		assert.Equal(t, 0, len(res1))
		// Pull from non-existent source
		res, err = client.ZRangeStore(context.Background(), dest, "{key}nonExistent", query)
		assert.NoError(t, err)
		assert.Equal(t, int64(0), res)
	})
}

func (suite *GlideTestSuite) TestPersist() {
	suite.runWithDefaultClients(func(client interfaces.BaseClientCommands) {
		// Test 1: Check if persist command removes the expiration time of a key.
		keyName := "{keyName}" + uuid.NewString()
		t := suite.T()
		suite.verifyOK(client.Set(context.Background(), keyName, initialValue))
		resultExpire, err := client.Expire(context.Background(), keyName, 300*time.Second)
		assert.Nil(t, err)
		assert.True(t, resultExpire)
		resultPersist, err := client.Persist(context.Background(), keyName)
		assert.Nil(t, err)
		assert.True(t, resultPersist)

		// Test 2: Check if persist command return false if key that doesnt have associated timeout.
		keyNoExp := "{keyName}" + uuid.NewString()
		suite.verifyOK(client.Set(context.Background(), keyNoExp, initialValue))
		resultPersistNoExp, err := client.Persist(context.Background(), keyNoExp)
		assert.Nil(t, err)
		assert.False(t, resultPersistNoExp)

		// Test 3: Check if persist command return false if key not exist.
		keyInvalid := "{invalidkey_forPersistTest}" + uuid.NewString()
		resultInvalidKey, err := client.Persist(context.Background(), keyInvalid)
		assert.Nil(t, err)
		assert.False(t, resultInvalidKey)
	})
}

func (suite *GlideTestSuite) TestZRank() {
	suite.runWithDefaultClients(func(client interfaces.BaseClientCommands) {
		key := uuid.New().String()
		stringKey := uuid.New().String()
		client.ZAdd(context.Background(), key, map[string]float64{"one": 1.5, "two": 2.0, "three": 3.0})
		res, err := client.ZRank(context.Background(), key, "two")
		suite.NoError(err)
		assert.Equal(suite.T(), int64(1), res.Value())

		if suite.serverVersion >= "7.2.0" {
			res2Rank, res2Score, err := client.ZRankWithScore(context.Background(), key, "one")
			suite.NoError(err)
			assert.Equal(suite.T(), int64(0), res2Rank.Value())
			assert.Equal(suite.T(), float64(1.5), res2Score.Value())
			res4Rank, res4Score, err := client.ZRankWithScore(context.Background(), key, "non-existing-member")
			suite.NoError(err)
			assert.True(suite.T(), res4Rank.IsNil())
			assert.True(suite.T(), res4Score.IsNil())
		}

		res3, err := client.ZRank(context.Background(), key, "non-existing-member")
		suite.NoError(err)
		assert.True(suite.T(), res3.IsNil())

		// key exists, but it is not a set
		suite.verifyOK(client.Set(context.Background(), stringKey, "value"))

		_, err = client.ZRank(context.Background(), stringKey, "value")
		suite.Error(err)
	})
}

func (suite *GlideTestSuite) TestZRevRank() {
	suite.runWithDefaultClients(func(client interfaces.BaseClientCommands) {
		key := uuid.New().String()
		stringKey := uuid.New().String()
		client.ZAdd(context.Background(), key, map[string]float64{"one": 1.5, "two": 2.0, "three": 3.0})
		res, err := client.ZRevRank(context.Background(), key, "two")
		suite.NoError(err)
		assert.Equal(suite.T(), int64(1), res.Value())

		if suite.serverVersion >= "7.2.0" {
			res2Rank, res2Score, err := client.ZRevRankWithScore(context.Background(), key, "one")
			suite.NoError(err)
			assert.Equal(suite.T(), int64(2), res2Rank.Value())
			assert.Equal(suite.T(), float64(1.5), res2Score.Value())
			res4Rank, res4Score, err := client.ZRevRankWithScore(context.Background(), key, "non-existing-member")
			suite.NoError(err)
			assert.True(suite.T(), res4Rank.IsNil())
			assert.True(suite.T(), res4Score.IsNil())
		}

		res3, err := client.ZRevRank(context.Background(), key, "non-existing-member")
		suite.NoError(err)
		assert.True(suite.T(), res3.IsNil())

		// key exists, but it is not a set
		suite.verifyOK(client.Set(context.Background(), stringKey, "value"))

		_, err = client.ZRevRank(context.Background(), stringKey, "value")
		suite.Error(err)
	})
}

func (suite *GlideTestSuite) Test_XAdd_XLen_XTrim() {
	suite.runWithDefaultClients(func(client interfaces.BaseClientCommands) {
		key1 := uuid.NewString()
		key2 := uuid.NewString()
		field1 := uuid.NewString()
		field2 := uuid.NewString()
		t := suite.T()
		xAddResult, err := client.XAddWithOptions(context.Background(),
			key1,
			[][]string{{field1, "foo"}, {field2, "bar"}},
			*options.NewXAddOptions().SetDontMakeNewStream(),
		)
		assert.NoError(t, err)
		assert.True(t, xAddResult.IsNil())

		xAddResult, err = client.XAddWithOptions(context.Background(),
			key1,
			[][]string{{field1, "foo1"}, {field2, "bar1"}},
			*options.NewXAddOptions().SetId("0-1"),
		)
		assert.NoError(t, err)
		assert.Equal(t, xAddResult.Value(), "0-1")

		xAddResult, err = client.XAdd(context.Background(),
			key1,
			[][]string{{field1, "foo2"}, {field2, "bar2"}},
		)
		assert.NoError(t, err)
		assert.False(t, xAddResult.IsNil())

		xLenResult, err := client.XLen(context.Background(), key1)
		assert.NoError(t, err)
		assert.Equal(t, int64(2), xLenResult)

		// Trim the first entry.
		xAddResult, err = client.XAddWithOptions(context.Background(),
			key1,
			[][]string{{field1, "foo3"}, {field2, "bar2"}},
			*options.NewXAddOptions().SetTrimOptions(
				options.NewXTrimOptionsWithMaxLen(2).SetExactTrimming(),
			),
		)
		assert.NotNil(t, xAddResult.Value())
		assert.NoError(t, err)
		id := xAddResult.Value()
		xLenResult, err = client.XLen(context.Background(), key1)
		assert.NoError(t, err)
		assert.Equal(t, int64(2), xLenResult)

		// Trim the second entry.
		xAddResult, err = client.XAddWithOptions(context.Background(),
			key1,
			[][]string{{field1, "foo4"}, {field2, "bar4"}},
			*options.NewXAddOptions().SetTrimOptions(
				options.NewXTrimOptionsWithMinId(id).SetExactTrimming(),
			),
		)
		assert.NoError(t, err)
		assert.NotNil(t, xAddResult.Value())
		xLenResult, err = client.XLen(context.Background(), key1)
		assert.NoError(t, err)
		assert.Equal(t, int64(2), xLenResult)

		// Test xtrim to remove 1 element
		xTrimResult, err := client.XTrim(context.Background(),
			key1,
			*options.NewXTrimOptionsWithMaxLen(1).SetExactTrimming(),
		)
		assert.NoError(t, err)
		assert.Equal(t, int64(1), xTrimResult)
		xLenResult, err = client.XLen(context.Background(), key1)
		assert.NoError(t, err)
		assert.Equal(t, int64(1), xLenResult)

		// Key does not exist - returns 0
		xTrimResult, err = client.XTrim(context.Background(),
			key2,
			*options.NewXTrimOptionsWithMaxLen(1).SetExactTrimming(),
		)
		assert.NoError(t, err)
		assert.Equal(t, int64(0), xTrimResult)
		xLenResult, err = client.XLen(context.Background(), key2)
		assert.NoError(t, err)
		assert.Equal(t, int64(0), xLenResult)

		// Throw error: Key exists - but it is not a stream
		suite.verifyOK(client.Set(context.Background(), key2, "xtrimtest"))
		_, err = client.XTrim(context.Background(), key2, *options.NewXTrimOptionsWithMinId("0-1"))
		suite.Error(err)
		_, err = client.XLen(context.Background(), key2)
		suite.Error(err)
	})
}

func (suite *GlideTestSuite) Test_ZScore() {
	suite.runWithDefaultClients(func(client interfaces.BaseClientCommands) {
		key1 := uuid.NewString()
		key2 := uuid.NewString()
		t := suite.T()

		membersScores := map[string]float64{
			"one":   1.0,
			"two":   2.0,
			"three": 3.0,
		}

		zAddResult, err := client.ZAdd(context.Background(), key1, membersScores)
		assert.NoError(t, err)
		assert.Equal(t, zAddResult, int64(3))

		zScoreResult, err := client.ZScore(context.Background(), key1, "one")
		assert.NoError(t, err)
		assert.Equal(t, zScoreResult.Value(), float64(1.0))

		zScoreResult, err = client.ZScore(context.Background(), key1, "non_existing_member")
		assert.NoError(t, err)
		assert.True(t, zScoreResult.IsNil())

		zScoreResult, err = client.ZScore(context.Background(), "non_existing_key", "non_existing_member")
		assert.NoError(t, err)
		assert.True(t, zScoreResult.IsNil())

		// Key exists, but it is not a set
		setResult, err := client.Set(context.Background(), key2, "bar")
		assert.NoError(t, err)
		assert.Equal(t, setResult, "OK")

		_, err = client.ZScore(context.Background(), key2, "one")
		suite.Error(err)
	})
}

func (suite *GlideTestSuite) TestZCount() {
	suite.runWithDefaultClients(func(client interfaces.BaseClientCommands) {
		key1 := uuid.NewString()
		key2 := uuid.NewString()
		membersScores := map[string]float64{
			"one":   1.0,
			"two":   2.0,
			"three": 3.0,
		}
		t := suite.T()
		res1, err := client.ZAdd(context.Background(), key1, membersScores)
		assert.Nil(t, err)
		assert.Equal(t, int64(3), res1)

		// In range negative to positive infinity.
		zCountRange := options.NewZCountRange(
			options.NewInfiniteScoreBoundary(constants.NegativeInfinity),
			options.NewInfiniteScoreBoundary(constants.PositiveInfinity),
		)
		zCountResult, err := client.ZCount(context.Background(), key1, *zCountRange)
		assert.Nil(t, err)
		assert.Equal(t, int64(3), zCountResult)
		zCountRange = options.NewZCountRange(
			options.NewInclusiveScoreBoundary(math.Inf(-1)),
			options.NewInclusiveScoreBoundary(math.Inf(+1)),
		)
		zCountResult, err = client.ZCount(context.Background(), key1, *zCountRange)
		assert.Nil(t, err)
		assert.Equal(t, int64(3), zCountResult)

		// In range 1 (exclusive) to 3 (inclusive)
		zCountRange = options.NewZCountRange(
			options.NewScoreBoundary(1, false),
			options.NewScoreBoundary(3, true),
		)
		zCountResult, err = client.ZCount(context.Background(), key1, *zCountRange)
		assert.Nil(t, err)
		assert.Equal(t, int64(2), zCountResult)

		// In range negative infinity to 3 (inclusive)
		zCountRange = options.NewZCountRange(
			options.NewInfiniteScoreBoundary(constants.NegativeInfinity),
			options.NewScoreBoundary(3, true),
		)
		zCountResult, err = client.ZCount(context.Background(), key1, *zCountRange)
		assert.Nil(t, err)
		assert.Equal(t, int64(3), zCountResult)

		// Incorrect range start > end
		zCountRange = options.NewZCountRange(
			options.NewInfiniteScoreBoundary(constants.PositiveInfinity),
			options.NewInclusiveScoreBoundary(3),
		)
		zCountResult, err = client.ZCount(context.Background(), key1, *zCountRange)
		assert.Nil(t, err)
		assert.Equal(t, int64(0), zCountResult)

		// Non-existing key
		zCountRange = options.NewZCountRange(
			options.NewInfiniteScoreBoundary(constants.NegativeInfinity),
			options.NewInfiniteScoreBoundary(constants.PositiveInfinity),
		)
		zCountResult, err = client.ZCount(context.Background(), "non_existing_key", *zCountRange)
		assert.Nil(t, err)
		assert.Equal(t, int64(0), zCountResult)

		// Key exists, but it is not a set
		setResult, _ := client.Set(context.Background(), key2, "value")
		assert.Equal(t, setResult, "OK")
		zCountRange = options.NewZCountRange(
			options.NewInfiniteScoreBoundary(constants.NegativeInfinity),
			options.NewInfiniteScoreBoundary(constants.PositiveInfinity),
		)
		_, err = client.ZCount(context.Background(), key2, *zCountRange)
		suite.Error(err)
	})
}

func (suite *GlideTestSuite) Test_XDel() {
	suite.runWithDefaultClients(func(client interfaces.BaseClientCommands) {
		key1 := uuid.NewString()
		key2 := uuid.NewString()
		streamId1 := "0-1"
		streamId2 := "0-2"
		streamId3 := "0-3"
		t := suite.T()

		xAddResult, err := client.XAddWithOptions(context.Background(),
			key1,
			[][]string{{"f1", "foo1"}, {"f2", "bar2"}},
			*options.NewXAddOptions().SetId(streamId1),
		)
		assert.NoError(t, err)
		assert.Equal(t, xAddResult.Value(), streamId1)

		xAddResult, err = client.XAddWithOptions(context.Background(),
			key1,
			[][]string{{"f1", "foo1"}, {"f2", "bar2"}},
			*options.NewXAddOptions().SetId(streamId2),
		)
		assert.NoError(t, err)
		assert.Equal(t, xAddResult.Value(), streamId2)

		xLenResult, err := client.XLen(context.Background(), key1)
		assert.NoError(t, err)
		assert.Equal(t, xLenResult, int64(2))

		// Deletes one stream id, and ignores anything invalid:
		xDelResult, err := client.XDel(context.Background(), key1, []string{streamId1, streamId3})
		assert.NoError(t, err)
		assert.Equal(t, xDelResult, int64(1))

		xDelResult, err = client.XDel(context.Background(), key2, []string{streamId3})
		assert.NoError(t, err)
		assert.Equal(t, xDelResult, int64(0))

		// Throws error: Key exists - but it is not a stream
		setResult, err := client.Set(context.Background(), key2, "xdeltest")
		assert.NoError(t, err)
		assert.Equal(t, "OK", setResult)

		_, err = client.XDel(context.Background(), key2, []string{streamId3})
		suite.Error(err)
	})
}

func (suite *GlideTestSuite) TestZScan() {
	suite.runWithDefaultClients(func(client interfaces.BaseClientCommands) {
		key1 := uuid.New().String()
		initialCursor := "0"
		defaultCount := 20

		// Set up test data - use a large number of entries to force an iterative cursor
		numberMap := make(map[string]float64)
		numMembers := make([]string, 50000)
		charMembers := []string{"a", "b", "c", "d", "e"}
		for i := 0; i < 50000; i++ {
			numberMap["member"+strconv.Itoa(i)] = float64(i)
			numMembers[i] = "member" + strconv.Itoa(i)
		}
		charMap := make(map[string]float64)
		charMapValues := []string{}
		for i, val := range charMembers {
			charMap[val] = float64(i)
			charMapValues = append(charMapValues, strconv.Itoa(i))
		}

		// Empty set
		resCursor, resCollection, err := client.ZScan(context.Background(), key1, initialCursor)
		assert.NoError(suite.T(), err)
		assert.Equal(suite.T(), initialCursor, resCursor)
		assert.Empty(suite.T(), resCollection)

		// Negative cursor
		if suite.serverVersion >= "8.0.0" {
			_, _, err = client.ZScan(context.Background(), key1, "-1")
			suite.Error(err)
		} else {
			resCursor, resCollection, err = client.ZScan(context.Background(), key1, "-1")
			suite.NoError(err)
			suite.Equal(initialCursor, resCursor)
			suite.Empty(resCollection)
		}

		// Result contains the whole set
		res, err := client.ZAdd(context.Background(), key1, charMap)
		suite.NoError(err)
		suite.Equal(int64(5), res)

		resCursor, resCollection, err = client.ZScan(context.Background(), key1, initialCursor)
		suite.NoError(err)
		suite.Equal(initialCursor, resCursor)
		suite.Equal(len(charMap)*2, len(resCollection))

		resultKeySet := make([]string, 0, len(charMap))
		resultValueSet := make([]string, 0, len(charMap))

		// Iterate through array taking pairs of items
		for i := 0; i < len(resCollection); i += 2 {
			resultKeySet = append(resultKeySet, resCollection[i])
			resultValueSet = append(resultValueSet, resCollection[i+1])
		}

		// Verify all expected keys exist in result
		assert.True(suite.T(), isSubset(charMembers, resultKeySet))

		// Scores come back as integers converted to a string when the fraction is zero.
		assert.True(suite.T(), isSubset(charMapValues, resultValueSet))

		opts := options.NewZScanOptions().SetMatch("a")
		resCursor, resCollection, err = client.ZScanWithOptions(context.Background(), key1, initialCursor, *opts)
		assert.NoError(suite.T(), err)
		assert.Equal(suite.T(), initialCursor, resCursor)
		assert.Equal(suite.T(), resCollection, []string{"a", "0"})

		// Result contains a subset of the key
		res, err = client.ZAdd(context.Background(), key1, numberMap)
		assert.NoError(suite.T(), err)
		assert.Equal(suite.T(), int64(50000), res)

		resCursor, resCollection, err = client.ZScan(context.Background(), key1, "0")
		assert.NoError(suite.T(), err)
		resultCollection := resCollection
		resKeys := []string{}

		// 0 is returned for the cursor of the last iteration
		for resCursor != "0" {
			nextCursor, nextCol, err := client.ZScan(context.Background(), key1, resCursor)
			assert.NoError(suite.T(), err)
			assert.NotEqual(suite.T(), nextCursor, resCursor)
			assert.False(suite.T(), isSubset(resultCollection, nextCol))
			resultCollection = append(resultCollection, nextCol...)
			resCursor = nextCursor
		}

		for i := 0; i < len(resultCollection); i += 2 {
			resKeys = append(resKeys, resultCollection[i])
		}

		assert.NotEmpty(suite.T(), resultCollection)
		// Verify we got all keys and values
		assert.True(suite.T(), isSubset(numMembers, resKeys))

		// Test match pattern
		opts = options.NewZScanOptions().SetMatch("*")
		resCursor, resCollection, err = client.ZScanWithOptions(context.Background(), key1, initialCursor, *opts)
		assert.NoError(suite.T(), err)
		assert.NotEqual(suite.T(), initialCursor, resCursor)
		assert.GreaterOrEqual(suite.T(), len(resCollection), defaultCount)

		// test count
		opts = options.NewZScanOptions().SetCount(20)
		resCursor, resCollection, err = client.ZScanWithOptions(context.Background(), key1, initialCursor, *opts)
		assert.NoError(suite.T(), err)
		assert.NotEqual(suite.T(), initialCursor, resCursor)
		assert.GreaterOrEqual(suite.T(), len(resCollection), 20)

		// test count with match, returns a non-empty array
		opts = options.NewZScanOptions().SetMatch("1*").SetCount(20)
		resCursor, resCollection, err = client.ZScanWithOptions(context.Background(), key1, initialCursor, *opts)
		assert.NoError(suite.T(), err)
		assert.NotEqual(suite.T(), initialCursor, resCursor)
		assert.GreaterOrEqual(suite.T(), len(resCollection), 0)

		// Test NoScores option for Redis 8.0.0+
		if suite.serverVersion >= "8.0.0" {
			opts = options.NewZScanOptions().SetNoScores(true)
			resCursor, resCollection, err = client.ZScanWithOptions(context.Background(), key1, initialCursor, *opts)
			assert.NoError(suite.T(), err)
			cursor, err := strconv.ParseInt(resCursor, 10, 64)
			assert.NoError(suite.T(), err)
			assert.GreaterOrEqual(suite.T(), cursor, int64(0))

			// Verify all fields start with "member"
			for _, field := range resCollection {
				assert.True(suite.T(), strings.HasPrefix(field, "member"))
			}
		}

		// Test errors
		// Non-set key
		stringKey := uuid.New().String()
		setRes, err := client.Set(context.Background(), stringKey, "test")
		assert.NoError(suite.T(), err)
		assert.Equal(suite.T(), "OK", setRes)

		_, _, err = client.ZScan(context.Background(), stringKey, initialCursor)
		suite.Error(err)

		opts = options.NewZScanOptions().SetMatch("test").SetCount(1)
		_, _, err = client.ZScanWithOptions(context.Background(), stringKey, initialCursor, *opts)
		suite.Error(err)

		// Negative count
		opts = options.NewZScanOptions().SetCount(-1)
		_, _, err = client.ZScanWithOptions(context.Background(), key1, "-1", *opts)
		suite.Error(err)
	})
}

func (suite *GlideTestSuite) TestXPending() {
	suite.runWithDefaultClients(func(client interfaces.BaseClientCommands) {
		// TODO: Update tests when XGroupCreate, XGroupCreateConsumer, XReadGroup, XClaim, XClaimJustId and XAck are added to
		// the Go client.
		//
		// This test splits out the cluster and standalone tests into their own functions because we are forced to use
		// CustomCommands for many stream commands which are not included in the preview Go client. Using a type switch for
		// each use of CustomCommand would make the tests difficult to read and maintain. These tests can be
		// collapsed once the native commands are added in a subsequent release.

		execStandalone := func(client interfaces.GlideClientCommands) {
			// 1. Arrange the data
			key := uuid.New().String()
			groupName := "group" + uuid.New().String()
			zeroStreamId := "0"
			consumer1 := "consumer-1-" + uuid.New().String()
			consumer2 := "consumer-2-" + uuid.New().String()

			command := []string{"XGroup", "Create", key, groupName, zeroStreamId, "MKSTREAM"}

			resp, err := client.CustomCommand(context.Background(), command)
			assert.NoError(suite.T(), err)
			assert.Equal(suite.T(), "OK", resp.(string))

			command = []string{"XGroup", "CreateConsumer", key, groupName, consumer1}
			resp, err = client.CustomCommand(context.Background(), command)
			assert.NoError(suite.T(), err)
			assert.True(suite.T(), resp.(bool))

			command = []string{"XGroup", "CreateConsumer", key, groupName, consumer2}
			resp, err = client.CustomCommand(context.Background(), command)
			assert.NoError(suite.T(), err)
			assert.True(suite.T(), resp.(bool))

			streamid_1, err := client.XAdd(context.Background(), key, [][]string{{"field1", "value1"}})
			assert.NoError(suite.T(), err)
			streamid_2, err := client.XAdd(context.Background(), key, [][]string{{"field2", "value2"}})
			assert.NoError(suite.T(), err)

			_, err = client.XReadGroup(context.Background(), groupName, consumer1, map[string]string{key: ">"})
			assert.NoError(suite.T(), err)

			_, err = client.XAdd(context.Background(), key, [][]string{{"field3", "value3"}})
			assert.NoError(suite.T(), err)
			_, err = client.XAdd(context.Background(), key, [][]string{{"field4", "value4"}})
			assert.NoError(suite.T(), err)
			streamid_5, err := client.XAdd(context.Background(), key, [][]string{{"field5", "value5"}})
			assert.NoError(suite.T(), err)

			_, err = client.XReadGroup(context.Background(), groupName, consumer2, map[string]string{key: ">"})
			assert.NoError(suite.T(), err)

			expectedSummary := models.XPendingSummary{
				NumOfMessages: 5,
				StartId:       streamid_1,
				EndId:         streamid_5,
				ConsumerMessages: []models.ConsumerPendingMessage{
					{ConsumerName: consumer1, MessageCount: 2},
					{ConsumerName: consumer2, MessageCount: 3},
				},
			}

			// 2. Act
			summaryResult, err := client.XPending(context.Background(), key, groupName)

			// 3a. Assert that we get 5 messages in total, 2 for consumer1 and 3 for consumer2
			assert.NoError(suite.T(), err)
			assert.True(
				suite.T(),
				reflect.DeepEqual(expectedSummary, summaryResult),
				"Expected and actual results do not match",
			)

			// 3b. Assert that we get 2 details for consumer1 that includes
			detailResult, _ := client.XPendingWithOptions(context.Background(),
				key,
				groupName,
				*options.NewXPendingOptions("-", "+", 10).SetConsumer(consumer1),
			)
			assert.Equal(suite.T(), len(detailResult), 2)
			assert.Equal(suite.T(), streamid_1.Value(), detailResult[0].Id)
			assert.Equal(suite.T(), streamid_2.Value(), detailResult[1].Id)
		}

		execCluster := func(client interfaces.GlideClusterClientCommands) {
			// 1. Arrange the data
			key := uuid.New().String()
			groupName := "group" + uuid.New().String()
			zeroStreamId := "0"
			consumer1 := "consumer-1-" + uuid.New().String()
			consumer2 := "consumer-2-" + uuid.New().String()

			command := []string{"XGroup", "Create", key, groupName, zeroStreamId, "MKSTREAM"}

			resp, err := client.CustomCommand(context.Background(), command)
			assert.NoError(suite.T(), err)
			assert.Equal(suite.T(), "OK", resp.SingleValue().(string))

			command = []string{"XGroup", "CreateConsumer", key, groupName, consumer1}
			resp, err = client.CustomCommand(context.Background(), command)
			assert.NoError(suite.T(), err)
			assert.True(suite.T(), resp.SingleValue().(bool))

			command = []string{"XGroup", "CreateConsumer", key, groupName, consumer2}
			resp, err = client.CustomCommand(context.Background(), command)
			assert.NoError(suite.T(), err)
			assert.True(suite.T(), resp.SingleValue().(bool))

			streamid_1, err := client.XAdd(context.Background(), key, [][]string{{"field1", "value1"}})
			assert.NoError(suite.T(), err)
			streamid_2, err := client.XAdd(context.Background(), key, [][]string{{"field2", "value2"}})
			assert.NoError(suite.T(), err)

			_, err = client.XReadGroup(context.Background(), groupName, consumer1, map[string]string{key: ">"})
			assert.NoError(suite.T(), err)

			_, err = client.XAdd(context.Background(), key, [][]string{{"field3", "value3"}})
			assert.NoError(suite.T(), err)
			_, err = client.XAdd(context.Background(), key, [][]string{{"field4", "value4"}})
			assert.NoError(suite.T(), err)
			streamid_5, err := client.XAdd(context.Background(), key, [][]string{{"field5", "value5"}})
			assert.NoError(suite.T(), err)

			_, err = client.XReadGroup(context.Background(), groupName, consumer2, map[string]string{key: ">"})
			assert.NoError(suite.T(), err)

			expectedSummary := models.XPendingSummary{
				NumOfMessages: 5,
				StartId:       streamid_1,
				EndId:         streamid_5,
				ConsumerMessages: []models.ConsumerPendingMessage{
					{ConsumerName: consumer1, MessageCount: 2},
					{ConsumerName: consumer2, MessageCount: 3},
				},
			}

			// 2. Act
			summaryResult, err := client.XPending(context.Background(), key, groupName)

			// 3a. Assert that we get 5 messages in total, 2 for consumer1 and 3 for consumer2
			assert.NoError(suite.T(), err)
			assert.True(
				suite.T(),
				reflect.DeepEqual(expectedSummary, summaryResult),
				"Expected and actual results do not match",
			)

			// 3b. Assert that we get 2 details for consumer1 that includes
			detailResult, _ := client.XPendingWithOptions(context.Background(),
				key,
				groupName,
				*options.NewXPendingOptions("-", "+", 10).SetConsumer(consumer1),
			)
			assert.Equal(suite.T(), len(detailResult), 2)
			assert.Equal(suite.T(), streamid_1.Value(), detailResult[0].Id)
			assert.Equal(suite.T(), streamid_2.Value(), detailResult[1].Id)

			//
		}

		assert.Equal(suite.T(), "OK", "OK")

		// create group and consumer for the group
		// this is only needed in order to be able to use custom commands.
		// Once the native commands are added, this logic will be refactored.
		switch c := client.(type) {
		case interfaces.GlideClientCommands:
			execStandalone(c)
		case interfaces.GlideClusterClientCommands:
			execCluster(c)
		}
	})
}

func (suite *GlideTestSuite) TestXPendingFailures() {
	suite.runWithDefaultClients(func(client interfaces.BaseClientCommands) {
		// TODO: Update tests when XGroupCreate, XGroupCreateConsumer, XReadGroup, XClaim, XClaimJustId and XAck are added to
		// the Go client.
		//
		// This test splits out the cluster and standalone tests into their own functions because we are forced to use
		// CustomCommands for many stream commands which are not included in the preview Go client. Using a type switch for
		// each use of CustomCommand would make the tests difficult to read and maintain. These tests can be
		// collapsed once the native commands are added in a subsequent release.

		execStandalone := func(client interfaces.GlideClientCommands) {
			// 1. Arrange the data
			key := uuid.New().String()
			missingKey := uuid.New().String()
			nonStreamKey := uuid.New().String()
			groupName := "group" + uuid.New().String()
			zeroStreamId := "0"
			consumer1 := "consumer-1-" + uuid.New().String()
			invalidConsumer := "invalid-consumer-" + uuid.New().String()

			suite.verifyOK(
				client.XGroupCreateWithOptions(context.Background(),
					key,
					groupName,
					zeroStreamId,
					*options.NewXGroupCreateOptions().SetMakeStream(),
				),
			)

			command := []string{"XGroup", "CreateConsumer", key, groupName, consumer1}
			resp, err := client.CustomCommand(context.Background(), command)
			assert.NoError(suite.T(), err)
			assert.True(suite.T(), resp.(bool))

			_, err = client.XAdd(context.Background(), key, [][]string{{"field1", "value1"}})
			assert.NoError(suite.T(), err)
			_, err = client.XAdd(context.Background(), key, [][]string{{"field2", "value2"}})
			assert.NoError(suite.T(), err)

			// no pending messages yet...
			summaryResult, err := client.XPending(context.Background(), key, groupName)
			assert.NoError(suite.T(), err)
			assert.Equal(suite.T(), int64(0), summaryResult.NumOfMessages)

			detailResult, err := client.XPendingWithOptions(
				context.Background(),
				key,
				groupName,
				*options.NewXPendingOptions("-", "+", 10),
			)
			assert.NoError(suite.T(), err)
			assert.Equal(suite.T(), 0, len(detailResult))

			// read the entire stream for the consumer and mark messages as pending
			_, err = client.XReadGroup(context.Background(), groupName, consumer1, map[string]string{key: ">"})
			assert.NoError(suite.T(), err)

			// sanity check - expect some results:
			summaryResult, err = client.XPending(context.Background(), key, groupName)
			assert.NoError(suite.T(), err)
			assert.True(suite.T(), summaryResult.NumOfMessages > 0)

			detailResult, err = client.XPendingWithOptions(context.Background(),
				key,
				groupName,
				*options.NewXPendingOptions("-", "+", 1).SetConsumer(consumer1),
			)
			assert.NoError(suite.T(), err)
			assert.True(suite.T(), len(detailResult) > 0)

			// returns empty if + before -
			detailResult, err = client.XPendingWithOptions(context.Background(),
				key,
				groupName,
				*options.NewXPendingOptions("+", "-", 10).SetConsumer(consumer1),
			)
			assert.NoError(suite.T(), err)
			assert.Equal(suite.T(), 0, len(detailResult))

			// min idletime of 100 seconds shouldn't produce any results
			detailResult, err = client.XPendingWithOptions(context.Background(),
				key,
				groupName,
				*options.NewXPendingOptions("-", "+", 10).SetMinIdleTime(100000),
			)
			assert.NoError(suite.T(), err)
			assert.Equal(suite.T(), 0, len(detailResult))

			// invalid consumer - no results
			detailResult, err = client.XPendingWithOptions(context.Background(),
				key,
				groupName,
				*options.NewXPendingOptions("-", "+", 10).SetConsumer(invalidConsumer),
			)
			assert.NoError(suite.T(), err)
			assert.Equal(suite.T(), 0, len(detailResult))

			// Return an error when range bound is not a valid ID
			_, err = client.XPendingWithOptions(context.Background(),
				key,
				groupName,
				*options.NewXPendingOptions("invalid-id", "+", 10),
			)
			suite.Error(err)

			_, err = client.XPendingWithOptions(context.Background(),
				key,
				groupName,
				*options.NewXPendingOptions("-", "invalid-id", 10),
			)
			suite.Error(err)

			// invalid count should return no results
			detailResult, err = client.XPendingWithOptions(context.Background(),
				key,
				groupName,
				*options.NewXPendingOptions("-", "+", -1),
			)
			assert.NoError(suite.T(), err)
			assert.Equal(suite.T(), 0, len(detailResult))

			// Return an error when an invalid group is provided
			_, err = client.XPending(context.Background(),
				key,
				"invalid-group",
			)
			suite.Error(err)
			suite.True(strings.Contains(err.Error(), "NOGROUP"))

			// non-existent key throws a RequestError (NOGROUP)
			_, err = client.XPending(context.Background(),
				missingKey,
				groupName,
			)
			suite.Error(err)
			suite.True(strings.Contains(err.Error(), "NOGROUP"))

			_, err = client.XPendingWithOptions(context.Background(),
				missingKey,
				groupName,
				*options.NewXPendingOptions("-", "+", 10),
			)
			suite.Error(err)
			suite.True(strings.Contains(err.Error(), "NOGROUP"))

			// Key exists, but it is not a stream
			_, _ = client.Set(context.Background(), nonStreamKey, "bar")
			_, err = client.XPending(context.Background(),
				nonStreamKey,
				groupName,
			)
			suite.Error(err)
			suite.True(strings.Contains(err.Error(), "WRONGTYPE"))

			_, err = client.XPendingWithOptions(context.Background(),
				nonStreamKey,
				groupName,
				*options.NewXPendingOptions("-", "+", 10),
			)
			suite.Error(err)
			suite.True(strings.Contains(err.Error(), "WRONGTYPE"))
		}

		execCluster := func(client interfaces.GlideClusterClientCommands) {
			// 1. Arrange the data
			key := uuid.New().String()
			missingKey := uuid.New().String()
			nonStreamKey := uuid.New().String()
			groupName := "group" + uuid.New().String()
			zeroStreamId := "0"
			consumer1 := "consumer-1-" + uuid.New().String()
			invalidConsumer := "invalid-consumer-" + uuid.New().String()

			suite.verifyOK(
				client.XGroupCreateWithOptions(context.Background(),
					key,
					groupName,
					zeroStreamId,
					*options.NewXGroupCreateOptions().SetMakeStream(),
				),
			)

			command := []string{"XGroup", "CreateConsumer", key, groupName, consumer1}
			resp, err := client.CustomCommand(context.Background(), command)
			assert.NoError(suite.T(), err)
			assert.True(suite.T(), resp.SingleValue().(bool))

			_, err = client.XAdd(context.Background(), key, [][]string{{"field1", "value1"}})
			assert.NoError(suite.T(), err)
			_, err = client.XAdd(context.Background(), key, [][]string{{"field2", "value2"}})
			assert.NoError(suite.T(), err)

			// no pending messages yet...
			summaryResult, err := client.XPending(context.Background(), key, groupName)
			assert.NoError(suite.T(), err)
			assert.Equal(suite.T(), int64(0), summaryResult.NumOfMessages)

			detailResult, err := client.XPendingWithOptions(
				context.Background(),
				key,
				groupName,
				*options.NewXPendingOptions("-", "+", 10),
			)
			assert.NoError(suite.T(), err)
			assert.Equal(suite.T(), 0, len(detailResult))

			// read the entire stream for the consumer and mark messages as pending
			_, err = client.XReadGroup(context.Background(), groupName, consumer1, map[string]string{key: ">"})
			assert.NoError(suite.T(), err)

			// sanity check - expect some results:
			summaryResult, err = client.XPending(context.Background(), key, groupName)
			assert.NoError(suite.T(), err)
			assert.True(suite.T(), summaryResult.NumOfMessages > 0)

			detailResult, err = client.XPendingWithOptions(context.Background(),
				key,
				groupName,
				*options.NewXPendingOptions("-", "+", 1).SetConsumer(consumer1),
			)
			assert.NoError(suite.T(), err)
			assert.True(suite.T(), len(detailResult) > 0)

			// returns empty if + before -
			detailResult, err = client.XPendingWithOptions(context.Background(),
				key,
				groupName,
				*options.NewXPendingOptions("+", "-", 10).SetConsumer(consumer1),
			)
			assert.NoError(suite.T(), err)
			assert.Equal(suite.T(), 0, len(detailResult))

			// min idletime of 100 seconds shouldn't produce any results
			detailResult, err = client.XPendingWithOptions(context.Background(),
				key,
				groupName,
				*options.NewXPendingOptions("-", "+", 10).SetMinIdleTime(100000),
			)
			assert.NoError(suite.T(), err)
			assert.Equal(suite.T(), 0, len(detailResult))

			// invalid consumer - no results
			detailResult, err = client.XPendingWithOptions(context.Background(),
				key,
				groupName,
				*options.NewXPendingOptions("-", "+", 10).SetConsumer(invalidConsumer),
			)
			assert.NoError(suite.T(), err)
			assert.Equal(suite.T(), 0, len(detailResult))

			// Return an error when range bound is not a valid ID
			_, err = client.XPendingWithOptions(context.Background(),
				key,
				groupName,
				*options.NewXPendingOptions("invalid-id", "+", 10),
			)
			suite.Error(err)

			_, err = client.XPendingWithOptions(context.Background(),
				key,
				groupName,
				*options.NewXPendingOptions("-", "invalid-id", 10),
			)
			suite.Error(err)

			// invalid count should return no results
			detailResult, err = client.XPendingWithOptions(context.Background(),
				key,
				groupName,
				*options.NewXPendingOptions("-", "+", -1),
			)
			assert.NoError(suite.T(), err)
			assert.Equal(suite.T(), 0, len(detailResult))

			// Return an error when an invalid group is provided
			_, err = client.XPending(context.Background(),
				key,
				"invalid-group",
			)
			suite.Error(err)
			suite.True(strings.Contains(err.Error(), "NOGROUP"))

			// non-existent key throws a RequestError (NOGROUP)
			_, err = client.XPending(context.Background(),
				missingKey,
				groupName,
			)
			suite.Error(err)
			suite.True(strings.Contains(err.Error(), "NOGROUP"))

			_, err = client.XPendingWithOptions(context.Background(),
				missingKey,
				groupName,
				*options.NewXPendingOptions("-", "+", 10),
			)
			suite.Error(err)
			suite.True(strings.Contains(err.Error(), "NOGROUP"))

			// Key exists, but it is not a stream
			_, _ = client.Set(context.Background(), nonStreamKey, "bar")
			_, err = client.XPending(context.Background(),
				nonStreamKey,
				groupName,
			)
			suite.Error(err)
			suite.True(strings.Contains(err.Error(), "WRONGTYPE"))

			_, err = client.XPendingWithOptions(context.Background(),
				nonStreamKey,
				groupName,
				*options.NewXPendingOptions("-", "+", 10),
			)
			suite.Error(err)
			suite.True(strings.Contains(err.Error(), "WRONGTYPE"))
		}

		assert.Equal(suite.T(), "OK", "OK")

		// create group and consumer for the group
		// this is only needed in order to be able to use custom commands.
		// Once the native commands are added, this logic will be refactored.
		switch c := client.(type) {
		case interfaces.GlideClientCommands:
			execStandalone(c)
		case interfaces.GlideClusterClientCommands:
			execCluster(c)
		}
	})
}

func (suite *GlideTestSuite) TestXGroupCreate_XGroupDestroy() {
	suite.runWithDefaultClients(func(client interfaces.BaseClientCommands) {
		key := uuid.NewString()
		group := uuid.NewString()
		id := "0-1"

		// Stream not created results in error
		_, err := client.XGroupCreate(context.Background(), key, group, id)
		suite.Error(err)

		// Stream with option to create creates stream & Group
		opts := options.NewXGroupCreateOptions().SetMakeStream()
		suite.verifyOK(client.XGroupCreateWithOptions(context.Background(), key, group, id, *opts))

		// ...and again results in BUSYGROUP error, because group names must be unique
		_, err = client.XGroupCreate(context.Background(), key, group, id)
		suite.Error(err)
		suite.True(strings.Contains(err.Error(), "BUSYGROUP"))

		// Stream Group can be destroyed returns: true
		destroyed, err := client.XGroupDestroy(context.Background(), key, group)
		suite.NoError(err)
		suite.True(destroyed)

		// ...and again results in: false
		destroyed, err = client.XGroupDestroy(context.Background(), key, group)
		suite.NoError(err)
		suite.False(destroyed)

		// ENTRIESREAD option was added in valkey 7.0.0
		opts = options.NewXGroupCreateOptions().SetEntriesRead(100)
		if suite.serverVersion >= "7.0.0" {
			suite.verifyOK(client.XGroupCreateWithOptions(context.Background(), key, group, id, *opts))
		} else {
			_, err = client.XGroupCreateWithOptions(context.Background(), key, group, id, *opts)
			suite.Error(err)
		}

		// key is not a stream
		key = uuid.NewString()
		suite.verifyOK(client.Set(context.Background(), key, id))
		_, err = client.XGroupCreate(context.Background(), key, group, id)
		suite.Error(err)
	})
}

func (suite *GlideTestSuite) TestObjectEncoding() {
	suite.T().Skip("Skip until test is fixed")

	suite.runWithDefaultClients(func(client interfaces.BaseClientCommands) {
		// Test 1: Check object encoding for embstr
		// We can't use UUID for a key here because of a behavior change with long keys in Valkey 8.1
		// see https://github.com/valkey-io/valkey/issues/2026
		key := "testKey"
		value1 := "Hello"
		t := suite.T()
		suite.verifyOK(client.Set(context.Background(), key, value1))
		resultObjectEncoding, err := client.ObjectEncoding(context.Background(), key)
		assert.Nil(t, err)
		assert.Equal(t, "embstr", resultObjectEncoding.Value(), "The result should be embstr")

		// Test 2: Check object encoding command for non existing key
		key2 := "{keyName}" + uuid.NewString()
		resultDumpNull, err := client.ObjectEncoding(context.Background(), key2)
		assert.Nil(t, err)
		assert.Equal(t, "", resultDumpNull.Value())
	})
}

func (suite *GlideTestSuite) TestDumpRestore() {
	suite.runWithDefaultClients(func(client interfaces.BaseClientCommands) {
		// Test 1: Check restore command for deleted key and check value
		key := "testKey1_" + uuid.New().String()
		value := "hello"
		t := suite.T()
		suite.verifyOK(client.Set(context.Background(), key, value))
		resultDump, err := client.Dump(context.Background(), key)
		assert.Nil(t, err)
		assert.NotNil(t, resultDump)
		deletedCount, err := client.Del(context.Background(), []string{key})
		assert.Nil(t, err)
		assert.Equal(t, int64(1), deletedCount)
		result_test1, err := client.Restore(context.Background(), key, 0, resultDump.Value())
		suite.NoError(err)
		assert.Equal(suite.T(), "OK", result_test1)
		resultGetRestoreKey, err := client.Get(context.Background(), key)
		assert.Nil(t, err)
		assert.Equal(t, value, resultGetRestoreKey.Value())

		// Test 2: Check dump command for non existing key
		key1 := "{keyName}" + uuid.NewString()
		resultDumpNull, err := client.Dump(context.Background(), key1)
		assert.Nil(t, err)
		assert.Equal(t, "", resultDumpNull.Value())
	})
}

func (suite *GlideTestSuite) TestRestoreWithOptions() {
	suite.runWithDefaultClients(func(client interfaces.BaseClientCommands) {
		key := "testKey1_" + uuid.New().String()
		value := "hello"
		t := suite.T()
		suite.verifyOK(client.Set(context.Background(), key, value))

		resultDump, err := client.Dump(context.Background(), key)
		assert.Nil(t, err)
		assert.NotNil(t, resultDump)

		// Test 1: Check restore command with restoreOptions REPLACE modifier
		deletedCount, err := client.Del(context.Background(), []string{key})
		assert.Nil(t, err)
		assert.Equal(t, int64(1), deletedCount)
		optsReplace := options.NewRestoreOptions().SetReplace()
		result_test1, err := client.RestoreWithOptions(context.Background(), key, 0, resultDump.Value(), *optsReplace)
		suite.NoError(err)
		assert.Equal(suite.T(), "OK", result_test1)
		resultGetRestoreKey, err := client.Get(context.Background(), key)
		assert.Nil(t, err)
		assert.Equal(t, value, resultGetRestoreKey.Value())

		// Test 2: Check restore command with restoreOptions ABSTTL modifier
		delete_test2, err := client.Del(context.Background(), []string{key})
		assert.Nil(t, err)
		assert.Equal(t, int64(1), delete_test2)
		opts_test2 := options.NewRestoreOptions().SetABSTTL()
		result_test2, err := client.RestoreWithOptions(context.Background(), key, 0, resultDump.Value(), *opts_test2)
		suite.NoError(err)
		assert.Equal(suite.T(), "OK", result_test2)
		resultGet_test2, err := client.Get(context.Background(), key)
		assert.Nil(t, err)
		assert.Equal(t, value, resultGet_test2.Value())

		// Test 3: Check restore command with restoreOptions FREQ modifier
		delete_test3, err := client.Del(context.Background(), []string{key})
		assert.Nil(t, err)
		assert.Equal(t, int64(1), delete_test3)
		opts_test3 := options.NewRestoreOptions().SetEviction(constants.FREQ, 10)
		result_test3, err := client.RestoreWithOptions(context.Background(), key, 0, resultDump.Value(), *opts_test3)
		suite.NoError(err)
		assert.Equal(suite.T(), "OK", result_test3)
		resultGet_test3, err := client.Get(context.Background(), key)
		assert.Nil(t, err)
		assert.Equal(t, value, resultGet_test3.Value())

		// Test 4: Check restore command with restoreOptions IDLETIME modifier
		delete_test4, err := client.Del(context.Background(), []string{key})
		assert.Nil(t, err)
		assert.Equal(t, int64(1), delete_test4)
		opts_test4 := options.NewRestoreOptions().SetEviction(constants.IDLETIME, 10)
		result_test4, err := client.RestoreWithOptions(context.Background(), key, 0, resultDump.Value(), *opts_test4)
		suite.NoError(err)
		assert.Equal(suite.T(), "OK", result_test4)
		resultGet_test4, err := client.Get(context.Background(), key)
		assert.Nil(t, err)
		assert.Equal(t, value, resultGet_test4.Value())
	})
}

func (suite *GlideTestSuite) TestZRemRangeByRank() {
	suite.runWithDefaultClients(func(client interfaces.BaseClientCommands) {
		key1 := uuid.New().String()
		stringKey := uuid.New().String()
		membersScores := map[string]float64{
			"one":   1.0,
			"two":   2.0,
			"three": 3.0,
		}
		zAddResult, err := client.ZAdd(context.Background(), key1, membersScores)
		assert.NoError(suite.T(), err)
		assert.Equal(suite.T(), int64(3), zAddResult)

		// Incorrect range start > stop
		zRemRangeByRankResult, err := client.ZRemRangeByRank(context.Background(), key1, 2, 1)
		assert.NoError(suite.T(), err)
		assert.Equal(suite.T(), int64(0), zRemRangeByRankResult)

		// Remove first two members
		zRemRangeByRankResult, err = client.ZRemRangeByRank(context.Background(), key1, 0, 1)
		assert.NoError(suite.T(), err)
		assert.Equal(suite.T(), int64(2), zRemRangeByRankResult)

		// Remove all members
		zRemRangeByRankResult, err = client.ZRemRangeByRank(context.Background(), key1, 0, 10)
		assert.NoError(suite.T(), err)
		assert.Equal(suite.T(), int64(1), zRemRangeByRankResult)

		zRangeWithScoresResult, err := client.ZRangeWithScores(context.Background(), key1, options.NewRangeByIndexQuery(0, -1))
		assert.NoError(suite.T(), err)
		assert.Equal(suite.T(), 0, len(zRangeWithScoresResult))

		// Non-existing key
		zRemRangeByRankResult, err = client.ZRemRangeByRank(context.Background(), "non_existing_key", 0, 10)
		assert.NoError(suite.T(), err)
		assert.Equal(suite.T(), int64(0), zRemRangeByRankResult)

		// Key exists, but it is not a set
		setResult, err := client.Set(context.Background(), stringKey, "test")
		assert.NoError(suite.T(), err)
		assert.Equal(suite.T(), "OK", setResult)

		_, err = client.ZRemRangeByRank(context.Background(), stringKey, 0, 10)
		suite.Error(err)
	})
}

func (suite *GlideTestSuite) TestZRemRangeByLex() {
	suite.runWithDefaultClients(func(client interfaces.BaseClientCommands) {
		key1 := uuid.New().String()
		stringKey := uuid.New().String()

		// Add members to the set
		zAddResult, err := client.ZAdd(context.Background(), key1, map[string]float64{"a": 1.0, "b": 2.0, "c": 3.0, "d": 4.0})
		assert.NoError(suite.T(), err)
		assert.Equal(suite.T(), int64(4), zAddResult)

		// min > max
		zRemRangeByLexResult, err := client.ZRemRangeByLex(context.Background(),
			key1,
			*options.NewRangeByLexQuery(options.NewLexBoundary("d", false), options.NewLexBoundary("a", false)),
		)
		assert.NoError(suite.T(), err)
		assert.Equal(suite.T(), int64(0), zRemRangeByLexResult)

		// Remove members with lexicographical range
		zRemRangeByLexResult, err = client.ZRemRangeByLex(context.Background(),
			key1,
			*options.NewRangeByLexQuery(options.NewLexBoundary("a", false), options.NewLexBoundary("c", true)),
		)
		assert.NoError(suite.T(), err)
		assert.Equal(suite.T(), int64(2), zRemRangeByLexResult)

		zRemRangeByLexResult, err = client.ZRemRangeByLex(
			context.Background(),
			key1,
			*options.NewRangeByLexQuery(options.NewLexBoundary("d", true), options.NewInfiniteLexBoundary(constants.PositiveInfinity)),
		)
		assert.NoError(suite.T(), err)
		assert.Equal(suite.T(), int64(1), zRemRangeByLexResult)

		// Non-existing key
		zRemRangeByLexResult, err = client.ZRemRangeByLex(context.Background(),
			"non_existing_key",
			*options.NewRangeByLexQuery(options.NewLexBoundary("a", false), options.NewLexBoundary("c", false)),
		)
		assert.NoError(suite.T(), err)
		assert.Equal(suite.T(), int64(0), zRemRangeByLexResult)

		// Key exists, but it is not a set
		setResult, err := client.Set(context.Background(), stringKey, "test")
		assert.NoError(suite.T(), err)
		assert.Equal(suite.T(), "OK", setResult)

		_, err = client.ZRemRangeByLex(context.Background(),
			stringKey,
			*options.NewRangeByLexQuery(options.NewLexBoundary("a", false), options.NewLexBoundary("c", false)),
		)
		suite.Error(err)
	})
}

func (suite *GlideTestSuite) TestZRemRangeByScore() {
	suite.runWithDefaultClients(func(client interfaces.BaseClientCommands) {
		key1 := uuid.New().String()
		stringKey := uuid.New().String()

		// Add members to the set
		zAddResult, err := client.ZAdd(
			context.Background(),
			key1,
			map[string]float64{"one": 1.0, "two": 2.0, "three": 3.0, "four": 4.0},
		)
		assert.NoError(suite.T(), err)
		assert.Equal(suite.T(), int64(4), zAddResult)

		// min > max
		zRemRangeByScoreResult, err := client.ZRemRangeByScore(context.Background(),
			key1,
			*options.NewRangeByScoreQuery(options.NewScoreBoundary(2.0, false), options.NewScoreBoundary(1.0, false)),
		)
		assert.NoError(suite.T(), err)
		assert.Equal(suite.T(), int64(0), zRemRangeByScoreResult)

		// Remove members with score range
		zRemRangeByScoreResult, err = client.ZRemRangeByScore(context.Background(),
			key1,
			*options.NewRangeByScoreQuery(options.NewScoreBoundary(1.0, false), options.NewScoreBoundary(3.0, true)),
		)
		assert.NoError(suite.T(), err)
		assert.Equal(suite.T(), int64(2), zRemRangeByScoreResult)

		// Remove all members
		zRemRangeByScoreResult, err = client.ZRemRangeByScore(context.Background(),
			key1,
			*options.NewRangeByScoreQuery(options.NewScoreBoundary(1.0, false), options.NewScoreBoundary(10.0, true)),
		)
		assert.NoError(suite.T(), err)
		assert.Equal(suite.T(), int64(1), zRemRangeByScoreResult)

		// Non-existing key
		zRemRangeByScoreResult, err = client.ZRemRangeByScore(context.Background(),
			"non_existing_key",
			*options.NewRangeByScoreQuery(options.NewScoreBoundary(1.0, false), options.NewScoreBoundary(10.0, true)),
		)
		assert.NoError(suite.T(), err)
		assert.Equal(suite.T(), int64(0), zRemRangeByScoreResult)

		// Key exists, but it is not a set
		setResult, err := client.Set(context.Background(), stringKey, "test")
		assert.NoError(suite.T(), err)
		assert.Equal(suite.T(), "OK", setResult)

		_, err = client.ZRemRangeByScore(context.Background(),
			stringKey,
			*options.NewRangeByScoreQuery(options.NewScoreBoundary(1.0, false), options.NewScoreBoundary(10.0, true)),
		)
		suite.Error(err)
	})
}

func (suite *GlideTestSuite) TestZMScore() {
	suite.SkipIfServerVersionLowerThan("6.2.0", suite.T())
	suite.runWithDefaultClients(func(client interfaces.BaseClientCommands) {
		key := uuid.NewString()

		zAddResult, err := client.ZAdd(context.Background(), key, map[string]float64{"one": 1.0, "two": 2.0, "three": 3.0})
		assert.NoError(suite.T(), err)
		assert.Equal(suite.T(), int64(3), zAddResult)

		res, err := client.ZMScore(context.Background(), key, []string{"one", "three", "two"})
		expected := []models.Result[float64]{
			models.CreateFloat64Result(1),
			models.CreateFloat64Result(3),
			models.CreateFloat64Result(2),
		}
		assert.NoError(suite.T(), err)
		assert.Equal(suite.T(), expected, res)

		// not existing members
		res, err = client.ZMScore(context.Background(), key, []string{"nonExistingMember", "two", "nonExistingMember"})
		expected = []models.Result[float64]{
			models.CreateNilFloat64Result(),
			models.CreateFloat64Result(2),
			models.CreateNilFloat64Result(),
		}
		assert.NoError(suite.T(), err)
		assert.Equal(suite.T(), expected, res)

		// not existing key
		res, err = client.ZMScore(context.Background(), uuid.NewString(), []string{"one", "three", "two"})
		expected = []models.Result[float64]{
			models.CreateNilFloat64Result(),
			models.CreateNilFloat64Result(),
			models.CreateNilFloat64Result(),
		}
		assert.NoError(suite.T(), err)
		assert.Equal(suite.T(), expected, res)

		// invalid arg - member list must not be empty
		_, err = client.ZMScore(context.Background(), key, []string{})
		suite.Error(err)

		// key exists, but it is not a sorted set
		key2 := uuid.NewString()
		suite.verifyOK(client.Set(context.Background(), key2, "ZMScore"))
		_, err = client.ZMScore(context.Background(), key2, []string{"one"})
		suite.Error(err)
	})
}

func (suite *GlideTestSuite) TestZRandMember() {
	suite.runWithDefaultClients(func(client interfaces.BaseClientCommands) {
		t := suite.T()
		key1 := uuid.NewString()
		key2 := uuid.NewString()
		members := []string{"one", "two"}

		zadd, err := client.ZAdd(context.Background(), key1, map[string]float64{"one": 1.0, "two": 2.0})
		assert.NoError(t, err)
		assert.Equal(t, int64(2), zadd)

		randomMember, err := client.ZRandMember(context.Background(), key1)
		assert.NoError(t, err)
		assert.Contains(t, members, randomMember.Value())

		// unique values are expected as count is positive
		randomMembers, err := client.ZRandMemberWithCount(context.Background(), key1, 4)
		assert.NoError(t, err)
		assert.ElementsMatch(t, members, randomMembers)

		membersAndScores, err := client.ZRandMemberWithCountWithScores(context.Background(), key1, 4)
		expectedMembersAndScores := []models.MemberAndScore{{Member: "one", Score: 1}, {Member: "two", Score: 2}}
		assert.NoError(t, err)
		assert.ElementsMatch(t, expectedMembersAndScores, membersAndScores)

		// Duplicate values are expected as count is negative
		randomMembers, err = client.ZRandMemberWithCount(context.Background(), key1, -4)
		assert.NoError(t, err)
		assert.Len(t, randomMembers, 4)
		for _, member := range randomMembers {
			assert.Contains(t, members, member)
		}

		membersAndScores, err = client.ZRandMemberWithCountWithScores(context.Background(), key1, -4)
		assert.NoError(t, err)
		assert.Len(t, membersAndScores, 4)
		for _, MemberAndScore := range membersAndScores {
			assert.Contains(t, expectedMembersAndScores, MemberAndScore)
		}

		// non existing key should return null or empty array
		randomMember, err = client.ZRandMember(context.Background(), key2)
		assert.NoError(t, err)
		assert.True(t, randomMember.IsNil())
		randomMembers, err = client.ZRandMemberWithCount(context.Background(), key2, -4)
		assert.NoError(t, err)
		assert.Len(t, randomMembers, 0)
		membersAndScores, err = client.ZRandMemberWithCountWithScores(context.Background(), key2, -4)
		assert.NoError(t, err)
		assert.Len(t, membersAndScores, 0)

		// Key exists, but is not a set
		suite.verifyOK(client.Set(context.Background(), key2, "ZRandMember"))
		_, err = client.ZRandMember(context.Background(), key2)
		suite.Error(err)
		_, err = client.ZRandMemberWithCount(context.Background(), key2, 2)
		suite.Error(err)
		_, err = client.ZRandMemberWithCountWithScores(context.Background(), key2, 2)
		suite.Error(err)
	})
}

func (suite *GlideTestSuite) TestObjectIdleTime() {
	suite.runWithDefaultClients(func(client interfaces.BaseClientCommands) {
		defaultClient := suite.defaultClient()
		key := "testKey1_" + uuid.New().String()
		value := "hello"
		sleepSec := int64(5)
		t := suite.T()
		suite.verifyOK(defaultClient.Set(context.Background(), key, value))
		keyValueMap := map[string]string{
			"maxmemory-policy": "noeviction",
		}
		suite.verifyOK(defaultClient.ConfigSet(context.Background(), keyValueMap))
		resultConfig, err := defaultClient.ConfigGet(context.Background(), []string{"maxmemory-policy"})
		assert.Nil(t, err, "Failed to get configuration")
		assert.Equal(t, keyValueMap, resultConfig, "Configuration mismatch for maxmemory-policy")
		resultGet, err := defaultClient.Get(context.Background(), key)
		assert.Nil(t, err)
		assert.Equal(t, value, resultGet.Value())
		time.Sleep(time.Duration(sleepSec) * time.Second)
		resultIdleTime, err := defaultClient.ObjectIdleTime(context.Background(), key)
		assert.Nil(t, err)
		assert.GreaterOrEqual(t, resultIdleTime.Value(), sleepSec-1)
	})
}

func (suite *GlideTestSuite) TestObjectRefCount() {
	suite.runWithDefaultClients(func(client interfaces.BaseClientCommands) {
		key := "testKey1_" + uuid.New().String()
		value := "hello"
		t := suite.T()
		suite.verifyOK(client.Set(context.Background(), key, value))
		resultGetRestoreKey, err := client.Get(context.Background(), key)
		assert.Nil(t, err)
		assert.Equal(t, value, resultGetRestoreKey.Value())
		resultObjectRefCount, err := client.ObjectRefCount(context.Background(), key)
		assert.Nil(t, err)
		assert.GreaterOrEqual(t, resultObjectRefCount.Value(), int64(1))
	})
}

func (suite *GlideTestSuite) TestObjectFreq() {
	suite.runWithDefaultClients(func(client interfaces.BaseClientCommands) {
		defaultClient := suite.defaultClient()
		key := "testKey1_" + uuid.New().String()
		value := "hello"
		t := suite.T()
		suite.verifyOK(defaultClient.Set(context.Background(), key, value))
		keyValueMap := map[string]string{
			"maxmemory-policy": "volatile-lfu",
		}
		suite.verifyOK(defaultClient.ConfigSet(context.Background(), keyValueMap))
		resultConfig, err := defaultClient.ConfigGet(context.Background(), []string{"maxmemory-policy"})
		assert.Nil(t, err, "Failed to get configuration")
		assert.Equal(t, keyValueMap, resultConfig, "Configuration mismatch for maxmemory-policy")
		sleepSec := int64(5)
		time.Sleep(time.Duration(sleepSec) * time.Second)
		resultGet, err := defaultClient.Get(context.Background(), key)
		assert.Nil(t, err)
		assert.Equal(t, value, resultGet.Value())
		resultGet2, err := defaultClient.Get(context.Background(), key)
		assert.Nil(t, err)
		assert.Equal(t, value, resultGet2.Value())
		resultObjFreq, err := defaultClient.ObjectFreq(context.Background(), key)
		assert.Nil(t, err)
		assert.GreaterOrEqual(t, resultObjFreq.Value(), int64(2))
	})
}

func (suite *GlideTestSuite) TestSortWithOptions_ExternalWeights() {
	suite.SkipIfServerVersionLowerThan("8.1.0", suite.T())
	suite.runWithDefaultClients(func(client interfaces.BaseClientCommands) {
		key := "{key}-1"
		client.LPush(context.Background(), key, []string{"item1", "item2", "item3"})

		client.Set(context.Background(), "{key}weight_item1", "3")
		client.Set(context.Background(), "{key}weight_item2", "1")
		client.Set(context.Background(), "{key}weight_item3", "2")

		options := options.NewSortOptions().
			SetByPattern("{key}weight_*").
			SetOrderBy(options.ASC).
			SetIsAlpha(false)

		sortResult, err := client.SortWithOptions(context.Background(), key, *options)

		suite.NoError(err)
		resultList := []models.Result[string]{
			models.CreateStringResult("item2"),
			models.CreateStringResult("item3"),
			models.CreateStringResult("item1"),
		}

		assert.Equal(suite.T(), resultList, sortResult)
	})
}

func (suite *GlideTestSuite) TestSortWithOptions_GetPatterns() {
	suite.SkipIfServerVersionLowerThan("8.1.0", suite.T())
	suite.runWithDefaultClients(func(client interfaces.BaseClientCommands) {
		key := "{key}-1"
		client.LPush(context.Background(), key, []string{"item1", "item2", "item3"})

		client.Set(context.Background(), "{key}object_item1", "Object_1")
		client.Set(context.Background(), "{key}object_item2", "Object_2")
		client.Set(context.Background(), "{key}object_item3", "Object_3")

		options := options.NewSortOptions().
			SetByPattern("{key}weight_*").
			SetOrderBy(options.ASC).
			SetIsAlpha(false).
			AddGetPattern("{key}object_*")

		sortResult, err := client.SortWithOptions(context.Background(), key, *options)

		suite.NoError(err)

		resultList := []models.Result[string]{
			models.CreateStringResult("Object_1"),
			models.CreateStringResult("Object_2"),
			models.CreateStringResult("Object_3"),
		}

		assert.Equal(suite.T(), resultList, sortResult)
	})
}

func (suite *GlideTestSuite) TestSortWithOptions_SuccessfulSortByWeightAndGet() {
	suite.SkipIfServerVersionLowerThan("8.1.0", suite.T())
	suite.runWithDefaultClients(func(client interfaces.BaseClientCommands) {
		key := "{key}-1"
		client.LPush(context.Background(), key, []string{"item1", "item2", "item3"})

		client.Set(context.Background(), "{key}weight_item1", "10")
		client.Set(context.Background(), "{key}weight_item2", "5")
		client.Set(context.Background(), "{key}weight_item3", "15")

		client.Set(context.Background(), "{key}object_item1", "Object 1")
		client.Set(context.Background(), "{key}object_item2", "Object 2")
		client.Set(context.Background(), "{key}object_item3", "Object 3")

		options := options.NewSortOptions().
			SetOrderBy(options.ASC).
			SetIsAlpha(false).
			SetByPattern("{key}weight_*").
			AddGetPattern("{key}object_*").
			AddGetPattern("#")

		sortResult, err := client.SortWithOptions(context.Background(), key, *options)

		suite.NoError(err)

		resultList := []models.Result[string]{
			models.CreateStringResult("Object 2"),
			models.CreateStringResult("item2"),
			models.CreateStringResult("Object 1"),
			models.CreateStringResult("item1"),
			models.CreateStringResult("Object 3"),
			models.CreateStringResult("item3"),
		}

		assert.Equal(suite.T(), resultList, sortResult)

		objectItem2, err := client.Get(context.Background(), "{key}object_item2")
		suite.NoError(err)
		assert.Equal(suite.T(), "Object 2", objectItem2.Value())

		objectItem1, err := client.Get(context.Background(), "{key}object_item1")
		suite.NoError(err)
		assert.Equal(suite.T(), "Object 1", objectItem1.Value())

		objectItem3, err := client.Get(context.Background(), "{key}object_item3")
		suite.NoError(err)
		assert.Equal(suite.T(), "Object 3", objectItem3.Value())

		assert.Equal(suite.T(), "item2", sortResult[1].Value())
		assert.Equal(suite.T(), "item1", sortResult[3].Value())
		assert.Equal(suite.T(), "item3", sortResult[5].Value())
	})
}

func (suite *GlideTestSuite) TestSortStoreWithOptions_ByPattern() {
	suite.SkipIfServerVersionLowerThan("8.1.0", suite.T())
	suite.runWithDefaultClients(func(client interfaces.BaseClientCommands) {
		key := "{listKey}" + uuid.New().String()
		sortedKey := "{listKey}" + uuid.New().String()
		client.LPush(context.Background(), key, []string{"a", "b", "c", "d", "e"})
		client.Set(context.Background(), "{listKey}weight_a", "5")
		client.Set(context.Background(), "{listKey}weight_b", "2")
		client.Set(context.Background(), "{listKey}weight_c", "3")
		client.Set(context.Background(), "{listKey}weight_d", "1")
		client.Set(context.Background(), "{listKey}weight_e", "4")

		options := options.NewSortOptions().SetByPattern("{listKey}weight_*")

		result, err := client.SortStoreWithOptions(context.Background(), key, sortedKey, *options)

		suite.NoError(err)
		assert.NotNil(suite.T(), result)
		assert.Equal(suite.T(), int64(5), result)

		sortedValues, err := client.LRange(context.Background(), sortedKey, 0, -1)
		suite.NoError(err)
		assert.Equal(suite.T(), []string{"d", "b", "c", "e", "a"}, sortedValues)
	})
}

func (suite *GlideTestSuite) TestXGroupStreamCommands() {
	suite.runWithDefaultClients(func(client interfaces.BaseClientCommands) {
		key := uuid.New().String()
		stringKey := uuid.New().String()
		groupName := "group" + uuid.New().String()
		zeroStreamId := "0"
		consumerName := "consumer-" + uuid.New().String()

		sendWithCustomCommand(
			suite,
			client,
			[]string{"xgroup", "create", key, groupName, zeroStreamId, "MKSTREAM"},
			"Can't send XGROUP CREATE as a custom command",
		)
		respBool, err := client.XGroupCreateConsumer(context.Background(), key, groupName, consumerName)
		assert.NoError(suite.T(), err)
		assert.True(suite.T(), respBool)

		// create a consumer for a group that doesn't exist should result in a NOGROUP error
		_, err = client.XGroupCreateConsumer(context.Background(), key, "non-existent-group", consumerName)
		suite.Error(err)
		suite.True(strings.Contains(err.Error(), "NOGROUP"))

		// create consumer that already exists should return false
		respBool, err = client.XGroupCreateConsumer(context.Background(), key, groupName, consumerName)
		suite.NoError(err)
		suite.False(respBool)

		// Delete a consumer that hasn't been created should return 0
		respInt64, err := client.XGroupDelConsumer(context.Background(), key, groupName, "non-existent-consumer")
		suite.NoError(err)
		suite.Equal(int64(0), respInt64)

		// Add two stream entries
		streamId1, err := client.XAdd(context.Background(), key, [][]string{{"field1", "value1"}})
		suite.NoError(err)
		streamId2, err := client.XAdd(context.Background(), key, [][]string{{"field2", "value2"}})
		suite.NoError(err)

		// read the stream for the consumer and mark messages as pending
		actualGroup, err := client.XReadGroup(context.Background(), groupName, consumerName, map[string]string{key: ">"})
		assert.NoError(suite.T(), err)

		// Check that we have the stream with the correct name in the map
		assert.Equal(suite.T(), 1, len(actualGroup))
		streamResponse, exists := actualGroup[key]
		assert.True(suite.T(), exists)

		// Check that we have two entries with the correct IDs and fields
		assert.Equal(suite.T(), 2, len(streamResponse.Entries))

		// Create a map of entry IDs to their fields for easier comparison
		entryMap := make(map[string][]models.FieldInfo)
		for _, entry := range streamResponse.Entries {
			entryMap[entry.ID] = entry.Fields
		}

		// Verify entries
		assert.Contains(suite.T(), entryMap, streamId1.Value())

		// Check for field "field1" with value "value1" in entry
		foundField1 := false
		for _, field := range entryMap[streamId1.Value()] {
			if field.FieldName == "field1" && field.Value == "value1" {
				foundField1 = true
				break
			}
		}
		assert.True(suite.T(), foundField1, "Field 'field1' with value 'value1' not found in entry")

		assert.Contains(suite.T(), entryMap, streamId2.Value())

		// Check for field "field2" with value "value2" in entry
		foundField2 := false
		for _, field := range entryMap[streamId2.Value()] {
			if field.FieldName == "field2" && field.Value == "value2" {
				foundField2 = true
				break
			}
		}
		assert.True(suite.T(), foundField2, "Field 'field2' with value 'value2' not found in entry")

		// delete one of the streams using XDel
		respInt64, err = client.XDel(context.Background(), key, []string{streamId1.Value()})
		suite.NoError(err)
		suite.Equal(int64(1), respInt64)

		// xreadgroup should return one empty stream and one non-empty stream
		resp, err := client.XReadGroup(context.Background(), groupName, consumerName, map[string]string{key: zeroStreamId})
		suite.NoError(err)

		// Check that we have one stream
		assert.Equal(suite.T(), 1, len(resp))
		streamResponse, exists = resp[key]
		assert.True(suite.T(), exists)

		// Check entries
		entryMap = make(map[string][]models.FieldInfo)
		for _, entry := range streamResponse.Entries {
			entryMap[entry.ID] = entry.Fields
		}

		// Verify entries
		assert.Contains(suite.T(), entryMap, streamId1.Value())
		assert.Empty(suite.T(), entryMap[streamId1.Value()])

		assert.Contains(suite.T(), entryMap, streamId2.Value())

		// Check for field "field2" with value "value2" in entry
		foundField2 = false
		for _, field := range entryMap[streamId2.Value()] {
			if field.FieldName == "field2" && field.Value == "value2" {
				foundField2 = true
				break
			}
		}
		assert.True(suite.T(), foundField2, "Field 'field2' with value 'value2' not found in entry")

		// add a new stream entry
		streamId3, err := client.XAdd(context.Background(), key, [][]string{{"field3", "value3"}})
		suite.NoError(err)
		suite.NotNil(streamId3)

		// xack that streamid1 and streamid2 have been processed
		xackResult, err := client.XAck(context.Background(), key, groupName, []string{streamId1.Value(), streamId2.Value()})
		suite.NoError(err)
		suite.Equal(int64(2), xackResult)

		// Delete the consumer group and expect 0 pending messages
		respInt64, err = client.XGroupDelConsumer(context.Background(), key, groupName, consumerName)
		suite.NoError(err)
		suite.Equal(int64(0), respInt64)

		// xack streamid_1, and streamid_2 already received returns 0L
		xackResult, err = client.XAck(context.Background(), key, groupName, []string{streamId1.Value(), streamId2.Value()})
		suite.NoError(err)
		suite.Equal(int64(0), xackResult)

		// Consume the last message with the previously deleted consumer (creates the consumer anew)
		resp, err = client.XReadGroup(context.Background(), groupName, consumerName, map[string]string{key: ">"})
		suite.NoError(err)

		// Check that we have one stream with entries
		assert.Equal(suite.T(), 1, len(resp))
		streamResponse, exists = resp[key]
		assert.True(suite.T(), exists)
		assert.Equal(suite.T(), 1, len(streamResponse.Entries))
		assert.Equal(suite.T(), streamId3.Value(), streamResponse.Entries[0].ID)
		assert.Equal(suite.T(), map[string]string{"field3": "value3"}, streamResponse.Entries[0].Fields)

		// Use non existent group, so xack streamid_3 returns 0
		xackResult, err = client.XAck(context.Background(), key, "non-existent-group", []string{streamId3.Value()})
		suite.NoError(err)
		suite.Equal(int64(0), xackResult)

		// Delete the consumer group and expect 1 pending message
		respInt64, err = client.XGroupDelConsumer(context.Background(), key, groupName, consumerName)
		suite.NoError(err)
		suite.Equal(int64(1), respInt64)

		// Set a string key, and expect an error when you try to create or delete a consumer group
		_, err = client.Set(context.Background(), stringKey, "test")
		suite.NoError(err)
		_, err = client.XGroupCreateConsumer(context.Background(), stringKey, groupName, consumerName)
		suite.Error(err)

		_, err = client.XGroupDelConsumer(context.Background(), stringKey, groupName, consumerName)
		suite.Error(err)
	})
}

func (suite *GlideTestSuite) TestXInfoStream() {
	suite.runWithDefaultClients(func(client interfaces.BaseClientCommands) {
		key := uuid.NewString()
		group := uuid.NewString()
		consumer := uuid.NewString()

		xadd, err := client.XAddWithOptions(
			context.Background(),
			key,
			[][]string{{"a", "b"}, {"c", "d"}},
			*options.NewXAddOptions().SetId("1-0"),
		)
		suite.NoError(err)
		assert.Equal(suite.T(), "1-0", xadd.Value())

		suite.verifyOK(client.XGroupCreate(context.Background(), key, group, "0-0"))

		_, err = client.XReadGroup(context.Background(), group, consumer, map[string]string{key: ">"})
		assert.NoError(suite.T(), err)

		infoSmall, err := client.XInfoStream(context.Background(), key)
		assert.NoError(suite.T(), err)
		assert.Equal(suite.T(), int64(1), infoSmall.Length)
		assert.Equal(suite.T(), int64(1), infoSmall.Groups)

		// Check the first entry
		assert.Equal(suite.T(), "1-0", infoSmall.FirstEntry.ID)

		// Check fields in the first entry
		foundFieldA := false
		foundFieldC := false
		for _, field := range infoSmall.FirstEntry.Fields {
			if field.FieldName == "a" && field.Value == "b" {
				foundFieldA = true
			}
			if field.FieldName == "c" && field.Value == "d" {
				foundFieldC = true
			}
		}
		assert.True(suite.T(), foundFieldA, "Field 'a' with value 'b' not found in first entry")
		assert.True(suite.T(), foundFieldC, "Field 'c' with value 'd' not found in first entry")

		// Check the last entry
		assert.Equal(suite.T(), "1-0", infoSmall.LastEntry.ID)

		// Check fields in the last entry
		foundFieldA = false
		foundFieldC = false
		for _, field := range infoSmall.LastEntry.Fields {
			if field.FieldName == "a" && field.Value == "b" {
				foundFieldA = true
			}
			if field.FieldName == "c" && field.Value == "d" {
				foundFieldC = true
			}
		}
		assert.True(suite.T(), foundFieldA, "Field 'a' with value 'b' not found in last entry")
		assert.True(suite.T(), foundFieldC, "Field 'c' with value 'd' not found in last entry")

		xadd, err = client.XAddWithOptions(
			context.Background(),
			key,
			[][]string{{"e", "f"}},
			*options.NewXAddOptions().SetId("1-1"),
		)
		suite.NoError(err)
		assert.Equal(suite.T(), "1-1", xadd.Value())

		infoFull, err := client.XInfoStreamFullWithOptions(
			context.Background(),
			key,
			options.NewXInfoStreamOptionsOptions().SetCount(1),
		)
		assert.NoError(suite.T(), err)
		assert.Equal(suite.T(), int64(2), infoFull["length"])

		if suite.serverVersion >= "7.0.0" {
			assert.Equal(suite.T(), "1-0", infoFull["recorded-first-entry-id"])
		} else {
			assert.NotContains(suite.T(), infoFull, "recorded-first-entry-id")
			assert.NotContains(suite.T(), infoFull, "max-deleted-entry-id")
			assert.NotContains(suite.T(), infoFull, "entries-added")
			assert.NotContains(suite.T(), infoFull["groups"].([]any)[0], "entries-read")
			assert.NotContains(suite.T(), infoFull["groups"].([]any)[0], "lag")
		}
		// first consumer of first group
		cns := infoFull["groups"].([]any)[0].(map[string]any)["consumers"].([]any)[0]
		assert.Contains(suite.T(), cns, "seen-time")
		if suite.serverVersion >= "7.2.0" {
			assert.Contains(suite.T(), cns, "active-time")
		} else {
			assert.NotContains(suite.T(), cns, "active-time")
		}
	})
}

func (suite *GlideTestSuite) TestXInfoConsumers() {
	suite.runWithDefaultClients(func(client interfaces.BaseClientCommands) {
		key := uuid.NewString()
		group := uuid.NewString()
		consumer1 := uuid.NewString()
		consumer2 := uuid.NewString()

		xadd, err := client.XAddWithOptions(context.Background(),
			key,
			[][]string{{"e1_f1", "e1_v1"}, {"e1_f2", "e1_v2"}},
			*options.NewXAddOptions().SetId("0-1"),
		)
		assert.NoError(suite.T(), err)
		assert.Equal(suite.T(), "0-1", xadd.Value())
		xadd, err = client.XAddWithOptions(context.Background(),
			key,
			[][]string{{"e2_f1", "e2_v1"}, {"e2_f2", "e2_v2"}},
			*options.NewXAddOptions().SetId("0-2"),
		)
		assert.NoError(suite.T(), err)
		assert.Equal(suite.T(), "0-2", xadd.Value())
		xadd, err = client.XAddWithOptions(
			context.Background(),
			key,
			[][]string{{"e3_f1", "e3_v1"}},
			*options.NewXAddOptions().SetId("0-3"),
		)
		assert.NoError(suite.T(), err)
		assert.Equal(suite.T(), "0-3", xadd.Value())

		suite.verifyOK(client.XGroupCreate(context.Background(), key, group, "0-0"))

		xReadGroup, err := client.XReadGroupWithOptions(context.Background(),
			group,
			consumer1,
			map[string]string{key: ">"},
			*options.NewXReadGroupOptions().SetCount(1),
		)
		assert.NoError(suite.T(), err)

		// Check that we have the stream with the correct name in the map
		assert.Equal(suite.T(), 1, len(xReadGroup))
		streamResponse, exists := xReadGroup[key]
		assert.True(suite.T(), exists)

		// Check that we have one entry with the correct ID and fields
		assert.Equal(suite.T(), 1, len(streamResponse.Entries))
		assert.Equal(suite.T(), "0-1", streamResponse.Entries[0].ID)

		// Check for fields in the entry
		foundE1F1 := false
		foundE1F2 := false
		for _, field := range streamResponse.Entries[0].Fields {
			if field.FieldName == "e1_f1" && field.Value == "e1_v1" {
				foundE1F1 = true
			}
			if field.FieldName == "e1_f2" && field.Value == "e1_v2" {
				foundE1F2 = true
			}
		}
		assert.True(suite.T(), foundE1F1, "Field 'e1_f1' with value 'e1_v1' not found in entry")
		assert.True(suite.T(), foundE1F2, "Field 'e1_f2' with value 'e1_v2' not found in entry")

		// Sleep to ensure the idle time value and inactive time value returned by xinfo_consumers is > 0
		time.Sleep(2000 * time.Millisecond)
		info, err := client.XInfoConsumers(context.Background(), key, group)
		assert.NoError(suite.T(), err)
		assert.Len(suite.T(), info, 1)
		assert.Equal(suite.T(), consumer1, info[0].Name)
		assert.Equal(suite.T(), int64(1), info[0].Pending)
		assert.Greater(suite.T(), info[0].Idle, int64(0))
		if suite.serverVersion > "7.2.0" {
			assert.False(suite.T(), info[0].Inactive.IsNil())
			assert.Greater(suite.T(), info[0].Inactive.Value(), int64(0))
		} else {
			assert.True(suite.T(), info[0].Inactive.IsNil())
		}

		respBool, err := client.XGroupCreateConsumer(context.Background(), key, group, consumer2)
		assert.NoError(suite.T(), err)
		assert.True(suite.T(), respBool)

		xReadGroup, err = client.XReadGroup(context.Background(), group, consumer2, map[string]string{key: ">"})
		assert.NoError(suite.T(), err)

		// Check that we have the stream with the correct name in the map
		assert.Equal(suite.T(), 1, len(xReadGroup))
		streamResponse, exists = xReadGroup[key]
		assert.True(suite.T(), exists)

		// Check that we have two entries with the correct IDs and fields
		assert.Equal(suite.T(), 2, len(streamResponse.Entries))

		// Create a map of entry IDs to their fields for easier comparison
		entryMap := make(map[string][]models.FieldInfo)
		for _, entry := range streamResponse.Entries {
			entryMap[entry.ID] = entry.Fields
		}

		// Verify entries
		assert.Contains(suite.T(), entryMap, "0-2")

		// Check for fields in entry 0-2
		foundE2F1 := false
		foundE2F2 := false
		for _, field := range entryMap["0-2"] {
			if field.FieldName == "e2_f1" && field.Value == "e2_v1" {
				foundE2F1 = true
			}
			if field.FieldName == "e2_f2" && field.Value == "e2_v2" {
				foundE2F2 = true
			}
		}
		assert.True(suite.T(), foundE2F1, "Field 'e2_f1' with value 'e2_v1' not found in entry 0-2")
		assert.True(suite.T(), foundE2F2, "Field 'e2_f2' with value 'e2_v2' not found in entry 0-2")

		assert.Contains(suite.T(), entryMap, "0-3")

		// Check for field in entry 0-3
		foundE3F1 := false
		for _, field := range entryMap["0-3"] {
			if field.FieldName == "e3_f1" && field.Value == "e3_v1" {
				foundE3F1 = true
				break
			}
		}
		assert.True(suite.T(), foundE3F1, "Field 'e3_f1' with value 'e3_v1' not found in entry 0-3")

		// Verify that xinfo_consumers contains info for 2 consumers now
		info, err = client.XInfoConsumers(context.Background(), key, group)
		assert.NoError(suite.T(), err)
		assert.Len(suite.T(), info, 2)

		// Passing a non-existing key raises an error
		key = uuid.NewString()
		_, err = client.XInfoConsumers(context.Background(), key, "_")
		suite.Error(err)

		// key exists, but it is not a stream
		suite.verifyOK(client.Set(context.Background(), key, key))
		_, err = client.XInfoConsumers(context.Background(), key, "_")
		suite.Error(err)

		// Passing a non-existing group raises an error
		key = uuid.NewString()
		_, err = client.XAdd(context.Background(), key, [][]string{{"a", "b"}})
		suite.NoError(err)
		_, err = client.XInfoConsumers(context.Background(), key, "_")
		suite.Error(err)

		// no consumers yet
		suite.verifyOK(client.XGroupCreate(context.Background(), key, group, "0-0"))
		info, err = client.XInfoConsumers(context.Background(), key, group)
		suite.NoError(err)
		suite.Empty(info)
	})
}

func (suite *GlideTestSuite) TestXInfoGroups() {
	suite.runWithDefaultClients(func(client interfaces.BaseClientCommands) {
		key := uuid.NewString()
		group := uuid.NewString()
		consumer := uuid.NewString()

		suite.verifyOK(
			client.XGroupCreateWithOptions(
				context.Background(),
				key,
				group,
				"0-0",
				*options.NewXGroupCreateOptions().SetMakeStream(),
			),
		)

		// one empty group exists
		xinfo, err := client.XInfoGroups(context.Background(), key)
		suite.NoError(err)
		if suite.serverVersion < "7.0.0" {
			suite.Equal([]models.XInfoGroupInfo{
				{
					Name:            group,
					Consumers:       0,
					Pending:         0,
					LastDeliveredId: "0-0",
					EntriesRead:     models.CreateNilInt64Result(),
					Lag:             models.CreateNilInt64Result(),
				},
			}, xinfo)
		} else {
			assert.Equal(suite.T(), []models.XInfoGroupInfo{
				{
					Name:            group,
					Consumers:       0,
					Pending:         0,
					LastDeliveredId: "0-0",
					EntriesRead:     models.CreateNilInt64Result(),
					Lag:             models.CreateInt64Result(0),
				},
			}, xinfo)
		}

		xadd, err := client.XAddWithOptions(context.Background(),
			key,
			[][]string{{"e1_f1", "e1_v1"}, {"e1_f2", "e1_v2"}},
			*options.NewXAddOptions().SetId("0-1"),
		)
		assert.NoError(suite.T(), err)
		assert.Equal(suite.T(), "0-1", xadd.Value())
		xadd, err = client.XAddWithOptions(context.Background(),
			key,
			[][]string{{"e2_f1", "e2_v1"}, {"e2_f2", "e2_v2"}},
			*options.NewXAddOptions().SetId("0-2"),
		)
		assert.NoError(suite.T(), err)
		assert.Equal(suite.T(), "0-2", xadd.Value())
		xadd, err = client.XAddWithOptions(
			context.Background(),
			key,
			[][]string{{"e3_f1", "e3_v1"}},
			*options.NewXAddOptions().SetId("0-3"),
		)
		assert.NoError(suite.T(), err)
		assert.Equal(suite.T(), "0-3", xadd.Value())

		// same as previous check, bug lag = 3, there are 3 messages unread
		xinfo, err = client.XInfoGroups(context.Background(), key)
		suite.NoError(err)
		if suite.serverVersion < "7.0.0" {
			suite.Equal([]models.XInfoGroupInfo{
				{
					Name:            group,
					Consumers:       0,
					Pending:         0,
					LastDeliveredId: "0-0",
					EntriesRead:     models.CreateNilInt64Result(),
					Lag:             models.CreateNilInt64Result(),
				},
			}, xinfo)
		} else {
			assert.Equal(suite.T(), []models.XInfoGroupInfo{
				{
					Name:            group,
					Consumers:       0,
					Pending:         0,
					LastDeliveredId: "0-0",
					EntriesRead:     models.CreateNilInt64Result(),
					Lag:             models.CreateInt64Result(3),
				},
			}, xinfo)
		}

		xReadGroup, err := client.XReadGroup(context.Background(), group, consumer, map[string]string{key: ">"})
		assert.NoError(suite.T(), err)

		// Check that we have the stream with the correct name in the map
		assert.Equal(suite.T(), 1, len(xReadGroup))
		streamResponse, exists := xReadGroup[key]
		assert.True(suite.T(), exists)

		// Check that we have three entries with the correct IDs and fields
		assert.Equal(suite.T(), 3, len(streamResponse.Entries))

		// Create a map of entry IDs to their fields for easier comparison
		entryMap := make(map[string][]models.FieldInfo)

		for _, entry := range streamResponse.Entries {
			entryMap[entry.ID] = entry.Fields
		}

		// Verify entries
		assert.Contains(suite.T(), entryMap, "0-1")
		// Check for fields in entry 0-1
		foundE1F1 := false
		foundE1F2 := false
		for _, field := range entryMap["0-1"] {
			if field.FieldName == "e1_f1" && field.Value == "e1_v1" {
				foundE1F1 = true
			}
			if field.FieldName == "e1_f2" && field.Value == "e1_v2" {
				foundE1F2 = true
			}
		}
		assert.True(suite.T(), foundE1F1, "Field 'e1_f1' with value 'e1_v1' not found in entry 0-1")
		assert.True(suite.T(), foundE1F2, "Field 'e1_f2' with value 'e1_v2' not found in entry 0-1")
		assert.Contains(suite.T(), entryMap, "0-2")
		assert.Equal(suite.T(), map[string]string{"e2_f1": "e2_v1", "e2_f2": "e2_v2"}, entryMap["0-2"])

		assert.Contains(suite.T(), entryMap, "0-3")
		assert.Equal(suite.T(), map[string]string{"e3_f1": "e3_v1"}, entryMap["0-3"])

		// after reading, `lag` is reset, and `pending`, consumer count and last ID are set
		xinfo, err = client.XInfoGroups(context.Background(), key)
		assert.NoError(suite.T(), err)
		if suite.serverVersion < "7.0.0" {
			assert.Equal(suite.T(), []models.XInfoGroupInfo{
				{
					Name:            group,
					Consumers:       1,
					Pending:         3,
					LastDeliveredId: "0-3",
					EntriesRead:     models.CreateNilInt64Result(),
					Lag:             models.CreateNilInt64Result(),
				},
			}, xinfo)
		} else {
			assert.Equal(suite.T(), []models.XInfoGroupInfo{
				{
					Name:            group,
					Consumers:       1,
					Pending:         3,
					LastDeliveredId: "0-3",
					EntriesRead:     models.CreateInt64Result(3),
					Lag:             models.CreateInt64Result(0),
				},
			}, xinfo)
		}

		xack, err := client.XAck(context.Background(), key, group, []string{"0-1"})
		assert.NoError(suite.T(), err)
		assert.Equal(suite.T(), int64(1), xack)

		// once message ack'ed, pending counter decreased
		xinfo, err = client.XInfoGroups(context.Background(), key)
		assert.NoError(suite.T(), err)
		if suite.serverVersion < "7.0.0" {
			assert.Equal(suite.T(), []models.XInfoGroupInfo{
				{
					Name:            group,
					Consumers:       1,
					Pending:         2,
					LastDeliveredId: "0-3",
					EntriesRead:     models.CreateNilInt64Result(),
					Lag:             models.CreateNilInt64Result(),
				},
			}, xinfo)
		} else {
			assert.Equal(suite.T(), []models.XInfoGroupInfo{
				{
					Name:            group,
					Consumers:       1,
					Pending:         2,
					LastDeliveredId: "0-3",
					EntriesRead:     models.CreateInt64Result(3),
					Lag:             models.CreateInt64Result(0),
				},
			}, xinfo)
		}

		// Passing a non-existing key raises an error
		key = uuid.NewString()
		_, err = client.XInfoGroups(context.Background(), key)
		suite.Error(err)

		// key exists, but it is not a stream
		suite.verifyOK(client.Set(context.Background(), key, key))
		_, err = client.XInfoGroups(context.Background(), key)
		suite.Error(err)

		// create a second stream
		key = uuid.NewString()
		_, err = client.XAdd(context.Background(), key, [][]string{{"1", "2"}})
		assert.NoError(suite.T(), err)
		// no group yet exists
		xinfo, err = client.XInfoGroups(context.Background(), key)
		assert.NoError(suite.T(), err)
		assert.Empty(suite.T(), xinfo)
	})
}

func (suite *GlideTestSuite) TestSetBit_SetSingleBit() {
	suite.runWithDefaultClients(func(client interfaces.BaseClientCommands) {
		key := uuid.New().String()
		var resultInt64 int64
		resultInt64, err := client.SetBit(context.Background(), key, 7, 1)
		assert.NoError(suite.T(), err)
		assert.Equal(suite.T(), int64(0), resultInt64)

		result, err := client.Get(context.Background(), key)
		assert.NoError(suite.T(), err)
		assert.Contains(suite.T(), result.Value(), "\x01")
	})
}

func (suite *GlideTestSuite) TestSetBit_SetAndCheckPreviousBit() {
	suite.runWithDefaultClients(func(client interfaces.BaseClientCommands) {
		key := uuid.New().String()
		var resultInt64 int64
		resultInt64, err := client.SetBit(context.Background(), key, 7, 1)
		assert.NoError(suite.T(), err)
		assert.Equal(suite.T(), int64(0), resultInt64)

		resultInt64, err = client.SetBit(context.Background(), key, 7, 0)
		assert.NoError(suite.T(), err)
		assert.Equal(suite.T(), int64(1), resultInt64)
	})
}

func (suite *GlideTestSuite) TestSetBit_SetMultipleBits() {
	suite.runWithDefaultClients(func(client interfaces.BaseClientCommands) {
		key := uuid.New().String()
		var resultInt64 int64

		resultInt64, err := client.SetBit(context.Background(), key, 3, 1)
		assert.NoError(suite.T(), err)
		assert.Equal(suite.T(), int64(0), resultInt64)

		resultInt64, err = client.SetBit(context.Background(), key, 5, 1)
		assert.NoError(suite.T(), err)
		assert.Equal(suite.T(), int64(0), resultInt64)

		result, err := client.Get(context.Background(), key)
		assert.NoError(suite.T(), err)
		value := result.Value()

		binaryString := fmt.Sprintf("%08b", value[0])

		assert.Equal(suite.T(), "00010100", binaryString)
	})
}

func (suite *GlideTestSuite) TestWait() {
	suite.runWithDefaultClients(func(client interfaces.BaseClientCommands) {
		key := uuid.New().String()
		client.Set(context.Background(), key, "test")
		// Test 1:  numberOfReplicas (2)
		resultInt64, err := client.Wait(context.Background(), 2, 2000*time.Millisecond)
		assert.NoError(suite.T(), err)
		assert.True(suite.T(), resultInt64 >= 2)

		// Test 2: Invalid timeout (negative)
		_, err = client.Wait(context.Background(), 2, -1*time.Millisecond)

		// Assert error and message for invalid timeout
		assert.NotNil(suite.T(), err)
	})
}

func (suite *GlideTestSuite) TestGetBit_ExistingKey_ValidOffset() {
	suite.runWithDefaultClients(func(client interfaces.BaseClientCommands) {
		key := uuid.New().String()
		offset := int64(7)
		value := int64(1)

		client.SetBit(context.Background(), key, offset, value)

		result, err := client.GetBit(context.Background(), key, offset)
		assert.NoError(suite.T(), err)
		assert.Equal(suite.T(), value, result)
	})
}

func (suite *GlideTestSuite) TestGetBit_NonExistentKey() {
	suite.runWithDefaultClients(func(client interfaces.BaseClientCommands) {
		key := uuid.New().String()
		offset := int64(10)

		result, err := client.GetBit(context.Background(), key, offset)
		assert.NoError(suite.T(), err)
		assert.Equal(suite.T(), int64(0), result)
	})
}

func (suite *GlideTestSuite) TestGetBit_InvalidOffset() {
	suite.runWithDefaultClients(func(client interfaces.BaseClientCommands) {
		key := uuid.New().String()
		invalidOffset := int64(-1)

		_, err := client.GetBit(context.Background(), key, invalidOffset)
		assert.NotNil(suite.T(), err)
	})
}

func (suite *GlideTestSuite) TestBitCount_ExistingKey() {
	suite.runWithDefaultClients(func(client interfaces.BaseClientCommands) {
		key := uuid.New().String()
		for i := int64(0); i < 8; i++ {
			client.SetBit(context.Background(), key, i, 1)
		}

		result, err := client.BitCount(context.Background(), key)
		assert.NoError(suite.T(), err)
		assert.Equal(suite.T(), int64(8), result)
	})
}

func (suite *GlideTestSuite) TestBitCount_ZeroBits() {
	suite.runWithDefaultClients(func(client interfaces.BaseClientCommands) {
		key := uuid.New().String()

		result, err := client.BitCount(context.Background(), key)
		assert.NoError(suite.T(), err)
		assert.Equal(suite.T(), int64(0), result)
	})
}

func (suite *GlideTestSuite) TestBitCountWithOptions_StartEnd() {
	suite.runWithDefaultClients(func(client interfaces.BaseClientCommands) {
		key := uuid.New().String()
		value := "TestBitCountWithOptions_StartEnd"

		client.Set(context.Background(), key, value)

		opts := options.NewBitCountOptions().
			SetStart(1).
			SetEnd(5)

		result, err := client.BitCountWithOptions(context.Background(), key, *opts)
		assert.NoError(suite.T(), err)
		assert.Equal(suite.T(), int64(19), result)
	})
}

func (suite *GlideTestSuite) TestBitCountWithOptions_StartEndByte() {
	suite.SkipIfServerVersionLowerThan("7.0.0", suite.T())
	suite.runWithDefaultClients(func(client interfaces.BaseClientCommands) {
		key := uuid.New().String()
		value := "TestBitCountWithOptions_StartEnd"

		client.Set(context.Background(), key, value)

		opts := options.NewBitCountOptions().
			SetStart(1).
			SetEnd(5).
			SetBitmapIndexType(options.BYTE)

		result, err := client.BitCountWithOptions(context.Background(), key, *opts)
		assert.NoError(suite.T(), err)
		assert.Equal(suite.T(), int64(19), result)
	})
}

func (suite *GlideTestSuite) TestBitCountWithOptions_StartEndBit() {
	suite.SkipIfServerVersionLowerThan("7.0.0", suite.T())
	suite.runWithDefaultClients(func(client interfaces.BaseClientCommands) {
		key := uuid.New().String()
		value := "TestBitCountWithOptions_StartEnd"

		client.Set(context.Background(), key, value)

		opts := options.NewBitCountOptions().
			SetStart(1).
			SetEnd(5).
			SetBitmapIndexType(options.BIT)

		result, err := client.BitCountWithOptions(context.Background(), key, *opts)
		assert.NoError(suite.T(), err)
		assert.Equal(suite.T(), int64(3), result)
	})
}

func (suite *GlideTestSuite) TestBitOp_AND() {
	suite.runWithDefaultClients(func(client interfaces.BaseClientCommands) {
		bitopkey1 := "{bitop_test}" + uuid.New().String()
		bitopkey2 := "{bitop_test}" + uuid.New().String()
		destKey := "{bitop_test}" + uuid.New().String()

		_, err := client.Set(context.Background(), bitopkey1, "foobar")
		assert.NoError(suite.T(), err)

		_, err = client.Set(context.Background(), bitopkey2, "abcdef")
		assert.NoError(suite.T(), err)

		result, err := client.BitOp(context.Background(), options.AND, destKey, []string{bitopkey1, bitopkey2})
		assert.NoError(suite.T(), err)
		assert.GreaterOrEqual(suite.T(), result, int64(0))

		bitResult, err := client.Get(context.Background(), destKey)
		assert.NoError(suite.T(), err)
		assert.NotEmpty(suite.T(), bitResult.Value())
	})
}

func (suite *GlideTestSuite) TestBitOp_OR() {
	suite.runWithDefaultClients(func(client interfaces.BaseClientCommands) {
		key1 := "{bitop_test}" + uuid.New().String()
		key2 := "{bitop_test}" + uuid.New().String()
		destKey := "{bitop_test}" + uuid.New().String()

		_, err := client.Set(context.Background(), key1, "foo")
		assert.NoError(suite.T(), err)

		_, err = client.Set(context.Background(), key2, "bar")
		assert.NoError(suite.T(), err)

		result, err := client.BitOp(context.Background(), options.OR, destKey, []string{key1, key2})
		assert.NoError(suite.T(), err)
		assert.GreaterOrEqual(suite.T(), result, int64(0))

		bitResult, err := client.Get(context.Background(), destKey)
		assert.NoError(suite.T(), err)
		assert.NotEmpty(suite.T(), bitResult.Value())
	})
}

func (suite *GlideTestSuite) TestBitOp_XOR() {
	suite.runWithDefaultClients(func(client interfaces.BaseClientCommands) {
		key1 := "{bitop_test}" + uuid.New().String()
		key2 := "{bitop_test}" + uuid.New().String()
		destKey := "{bitop_test}" + uuid.New().String()

		_, err := client.Set(context.Background(), key1, "foo")
		assert.NoError(suite.T(), err)

		_, err = client.Set(context.Background(), key2, "bar")
		assert.NoError(suite.T(), err)

		result, err := client.BitOp(context.Background(), options.XOR, destKey, []string{key1, key2})
		assert.NoError(suite.T(), err)
		assert.GreaterOrEqual(suite.T(), result, int64(0))

		bitResult, err := client.Get(context.Background(), destKey)
		assert.NoError(suite.T(), err)
		assert.NotEmpty(suite.T(), bitResult.Value())
	})
}

func (suite *GlideTestSuite) TestBitOp_NOT() {
	suite.runWithDefaultClients(func(client interfaces.BaseClientCommands) {
		srcKey := "{bitop_test}" + uuid.New().String()
		destKey := "{bitop_test}" + uuid.New().String()

		_, err := client.Set(context.Background(), srcKey, "foobar")
		assert.NoError(suite.T(), err)

		result, err := client.BitOp(context.Background(), options.NOT, destKey, []string{srcKey})
		assert.NoError(suite.T(), err)
		assert.GreaterOrEqual(suite.T(), result, int64(0))

		bitResult, err := client.Get(context.Background(), destKey)
		assert.NoError(suite.T(), err)
		assert.NotEmpty(suite.T(), bitResult.Value())
	})
}

func (suite *GlideTestSuite) TestBitOp_InvalidArguments() {
	suite.runWithDefaultClients(func(client interfaces.BaseClientCommands) {
		destKey := "{bitop_test}" + uuid.New().String()
		key1 := "{bitop_test}" + uuid.New().String()
		key2 := "{bitop_test}" + uuid.New().String()

		_, err := client.Set(context.Background(), key1, "foo")
		assert.NoError(suite.T(), err)

		_, err = client.Set(context.Background(), key2, "bar")
		assert.NoError(suite.T(), err)

		_, err = client.BitOp(context.Background(), options.AND, destKey, []string{key1})
		assert.NotNil(suite.T(), err)

		_, err = client.BitOp(context.Background(), options.OR, destKey, []string{key1})
		assert.NotNil(suite.T(), err)

		_, err = client.BitOp(context.Background(), options.XOR, destKey, []string{key1})
		assert.NotNil(suite.T(), err)

		_, err = client.BitOp(context.Background(), options.NOT, destKey, []string{key1, key2})
		assert.NotNil(suite.T(), err)
	})
}

func (suite *GlideTestSuite) TestXPendingAndXClaim() {
	suite.runWithDefaultClients(func(client interfaces.BaseClientCommands) {
		// 1. Arrange the data
		key := uuid.New().String()
		groupName := "group" + uuid.New().String()
		zeroStreamId := "0"
		consumer1 := "consumer-1-" + uuid.New().String()
		consumer2 := "consumer-2-" + uuid.New().String()

		resp, err := client.XGroupCreateWithOptions(context.Background(),
			key,
			groupName,
			zeroStreamId,
			*options.NewXGroupCreateOptions().SetMakeStream(),
		)
		assert.NoError(suite.T(), err)
		assert.Equal(suite.T(), "OK", resp)

		respBool, err := client.XGroupCreateConsumer(context.Background(), key, groupName, consumer1)
		assert.NoError(suite.T(), err)
		assert.True(suite.T(), respBool)

		respBool, err = client.XGroupCreateConsumer(context.Background(), key, groupName, consumer2)
		assert.NoError(suite.T(), err)
		assert.True(suite.T(), respBool)

		// Add two stream entries for consumer 1
		streamid_1, err := client.XAdd(context.Background(), key, [][]string{{"field1", "value1"}})
		assert.NoError(suite.T(), err)
		streamid_2, err := client.XAdd(context.Background(), key, [][]string{{"field2", "value2"}})
		assert.NoError(suite.T(), err)

		// Read the stream entries for consumer 1 and mark messages as pending
		xReadGroupResult1, err := client.XReadGroup(context.Background(), groupName, consumer1, map[string]string{key: ">"})
		assert.NoError(suite.T(), err)

		// Check that we have the stream with the correct name in the map
		assert.Equal(suite.T(), 1, len(xReadGroupResult1))
		streamResponse, exists := xReadGroupResult1[key]
		assert.True(suite.T(), exists)

		// Check that we have two entries with the correct IDs and fields
		assert.Equal(suite.T(), 2, len(streamResponse.Entries))

		// Create a map of entry IDs to their fields for easier comparison
		entryMap := make(map[string][]models.FieldInfo)
		for _, entry := range streamResponse.Entries {
			entryMap[entry.ID] = entry.Fields
		}

		// Verify entries
		assert.Contains(suite.T(), entryMap, streamid_1.Value())

		// Check for field "field1" with value "value1" in entry
		foundField1 := false
		for _, field := range entryMap[streamid_1.Value()] {
			if field.FieldName == "field1" && field.Value == "value1" {
				foundField1 = true
				break
			}
		}
		assert.True(suite.T(), foundField1, "Field 'field1' with value 'value1' not found in entry")

		assert.Contains(suite.T(), entryMap, streamid_2.Value())

		// Check for field "field2" with value "value2" in entry
		foundField2 := false
		for _, field := range entryMap[streamid_2.Value()] {
			if field.FieldName == "field2" && field.Value == "value2" {
				foundField2 = true
				break
			}
		}
		assert.True(suite.T(), foundField2, "Field 'field2' with value 'value2' not found in entry")

		// Add 3 more stream entries for consumer 2
		streamid_3, err := client.XAdd(context.Background(), key, [][]string{{"field3", "value3"}})
		assert.NoError(suite.T(), err)
		streamid_4, err := client.XAdd(context.Background(), key, [][]string{{"field4", "value4"}})
		assert.NoError(suite.T(), err)
		streamid_5, err := client.XAdd(context.Background(), key, [][]string{{"field5", "value5"}})
		assert.NoError(suite.T(), err)

		// read the entire stream for consumer 2 and mark messages as pending
		xReadGroupResult2, err := client.XReadGroup(context.Background(), groupName, consumer2, map[string]string{key: ">"})
		assert.NoError(suite.T(), err)

		// Check that we have the stream with the correct name in the map
		assert.Equal(suite.T(), 1, len(xReadGroupResult2))
		streamResponse2, exists := xReadGroupResult2[key]
		assert.True(suite.T(), exists)

		// Check that we have three entries with the correct IDs and fields
		assert.Equal(suite.T(), 3, len(streamResponse2.Entries))

		// Create a map of entry IDs to their fields for easier comparison
		entryMap2 := make(map[string][]models.FieldInfo)
		for _, entry := range streamResponse2.Entries {
			entryMap2[entry.ID] = entry.Fields
		}

		// Verify entries
		assert.Contains(suite.T(), entryMap2, streamid_3.Value())

		// Check for field "field3" with value "value3" in entry
		foundField3 := false
		for _, field := range entryMap2[streamid_3.Value()] {
			if field.FieldName == "field3" && field.Value == "value3" {
				foundField3 = true
				break
			}
		}
		assert.True(suite.T(), foundField3, "Field 'field3' with value 'value3' not found in entry")

		assert.Contains(suite.T(), entryMap2, streamid_4.Value())

		// Check for field "field4" with value "value4" in entry
		foundField4 := false
		for _, field := range entryMap2[streamid_4.Value()] {
			if field.FieldName == "field4" && field.Value == "value4" {
				foundField4 = true
				break
			}
		}
		assert.True(suite.T(), foundField4, "Field 'field4' with value 'value4' not found in entry")

		assert.Contains(suite.T(), entryMap2, streamid_5.Value())
		assert.Equal(suite.T(), map[string]string{"field5": "value5"}, entryMap2[streamid_5.Value()])

		expectedSummary := models.XPendingSummary{
			NumOfMessages: 5,
			StartId:       streamid_1,
			EndId:         streamid_5,
			ConsumerMessages: []models.ConsumerPendingMessage{
				{ConsumerName: consumer1, MessageCount: 2},
				{ConsumerName: consumer2, MessageCount: 3},
			},
		}
		summaryResult, err := client.XPending(context.Background(), key, groupName)
		assert.NoError(suite.T(), err)
		assert.True(
			suite.T(),
			reflect.DeepEqual(expectedSummary, summaryResult),
			"Expected and actual results do not match",
		)

		// ensure idle time > 0
		time.Sleep(2000 * time.Millisecond)
		pendingResultExtended, err := client.XPendingWithOptions(context.Background(),
			key,
			groupName,
			*options.NewXPendingOptions("-", "+", 10),
		)
		assert.NoError(suite.T(), err)

		assert.Greater(suite.T(), len(pendingResultExtended), 2)
		// because of the idle time return, we have to exclude it from the expected result
		// and check separately
		assert.Equal(suite.T(), pendingResultExtended[0].Id, streamid_1.Value())
		assert.Equal(suite.T(), pendingResultExtended[0].ConsumerName, consumer1)
		assert.GreaterOrEqual(suite.T(), pendingResultExtended[0].DeliveryCount, int64(0))

		assert.Equal(suite.T(), pendingResultExtended[1].Id, streamid_2.Value())
		assert.Equal(suite.T(), pendingResultExtended[1].ConsumerName, consumer1)
		assert.GreaterOrEqual(suite.T(), pendingResultExtended[1].DeliveryCount, int64(0))

		assert.Equal(suite.T(), pendingResultExtended[2].Id, streamid_3.Value())
		assert.Equal(suite.T(), pendingResultExtended[2].ConsumerName, consumer2)
		assert.GreaterOrEqual(suite.T(), pendingResultExtended[2].DeliveryCount, int64(0))

		assert.Equal(suite.T(), pendingResultExtended[3].Id, streamid_4.Value())
		assert.Equal(suite.T(), pendingResultExtended[3].ConsumerName, consumer2)
		assert.GreaterOrEqual(suite.T(), pendingResultExtended[3].DeliveryCount, int64(0))

		assert.Equal(suite.T(), pendingResultExtended[4].Id, streamid_5.Value())
		assert.Equal(suite.T(), pendingResultExtended[4].ConsumerName, consumer2)
		assert.GreaterOrEqual(suite.T(), pendingResultExtended[4].DeliveryCount, int64(0))

		// use claim to claim stream 3 and 5 for consumer 1
		claimResult, err := client.XClaim(context.Background(),
			key,
			groupName,
			consumer1,
			0,
			[]string{streamid_3.Value(), streamid_5.Value()},
		)
		assert.NoError(suite.T(), err)
		expectedClaimResult := map[string]models.XClaimResponse{
			streamid_3.Value(): {
				Fields: []models.FieldInfo{
					{FieldName: "field3", Value: "value3"},
				},
			},
			streamid_5.Value(): {
				Fields: []models.FieldInfo{
					{FieldName: "field5", Value: "value5"},
				},
			},
		}
		assert.Equal(suite.T(), expectedClaimResult, claimResult)

		claimResultJustId, err := client.XClaimJustId(context.Background(),
			key,
			groupName,
			consumer1,
			0,
			[]string{streamid_3.Value(), streamid_5.Value()},
		)
		assert.NoError(suite.T(), err)
		assert.Equal(suite.T(), []string{streamid_3.Value(), streamid_5.Value()}, claimResultJustId)

		// add one more stream
		streamid_6, err := client.XAdd(context.Background(), key, [][]string{{"field6", "value6"}})
		assert.NoError(suite.T(), err)

		// using force, we can xclaim the message without reading it
		claimResult, err = client.XClaimWithOptions(context.Background(),
			key,
			groupName,
			consumer1,
			0,
			[]string{streamid_6.Value()},
			*options.NewXClaimOptions().SetForce().SetRetryCount(99),
		)
		assert.NoError(suite.T(), err)
		assert.Equal(
			suite.T(),
<<<<<<< HEAD
			map[string]models.XClaimResponse{
				streamid_6.Value(): {
					Fields: []models.FieldInfo{
						{FieldName: "field6", Value: "value6"},
					},
				},
			},
=======
			map[string]models.XClaimResponse{streamid_6.Value(): {Fields: map[string]string{"field6": "value6"}}},
>>>>>>> 5c9fc050
			claimResult,
		)

		forcePendingResult, err := client.XPendingWithOptions(context.Background(),
			key,
			groupName,
			*options.NewXPendingOptions(streamid_6.Value(), streamid_6.Value(), 1),
		)
		assert.NoError(suite.T(), err)
		assert.Equal(suite.T(), 1, len(forcePendingResult))
		assert.Equal(suite.T(), streamid_6.Value(), forcePendingResult[0].Id)
		assert.Equal(suite.T(), consumer1, forcePendingResult[0].ConsumerName)
		assert.Equal(suite.T(), int64(99), forcePendingResult[0].DeliveryCount)

		// acknowledge streams 2, 3, 4 and 6 and remove them from xpending results
		xackResult, err := client.XAck(context.Background(),
			key, groupName,
			[]string{streamid_2.Value(), streamid_3.Value(), streamid_4.Value(), streamid_6.Value()})
		assert.NoError(suite.T(), err)
		assert.Equal(suite.T(), int64(4), xackResult)

		pendingResultExtended, err = client.XPendingWithOptions(context.Background(),
			key,
			groupName,
			*options.NewXPendingOptions(streamid_3.Value(), "+", 10),
		)
		assert.NoError(suite.T(), err)
		assert.Equal(suite.T(), 1, len(pendingResultExtended))
		assert.Equal(suite.T(), streamid_5.Value(), pendingResultExtended[0].Id)
		assert.Equal(suite.T(), consumer1, pendingResultExtended[0].ConsumerName)

		pendingResultExtended, err = client.XPendingWithOptions(context.Background(),
			key,
			groupName,
			*options.NewXPendingOptions("-", "("+streamid_5.Value(), 10),
		)
		assert.NoError(suite.T(), err)
		assert.Equal(suite.T(), 1, len(pendingResultExtended))
		assert.Equal(suite.T(), streamid_1.Value(), pendingResultExtended[0].Id)
		assert.Equal(suite.T(), consumer1, pendingResultExtended[0].ConsumerName)

		pendingResultExtended, err = client.XPendingWithOptions(context.Background(),
			key,
			groupName,
			*options.NewXPendingOptions("-", "+", 10).SetMinIdleTime(1).SetConsumer(consumer1),
		)
		assert.NoError(suite.T(), err)
		assert.Equal(suite.T(), 2, len(pendingResultExtended))
	})
}

func (suite *GlideTestSuite) TestXClaimFailure() {
	suite.runWithDefaultClients(func(client interfaces.BaseClientCommands) {
		key := uuid.New().String()
		stringKey := "string-key-" + uuid.New().String()
		groupName := "group" + uuid.New().String()
		zeroStreamId := "0"
		consumer1 := "consumer-1-" + uuid.New().String()

		// create group and consumer for the group
		groupCreateResult, err := client.XGroupCreateWithOptions(context.Background(),
			key,
			groupName,
			zeroStreamId,
			*options.NewXGroupCreateOptions().SetMakeStream(),
		)
		assert.NoError(suite.T(), err)
		assert.Equal(suite.T(), "OK", groupCreateResult)

		consumerCreateResult, err := client.XGroupCreateConsumer(context.Background(), key, groupName, consumer1)
		assert.NoError(suite.T(), err)
		assert.True(suite.T(), consumerCreateResult)

		// Add stream entry and mark as pending
		streamid_1, err := client.XAdd(context.Background(), key, [][]string{{"field1", "value1"}})
		assert.NoError(suite.T(), err)
		assert.NotNil(suite.T(), streamid_1)

		readGroupResult, err := client.XReadGroup(context.Background(), groupName, consumer1, map[string]string{key: ">"})
		assert.NoError(suite.T(), err)
		assert.NotNil(suite.T(), readGroupResult)

		// claim with invalid stream entry IDs
		_, err = client.XClaimJustId(
			context.Background(),
			key,
			groupName,
			consumer1,
			1*time.Millisecond,
			[]string{"invalid-stream-id"},
		)
		assert.Error(suite.T(), err)

		// claim with empty stream entry IDs returns empty map
		claimResult, err := client.XClaimJustId(
			context.Background(),
			key,
			groupName,
			consumer1,
			1*time.Millisecond,
			[]string{},
		)
		assert.NoError(suite.T(), err)
		assert.Equal(suite.T(), []string{}, claimResult)

		// non existent key causes a RequestError
		claimOptions := options.NewXClaimOptions().SetIdleTime(1)
		_, err = client.XClaim(
			context.Background(),
			stringKey,
			groupName,
			consumer1,
			1*time.Millisecond,
			[]string{streamid_1.Value()},
		)
		suite.ErrorContains(err, "NOGROUP")

		_, err = client.XClaimWithOptions(context.Background(),
			stringKey,
			groupName,
			consumer1,
			1*time.Millisecond,
			[]string{streamid_1.Value()},
			*claimOptions,
		)
		suite.ErrorContains(err, "NOGROUP")

		_, err = client.XClaimJustId(
			context.Background(),
			stringKey,
			groupName,
			consumer1,
			1*time.Millisecond,
			[]string{streamid_1.Value()},
		)
		suite.ErrorContains(err, "NOGROUP")

		_, err = client.XClaimJustIdWithOptions(context.Background(),
			stringKey,
			groupName,
			consumer1,
			1*time.Millisecond,
			[]string{streamid_1.Value()},
			*claimOptions,
		)
		suite.ErrorContains(err, "NOGROUP")

		// key exists, but is not a stream
		_, err = client.Set(context.Background(), stringKey, "test")
		assert.NoError(suite.T(), err)
		_, err = client.XClaim(
			context.Background(),
			stringKey,
			groupName,
			consumer1,
			1*time.Millisecond,
			[]string{streamid_1.Value()},
		)
		assert.Error(suite.T(), err)

		_, err = client.XClaimWithOptions(context.Background(),
			stringKey,
			groupName,
			consumer1,
			1*time.Millisecond,
			[]string{streamid_1.Value()},
			*claimOptions,
		)
		suite.Error(err)

		_, err = client.XClaimJustId(
			context.Background(),
			stringKey,
			groupName,
			consumer1,
			1*time.Millisecond,
			[]string{streamid_1.Value()},
		)
		suite.Error(err)

		_, err = client.XClaimJustIdWithOptions(context.Background(),
			stringKey,
			groupName,
			consumer1,
			1*time.Millisecond,
			[]string{streamid_1.Value()},
			*claimOptions,
		)
		suite.Error(err)
	})
}

func (suite *GlideTestSuite) TestCopy() {
	suite.runWithDefaultClients(func(client interfaces.BaseClientCommands) {
		key := "{key}" + uuid.New().String()
		key2 := "{key}" + uuid.New().String()
		value := "hello"
		suite.verifyOK(client.Set(context.Background(), key, value))

		// Test 1: Check the copy command
		resultCopy, err := client.Copy(context.Background(), key, key2)
		suite.NoError(err)
		suite.True(resultCopy)

		// Test 2: Check if the value stored at the source is same with destination key.
		resultGet, err := client.Get(context.Background(), key2)
		suite.NoError(err)
		suite.Equal(value, resultGet.Value())
	})
}

func (suite *GlideTestSuite) TestCopyWithOptions() {
	suite.runWithDefaultClients(func(client interfaces.BaseClientCommands) {
		key := "{key}" + uuid.New().String()
		key2 := "{key}" + uuid.New().String()
		value := "hello"
		t := suite.T()
		suite.verifyOK(client.Set(context.Background(), key, value))
		suite.verifyOK(client.Set(context.Background(), key2, "World"))

		// Test 1: Check the copy command with options
		optsCopy := options.NewCopyOptions().SetReplace()
		resultCopy, err := client.CopyWithOptions(context.Background(), key, key2, *optsCopy)
		assert.Nil(t, err)
		assert.True(t, resultCopy)

		// Test 2: Check if the value stored at the source is same with destination key.
		resultGet, err := client.Get(context.Background(), key2)
		assert.Nil(t, err)
		assert.Equal(t, value, resultGet.Value())
	})
}

func (suite *GlideTestSuite) TestXRangeAndXRevRange() {
	suite.runWithDefaultClients(func(client interfaces.BaseClientCommands) {
		key := uuid.New().String()
		key2 := uuid.New().String()
		stringKey := uuid.New().String()
		positiveInfinity := options.NewInfiniteStreamBoundary(constants.PositiveInfinity)
		negativeInfinity := options.NewInfiniteStreamBoundary(constants.NegativeInfinity)

		// add stream entries
		streamId1, err := client.XAdd(context.Background(),
			key,
			[][]string{{"field1", "value1"}},
		)
		assert.NoError(suite.T(), err)
		assert.NotNil(suite.T(), streamId1)

		streamId2, err := client.XAdd(context.Background(),
			key,
			[][]string{{"field2", "value2"}},
		)
		assert.NoError(suite.T(), err)
		assert.NotNil(suite.T(), streamId2)

		xlenResult, err := client.XLen(context.Background(), key)
		assert.NoError(suite.T(), err)
		assert.Equal(suite.T(), int64(2), xlenResult)

		// get everything from the stream
		xrangeResult, err := client.XRange(
			context.Background(),
			key,
			negativeInfinity,
			positiveInfinity,
		)
		assert.NoError(suite.T(), err)
		assert.Equal(
			suite.T(),
			[]models.XRangeResponse{
				{StreamId: streamId1.Value(), Entries: [][]string{{"field1", "value1"}}},
				{StreamId: streamId2.Value(), Entries: [][]string{{"field2", "value2"}}},
			},
			xrangeResult,
		)

		// get everything from the stream in reverse
		xrevrangeResult, err := client.XRevRange(
			context.Background(),
			key,
			positiveInfinity,
			negativeInfinity,
		)
		assert.NoError(suite.T(), err)
		assert.Equal(
			suite.T(),
			[]models.XRangeResponse{
				{StreamId: streamId2.Value(), Entries: [][]string{{"field2", "value2"}}},
				{StreamId: streamId1.Value(), Entries: [][]string{{"field1", "value1"}}},
			},
			xrevrangeResult,
		)

		// returns empty map if + before -
		xrangeResult, err = client.XRange(
			context.Background(),
			key,
			positiveInfinity,
			negativeInfinity,
		)
		assert.NoError(suite.T(), err)
		assert.Empty(suite.T(), xrangeResult)

		// rev search returns empty if - before +
		xrevrangeResult, err = client.XRevRange(
			context.Background(),
			key,
			negativeInfinity,
			positiveInfinity,
		)
		assert.NoError(suite.T(), err)
		assert.Empty(suite.T(), xrevrangeResult)

		streamId3, err := client.XAdd(
			context.Background(),
			key,
			[][]string{{"field3", "value3"}},
		)
		assert.NoError(suite.T(), err)
		assert.NotNil(suite.T(), streamId3)

		// Exclusive ranges are added in 6.2.0
		if suite.serverVersion >= "6.2.0" {
			// get the newest stream entry
			xrangeResult, err = client.XRangeWithOptions(
				context.Background(),
				key,
				options.NewStreamBoundary(streamId2.Value(), false),
				positiveInfinity,
				*options.NewXRangeOptions().SetCount(1),
			)
			assert.NoError(suite.T(), err)
			assert.Equal(
				suite.T(),
				[]models.XRangeResponse{
					{StreamId: streamId3.Value(), Entries: [][]string{{"field3", "value3"}}},
				},
				xrangeResult,
			)

			// doing the same with rev search
			xrevrangeResult, err = client.XRevRangeWithOptions(
				context.Background(),
				key,
				positiveInfinity,
				options.NewStreamBoundary(streamId2.Value(), false),
				*options.NewXRangeOptions().SetCount(1),
			)
			assert.NoError(suite.T(), err)
			assert.Equal(
				suite.T(),
				[]models.XRangeResponse{
					{StreamId: streamId3.Value(), Entries: [][]string{{"field3", "value3"}}},
				},
				xrevrangeResult,
			)
		}

		// both xrange and xrevrange return nil with a zero/negative count
		xrangeResult, err = client.XRangeWithOptions(
			context.Background(),
			key,
			negativeInfinity,
			positiveInfinity,
			*options.NewXRangeOptions().SetCount(0),
		)
		assert.NoError(suite.T(), err)
		assert.Empty(suite.T(), xrangeResult)

		xrevrangeResult, err = client.XRevRangeWithOptions(
			context.Background(),
			key,
			positiveInfinity,
			negativeInfinity,
			*options.NewXRangeOptions().SetCount(-1),
		)
		assert.NoError(suite.T(), err)
		assert.Empty(suite.T(), xrevrangeResult)

		// xrange and xrevrange against an empty stream
		xdelResult, err := client.XDel(
			context.Background(),
			key,
			[]string{streamId1.Value(), streamId2.Value(), streamId3.Value()},
		)
		assert.NoError(suite.T(), err)
		assert.Equal(suite.T(), int64(3), xdelResult)

		xrangeResult, err = client.XRange(
			context.Background(),
			key,
			negativeInfinity,
			positiveInfinity,
		)
		assert.NoError(suite.T(), err)
		assert.Empty(suite.T(), xrangeResult)

		xrevrangeResult, err = client.XRevRange(
			context.Background(),
			key,
			positiveInfinity,
			negativeInfinity,
		)
		assert.NoError(suite.T(), err)
		assert.Empty(suite.T(), xrevrangeResult)

		// xrange and xrevrange against a non-existent stream
		xrangeResult, err = client.XRange(
			context.Background(),
			key2,
			negativeInfinity,
			positiveInfinity,
		)
		assert.NoError(suite.T(), err)
		assert.Empty(suite.T(), xrangeResult)

		xrevrangeResult, err = client.XRevRange(
			context.Background(),
			key2,
			positiveInfinity,
			negativeInfinity,
		)
		assert.NoError(suite.T(), err)
		assert.Empty(suite.T(), xrevrangeResult)

		// xrange and xrevrange against a non-stream key
		_, err = client.Set(context.Background(), stringKey, "test")
		assert.NoError(suite.T(), err)
		_, err = client.XRange(context.Background(),
			stringKey,
			negativeInfinity,
			positiveInfinity,
		)
		suite.Error(err)

		_, err = client.XRevRange(context.Background(),
			stringKey,
			positiveInfinity,
			negativeInfinity,
		)
		suite.Error(err)

		// xrange and xrevrange when range bound is not a valid id
		_, err = client.XRange(context.Background(),
			key,
			options.NewStreamBoundary("invalid-id", true),
			positiveInfinity,
		)
		suite.Error(err)

		_, err = client.XRevRange(context.Background(),
			key,
			options.NewStreamBoundary("invalid-id", true),
			negativeInfinity,
		)
		suite.Error(err)
	})
}

func (suite *GlideTestSuite) TestBitField_GetAndIncrBy() {
	suite.runWithDefaultClients(func(client interfaces.BaseClientCommands) {
		key := uuid.New().String()

		commands := []options.BitFieldSubCommands{
			options.NewBitFieldIncrBy(options.SignedInt, 5, 100, 1),
		}

		result1, err := client.BitField(context.Background(), key, commands)
		suite.NoError(err)
		assert.Len(suite.T(), result1, 1)
		firstValue := result1[0].Value()

		result2, err := client.BitField(context.Background(), key, commands)
		suite.NoError(err)
		assert.Len(suite.T(), result2, 1)
		assert.Equal(suite.T(), firstValue+1, result2[0].Value())

		getCommands := []options.BitFieldSubCommands{
			options.NewBitFieldGet(options.SignedInt, 5, 100),
		}

		getResult, err := client.BitField(context.Background(), key, getCommands)
		suite.NoError(err)
		assert.Len(suite.T(), getResult, 1)
		assert.Equal(suite.T(), result2[0].Value(), getResult[0].Value())
	})
}

func (suite *GlideTestSuite) TestBitField_Overflow() {
	suite.runWithDefaultClients(func(client interfaces.BaseClientCommands) {
		// SAT (Saturate) Overflow Test
		key1 := uuid.New().String()
		satCommands := []options.BitFieldSubCommands{
			options.NewBitFieldOverflow(options.SAT),
			options.NewBitFieldIncrBy(options.UnsignedInt, 2, 0, 2),
			options.NewBitFieldIncrBy(options.UnsignedInt, 2, 0, 2),
		}

		satResult, err := client.BitField(context.Background(), key1, satCommands)
		suite.NoError(err)
		assert.Len(suite.T(), satResult, 2)

		assert.Equal(suite.T(), int64(2), satResult[0].Value())
		assert.LessOrEqual(suite.T(), satResult[1].Value(), int64(3))

		// WRAP Overflow Test
		key2 := uuid.New().String()
		wrapCommands := []options.BitFieldSubCommands{
			options.NewBitFieldOverflow(options.WRAP),
			options.NewBitFieldIncrBy(options.UnsignedInt, 2, 0, 3),
			options.NewBitFieldIncrBy(options.UnsignedInt, 2, 0, 1),
		}

		wrapResult, err := client.BitField(context.Background(), key2, wrapCommands)
		suite.NoError(err)
		assert.Len(suite.T(), wrapResult, 2)

		assert.Equal(suite.T(), int64(3), wrapResult[0].Value())
		assert.Equal(suite.T(), int64(0), wrapResult[1].Value())

		// FAIL Overflow Test
		key3 := uuid.New().String()
		failCommands := []options.BitFieldSubCommands{
			options.NewBitFieldOverflow(options.FAIL),
			options.NewBitFieldIncrBy(options.UnsignedInt, 2, 0, 3),
			options.NewBitFieldIncrBy(options.UnsignedInt, 2, 0, 1),
		}

		failResult, err := client.BitField(context.Background(), key3, failCommands)
		suite.NoError(err)
		assert.Len(suite.T(), failResult, 2)

		assert.Equal(suite.T(), int64(3), failResult[0].Value())
		assert.True(suite.T(), failResult[1].IsNil())
	})
}

func (suite *GlideTestSuite) TestBitField_MultipleOperations() {
	suite.runWithDefaultClients(func(client interfaces.BaseClientCommands) {
		key := uuid.New().String()

		commands := []options.BitFieldSubCommands{
			options.NewBitFieldSet(options.UnsignedInt, 8, 0, 10),
			options.NewBitFieldGet(options.UnsignedInt, 8, 0),
			options.NewBitFieldIncrBy(options.UnsignedInt, 8, 0, 5),
		}

		result, err := client.BitField(context.Background(), key, commands)

		suite.NoError(err)
		assert.Len(suite.T(), result, 3)

		assert.LessOrEqual(suite.T(), result[0].Value(), int64(10))
		assert.Equal(suite.T(), int64(10), result[1].Value())
		assert.Equal(suite.T(), int64(15), result[2].Value())
	})
}

func (suite *GlideTestSuite) TestBitPos_ExistingKey() {
	suite.runWithDefaultClients(func(client interfaces.BaseClientCommands) {
		key := uuid.New().String()
		client.Set(context.Background(), key, "\x10")
		result, err := client.BitPos(context.Background(), key, 1)
		assert.NoError(suite.T(), err)
		assert.Equal(suite.T(), int64(3), result)
	})
}

func (suite *GlideTestSuite) TestBitPos_NonExistingKey() {
	suite.runWithDefaultClients(func(client interfaces.BaseClientCommands) {
		key := uuid.New().String()
		result, err := client.BitPos(context.Background(), key, 0)
		assert.NoError(suite.T(), err)
		assert.Equal(suite.T(), int64(0), result)
	})
}

func (suite *GlideTestSuite) TestBitPosWithOptions_StartEnd() {
	suite.runWithDefaultClients(func(client interfaces.BaseClientCommands) {
		key := uuid.New().String()
		client.Set(context.Background(), key, "\x00\x01\x80")

		opts := options.NewBitPosOptions().
			SetStart(0).
			SetEnd(1)

		result, err := client.BitPosWithOptions(context.Background(), key, 1, *opts)
		assert.NoError(suite.T(), err)
		assert.Equal(suite.T(), int64(15), result)
	})
}

func (suite *GlideTestSuite) TestBitPosWithOptions_BitmapIndexType() {
	suite.SkipIfServerVersionLowerThan("7.0.0", suite.T())
	suite.runWithDefaultClients(func(client interfaces.BaseClientCommands) {
		key := uuid.New().String()
		client.Set(context.Background(), key, "\x00\x02\x00")

		opts := options.NewBitPosOptions().
			SetStart(1).
			SetEnd(2).
			SetBitmapIndexType(options.BYTE)

		result, err := client.BitPosWithOptions(context.Background(), key, 1, *opts)
		assert.NoError(suite.T(), err)
		assert.Equal(suite.T(), int64(14), result)
	})
}

func (suite *GlideTestSuite) TestBitPosWithOptions_BitIndexType() {
	suite.SkipIfServerVersionLowerThan("7.0.0", suite.T())
	suite.runWithDefaultClients(func(client interfaces.BaseClientCommands) {
		key := uuid.New().String()
		client.Set(context.Background(), key, "\x00\x10\x00")

		opts := options.NewBitPosOptions().
			SetStart(10).
			SetEnd(14).
			SetBitmapIndexType(options.BIT)

		result, err := client.BitPosWithOptions(context.Background(), key, 1, *opts)
		assert.NoError(suite.T(), err)
		assert.Equal(suite.T(), int64(11), result)
	})
}

func (suite *GlideTestSuite) TestBitPos_FindBitZero() {
	suite.runWithDefaultClients(func(client interfaces.BaseClientCommands) {
		key := uuid.New().String()
		client.Set(context.Background(), key, "\xFF\xF7")

		result, err := client.BitPos(context.Background(), key, 0)
		assert.NoError(suite.T(), err)
		assert.Equal(suite.T(), int64(12), result)
	})
}

func (suite *GlideTestSuite) TestBitPosWithOptions_NegativeEnd() {
	suite.runWithDefaultClients(func(client interfaces.BaseClientCommands) {
		key := uuid.New().String()
		client.Set(context.Background(), key, "\x00\x01\x80")

		opts := options.NewBitPosOptions().
			SetStart(0).
			SetEnd(-2)

		result, err := client.BitPosWithOptions(context.Background(), key, 1, *opts)
		assert.NoError(suite.T(), err)
		assert.Equal(suite.T(), int64(15), result)
	})
}

func (suite *GlideTestSuite) TestBitField_Failures() {
	suite.runWithDefaultClients(func(client interfaces.BaseClientCommands) {
		key := uuid.New().String()

		// Test invalid bit size for unsigned
		invalidUnsignedCommands := []options.BitFieldSubCommands{
			options.NewBitFieldGet(options.UnsignedInt, 64, 0),
		}

		_, err := client.BitField(context.Background(), key, invalidUnsignedCommands)
		assert.NotNil(suite.T(), err)

		// Test invalid bit size for signed
		invalidSignedCommands := []options.BitFieldSubCommands{
			options.NewBitFieldGet(options.SignedInt, 65, 0),
		}

		_, err = client.BitField(context.Background(), key, invalidSignedCommands)
		assert.NotNil(suite.T(), err)
	})
}

func (suite *GlideTestSuite) TestBitFieldRO_BasicOperation() {
	suite.runWithDefaultClients(func(client interfaces.BaseClientCommands) {
		key := uuid.New().String()
		value := int64(42)

		setCommands := []options.BitFieldSubCommands{
			options.NewBitFieldSet(options.SignedInt, 8, 16, value),
		}
		_, err := client.BitField(context.Background(), key, setCommands)
		suite.NoError(err)

		getNormalCommands := []options.BitFieldSubCommands{
			options.NewBitFieldGet(options.SignedInt, 8, 16),
		}
		getNormal, err := client.BitField(context.Background(), key, getNormalCommands)
		suite.NoError(err)

		getROCommands := []options.BitFieldROCommands{
			options.NewBitFieldGet(options.SignedInt, 8, 16),
		}
		getRO, err := client.BitFieldRO(context.Background(), key, getROCommands)
		suite.NoError(err)

		assert.Equal(suite.T(), getNormal[0].Value(), getRO[0].Value())
		assert.Equal(suite.T(), value, getRO[0].Value())
	})
}

func (suite *GlideTestSuite) TestBitFieldRO_MultipleGets() {
	suite.runWithDefaultClients(func(client interfaces.BaseClientCommands) {
		key := uuid.New().String()
		value1 := int64(42)
		value2 := int64(43)

		setCommands := []options.BitFieldSubCommands{
			options.NewBitFieldSet(options.SignedInt, 8, 0, value1),
			options.NewBitFieldSet(options.SignedInt, 8, 8, value2),
		}

		_, err := client.BitField(context.Background(), key, setCommands)
		suite.NoError(err)

		getNormalCommands := []options.BitFieldSubCommands{
			options.NewBitFieldGet(options.SignedInt, 8, 0),
			options.NewBitFieldGet(options.SignedInt, 8, 8),
		}

		getNormal, err := client.BitField(context.Background(), key, getNormalCommands)
		suite.NoError(err)

		getROCommands := []options.BitFieldROCommands{
			options.NewBitFieldGet(options.SignedInt, 8, 0),
			options.NewBitFieldGet(options.SignedInt, 8, 8),
		}

		getRO, err := client.BitFieldRO(context.Background(), key, getROCommands)
		suite.NoError(err)

		assert.Equal(suite.T(),
			[]int64{getNormal[0].Value(), getNormal[1].Value()},
			[]int64{getRO[0].Value(), getRO[1].Value()},
		)
		assert.Equal(suite.T(), []int64{value1, value2}, []int64{getRO[0].Value(), getRO[1].Value()})
	})
}

func (suite *GlideTestSuite) TestZInter() {
	suite.SkipIfServerVersionLowerThan("6.2.0", suite.T())
	suite.runWithDefaultClients(func(client interfaces.BaseClientCommands) {
		key1 := "{key}-" + uuid.New().String()
		key2 := "{key}-" + uuid.New().String()
		key3 := "{key}-" + uuid.New().String()
		memberScoreMap1 := map[string]float64{
			"one": 1.0,
			"two": 2.0,
		}
		memberScoreMap2 := map[string]float64{
			"two":   3.5,
			"three": 3.0,
		}

		// Add members to sorted sets
		res, err := client.ZAdd(context.Background(), key1, memberScoreMap1)
		assert.NoError(suite.T(), err)
		assert.Equal(suite.T(), int64(2), res)

		res, err = client.ZAdd(context.Background(), key2, memberScoreMap2)
		assert.NoError(suite.T(), err)
		assert.Equal(suite.T(), int64(2), res)

		// intersection results are aggregated by the max score of elements
		zinterResult, err := client.ZInter(context.Background(), options.KeyArray{Keys: []string{key1, key2}})
		assert.NoError(suite.T(), err)
		assert.Equal(suite.T(), []string{"two"}, zinterResult)

		// intersection with scores
		zinterWithScoresResult, err := client.ZInterWithScores(
			context.Background(),
			options.KeyArray{Keys: []string{key1, key2}},
			*options.NewZInterOptions().SetAggregate(options.AggregateSum),
		)
		assert.NoError(suite.T(), err)
		assert.Equal(suite.T(), []models.MemberAndScore{{Member: "two", Score: 5.5}}, zinterWithScoresResult)

		// intersect results with max aggregate
		zinterWithMaxAggregateResult, err := client.ZInterWithScores(context.Background(),
			options.KeyArray{Keys: []string{key1, key2}},
			*options.NewZInterOptions().SetAggregate(options.AggregateMax),
		)
		assert.NoError(suite.T(), err)
		assert.Equal(suite.T(), []models.MemberAndScore{{Member: "two", Score: 3.5}}, zinterWithMaxAggregateResult)

		// intersect results with min aggregate
		zinterWithMinAggregateResult, err := client.ZInterWithScores(context.Background(),
			options.KeyArray{Keys: []string{key1, key2}},
			*options.NewZInterOptions().SetAggregate(options.AggregateMin),
		)
		assert.NoError(suite.T(), err)
		assert.Equal(suite.T(), []models.MemberAndScore{{Member: "two", Score: 2.0}}, zinterWithMinAggregateResult)

		// intersect results with sum aggregate
		zinterWithSumAggregateResult, err := client.ZInterWithScores(context.Background(),
			options.KeyArray{Keys: []string{key1, key2}},
			*options.NewZInterOptions().SetAggregate(options.AggregateSum),
		)
		assert.NoError(suite.T(), err)
		assert.Equal(suite.T(), []models.MemberAndScore{{Member: "two", Score: 5.5}}, zinterWithSumAggregateResult)

		// Scores are multiplied by a 2.0 weight for key1 and key2 during aggregation
		zinterWithWeightedKeysResult, err := client.ZInterWithScores(context.Background(),
			options.WeightedKeys{
				KeyWeightPairs: []options.KeyWeightPair{
					{Key: key1, Weight: 2.0},
					{Key: key2, Weight: 2.0},
				},
			},
			*options.NewZInterOptions().SetAggregate(options.AggregateSum),
		)
		assert.NoError(suite.T(), err)
		assert.Equal(suite.T(), []models.MemberAndScore{{Member: "two", Score: 11.0}}, zinterWithWeightedKeysResult)

		// non-existent key - empty intersection
		zinterWithNonExistentKeyResult, err := client.ZInterWithScores(context.Background(),
			options.KeyArray{Keys: []string{key1, key3}},
			*options.NewZInterOptions().SetAggregate(options.AggregateSum),
		)
		assert.NoError(suite.T(), err)
		assert.Empty(suite.T(), zinterWithNonExistentKeyResult)

		// empty key list - request error
		_, err = client.ZInterWithScores(context.Background(), options.KeyArray{Keys: []string{}},
			*options.NewZInterOptions().SetAggregate(options.AggregateSum),
		)
		suite.Error(err)

		// key exists but not a set
		_, err = client.Set(context.Background(), key3, "value")
		suite.NoError(err)

		_, err = client.ZInter(context.Background(), options.KeyArray{Keys: []string{key1, key3}})
		suite.Error(err)

		_, err = client.ZInterWithScores(context.Background(),
			options.KeyArray{Keys: []string{key1, key3}},
			*options.NewZInterOptions().SetAggregate(options.AggregateSum),
		)
		suite.Error(err)
	})
}

func (suite *GlideTestSuite) TestZInterStore() {
	suite.runWithDefaultClients(func(client interfaces.BaseClientCommands) {
		key1 := "{key}-" + uuid.New().String()
		key2 := "{key}-" + uuid.New().String()
		key3 := "{key}-" + uuid.New().String()
		key4 := "{key}-" + uuid.New().String()
		query := options.NewRangeByIndexQuery(0, -1)
		memberScoreMap1 := map[string]float64{
			"one": 1.0,
			"two": 2.0,
		}
		memberScoreMap2 := map[string]float64{
			"one":   1.5,
			"two":   2.5,
			"three": 3.5,
		}

		// Add members to sorted sets
		res, err := client.ZAdd(context.Background(), key1, memberScoreMap1)
		assert.NoError(suite.T(), err)
		assert.Equal(suite.T(), int64(2), res)

		res, err = client.ZAdd(context.Background(), key2, memberScoreMap2)
		assert.NoError(suite.T(), err)
		assert.Equal(suite.T(), int64(3), res)

		// Store the intersection of key1 and key2 in key3
		res, err = client.ZInterStore(context.Background(), key3, options.KeyArray{Keys: []string{key1, key2}})
		assert.NoError(suite.T(), err)
		assert.Equal(suite.T(), int64(2), res)

		// checking stored intersection result
		zrangeResult, err := client.ZRangeWithScores(context.Background(), key3, query)
		assert.NoError(suite.T(), err)
		assert.Equal(
			suite.T(),
			[]models.MemberAndScore{{Member: "one", Score: 2.5}, {Member: "two", Score: 4.5}},
			zrangeResult,
		)

		// Store the intersection of key1 and key2 in key4 with max aggregate
		res, err = client.ZInterStoreWithOptions(context.Background(), key3, options.KeyArray{Keys: []string{key1, key2}},
			*options.NewZInterOptions().SetAggregate(options.AggregateMax),
		)
		assert.NoError(suite.T(), err)
		assert.Equal(suite.T(), int64(2), res)

		// checking stored intersection result with max aggregate
		zrangeResult, err = client.ZRangeWithScores(context.Background(), key3, query)
		assert.NoError(suite.T(), err)
		assert.Equal(
			suite.T(),
			[]models.MemberAndScore{{Member: "one", Score: 1.5}, {Member: "two", Score: 2.5}},
			zrangeResult,
		)

		// Store the intersection of key1 and key2 in key5 with min aggregate
		res, err = client.ZInterStoreWithOptions(context.Background(), key3, options.KeyArray{Keys: []string{key1, key2}},
			*options.NewZInterOptions().SetAggregate(options.AggregateMin),
		)
		assert.NoError(suite.T(), err)
		assert.Equal(suite.T(), int64(2), res)

		// checking stored intersection result with min aggregate
		zrangeResult, err = client.ZRangeWithScores(context.Background(), key3, query)
		assert.NoError(suite.T(), err)
		assert.Equal(
			suite.T(),
			[]models.MemberAndScore{{Member: "one", Score: 1.0}, {Member: "two", Score: 2.0}},
			zrangeResult,
		)

		// Store the intersection of key1 and key2 in key6 with sum aggregate
		res, err = client.ZInterStoreWithOptions(context.Background(), key3, options.KeyArray{Keys: []string{key1, key2}},
			*options.NewZInterOptions().SetAggregate(options.AggregateSum),
		)
		assert.NoError(suite.T(), err)
		assert.Equal(suite.T(), int64(2), res)

		// checking stored intersection result with sum aggregate (same as default aggregate)
		zrangeResult, err = client.ZRangeWithScores(context.Background(), key3, query)
		assert.NoError(suite.T(), err)
		assert.Equal(
			suite.T(),
			[]models.MemberAndScore{{Member: "one", Score: 2.5}, {Member: "two", Score: 4.5}},
			zrangeResult,
		)

		// Store the intersection of key1 and key2 in key3 with 2.0 weights
		res, err = client.ZInterStore(context.Background(), key3, options.WeightedKeys{
			KeyWeightPairs: []options.KeyWeightPair{
				{Key: key1, Weight: 2.0},
				{Key: key2, Weight: 2.0},
			},
		})
		assert.NoError(suite.T(), err)
		assert.Equal(suite.T(), int64(2), res)

		// checking stored intersection result with weighted keys
		zrangeResult, err = client.ZRangeWithScores(context.Background(), key3, query)
		assert.NoError(suite.T(), err)
		assert.Equal(
			suite.T(),
			[]models.MemberAndScore{{Member: "one", Score: 5.0}, {Member: "two", Score: 9.0}},
			zrangeResult,
		)

		// Store the intersection of key1 with 1.0 weight and key2 with -2.0 weight in key3 with 2.0 weights
		// and min aggregate
		res, err = client.ZInterStoreWithOptions(context.Background(), key3, options.WeightedKeys{
			KeyWeightPairs: []options.KeyWeightPair{
				{Key: key1, Weight: 1.0},
				{Key: key2, Weight: -2.0},
			},
		},
			*options.NewZInterOptions().SetAggregate(options.AggregateMin),
		)
		assert.NoError(suite.T(), err)
		assert.Equal(suite.T(), int64(2), res)

		// checking stored intersection result with weighted keys
		zrangeResult, err = client.ZRangeWithScores(context.Background(), key3, query)
		assert.NoError(suite.T(), err)
		assert.Equal(
			suite.T(),
			[]models.MemberAndScore{{Member: "two", Score: -5.0}, {Member: "one", Score: -3.0}},
			zrangeResult,
		)

		// key exists but not a set
		_, err = client.Set(context.Background(), key4, "value")
		suite.NoError(err)

		_, err = client.ZInterStore(context.Background(), key3, options.KeyArray{Keys: []string{key1, key4}})
		suite.Error(err)
	})
}

func (suite *GlideTestSuite) TestZDiff() {
	suite.runWithDefaultClients(func(client interfaces.BaseClientCommands) {
		suite.SkipIfServerVersionLowerThan("6.2.0", suite.T())
		t := suite.T()
		key1 := "{testKey}:1-" + uuid.NewString()
		key2 := "{testKey}:2-" + uuid.NewString()
		key3 := "{testKey}:3-" + uuid.NewString()
		nonExistentKey := "{testKey}:4-" + uuid.NewString()

		membersScores1 := map[string]float64{
			"one":   1.0,
			"two":   2.0,
			"three": 3.0,
		}

		membersScores2 := map[string]float64{
			"two": 2.0,
		}

		membersScores3 := map[string]float64{
			"one":   1.0,
			"two":   2.0,
			"three": 3.0,
			"four":  4.0,
		}

		zAddResult1, err := client.ZAdd(context.Background(), key1, membersScores1)
		assert.NoError(t, err)
		assert.Equal(t, int64(3), zAddResult1)
		zAddResult2, err := client.ZAdd(context.Background(), key2, membersScores2)
		assert.NoError(t, err)
		assert.Equal(t, int64(1), zAddResult2)
		zAddResult3, err := client.ZAdd(context.Background(), key3, membersScores3)
		assert.NoError(t, err)
		assert.Equal(t, int64(4), zAddResult3)

		zDiffResult, err := client.ZDiff(context.Background(), []string{key1, key2})
		assert.NoError(t, err)
		assert.Equal(t, []string{"one", "three"}, zDiffResult)
		zDiffResult, err = client.ZDiff(context.Background(), []string{key1, key3})
		assert.NoError(t, err)
		assert.Equal(t, []string{}, zDiffResult)
		zDiffResult, err = client.ZDiff(context.Background(), []string{nonExistentKey, key3})
		assert.NoError(t, err)
		assert.Equal(t, []string{}, zDiffResult)

		zDiffResultWithScores, err := client.ZDiffWithScores(context.Background(), []string{key1, key2})
		assert.NoError(t, err)
		assert.Equal(
			t,
			[]models.MemberAndScore{{Member: "one", Score: 1.0}, {Member: "three", Score: 3.0}},
			zDiffResultWithScores,
		)
		zDiffResultWithScores, err = client.ZDiffWithScores(context.Background(), []string{key1, key3})
		assert.NoError(t, err)
		assert.Equal(t, []models.MemberAndScore{}, zDiffResultWithScores)
		zDiffResultWithScores, err = client.ZDiffWithScores(context.Background(), []string{nonExistentKey, key3})
		assert.NoError(t, err)
		assert.Equal(t, []models.MemberAndScore{}, zDiffResultWithScores)

		// Key exists, but it is not a set
		setResult, _ := client.Set(context.Background(), nonExistentKey, "bar")
		suite.Equal(setResult, "OK")

		_, err = client.ZDiff(context.Background(), []string{nonExistentKey, key2})
		suite.Error(err)

		_, err = client.ZDiffWithScores(context.Background(), []string{nonExistentKey, key2})
		suite.Error(err)
	})
}

func (suite *GlideTestSuite) TestZDiffStore() {
	suite.runWithDefaultClients(func(client interfaces.BaseClientCommands) {
		suite.SkipIfServerVersionLowerThan("6.2.0", suite.T())
		t := suite.T()
		key1 := "{testKey}:1-" + uuid.NewString()
		key2 := "{testKey}:2-" + uuid.NewString()
		key3 := "{testKey}:3-" + uuid.NewString()
		key4 := "{testKey}:4-" + uuid.NewString()
		key5 := "{testKey}:5-" + uuid.NewString()

		membersScores1 := map[string]float64{
			"one":   1.0,
			"two":   2.0,
			"three": 3.0,
		}

		membersScores2 := map[string]float64{
			"two": 2.0,
		}

		membersScores3 := map[string]float64{
			"one":   1.0,
			"two":   2.0,
			"three": 3.0,
			"four":  4.0,
		}

		zAddResult1, err := client.ZAdd(context.Background(), key1, membersScores1)
		assert.NoError(t, err)
		assert.Equal(t, int64(3), zAddResult1)
		zAddResult2, err := client.ZAdd(context.Background(), key2, membersScores2)
		assert.NoError(t, err)
		assert.Equal(t, int64(1), zAddResult2)
		zAddResult3, err := client.ZAdd(context.Background(), key3, membersScores3)
		assert.NoError(t, err)
		assert.Equal(t, int64(4), zAddResult3)

		zDiffStoreResult, err := client.ZDiffStore(context.Background(), key4, []string{key1, key2})
		assert.NoError(t, err)
		assert.Equal(t, zDiffStoreResult, int64(2))
		zRangeWithScoreResult, err := client.ZRangeWithScores(context.Background(), key4, options.NewRangeByIndexQuery(0, -1))
		assert.NoError(t, err)
		assert.Equal(
			t,
			[]models.MemberAndScore{{Member: "one", Score: 1.0}, {Member: "three", Score: 3.0}},
			zRangeWithScoreResult,
		)

		zDiffStoreResult, err = client.ZDiffStore(context.Background(), key4, []string{key3, key2, key1})
		assert.NoError(t, err)
		assert.Equal(t, zDiffStoreResult, int64(1))
		zRangeWithScoreResult, err = client.ZRangeWithScores(context.Background(), key4, options.NewRangeByIndexQuery(0, -1))
		assert.NoError(t, err)
		assert.Equal(t, []models.MemberAndScore{{Member: "four", Score: 4.0}}, zRangeWithScoreResult)

		zDiffStoreResult, err = client.ZDiffStore(context.Background(), key4, []string{key1, key3})
		assert.NoError(t, err)
		assert.Equal(t, zDiffStoreResult, int64(0))
		zRangeWithScoreResult, err = client.ZRangeWithScores(context.Background(), key4, options.NewRangeByIndexQuery(0, -1))
		assert.NoError(t, err)
		assert.Equal(t, []models.MemberAndScore{}, zRangeWithScoreResult)

		// Non-Existing key
		zDiffStoreResult, err = client.ZDiffStore(context.Background(), key4, []string{key5, key1})
		assert.NoError(t, err)
		assert.Equal(t, zDiffStoreResult, int64(0))
		zRangeWithScoreResult, err = client.ZRangeWithScores(context.Background(), key4, options.NewRangeByIndexQuery(0, -1))
		assert.NoError(t, err)
		assert.Equal(t, []models.MemberAndScore{}, zRangeWithScoreResult)

		// Key exists, but it is not a set
		setResult, err := client.Set(context.Background(), key5, "bar")
		suite.NoError(err)
		suite.Equal(setResult, "OK")
		_, err = client.ZDiffStore(context.Background(), key4, []string{key5, key1})
		suite.Error(err)
	})
}

func (suite *GlideTestSuite) TestZUnionAndZUnionWithScores() {
	suite.SkipIfServerVersionLowerThan("6.2.0", suite.T())
	suite.runWithDefaultClients(func(client interfaces.BaseClientCommands) {
		key1 := "{key}-" + uuid.New().String()
		key2 := "{key}-" + uuid.New().String()
		key3 := "{key}-" + uuid.New().String()
		memberScoreMap1 := map[string]float64{
			"one": 1.0,
			"two": 2.0,
		}
		memberScoreMap2 := map[string]float64{
			"two":   3.5,
			"three": 3.0,
		}

		// Add members to sorted sets
		res, err := client.ZAdd(context.Background(), key1, memberScoreMap1)
		assert.NoError(suite.T(), err)
		assert.Equal(suite.T(), int64(2), res)

		res, err = client.ZAdd(context.Background(), key2, memberScoreMap2)
		assert.NoError(suite.T(), err)
		assert.Equal(suite.T(), int64(2), res)

		zUnionResult, err := client.ZUnion(context.Background(), options.KeyArray{Keys: []string{key1, key2}})
		assert.NoError(suite.T(), err)
		assert.Equal(suite.T(), []string{"one", "three", "two"}, zUnionResult)

		// Union with scores
		zUnionWithScoresResult, err := client.ZUnionWithScores(
			context.Background(),
			options.KeyArray{Keys: []string{key1, key2}},
			options.NewZUnionOptionsBuilder().SetAggregate(options.AggregateSum),
		)
		assert.NoError(suite.T(), err)
		assert.Equal(
			suite.T(),
			[]models.MemberAndScore{{Member: "one", Score: 1.0}, {Member: "three", Score: 3.0}, {Member: "two", Score: 5.5}},
			zUnionWithScoresResult,
		)

		// Union results with max aggregate
		zUnionWithMaxAggregateResult, err := client.ZUnionWithScores(context.Background(),
			options.KeyArray{Keys: []string{key1, key2}},
			options.NewZUnionOptionsBuilder().SetAggregate(options.AggregateMax),
		)
		assert.NoError(suite.T(), err)
		assert.Equal(
			suite.T(),
			[]models.MemberAndScore{{Member: "one", Score: 1.0}, {Member: "three", Score: 3.0}, {Member: "two", Score: 3.5}},
			zUnionWithMaxAggregateResult,
		)

		// Union results with min aggregate
		zUnionWithMinAggregateResult, err := client.ZUnionWithScores(context.Background(),
			options.KeyArray{Keys: []string{key1, key2}},
			options.NewZUnionOptionsBuilder().SetAggregate(options.AggregateMin),
		)
		assert.NoError(suite.T(), err)
		assert.Equal(
			suite.T(),
			[]models.MemberAndScore{{Member: "one", Score: 1.0}, {Member: "two", Score: 2.0}, {Member: "three", Score: 3.0}},
			zUnionWithMinAggregateResult,
		)

		// Union results with sum aggregate
		zUnionWithSumAggregateResult, err := client.ZUnionWithScores(context.Background(),
			options.KeyArray{Keys: []string{key1, key2}},
			options.NewZUnionOptionsBuilder().SetAggregate(options.AggregateSum),
		)
		assert.NoError(suite.T(), err)
		assert.Equal(
			suite.T(),
			[]models.MemberAndScore{{Member: "one", Score: 1.0}, {Member: "three", Score: 3.0}, {Member: "two", Score: 5.5}},
			zUnionWithSumAggregateResult,
		)

		// Scores are multiplied by a 2.0 weight for key1 and key2 during aggregation
		zUnionWithWeightedKeysResult, err := client.ZUnionWithScores(context.Background(),
			options.WeightedKeys{
				KeyWeightPairs: []options.KeyWeightPair{
					{Key: key1, Weight: 3.0},
					{Key: key2, Weight: 2.0},
				},
			},
			options.NewZUnionOptionsBuilder().SetAggregate(options.AggregateSum),
		)
		assert.NoError(suite.T(), err)
		assert.Equal(
			suite.T(),
			[]models.MemberAndScore{{Member: "one", Score: 3.0}, {Member: "three", Score: 6.0}, {Member: "two", Score: 13.0}},
			zUnionWithWeightedKeysResult,
		)

		// non-existent key - empty union
		zUnionWithNonExistentKeyResult, err := client.ZUnionWithScores(context.Background(),
			options.KeyArray{Keys: []string{key1, key3}},
			options.NewZUnionOptionsBuilder().SetAggregate(options.AggregateSum),
		)
		assert.NoError(suite.T(), err)
		assert.Equal(
			suite.T(),
			[]models.MemberAndScore{{Member: "one", Score: 1.0}, {Member: "two", Score: 2.0}},
			zUnionWithNonExistentKeyResult,
		)

		// empty key list - empty union
		zUnionWithEmptyKeyArray, err := client.ZUnionWithScores(context.Background(), options.KeyArray{Keys: []string{}},
			options.NewZUnionOptionsBuilder().SetAggregate(options.AggregateSum),
		)
		assert.NotNil(suite.T(), err)
		assert.Empty(suite.T(), zUnionWithEmptyKeyArray)

		// key exists but not a set
		_, err = client.Set(context.Background(), key3, "value")
		suite.NoError(err)

		_, err = client.ZUnion(context.Background(), options.KeyArray{Keys: []string{key1, key3}})
		suite.Error(err)

		_, err = client.ZUnionWithScores(context.Background(),
			options.KeyArray{Keys: []string{key1, key3}},
			options.NewZUnionOptionsBuilder().SetAggregate(options.AggregateSum),
		)
		suite.Error(err)
	})
}

func (suite *GlideTestSuite) TestZUnionStoreAndZUnionStoreWithOptions() {
	suite.SkipIfServerVersionLowerThan("6.2.0", suite.T())
	suite.runWithDefaultClients(func(client interfaces.BaseClientCommands) {
		key1 := "{key}-" + uuid.New().String()
		key2 := "{key}-" + uuid.New().String()
		key3 := "{key}-" + uuid.New().String()
		dest := "{key}-" + uuid.New().String()
		memberScoreMap1 := map[string]float64{
			"one": 1.0,
			"two": 2.0,
		}
		memberScoreMap2 := map[string]float64{
			"two":   3.5,
			"three": 3.0,
		}

		// Add members to sorted sets
		res, err := client.ZAdd(context.Background(), key1, memberScoreMap1)
		assert.NoError(suite.T(), err)
		assert.Equal(suite.T(), int64(2), res)

		res, err = client.ZAdd(context.Background(), key2, memberScoreMap2)
		assert.NoError(suite.T(), err)
		assert.Equal(suite.T(), int64(2), res)

		zUnionStoreResult, err := client.ZUnionStore(context.Background(), dest, options.KeyArray{Keys: []string{key1, key2}})
		assert.NoError(suite.T(), err)
		zRangeZUnionDest, err := client.ZRange(context.Background(), dest, options.NewRangeByIndexQuery(0, -1))
		assert.NoError(suite.T(), err)
		assert.Equal(suite.T(), int64(3), zUnionStoreResult)
		assert.Equal(suite.T(), []string{"one", "three", "two"}, zRangeZUnionDest)

		// Union with scores
		zUnionStoreWithScoresResult, err := client.ZUnionStoreWithOptions(
			context.Background(),
			dest,
			options.KeyArray{Keys: []string{key1, key2}},
			options.NewZUnionOptionsBuilder().SetAggregate(options.AggregateSum),
		)
		assert.NoError(suite.T(), err)
		zRangeDest, err := client.ZRangeWithScores(context.Background(), dest, options.NewRangeByIndexQuery(0, -1))
		assert.NoError(suite.T(), err)
		assert.Equal(suite.T(), int64(3), zUnionStoreWithScoresResult)
		assert.Equal(
			suite.T(),
			[]models.MemberAndScore{{Member: "one", Score: 1.0}, {Member: "three", Score: 3.0}, {Member: "two", Score: 5.5}},
			zRangeDest,
		)

		// Union results with max aggregate
		zUnionStoreWithMaxAggregateResult, err := client.ZUnionStoreWithOptions(context.Background(),
			dest,
			options.KeyArray{Keys: []string{key1, key2}},
			options.NewZUnionOptionsBuilder().SetAggregate(options.AggregateMax),
		)
		assert.NoError(suite.T(), err)
		zRangeDest, err = client.ZRangeWithScores(context.Background(), dest, options.NewRangeByIndexQuery(0, -1))
		assert.NoError(suite.T(), err)
		assert.Equal(suite.T(), int64(3), zUnionStoreWithMaxAggregateResult)
		assert.Equal(
			suite.T(),
			[]models.MemberAndScore{{Member: "one", Score: 1.0}, {Member: "three", Score: 3.0}, {Member: "two", Score: 3.5}},
			zRangeDest,
		)

		// Union results with min aggregate
		zUnionStoreWithMinAggregateResult, err := client.ZUnionStoreWithOptions(context.Background(),
			dest,
			options.KeyArray{Keys: []string{key1, key2}},
			options.NewZUnionOptionsBuilder().SetAggregate(options.AggregateMin),
		)
		assert.NoError(suite.T(), err)
		zRangeDest, err = client.ZRangeWithScores(context.Background(), dest, options.NewRangeByIndexQuery(0, -1))
		assert.NoError(suite.T(), err)
		assert.Equal(suite.T(), int64(3), zUnionStoreWithMinAggregateResult)
		assert.Equal(
			suite.T(),
			[]models.MemberAndScore{{Member: "one", Score: 1.0}, {Member: "two", Score: 2.0}, {Member: "three", Score: 3.0}},
			zRangeDest,
		)

		// Union results with sum aggregate
		zUnionStoreWithSumAggregateResult, err := client.ZUnionStoreWithOptions(context.Background(),
			dest,
			options.KeyArray{Keys: []string{key1, key2}},
			options.NewZUnionOptionsBuilder().SetAggregate(options.AggregateSum),
		)
		assert.NoError(suite.T(), err)
		zRangeDest, err = client.ZRangeWithScores(context.Background(), dest, options.NewRangeByIndexQuery(0, -1))
		assert.NoError(suite.T(), err)
		assert.Equal(suite.T(), int64(3), zUnionStoreWithSumAggregateResult)
		assert.Equal(
			suite.T(),
			[]models.MemberAndScore{{Member: "one", Score: 1.0}, {Member: "three", Score: 3.0}, {Member: "two", Score: 5.5}},
			zRangeDest,
		)

		// Scores are multiplied by a 2.0 weight for key1 and key2 during aggregation
		zUnionStoreWithWeightedKeysResult, err := client.ZUnionStoreWithOptions(context.Background(),
			dest,
			options.WeightedKeys{
				KeyWeightPairs: []options.KeyWeightPair{
					{Key: key1, Weight: 3.0},
					{Key: key2, Weight: 2.0},
				},
			},
			options.NewZUnionOptionsBuilder().SetAggregate(options.AggregateSum),
		)
		assert.NoError(suite.T(), err)
		zRangeDest, err = client.ZRangeWithScores(context.Background(), dest, options.NewRangeByIndexQuery(0, -1))
		assert.NoError(suite.T(), err)
		assert.Equal(suite.T(), int64(3), zUnionStoreWithWeightedKeysResult)
		assert.Equal(
			suite.T(),
			[]models.MemberAndScore{{Member: "one", Score: 3.0}, {Member: "three", Score: 6.0}, {Member: "two", Score: 13.0}},
			zRangeDest,
		)

		// non-existent key - empty union
		zUnionStoreWithNonExistentKeyResult, err := client.ZUnionStoreWithOptions(context.Background(),
			dest,
			options.KeyArray{Keys: []string{key1, key3}},
			options.NewZUnionOptionsBuilder().SetAggregate(options.AggregateSum),
		)
		assert.NoError(suite.T(), err)
		zRangeDest, err = client.ZRangeWithScores(context.Background(), dest, options.NewRangeByIndexQuery(0, -1))
		assert.NoError(suite.T(), err)
		assert.Equal(suite.T(), int64(2), zUnionStoreWithNonExistentKeyResult)
		assert.Equal(suite.T(), []models.MemberAndScore{{Member: "one", Score: 1.0}, {Member: "two", Score: 2.0}}, zRangeDest)

		// empty key list - empty union
		_, err = client.ZRem(context.Background(), dest, []string{"one", "two"}) // Flush previous results
		assert.NoError(suite.T(), err)
		zUnionStoreWithEmptyKeyArray, err := client.ZUnionStoreWithOptions(context.Background(),
			dest,
			options.KeyArray{Keys: []string{}},
			options.NewZUnionOptionsBuilder().SetAggregate(options.AggregateSum),
		)
		assert.NotNil(suite.T(), err)
		zRangeDest, err = client.ZRangeWithScores(context.Background(), dest, options.NewRangeByIndexQuery(0, -1))
		assert.NoError(suite.T(), err)
		assert.Equal(suite.T(), int64(0), zUnionStoreWithEmptyKeyArray)
		assert.Empty(suite.T(), zRangeDest)

		// key exists but not a set
		_, err = client.Set(context.Background(), key3, "value")
		suite.NoError(err)

		_, err = client.ZUnionStore(context.Background(), dest, options.KeyArray{Keys: []string{key1, key3}})
		suite.Error(err)

		_, err = client.ZUnionStoreWithOptions(context.Background(),
			dest,
			options.KeyArray{Keys: []string{key1, key3}},
			options.NewZUnionOptionsBuilder().SetAggregate(options.AggregateSum),
		)
		suite.Error(err)
	})
}

func (suite *GlideTestSuite) TestZInterCard() {
	suite.SkipIfServerVersionLowerThan("7.0.0", suite.T())
	suite.runWithDefaultClients(func(client interfaces.BaseClientCommands) {
		key1 := "{key}:1-" + uuid.NewString()
		key2 := "{key}:2-" + uuid.NewString()
		key3 := "{key}:3-" + uuid.NewString()

		membersScores1 := map[string]float64{
			"a": 1.0,
			"b": 2.0,
			"c": 3.0,
		}
		membersScores2 := map[string]float64{
			"b": 1.0,
			"c": 2.0,
			"d": 3.0,
		}

		zAddResult1, err := client.ZAdd(context.Background(), key1, membersScores1)
		assert.NoError(suite.T(), err)
		assert.Equal(suite.T(), int64(3), zAddResult1)

		zAddResult2, err := client.ZAdd(context.Background(), key2, membersScores2)
		assert.NoError(suite.T(), err)
		assert.Equal(suite.T(), int64(3), zAddResult2)

		res, err := client.ZInterCard(context.Background(), []string{key1, key2})
		assert.NoError(suite.T(), err)
		assert.Equal(suite.T(), int64(2), res)

		res, err = client.ZInterCard(context.Background(), []string{key1, key3})
		assert.NoError(suite.T(), err)
		assert.Equal(suite.T(), int64(0), res)

		res, err = client.ZInterCardWithOptions(
			context.Background(),
			[]string{key1, key2},
			options.NewZInterCardOptions().SetLimit(0),
		)
		assert.NoError(suite.T(), err)
		assert.Equal(suite.T(), int64(2), res)

		res, err = client.ZInterCardWithOptions(
			context.Background(),
			[]string{key1, key2},
			options.NewZInterCardOptions().SetLimit(1),
		)
		assert.NoError(suite.T(), err)
		assert.Equal(suite.T(), int64(1), res)

		res, err = client.ZInterCardWithOptions(
			context.Background(),
			[]string{key1, key2},
			options.NewZInterCardOptions().SetLimit(3),
		)
		assert.NoError(suite.T(), err)
		assert.Equal(suite.T(), int64(2), res)

		// key exists but not a set
		_, err = client.Set(context.Background(), key3, "bar")
		assert.NoError(suite.T(), err)

		_, err = client.ZInterCardWithOptions(
			context.Background(),
			[]string{key1, key3},
			options.NewZInterCardOptions().SetLimit(3),
		)
		suite.Error(err)
	})
}

func (suite *GlideTestSuite) TestZLexCount() {
	suite.runWithDefaultClients(func(client interfaces.BaseClientCommands) {
		suite.SkipIfServerVersionLowerThan("6.2.0", suite.T())
		t := suite.T()
		key1 := "{testKey}:1-" + uuid.New().String()
		key2 := "{testKey}:3-" + uuid.New().String()

		// add members to sorted sets
		client.ZAdd(context.Background(), key1, map[string]float64{"a": 1.0, "b": 2.0, "c": 3.0})

		// count members in range a exclusive to c inclusive
		result, err := client.ZLexCount(context.Background(),
			key1,
			options.NewRangeByLexQuery(
				options.NewLexBoundary("a", false),
				options.NewLexBoundary("c", true),
			),
		)
		assert.NoError(t, err)
		assert.Equal(t, int64(2), result)

		// count members in range negative to positive infinity
		result, err = client.ZLexCount(context.Background(),
			key1,
			options.NewRangeByLexQuery(
				options.NewInfiniteLexBoundary("-"),
				options.NewInfiniteLexBoundary("+"),
			),
		)
		assert.NoError(t, err)
		assert.Equal(t, int64(3), result)

		// count members in range negative infinity to c inclusive
		result, err = client.ZLexCount(context.Background(),
			key1,
			options.NewRangeByLexQuery(
				options.NewInfiniteLexBoundary("-"),
				options.NewLexBoundary("c", true),
			),
		)
		assert.NoError(t, err)
		assert.Equal(t, int64(3), result)

		// non-existent key
		result, err = client.ZLexCount(context.Background(),
			key2,
			options.NewRangeByLexQuery(
				options.NewLexBoundary("a", false),
				options.NewLexBoundary("c", true),
			),
		)
		assert.NoError(t, err)
		assert.Equal(t, int64(0), result)

		// key exists but not a set
		_, err = client.Set(context.Background(), key2, "value")
		assert.NoError(t, err)

		_, err = client.ZLexCount(context.Background(),
			key2,
			options.NewRangeByLexQuery(
				options.NewLexBoundary("a", false),
				options.NewLexBoundary("c", true),
			),
		)
		suite.Error(err)
	})
}

func (suite *GlideTestSuite) TestGeoAdd() {
	suite.runWithDefaultClients(func(client interfaces.BaseClientCommands) {
		t := suite.T()
		key1 := "{testKey}:1-" + uuid.New().String()
		key2 := "{testKey}:2-" + uuid.New().String()

		// Test basic GEOADD
		membersToCoordinates := map[string]options.GeospatialData{
			"Palermo": {Longitude: 13.361389, Latitude: 38.115556},
			"Catania": {Longitude: 15.087269, Latitude: 37.502669},
		}

		result, err := client.GeoAdd(context.Background(), key1, membersToCoordinates)
		assert.NoError(t, err)
		assert.Equal(t, int64(2), result)

		// Test with NX option (only if not exists)
		membersToCoordinates = map[string]options.GeospatialData{
			"Catania": {Longitude: 15.087269, Latitude: 39},
		}
		result, err = client.GeoAddWithOptions(context.Background(),
			key1,
			membersToCoordinates,
			*options.NewGeoAddOptions().SetConditionalChange(constants.OnlyIfDoesNotExist),
		)
		assert.NoError(t, err)
		assert.Equal(t, int64(0), result)

		// Test with XX option (only if exists)
		result, err = client.GeoAddWithOptions(context.Background(),
			key1,
			membersToCoordinates,
			*options.NewGeoAddOptions().SetConditionalChange(constants.OnlyIfExists),
		)
		assert.NoError(t, err)
		assert.Equal(t, int64(0), result)

		// Test with CH option (change coordinates)
		membersToCoordinates = map[string]options.GeospatialData{
			"Catania":  {Longitude: 15.087269, Latitude: 40},
			"Tel-Aviv": {Longitude: 32.0853, Latitude: 34.7818},
		}
		result, err = client.GeoAddWithOptions(context.Background(),
			key1,
			membersToCoordinates,
			*options.NewGeoAddOptions().SetChanged(true),
		)
		assert.NoError(t, err)
		assert.Equal(t, int64(2), result)

		// Test error case with wrong key type
		_, err = client.Set(context.Background(), key2, "bar")
		assert.NoError(t, err)

		_, err = client.GeoAddWithOptions(context.Background(),
			key2,
			membersToCoordinates,
			*options.NewGeoAddOptions().SetChanged(true),
		)
		suite.Error(err)
	})
}

func (suite *GlideTestSuite) TestGeoDist() {
	suite.runWithDefaultClients(func(client interfaces.BaseClientCommands) {
		t := suite.T()
		key1 := uuid.New().String()
		key2 := uuid.New().String()
		member1 := "Palermo"
		member2 := "Catania"
		member3 := "NonExisting"
		expected := 166274.1516
		expectedKM := 166.2742
		delta := 1e-9

		// adding locations
		membersToCoordinates := map[string]options.GeospatialData{
			"Palermo": {Longitude: 13.361389, Latitude: 38.115556},
			"Catania": {Longitude: 15.087269, Latitude: 37.502669},
		}
		result, err := client.GeoAdd(context.Background(), key1, membersToCoordinates)
		assert.NoError(t, err)
		assert.Equal(t, int64(2), result)

		// assert correct result with default metric
		actual, err := client.GeoDist(context.Background(), key1, member1, member2)
		assert.NoError(t, err)
		assert.LessOrEqual(t, float64(math.Abs(actual.Value()-expected)), float64(delta))

		// assert correct result with manual metric specification kilometers
		actualKM, err := client.GeoDistWithUnit(context.Background(), key1, member1, member2, constants.GeoUnitKilometers)
		assert.NoError(t, err)
		assert.LessOrEqual(t, math.Abs(actualKM.Value()-expectedKM), delta)

		// assert null result when member index is missing
		actual, _ = client.GeoDist(context.Background(), key1, member1, member3)
		assert.True(t, actual.IsNil())

		// key exists but holds a non-ZSET value
		_, err = client.Set(context.Background(), key2, "bar")
		suite.NoError(err)
		_, err = client.GeoDist(context.Background(), key2, member1, member2)
		suite.Error(err)
	})
}

func (suite *GlideTestSuite) TestGeoAdd_InvalidArgs() {
	suite.runWithDefaultClients(func(client interfaces.BaseClientCommands) {
		key := "{testKey}:3-" + uuid.New().String()

		// Test empty members
		_, err := client.GeoAdd(context.Background(), key, map[string]options.GeospatialData{})
		suite.Error(err)

		// Test invalid longitude (-181)
		_, err = client.GeoAdd(context.Background(), key, map[string]options.GeospatialData{
			"Place": {Longitude: -181, Latitude: 0},
		})
		suite.Error(err)

		// Test invalid longitude (181)
		_, err = client.GeoAdd(context.Background(), key, map[string]options.GeospatialData{
			"Place": {Longitude: 181, Latitude: 0},
		})
		suite.Error(err)

		// Test invalid latitude (86)
		_, err = client.GeoAdd(context.Background(), key, map[string]options.GeospatialData{
			"Place": {Longitude: 0, Latitude: 86},
		})
		suite.Error(err)

		// Test invalid latitude (-86)
		_, err = client.GeoAdd(context.Background(), key, map[string]options.GeospatialData{
			"Place": {Longitude: 0, Latitude: -86},
		})
		suite.Error(err)
	})
}

func (suite *GlideTestSuite) TestGeoHash() {
	suite.runWithDefaultClients(func(client interfaces.BaseClientCommands) {
		key1 := uuid.New().String()

		// Add some locations to the geo index
		membersToCoordinates := map[string]options.GeospatialData{
			"Palermo": {Longitude: 13.361389, Latitude: 38.115556},
			"Catania": {Longitude: 15.087269, Latitude: 37.502669},
		}

		// Add the coordinates
		result, err := client.GeoAdd(context.Background(), key1, membersToCoordinates)
		suite.NoError(err)
		suite.Equal(int64(2), result)

		// Test getting geohash for multiple members
		geoHashResults, err := client.GeoHash(context.Background(), key1, []string{"Palermo", "Catania"})
		suite.NoError(err)
		suite.Equal(2, len(geoHashResults))
		suite.Equal(geoHashResults[0].Value(), "sqc8b49rny0")
		suite.Equal(geoHashResults[1].Value(), "sqdtr74hyu0")

		// Test getting geohash for non-existent members
		geoHashResults, err = client.GeoHash(context.Background(), key1, []string{"Gotham City"})
		suite.NoError(err)
		suite.Equal(1, len(geoHashResults))
		suite.True(geoHashResults[0].IsNil())

		// Test getting geohash for empty members
		geoHashResults, err = client.GeoHash(context.Background(), key1, []string{})
		suite.NoError(err)
		suite.Equal(0, len(geoHashResults))

		// Test with wrong key type
		wrongKey := "{testKey}:3-" + uuid.New().String()
		_, err = client.Set(context.Background(), wrongKey, "value")
		suite.NoError(err)
		_, err = client.GeoHash(context.Background(), wrongKey, []string{"Palermo"})
		suite.Error(err)
	})
}

func (suite *GlideTestSuite) TestGetSet_SendLargeValues() {
	suite.runWithDefaultClients(func(client interfaces.BaseClientCommands) {
		// Run with a 5 second timeout
		RunWithTimeout(suite.T(), 5*time.Second, func(ctx context.Context) {
			key := suite.GenerateLargeUuid()
			value := suite.GenerateLargeUuid()
			suite.verifyOK(client.Set(ctx, key, value))
			result, err := client.Get(ctx, key)
			suite.NoError(err)
			assert.Equal(suite.T(), value, result.Value())
		})
	})
}

func (suite *GlideTestSuite) TestGeoPos() {
	suite.runWithDefaultClients(func(client interfaces.BaseClientCommands) {
		key1 := "{testKey}:1-" + uuid.New().String()
		key2 := "{testKey}:2-" + uuid.New().String()

		members := []string{"Palermo", "Catania"}
		expected := [][]float64{
			{13.36138933897018433, 38.11555639549629859},
			{15.08726745843887329, 37.50266842333162032},
		}

		// Add locations
		membersCoordinates := map[string]options.GeospatialData{
			"Palermo": {Longitude: 13.361389, Latitude: 38.115556},
			"Catania": {Longitude: 15.087269, Latitude: 37.502669},
		}

		result, err := client.GeoAdd(context.Background(), key1, membersCoordinates)
		suite.NoError(err)
		suite.Equal(int64(2), result)

		// Get positions and verify
		actual, err := client.GeoPos(context.Background(), key1, members)
		suite.NoError(err)

		// Verify each coordinate with high precision
		for i, coords := range actual {
			suite.NotNil(coords)
			suite.Equal(2, len(coords))

			suite.InDeltaSlice(expected[i], coords, 1e-6)
		}

		// Test error case with wrong key type
		_, err = client.Set(context.Background(), key2, "geopos")
		suite.NoError(err)

		_, err = client.GeoPos(context.Background(), key2, members)
		suite.Error(err)
	})
}

func (suite *GlideTestSuite) TestGeoSearch() {
	suite.runWithDefaultClients(func(client interfaces.BaseClientCommands) {
		key1 := "{key}-1-" + uuid.New().String()
		key2 := "{key}-2-" + uuid.New().String()

		// Setup test data
		members := []string{"Catania", "Palermo", "edge2", "edge1"}
		membersToCoordinates := map[string]options.GeospatialData{
			"Catania": {Longitude: 15.087269, Latitude: 37.502669},
			"Palermo": {Longitude: 13.361389, Latitude: 38.115556},
			"edge2":   {Longitude: 17.241510, Latitude: 38.788135},
			"edge1":   {Longitude: 12.758489, Latitude: 38.788135},
		}

		expectedResults := []options.Location{
			{
				Name: "Catania",
				Dist: 56.4413,
				Hash: int64(3479447370796909),
				Coord: options.GeospatialData{
					Longitude: 15.087267458438873,
					Latitude:  37.50266842333162,
				},
			},
			{
				Name: "Palermo",
				Dist: 190.4424,
				Hash: int64(3479099956230698),
				Coord: options.GeospatialData{
					Longitude: 13.361389338970184,
					Latitude:  38.1155563954963,
				},
			},
			{
				Name: "edge2",
				Dist: 279.7403,
				Hash: int64(3481342659049484),
				Coord: options.GeospatialData{
					Longitude: 17.241510450839996,
					Latitude:  38.78813451624225,
				},
			},
			{
				Name: "edge1",
				Dist: 279.7405,
				Hash: int64(3479273021651468),
				Coord: options.GeospatialData{
					Longitude: 12.75848776102066,
					Latitude:  38.78813451624225,
				},
			},
		}

		// Add geospatial data
		result, err := client.GeoAdd(context.Background(), key1, membersToCoordinates)
		assert.NoError(suite.T(), err)
		assert.Equal(suite.T(), int64(4), result)

		// Test search by box, unit: km, from a geospatial data point
		searchOrigin := options.GeoCoordOrigin{
			GeospatialData: options.GeospatialData{Longitude: 15, Latitude: 37},
		}
		searchShape := options.NewBoxSearchShape(400, 400, constants.GeoUnitKilometers)
		resultOpts := options.NewGeoSearchResultOptions().SetSortOrder(options.ASC)

		results, err := client.GeoSearchWithResultOptions(context.Background(), key1, &searchOrigin, *searchShape, *resultOpts)
		assert.NoError(suite.T(), err)
		assert.Equal(suite.T(), members, results)

		// Search with all options (WITHDIST, WITHHASH, WITHCOORD)
		searchOpts := options.NewGeoSearchInfoOptions().
			SetWithDist(true).
			SetWithHash(true).
			SetWithCoord(true)

		fullResults, err := client.GeoSearchWithFullOptions(
			context.Background(),
			key1,
			&searchOrigin,
			*searchShape,
			*resultOpts,
			*searchOpts,
		)
		assert.NoError(suite.T(), err)
		// Verify structure of results - exact values may vary slightly due to floating-point precision
		assert.Equal(suite.T(), len(expectedResults), len(fullResults))
		for i := range expectedResults {
			assert.Equal(suite.T(), expectedResults[i].Name, fullResults[i].Name)
			assert.Equal(suite.T(), expectedResults[i].Dist, fullResults[i].Dist)
			assert.Equal(suite.T(), expectedResults[i].Hash, fullResults[i].Hash)
			assert.InDelta(suite.T(), expectedResults[i].Coord.Latitude, fullResults[i].Coord.Latitude, 1e-6)
			assert.InDelta(suite.T(), expectedResults[i].Coord.Longitude, fullResults[i].Coord.Longitude, 1e-6)
		}

		// Test with count limiting result to 1
		resultOptsWithCount := options.NewGeoSearchResultOptions().
			SetSortOrder(options.ASC).
			SetCount(1)

		countResults, err := client.GeoSearchWithResultOptions(
			context.Background(),
			key1,
			&searchOrigin,
			*searchShape,
			*resultOptsWithCount,
		)
		assert.NoError(suite.T(), err)
		assert.Equal(suite.T(), 1, len(countResults))
		assert.Equal(suite.T(), "Catania", countResults[0])

		// Test search by box from member, with distance included
		meters := float64(400 * 1000)
		expectedResults2 := []options.Location{
			{
				Name: "edge2",
				Dist: 236529.1799,
			},
			{
				Name: "Palermo",
				Dist: 166274.1516,
			},
			{
				Name: "Catania",
				Dist: 0.0,
			},
		}
		memberResults, err := client.GeoSearchWithFullOptions(context.Background(),
			key1,
			&options.GeoMemberOrigin{Member: "Catania"},
			*options.NewBoxSearchShape(meters, meters, constants.GeoUnitMeters),
			*options.NewGeoSearchResultOptions().SetSortOrder(options.DESC),
			*options.NewGeoSearchInfoOptions().SetWithDist(true),
		)
		assert.NoError(suite.T(), err)
		assert.Equal(suite.T(), expectedResults2, memberResults)

		// Test search by box, unit: feet, from a member, with limited ANY count to 2, with hash
		feetValue := 400 * 3280.8399
		feetShape := options.NewBoxSearchShape(feetValue, feetValue, constants.GeoUnitFeet)
		feetResult, err := client.GeoSearchWithFullOptions(context.Background(),
			key1,
			&options.GeoMemberOrigin{Member: "Palermo"},
			*feetShape,
			*options.NewGeoSearchResultOptions().SetSortOrder(options.ASC).SetCount(2),
			*options.NewGeoSearchInfoOptions().SetWithHash(true),
		)
		expectedResults3 := []options.Location{
			{Name: "Palermo", Hash: int64(3479099956230698)},
			{Name: "edge1", Hash: int64(3479273021651468)},
		}
		assert.NoError(suite.T(), err)
		assert.Equal(suite.T(), 2, len(feetResult))
		assert.Equal(suite.T(), expectedResults3, feetResult)

		// Test search by radius with feet units from member
		feetRadius := 200 * 3280.8399

		feetResults, err := client.GeoSearchWithResultOptions(context.Background(),
			key1,
			&options.GeoMemberOrigin{Member: "Catania"},
			*options.NewCircleSearchShape(feetRadius, constants.GeoUnitFeet),
			*options.NewGeoSearchResultOptions().SetSortOrder(options.ASC),
		)
		assert.NoError(suite.T(), err)
		assert.Equal(suite.T(), []string{"Catania", "Palermo"}, feetResults)

		// Test search by radius with meters units from member
		metersRadius := 200 * 1000
		metersResults, err := client.GeoSearchWithResultOptions(context.Background(),
			key1,
			&options.GeoMemberOrigin{Member: "Catania"},
			*options.NewCircleSearchShape(float64(metersRadius), constants.GeoUnitMeters),
			*options.NewGeoSearchResultOptions().SetSortOrder(options.DESC),
		)
		assert.NoError(suite.T(), err)
		assert.Equal(suite.T(), []string{"Palermo", "Catania"}, metersResults)

		// Test search by radius with miles units from geospatial data
		milesResults, err := client.GeoSearchWithResultOptions(context.Background(),
			key1,
			&options.GeoCoordOrigin{
				GeospatialData: options.GeospatialData{Longitude: 15, Latitude: 37},
			},
			*options.NewCircleSearchShape(175, constants.GeoUnitMiles),
			*options.NewGeoSearchResultOptions().SetSortOrder(options.DESC),
		)
		assert.NoError(suite.T(), err)
		assert.Equal(suite.T(), []string{"edge1", "edge2", "Palermo", "Catania"}, milesResults)

		// Test search by radius with kilometers units, with limited count and all options
		kmResults, err := client.GeoSearchWithFullOptions(context.Background(),
			key1,
			&options.GeoCoordOrigin{
				GeospatialData: options.GeospatialData{Longitude: 15, Latitude: 37},
			},
			*options.NewCircleSearchShape(200, constants.GeoUnitKilometers),
			*options.NewGeoSearchResultOptions().SetSortOrder(options.ASC).SetCount(2),
			*options.NewGeoSearchInfoOptions().SetWithDist(true).SetWithHash(true).SetWithCoord(true),
		)
		assert.NoError(suite.T(), err)
		expectedKmResults := []options.Location{
			{
				Name: "Catania",
				Dist: 56.4413,
				Hash: int64(3479447370796909),
				Coord: options.GeospatialData{
					Longitude: 15.087267458438873,
					Latitude:  37.50266842333162,
				},
			},
			{
				Name: "Palermo",
				Dist: 190.4424,
				Hash: int64(3479099956230698),
				Coord: options.GeospatialData{
					Longitude: 13.361389338970184,
					Latitude:  38.1155563954963,
				},
			},
		}
		for i := range expectedKmResults {
			assert.Equal(suite.T(), expectedKmResults[i].Name, kmResults[i].Name)
			assert.Equal(suite.T(), expectedKmResults[i].Dist, kmResults[i].Dist)
			assert.Equal(suite.T(), expectedKmResults[i].Hash, kmResults[i].Hash)
			assert.InDelta(suite.T(), expectedKmResults[i].Coord.Latitude, kmResults[i].Coord.Latitude, 1e-6)
			assert.InDelta(suite.T(), expectedKmResults[i].Coord.Longitude, kmResults[i].Coord.Longitude, 1e-6)
		}

		// Test search with ANY option
		expectedAnyResults := []options.Location{
			{
				Name: "Palermo",
				Dist: 190.4424,
				Hash: int64(3479099956230698),
				Coord: options.GeospatialData{
					Longitude: 13.361389338970184,
					Latitude:  38.1155563954963,
				},
			},
		}
		anyResult, err := client.GeoSearchWithFullOptions(context.Background(),
			key1,
			&options.GeoCoordOrigin{
				GeospatialData: options.GeospatialData{Longitude: 15, Latitude: 37},
			},
			*options.NewCircleSearchShape(200, constants.GeoUnitKilometers),
			*options.NewGeoSearchResultOptions().SetSortOrder(options.ASC).SetCount(1).SetIsAny(true),
			*options.NewGeoSearchInfoOptions().SetWithDist(true).SetWithHash(true).SetWithCoord(true),
		)
		assert.NoError(suite.T(), err)
		assert.Equal(suite.T(), expectedAnyResults, anyResult)

		// Test empty results - small area
		smallShape := options.NewBoxSearchShape(50, 50, constants.GeoUnitMeters)
		emptyResults1, err := client.GeoSearchWithResultOptions(context.Background(),
			key1,
			&options.GeoCoordOrigin{
				GeospatialData: options.GeospatialData{Longitude: 15, Latitude: 37},
			},
			*smallShape,
			*options.NewGeoSearchResultOptions().SetSortOrder(options.ASC).SetCount(1),
		)
		assert.NoError(suite.T(), err)
		assert.Empty(suite.T(), emptyResults1)

		// Test empty results - very small radius
		tinyShape := options.NewCircleSearchShape(5, constants.GeoUnitMeters)
		emptyResults2, err := client.GeoSearchWithResultOptions(context.Background(),
			key1,
			&options.GeoCoordOrigin{
				GeospatialData: options.GeospatialData{Longitude: 15, Latitude: 37},
			},
			*tinyShape,
			*resultOpts,
		)
		assert.NoError(suite.T(), err)
		assert.Empty(suite.T(), emptyResults2)

		// Test non-existing member error
		nonExistingMemberOrigin := &options.GeoMemberOrigin{Member: "non-existing-member"}
		_, err = client.GeoSearchWithResultOptions(context.Background(),
			key1,
			nonExistingMemberOrigin,
			*options.NewCircleSearchShape(100, constants.GeoUnitMeters),
			*resultOpts,
		)
		suite.Error(err)

		// Test wrong key type error
		_, err = client.Set(context.Background(), key2, "nonZSETvalue")
		suite.NoError(err)
		_, err = client.GeoSearchWithResultOptions(context.Background(),
			key2,
			&options.GeoCoordOrigin{
				GeospatialData: options.GeospatialData{Longitude: 15, Latitude: 37},
			},
			*options.NewCircleSearchShape(100, constants.GeoUnitMeters),
			*resultOpts,
		)
		suite.Error(err)
	})
}

func (suite *GlideTestSuite) TestGeoSearchStore() {
	suite.runWithDefaultClients(func(client interfaces.BaseClientCommands) {
		sourceKey := "{key}-1-" + uuid.New().String()
		destinationKey := "{key}-2-" + uuid.New().String()
		key3 := "{key}-3-" + uuid.New().String()

		membersToCoordinates := map[string]options.GeospatialData{
			"Palermo": {Longitude: 13.361389, Latitude: 38.115556},
			"Catania": {Longitude: 15.087269, Latitude: 37.502669},
			"edge2":   {Longitude: 17.241510, Latitude: 38.788135},
			"edge1":   {Longitude: 12.758489, Latitude: 38.788135},
		}
		// Expected results arrays
		expectedArray := []models.MemberAndScore{
			{Member: "Palermo", Score: 3479099956230698.0},
			{Member: "edge1", Score: 3479273021651468.0},
			{Member: "Catania", Score: 3479447370796909.0},
			{Member: "edge2", Score: 3481342659049484.0},
		}
		expectedArray2 := []models.MemberAndScore{
			{Member: "Catania", Score: 56.4412578701582},
			{Member: "Palermo", Score: 190.44242984775784},
			{Member: "edge2", Score: 279.7403417843143},
			{Member: "edge1", Score: 279.7404521356343},
		}
		expectedArray3 := []models.MemberAndScore{
			{Member: "Palermo", Score: 3479099956230698.0},
			{Member: "Catania", Score: 3479447370796909.0},
		}
		// Add geospatial data
		result, err := client.GeoAdd(context.Background(), sourceKey, membersToCoordinates)
		suite.NoError(err)
		suite.Equal(int64(4), result)

		// Test storing results of a box search, from a geospatial data point
		searchOrigin := &options.GeoCoordOrigin{
			GeospatialData: options.GeospatialData{Longitude: 15, Latitude: 37},
		}
		boxShape := options.NewBoxSearchShape(400, 400, constants.GeoUnitKilometers)

		count, err := client.GeoSearchStore(context.Background(), destinationKey, sourceKey, searchOrigin, *boxShape)
		suite.NoError(err)
		suite.Equal(int64(4), count)

		// Verify stored results
		zRangeResult, err := client.ZRangeWithScores(context.Background(), destinationKey, options.NewRangeByIndexQuery(0, -1))
		suite.NoError(err)
		suite.Equal(expectedArray, zRangeResult)

		// Test storing results of a box search, unit: kilometers, from a geospatial data point, with distance
		count, err = client.GeoSearchStoreWithInfoOptions(context.Background(),
			destinationKey,
			sourceKey,
			searchOrigin,
			*boxShape,
			*options.NewGeoSearchStoreInfoOptions().SetStoreDist(true),
		)
		suite.NoError(err)
		suite.Equal(int64(4), count)

		// Verify stored results with distance
		zRangeResultWithDist, err := client.ZRangeWithScores(
			context.Background(),
			destinationKey,
			options.NewRangeByIndexQuery(0, -1),
		)
		suite.NoError(err)
		for i := range expectedArray2 {
			suite.InDelta(expectedArray2[i].Score, zRangeResultWithDist[i].Score, 1e-6)
		}

		// Test storing results of a box search, unit: kilometers, from a geospatial data point, with count
		count, err = client.GeoSearchStoreWithResultOptions(context.Background(),
			destinationKey,
			sourceKey,
			searchOrigin,
			*boxShape,
			*options.NewGeoSearchResultOptions().SetCount(2),
		)
		suite.NoError(err)
		suite.Equal(int64(2), count)

		// Verify stored results with count
		zRangeResultWithCount, err := client.ZRangeWithScores(
			context.Background(),
			destinationKey,
			options.NewRangeByIndexQuery(0, -1),
		)
		suite.NoError(err)
		suite.Equal(
			[]models.MemberAndScore{
				{Member: "Palermo", Score: 3479099956230698},
				{Member: "Catania", Score: 3479447370796909},
			},
			zRangeResultWithCount,
		)

		// Test storing results of a radius search, unit: feet, from a member
		feetValue := 200 * 3280.8399
		count, err = client.GeoSearchStoreWithResultOptions(context.Background(),
			destinationKey,
			sourceKey,
			&options.GeoMemberOrigin{Member: "Catania"},
			*options.NewCircleSearchShape(feetValue, constants.GeoUnitFeet),
			*options.NewGeoSearchResultOptions().SetCount(2),
		)
		suite.NoError(err)
		suite.Equal(int64(2), count)

		// Verify stored results with count
		zRangeResultWithCount, err = client.ZRangeWithScores(
			context.Background(),
			destinationKey,
			options.NewRangeByIndexQuery(0, -1),
		)
		suite.NoError(err)
		suite.Equal(expectedArray3, zRangeResultWithCount)

		// Test storing results of a search that returns 0 results
		count, err = client.GeoSearchStore(context.Background(),
			destinationKey,
			sourceKey,
			searchOrigin,
			*options.NewCircleSearchShape(1, constants.GeoUnitMeters),
		)
		suite.NoError(err)
		suite.Equal(int64(0), count)
		zRangeResultZero, err := client.ZRangeWithScores(
			context.Background(),
			destinationKey,
			options.NewRangeByIndexQuery(0, -1),
		)
		suite.NoError(err)
		suite.Equal([]models.MemberAndScore{}, zRangeResultZero)

		// Test storing results of a search with ANY option
		count, err = client.GeoSearchStoreWithResultOptions(context.Background(),
			destinationKey,
			sourceKey,
			searchOrigin,
			*boxShape,
			*options.NewGeoSearchResultOptions().SetIsAny(true),
		)
		suite.NoError(err)
		suite.Equal(int64(4), count)
		zRangeResultANY, err := client.ZRangeWithScores(
			context.Background(),
			destinationKey,
			options.NewRangeByIndexQuery(0, -1),
		)
		suite.NoError(err)
		expectedANYResults := []models.MemberAndScore{
			{Member: "Palermo", Score: 3479099956230698.0},
			{Member: "edge1", Score: 3479273021651468.0},
			{Member: "Catania", Score: 3479447370796909.0},
			{Member: "edge2", Score: 3481342659049484.0},
		}
		suite.Equal(expectedANYResults, zRangeResultANY)

		// member does not exist
		nonExistingMemberOrigin := &options.GeoMemberOrigin{Member: "non-existing-member"}
		_, err = client.GeoSearchStore(context.Background(), destinationKey, sourceKey, nonExistingMemberOrigin, *boxShape)
		suite.Error(err)

		// key exists but holds a non-ZSET value
		_, err = client.Set(context.Background(), key3, "nonZSETvalue")
		suite.NoError(err)
		_, err = client.GeoSearchStore(context.Background(), destinationKey, key3, searchOrigin, *boxShape)
		suite.Error(err)
	})
}

func (suite *GlideTestSuite) TestBZPopMax() {
	suite.SkipIfServerVersionLowerThan("7.0.0", suite.T())

	suite.runWithDefaultClients(func(client interfaces.BaseClientCommands) {
		key1 := "{key}-1" + uuid.NewString()

		res1, err := client.BZPopMax(context.Background(), []string{key1}, 100*time.Millisecond)
		suite.NoError(err)
		assert.True(suite.T(), res1.IsNil())

		membersScoreMap := map[string]float64{
			"one":   1.0,
			"two":   2.0,
			"three": 3.0,
		}

		res2, err := client.ZAdd(context.Background(), key1, membersScoreMap)
		suite.NoError(err)
		assert.Equal(suite.T(), int64(3), res2)

		res3, err := client.BZPopMax(context.Background(), []string{key1}, 100*time.Millisecond)
		suite.NoError(err)
		assert.Equal(suite.T(), models.KeyWithMemberAndScore{Key: key1, Member: "three", Score: 3.0}, res3.Value())
	})
}

func (suite *GlideTestSuite) TestZMPop() {
	suite.SkipIfServerVersionLowerThan("7.0.0", suite.T())

	suite.runWithDefaultClients(func(client interfaces.BaseClientCommands) {
		key1 := "{key}-1" + uuid.NewString()
		key2 := "{key}-2" + uuid.NewString()
		key3 := "{key}-3" + uuid.NewString()

		res1, err := client.ZMPop(context.Background(), []string{key1}, constants.MIN)
		suite.NoError(err)
		assert.True(suite.T(), res1.IsNil())

		membersScoreMap := map[string]float64{
			"one":   1.0,
			"two":   2.0,
			"three": 3.0,
		}
		res2, err := client.ZAdd(context.Background(), key1, membersScoreMap)
		suite.NoError(err)
		assert.Equal(suite.T(), int64(3), res2)

		res3, err := client.ZAdd(context.Background(), key2, map[string]float64{
			"four": 4.0,
			"five": 5.0,
		})
		suite.NoError(err)
		assert.Equal(suite.T(), int64(2), res3)

		// Pop minimum value from key1
		res4, err := client.ZMPop(context.Background(), []string{key1}, constants.MIN)
		suite.NoError(err)
		assert.Equal(suite.T(), key1, res4.Value().Key)
		assert.ElementsMatch(
			suite.T(),
			[]models.MemberAndScore{
				{Member: "one", Score: 1.0},
			},
			res4.Value().MembersAndScores,
		)

		// Pop maximum value from key2
		res5, err := client.ZMPop(context.Background(), []string{key2}, constants.MAX)
		suite.NoError(err)
		assert.Equal(suite.T(), key2, res5.Value().Key)
		assert.ElementsMatch(
			suite.T(),
			[]models.MemberAndScore{
				{Member: "five", Score: 5.0},
			},
			res5.Value().MembersAndScores,
		)

		// pop from an empty key3
		res6, err := client.ZMPop(context.Background(), []string{key3}, constants.MIN)
		suite.NoError(err)
		assert.True(suite.T(), res6.IsNil())
	})
}

func (suite *GlideTestSuite) TestZMPopWithOptions() {
	suite.SkipIfServerVersionLowerThan("7.0.0", suite.T())

	suite.runWithDefaultClients(func(client interfaces.BaseClientCommands) {
		key1 := "{key}-1" + uuid.NewString()
		key2 := "{key}-2" + uuid.NewString()
		key3 := "{key}-3" + uuid.NewString()

		opts := *options.NewZMPopOptions().SetCount(2)

		res1, err := client.ZMPopWithOptions(context.Background(), []string{key1}, constants.MIN, opts)
		suite.NoError(err)
		assert.True(suite.T(), res1.IsNil())

		membersScoreMap := map[string]float64{
			"one":   1.0,
			"two":   2.0,
			"three": 3.0,
			"four":  4.0,
		}
		res2, err := client.ZAdd(context.Background(), key1, membersScoreMap)
		suite.NoError(err)
		assert.Equal(suite.T(), int64(4), res2)

		res3, err := client.ZAdd(context.Background(), key2, map[string]float64{
			"a": 10.0,
			"b": 20.0,
		})
		suite.NoError(err)
		assert.Equal(suite.T(), int64(2), res3)

		res4, err := client.ZMPopWithOptions(context.Background(), []string{key1}, constants.MIN, opts)
		suite.NoError(err)
		assert.Equal(suite.T(), key1, res4.Value().Key)
		assert.ElementsMatch(
			suite.T(),
			[]models.MemberAndScore{
				{Member: "one", Score: 1.0},
				{Member: "two", Score: 2.0},
			},
			res4.Value().MembersAndScores,
		)

		opts10 := *options.NewZMPopOptions().SetCount(10)
		res5, err := client.ZMPopWithOptions(context.Background(), []string{key1}, constants.MIN, opts10)
		suite.NoError(err)
		assert.Equal(suite.T(), key1, res5.Value().Key)
		assert.ElementsMatch(
			suite.T(),
			[]models.MemberAndScore{
				{Member: "three", Score: 3.0},
				{Member: "four", Score: 4.0},
			},
			res5.Value().MembersAndScores,
		)

		opts1 := *options.NewZMPopOptions().SetCount(1)
		res6, err := client.ZMPopWithOptions(context.Background(), []string{key2}, constants.MAX, opts1)
		suite.NoError(err)
		assert.Equal(suite.T(), key2, res6.Value().Key)
		assert.ElementsMatch(
			suite.T(),
			[]models.MemberAndScore{
				{Member: "b", Score: 20.0},
			},
			res6.Value().MembersAndScores,
		)

		res7, err := client.ZMPopWithOptions(context.Background(), []string{key3}, constants.MIN, opts1)
		suite.NoError(err)
		assert.True(suite.T(), res7.IsNil())
	})
}

func (suite *GlideTestSuite) TestInvokeScriptWithoutRoute() {
	suite.runWithDefaultClients(func(client interfaces.BaseClientCommands) {
		key1 := uuid.NewString()
		key2 := uuid.NewString()

		// Test a script that returns a string without keys and args.
		script1 := options.NewScript("return 'Hello'")
		response1, err := client.InvokeScript(context.Background(), *script1)
		suite.NoError(err)
		assert.Equal(suite.T(), "Hello", response1)

		// Test script that sets a key with value.
		script2 := options.NewScript("return redis.call('SET', KEYS[1], ARGV[1])")

		// Create Script options for setting key1
		scriptOptions := options.NewScriptOptions()
		scriptOptions.WithKeys([]string{key1}).WithArgs([]string{"value1"})
		setResponse, err := client.InvokeScriptWithOptions(context.Background(), *script2, *scriptOptions)
		suite.NoError(err)
		assert.Equal(suite.T(), "OK", setResponse)

		// Set another key, key2 with the same script
		scriptOptions2 := options.NewScriptOptions()
		scriptOptions2.WithKeys([]string{key2}).WithArgs([]string{"value2"})
		setResponse2, err := client.InvokeScriptWithOptions(context.Background(), *script2, *scriptOptions2)
		suite.NoError(err)
		assert.Equal(suite.T(), "OK", setResponse2)
		script2.Close()

		// Test script that gets a key's value
		script3 := options.NewScript("return redis.call('GET', KEYS[1])")

		// Create ClusterScriptOptions for getting key1
		scriptOptions3 := options.NewScriptOptions()
		scriptOptions3.WithKeys([]string{key1})
		getResponse1, err := client.InvokeScriptWithOptions(context.Background(), *script3, *scriptOptions3)
		suite.NoError(err)
		assert.Equal(suite.T(), "value1", getResponse1)

		// Get another key's value
		scriptOptions4 := options.NewScriptOptions()
		scriptOptions4.WithKeys([]string{key2})
		getResponse2, err := client.InvokeScriptWithOptions(context.Background(), *script3, *scriptOptions4)
		assert.Equal(suite.T(), "value2", getResponse2)
		suite.NoError(err)
		script3.Close()
	})
}

func (suite *GlideTestSuite) TestScriptFlush() {
	suite.runWithDefaultClients(func(client interfaces.BaseClientCommands) {
		// Create a script
		script := options.NewScript("return 'Hello'")

		// Load script
		_, err := client.InvokeScript(context.Background(), *script)
		suite.NoError(err)

		// Check existence of script
		scriptHash := script.GetHash()
		result, err := client.ScriptExists(context.Background(), []string{scriptHash})
		suite.NoError(err)
		assert.Equal(suite.T(), []bool{true}, result)

		// Flush the script cache
		flushResult, err := client.ScriptFlush(context.Background())
		suite.NoError(err)
		assert.Equal(suite.T(), "OK", flushResult)

		// Check that the script no longer exists
		result, err = client.ScriptExists(context.Background(), []string{scriptHash})
		suite.NoError(err)
		assert.Equal(suite.T(), []bool{false}, result)

		// Test with ASYNC mode
		_, err = client.InvokeScript(context.Background(), *script)
		suite.NoError(err)

		asyncMode := options.FlushMode(options.ASYNC)
		flushResult, err = client.ScriptFlushWithMode(context.Background(), asyncMode)
		suite.NoError(err)
		assert.Equal(suite.T(), "OK", flushResult)

		result, err = client.ScriptExists(context.Background(), []string{scriptHash})
		suite.NoError(err)
		assert.Equal(suite.T(), []bool{false}, result)

		script.Close()
	})
}

func (suite *GlideTestSuite) TestScriptShow() {
	suite.SkipIfServerVersionLowerThan("8.0.0", suite.T())

	suite.runWithDefaultClients(func(client interfaces.BaseClientCommands) {
		// Create a unique script code
		uuid1 := uuid.NewString()
		code := fmt.Sprintf("return '%s'", uuid1[:5])
		script := options.NewScript(code)

		// Load the script
		_, err := client.InvokeScript(context.Background(), *script)
		suite.NoError(err)

		// Get the SHA1 digest of the script
		sha1 := script.GetHash()

		// Test with String
		scriptSource, err := client.ScriptShow(context.Background(), sha1)
		suite.NoError(err)
		assert.Equal(suite.T(), code, scriptSource)

		// Test with non-existing SHA1
		nonExistingSha1 := uuid.NewString()
		_, err = client.ScriptShow(context.Background(), nonExistingSha1)
		assert.NotNil(suite.T(), err)

		// Clean up
		script.Close()
	})
}

func (suite *GlideTestSuite) TestRegisterClientNameAndVersion() {
	suite.SkipIfServerVersionLowerThan("7.2.0", suite.T())
	suite.runWithDefaultClients(func(client interfaces.BaseClientCommands) {
		result := sendWithCustomCommand(
			suite,
			client,
			[]string{"CLIENT", "INFO"},
			"Can't send CLIENT INFO as a custom command",
		)

		var infoStr string
		switch v := result.(type) {
		case string:
			infoStr = v
		case models.ClusterValue[any]:
			infoStr = v.SingleValue().(string)
		}
		assert.Contains(suite.T(), infoStr, "lib-name=GlideGo", "lib-name not found or incorrect")
		assert.Contains(suite.T(), infoStr, "lib-ver=unknown", "lib-ver not found or incorrect")
	})
}<|MERGE_RESOLUTION|>--- conflicted
+++ resolved
@@ -8798,7 +8798,6 @@
 		assert.NoError(suite.T(), err)
 		assert.Equal(
 			suite.T(),
-<<<<<<< HEAD
 			map[string]models.XClaimResponse{
 				streamid_6.Value(): {
 					Fields: []models.FieldInfo{
@@ -8806,9 +8805,6 @@
 					},
 				},
 			},
-=======
-			map[string]models.XClaimResponse{streamid_6.Value(): {Fields: map[string]string{"field6": "value6"}}},
->>>>>>> 5c9fc050
 			claimResult,
 		)
 
