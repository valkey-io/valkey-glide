--- conflicted
+++ resolved
@@ -3556,7 +3556,6 @@
 	})
 }
 
-<<<<<<< HEAD
 func (suite *GlideTestSuite) TestPfAdd_SuccessfulAddition() {
 	suite.runWithDefaultClients(func(client api.BaseClient) {
 		key := uuid.New().String()
@@ -3635,7 +3634,9 @@
 		resCount, err := client.PfCount([]string{key1, key2})
 		assert.Nil(suite.T(), err)
 		assert.Equal(suite.T(), int64(0), resCount.Value())
-=======
+	})
+}
+
 func (suite *GlideTestSuite) TestBLMove() {
 	if suite.serverVersion < "6.2.0" {
 		suite.T().Skip("This feature is added in version 6.2.0")
@@ -3859,6 +3860,5 @@
 		res2, err := client.Renamenx(key3, key4)
 		assert.Nil(suite.T(), err)
 		assert.Equal(suite.T(), false, res2.Value())
->>>>>>> a8040a5b
 	})
 }