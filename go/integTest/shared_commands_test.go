--- conflicted
+++ resolved
@@ -5209,16 +5209,6 @@
 	})
 }
 
-<<<<<<< HEAD
-func (suite *GlideTestSuite) TestEcho() {
-	suite.runWithDefaultClients(func(client api.BaseClient) {
-		// Test 1: Check if Echo command return the message
-		value := "Hello world"
-		t := suite.T()
-		resultEcho, err := client.Echo(value)
-		assert.Nil(t, err)
-		assert.Equal(t, value, resultEcho.Value())
-=======
 func (suite *GlideTestSuite) TestXPending() {
 	suite.runWithDefaultClients(func(client api.BaseClient) {
 		// TODO: Update tests when XGroupCreate, XGroupCreateConsumer, XReadGroup, XClaim, XClaimJustId and XAck are added to
@@ -5724,6 +5714,16 @@
 		case api.GlideClusterClient:
 			execCluster(c)
 		}
->>>>>>> 9995c231
+	})
+}
+
+func (suite *GlideTestSuite) TestEcho() {
+	suite.runWithDefaultClients(func(client api.BaseClient) {
+		// Test 1: Check if Echo command return the message
+		value := "Hello world"
+		t := suite.T()
+		resultEcho, err := client.Echo(value)
+		assert.Nil(t, err)
+		assert.Equal(t, value, resultEcho.Value())
 	})
 }