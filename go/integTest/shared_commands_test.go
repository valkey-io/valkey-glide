--- conflicted
+++ resolved
@@ -5011,150 +5011,6 @@
 	})
 }
 
-<<<<<<< HEAD
-func (suite *GlideTestSuite) TestSortWithOptions_ExternalWeights() {
-	suite.SkipIfServerVersionLowerThanBy("8.1.0")
-	suite.runWithDefaultClients(func(client api.BaseClient) {
-		key := uuid.New().String()
-		client.LPush(key, []string{"item1", "item2", "item3"})
-
-		client.Set("weight_item1", "3")
-		client.Set("weight_item2", "1")
-		client.Set("weight_item3", "2")
-
-		options := options.NewSortOptions().
-			SetByPattern("weight_*").
-			SetOrderBy(options.ASC).
-			SetIsAlpha(false)
-
-		sortResult, err := client.SortWithOptions(key, options)
-
-		assert.Nil(suite.T(), err)
-		resultList := []api.Result[string]{
-			api.CreateStringResult("item2"),
-			api.CreateStringResult("item3"),
-			api.CreateStringResult("item1"),
-		}
-
-		assert.Equal(suite.T(), resultList, sortResult)
-	})
-}
-
-func (suite *GlideTestSuite) TestSortWithOptions_GetPatterns() {
-	suite.SkipIfServerVersionLowerThanBy("8.1.0")
-	suite.runWithDefaultClients(func(client api.BaseClient) {
-		key := uuid.New().String()
-		client.LPush(key, []string{"item1", "item2", "item3"})
-
-		client.Set("object_item1", "Object_1")
-		client.Set("object_item2", "Object_2")
-		client.Set("object_item3", "Object_3")
-
-		options := options.NewSortOptions().
-			SetByPattern("weight_*").
-			SetOrderBy(options.ASC).
-			SetIsAlpha(false).
-			AddGetPattern("object_*")
-
-		sortResult, err := client.SortWithOptions(key, options)
-
-		assert.Nil(suite.T(), err)
-
-		resultList := []api.Result[string]{
-			api.CreateStringResult("Object_2"),
-			api.CreateStringResult("Object_3"),
-			api.CreateStringResult("Object_1"),
-		}
-
-		assert.Equal(suite.T(), resultList, sortResult)
-	})
-}
-
-func (suite *GlideTestSuite) TestSortWithOptions_SuccessfulSortByWeightAndGet() {
-	suite.SkipIfServerVersionLowerThanBy("8.1.0")
-	suite.runWithDefaultClients(func(client api.BaseClient) {
-		key := uuid.New().String()
-		client.LPush(key, []string{"item1", "item2", "item3"})
-
-		client.Set("weight_item1", "10")
-		client.Set("weight_item2", "5")
-		client.Set("weight_item3", "15")
-
-		client.Set("object_item1", "Object 1")
-		client.Set("object_item2", "Object 2")
-		client.Set("object_item3", "Object 3")
-
-		options := options.NewSortOptions().
-			SetOrderBy(options.ASC).
-			SetIsAlpha(false).
-			SetByPattern("weight_*").
-			AddGetPattern("object_*").
-			AddGetPattern("#")
-
-		sortResult, err := client.SortWithOptions(key, options)
-
-		assert.Nil(suite.T(), err)
-
-		resultList := []api.Result[string]{
-			api.CreateStringResult("Object 2"),
-			api.CreateStringResult("item2"),
-			api.CreateStringResult("Object 1"),
-			api.CreateStringResult("item1"),
-			api.CreateStringResult("Object 3"),
-			api.CreateStringResult("item3"),
-		}
-
-		assert.Equal(suite.T(), resultList, sortResult)
-
-		objectItem2, err := client.Get("object_item2")
-		assert.Nil(suite.T(), err)
-		assert.Equal(suite.T(), "Object 2", objectItem2.Value())
-
-		objectItem1, err := client.Get("object_item1")
-		assert.Nil(suite.T(), err)
-		assert.Equal(suite.T(), "Object 1", objectItem1.Value())
-
-		objectItem3, err := client.Get("object_item3")
-		assert.Nil(suite.T(), err)
-		assert.Equal(suite.T(), "Object 3", objectItem3.Value())
-
-		assert.Equal(suite.T(), "item2", sortResult[1].Value())
-		assert.Equal(suite.T(), "item1", sortResult[3].Value())
-		assert.Equal(suite.T(), "item3", sortResult[5].Value())
-	})
-}
-
-func (suite *GlideTestSuite) TestSortStoreWithOptions_ByPattern() {
-	suite.SkipIfServerVersionLowerThanBy("8.1.0")
-	suite.runWithDefaultClients(func(client api.BaseClient) {
-		key := "{listKey}" + uuid.New().String()
-		sortedKey := "{listKey}" + uuid.New().String()
-		client.LPush(key, []string{"a", "b", "c", "d", "e"})
-		client.Set("{listKey}weight_a", "5")
-		client.Set("{listKey}weight_b", "2")
-		client.Set("{listKey}weight_c", "3")
-		client.Set("{listKey}weight_d", "1")
-		client.Set("{listKey}weight_e", "4")
-
-		options := options.NewSortOptions().SetByPattern("{listKey}weight_*")
-
-		result, err := client.SortStoreWithOptions(key, sortedKey, options)
-
-		assert.Nil(suite.T(), err)
-		assert.NotNil(suite.T(), result)
-		assert.Equal(suite.T(), int64(5), result.Value())
-
-		sortedValues, err := client.LRange(sortedKey, 0, -1)
-		resultList := []api.Result[string]{
-			api.CreateStringResult("d"),
-			api.CreateStringResult("b"),
-			api.CreateStringResult("c"),
-			api.CreateStringResult("e"),
-			api.CreateStringResult("a"),
-		}
-		assert.Nil(suite.T(), err)
-		assert.Equal(suite.T(), resultList, sortedValues)
-=======
 func (suite *GlideTestSuite) Test_XAdd_XLen_XTrim() {
 	suite.runWithDefaultClients(func(client api.BaseClient) {
 		key1 := uuid.NewString()
@@ -5250,6 +5106,150 @@
 		_, err = client.XLen(key2)
 		assert.NotNil(t, err)
 		assert.IsType(t, &api.RequestError{}, err)
->>>>>>> d31d3fae
+	})
+}
+
+func (suite *GlideTestSuite) TestSortWithOptions_ExternalWeights() {
+	suite.SkipIfServerVersionLowerThanBy("8.1.0")
+	suite.runWithDefaultClients(func(client api.BaseClient) {
+		key := uuid.New().String()
+		client.LPush(key, []string{"item1", "item2", "item3"})
+
+		client.Set("weight_item1", "3")
+		client.Set("weight_item2", "1")
+		client.Set("weight_item3", "2")
+
+		options := options.NewSortOptions().
+			SetByPattern("weight_*").
+			SetOrderBy(options.ASC).
+			SetIsAlpha(false)
+
+		sortResult, err := client.SortWithOptions(key, options)
+
+		assert.Nil(suite.T(), err)
+		resultList := []api.Result[string]{
+			api.CreateStringResult("item2"),
+			api.CreateStringResult("item3"),
+			api.CreateStringResult("item1"),
+		}
+
+		assert.Equal(suite.T(), resultList, sortResult)
+	})
+}
+
+func (suite *GlideTestSuite) TestSortWithOptions_GetPatterns() {
+	suite.SkipIfServerVersionLowerThanBy("8.1.0")
+	suite.runWithDefaultClients(func(client api.BaseClient) {
+		key := uuid.New().String()
+		client.LPush(key, []string{"item1", "item2", "item3"})
+
+		client.Set("object_item1", "Object_1")
+		client.Set("object_item2", "Object_2")
+		client.Set("object_item3", "Object_3")
+
+		options := options.NewSortOptions().
+			SetByPattern("weight_*").
+			SetOrderBy(options.ASC).
+			SetIsAlpha(false).
+			AddGetPattern("object_*")
+
+		sortResult, err := client.SortWithOptions(key, options)
+
+		assert.Nil(suite.T(), err)
+
+		resultList := []api.Result[string]{
+			api.CreateStringResult("Object_2"),
+			api.CreateStringResult("Object_3"),
+			api.CreateStringResult("Object_1"),
+		}
+
+		assert.Equal(suite.T(), resultList, sortResult)
+	})
+}
+
+func (suite *GlideTestSuite) TestSortWithOptions_SuccessfulSortByWeightAndGet() {
+	suite.SkipIfServerVersionLowerThanBy("8.1.0")
+	suite.runWithDefaultClients(func(client api.BaseClient) {
+		key := uuid.New().String()
+		client.LPush(key, []string{"item1", "item2", "item3"})
+
+		client.Set("weight_item1", "10")
+		client.Set("weight_item2", "5")
+		client.Set("weight_item3", "15")
+
+		client.Set("object_item1", "Object 1")
+		client.Set("object_item2", "Object 2")
+		client.Set("object_item3", "Object 3")
+
+		options := options.NewSortOptions().
+			SetOrderBy(options.ASC).
+			SetIsAlpha(false).
+			SetByPattern("weight_*").
+			AddGetPattern("object_*").
+			AddGetPattern("#")
+
+		sortResult, err := client.SortWithOptions(key, options)
+
+		assert.Nil(suite.T(), err)
+
+		resultList := []api.Result[string]{
+			api.CreateStringResult("Object 2"),
+			api.CreateStringResult("item2"),
+			api.CreateStringResult("Object 1"),
+			api.CreateStringResult("item1"),
+			api.CreateStringResult("Object 3"),
+			api.CreateStringResult("item3"),
+		}
+
+		assert.Equal(suite.T(), resultList, sortResult)
+
+		objectItem2, err := client.Get("object_item2")
+		assert.Nil(suite.T(), err)
+		assert.Equal(suite.T(), "Object 2", objectItem2.Value())
+
+		objectItem1, err := client.Get("object_item1")
+		assert.Nil(suite.T(), err)
+		assert.Equal(suite.T(), "Object 1", objectItem1.Value())
+
+		objectItem3, err := client.Get("object_item3")
+		assert.Nil(suite.T(), err)
+		assert.Equal(suite.T(), "Object 3", objectItem3.Value())
+
+		assert.Equal(suite.T(), "item2", sortResult[1].Value())
+		assert.Equal(suite.T(), "item1", sortResult[3].Value())
+		assert.Equal(suite.T(), "item3", sortResult[5].Value())
+	})
+}
+
+func (suite *GlideTestSuite) TestSortStoreWithOptions_ByPattern() {
+	suite.SkipIfServerVersionLowerThanBy("8.1.0")
+	suite.runWithDefaultClients(func(client api.BaseClient) {
+		key := "{listKey}" + uuid.New().String()
+		sortedKey := "{listKey}" + uuid.New().String()
+		client.LPush(key, []string{"a", "b", "c", "d", "e"})
+		client.Set("{listKey}weight_a", "5")
+		client.Set("{listKey}weight_b", "2")
+		client.Set("{listKey}weight_c", "3")
+		client.Set("{listKey}weight_d", "1")
+		client.Set("{listKey}weight_e", "4")
+
+		options := options.NewSortOptions().SetByPattern("{listKey}weight_*")
+
+		result, err := client.SortStoreWithOptions(key, sortedKey, options)
+
+		assert.Nil(suite.T(), err)
+		assert.NotNil(suite.T(), result)
+		assert.Equal(suite.T(), int64(5), result.Value())
+
+		sortedValues, err := client.LRange(sortedKey, 0, -1)
+		resultList := []api.Result[string]{
+			api.CreateStringResult("d"),
+			api.CreateStringResult("b"),
+			api.CreateStringResult("c"),
+			api.CreateStringResult("e"),
+			api.CreateStringResult("a"),
+		}
+		assert.Nil(suite.T(), err)
+		assert.Equal(suite.T(), resultList, sortedValues)
 	})
 }