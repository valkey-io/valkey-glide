--- conflicted
+++ resolved
@@ -5209,7 +5209,514 @@
 	})
 }
 
-<<<<<<< HEAD
+func (suite *GlideTestSuite) TestXPending() {
+	suite.runWithDefaultClients(func(client api.BaseClient) {
+		// TODO: Update tests when XGroupCreate, XGroupCreateConsumer, XReadGroup, XClaim, XClaimJustId and XAck are added to
+		// the Go client.
+		//
+		// This test splits out the cluster and standalone tests into their own functions because we are forced to use
+		// CustomCommands for many stream commands which are not included in the preview Go client. Using a type switch for
+		// each use of CustomCommand would make the tests difficult to read and maintain. These tests can be
+		// collapsed once the native commands are added in a subsequent release.
+
+		execStandalone := func(client api.GlideClient) {
+			// 1. Arrange the data
+			key := uuid.New().String()
+			groupName := "group" + uuid.New().String()
+			zeroStreamId := "0"
+			consumer1 := "consumer-1-" + uuid.New().String()
+			consumer2 := "consumer-2-" + uuid.New().String()
+
+			command := []string{"XGroup", "Create", key, groupName, zeroStreamId, "MKSTREAM"}
+
+			resp, err := client.CustomCommand(command)
+			assert.NoError(suite.T(), err)
+			assert.Equal(suite.T(), "OK", resp.(string))
+
+			command = []string{"XGroup", "CreateConsumer", key, groupName, consumer1}
+			resp, err = client.CustomCommand(command)
+			assert.NoError(suite.T(), err)
+			assert.True(suite.T(), resp.(bool))
+
+			command = []string{"XGroup", "CreateConsumer", key, groupName, consumer2}
+			resp, err = client.CustomCommand(command)
+			assert.NoError(suite.T(), err)
+			assert.True(suite.T(), resp.(bool))
+
+			streamid_1, err := client.XAdd(key, [][]string{{"field1", "value1"}})
+			assert.NoError(suite.T(), err)
+			streamid_2, err := client.XAdd(key, [][]string{{"field2", "value2"}})
+			assert.NoError(suite.T(), err)
+
+			command = []string{"XReadGroup", "GROUP", groupName, consumer1, "STREAMS", key, ">"}
+			_, err = client.CustomCommand(command)
+			assert.NoError(suite.T(), err)
+
+			_, err = client.XAdd(key, [][]string{{"field3", "value3"}})
+			assert.NoError(suite.T(), err)
+			_, err = client.XAdd(key, [][]string{{"field4", "value4"}})
+			assert.NoError(suite.T(), err)
+			streamid_5, err := client.XAdd(key, [][]string{{"field5", "value5"}})
+			assert.NoError(suite.T(), err)
+
+			command = []string{"XReadGroup", "GROUP", groupName, consumer2, "STREAMS", key, ">"}
+			_, err = client.CustomCommand(command)
+			assert.NoError(suite.T(), err)
+
+			expectedSummary := api.XPendingSummary{
+				NumOfMessages: 5,
+				StartId:       streamid_1,
+				EndId:         streamid_5,
+				ConsumerMessages: []api.ConsumerPendingMessage{
+					{ConsumerName: consumer1, MessageCount: 2},
+					{ConsumerName: consumer2, MessageCount: 3},
+				},
+			}
+
+			// 2. Act
+			summaryResult, err := client.XPending(key, groupName)
+
+			// 3a. Assert that we get 5 messages in total, 2 for consumer1 and 3 for consumer2
+			assert.NoError(suite.T(), err)
+			assert.True(
+				suite.T(),
+				reflect.DeepEqual(expectedSummary, summaryResult),
+				"Expected and actual results do not match",
+			)
+
+			// 3b. Assert that we get 2 details for consumer1 that includes
+			detailResult, _ := client.XPendingWithOptions(
+				key,
+				groupName,
+				options.NewXPendingOptions("-", "+", 10).SetConsumer(consumer1),
+			)
+			assert.Equal(suite.T(), len(detailResult), 2)
+			assert.Equal(suite.T(), streamid_1.Value(), detailResult[0].Id)
+			assert.Equal(suite.T(), streamid_2.Value(), detailResult[1].Id)
+		}
+
+		execCluster := func(client api.GlideClusterClient) {
+			// 1. Arrange the data
+			key := uuid.New().String()
+			groupName := "group" + uuid.New().String()
+			zeroStreamId := "0"
+			consumer1 := "consumer-1-" + uuid.New().String()
+			consumer2 := "consumer-2-" + uuid.New().String()
+
+			command := []string{"XGroup", "Create", key, groupName, zeroStreamId, "MKSTREAM"}
+
+			resp, err := client.CustomCommand(command)
+			assert.NoError(suite.T(), err)
+			assert.Equal(suite.T(), "OK", resp.Value().(string))
+
+			command = []string{"XGroup", "CreateConsumer", key, groupName, consumer1}
+			resp, err = client.CustomCommand(command)
+			assert.NoError(suite.T(), err)
+			assert.True(suite.T(), resp.Value().(bool))
+
+			command = []string{"XGroup", "CreateConsumer", key, groupName, consumer2}
+			resp, err = client.CustomCommand(command)
+			assert.NoError(suite.T(), err)
+			assert.True(suite.T(), resp.Value().(bool))
+
+			streamid_1, err := client.XAdd(key, [][]string{{"field1", "value1"}})
+			assert.NoError(suite.T(), err)
+			streamid_2, err := client.XAdd(key, [][]string{{"field2", "value2"}})
+			assert.NoError(suite.T(), err)
+
+			command = []string{"XReadGroup", "GROUP", groupName, consumer1, "STREAMS", key, ">"}
+			_, err = client.CustomCommand(command)
+			assert.NoError(suite.T(), err)
+
+			_, err = client.XAdd(key, [][]string{{"field3", "value3"}})
+			assert.NoError(suite.T(), err)
+			_, err = client.XAdd(key, [][]string{{"field4", "value4"}})
+			assert.NoError(suite.T(), err)
+			streamid_5, err := client.XAdd(key, [][]string{{"field5", "value5"}})
+			assert.NoError(suite.T(), err)
+
+			command = []string{"XReadGroup", "GROUP", groupName, consumer2, "STREAMS", key, ">"}
+			_, err = client.CustomCommand(command)
+			assert.NoError(suite.T(), err)
+
+			expectedSummary := api.XPendingSummary{
+				NumOfMessages: 5,
+				StartId:       streamid_1,
+				EndId:         streamid_5,
+				ConsumerMessages: []api.ConsumerPendingMessage{
+					{ConsumerName: consumer1, MessageCount: 2},
+					{ConsumerName: consumer2, MessageCount: 3},
+				},
+			}
+
+			// 2. Act
+			summaryResult, err := client.XPending(key, groupName)
+
+			// 3a. Assert that we get 5 messages in total, 2 for consumer1 and 3 for consumer2
+			assert.NoError(suite.T(), err)
+			assert.True(
+				suite.T(),
+				reflect.DeepEqual(expectedSummary, summaryResult),
+				"Expected and actual results do not match",
+			)
+
+			// 3b. Assert that we get 2 details for consumer1 that includes
+			detailResult, _ := client.XPendingWithOptions(
+				key,
+				groupName,
+				options.NewXPendingOptions("-", "+", 10).SetConsumer(consumer1),
+			)
+			assert.Equal(suite.T(), len(detailResult), 2)
+			assert.Equal(suite.T(), streamid_1.Value(), detailResult[0].Id)
+			assert.Equal(suite.T(), streamid_2.Value(), detailResult[1].Id)
+
+			//
+		}
+
+		assert.Equal(suite.T(), "OK", "OK")
+
+		// create group and consumer for the group
+		// this is only needed in order to be able to use custom commands.
+		// Once the native commands are added, this logic will be refactored.
+		switch c := client.(type) {
+		case api.GlideClient:
+			execStandalone(c)
+		case api.GlideClusterClient:
+			execCluster(c)
+		}
+	})
+}
+
+func (suite *GlideTestSuite) TestXPendingFailures() {
+	suite.runWithDefaultClients(func(client api.BaseClient) {
+		// TODO: Update tests when XGroupCreate, XGroupCreateConsumer, XReadGroup, XClaim, XClaimJustId and XAck are added to
+		// the Go client.
+		//
+		// This test splits out the cluster and standalone tests into their own functions because we are forced to use
+		// CustomCommands for many stream commands which are not included in the preview Go client. Using a type switch for
+		// each use of CustomCommand would make the tests difficult to read and maintain. These tests can be
+		// collapsed once the native commands are added in a subsequent release.
+
+		execStandalone := func(client api.GlideClient) {
+			// 1. Arrange the data
+			key := uuid.New().String()
+			missingKey := uuid.New().String()
+			nonStreamKey := uuid.New().String()
+			groupName := "group" + uuid.New().String()
+			zeroStreamId := "0"
+			consumer1 := "consumer-1-" + uuid.New().String()
+			invalidConsumer := "invalid-consumer-" + uuid.New().String()
+
+			command := []string{"XGroup", "Create", key, groupName, zeroStreamId, "MKSTREAM"}
+
+			resp, err := client.CustomCommand(command)
+			assert.NoError(suite.T(), err)
+			assert.Equal(suite.T(), "OK", resp.(string))
+
+			command = []string{"XGroup", "CreateConsumer", key, groupName, consumer1}
+			resp, err = client.CustomCommand(command)
+			assert.NoError(suite.T(), err)
+			assert.True(suite.T(), resp.(bool))
+
+			_, err = client.XAdd(key, [][]string{{"field1", "value1"}})
+			assert.NoError(suite.T(), err)
+			_, err = client.XAdd(key, [][]string{{"field2", "value2"}})
+			assert.NoError(suite.T(), err)
+
+			// no pending messages yet...
+			summaryResult, err := client.XPending(key, groupName)
+			assert.NoError(suite.T(), err)
+			assert.Equal(suite.T(), int64(0), summaryResult.NumOfMessages)
+
+			detailResult, err := client.XPendingWithOptions(key, groupName, options.NewXPendingOptions("-", "+", 10))
+			assert.NoError(suite.T(), err)
+			assert.Equal(suite.T(), 0, len(detailResult))
+
+			// read the entire stream for the consumer and mark messages as pending
+			command = []string{"XReadGroup", "GROUP", groupName, consumer1, "STREAMS", key, ">"}
+			_, err = client.CustomCommand(command)
+			assert.NoError(suite.T(), err)
+
+			// sanity check - expect some results:
+			summaryResult, err = client.XPending(key, groupName)
+			assert.NoError(suite.T(), err)
+			assert.True(suite.T(), summaryResult.NumOfMessages > 0)
+
+			detailResult, err = client.XPendingWithOptions(
+				key,
+				groupName,
+				options.NewXPendingOptions("-", "+", 1).SetConsumer(consumer1),
+			)
+			assert.NoError(suite.T(), err)
+			assert.True(suite.T(), len(detailResult) > 0)
+
+			// returns empty if + before -
+			detailResult, err = client.XPendingWithOptions(
+				key,
+				groupName,
+				options.NewXPendingOptions("+", "-", 10).SetConsumer(consumer1),
+			)
+			assert.NoError(suite.T(), err)
+			assert.Equal(suite.T(), 0, len(detailResult))
+
+			// min idletime of 100 seconds shouldn't produce any results
+			detailResult, err = client.XPendingWithOptions(
+				key,
+				groupName,
+				options.NewXPendingOptions("-", "+", 10).SetMinIdleTime(100000),
+			)
+			assert.NoError(suite.T(), err)
+			assert.Equal(suite.T(), 0, len(detailResult))
+
+			// invalid consumer - no results
+			detailResult, err = client.XPendingWithOptions(
+				key,
+				groupName,
+				options.NewXPendingOptions("-", "+", 10).SetConsumer(invalidConsumer),
+			)
+			assert.NoError(suite.T(), err)
+			assert.Equal(suite.T(), 0, len(detailResult))
+
+			// Return an error when range bound is not a valid ID
+			_, err = client.XPendingWithOptions(
+				key,
+				groupName,
+				options.NewXPendingOptions("invalid-id", "+", 10),
+			)
+			assert.Error(suite.T(), err)
+			assert.IsType(suite.T(), &api.RequestError{}, err)
+
+			_, err = client.XPendingWithOptions(
+				key,
+				groupName,
+				options.NewXPendingOptions("-", "invalid-id", 10),
+			)
+			assert.Error(suite.T(), err)
+			assert.IsType(suite.T(), &api.RequestError{}, err)
+
+			// invalid count should return no results
+			detailResult, err = client.XPendingWithOptions(
+				key,
+				groupName,
+				options.NewXPendingOptions("-", "+", -1),
+			)
+			assert.NoError(suite.T(), err)
+			assert.Equal(suite.T(), 0, len(detailResult))
+
+			// Return an error when an invalid group is provided
+			_, err = client.XPending(
+				key,
+				"invalid-group",
+			)
+			assert.Error(suite.T(), err)
+			assert.IsType(suite.T(), &api.RequestError{}, err)
+			assert.True(suite.T(), strings.Contains(err.Error(), "NOGROUP"))
+
+			// non-existent key throws a RequestError (NOGROUP)
+			_, err = client.XPending(
+				missingKey,
+				groupName,
+			)
+			assert.Error(suite.T(), err)
+			assert.IsType(suite.T(), &api.RequestError{}, err)
+			assert.True(suite.T(), strings.Contains(err.Error(), "NOGROUP"))
+
+			_, err = client.XPendingWithOptions(
+				missingKey,
+				groupName,
+				options.NewXPendingOptions("-", "+", 10),
+			)
+			assert.Error(suite.T(), err)
+			assert.IsType(suite.T(), &api.RequestError{}, err)
+			assert.True(suite.T(), strings.Contains(err.Error(), "NOGROUP"))
+
+			// Key exists, but it is not a stream
+			_, _ = client.Set(nonStreamKey, "bar")
+			_, err = client.XPending(
+				nonStreamKey,
+				groupName,
+			)
+			assert.Error(suite.T(), err)
+			assert.IsType(suite.T(), &api.RequestError{}, err)
+			assert.True(suite.T(), strings.Contains(err.Error(), "WRONGTYPE"))
+
+			_, err = client.XPendingWithOptions(
+				nonStreamKey,
+				groupName,
+				options.NewXPendingOptions("-", "+", 10),
+			)
+			assert.Error(suite.T(), err)
+			assert.IsType(suite.T(), &api.RequestError{}, err)
+			assert.True(suite.T(), strings.Contains(err.Error(), "WRONGTYPE"))
+		}
+
+		execCluster := func(client api.GlideClusterClient) {
+			// 1. Arrange the data
+			key := uuid.New().String()
+			missingKey := uuid.New().String()
+			nonStreamKey := uuid.New().String()
+			groupName := "group" + uuid.New().String()
+			zeroStreamId := "0"
+			consumer1 := "consumer-1-" + uuid.New().String()
+			invalidConsumer := "invalid-consumer-" + uuid.New().String()
+
+			command := []string{"XGroup", "Create", key, groupName, zeroStreamId, "MKSTREAM"}
+
+			resp, err := client.CustomCommand(command)
+			assert.NoError(suite.T(), err)
+			assert.Equal(suite.T(), "OK", resp.Value().(string))
+
+			command = []string{"XGroup", "CreateConsumer", key, groupName, consumer1}
+			resp, err = client.CustomCommand(command)
+			assert.NoError(suite.T(), err)
+			assert.True(suite.T(), resp.Value().(bool))
+
+			_, err = client.XAdd(key, [][]string{{"field1", "value1"}})
+			assert.NoError(suite.T(), err)
+			_, err = client.XAdd(key, [][]string{{"field2", "value2"}})
+			assert.NoError(suite.T(), err)
+
+			// no pending messages yet...
+			summaryResult, err := client.XPending(key, groupName)
+			assert.NoError(suite.T(), err)
+			assert.Equal(suite.T(), int64(0), summaryResult.NumOfMessages)
+
+			detailResult, err := client.XPendingWithOptions(key, groupName, options.NewXPendingOptions("-", "+", 10))
+			assert.NoError(suite.T(), err)
+			assert.Equal(suite.T(), 0, len(detailResult))
+
+			// read the entire stream for the consumer and mark messages as pending
+			command = []string{"XReadGroup", "GROUP", groupName, consumer1, "STREAMS", key, ">"}
+			_, err = client.CustomCommand(command)
+			assert.NoError(suite.T(), err)
+
+			// sanity check - expect some results:
+			summaryResult, err = client.XPending(key, groupName)
+			assert.NoError(suite.T(), err)
+			assert.True(suite.T(), summaryResult.NumOfMessages > 0)
+
+			detailResult, err = client.XPendingWithOptions(
+				key,
+				groupName,
+				options.NewXPendingOptions("-", "+", 1).SetConsumer(consumer1),
+			)
+			assert.NoError(suite.T(), err)
+			assert.True(suite.T(), len(detailResult) > 0)
+
+			// returns empty if + before -
+			detailResult, err = client.XPendingWithOptions(
+				key,
+				groupName,
+				options.NewXPendingOptions("+", "-", 10).SetConsumer(consumer1),
+			)
+			assert.NoError(suite.T(), err)
+			assert.Equal(suite.T(), 0, len(detailResult))
+
+			// min idletime of 100 seconds shouldn't produce any results
+			detailResult, err = client.XPendingWithOptions(
+				key,
+				groupName,
+				options.NewXPendingOptions("-", "+", 10).SetMinIdleTime(100000),
+			)
+			assert.NoError(suite.T(), err)
+			assert.Equal(suite.T(), 0, len(detailResult))
+
+			// invalid consumer - no results
+			detailResult, err = client.XPendingWithOptions(
+				key,
+				groupName,
+				options.NewXPendingOptions("-", "+", 10).SetConsumer(invalidConsumer),
+			)
+			assert.NoError(suite.T(), err)
+			assert.Equal(suite.T(), 0, len(detailResult))
+
+			// Return an error when range bound is not a valid ID
+			_, err = client.XPendingWithOptions(
+				key,
+				groupName,
+				options.NewXPendingOptions("invalid-id", "+", 10),
+			)
+			assert.Error(suite.T(), err)
+			assert.IsType(suite.T(), &api.RequestError{}, err)
+
+			_, err = client.XPendingWithOptions(
+				key,
+				groupName,
+				options.NewXPendingOptions("-", "invalid-id", 10),
+			)
+			assert.Error(suite.T(), err)
+			assert.IsType(suite.T(), &api.RequestError{}, err)
+
+			// invalid count should return no results
+			detailResult, err = client.XPendingWithOptions(
+				key,
+				groupName,
+				options.NewXPendingOptions("-", "+", -1),
+			)
+			assert.NoError(suite.T(), err)
+			assert.Equal(suite.T(), 0, len(detailResult))
+
+			// Return an error when an invalid group is provided
+			_, err = client.XPending(
+				key,
+				"invalid-group",
+			)
+			assert.Error(suite.T(), err)
+			assert.IsType(suite.T(), &api.RequestError{}, err)
+			assert.True(suite.T(), strings.Contains(err.Error(), "NOGROUP"))
+
+			// non-existent key throws a RequestError (NOGROUP)
+			_, err = client.XPending(
+				missingKey,
+				groupName,
+			)
+			assert.Error(suite.T(), err)
+			assert.IsType(suite.T(), &api.RequestError{}, err)
+			assert.True(suite.T(), strings.Contains(err.Error(), "NOGROUP"))
+
+			_, err = client.XPendingWithOptions(
+				missingKey,
+				groupName,
+				options.NewXPendingOptions("-", "+", 10),
+			)
+			assert.Error(suite.T(), err)
+			assert.IsType(suite.T(), &api.RequestError{}, err)
+			assert.True(suite.T(), strings.Contains(err.Error(), "NOGROUP"))
+
+			// Key exists, but it is not a stream
+			_, _ = client.Set(nonStreamKey, "bar")
+			_, err = client.XPending(
+				nonStreamKey,
+				groupName,
+			)
+			assert.Error(suite.T(), err)
+			assert.IsType(suite.T(), &api.RequestError{}, err)
+			assert.True(suite.T(), strings.Contains(err.Error(), "WRONGTYPE"))
+
+			_, err = client.XPendingWithOptions(
+				nonStreamKey,
+				groupName,
+				options.NewXPendingOptions("-", "+", 10),
+			)
+			assert.Error(suite.T(), err)
+			assert.IsType(suite.T(), &api.RequestError{}, err)
+			assert.True(suite.T(), strings.Contains(err.Error(), "WRONGTYPE"))
+		}
+
+		assert.Equal(suite.T(), "OK", "OK")
+
+		// create group and consumer for the group
+		// this is only needed in order to be able to use custom commands.
+		// Once the native commands are added, this logic will be refactored.
+		switch c := client.(type) {
+		case api.GlideClient:
+			execStandalone(c)
+		case api.GlideClusterClient:
+			execCluster(c)
+		}
+	})
+}
+
 func (suite *GlideTestSuite) TestObjectIdleTime() {
 	suite.runWithDefaultClients(func(client api.BaseClient) {
 		defaultClient := suite.defaultClient()
@@ -5269,512 +5776,5 @@
 		resultObjFreq, err := defaultClient.ObjectFreq(key)
 		assert.Nil(t, err)
 		assert.GreaterOrEqual(t, resultObjFreq.Value(), int64(2))
-=======
-func (suite *GlideTestSuite) TestXPending() {
-	suite.runWithDefaultClients(func(client api.BaseClient) {
-		// TODO: Update tests when XGroupCreate, XGroupCreateConsumer, XReadGroup, XClaim, XClaimJustId and XAck are added to
-		// the Go client.
-		//
-		// This test splits out the cluster and standalone tests into their own functions because we are forced to use
-		// CustomCommands for many stream commands which are not included in the preview Go client. Using a type switch for
-		// each use of CustomCommand would make the tests difficult to read and maintain. These tests can be
-		// collapsed once the native commands are added in a subsequent release.
-
-		execStandalone := func(client api.GlideClient) {
-			// 1. Arrange the data
-			key := uuid.New().String()
-			groupName := "group" + uuid.New().String()
-			zeroStreamId := "0"
-			consumer1 := "consumer-1-" + uuid.New().String()
-			consumer2 := "consumer-2-" + uuid.New().String()
-
-			command := []string{"XGroup", "Create", key, groupName, zeroStreamId, "MKSTREAM"}
-
-			resp, err := client.CustomCommand(command)
-			assert.NoError(suite.T(), err)
-			assert.Equal(suite.T(), "OK", resp.(string))
-
-			command = []string{"XGroup", "CreateConsumer", key, groupName, consumer1}
-			resp, err = client.CustomCommand(command)
-			assert.NoError(suite.T(), err)
-			assert.True(suite.T(), resp.(bool))
-
-			command = []string{"XGroup", "CreateConsumer", key, groupName, consumer2}
-			resp, err = client.CustomCommand(command)
-			assert.NoError(suite.T(), err)
-			assert.True(suite.T(), resp.(bool))
-
-			streamid_1, err := client.XAdd(key, [][]string{{"field1", "value1"}})
-			assert.NoError(suite.T(), err)
-			streamid_2, err := client.XAdd(key, [][]string{{"field2", "value2"}})
-			assert.NoError(suite.T(), err)
-
-			command = []string{"XReadGroup", "GROUP", groupName, consumer1, "STREAMS", key, ">"}
-			_, err = client.CustomCommand(command)
-			assert.NoError(suite.T(), err)
-
-			_, err = client.XAdd(key, [][]string{{"field3", "value3"}})
-			assert.NoError(suite.T(), err)
-			_, err = client.XAdd(key, [][]string{{"field4", "value4"}})
-			assert.NoError(suite.T(), err)
-			streamid_5, err := client.XAdd(key, [][]string{{"field5", "value5"}})
-			assert.NoError(suite.T(), err)
-
-			command = []string{"XReadGroup", "GROUP", groupName, consumer2, "STREAMS", key, ">"}
-			_, err = client.CustomCommand(command)
-			assert.NoError(suite.T(), err)
-
-			expectedSummary := api.XPendingSummary{
-				NumOfMessages: 5,
-				StartId:       streamid_1,
-				EndId:         streamid_5,
-				ConsumerMessages: []api.ConsumerPendingMessage{
-					{ConsumerName: consumer1, MessageCount: 2},
-					{ConsumerName: consumer2, MessageCount: 3},
-				},
-			}
-
-			// 2. Act
-			summaryResult, err := client.XPending(key, groupName)
-
-			// 3a. Assert that we get 5 messages in total, 2 for consumer1 and 3 for consumer2
-			assert.NoError(suite.T(), err)
-			assert.True(
-				suite.T(),
-				reflect.DeepEqual(expectedSummary, summaryResult),
-				"Expected and actual results do not match",
-			)
-
-			// 3b. Assert that we get 2 details for consumer1 that includes
-			detailResult, _ := client.XPendingWithOptions(
-				key,
-				groupName,
-				options.NewXPendingOptions("-", "+", 10).SetConsumer(consumer1),
-			)
-			assert.Equal(suite.T(), len(detailResult), 2)
-			assert.Equal(suite.T(), streamid_1.Value(), detailResult[0].Id)
-			assert.Equal(suite.T(), streamid_2.Value(), detailResult[1].Id)
-		}
-
-		execCluster := func(client api.GlideClusterClient) {
-			// 1. Arrange the data
-			key := uuid.New().String()
-			groupName := "group" + uuid.New().String()
-			zeroStreamId := "0"
-			consumer1 := "consumer-1-" + uuid.New().String()
-			consumer2 := "consumer-2-" + uuid.New().String()
-
-			command := []string{"XGroup", "Create", key, groupName, zeroStreamId, "MKSTREAM"}
-
-			resp, err := client.CustomCommand(command)
-			assert.NoError(suite.T(), err)
-			assert.Equal(suite.T(), "OK", resp.Value().(string))
-
-			command = []string{"XGroup", "CreateConsumer", key, groupName, consumer1}
-			resp, err = client.CustomCommand(command)
-			assert.NoError(suite.T(), err)
-			assert.True(suite.T(), resp.Value().(bool))
-
-			command = []string{"XGroup", "CreateConsumer", key, groupName, consumer2}
-			resp, err = client.CustomCommand(command)
-			assert.NoError(suite.T(), err)
-			assert.True(suite.T(), resp.Value().(bool))
-
-			streamid_1, err := client.XAdd(key, [][]string{{"field1", "value1"}})
-			assert.NoError(suite.T(), err)
-			streamid_2, err := client.XAdd(key, [][]string{{"field2", "value2"}})
-			assert.NoError(suite.T(), err)
-
-			command = []string{"XReadGroup", "GROUP", groupName, consumer1, "STREAMS", key, ">"}
-			_, err = client.CustomCommand(command)
-			assert.NoError(suite.T(), err)
-
-			_, err = client.XAdd(key, [][]string{{"field3", "value3"}})
-			assert.NoError(suite.T(), err)
-			_, err = client.XAdd(key, [][]string{{"field4", "value4"}})
-			assert.NoError(suite.T(), err)
-			streamid_5, err := client.XAdd(key, [][]string{{"field5", "value5"}})
-			assert.NoError(suite.T(), err)
-
-			command = []string{"XReadGroup", "GROUP", groupName, consumer2, "STREAMS", key, ">"}
-			_, err = client.CustomCommand(command)
-			assert.NoError(suite.T(), err)
-
-			expectedSummary := api.XPendingSummary{
-				NumOfMessages: 5,
-				StartId:       streamid_1,
-				EndId:         streamid_5,
-				ConsumerMessages: []api.ConsumerPendingMessage{
-					{ConsumerName: consumer1, MessageCount: 2},
-					{ConsumerName: consumer2, MessageCount: 3},
-				},
-			}
-
-			// 2. Act
-			summaryResult, err := client.XPending(key, groupName)
-
-			// 3a. Assert that we get 5 messages in total, 2 for consumer1 and 3 for consumer2
-			assert.NoError(suite.T(), err)
-			assert.True(
-				suite.T(),
-				reflect.DeepEqual(expectedSummary, summaryResult),
-				"Expected and actual results do not match",
-			)
-
-			// 3b. Assert that we get 2 details for consumer1 that includes
-			detailResult, _ := client.XPendingWithOptions(
-				key,
-				groupName,
-				options.NewXPendingOptions("-", "+", 10).SetConsumer(consumer1),
-			)
-			assert.Equal(suite.T(), len(detailResult), 2)
-			assert.Equal(suite.T(), streamid_1.Value(), detailResult[0].Id)
-			assert.Equal(suite.T(), streamid_2.Value(), detailResult[1].Id)
-
-			//
-		}
-
-		assert.Equal(suite.T(), "OK", "OK")
-
-		// create group and consumer for the group
-		// this is only needed in order to be able to use custom commands.
-		// Once the native commands are added, this logic will be refactored.
-		switch c := client.(type) {
-		case api.GlideClient:
-			execStandalone(c)
-		case api.GlideClusterClient:
-			execCluster(c)
-		}
-	})
-}
-
-func (suite *GlideTestSuite) TestXPendingFailures() {
-	suite.runWithDefaultClients(func(client api.BaseClient) {
-		// TODO: Update tests when XGroupCreate, XGroupCreateConsumer, XReadGroup, XClaim, XClaimJustId and XAck are added to
-		// the Go client.
-		//
-		// This test splits out the cluster and standalone tests into their own functions because we are forced to use
-		// CustomCommands for many stream commands which are not included in the preview Go client. Using a type switch for
-		// each use of CustomCommand would make the tests difficult to read and maintain. These tests can be
-		// collapsed once the native commands are added in a subsequent release.
-
-		execStandalone := func(client api.GlideClient) {
-			// 1. Arrange the data
-			key := uuid.New().String()
-			missingKey := uuid.New().String()
-			nonStreamKey := uuid.New().String()
-			groupName := "group" + uuid.New().String()
-			zeroStreamId := "0"
-			consumer1 := "consumer-1-" + uuid.New().String()
-			invalidConsumer := "invalid-consumer-" + uuid.New().String()
-
-			command := []string{"XGroup", "Create", key, groupName, zeroStreamId, "MKSTREAM"}
-
-			resp, err := client.CustomCommand(command)
-			assert.NoError(suite.T(), err)
-			assert.Equal(suite.T(), "OK", resp.(string))
-
-			command = []string{"XGroup", "CreateConsumer", key, groupName, consumer1}
-			resp, err = client.CustomCommand(command)
-			assert.NoError(suite.T(), err)
-			assert.True(suite.T(), resp.(bool))
-
-			_, err = client.XAdd(key, [][]string{{"field1", "value1"}})
-			assert.NoError(suite.T(), err)
-			_, err = client.XAdd(key, [][]string{{"field2", "value2"}})
-			assert.NoError(suite.T(), err)
-
-			// no pending messages yet...
-			summaryResult, err := client.XPending(key, groupName)
-			assert.NoError(suite.T(), err)
-			assert.Equal(suite.T(), int64(0), summaryResult.NumOfMessages)
-
-			detailResult, err := client.XPendingWithOptions(key, groupName, options.NewXPendingOptions("-", "+", 10))
-			assert.NoError(suite.T(), err)
-			assert.Equal(suite.T(), 0, len(detailResult))
-
-			// read the entire stream for the consumer and mark messages as pending
-			command = []string{"XReadGroup", "GROUP", groupName, consumer1, "STREAMS", key, ">"}
-			_, err = client.CustomCommand(command)
-			assert.NoError(suite.T(), err)
-
-			// sanity check - expect some results:
-			summaryResult, err = client.XPending(key, groupName)
-			assert.NoError(suite.T(), err)
-			assert.True(suite.T(), summaryResult.NumOfMessages > 0)
-
-			detailResult, err = client.XPendingWithOptions(
-				key,
-				groupName,
-				options.NewXPendingOptions("-", "+", 1).SetConsumer(consumer1),
-			)
-			assert.NoError(suite.T(), err)
-			assert.True(suite.T(), len(detailResult) > 0)
-
-			// returns empty if + before -
-			detailResult, err = client.XPendingWithOptions(
-				key,
-				groupName,
-				options.NewXPendingOptions("+", "-", 10).SetConsumer(consumer1),
-			)
-			assert.NoError(suite.T(), err)
-			assert.Equal(suite.T(), 0, len(detailResult))
-
-			// min idletime of 100 seconds shouldn't produce any results
-			detailResult, err = client.XPendingWithOptions(
-				key,
-				groupName,
-				options.NewXPendingOptions("-", "+", 10).SetMinIdleTime(100000),
-			)
-			assert.NoError(suite.T(), err)
-			assert.Equal(suite.T(), 0, len(detailResult))
-
-			// invalid consumer - no results
-			detailResult, err = client.XPendingWithOptions(
-				key,
-				groupName,
-				options.NewXPendingOptions("-", "+", 10).SetConsumer(invalidConsumer),
-			)
-			assert.NoError(suite.T(), err)
-			assert.Equal(suite.T(), 0, len(detailResult))
-
-			// Return an error when range bound is not a valid ID
-			_, err = client.XPendingWithOptions(
-				key,
-				groupName,
-				options.NewXPendingOptions("invalid-id", "+", 10),
-			)
-			assert.Error(suite.T(), err)
-			assert.IsType(suite.T(), &api.RequestError{}, err)
-
-			_, err = client.XPendingWithOptions(
-				key,
-				groupName,
-				options.NewXPendingOptions("-", "invalid-id", 10),
-			)
-			assert.Error(suite.T(), err)
-			assert.IsType(suite.T(), &api.RequestError{}, err)
-
-			// invalid count should return no results
-			detailResult, err = client.XPendingWithOptions(
-				key,
-				groupName,
-				options.NewXPendingOptions("-", "+", -1),
-			)
-			assert.NoError(suite.T(), err)
-			assert.Equal(suite.T(), 0, len(detailResult))
-
-			// Return an error when an invalid group is provided
-			_, err = client.XPending(
-				key,
-				"invalid-group",
-			)
-			assert.Error(suite.T(), err)
-			assert.IsType(suite.T(), &api.RequestError{}, err)
-			assert.True(suite.T(), strings.Contains(err.Error(), "NOGROUP"))
-
-			// non-existent key throws a RequestError (NOGROUP)
-			_, err = client.XPending(
-				missingKey,
-				groupName,
-			)
-			assert.Error(suite.T(), err)
-			assert.IsType(suite.T(), &api.RequestError{}, err)
-			assert.True(suite.T(), strings.Contains(err.Error(), "NOGROUP"))
-
-			_, err = client.XPendingWithOptions(
-				missingKey,
-				groupName,
-				options.NewXPendingOptions("-", "+", 10),
-			)
-			assert.Error(suite.T(), err)
-			assert.IsType(suite.T(), &api.RequestError{}, err)
-			assert.True(suite.T(), strings.Contains(err.Error(), "NOGROUP"))
-
-			// Key exists, but it is not a stream
-			_, _ = client.Set(nonStreamKey, "bar")
-			_, err = client.XPending(
-				nonStreamKey,
-				groupName,
-			)
-			assert.Error(suite.T(), err)
-			assert.IsType(suite.T(), &api.RequestError{}, err)
-			assert.True(suite.T(), strings.Contains(err.Error(), "WRONGTYPE"))
-
-			_, err = client.XPendingWithOptions(
-				nonStreamKey,
-				groupName,
-				options.NewXPendingOptions("-", "+", 10),
-			)
-			assert.Error(suite.T(), err)
-			assert.IsType(suite.T(), &api.RequestError{}, err)
-			assert.True(suite.T(), strings.Contains(err.Error(), "WRONGTYPE"))
-		}
-
-		execCluster := func(client api.GlideClusterClient) {
-			// 1. Arrange the data
-			key := uuid.New().String()
-			missingKey := uuid.New().String()
-			nonStreamKey := uuid.New().String()
-			groupName := "group" + uuid.New().String()
-			zeroStreamId := "0"
-			consumer1 := "consumer-1-" + uuid.New().String()
-			invalidConsumer := "invalid-consumer-" + uuid.New().String()
-
-			command := []string{"XGroup", "Create", key, groupName, zeroStreamId, "MKSTREAM"}
-
-			resp, err := client.CustomCommand(command)
-			assert.NoError(suite.T(), err)
-			assert.Equal(suite.T(), "OK", resp.Value().(string))
-
-			command = []string{"XGroup", "CreateConsumer", key, groupName, consumer1}
-			resp, err = client.CustomCommand(command)
-			assert.NoError(suite.T(), err)
-			assert.True(suite.T(), resp.Value().(bool))
-
-			_, err = client.XAdd(key, [][]string{{"field1", "value1"}})
-			assert.NoError(suite.T(), err)
-			_, err = client.XAdd(key, [][]string{{"field2", "value2"}})
-			assert.NoError(suite.T(), err)
-
-			// no pending messages yet...
-			summaryResult, err := client.XPending(key, groupName)
-			assert.NoError(suite.T(), err)
-			assert.Equal(suite.T(), int64(0), summaryResult.NumOfMessages)
-
-			detailResult, err := client.XPendingWithOptions(key, groupName, options.NewXPendingOptions("-", "+", 10))
-			assert.NoError(suite.T(), err)
-			assert.Equal(suite.T(), 0, len(detailResult))
-
-			// read the entire stream for the consumer and mark messages as pending
-			command = []string{"XReadGroup", "GROUP", groupName, consumer1, "STREAMS", key, ">"}
-			_, err = client.CustomCommand(command)
-			assert.NoError(suite.T(), err)
-
-			// sanity check - expect some results:
-			summaryResult, err = client.XPending(key, groupName)
-			assert.NoError(suite.T(), err)
-			assert.True(suite.T(), summaryResult.NumOfMessages > 0)
-
-			detailResult, err = client.XPendingWithOptions(
-				key,
-				groupName,
-				options.NewXPendingOptions("-", "+", 1).SetConsumer(consumer1),
-			)
-			assert.NoError(suite.T(), err)
-			assert.True(suite.T(), len(detailResult) > 0)
-
-			// returns empty if + before -
-			detailResult, err = client.XPendingWithOptions(
-				key,
-				groupName,
-				options.NewXPendingOptions("+", "-", 10).SetConsumer(consumer1),
-			)
-			assert.NoError(suite.T(), err)
-			assert.Equal(suite.T(), 0, len(detailResult))
-
-			// min idletime of 100 seconds shouldn't produce any results
-			detailResult, err = client.XPendingWithOptions(
-				key,
-				groupName,
-				options.NewXPendingOptions("-", "+", 10).SetMinIdleTime(100000),
-			)
-			assert.NoError(suite.T(), err)
-			assert.Equal(suite.T(), 0, len(detailResult))
-
-			// invalid consumer - no results
-			detailResult, err = client.XPendingWithOptions(
-				key,
-				groupName,
-				options.NewXPendingOptions("-", "+", 10).SetConsumer(invalidConsumer),
-			)
-			assert.NoError(suite.T(), err)
-			assert.Equal(suite.T(), 0, len(detailResult))
-
-			// Return an error when range bound is not a valid ID
-			_, err = client.XPendingWithOptions(
-				key,
-				groupName,
-				options.NewXPendingOptions("invalid-id", "+", 10),
-			)
-			assert.Error(suite.T(), err)
-			assert.IsType(suite.T(), &api.RequestError{}, err)
-
-			_, err = client.XPendingWithOptions(
-				key,
-				groupName,
-				options.NewXPendingOptions("-", "invalid-id", 10),
-			)
-			assert.Error(suite.T(), err)
-			assert.IsType(suite.T(), &api.RequestError{}, err)
-
-			// invalid count should return no results
-			detailResult, err = client.XPendingWithOptions(
-				key,
-				groupName,
-				options.NewXPendingOptions("-", "+", -1),
-			)
-			assert.NoError(suite.T(), err)
-			assert.Equal(suite.T(), 0, len(detailResult))
-
-			// Return an error when an invalid group is provided
-			_, err = client.XPending(
-				key,
-				"invalid-group",
-			)
-			assert.Error(suite.T(), err)
-			assert.IsType(suite.T(), &api.RequestError{}, err)
-			assert.True(suite.T(), strings.Contains(err.Error(), "NOGROUP"))
-
-			// non-existent key throws a RequestError (NOGROUP)
-			_, err = client.XPending(
-				missingKey,
-				groupName,
-			)
-			assert.Error(suite.T(), err)
-			assert.IsType(suite.T(), &api.RequestError{}, err)
-			assert.True(suite.T(), strings.Contains(err.Error(), "NOGROUP"))
-
-			_, err = client.XPendingWithOptions(
-				missingKey,
-				groupName,
-				options.NewXPendingOptions("-", "+", 10),
-			)
-			assert.Error(suite.T(), err)
-			assert.IsType(suite.T(), &api.RequestError{}, err)
-			assert.True(suite.T(), strings.Contains(err.Error(), "NOGROUP"))
-
-			// Key exists, but it is not a stream
-			_, _ = client.Set(nonStreamKey, "bar")
-			_, err = client.XPending(
-				nonStreamKey,
-				groupName,
-			)
-			assert.Error(suite.T(), err)
-			assert.IsType(suite.T(), &api.RequestError{}, err)
-			assert.True(suite.T(), strings.Contains(err.Error(), "WRONGTYPE"))
-
-			_, err = client.XPendingWithOptions(
-				nonStreamKey,
-				groupName,
-				options.NewXPendingOptions("-", "+", 10),
-			)
-			assert.Error(suite.T(), err)
-			assert.IsType(suite.T(), &api.RequestError{}, err)
-			assert.True(suite.T(), strings.Contains(err.Error(), "WRONGTYPE"))
-		}
-
-		assert.Equal(suite.T(), "OK", "OK")
-
-		// create group and consumer for the group
-		// this is only needed in order to be able to use custom commands.
-		// Once the native commands are added, this logic will be refactored.
-		switch c := client.(type) {
-		case api.GlideClient:
-			execStandalone(c)
-		case api.GlideClusterClient:
-			execCluster(c)
-		}
->>>>>>> 9995c231
 	})
 }