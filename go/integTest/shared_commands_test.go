// Copyright Valkey GLIDE Project Contributors - SPDX Identifier: Apache-2.0

package integTest

import (
	"math"
	"reflect"
	"strconv"
	"time"

	"github.com/google/uuid"
	"github.com/stretchr/testify/assert"
	"github.com/valkey-io/valkey-glide/go/glide/api"
	"github.com/valkey-io/valkey-glide/go/glide/api/options"
)

const (
	keyName      = "key"
	initialValue = "value"
	anotherValue = "value2"
)

func (suite *GlideTestSuite) TestSetAndGet_noOptions() {
	suite.runWithDefaultClients(func(client api.BaseClient) {
		suite.verifyOK(client.Set(keyName, initialValue))
		result, err := client.Get(keyName)

		assert.Nil(suite.T(), err)
		assert.Equal(suite.T(), initialValue, result.Value())
	})
}

func (suite *GlideTestSuite) TestSetAndGet_byteString() {
	suite.runWithDefaultClients(func(client api.BaseClient) {
		invalidUTF8Value := "\xff\xfe\xfd"
		suite.verifyOK(client.Set(keyName, invalidUTF8Value))
		result, err := client.Get(keyName)

		assert.Nil(suite.T(), err)
		assert.Equal(suite.T(), invalidUTF8Value, result.Value())
	})
}

func (suite *GlideTestSuite) TestSetWithOptions_ReturnOldValue() {
	suite.runWithDefaultClients(func(client api.BaseClient) {
		suite.verifyOK(client.Set(keyName, initialValue))

		opts := api.NewSetOptionsBuilder().SetReturnOldValue(true)
		result, err := client.SetWithOptions(keyName, anotherValue, opts)

		assert.Nil(suite.T(), err)
		assert.Equal(suite.T(), initialValue, result.Value())
	})
}

func (suite *GlideTestSuite) TestSetWithOptions_OnlyIfExists_overwrite() {
	suite.runWithDefaultClients(func(client api.BaseClient) {
		key := "TestSetWithOptions_OnlyIfExists_overwrite"
		suite.verifyOK(client.Set(key, initialValue))

		opts := api.NewSetOptionsBuilder().SetConditionalSet(api.OnlyIfExists)
		suite.verifyOK(client.SetWithOptions(key, anotherValue, opts))

		result, err := client.Get(key)

		assert.Nil(suite.T(), err)
		assert.Equal(suite.T(), anotherValue, result.Value())
	})
}

func (suite *GlideTestSuite) TestSetWithOptions_OnlyIfExists_missingKey() {
	suite.runWithDefaultClients(func(client api.BaseClient) {
		key := "TestSetWithOptions_OnlyIfExists_missingKey"
		opts := api.NewSetOptionsBuilder().SetConditionalSet(api.OnlyIfExists)
		result, err := client.SetWithOptions(key, anotherValue, opts)

		assert.Nil(suite.T(), err)
		assert.Equal(suite.T(), "", result.Value())
	})
}

func (suite *GlideTestSuite) TestSetWithOptions_OnlyIfDoesNotExist_missingKey() {
	suite.runWithDefaultClients(func(client api.BaseClient) {
		key := "TestSetWithOptions_OnlyIfDoesNotExist_missingKey"
		opts := api.NewSetOptionsBuilder().SetConditionalSet(api.OnlyIfDoesNotExist)
		suite.verifyOK(client.SetWithOptions(key, anotherValue, opts))

		result, err := client.Get(key)

		assert.Nil(suite.T(), err)
		assert.Equal(suite.T(), anotherValue, result.Value())
	})
}

func (suite *GlideTestSuite) TestSetWithOptions_OnlyIfDoesNotExist_existingKey() {
	suite.runWithDefaultClients(func(client api.BaseClient) {
		key := "TestSetWithOptions_OnlyIfDoesNotExist_existingKey"
		opts := api.NewSetOptionsBuilder().SetConditionalSet(api.OnlyIfDoesNotExist)
		suite.verifyOK(client.Set(key, initialValue))

		result, err := client.SetWithOptions(key, anotherValue, opts)

		assert.Nil(suite.T(), err)
		assert.Equal(suite.T(), "", result.Value())

		result, err = client.Get(key)

		assert.Nil(suite.T(), err)
		assert.Equal(suite.T(), initialValue, result.Value())
	})
}

func (suite *GlideTestSuite) TestSetWithOptions_KeepExistingExpiry() {
	suite.runWithDefaultClients(func(client api.BaseClient) {
		key := "TestSetWithOptions_KeepExistingExpiry"
		opts := api.NewSetOptionsBuilder().SetExpiry(api.NewExpiryBuilder().SetType(api.Milliseconds).SetCount(uint64(2000)))
		suite.verifyOK(client.SetWithOptions(key, initialValue, opts))

		result, err := client.Get(key)

		assert.Nil(suite.T(), err)
		assert.Equal(suite.T(), initialValue, result.Value())

		opts = api.NewSetOptionsBuilder().SetExpiry(api.NewExpiryBuilder().SetType(api.KeepExisting))
		suite.verifyOK(client.SetWithOptions(key, anotherValue, opts))

		result, err = client.Get(key)

		assert.Nil(suite.T(), err)
		assert.Equal(suite.T(), anotherValue, result.Value())

		time.Sleep(2222 * time.Millisecond)
		result, err = client.Get(key)

		assert.Nil(suite.T(), err)
		assert.Equal(suite.T(), "", result.Value())
	})
}

func (suite *GlideTestSuite) TestSetWithOptions_UpdateExistingExpiry() {
	suite.runWithDefaultClients(func(client api.BaseClient) {
		key := "TestSetWithOptions_UpdateExistingExpiry"
		opts := api.NewSetOptionsBuilder().SetExpiry(api.NewExpiryBuilder().SetType(api.Milliseconds).SetCount(uint64(100500)))
		suite.verifyOK(client.SetWithOptions(key, initialValue, opts))

		result, err := client.Get(key)

		assert.Nil(suite.T(), err)
		assert.Equal(suite.T(), initialValue, result.Value())

		opts = api.NewSetOptionsBuilder().SetExpiry(api.NewExpiryBuilder().SetType(api.Milliseconds).SetCount(uint64(2000)))
		suite.verifyOK(client.SetWithOptions(key, anotherValue, opts))

		result, err = client.Get(key)

		assert.Nil(suite.T(), err)
		assert.Equal(suite.T(), anotherValue, result.Value())

		time.Sleep(2222 * time.Millisecond)
		result, err = client.Get(key)

		assert.Nil(suite.T(), err)
		assert.Equal(suite.T(), "", result.Value())
	})
}

func (suite *GlideTestSuite) TestGetEx_existingAndNonExistingKeys() {
	suite.runWithDefaultClients(func(client api.BaseClient) {
		key := "TestGetEx_ExisitingKey"
		suite.verifyOK(client.Set(key, initialValue))

		result, err := client.GetEx(key)
		assert.Nil(suite.T(), err)
		assert.Equal(suite.T(), initialValue, result.Value())

		key = "TestGetEx_NonExisitingKey"
		result, err = client.Get(key)
		assert.Nil(suite.T(), err)
		assert.Equal(suite.T(), "", result.Value())
	})
}

func (suite *GlideTestSuite) TestGetExWithOptions_PersistKey() {
	suite.runWithDefaultClients(func(client api.BaseClient) {
		key := "TestGetExWithOptions_PersistKey"
		suite.verifyOK(client.Set(key, initialValue))

		opts := api.NewGetExOptionsBuilder().SetExpiry(api.NewExpiryBuilder().SetType(api.Milliseconds).SetCount(uint64(2000)))
		result, err := client.GetExWithOptions(key, opts)
		assert.Nil(suite.T(), err)
		assert.Equal(suite.T(), initialValue, result.Value())

		result, err = client.Get(key)
		assert.Nil(suite.T(), err)
		assert.Equal(suite.T(), initialValue, result.Value())

		time.Sleep(1000 * time.Millisecond)

		opts = api.NewGetExOptionsBuilder().SetExpiry(api.NewExpiryBuilder().SetType(api.Persist))
		result, err = client.GetExWithOptions(key, opts)
		assert.Nil(suite.T(), err)
		assert.Equal(suite.T(), initialValue, result.Value())
	})
}

func (suite *GlideTestSuite) TestGetExWithOptions_UpdateExpiry() {
	suite.runWithDefaultClients(func(client api.BaseClient) {
		key := "TestGetExWithOptions_UpdateExpiry"
		suite.verifyOK(client.Set(key, initialValue))

		opts := api.NewGetExOptionsBuilder().SetExpiry(api.NewExpiryBuilder().SetType(api.Milliseconds).SetCount(uint64(2000)))
		result, err := client.GetExWithOptions(key, opts)
		assert.Nil(suite.T(), err)
		assert.Equal(suite.T(), initialValue, result.Value())

		result, err = client.Get(key)
		assert.Nil(suite.T(), err)
		assert.Equal(suite.T(), initialValue, result.Value())

		time.Sleep(2222 * time.Millisecond)

		result, err = client.Get(key)
		assert.Nil(suite.T(), err)
		assert.Equal(suite.T(), "", result.Value())
	})
}

func (suite *GlideTestSuite) TestSetWithOptions_ReturnOldValue_nonExistentKey() {
	suite.runWithDefaultClients(func(client api.BaseClient) {
		key := "TestSetWithOptions_ReturnOldValue_nonExistentKey"
		opts := api.NewSetOptionsBuilder().SetReturnOldValue(true)

		result, err := client.SetWithOptions(key, anotherValue, opts)

		assert.Nil(suite.T(), err)
		assert.Equal(suite.T(), "", result.Value())
	})
}

func (suite *GlideTestSuite) TestMSetAndMGet_existingAndNonExistingKeys() {
	suite.runWithDefaultClients(func(client api.BaseClient) {
		key1 := uuid.New().String()
		key2 := uuid.New().String()
		key3 := uuid.New().String()
		oldValue := uuid.New().String()
		value := uuid.New().String()
		suite.verifyOK(client.Set(key1, oldValue))
		keyValueMap := map[string]string{
			key1: value,
			key2: value,
		}
		suite.verifyOK(client.MSet(keyValueMap))
		keys := []string{key1, key2, key3}
		stringValue := api.CreateStringResult(value)
		nullResult := api.CreateNilStringResult()
		values := []api.Result[string]{stringValue, stringValue, nullResult}
		result, err := client.MGet(keys)

		assert.Nil(suite.T(), err)
		assert.Equal(suite.T(), values, result)
	})
}

func (suite *GlideTestSuite) TestMSetNXAndMGet_nonExistingKey_valuesSet() {
	suite.runWithDefaultClients(func(client api.BaseClient) {
		key1 := "{key}" + uuid.New().String()
		key2 := "{key}" + uuid.New().String()
		key3 := "{key}" + uuid.New().String()
		value := uuid.New().String()
		keyValueMap := map[string]string{
			key1: value,
			key2: value,
			key3: value,
		}
		res, err := client.MSetNX(keyValueMap)
		assert.Nil(suite.T(), err)
		assert.True(suite.T(), res.Value())
		keys := []string{key1, key2, key3}
		stringValue := api.CreateStringResult(value)
		values := []api.Result[string]{stringValue, stringValue, stringValue}
		result, err := client.MGet(keys)

		assert.Nil(suite.T(), err)
		assert.Equal(suite.T(), values, result)
	})
}

func (suite *GlideTestSuite) TestMSetNXAndMGet_existingKey_valuesNotUpdated() {
	suite.runWithDefaultClients(func(client api.BaseClient) {
		key1 := "{key}" + uuid.New().String()
		key2 := "{key}" + uuid.New().String()
		key3 := "{key}" + uuid.New().String()
		oldValue := uuid.New().String()
		value := uuid.New().String()
		suite.verifyOK(client.Set(key1, oldValue))
		keyValueMap := map[string]string{
			key1: value,
			key2: value,
			key3: value,
		}
		res, err := client.MSetNX(keyValueMap)
		assert.Nil(suite.T(), err)
		assert.False(suite.T(), res.Value())
		keys := []string{key1, key2, key3}
		oldResult := api.CreateStringResult(oldValue)
		nullResult := api.CreateNilStringResult()
		values := []api.Result[string]{oldResult, nullResult, nullResult}
		result, err := client.MGet(keys)

		assert.Nil(suite.T(), err)
		assert.Equal(suite.T(), values, result)
	})
}

func (suite *GlideTestSuite) TestIncrCommands_existingKey() {
	suite.runWithDefaultClients(func(client api.BaseClient) {
		key := uuid.New().String()
		suite.verifyOK(client.Set(key, "10"))

		res1, err := client.Incr(key)
		assert.Nil(suite.T(), err)
		assert.Equal(suite.T(), int64(11), res1.Value())

		res2, err := client.IncrBy(key, 10)
		assert.Nil(suite.T(), err)
		assert.Equal(suite.T(), int64(21), res2.Value())

		res3, err := client.IncrByFloat(key, float64(10.1))
		assert.Nil(suite.T(), err)
		assert.Equal(suite.T(), float64(31.1), res3.Value())
	})
}

func (suite *GlideTestSuite) TestIncrCommands_nonExistingKey() {
	suite.runWithDefaultClients(func(client api.BaseClient) {
		key1 := uuid.New().String()
		res1, err := client.Incr(key1)
		assert.Nil(suite.T(), err)
		assert.Equal(suite.T(), int64(1), res1.Value())

		key2 := uuid.New().String()
		res2, err := client.IncrBy(key2, 10)
		assert.Nil(suite.T(), err)
		assert.Equal(suite.T(), int64(10), res2.Value())

		key3 := uuid.New().String()
		res3, err := client.IncrByFloat(key3, float64(10.1))
		assert.Nil(suite.T(), err)
		assert.Equal(suite.T(), float64(10.1), res3.Value())
	})
}

func (suite *GlideTestSuite) TestIncrCommands_TypeError() {
	suite.runWithDefaultClients(func(client api.BaseClient) {
		key := uuid.New().String()
		suite.verifyOK(client.Set(key, "stringValue"))

		res1, err := client.Incr(key)
		assert.Equal(suite.T(), int64(0), res1.Value())
		assert.NotNil(suite.T(), err)
		assert.IsType(suite.T(), &api.RequestError{}, err)

		res2, err := client.IncrBy(key, 10)
		assert.Equal(suite.T(), int64(0), res2.Value())
		assert.NotNil(suite.T(), err)
		assert.IsType(suite.T(), &api.RequestError{}, err)

		res3, err := client.IncrByFloat(key, float64(10.1))
		assert.Equal(suite.T(), float64(0), res3.Value())
		assert.NotNil(suite.T(), err)
		assert.IsType(suite.T(), &api.RequestError{}, err)
	})
}

func (suite *GlideTestSuite) TestDecrCommands_existingKey() {
	suite.runWithDefaultClients(func(client api.BaseClient) {
		key := uuid.New().String()
		suite.verifyOK(client.Set(key, "10"))

		res1, err := client.Decr(key)
		assert.Nil(suite.T(), err)
		assert.Equal(suite.T(), int64(9), res1.Value())

		res2, err := client.DecrBy(key, 10)
		assert.Nil(suite.T(), err)
		assert.Equal(suite.T(), int64(-1), res2.Value())
	})
}

func (suite *GlideTestSuite) TestDecrCommands_nonExistingKey() {
	suite.runWithDefaultClients(func(client api.BaseClient) {
		key1 := uuid.New().String()
		res1, err := client.Decr(key1)
		assert.Nil(suite.T(), err)
		assert.Equal(suite.T(), int64(-1), res1.Value())

		key2 := uuid.New().String()
		res2, err := client.DecrBy(key2, 10)
		assert.Nil(suite.T(), err)
		assert.Equal(suite.T(), int64(-10), res2.Value())
	})
}

func (suite *GlideTestSuite) TestStrlen_existingKey() {
	suite.runWithDefaultClients(func(client api.BaseClient) {
		key := uuid.New().String()
		value := uuid.New().String()
		suite.verifyOK(client.Set(key, value))

		res, err := client.Strlen(key)
		assert.Nil(suite.T(), err)
		assert.Equal(suite.T(), int64(len(value)), res.Value())
	})
}

func (suite *GlideTestSuite) TestStrlen_nonExistingKey() {
	suite.runWithDefaultClients(func(client api.BaseClient) {
		key := uuid.New().String()
		res, err := client.Strlen(key)
		assert.Nil(suite.T(), err)
		assert.Equal(suite.T(), int64(0), res.Value())
	})
}

func (suite *GlideTestSuite) TestSetRange_existingAndNonExistingKeys() {
	suite.runWithDefaultClients(func(client api.BaseClient) {
		key := uuid.New().String()
		res, err := client.SetRange(key, 0, "Dummy string")
		assert.Nil(suite.T(), err)
		assert.Equal(suite.T(), int64(12), res.Value())

		res, err = client.SetRange(key, 6, "values")
		assert.Nil(suite.T(), err)
		assert.Equal(suite.T(), int64(12), res.Value())
		res1, err := client.Get(key)
		assert.Nil(suite.T(), err)
		assert.Equal(suite.T(), "Dummy values", res1.Value())

		res, err = client.SetRange(key, 15, "test")
		assert.Nil(suite.T(), err)
		assert.Equal(suite.T(), int64(19), res.Value())
		res1, err = client.Get(key)
		assert.Nil(suite.T(), err)
		assert.Equal(suite.T(), "Dummy values\x00\x00\x00test", res1.Value())

		res, err = client.SetRange(key, math.MaxInt32, "test")
		assert.Equal(suite.T(), int64(0), res.Value())
		assert.NotNil(suite.T(), err)
		assert.IsType(suite.T(), &api.RequestError{}, err)
	})
}

func (suite *GlideTestSuite) TestSetRange_existingAndNonExistingKeys_binaryString() {
	suite.runWithDefaultClients(func(client api.BaseClient) {
		nonUtf8String := "Dummy \xFF string"
		key := uuid.New().String()
		res, err := client.SetRange(key, 0, nonUtf8String)
		assert.Nil(suite.T(), err)
		assert.Equal(suite.T(), int64(14), res.Value())

		res, err = client.SetRange(key, 6, "values ")
		assert.Nil(suite.T(), err)
		assert.Equal(suite.T(), int64(14), res.Value())
		res1, err := client.Get(key)
		assert.Nil(suite.T(), err)
		assert.Equal(suite.T(), "Dummy values g", res1.Value())

		res, err = client.SetRange(key, 15, "test")
		assert.Nil(suite.T(), err)
		assert.Equal(suite.T(), int64(19), res.Value())
		res1, err = client.Get(key)
		assert.Nil(suite.T(), err)
		assert.Equal(suite.T(), "Dummy values g\x00test", res1.Value())
	})
}

func (suite *GlideTestSuite) TestGetRange_existingAndNonExistingKeys() {
	suite.runWithDefaultClients(func(client api.BaseClient) {
		key := uuid.New().String()
		suite.verifyOK(client.Set(key, "Dummy string"))

		res, err := client.GetRange(key, 0, 4)
		assert.Nil(suite.T(), err)
		assert.Equal(suite.T(), "Dummy", res.Value())

		res, err = client.GetRange(key, -6, -1)
		assert.Nil(suite.T(), err)
		assert.Equal(suite.T(), "string", res.Value())

		res, err = client.GetRange(key, -1, -6)
		assert.Nil(suite.T(), err)
		assert.Equal(suite.T(), "", res.Value())

		res, err = client.GetRange(key, 15, 16)
		assert.Nil(suite.T(), err)
		assert.Equal(suite.T(), "", res.Value())

		nonExistingKey := uuid.New().String()
		res, err = client.GetRange(nonExistingKey, 0, 5)
		assert.Nil(suite.T(), err)
		assert.Equal(suite.T(), "", res.Value())
	})
}

func (suite *GlideTestSuite) TestGetRange_binaryString() {
	suite.runWithDefaultClients(func(client api.BaseClient) {
		key := uuid.New().String()
		nonUtf8String := "Dummy \xFF string"
		suite.verifyOK(client.Set(key, nonUtf8String))

		res, err := client.GetRange(key, 4, 6)
		assert.Nil(suite.T(), err)
		assert.Equal(suite.T(), "y \xFF", res.Value())
	})
}

func (suite *GlideTestSuite) TestAppend_existingAndNonExistingKeys() {
	suite.runWithDefaultClients(func(client api.BaseClient) {
		key := uuid.New().String()
		value1 := uuid.New().String()
		value2 := uuid.New().String()

		res, err := client.Append(key, value1)
		assert.Nil(suite.T(), err)
		assert.Equal(suite.T(), int64(len(value1)), res.Value())
		res1, err := client.Get(key)
		assert.Nil(suite.T(), err)
		assert.Equal(suite.T(), value1, res1.Value())

		res, err = client.Append(key, value2)
		assert.Nil(suite.T(), err)
		assert.Equal(suite.T(), int64(len(value1)+len(value2)), res.Value())
		res1, err = client.Get(key)
		assert.Nil(suite.T(), err)
		assert.Equal(suite.T(), value1+value2, res1.Value())
	})
}

func (suite *GlideTestSuite) TestLCS_existingAndNonExistingKeys() {
	suite.SkipIfServerVersionLowerThanBy("7.0.0")

	suite.runWithDefaultClients(func(client api.BaseClient) {
		key1 := "{key}" + uuid.New().String()
		key2 := "{key}" + uuid.New().String()

		res, err := client.LCS(key1, key2)
		assert.Nil(suite.T(), err)
		assert.Equal(suite.T(), "", res.Value())

		suite.verifyOK(client.Set(key1, "Dummy string"))
		suite.verifyOK(client.Set(key2, "Dummy value"))

		res, err = client.LCS(key1, key2)
		assert.Nil(suite.T(), err)
		assert.Equal(suite.T(), "Dummy ", res.Value())
	})
}

func (suite *GlideTestSuite) TestGetDel_ExistingKey() {
	suite.runWithDefaultClients(func(client api.BaseClient) {
		key := uuid.New().String()
		value := "testValue"

		suite.verifyOK(client.Set(key, value))
		result, err := client.GetDel(key)
		assert.Nil(suite.T(), err)
		assert.Equal(suite.T(), value, result.Value())

		result, err = client.Get(key)
		assert.Nil(suite.T(), err)
		assert.Equal(suite.T(), "", result.Value())
	})
}

func (suite *GlideTestSuite) TestGetDel_NonExistingKey() {
	suite.runWithDefaultClients(func(client api.BaseClient) {
		key := uuid.New().String()

		result, err := client.GetDel(key)

		assert.Nil(suite.T(), err)
		assert.Equal(suite.T(), "", result.Value())
	})
}

func (suite *GlideTestSuite) TestGetDel_EmptyKey() {
	suite.runWithDefaultClients(func(client api.BaseClient) {
		result, err := client.GetDel("")

		assert.NotNil(suite.T(), err)
		assert.Equal(suite.T(), "", result.Value())
		assert.Equal(suite.T(), "key is required", err.Error())
	})
}

func (suite *GlideTestSuite) TestPing_NoArgument() {
	suite.runWithDefaultClients(func(client api.BaseClient) {
		result, err := client.Ping()
		assert.Nil(suite.T(), err)
		assert.Equal(suite.T(), "PONG", result)
	})
}

func (suite *GlideTestSuite) TestPing_WithArgument() {
	suite.runWithDefaultClients(func(client api.BaseClient) {
		// Passing "Hello" as the message
		result, err := client.PingWithMessage("Hello")
		assert.Nil(suite.T(), err)
		assert.Equal(suite.T(), "Hello", result)
	})
}

func (suite *GlideTestSuite) TestHSet_WithExistingKey() {
	suite.runWithDefaultClients(func(client api.BaseClient) {
		fields := map[string]string{"field1": "value1", "field2": "value2"}
		key := uuid.New().String()

		res1, err := client.HSet(key, fields)
		assert.Nil(suite.T(), err)
		assert.Equal(suite.T(), int64(2), res1.Value())

		res2, err := client.HSet(key, fields)
		assert.Nil(suite.T(), err)
		assert.Equal(suite.T(), int64(0), res2.Value())
	})
}

func (suite *GlideTestSuite) TestHSet_byteString() {
	suite.runWithDefaultClients(func(client api.BaseClient) {
		fields := map[string]string{
			string([]byte{0xFF, 0x00, 0xAA}):       string([]byte{0xDE, 0xAD, 0xBE, 0xEF}),
			string([]byte{0x01, 0x02, 0x03, 0xFE}): string([]byte{0xCA, 0xFE, 0xBA, 0xBE}),
		}
		key := string([]byte{0x01, 0x02, 0x03, 0xFE})

		res1, err := client.HSet(key, fields)
		assert.Nil(suite.T(), err)
		assert.Equal(suite.T(), int64(2), res1.Value())

		res2, err := client.HGetAll(key)
		key1 := api.CreateStringResult(string([]byte{0xFF, 0x00, 0xAA}))
		value1 := api.CreateStringResult(string([]byte{0xDE, 0xAD, 0xBE, 0xEF}))
		key2 := api.CreateStringResult(string([]byte{0x01, 0x02, 0x03, 0xFE}))
		value2 := api.CreateStringResult(string([]byte{0xCA, 0xFE, 0xBA, 0xBE}))
		fieldsResult := map[api.Result[string]]api.Result[string]{
			key1: value1,
			key2: value2,
		}
		assert.Nil(suite.T(), err)
		assert.Equal(suite.T(), fieldsResult, res2)
	})
}

func (suite *GlideTestSuite) TestHSet_WithAddNewField() {
	suite.runWithDefaultClients(func(client api.BaseClient) {
		fields := map[string]string{"field1": "value1", "field2": "value2"}
		key := uuid.New().String()

		res1, err := client.HSet(key, fields)
		assert.Nil(suite.T(), err)
		assert.Equal(suite.T(), int64(2), res1.Value())

		res2, err := client.HSet(key, fields)
		assert.Nil(suite.T(), err)
		assert.Equal(suite.T(), int64(0), res2.Value())

		fields["field3"] = "value3"
		res3, err := client.HSet(key, fields)
		assert.Nil(suite.T(), err)
		assert.Equal(suite.T(), int64(1), res3.Value())
	})
}

func (suite *GlideTestSuite) TestHGet_WithExistingKey() {
	suite.runWithDefaultClients(func(client api.BaseClient) {
		fields := map[string]string{"field1": "value1", "field2": "value2"}
		key := uuid.NewString()

		res1, err := client.HSet(key, fields)
		assert.Nil(suite.T(), err)
		assert.Equal(suite.T(), int64(2), res1.Value())

		res2, err := client.HGet(key, "field1")
		assert.Nil(suite.T(), err)
		assert.Equal(suite.T(), "value1", res2.Value())
	})
}

func (suite *GlideTestSuite) TestHGet_WithNotExistingKey() {
	suite.runWithDefaultClients(func(client api.BaseClient) {
		key := uuid.NewString()

		res1, err := client.HGet(key, "field1")
		assert.Nil(suite.T(), err)
		assert.Equal(suite.T(), api.CreateNilStringResult(), res1)
	})
}

func (suite *GlideTestSuite) TestHGet_WithNotExistingField() {
	suite.runWithDefaultClients(func(client api.BaseClient) {
		fields := map[string]string{"field1": "value1", "field2": "value2"}
		key := uuid.NewString()

		res1, err := client.HSet(key, fields)
		assert.Nil(suite.T(), err)
		assert.Equal(suite.T(), int64(2), res1.Value())

		res2, err := client.HGet(key, "foo")
		assert.Nil(suite.T(), err)
		assert.Equal(suite.T(), api.CreateNilStringResult(), res2)
	})
}

func (suite *GlideTestSuite) TestHGetAll_WithExistingKey() {
	suite.runWithDefaultClients(func(client api.BaseClient) {
		fields := map[string]string{"field1": "value1", "field2": "value2"}
		key := uuid.NewString()

		res1, err := client.HSet(key, fields)
		assert.Nil(suite.T(), err)
		assert.Equal(suite.T(), int64(2), res1.Value())

		field1 := api.CreateStringResult("field1")
		value1 := api.CreateStringResult("value1")
		field2 := api.CreateStringResult("field2")
		value2 := api.CreateStringResult("value2")
		fieldsResult := map[api.Result[string]]api.Result[string]{field1: value1, field2: value2}
		res2, err := client.HGetAll(key)
		assert.Nil(suite.T(), err)
		assert.Equal(suite.T(), fieldsResult, res2)
	})
}

func (suite *GlideTestSuite) TestHGetAll_WithNotExistingKey() {
	suite.runWithDefaultClients(func(client api.BaseClient) {
		key := uuid.NewString()

		res, err := client.HGetAll(key)
		assert.Nil(suite.T(), err)
		assert.Empty(suite.T(), res)
	})
}

func (suite *GlideTestSuite) TestHMGet() {
	suite.runWithDefaultClients(func(client api.BaseClient) {
		fields := map[string]string{"field1": "value1", "field2": "value2"}
		key := uuid.NewString()

		res1, err := client.HSet(key, fields)
		assert.Nil(suite.T(), err)
		assert.Equal(suite.T(), int64(2), res1.Value())

		res2, err := client.HMGet(key, []string{"field1", "field2", "field3"})
		value1 := api.CreateStringResult("value1")
		value2 := api.CreateStringResult("value2")
		nullValue := api.CreateNilStringResult()
		assert.Nil(suite.T(), err)
		assert.Equal(suite.T(), []api.Result[string]{value1, value2, nullValue}, res2)
	})
}

func (suite *GlideTestSuite) TestHMGet_WithNotExistingKey() {
	suite.runWithDefaultClients(func(client api.BaseClient) {
		key := uuid.NewString()

		res, err := client.HMGet(key, []string{"field1", "field2", "field3"})
		nullValue := api.CreateNilStringResult()
		assert.Nil(suite.T(), err)
		assert.Equal(suite.T(), []api.Result[string]{nullValue, nullValue, nullValue}, res)
	})
}

func (suite *GlideTestSuite) TestHMGet_WithNotExistingField() {
	suite.runWithDefaultClients(func(client api.BaseClient) {
		fields := map[string]string{"field1": "value1", "field2": "value2"}
		key := uuid.NewString()

		res1, err := client.HSet(key, fields)
		assert.Nil(suite.T(), err)
		assert.Equal(suite.T(), int64(2), res1.Value())

		res2, err := client.HMGet(key, []string{"field3", "field4"})
		nullValue := api.CreateNilStringResult()
		assert.Nil(suite.T(), err)
		assert.Equal(suite.T(), []api.Result[string]{nullValue, nullValue}, res2)
	})
}

func (suite *GlideTestSuite) TestHSetNX_WithExistingKey() {
	suite.runWithDefaultClients(func(client api.BaseClient) {
		fields := map[string]string{"field1": "value1", "field2": "value2"}
		key := uuid.NewString()

		res1, err := client.HSet(key, fields)
		assert.Nil(suite.T(), err)
		assert.Equal(suite.T(), int64(2), res1.Value())

		res2, err := client.HSetNX(key, "field1", "value1")
		assert.Nil(suite.T(), err)
		assert.Equal(suite.T(), false, res2.Value())
	})
}

func (suite *GlideTestSuite) TestHSetNX_WithNotExistingKey() {
	suite.runWithDefaultClients(func(client api.BaseClient) {
		key := uuid.NewString()

		res1, err := client.HSetNX(key, "field1", "value1")
		assert.Nil(suite.T(), err)
		assert.Equal(suite.T(), true, res1.Value())

		res2, err := client.HGetAll(key)
		field1 := api.CreateStringResult("field1")
		value1 := api.CreateStringResult("value1")
		assert.Nil(suite.T(), err)
		assert.Equal(suite.T(), map[api.Result[string]]api.Result[string]{field1: value1}, res2)
	})
}

func (suite *GlideTestSuite) TestHSetNX_WithExistingField() {
	suite.runWithDefaultClients(func(client api.BaseClient) {
		fields := map[string]string{"field1": "value1", "field2": "value2"}
		key := uuid.NewString()

		res1, err := client.HSet(key, fields)
		assert.Nil(suite.T(), err)
		assert.Equal(suite.T(), int64(2), res1.Value())

		res2, err := client.HSetNX(key, "field1", "value1")
		assert.Nil(suite.T(), err)
		assert.Equal(suite.T(), false, res2.Value())
	})
}

func (suite *GlideTestSuite) TestHDel() {
	suite.runWithDefaultClients(func(client api.BaseClient) {
		fields := map[string]string{"field1": "value1", "field2": "value2"}
		key := uuid.NewString()

		res1, err := client.HSet(key, fields)
		assert.Nil(suite.T(), err)
		assert.Equal(suite.T(), int64(2), res1.Value())

		res2, err := client.HDel(key, []string{"field1", "field2"})
		assert.Nil(suite.T(), err)
		assert.Equal(suite.T(), int64(2), res2.Value())

		res3, err := client.HGetAll(key)
		assert.Nil(suite.T(), err)
		assert.Empty(suite.T(), res3)

		res4, err := client.HDel(key, []string{"field1", "field2"})
		assert.Nil(suite.T(), err)
		assert.Equal(suite.T(), int64(0), res4.Value())
	})
}

func (suite *GlideTestSuite) TestHDel_WithNotExistingKey() {
	suite.runWithDefaultClients(func(client api.BaseClient) {
		key := uuid.NewString()
		res, err := client.HDel(key, []string{"field1", "field2"})
		assert.Nil(suite.T(), err)
		assert.Equal(suite.T(), int64(0), res.Value())
	})
}

func (suite *GlideTestSuite) TestHDel_WithNotExistingField() {
	suite.runWithDefaultClients(func(client api.BaseClient) {
		fields := map[string]string{"field1": "value1", "field2": "value2"}
		key := uuid.NewString()

		res1, err := client.HSet(key, fields)
		assert.Nil(suite.T(), err)
		assert.Equal(suite.T(), int64(2), res1.Value())

		res2, err := client.HDel(key, []string{"field3", "field4"})
		assert.Nil(suite.T(), err)
		assert.Equal(suite.T(), int64(0), res2.Value())
	})
}

func (suite *GlideTestSuite) TestHLen() {
	suite.runWithDefaultClients(func(client api.BaseClient) {
		fields := map[string]string{"field1": "value1", "field2": "value2"}
		key := uuid.NewString()

		res1, err := client.HSet(key, fields)
		assert.Nil(suite.T(), err)
		assert.Equal(suite.T(), int64(2), res1.Value())

		res2, err := client.HLen(key)
		assert.Nil(suite.T(), err)
		assert.Equal(suite.T(), int64(2), res2.Value())
	})
}

func (suite *GlideTestSuite) TestHLen_WithNotExistingKey() {
	suite.runWithDefaultClients(func(client api.BaseClient) {
		key := uuid.NewString()
		res, err := client.HLen(key)

		assert.Nil(suite.T(), err)
		assert.Equal(suite.T(), int64(0), res.Value())
	})
}

func (suite *GlideTestSuite) TestHVals_WithExistingKey() {
	suite.runWithDefaultClients(func(client api.BaseClient) {
		fields := map[string]string{"field1": "value1", "field2": "value2"}
		key := uuid.NewString()

		res1, err := client.HSet(key, fields)
		assert.Nil(suite.T(), err)
		assert.Equal(suite.T(), int64(2), res1.Value())

		res2, err := client.HVals(key)
		value1 := api.CreateStringResult("value1")
		value2 := api.CreateStringResult("value2")
		assert.Nil(suite.T(), err)
		assert.Contains(suite.T(), res2, value1)
		assert.Contains(suite.T(), res2, value2)
	})
}

func (suite *GlideTestSuite) TestHVals_WithNotExistingKey() {
	suite.runWithDefaultClients(func(client api.BaseClient) {
		key := uuid.NewString()

		res, err := client.HVals(key)
		assert.Nil(suite.T(), err)
		assert.Equal(suite.T(), []api.Result[string]{}, res)
	})
}

func (suite *GlideTestSuite) TestHExists_WithExistingKey() {
	suite.runWithDefaultClients(func(client api.BaseClient) {
		fields := map[string]string{"field1": "value1", "field2": "value2"}
		key := uuid.NewString()

		res1, err := client.HSet(key, fields)
		assert.Nil(suite.T(), err)
		assert.Equal(suite.T(), int64(2), res1.Value())

		res2, err := client.HExists(key, "field1")
		assert.Nil(suite.T(), err)
		assert.Equal(suite.T(), true, res2.Value())
	})
}

func (suite *GlideTestSuite) TestHExists_WithNotExistingKey() {
	suite.runWithDefaultClients(func(client api.BaseClient) {
		key := uuid.NewString()

		res, err := client.HExists(key, "field1")
		assert.Nil(suite.T(), err)
		assert.Equal(suite.T(), false, res.Value())
	})
}

func (suite *GlideTestSuite) TestHExists_WithNotExistingField() {
	suite.runWithDefaultClients(func(client api.BaseClient) {
		fields := map[string]string{"field1": "value1", "field2": "value2"}
		key := uuid.NewString()

		res1, err := client.HSet(key, fields)
		assert.Nil(suite.T(), err)
		assert.Equal(suite.T(), int64(2), res1.Value())

		res2, err := client.HExists(key, "field3")
		assert.Nil(suite.T(), err)
		assert.Equal(suite.T(), false, res2.Value())
	})
}

func (suite *GlideTestSuite) TestHKeys_WithExistingKey() {
	suite.runWithDefaultClients(func(client api.BaseClient) {
		fields := map[string]string{"field1": "value1", "field2": "value2"}
		key := uuid.NewString()

		res1, err := client.HSet(key, fields)
		assert.Nil(suite.T(), err)
		assert.Equal(suite.T(), int64(2), res1.Value())

		res2, err := client.HKeys(key)
		field1 := api.CreateStringResult("field1")
		field2 := api.CreateStringResult("field2")
		assert.Nil(suite.T(), err)
		assert.Contains(suite.T(), res2, field1)
		assert.Contains(suite.T(), res2, field2)
	})
}

func (suite *GlideTestSuite) TestHKeys_WithNotExistingKey() {
	suite.runWithDefaultClients(func(client api.BaseClient) {
		key := uuid.NewString()

		res, err := client.HKeys(key)
		assert.Nil(suite.T(), err)
		assert.Equal(suite.T(), []api.Result[string]{}, res)
	})
}

func (suite *GlideTestSuite) TestHStrLen_WithExistingKey() {
	suite.runWithDefaultClients(func(client api.BaseClient) {
		fields := map[string]string{"field1": "value1", "field2": "value2"}
		key := uuid.NewString()

		res1, err := client.HSet(key, fields)
		assert.Nil(suite.T(), err)
		assert.Equal(suite.T(), int64(2), res1.Value())

		res2, err := client.HStrLen(key, "field1")
		assert.Nil(suite.T(), err)
		assert.Equal(suite.T(), int64(6), res2.Value())
	})
}

func (suite *GlideTestSuite) TestHStrLen_WithNotExistingKey() {
	suite.runWithDefaultClients(func(client api.BaseClient) {
		key := uuid.NewString()

		res, err := client.HStrLen(key, "field1")
		assert.Nil(suite.T(), err)
		assert.Equal(suite.T(), int64(0), res.Value())
	})
}

func (suite *GlideTestSuite) TestHStrLen_WithNotExistingField() {
	suite.runWithDefaultClients(func(client api.BaseClient) {
		fields := map[string]string{"field1": "value1", "field2": "value2"}
		key := uuid.NewString()

		res1, err := client.HSet(key, fields)
		assert.Nil(suite.T(), err)
		assert.Equal(suite.T(), int64(2), res1.Value())

		res2, err := client.HStrLen(key, "field3")
		assert.Nil(suite.T(), err)
		assert.Equal(suite.T(), int64(0), res2.Value())
	})
}

func (suite *GlideTestSuite) TestHIncrBy_WithExistingField() {
	suite.runWithDefaultClients(func(client api.BaseClient) {
		key := uuid.NewString()
		field := uuid.NewString()
		fieldValueMap := map[string]string{field: "10"}

		hsetResult, err := client.HSet(key, fieldValueMap)
		assert.Nil(suite.T(), err)
		assert.Equal(suite.T(), int64(1), hsetResult.Value())

		hincrByResult, hincrByErr := client.HIncrBy(key, field, 1)
		assert.Nil(suite.T(), hincrByErr)
		assert.Equal(suite.T(), int64(11), hincrByResult.Value())
	})
}

func (suite *GlideTestSuite) TestHIncrBy_WithNonExistingField() {
	suite.runWithDefaultClients(func(client api.BaseClient) {
		key := uuid.NewString()
		field := uuid.NewString()
		field2 := uuid.NewString()
		fieldValueMap := map[string]string{field2: "1"}

		hsetResult, err := client.HSet(key, fieldValueMap)
		assert.Nil(suite.T(), err)
		assert.Equal(suite.T(), int64(1), hsetResult.Value())

		hincrByResult, hincrByErr := client.HIncrBy(key, field, 2)
		assert.Nil(suite.T(), hincrByErr)
		assert.Equal(suite.T(), int64(2), hincrByResult.Value())
	})
}

func (suite *GlideTestSuite) TestHIncrByFloat_WithExistingField() {
	suite.runWithDefaultClients(func(client api.BaseClient) {
		key := uuid.NewString()
		field := uuid.NewString()
		fieldValueMap := map[string]string{field: "10"}

		hsetResult, err := client.HSet(key, fieldValueMap)
		assert.Nil(suite.T(), err)
		assert.Equal(suite.T(), int64(1), hsetResult.Value())

		hincrByFloatResult, hincrByFloatErr := client.HIncrByFloat(key, field, 1.5)
		assert.Nil(suite.T(), hincrByFloatErr)
		assert.Equal(suite.T(), float64(11.5), hincrByFloatResult.Value())
	})
}

func (suite *GlideTestSuite) TestHIncrByFloat_WithNonExistingField() {
	suite.runWithDefaultClients(func(client api.BaseClient) {
		key := uuid.NewString()
		field := uuid.NewString()
		field2 := uuid.NewString()
		fieldValueMap := map[string]string{field2: "1"}

		hsetResult, err := client.HSet(key, fieldValueMap)
		assert.Nil(suite.T(), err)
		assert.Equal(suite.T(), int64(1), hsetResult.Value())

		hincrByFloatResult, hincrByFloatErr := client.HIncrByFloat(key, field, 1.5)
		assert.Nil(suite.T(), hincrByFloatErr)
		assert.Equal(suite.T(), float64(1.5), hincrByFloatResult.Value())
	})
}

func (suite *GlideTestSuite) TestLPushLPop_WithExistingKey() {
	suite.runWithDefaultClients(func(client api.BaseClient) {
		list := []string{"value4", "value3", "value2", "value1"}
		key := uuid.NewString()

		res1, err := client.LPush(key, list)
		assert.Nil(suite.T(), err)
		assert.Equal(suite.T(), int64(4), res1.Value())

		res2, err := client.LPop(key)
		assert.Nil(suite.T(), err)
		assert.Equal(suite.T(), "value1", res2.Value())

		resultList := []api.Result[string]{api.CreateStringResult("value2"), api.CreateStringResult("value3")}
		res3, err := client.LPopCount(key, 2)
		assert.Nil(suite.T(), err)
		assert.Equal(suite.T(), resultList, res3)
	})
}

func (suite *GlideTestSuite) TestLPop_nonExistingKey() {
	suite.runWithDefaultClients(func(client api.BaseClient) {
		key := uuid.NewString()

		res1, err := client.LPop(key)
		assert.Nil(suite.T(), err)
		assert.Equal(suite.T(), api.CreateNilStringResult(), res1)

		res2, err := client.LPopCount(key, 2)
		assert.Nil(suite.T(), err)
		assert.Equal(suite.T(), ([]api.Result[string])(nil), res2)
	})
}

func (suite *GlideTestSuite) TestLPushLPop_typeError() {
	suite.runWithDefaultClients(func(client api.BaseClient) {
		key := uuid.NewString()
		suite.verifyOK(client.Set(key, "value"))

		res1, err := client.LPush(key, []string{"value1"})
		assert.Equal(suite.T(), api.CreateNilInt64Result(), res1)
		assert.NotNil(suite.T(), err)
		assert.IsType(suite.T(), &api.RequestError{}, err)

		res2, err := client.LPopCount(key, 2)
		assert.Equal(suite.T(), ([]api.Result[string])(nil), res2)
		assert.NotNil(suite.T(), err)
		assert.IsType(suite.T(), &api.RequestError{}, err)
	})
}

func (suite *GlideTestSuite) TestLPos_withAndWithoutOptions() {
	suite.runWithDefaultClients(func(client api.BaseClient) {
		key := uuid.NewString()
		res1, err := client.RPush(key, []string{"a", "a", "b", "c", "a", "b"})
		assert.Nil(suite.T(), err)
		assert.Equal(suite.T(), int64(6), res1.Value())

		res2, err := client.LPos(key, "a")
		assert.Nil(suite.T(), err)
		assert.Equal(suite.T(), int64(0), res2.Value())

		res3, err := client.LPosWithOptions(key, "b", api.NewLPosOptionsBuilder().SetRank(2))
		assert.Nil(suite.T(), err)
		assert.Equal(suite.T(), int64(5), res3.Value())

		// element doesn't exist
		res4, err := client.LPos(key, "e")
		assert.Nil(suite.T(), err)
		assert.Equal(suite.T(), api.CreateNilInt64Result(), res4)

		// reverse traversal
		res5, err := client.LPosWithOptions(key, "b", api.NewLPosOptionsBuilder().SetRank(-2))
		assert.Nil(suite.T(), err)
		assert.Equal(suite.T(), int64(2), res5.Value())

		// unlimited comparisons
		res6, err := client.LPosWithOptions(
			key,
			"a",
			api.NewLPosOptionsBuilder().SetRank(1).SetMaxLen(0),
		)
		assert.Nil(suite.T(), err)
		assert.Equal(suite.T(), int64(0), res6.Value())

		// limited comparisons
		res7, err := client.LPosWithOptions(
			key,
			"c",
			api.NewLPosOptionsBuilder().SetRank(1).SetMaxLen(2),
		)
		assert.Nil(suite.T(), err)
		assert.Equal(suite.T(), api.CreateNilInt64Result(), res7)

		// invalid rank value
		res8, err := client.LPosWithOptions(key, "a", api.NewLPosOptionsBuilder().SetRank(0))
		assert.Equal(suite.T(), api.CreateNilInt64Result(), res8)
		assert.NotNil(suite.T(), err)
		assert.IsType(suite.T(), &api.RequestError{}, err)

		// invalid maxlen value
		res9, err := client.LPosWithOptions(key, "a", api.NewLPosOptionsBuilder().SetMaxLen(-1))
		assert.Equal(suite.T(), api.CreateNilInt64Result(), res9)
		assert.NotNil(suite.T(), err)
		assert.IsType(suite.T(), &api.RequestError{}, err)

		// non-existent key
		res10, err := client.LPos("non_existent_key", "a")
		assert.Equal(suite.T(), api.CreateNilInt64Result(), res10)
		assert.Nil(suite.T(), err)

		// wrong key data type
		keyString := uuid.NewString()
		suite.verifyOK(client.Set(keyString, "value"))
		res11, err := client.LPos(keyString, "a")
		assert.Equal(suite.T(), api.CreateNilInt64Result(), res11)
		assert.NotNil(suite.T(), err)
		assert.IsType(suite.T(), &api.RequestError{}, err)
	})
}

func (suite *GlideTestSuite) TestLPosCount() {
	suite.runWithDefaultClients(func(client api.BaseClient) {
		key := uuid.NewString()

		res1, err := client.RPush(key, []string{"a", "a", "b", "c", "a", "b"})
		assert.Equal(suite.T(), int64(6), res1.Value())
		assert.Nil(suite.T(), err)

		res2, err := client.LPosCount(key, "a", int64(2))
		assert.Equal(suite.T(), []api.Result[int64]{api.CreateInt64Result(0), api.CreateInt64Result(1)}, res2)
		assert.Nil(suite.T(), err)

		res3, err := client.LPosCount(key, "a", int64(0))
		assert.Equal(
			suite.T(),
			[]api.Result[int64]{api.CreateInt64Result(0), api.CreateInt64Result(1), api.CreateInt64Result(4)},
			res3,
		)
		assert.Nil(suite.T(), err)

		// invalid count value
		res4, err := client.LPosCount(key, "a", int64(-1))
		assert.Equal(suite.T(), ([]api.Result[int64])(nil), res4)
		assert.NotNil(suite.T(), err)
		assert.IsType(suite.T(), &api.RequestError{}, err)

		// non-existent key
		res5, err := client.LPosCount("non_existent_key", "a", int64(1))
		assert.Equal(suite.T(), []api.Result[int64]{}, res5)
		assert.Nil(suite.T(), err)

		// wrong key data type
		keyString := uuid.NewString()
		suite.verifyOK(client.Set(keyString, "value"))
		res6, err := client.LPosCount(keyString, "a", int64(1))
		assert.Equal(suite.T(), ([]api.Result[int64])(nil), res6)
		assert.NotNil(suite.T(), err)
		assert.IsType(suite.T(), &api.RequestError{}, err)
	})
}

func (suite *GlideTestSuite) TestLPosCount_withOptions() {
	suite.runWithDefaultClients(func(client api.BaseClient) {
		key := uuid.NewString()

		res1, err := client.RPush(key, []string{"a", "a", "b", "c", "a", "b"})
		assert.Equal(suite.T(), int64(6), res1.Value())
		assert.Nil(suite.T(), err)

		res2, err := client.LPosCountWithOptions(key, "a", int64(0), api.NewLPosOptionsBuilder().SetRank(1))
		assert.Equal(
			suite.T(),
			[]api.Result[int64]{api.CreateInt64Result(0), api.CreateInt64Result(1), api.CreateInt64Result(4)},
			res2,
		)
		assert.Nil(suite.T(), err)

		res3, err := client.LPosCountWithOptions(key, "a", int64(0), api.NewLPosOptionsBuilder().SetRank(2))
		assert.Equal(suite.T(), []api.Result[int64]{api.CreateInt64Result(1), api.CreateInt64Result(4)}, res3)
		assert.Nil(suite.T(), err)

		// reverse traversal
		res4, err := client.LPosCountWithOptions(key, "a", int64(0), api.NewLPosOptionsBuilder().SetRank(-1))
		assert.Equal(
			suite.T(),
			[]api.Result[int64]{api.CreateInt64Result(4), api.CreateInt64Result(1), api.CreateInt64Result(0)},
			res4,
		)
		assert.Nil(suite.T(), err)
	})
}

func (suite *GlideTestSuite) TestRPush() {
	suite.runWithDefaultClients(func(client api.BaseClient) {
		list := []string{"value1", "value2", "value3", "value4"}
		key := uuid.NewString()

		res1, err := client.RPush(key, list)
		assert.Nil(suite.T(), err)
		assert.Equal(suite.T(), int64(4), res1.Value())

		key2 := uuid.NewString()
		suite.verifyOK(client.Set(key2, "value"))

		res2, err := client.RPush(key2, []string{"value1"})
		assert.Equal(suite.T(), api.CreateNilInt64Result(), res2)
		assert.NotNil(suite.T(), err)
		assert.IsType(suite.T(), &api.RequestError{}, err)
	})
}

func (suite *GlideTestSuite) TestSAdd() {
	suite.runWithDefaultClients(func(client api.BaseClient) {
		key := uuid.NewString()
		members := []string{"member1", "member2"}

		res, err := client.SAdd(key, members)
		assert.Nil(suite.T(), err)
		assert.Equal(suite.T(), int64(2), res.Value())
		assert.False(suite.T(), res.IsNil())
	})
}

func (suite *GlideTestSuite) TestSAdd_WithExistingKey() {
	suite.runWithDefaultClients(func(client api.BaseClient) {
		key := uuid.NewString()
		members := []string{"member1", "member2"}

		res1, err := client.SAdd(key, members)
		assert.Nil(suite.T(), err)
		assert.Equal(suite.T(), int64(2), res1.Value())
		assert.False(suite.T(), res1.IsNil())

		res2, err := client.SAdd(key, members)
		assert.Nil(suite.T(), err)
		assert.Equal(suite.T(), int64(0), res2.Value())
		assert.False(suite.T(), res2.IsNil())
	})
}

func (suite *GlideTestSuite) TestSRem() {
	suite.runWithDefaultClients(func(client api.BaseClient) {
		key := uuid.NewString()
		members := []string{"member1", "member2", "member3"}

		res1, err := client.SAdd(key, members)
		assert.Nil(suite.T(), err)
		assert.Equal(suite.T(), int64(3), res1.Value())
		assert.False(suite.T(), res1.IsNil())

		res2, err := client.SRem(key, []string{"member1", "member2"})
		assert.Nil(suite.T(), err)
		assert.Equal(suite.T(), int64(2), res2.Value())
		assert.False(suite.T(), res2.IsNil())
	})
}

func (suite *GlideTestSuite) TestSRem_WithExistingKey() {
	suite.runWithDefaultClients(func(client api.BaseClient) {
		key := uuid.NewString()
		members := []string{"member1", "member2"}

		res1, err := client.SAdd(key, members)
		assert.Nil(suite.T(), err)
		assert.Equal(suite.T(), int64(2), res1.Value())
		assert.False(suite.T(), res1.IsNil())

		res2, err := client.SRem(key, []string{"member3", "member4"})
		assert.Nil(suite.T(), err)
		assert.Equal(suite.T(), int64(0), res2.Value())
		assert.False(suite.T(), res2.IsNil())
	})
}

func (suite *GlideTestSuite) TestSRem_WithNotExistingKey() {
	suite.runWithDefaultClients(func(client api.BaseClient) {
		key := uuid.NewString()

		res2, err := client.SRem(key, []string{"member1", "member2"})
		assert.Nil(suite.T(), err)
		assert.Equal(suite.T(), int64(0), res2.Value())
		assert.False(suite.T(), res2.IsNil())
	})
}

func (suite *GlideTestSuite) TestSRem_WithExistingKeyAndDifferentMembers() {
	suite.runWithDefaultClients(func(client api.BaseClient) {
		key := uuid.NewString()
		members := []string{"member1", "member2", "member3"}

		res1, err := client.SAdd(key, members)
		assert.Nil(suite.T(), err)
		assert.Equal(suite.T(), int64(3), res1.Value())
		assert.False(suite.T(), res1.IsNil())

		res2, err := client.SRem(key, []string{"member1", "member3", "member4"})
		assert.Nil(suite.T(), err)
		assert.Equal(suite.T(), int64(2), res2.Value())
		assert.False(suite.T(), res2.IsNil())
	})
}

func (suite *GlideTestSuite) TestSUnionStore() {
	suite.runWithDefaultClients(func(client api.BaseClient) {
		key1 := "{key}-1-" + uuid.NewString()
		key2 := "{key}-2-" + uuid.NewString()
		key3 := "{key}-3-" + uuid.NewString()
		key4 := "{key}-4-" + uuid.NewString()
		stringKey := "{key}-5-" + uuid.NewString()
		nonExistingKey := "{key}-6-" + uuid.NewString()

		memberArray1 := []string{"a", "b", "c"}
		memberArray2 := []string{"c", "d", "e"}
		memberArray3 := []string{"e", "f", "g"}
		expected1 := map[api.Result[string]]struct{}{
			api.CreateStringResult("a"): {},
			api.CreateStringResult("b"): {},
			api.CreateStringResult("c"): {},
			api.CreateStringResult("d"): {},
			api.CreateStringResult("e"): {},
		}
		expected2 := map[api.Result[string]]struct{}{
			api.CreateStringResult("a"): {},
			api.CreateStringResult("b"): {},
			api.CreateStringResult("c"): {},
			api.CreateStringResult("d"): {},
			api.CreateStringResult("e"): {},
			api.CreateStringResult("f"): {},
			api.CreateStringResult("g"): {},
		}
		t := suite.T()

		res1, err := client.SAdd(key1, memberArray1)
		assert.NoError(t, err)
		assert.Equal(t, int64(3), res1.Value())

		res2, err := client.SAdd(key2, memberArray2)
		assert.NoError(t, err)
		assert.Equal(t, int64(3), res2.Value())

		res3, err := client.SAdd(key3, memberArray3)
		assert.NoError(t, err)
		assert.Equal(t, int64(3), res3.Value())

		// store union in new key
		res4, err := client.SUnionStore(key4, []string{key1, key2})
		assert.NoError(t, err)
		assert.Equal(t, int64(5), res4.Value())

		res5, err := client.SMembers(key4)
		assert.NoError(t, err)
		assert.Len(t, res5, 5)
		assert.True(t, reflect.DeepEqual(res5, expected1))

		// overwrite existing set
		res6, err := client.SUnionStore(key1, []string{key4, key2})
		assert.NoError(t, err)
		assert.Equal(t, int64(5), res6.Value())

		res7, err := client.SMembers(key1)
		assert.NoError(t, err)
		assert.Len(t, res7, 5)
		assert.True(t, reflect.DeepEqual(res7, expected1))

		// overwrite one of the source keys
		res8, err := client.SUnionStore(key2, []string{key4, key2})
		assert.NoError(t, err)
		assert.Equal(t, int64(5), res8.Value())

		res9, err := client.SMembers(key2)
		assert.NoError(t, err)
		assert.Len(t, res9, 5)
		assert.True(t, reflect.DeepEqual(res9, expected1))

		// union with non-existing key
		res10, err := client.SUnionStore(key2, []string{nonExistingKey})
		assert.NoError(t, err)
		assert.Equal(t, int64(0), res10.Value())

		// check that the key is now empty
		members1, err := client.SMembers(key2)
		assert.NoError(t, err)
		assert.Empty(t, members1)

		// invalid argument - key list must not be empty
		res11, err := client.SUnionStore(key4, []string{})
		assert.Equal(suite.T(), int64(0), res11.Value())
		assert.NotNil(suite.T(), err)
		assert.IsType(suite.T(), &api.RequestError{}, err)

		// non-set key
		_, err = client.Set(stringKey, "value")
		assert.NoError(t, err)

		res12, err := client.SUnionStore(key4, []string{stringKey, key1})
		assert.Equal(suite.T(), int64(0), res12.Value())
		assert.NotNil(suite.T(), err)
		assert.IsType(suite.T(), &api.RequestError{}, err)

		// overwrite destination when destination is not a set
		res13, err := client.SUnionStore(stringKey, []string{key1, key3})
		assert.NoError(t, err)
		assert.Equal(t, int64(7), res13.Value())

		// check that the key is now empty
		res14, err := client.SMembers(stringKey)
		assert.NoError(t, err)
		assert.Len(t, res14, 7)
		assert.True(t, reflect.DeepEqual(res14, expected2))
	})
}

func (suite *GlideTestSuite) TestSMembers() {
	suite.runWithDefaultClients(func(client api.BaseClient) {
		key := uuid.NewString()
		members := []string{"member1", "member2", "member3"}

		res1, err := client.SAdd(key, members)
		assert.Nil(suite.T(), err)
		assert.Equal(suite.T(), int64(3), res1.Value())
		assert.False(suite.T(), res1.IsNil())

		res2, err := client.SMembers(key)
		assert.Nil(suite.T(), err)
		assert.Len(suite.T(), res2, 3)
	})
}

func (suite *GlideTestSuite) TestSMembers_WithNotExistingKey() {
	suite.runWithDefaultClients(func(client api.BaseClient) {
		key := uuid.NewString()

		res, err := client.SMembers(key)
		assert.Nil(suite.T(), err)
		assert.Empty(suite.T(), res)
	})
}

func (suite *GlideTestSuite) TestSCard() {
	suite.runWithDefaultClients(func(client api.BaseClient) {
		key := uuid.NewString()
		members := []string{"member1", "member2", "member3"}

		res1, err := client.SAdd(key, members)
		assert.Nil(suite.T(), err)
		assert.Equal(suite.T(), int64(3), res1.Value())
		assert.False(suite.T(), res1.IsNil())

		res2, err := client.SCard(key)
		assert.Nil(suite.T(), err)
		assert.Equal(suite.T(), int64(3), res2.Value())
		assert.False(suite.T(), res2.IsNil())
	})
}

func (suite *GlideTestSuite) TestSCard_WithNotExistingKey() {
	suite.runWithDefaultClients(func(client api.BaseClient) {
		key := uuid.NewString()

		res, err := client.SCard(key)
		assert.Nil(suite.T(), err)
		assert.Equal(suite.T(), int64(0), res.Value())
		assert.False(suite.T(), res.IsNil())
	})
}

func (suite *GlideTestSuite) TestSIsMember() {
	suite.runWithDefaultClients(func(client api.BaseClient) {
		key := uuid.NewString()
		members := []string{"member1", "member2", "member3"}

		res1, err := client.SAdd(key, members)
		assert.Nil(suite.T(), err)
		assert.Equal(suite.T(), int64(3), res1.Value())

		res2, err := client.SIsMember(key, "member2")
		assert.Nil(suite.T(), err)
		assert.True(suite.T(), res2.Value())
		assert.False(suite.T(), res2.IsNil())
	})
}

func (suite *GlideTestSuite) TestSIsMember_WithNotExistingKey() {
	suite.runWithDefaultClients(func(client api.BaseClient) {
		key := uuid.NewString()

		res, err := client.SIsMember(key, "member2")
		assert.Nil(suite.T(), err)
		assert.False(suite.T(), res.Value())
		assert.False(suite.T(), res.IsNil())
	})
}

func (suite *GlideTestSuite) TestSIsMember_WithNotExistingMember() {
	suite.runWithDefaultClients(func(client api.BaseClient) {
		key := uuid.NewString()
		members := []string{"member1", "member2", "member3"}

		res1, err := client.SAdd(key, members)
		assert.Nil(suite.T(), err)
		assert.Equal(suite.T(), int64(3), res1.Value())
		assert.False(suite.T(), res1.IsNil())

		res2, err := client.SIsMember(key, "nonExistingMember")
		assert.Nil(suite.T(), err)
		assert.False(suite.T(), res2.Value())
		assert.False(suite.T(), res2.IsNil())
	})
}

func (suite *GlideTestSuite) TestSDiff() {
	suite.runWithDefaultClients(func(client api.BaseClient) {
		key1 := "{key}-1-" + uuid.NewString()
		key2 := "{key}-2-" + uuid.NewString()

		res1, err := client.SAdd(key1, []string{"a", "b", "c", "d"})
		assert.Nil(suite.T(), err)
		assert.Equal(suite.T(), int64(4), res1.Value())
		assert.False(suite.T(), res1.IsNil())

		res2, err := client.SAdd(key2, []string{"c", "d", "e"})
		assert.Nil(suite.T(), err)
		assert.Equal(suite.T(), int64(3), res2.Value())
		assert.False(suite.T(), res2.IsNil())

		result, err := client.SDiff([]string{key1, key2})
		assert.Nil(suite.T(), err)
		assert.Len(suite.T(), result, 2)
		assert.Contains(suite.T(), result, api.CreateStringResult("a"))
		assert.Contains(suite.T(), result, api.CreateStringResult("b"))
	})
}

func (suite *GlideTestSuite) TestSDiff_WithNotExistingKey() {
	suite.runWithDefaultClients(func(client api.BaseClient) {
		key1 := "{key}-1-" + uuid.NewString()
		key2 := "{key}-2-" + uuid.NewString()

		result, err := client.SDiff([]string{key1, key2})
		assert.Nil(suite.T(), err)
		assert.Empty(suite.T(), result)
	})
}

func (suite *GlideTestSuite) TestSDiff_WithSingleKeyExist() {
	suite.runWithDefaultClients(func(client api.BaseClient) {
		key1 := "{key}-1-" + uuid.NewString()
		key2 := "{key}-2-" + uuid.NewString()

		res1, err := client.SAdd(key1, []string{"a", "b", "c"})
		assert.Nil(suite.T(), err)
		assert.Equal(suite.T(), int64(3), res1.Value())
		assert.False(suite.T(), res1.IsNil())

		res2, err := client.SDiff([]string{key1, key2})
		assert.Nil(suite.T(), err)
		assert.Len(suite.T(), res2, 3)
		assert.Contains(suite.T(), res2, api.CreateStringResult("a"))
		assert.Contains(suite.T(), res2, api.CreateStringResult("b"))
		assert.Contains(suite.T(), res2, api.CreateStringResult("c"))
	})
}

func (suite *GlideTestSuite) TestSDiffStore() {
	suite.runWithDefaultClients(func(client api.BaseClient) {
		key1 := "{key}-1-" + uuid.NewString()
		key2 := "{key}-2-" + uuid.NewString()
		key3 := "{key}-3-" + uuid.NewString()

		res1, err := client.SAdd(key1, []string{"a", "b", "c"})
		assert.Nil(suite.T(), err)
		assert.Equal(suite.T(), int64(3), res1.Value())
		assert.False(suite.T(), res1.IsNil())

		res2, err := client.SAdd(key2, []string{"c", "d", "e"})
		assert.Nil(suite.T(), err)
		assert.Equal(suite.T(), int64(3), res2.Value())
		assert.False(suite.T(), res2.IsNil())

		res3, err := client.SDiffStore(key3, []string{key1, key2})
		assert.Nil(suite.T(), err)
		assert.Equal(suite.T(), int64(2), res3.Value())
		assert.False(suite.T(), res3.IsNil())

		members, err := client.SMembers(key3)
		assert.Nil(suite.T(), err)
		assert.Len(suite.T(), members, 2)
		assert.Contains(suite.T(), members, api.CreateStringResult("a"))
		assert.Contains(suite.T(), members, api.CreateStringResult("b"))
	})
}

func (suite *GlideTestSuite) TestSDiffStore_WithNotExistingKeys() {
	suite.runWithDefaultClients(func(client api.BaseClient) {
		key1 := "{key}-1-" + uuid.NewString()
		key2 := "{key}-2-" + uuid.NewString()
		key3 := "{key}-3-" + uuid.NewString()

		res, err := client.SDiffStore(key3, []string{key1, key2})
		assert.Nil(suite.T(), err)
		assert.Equal(suite.T(), int64(0), res.Value())
		assert.False(suite.T(), res.IsNil())

		members, err := client.SMembers(key3)
		assert.Nil(suite.T(), err)
		assert.Empty(suite.T(), members)
	})
}

func (suite *GlideTestSuite) TestSinter() {
	suite.runWithDefaultClients(func(client api.BaseClient) {
		key1 := "{key}-1-" + uuid.NewString()
		key2 := "{key}-2-" + uuid.NewString()

		res1, err := client.SAdd(key1, []string{"a", "b", "c", "d"})
		assert.Nil(suite.T(), err)
		assert.Equal(suite.T(), int64(4), res1.Value())
		assert.False(suite.T(), res1.IsNil())

		res2, err := client.SAdd(key2, []string{"c", "d", "e"})
		assert.Nil(suite.T(), err)
		assert.Equal(suite.T(), int64(3), res2.Value())
		assert.False(suite.T(), res2.IsNil())

		members, err := client.SInter([]string{key1, key2})
		assert.Nil(suite.T(), err)
		assert.Len(suite.T(), members, 2)
		assert.Contains(suite.T(), members, api.CreateStringResult("c"))
		assert.Contains(suite.T(), members, api.CreateStringResult("d"))
	})
}

func (suite *GlideTestSuite) TestSinter_WithNotExistingKeys() {
	suite.runWithDefaultClients(func(client api.BaseClient) {
		key1 := "{key}-1-" + uuid.NewString()
		key2 := "{key}-2-" + uuid.NewString()

		members, err := client.SInter([]string{key1, key2})
		assert.Nil(suite.T(), err)
		assert.Empty(suite.T(), members)
	})
}

func (suite *GlideTestSuite) TestSinterStore() {
	suite.runWithDefaultClients(func(client api.BaseClient) {
		key1 := "{key}-1-" + uuid.NewString()
		key2 := "{key}-2-" + uuid.NewString()
		key3 := "{key}-3-" + uuid.NewString()
		stringKey := "{key}-4-" + uuid.NewString()
		nonExistingKey := "{key}-5-" + uuid.NewString()
		memberArray1 := []string{"a", "b", "c"}
		memberArray2 := []string{"c", "d", "e"}
		t := suite.T()

		res1, err := client.SAdd(key1, memberArray1)
		assert.NoError(t, err)
		assert.Equal(t, int64(3), res1.Value())

		res2, err := client.SAdd(key2, memberArray2)
		assert.NoError(t, err)
		assert.Equal(t, int64(3), res2.Value())

		// store in new key
		res3, err := client.SInterStore(key3, []string{key1, key2})
		assert.NoError(t, err)
		assert.Equal(t, int64(1), res3.Value())

		res4, err := client.SMembers(key3)
		assert.NoError(t, err)
		assert.Len(t, res4, 1)
		for key := range res4 {
			assert.Equal(t, key.Value(), "c")
		}

		// overwrite existing set, which is also a source set
		res5, err := client.SInterStore(key2, []string{key1, key2})
		assert.NoError(t, err)
		assert.Equal(t, int64(1), res5.Value())

		res6, err := client.SMembers(key2)
		assert.NoError(t, err)
		assert.Len(t, res6, 1)
		for key := range res6 {
			assert.Equal(t, key.Value(), "c")
		}

		// source set is the same as the existing set
		res7, err := client.SInterStore(key1, []string{key2})
		assert.NoError(t, err)
		assert.Equal(t, int64(1), res7.Value())

		res8, err := client.SMembers(key2)
		assert.NoError(t, err)
		assert.Len(t, res8, 1)
		for key := range res8 {
			assert.Equal(t, key.Value(), "c")
		}

		// intersection with non-existing key
		res9, err := client.SInterStore(key1, []string{key2, nonExistingKey})
		assert.NoError(t, err)
		assert.Equal(t, int64(0), res9.Value())

		// check that the key is now empty
		members1, err := client.SMembers(key1)
		assert.NoError(t, err)
		assert.Empty(t, members1)

		// invalid argument - key list must not be empty
		res10, err := client.SInterStore(key3, []string{})
		assert.Equal(suite.T(), int64(0), res10.Value())
		assert.NotNil(suite.T(), err)
		assert.IsType(suite.T(), &api.RequestError{}, err)

		// non-set key
		_, err = client.Set(stringKey, "value")
		assert.NoError(t, err)

		res11, err := client.SInterStore(key3, []string{stringKey})
		assert.Equal(suite.T(), int64(0), res11.Value())
		assert.NotNil(suite.T(), err)
		assert.IsType(suite.T(), &api.RequestError{}, err)

		// overwrite the non-set key
		res12, err := client.SInterStore(stringKey, []string{key2})
		assert.NoError(t, err)
		assert.Equal(t, int64(1), res12.Value())

		// check that the key is now empty
		res13, err := client.SMembers(stringKey)
		assert.NoError(t, err)
		assert.Len(t, res13, 1)
		for key := range res13 {
			assert.Equal(t, key.Value(), "c")
		}
	})
}

func (suite *GlideTestSuite) TestSInterCard() {
	suite.SkipIfServerVersionLowerThanBy("7.0.0")

	suite.runWithDefaultClients(func(client api.BaseClient) {
		key1 := "{key}-1-" + uuid.NewString()
		key2 := "{key}-2-" + uuid.NewString()

		res1, err := client.SAdd(key1, []string{"one", "two", "three", "four"})
		assert.Nil(suite.T(), err)
		assert.Equal(suite.T(), int64(4), res1.Value())
		assert.False(suite.T(), res1.IsNil())

		result1, err := client.SInterCard([]string{key1, key2})
		assert.Nil(suite.T(), err)
		assert.Equal(suite.T(), int64(0), result1.Value())
		assert.False(suite.T(), result1.IsNil())

		res2, err := client.SAdd(key2, []string{"two", "three", "four", "five"})
		assert.Nil(suite.T(), err)
		assert.Equal(suite.T(), int64(4), res2.Value())
		assert.False(suite.T(), res2.IsNil())

		result2, err := client.SInterCard([]string{key1, key2})
		assert.Nil(suite.T(), err)
		assert.Equal(suite.T(), int64(3), result2.Value())
		assert.False(suite.T(), result2.IsNil())
	})
}

func (suite *GlideTestSuite) TestSInterCardLimit() {
	suite.SkipIfServerVersionLowerThanBy("7.0.0")

	suite.runWithDefaultClients(func(client api.BaseClient) {
		key1 := "{key}-1-" + uuid.NewString()
		key2 := "{key}-2-" + uuid.NewString()

		res1, err := client.SAdd(key1, []string{"one", "two", "three", "four"})
		assert.Nil(suite.T(), err)
		assert.Equal(suite.T(), int64(4), res1.Value())
		assert.False(suite.T(), res1.IsNil())

		res2, err := client.SAdd(key2, []string{"two", "three", "four", "five"})
		assert.Nil(suite.T(), err)
		assert.Equal(suite.T(), int64(4), res2.Value())
		assert.False(suite.T(), res2.IsNil())

		result1, err := client.SInterCardLimit([]string{key1, key2}, 2)
		assert.Nil(suite.T(), err)
		assert.Equal(suite.T(), int64(2), result1.Value())
		assert.False(suite.T(), result1.IsNil())

		result2, err := client.SInterCardLimit([]string{key1, key2}, 4)
		assert.Nil(suite.T(), err)
		assert.Equal(suite.T(), int64(3), result2.Value())
		assert.False(suite.T(), result2.IsNil())
	})
}

func (suite *GlideTestSuite) TestSRandMember() {
	suite.runWithDefaultClients(func(client api.BaseClient) {
		key := uuid.NewString()

		res, err := client.SAdd(key, []string{"one"})
		assert.Nil(suite.T(), err)
		assert.Equal(suite.T(), int64(1), res.Value())
		assert.False(suite.T(), res.IsNil())

		member, err := client.SRandMember(key)
		assert.Nil(suite.T(), err)
		assert.Equal(suite.T(), "one", member.Value())
		assert.False(suite.T(), member.IsNil())
	})
}

func (suite *GlideTestSuite) TestSPop() {
	suite.runWithDefaultClients(func(client api.BaseClient) {
		key := uuid.NewString()
		members := []string{"value1", "value2", "value3"}

		res, err := client.SAdd(key, members)
		assert.Nil(suite.T(), err)
		assert.Equal(suite.T(), int64(3), res.Value())
		assert.False(suite.T(), res.IsNil())

		popMember, err := client.SPop(key)
		assert.Nil(suite.T(), err)
		assert.Contains(suite.T(), members, popMember.Value())
		assert.False(suite.T(), popMember.IsNil())

		remainingMembers, err := client.SMembers(key)
		assert.Nil(suite.T(), err)
		assert.Len(suite.T(), remainingMembers, 2)
		assert.NotContains(suite.T(), remainingMembers, popMember)
	})
}

func (suite *GlideTestSuite) TestSPop_LastMember() {
	suite.runWithDefaultClients(func(client api.BaseClient) {
		key := uuid.NewString()

		res1, err := client.SAdd(key, []string{"lastValue"})
		assert.Nil(suite.T(), err)
		assert.Equal(suite.T(), int64(1), res1.Value())
		assert.False(suite.T(), res1.IsNil())

		popMember, err := client.SPop(key)
		assert.Nil(suite.T(), err)
		assert.Equal(suite.T(), "lastValue", popMember.Value())
		assert.False(suite.T(), popMember.IsNil())

		remainingMembers, err := client.SMembers(key)
		assert.Nil(suite.T(), err)
		assert.Empty(suite.T(), remainingMembers)
	})
}

func (suite *GlideTestSuite) TestSMIsMember() {
	suite.runWithDefaultClients(func(client api.BaseClient) {
		key1 := uuid.NewString()
		stringKey := uuid.NewString()
		nonExistingKey := uuid.NewString()

		res1, err1 := client.SAdd(key1, []string{"one", "two"})
		assert.Nil(suite.T(), err1)
		assert.Equal(suite.T(), int64(2), res1.Value())
		assert.False(suite.T(), res1.IsNil())

		res2, err2 := client.SMIsMember(key1, []string{"two", "three"})
		assert.Nil(suite.T(), err2)
		assert.Equal(
			suite.T(),
			[]api.Result[bool]{
				api.CreateBoolResult(true),
				api.CreateBoolResult(false),
			},
			res2)

		res3, err3 := client.SMIsMember(nonExistingKey, []string{"two"})
		assert.Nil(suite.T(), err3)
		assert.Equal(suite.T(), []api.Result[bool]{api.CreateBoolResult(false)}, res3)

		// invalid argument - member list must not be empty
		_, err4 := client.SMIsMember(key1, []string{})
		assert.NotNil(suite.T(), err4)
		assert.IsType(suite.T(), &api.RequestError{}, err4)

		// source key exists, but it is not a set
		setRes, setErr := client.Set(stringKey, "value")
		assert.Nil(suite.T(), setErr)
		assert.Equal(suite.T(), "OK", setRes.Value())
		_, err5 := client.SMIsMember(stringKey, []string{"two"})
		assert.NotNil(suite.T(), err5)
		assert.IsType(suite.T(), &api.RequestError{}, err5)
	})
}

func (suite *GlideTestSuite) TestSUnion() {
	suite.runWithDefaultClients(func(client api.BaseClient) {
		key1 := "{key}-1-" + uuid.NewString()
		key2 := "{key}-2-" + uuid.NewString()
		key3 := "{key}-3-" + uuid.NewString()
		nonSetKey := uuid.NewString()
		memberList1 := []string{"a", "b", "c"}
		memberList2 := []string{"b", "c", "d", "e"}
		expected1 := map[api.Result[string]]struct{}{
			api.CreateStringResult("a"): {},
			api.CreateStringResult("b"): {},
			api.CreateStringResult("c"): {},
			api.CreateStringResult("d"): {},
			api.CreateStringResult("e"): {},
		}
		expected2 := map[api.Result[string]]struct{}{
			api.CreateStringResult("a"): {},
			api.CreateStringResult("b"): {},
			api.CreateStringResult("c"): {},
		}

		res1, err := client.SAdd(key1, memberList1)
		assert.Nil(suite.T(), err)
		assert.Equal(suite.T(), int64(3), res1.Value())
		assert.False(suite.T(), res1.IsNil())

		res2, err := client.SAdd(key2, memberList2)
		assert.Nil(suite.T(), err)
		assert.Equal(suite.T(), int64(4), res2.Value())
		assert.False(suite.T(), res2.IsNil())

		res3, err := client.SUnion([]string{key1, key2})
		assert.Nil(suite.T(), err)
		assert.True(suite.T(), reflect.DeepEqual(res3, expected1))

		res4, err := client.SUnion([]string{key3})
		assert.Nil(suite.T(), err)
		assert.Equal(suite.T(), map[api.Result[string]]struct{}{}, res4)

		res5, err := client.SUnion([]string{key1, key3})
		assert.Nil(suite.T(), err)
		assert.True(suite.T(), reflect.DeepEqual(res5, expected2))

		// Exceptions with empty keys
		res6, err := client.SUnion([]string{})
		assert.Nil(suite.T(), res6)
		assert.IsType(suite.T(), &api.RequestError{}, err)

		// Exception with a non-set key
		suite.verifyOK(client.Set(nonSetKey, "value"))
		res7, err := client.SUnion([]string{nonSetKey, key1})
		assert.Nil(suite.T(), res7)
		assert.IsType(suite.T(), &api.RequestError{}, err)
	})
}

func (suite *GlideTestSuite) TestSMove() {
	suite.runWithDefaultClients(func(client api.BaseClient) {
		key1 := "{key}-1-" + uuid.NewString()
		key2 := "{key}-2-" + uuid.NewString()
		key3 := "{key}-3-" + uuid.NewString()
		stringKey := "{key}-4-" + uuid.NewString()
		nonExistingKey := "{key}-5-" + uuid.NewString()
		memberArray1 := []string{"1", "2", "3"}
		memberArray2 := []string{"2", "3"}
		t := suite.T()

		res1, err := client.SAdd(key1, memberArray1)
		assert.NoError(t, err)
		assert.Equal(t, int64(3), res1.Value())

		res2, err := client.SAdd(key2, memberArray2)
		assert.NoError(t, err)
		assert.Equal(t, int64(2), res2.Value())

		// move an element
		res3, err := client.SMove(key1, key2, "1")
		assert.NoError(t, err)
		assert.True(t, res3.Value())

		res4, err := client.SMembers(key1)
		assert.NoError(t, err)
		expectedSet := map[api.Result[string]]struct{}{
			api.CreateStringResult("2"): {},
			api.CreateStringResult("3"): {},
		}
		assert.True(t, reflect.DeepEqual(expectedSet, res4))

		res5, err := client.SMembers(key2)
		assert.NoError(t, err)
		expectedSet = map[api.Result[string]]struct{}{
			api.CreateStringResult("1"): {},
			api.CreateStringResult("2"): {},
			api.CreateStringResult("3"): {},
		}
		assert.True(t, reflect.DeepEqual(expectedSet, res5))

		// moved element already exists in the destination set
		res6, err := client.SMove(key2, key1, "2")
		assert.NoError(t, err)
		assert.True(t, res6.Value())

		res7, err := client.SMembers(key1)
		assert.NoError(t, err)
		expectedSet = map[api.Result[string]]struct{}{
			api.CreateStringResult("2"): {},
			api.CreateStringResult("3"): {},
		}
		assert.True(t, reflect.DeepEqual(expectedSet, res7))

		res8, err := client.SMembers(key2)
		assert.NoError(t, err)
		expectedSet = map[api.Result[string]]struct{}{
			api.CreateStringResult("1"): {},
			api.CreateStringResult("3"): {},
		}
		assert.True(t, reflect.DeepEqual(expectedSet, res8))

		// attempt to move from a non-existing key
		res9, err := client.SMove(nonExistingKey, key1, "4")
		assert.NoError(t, err)
		assert.False(t, res9.Value())

		res10, err := client.SMembers(key1)
		assert.NoError(t, err)
		expectedSet = map[api.Result[string]]struct{}{
			api.CreateStringResult("2"): {},
			api.CreateStringResult("3"): {},
		}
		assert.True(t, reflect.DeepEqual(expectedSet, res10))

		// move to a new set
		res11, err := client.SMove(key1, key3, "2")
		assert.NoError(t, err)
		assert.True(t, res11.Value())

		res12, err := client.SMembers(key1)
		assert.NoError(t, err)
		assert.Len(t, res12, 1)
		assert.Contains(t, res12, api.CreateStringResult("3"))

		res13, err := client.SMembers(key3)
		assert.NoError(t, err)
		assert.Len(t, res13, 1)
		assert.Contains(t, res13, api.CreateStringResult("2"))

		// attempt to move a missing element
		res14, err := client.SMove(key1, key3, "42")
		assert.NoError(t, err)
		assert.False(t, res14.Value())

		res12, err = client.SMembers(key1)
		assert.NoError(t, err)
		assert.Len(t, res12, 1)
		assert.Contains(t, res12, api.CreateStringResult("3"))

		res13, err = client.SMembers(key3)
		assert.NoError(t, err)
		assert.Len(t, res13, 1)
		assert.Contains(t, res13, api.CreateStringResult("2"))

		// moving missing element to missing key
		res15, err := client.SMove(key1, nonExistingKey, "42")
		assert.NoError(t, err)
		assert.False(t, res15.Value())

		res12, err = client.SMembers(key1)
		assert.NoError(t, err)
		assert.Len(t, res12, 1)
		assert.Contains(t, res12, api.CreateStringResult("3"))

		// key exists but is not contain a set
		_, err = client.Set(stringKey, "value")
		assert.NoError(t, err)

		_, err = client.SMove(stringKey, key1, "_")
		assert.NotNil(suite.T(), err)
		assert.IsType(suite.T(), &api.RequestError{}, err)
	})
}

func (suite *GlideTestSuite) TestSScan() {
	suite.runWithDefaultClients(func(client api.BaseClient) {
		key1 := "{key}-1-" + uuid.NewString()
		key2 := "{key}-2-" + uuid.NewString()
		initialCursor := "0"
		defaultCount := 10
		// use large dataset to force an iterative cursor.
		numMembers := make([]string, 50000)
		numMembersResult := make([]api.Result[string], 50000)
		charMembers := []string{"a", "b", "c", "d", "e"}
		charMembersResult := []api.Result[string]{
			api.CreateStringResult("a"),
			api.CreateStringResult("b"),
			api.CreateStringResult("c"),
			api.CreateStringResult("d"),
			api.CreateStringResult("e"),
		}
		t := suite.T()

		// populate the dataset slice
		for i := 0; i < 50000; i++ {
			numMembers[i] = strconv.Itoa(i)
			numMembersResult[i] = api.CreateStringResult(strconv.Itoa(i))
		}

		// empty set
		resCursor, resCollection, err := client.SScan(key1, initialCursor)
		assert.NoError(t, err)
		assert.Equal(t, initialCursor, resCursor.Value())
		assert.Empty(t, resCollection)

		// negative cursor
		if suite.serverVersion < "8.0.0" {
			resCursor, resCollection, err = client.SScan(key1, "-1")
			assert.NoError(t, err)
			assert.Equal(t, initialCursor, resCursor.Value())
			assert.Empty(t, resCollection)
		} else {
			_, _, err = client.SScan(key1, "-1")
			assert.NotNil(suite.T(), err)
			assert.IsType(suite.T(), &api.RequestError{}, err)
		}

		// result contains the whole set
		res, err := client.SAdd(key1, charMembers)
		assert.NoError(t, err)
		assert.Equal(t, int64(len(charMembers)), res.Value())
		resCursor, resCollection, err = client.SScan(key1, initialCursor)
		assert.NoError(t, err)
		assert.Equal(t, initialCursor, resCursor.Value())
		assert.Equal(t, len(charMembers), len(resCollection))
		assert.True(t, isSubset(resCollection, charMembersResult))

		opts := api.NewBaseScanOptionsBuilder().SetMatch("a")
		resCursor, resCollection, err = client.SScanWithOptions(key1, initialCursor, opts)
		assert.NoError(t, err)
		assert.Equal(t, initialCursor, resCursor.Value())
		assert.True(t, isSubset(resCollection, []api.Result[string]{api.CreateStringResult("a")}))

		// result contains a subset of the key
		res, err = client.SAdd(key1, numMembers)
		assert.NoError(t, err)
		assert.Equal(t, int64(50000), res.Value())
		resCursor, resCollection, err = client.SScan(key1, "0")
		assert.NoError(t, err)
		resultCollection := resCollection

		// 0 is returned for the cursor of the last iteration
		for resCursor.Value() != "0" {
			nextCursor, nextCol, err := client.SScan(key1, resCursor.Value())
			assert.NoError(t, err)
			assert.NotEqual(t, nextCursor, resCursor)
			assert.False(t, isSubset(resultCollection, nextCol))
			resultCollection = append(resultCollection, nextCol...)
			resCursor = nextCursor
		}
		assert.NotEmpty(t, resultCollection)
		assert.True(t, isSubset(numMembersResult, resultCollection))
		assert.True(t, isSubset(charMembersResult, resultCollection))

		// test match pattern
		opts = api.NewBaseScanOptionsBuilder().SetMatch("*")
		resCursor, resCollection, err = client.SScanWithOptions(key1, initialCursor, opts)
		assert.NoError(t, err)
		assert.NotEqual(t, initialCursor, resCursor.Value())
		assert.GreaterOrEqual(t, len(resCollection), defaultCount)

		// test count
		opts = api.NewBaseScanOptionsBuilder().SetCount(20)
		resCursor, resCollection, err = client.SScanWithOptions(key1, initialCursor, opts)
		assert.NoError(t, err)
		assert.NotEqual(t, initialCursor, resCursor.Value())
		assert.GreaterOrEqual(t, len(resCollection), 20)

		// test count with match, returns a non-empty array
		opts = api.NewBaseScanOptionsBuilder().SetMatch("1*").SetCount(20)
		resCursor, resCollection, err = client.SScanWithOptions(key1, initialCursor, opts)
		assert.NoError(t, err)
		assert.NotEqual(t, initialCursor, resCursor.Value())
		assert.GreaterOrEqual(t, len(resCollection), 0)

		// exceptions
		// non-set key
		_, err = client.Set(key2, "test")
		assert.NoError(t, err)

		_, _, err = client.SScan(key2, initialCursor)
		assert.NotNil(suite.T(), err)
		assert.IsType(suite.T(), &api.RequestError{}, err)
	})
}

func (suite *GlideTestSuite) TestLRange() {
	suite.runWithDefaultClients(func(client api.BaseClient) {
		list := []string{"value4", "value3", "value2", "value1"}
		key := uuid.NewString()

		res1, err := client.LPush(key, list)
		assert.Nil(suite.T(), err)
		assert.Equal(suite.T(), int64(4), res1.Value())

		resultList := []api.Result[string]{
			api.CreateStringResult("value1"),
			api.CreateStringResult("value2"),
			api.CreateStringResult("value3"),
			api.CreateStringResult("value4"),
		}
		res2, err := client.LRange(key, int64(0), int64(-1))
		assert.Nil(suite.T(), err)
		assert.Equal(suite.T(), resultList, res2)

		res3, err := client.LRange("non_existing_key", int64(0), int64(-1))
		assert.Nil(suite.T(), err)
		assert.Equal(suite.T(), []api.Result[string]{}, res3)

		key2 := uuid.NewString()
		suite.verifyOK(client.Set(key2, "value"))

		res4, err := client.LRange(key2, int64(0), int64(1))
		assert.Equal(suite.T(), ([]api.Result[string])(nil), res4)
		assert.NotNil(suite.T(), err)
		assert.IsType(suite.T(), &api.RequestError{}, err)
	})
}

func (suite *GlideTestSuite) TestLIndex() {
	suite.runWithDefaultClients(func(client api.BaseClient) {
		list := []string{"value4", "value3", "value2", "value1"}
		key := uuid.NewString()

		res1, err := client.LPush(key, list)
		assert.Nil(suite.T(), err)
		assert.Equal(suite.T(), int64(4), res1.Value())

		res2, err := client.LIndex(key, int64(0))
		assert.Nil(suite.T(), err)
		assert.Equal(suite.T(), "value1", res2.Value())
		assert.Equal(suite.T(), false, res2.IsNil())

		res3, err := client.LIndex(key, int64(-1))
		assert.Nil(suite.T(), err)
		assert.Equal(suite.T(), "value4", res3.Value())
		assert.Equal(suite.T(), false, res3.IsNil())

		res4, err := client.LIndex("non_existing_key", int64(0))
		assert.Nil(suite.T(), err)
		assert.Equal(suite.T(), api.CreateNilStringResult(), res4)

		key2 := uuid.NewString()
		suite.verifyOK(client.Set(key2, "value"))

		res5, err := client.LIndex(key2, int64(0))
		assert.Equal(suite.T(), api.CreateNilStringResult(), res5)
		assert.NotNil(suite.T(), err)
		assert.IsType(suite.T(), &api.RequestError{}, err)
	})
}

func (suite *GlideTestSuite) TestLTrim() {
	suite.runWithDefaultClients(func(client api.BaseClient) {
		list := []string{"value4", "value3", "value2", "value1"}
		key := uuid.NewString()

		res1, err := client.LPush(key, list)
		assert.Nil(suite.T(), err)
		assert.Equal(suite.T(), int64(4), res1.Value())

		suite.verifyOK(client.LTrim(key, int64(0), int64(1)))

		res2, err := client.LRange(key, int64(0), int64(-1))
		assert.Nil(suite.T(), err)
		assert.Equal(suite.T(), []api.Result[string]{api.CreateStringResult("value1"), api.CreateStringResult("value2")}, res2)

		suite.verifyOK(client.LTrim(key, int64(4), int64(2)))

		res3, err := client.LRange(key, int64(0), int64(-1))
		assert.Nil(suite.T(), err)
		assert.Equal(suite.T(), []api.Result[string]{}, res3)

		key2 := uuid.NewString()
		suite.verifyOK(client.Set(key2, "value"))

		res4, err := client.LIndex(key2, int64(0))
		assert.Equal(suite.T(), api.CreateNilStringResult(), res4)
		assert.NotNil(suite.T(), err)
		assert.IsType(suite.T(), &api.RequestError{}, err)
	})
}

func (suite *GlideTestSuite) TestLLen() {
	suite.runWithDefaultClients(func(client api.BaseClient) {
		list := []string{"value4", "value3", "value2", "value1"}
		key := uuid.NewString()

		res1, err := client.LPush(key, list)
		assert.Nil(suite.T(), err)
		assert.Equal(suite.T(), int64(4), res1.Value())

		res2, err := client.LLen(key)
		assert.Nil(suite.T(), err)
		assert.Equal(suite.T(), int64(4), res2.Value())
		assert.Equal(suite.T(), false, res2.IsNil())

		res3, err := client.LLen("non_existing_key")
		assert.Nil(suite.T(), err)
		assert.Equal(suite.T(), int64(0), res3.Value())
		assert.Equal(suite.T(), false, res3.IsNil())

		key2 := uuid.NewString()
		suite.verifyOK(client.Set(key2, "value"))

		res4, err := client.LLen(key2)
		assert.Equal(suite.T(), api.CreateNilInt64Result(), res4)
		assert.NotNil(suite.T(), err)
		assert.IsType(suite.T(), &api.RequestError{}, err)
	})
}

func (suite *GlideTestSuite) TestLRem() {
	suite.runWithDefaultClients(func(client api.BaseClient) {
		list := []string{"value1", "value2", "value1", "value1", "value2"}
		key := uuid.NewString()

		res1, err := client.LPush(key, list)
		assert.Nil(suite.T(), err)
		assert.Equal(suite.T(), int64(5), res1.Value())

		res2, err := client.LRem(key, 2, "value1")
		assert.Nil(suite.T(), err)
		assert.Equal(suite.T(), int64(2), res2.Value())
		assert.Equal(suite.T(), false, res2.IsNil())
		res3, err := client.LRange(key, int64(0), int64(-1))
		assert.Nil(suite.T(), err)
		assert.Equal(
			suite.T(),
			[]api.Result[string]{
				api.CreateStringResult("value2"),
				api.CreateStringResult("value2"),
				api.CreateStringResult("value1"),
			},
			res3,
		)

		res4, err := client.LRem(key, -1, "value2")
		assert.Nil(suite.T(), err)
		assert.Equal(suite.T(), int64(1), res4.Value())
		assert.Equal(suite.T(), false, res4.IsNil())
		res5, err := client.LRange(key, int64(0), int64(-1))
		assert.Nil(suite.T(), err)
		assert.Equal(suite.T(), []api.Result[string]{api.CreateStringResult("value2"), api.CreateStringResult("value1")}, res5)

		res6, err := client.LRem(key, 0, "value2")
		assert.Nil(suite.T(), err)
		assert.Equal(suite.T(), int64(1), res6.Value())
		assert.Equal(suite.T(), false, res6.IsNil())
		res7, err := client.LRange(key, int64(0), int64(-1))
		assert.Nil(suite.T(), err)
		assert.Equal(suite.T(), []api.Result[string]{api.CreateStringResult("value1")}, res7)

		res8, err := client.LRem("non_existing_key", 0, "value")
		assert.Nil(suite.T(), err)
		assert.Equal(suite.T(), int64(0), res8.Value())
		assert.Equal(suite.T(), false, res8.IsNil())
	})
}

func (suite *GlideTestSuite) TestRPopAndRPopCount() {
	suite.runWithDefaultClients(func(client api.BaseClient) {
		list := []string{"value1", "value2", "value3", "value4"}
		key := uuid.NewString()

		res1, err := client.RPush(key, list)
		assert.Nil(suite.T(), err)
		assert.Equal(suite.T(), int64(4), res1.Value())

		res2, err := client.RPop(key)
		assert.Nil(suite.T(), err)
		assert.Equal(suite.T(), "value4", res2.Value())
		assert.Equal(suite.T(), false, res2.IsNil())

		res3, err := client.RPopCount(key, int64(2))
		assert.Nil(suite.T(), err)
		assert.Equal(suite.T(), []api.Result[string]{api.CreateStringResult("value3"), api.CreateStringResult("value2")}, res3)

		res4, err := client.RPop("non_existing_key")
		assert.Nil(suite.T(), err)
		assert.Equal(suite.T(), api.CreateNilStringResult(), res4)

		res5, err := client.RPopCount("non_existing_key", int64(2))
		assert.Equal(suite.T(), ([]api.Result[string])(nil), res5)
		assert.Nil(suite.T(), err)

		key2 := uuid.NewString()
		suite.verifyOK(client.Set(key2, "value"))

		res6, err := client.RPop(key2)
		assert.Equal(suite.T(), api.CreateNilStringResult(), res6)
		assert.NotNil(suite.T(), err)
		assert.IsType(suite.T(), &api.RequestError{}, err)

		res7, err := client.RPopCount(key2, int64(2))
		assert.Equal(suite.T(), ([]api.Result[string])(nil), res7)
		assert.NotNil(suite.T(), err)
		assert.IsType(suite.T(), &api.RequestError{}, err)
	})
}

func (suite *GlideTestSuite) TestLInsert() {
	suite.runWithDefaultClients(func(client api.BaseClient) {
		list := []string{"value1", "value2", "value3", "value4"}
		key := uuid.NewString()

		res1, err := client.RPush(key, list)
		assert.Nil(suite.T(), err)
		assert.Equal(suite.T(), int64(4), res1.Value())

		res2, err := client.LInsert(key, api.Before, "value2", "value1.5")
		assert.Nil(suite.T(), err)
		assert.Equal(suite.T(), int64(5), res2.Value())
		assert.Equal(suite.T(), false, res2.IsNil())

		res3, err := client.LInsert(key, api.After, "value3", "value3.5")
		assert.Nil(suite.T(), err)
		assert.Equal(suite.T(), int64(6), res3.Value())
		assert.Equal(suite.T(), false, res3.IsNil())

		res4, err := client.LRange(key, int64(0), int64(-1))
		assert.Nil(suite.T(), err)
		assert.Equal(
			suite.T(),
			[]api.Result[string]{
				api.CreateStringResult("value1"),
				api.CreateStringResult("value1.5"),
				api.CreateStringResult("value2"),
				api.CreateStringResult("value3"),
				api.CreateStringResult("value3.5"),
				api.CreateStringResult("value4"),
			},
			res4,
		)

		res5, err := client.LInsert("non_existing_key", api.Before, "pivot", "elem")
		assert.Nil(suite.T(), err)
		assert.Equal(suite.T(), int64(0), res5.Value())
		assert.Equal(suite.T(), false, res5.IsNil())

		res6, err := client.LInsert(key, api.Before, "value5", "value6")
		assert.Nil(suite.T(), err)
		assert.Equal(suite.T(), int64(-1), res6.Value())
		assert.Equal(suite.T(), false, res6.IsNil())

		key2 := uuid.NewString()
		suite.verifyOK(client.Set(key2, "value"))

		res7, err := client.LInsert(key2, api.Before, "value5", "value6")
		assert.Equal(suite.T(), api.CreateNilInt64Result(), res7)
		assert.NotNil(suite.T(), err)
		assert.IsType(suite.T(), &api.RequestError{}, err)
	})
}

func (suite *GlideTestSuite) TestBLPop() {
	suite.runWithDefaultClients(func(client api.BaseClient) {
		listKey1 := "{listKey}-1-" + uuid.NewString()
		listKey2 := "{listKey}-2-" + uuid.NewString()

		res1, err := client.LPush(listKey1, []string{"value1", "value2"})
		assert.Nil(suite.T(), err)
		assert.Equal(suite.T(), int64(2), res1.Value())

		res2, err := client.BLPop([]string{listKey1, listKey2}, float64(0.5))
		assert.Nil(suite.T(), err)
		assert.Equal(suite.T(), []api.Result[string]{api.CreateStringResult(listKey1), api.CreateStringResult("value2")}, res2)

		res3, err := client.BLPop([]string{listKey2}, float64(1.0))
		assert.Nil(suite.T(), err)
		assert.Equal(suite.T(), ([]api.Result[string])(nil), res3)

		key := uuid.NewString()
		suite.verifyOK(client.Set(key, "value"))

		res4, err := client.BLPop([]string{key}, float64(1.0))
		assert.Equal(suite.T(), ([]api.Result[string])(nil), res4)
		assert.NotNil(suite.T(), err)
		assert.IsType(suite.T(), &api.RequestError{}, err)
	})
}

func (suite *GlideTestSuite) TestBRPop() {
	suite.runWithDefaultClients(func(client api.BaseClient) {
		listKey1 := "{listKey}-1-" + uuid.NewString()
		listKey2 := "{listKey}-2-" + uuid.NewString()

		res1, err := client.LPush(listKey1, []string{"value1", "value2"})
		assert.Nil(suite.T(), err)
		assert.Equal(suite.T(), int64(2), res1.Value())

		res2, err := client.BRPop([]string{listKey1, listKey2}, float64(0.5))
		assert.Nil(suite.T(), err)
		assert.Equal(suite.T(), []api.Result[string]{api.CreateStringResult(listKey1), api.CreateStringResult("value1")}, res2)

		res3, err := client.BRPop([]string{listKey2}, float64(1.0))
		assert.Nil(suite.T(), err)
		assert.Equal(suite.T(), ([]api.Result[string])(nil), res3)

		key := uuid.NewString()
		suite.verifyOK(client.Set(key, "value"))

		res4, err := client.BRPop([]string{key}, float64(1.0))
		assert.Equal(suite.T(), ([]api.Result[string])(nil), res4)
		assert.NotNil(suite.T(), err)
		assert.IsType(suite.T(), &api.RequestError{}, err)
	})
}

func (suite *GlideTestSuite) TestRPushX() {
	suite.runWithDefaultClients(func(client api.BaseClient) {
		key1 := uuid.NewString()
		key2 := uuid.NewString()
		key3 := uuid.NewString()

		res1, err := client.RPush(key1, []string{"value1"})
		assert.Nil(suite.T(), err)
		assert.Equal(suite.T(), int64(1), res1.Value())

		res2, err := client.RPushX(key1, []string{"value2", "value3", "value4"})
		assert.Nil(suite.T(), err)
		assert.Equal(suite.T(), int64(4), res2.Value())

		res3, err := client.LRange(key1, int64(0), int64(-1))
		assert.Nil(suite.T(), err)
		assert.Equal(
			suite.T(),
			[]api.Result[string]{
				api.CreateStringResult("value1"),
				api.CreateStringResult("value2"),
				api.CreateStringResult("value3"),
				api.CreateStringResult("value4"),
			},
			res3,
		)

		res4, err := client.RPushX(key2, []string{"value1"})
		assert.Nil(suite.T(), err)
		assert.Equal(suite.T(), int64(0), res4.Value())
		assert.Equal(suite.T(), false, res4.IsNil())

		res5, err := client.LRange(key2, int64(0), int64(-1))
		assert.Nil(suite.T(), err)
		assert.Equal(suite.T(), []api.Result[string]{}, res5)

		suite.verifyOK(client.Set(key3, "value"))

		res6, err := client.RPushX(key3, []string{"value1"})
		assert.Equal(suite.T(), api.CreateNilInt64Result(), res6)
		assert.NotNil(suite.T(), err)
		assert.IsType(suite.T(), &api.RequestError{}, err)

		res7, err := client.RPushX(key2, []string{})
		assert.Equal(suite.T(), api.CreateNilInt64Result(), res7)
		assert.NotNil(suite.T(), err)
		assert.IsType(suite.T(), &api.RequestError{}, err)
	})
}

func (suite *GlideTestSuite) TestLPushX() {
	suite.runWithDefaultClients(func(client api.BaseClient) {
		key1 := uuid.NewString()
		key2 := uuid.NewString()
		key3 := uuid.NewString()

		res1, err := client.LPush(key1, []string{"value1"})
		assert.Nil(suite.T(), err)
		assert.Equal(suite.T(), int64(1), res1.Value())

		res2, err := client.LPushX(key1, []string{"value2", "value3", "value4"})
		assert.Nil(suite.T(), err)
		assert.Equal(suite.T(), int64(4), res2.Value())

		res3, err := client.LRange(key1, int64(0), int64(-1))
		assert.Nil(suite.T(), err)
		assert.Equal(
			suite.T(),
			[]api.Result[string]{
				api.CreateStringResult("value4"),
				api.CreateStringResult("value3"),
				api.CreateStringResult("value2"),
				api.CreateStringResult("value1"),
			},
			res3,
		)

		res4, err := client.LPushX(key2, []string{"value1"})
		assert.Nil(suite.T(), err)
		assert.Equal(suite.T(), int64(0), res4.Value())
		assert.Equal(suite.T(), false, res4.IsNil())

		res5, err := client.LRange(key2, int64(0), int64(-1))
		assert.Nil(suite.T(), err)
		assert.Equal(suite.T(), []api.Result[string]{}, res5)

		suite.verifyOK(client.Set(key3, "value"))

		res6, err := client.LPushX(key3, []string{"value1"})
		assert.Equal(suite.T(), api.CreateNilInt64Result(), res6)
		assert.NotNil(suite.T(), err)
		assert.IsType(suite.T(), &api.RequestError{}, err)

		res7, err := client.LPushX(key2, []string{})
		assert.Equal(suite.T(), api.CreateNilInt64Result(), res7)
		assert.NotNil(suite.T(), err)
		assert.IsType(suite.T(), &api.RequestError{}, err)
	})
}

func (suite *GlideTestSuite) TestLMPopAndLMPopCount() {
	if suite.serverVersion < "7.0.0" {
		suite.T().Skip("This feature is added in version 7")
	}
	suite.runWithDefaultClients(func(client api.BaseClient) {
		key1 := "{key}-1" + uuid.NewString()
		key2 := "{key}-2" + uuid.NewString()
		key3 := "{key}-3" + uuid.NewString()

		res1, err := client.LMPop([]string{key1}, api.Left)
		assert.Nil(suite.T(), err)
		assert.Equal(suite.T(), (map[api.Result[string]][]api.Result[string])(nil), res1)

		res2, err := client.LMPopCount([]string{key1}, api.Left, int64(1))
		assert.Nil(suite.T(), err)
		assert.Equal(suite.T(), (map[api.Result[string]][]api.Result[string])(nil), res2)

		res3, err := client.LPush(key1, []string{"one", "two", "three", "four", "five"})
		assert.Nil(suite.T(), err)
		assert.Equal(suite.T(), int64(5), res3.Value())
		res4, err := client.LPush(key2, []string{"one", "two", "three", "four", "five"})
		assert.Nil(suite.T(), err)
		assert.Equal(suite.T(), int64(5), res4.Value())

		res5, err := client.LMPop([]string{key1}, api.Left)
		assert.Nil(suite.T(), err)
		assert.Equal(
			suite.T(),
			map[api.Result[string]][]api.Result[string]{api.CreateStringResult(key1): {api.CreateStringResult("five")}},
			res5,
		)

		res6, err := client.LMPopCount([]string{key2, key1}, api.Right, int64(2))
		assert.Nil(suite.T(), err)
		assert.Equal(
			suite.T(),
			map[api.Result[string]][]api.Result[string]{
				api.CreateStringResult(key2): {api.CreateStringResult("one"), api.CreateStringResult("two")},
			},
			res6,
		)

		suite.verifyOK(client.Set(key3, "value"))

		res7, err := client.LMPop([]string{key3}, api.Left)
		assert.Equal(suite.T(), (map[api.Result[string]][]api.Result[string])(nil), res7)
		assert.NotNil(suite.T(), err)
		assert.IsType(suite.T(), &api.RequestError{}, err)

		res8, err := client.LMPop([]string{key3}, "Invalid")
		assert.Equal(suite.T(), (map[api.Result[string]][]api.Result[string])(nil), res8)
		assert.NotNil(suite.T(), err)
		assert.IsType(suite.T(), &api.RequestError{}, err)
	})
}

func (suite *GlideTestSuite) TestBLMPopAndBLMPopCount() {
	if suite.serverVersion < "7.0.0" {
		suite.T().Skip("This feature is added in version 7")
	}
	suite.runWithDefaultClients(func(client api.BaseClient) {
		key1 := "{key}-1" + uuid.NewString()
		key2 := "{key}-2" + uuid.NewString()
		key3 := "{key}-3" + uuid.NewString()

		res1, err := client.BLMPop([]string{key1}, api.Left, float64(0.1))
		assert.Nil(suite.T(), err)
		assert.Equal(suite.T(), (map[api.Result[string]][]api.Result[string])(nil), res1)

		res2, err := client.BLMPopCount([]string{key1}, api.Left, int64(1), float64(0.1))
		assert.Nil(suite.T(), err)
		assert.Equal(suite.T(), (map[api.Result[string]][]api.Result[string])(nil), res2)

		res3, err := client.LPush(key1, []string{"one", "two", "three", "four", "five"})
		assert.Nil(suite.T(), err)
		assert.Equal(suite.T(), int64(5), res3.Value())
		res4, err := client.LPush(key2, []string{"one", "two", "three", "four", "five"})
		assert.Nil(suite.T(), err)
		assert.Equal(suite.T(), int64(5), res4.Value())

		res5, err := client.BLMPop([]string{key1}, api.Left, float64(0.1))
		assert.Nil(suite.T(), err)
		assert.Equal(
			suite.T(),
			map[api.Result[string]][]api.Result[string]{api.CreateStringResult(key1): {api.CreateStringResult("five")}},
			res5,
		)

		res6, err := client.BLMPopCount([]string{key2, key1}, api.Right, int64(2), float64(0.1))
		assert.Nil(suite.T(), err)
		assert.Equal(
			suite.T(),
			map[api.Result[string]][]api.Result[string]{
				api.CreateStringResult(key2): {api.CreateStringResult("one"), api.CreateStringResult("two")},
			},
			res6,
		)

		suite.verifyOK(client.Set(key3, "value"))

		res7, err := client.BLMPop([]string{key3}, api.Left, float64(0.1))
		assert.Equal(suite.T(), (map[api.Result[string]][]api.Result[string])(nil), res7)
		assert.NotNil(suite.T(), err)
		assert.IsType(suite.T(), &api.RequestError{}, err)
	})
}

func (suite *GlideTestSuite) TestLSet() {
	suite.runWithDefaultClients(func(client api.BaseClient) {
		key := uuid.NewString()
		nonExistentKey := uuid.NewString()

		res1, err := client.LSet(nonExistentKey, int64(0), "zero")
		assert.Equal(suite.T(), api.CreateNilStringResult(), res1)
		assert.NotNil(suite.T(), err)
		assert.IsType(suite.T(), &api.RequestError{}, err)

		res2, err := client.LPush(key, []string{"four", "three", "two", "one"})
		assert.Nil(suite.T(), err)
		assert.Equal(suite.T(), int64(4), res2.Value())

		res3, err := client.LSet(key, int64(10), "zero")
		assert.Equal(suite.T(), api.CreateNilStringResult(), res3)
		assert.NotNil(suite.T(), err)
		assert.IsType(suite.T(), &api.RequestError{}, err)

		res4, err := client.LSet(key, int64(0), "zero")
		assert.Nil(suite.T(), err)
		assert.Equal(suite.T(), "OK", res4.Value())

		res5, err := client.LRange(key, int64(0), int64(-1))
		assert.Nil(suite.T(), err)
		assert.Equal(
			suite.T(),
			[]api.Result[string]{
				api.CreateStringResult("zero"),
				api.CreateStringResult("two"),
				api.CreateStringResult("three"),
				api.CreateStringResult("four"),
			},
			res5,
		)

		res6, err := client.LSet(key, int64(-1), "zero")
		assert.Nil(suite.T(), err)
		assert.Equal(suite.T(), "OK", res6.Value())

		res7, err := client.LRange(key, int64(0), int64(-1))
		assert.Nil(suite.T(), err)
		assert.Equal(
			suite.T(),
			[]api.Result[string]{
				api.CreateStringResult("zero"),
				api.CreateStringResult("two"),
				api.CreateStringResult("three"),
				api.CreateStringResult("zero"),
			},
			res7,
		)
	})
}

func (suite *GlideTestSuite) TestLMove() {
	if suite.serverVersion < "6.2.0" {
		suite.T().Skip("This feature is added in version 6.2.0")
	}
	suite.runWithDefaultClients(func(client api.BaseClient) {
		key1 := "{key}-1" + uuid.NewString()
		key2 := "{key}-2" + uuid.NewString()
		nonExistentKey := "{key}-3" + uuid.NewString()
		nonListKey := "{key}-4" + uuid.NewString()

		res1, err := client.LMove(key1, key2, api.Left, api.Right)
		assert.Equal(suite.T(), api.CreateNilStringResult(), res1)
		assert.Nil(suite.T(), err)

		res2, err := client.LPush(key1, []string{"four", "three", "two", "one"})
		assert.Nil(suite.T(), err)
		assert.Equal(suite.T(), int64(4), res2.Value())

		// only source exists, only source elements gets popped, creates a list at nonExistingKey
		res3, err := client.LMove(key1, nonExistentKey, api.Right, api.Left)
		assert.Equal(suite.T(), "four", res3.Value())
		assert.Nil(suite.T(), err)

		res4, err := client.LRange(key1, int64(0), int64(-1))
		assert.Nil(suite.T(), err)
		assert.Equal(
			suite.T(),
			[]api.Result[string]{
				api.CreateStringResult("one"),
				api.CreateStringResult("two"),
				api.CreateStringResult("three"),
			},
			res4,
		)

		// source and destination are the same, performing list rotation, "one" gets popped and added back
		res5, err := client.LMove(key1, key1, api.Left, api.Left)
		assert.Equal(suite.T(), "one", res5.Value())
		assert.Nil(suite.T(), err)

		res6, err := client.LRange(key1, int64(0), int64(-1))
		assert.Nil(suite.T(), err)
		assert.Equal(
			suite.T(),
			[]api.Result[string]{
				api.CreateStringResult("one"),
				api.CreateStringResult("two"),
				api.CreateStringResult("three"),
			},
			res6,
		)
		// normal use case, "three" gets popped and added to the left of destination
		res7, err := client.LPush(key2, []string{"six", "five", "four"})
		assert.Nil(suite.T(), err)
		assert.Equal(suite.T(), int64(3), res7.Value())

		res8, err := client.LMove(key1, key2, api.Right, api.Left)
		assert.Equal(suite.T(), "three", res8.Value())
		assert.Nil(suite.T(), err)

		res9, err := client.LRange(key1, int64(0), int64(-1))
		assert.Nil(suite.T(), err)
		assert.Equal(
			suite.T(),
			[]api.Result[string]{
				api.CreateStringResult("one"),
				api.CreateStringResult("two"),
			},
			res9,
		)
		res10, err := client.LRange(key2, int64(0), int64(-1))
		assert.Nil(suite.T(), err)
		assert.Equal(
			suite.T(),
			[]api.Result[string]{
				api.CreateStringResult("three"),
				api.CreateStringResult("four"),
				api.CreateStringResult("five"),
				api.CreateStringResult("six"),
			},
			res10,
		)

		// source exists but is not a list type key
		suite.verifyOK(client.Set(nonListKey, "value"))

		res11, err := client.LMove(nonListKey, key1, api.Left, api.Left)
		assert.Equal(suite.T(), api.CreateNilStringResult(), res11)
		assert.NotNil(suite.T(), err)
		assert.IsType(suite.T(), &api.RequestError{}, err)

		// destination exists but is not a list type key
		suite.verifyOK(client.Set(nonListKey, "value"))

		res12, err := client.LMove(key1, nonListKey, api.Left, api.Left)
		assert.Equal(suite.T(), api.CreateNilStringResult(), res12)
		assert.NotNil(suite.T(), err)
		assert.IsType(suite.T(), &api.RequestError{}, err)
	})
}

func (suite *GlideTestSuite) TestExists() {
	suite.runWithDefaultClients(func(client api.BaseClient) {
		key := uuid.New().String()
		value := uuid.New().String()
		// Test 1: Check if an existing key returns 1
		suite.verifyOK(client.Set(key, initialValue))
		result, err := client.Exists([]string{key})
		assert.Nil(suite.T(), err)
		assert.Equal(suite.T(), int64(1), result.Value(), "The key should exist")

		// Test 2: Check if a non-existent key returns 0
		result, err = client.Exists([]string{"nonExistentKey"})
		assert.Nil(suite.T(), err)
		assert.Equal(suite.T(), int64(0), result.Value(), "The non-existent key should not exist")

		// Test 3: Multiple keys, some exist, some do not
		existingKey := uuid.New().String()
		testKey := uuid.New().String()
		suite.verifyOK(client.Set(existingKey, value))
		suite.verifyOK(client.Set(testKey, value))
		result, err = client.Exists([]string{testKey, existingKey, "anotherNonExistentKey"})
		assert.Nil(suite.T(), err)
		assert.Equal(suite.T(), int64(2), result.Value(), "Two keys should exist")
	})
}

func (suite *GlideTestSuite) TestExpire() {
	suite.runWithDefaultClients(func(client api.BaseClient) {
		key := uuid.New().String()
		value := uuid.New().String()

		suite.verifyOK(client.Set(key, value))

		result, err := client.Expire(key, 1)
		assert.Nil(suite.T(), err, "Expected no error from Expire command")
		assert.True(suite.T(), result.Value(), "Expire command should return true when expiry is set")

		time.Sleep(1500 * time.Millisecond)

		resultGet, err := client.Get(key)
		assert.Nil(suite.T(), err, "Expected no error from Get command after expiry")
		assert.Equal(suite.T(), "", resultGet.Value(), "Key should be expired and return empty value")
	})
}

func (suite *GlideTestSuite) TestExpire_KeyDoesNotExist() {
	suite.runWithDefaultClients(func(client api.BaseClient) {
		key := uuid.New().String()
		// Trying to set an expiry on a non-existent key
		result, err := client.Expire(key, 1)
		assert.Nil(suite.T(), err)
		assert.False(suite.T(), result.Value())
	})
}

func (suite *GlideTestSuite) TestExpireWithOptions_HasNoExpiry() {
	suite.SkipIfServerVersionLowerThanBy("7.0.0")
	suite.runWithDefaultClients(func(client api.BaseClient) {
		key := uuid.New().String()
		value := uuid.New().String()

		suite.verifyOK(client.Set(key, value))

		result, err := client.ExpireWithOptions(key, 2, api.HasNoExpiry)
		assert.Nil(suite.T(), err)
		assert.True(suite.T(), result.Value())

		time.Sleep(2500 * time.Millisecond)

		resultGet, err := client.Get(key)
		assert.Nil(suite.T(), err)
		assert.Equal(suite.T(), "", resultGet.Value())

		result, err = client.ExpireWithOptions(key, 1, api.HasNoExpiry)
		assert.Nil(suite.T(), err)
		assert.False(suite.T(), result.Value())
	})
}

func (suite *GlideTestSuite) TestExpireWithOptions_HasExistingExpiry() {
	suite.SkipIfServerVersionLowerThanBy("7.0.0")
	suite.runWithDefaultClients(func(client api.BaseClient) {
		key := uuid.New().String()
		value := uuid.New().String()

		suite.verifyOK(client.Set(key, value))

		resexp, err := client.ExpireWithOptions(key, 20, api.HasNoExpiry)
		assert.Nil(suite.T(), err)
		assert.True(suite.T(), resexp.Value())

		resultExpire, err := client.ExpireWithOptions(key, 1, api.HasExistingExpiry)
		assert.Nil(suite.T(), err)
		assert.True(suite.T(), resultExpire.Value())

		time.Sleep(2 * time.Second)

		resultExpireTest, err := client.Exists([]string{key})
		assert.Nil(suite.T(), err)

		assert.Equal(suite.T(), int64(0), resultExpireTest.Value())
	})
}

func (suite *GlideTestSuite) TestExpireWithOptions_NewExpiryGreaterThanCurrent() {
	suite.SkipIfServerVersionLowerThanBy("7.0.0")
	suite.runWithDefaultClients(func(client api.BaseClient) {
		key := uuid.New().String()
		value := uuid.New().String()
		suite.verifyOK(client.Set(key, value))

		resultExpire, err := client.ExpireWithOptions(key, 2, api.HasNoExpiry)
		assert.Nil(suite.T(), err)
		assert.True(suite.T(), resultExpire.Value())

		resultExpire, err = client.ExpireWithOptions(key, 5, api.NewExpiryGreaterThanCurrent)
		assert.Nil(suite.T(), err)
		assert.True(suite.T(), resultExpire.Value())
		time.Sleep(6 * time.Second)
		resultExpireTest, err := client.Exists([]string{key})
		assert.Nil(suite.T(), err)
		assert.Equal(suite.T(), int64(0), resultExpireTest.Value())
	})
}

func (suite *GlideTestSuite) TestExpireWithOptions_NewExpiryLessThanCurrent() {
	suite.SkipIfServerVersionLowerThanBy("7.0.0")
	suite.runWithDefaultClients(func(client api.BaseClient) {
		key := uuid.New().String()
		value := uuid.New().String()

		suite.verifyOK(client.Set(key, value))

		resultExpire, err := client.ExpireWithOptions(key, 10, api.HasNoExpiry)
		assert.Nil(suite.T(), err)
		assert.True(suite.T(), resultExpire.Value())

		resultExpire, err = client.ExpireWithOptions(key, 5, api.NewExpiryLessThanCurrent)
		assert.Nil(suite.T(), err)

		assert.True(suite.T(), resultExpire.Value())

		resultExpire, err = client.ExpireWithOptions(key, 15, api.NewExpiryGreaterThanCurrent)
		assert.Nil(suite.T(), err)

		assert.True(suite.T(), resultExpire.Value())

		time.Sleep(16 * time.Second)
		resultExpireTest, err := client.Exists([]string{key})
		assert.Nil(suite.T(), err)
		assert.Equal(suite.T(), int64(0), resultExpireTest.Value())
	})
}

func (suite *GlideTestSuite) TestExpireAtWithOptions_HasNoExpiry() {
	suite.SkipIfServerVersionLowerThanBy("7.0.0")
	suite.runWithDefaultClients(func(client api.BaseClient) {
		key := uuid.New().String()
		value := uuid.New().String()
		resultSet, err := client.Set(key, value)
		assert.Nil(suite.T(), err)
		assert.True(suite.T(), resultSet.Value() != "")

		futureTimestamp := time.Now().Add(10 * time.Second).Unix()

		resultExpire, err := client.ExpireAtWithOptions(key, futureTimestamp, api.HasNoExpiry)
		assert.Nil(suite.T(), err)
		assert.True(suite.T(), resultExpire.Value())
		resultExpireAt, err := client.ExpireAt(key, futureTimestamp)
		assert.Nil(suite.T(), err)
		assert.True(suite.T(), resultExpireAt.Value())
		resultExpireWithOptions, err := client.ExpireAtWithOptions(key, futureTimestamp+10, api.HasNoExpiry)
		assert.Nil(suite.T(), err)
		assert.False(suite.T(), resultExpireWithOptions.Value())
	})
}

func (suite *GlideTestSuite) TestExpireAtWithOptions_HasExistingExpiry() {
	suite.SkipIfServerVersionLowerThanBy("7.0.0")
	suite.runWithDefaultClients(func(client api.BaseClient) {
		key := uuid.New().String()
		value := uuid.New().String()
		resultSet, err := client.Set(key, value)
		assert.Nil(suite.T(), err)
		assert.True(suite.T(), resultSet.Value() != "")

		futureTimestamp := time.Now().Add(10 * time.Second).Unix()
		resultExpireAt, err := client.ExpireAt(key, futureTimestamp)
		assert.Nil(suite.T(), err)
		assert.True(suite.T(), resultExpireAt.Value())

		resultExpireWithOptions, err := client.ExpireAtWithOptions(key, futureTimestamp+10, api.HasExistingExpiry)
		assert.Nil(suite.T(), err)
		assert.True(suite.T(), resultExpireWithOptions.Value())
	})
}

func (suite *GlideTestSuite) TestExpireAtWithOptions_NewExpiryGreaterThanCurrent() {
	suite.SkipIfServerVersionLowerThanBy("7.0.0")
	suite.runWithDefaultClients(func(client api.BaseClient) {
		key := uuid.New().String()
		value := uuid.New().String()

		resultSet, err := client.Set(key, value)
		assert.Nil(suite.T(), err)
		assert.True(suite.T(), resultSet.Value() != "")

		futureTimestamp := time.Now().Add(10 * time.Second).Unix()
		resultExpireAt, err := client.ExpireAt(key, futureTimestamp)
		assert.Nil(suite.T(), err)
		assert.True(suite.T(), resultExpireAt.Value())

		newFutureTimestamp := time.Now().Add(20 * time.Second).Unix()
		resultExpireWithOptions, err := client.ExpireAtWithOptions(key, newFutureTimestamp, api.NewExpiryGreaterThanCurrent)
		assert.Nil(suite.T(), err)
		assert.True(suite.T(), resultExpireWithOptions.Value())
	})
}

func (suite *GlideTestSuite) TestExpireAtWithOptions_NewExpiryLessThanCurrent() {
	suite.SkipIfServerVersionLowerThanBy("7.0.0")
	suite.runWithDefaultClients(func(client api.BaseClient) {
		key := uuid.New().String()
		value := uuid.New().String()

		resultSet, err := client.Set(key, value)
		assert.Nil(suite.T(), err)
		assert.True(suite.T(), resultSet.Value() != "")

		futureTimestamp := time.Now().Add(10 * time.Second).Unix()
		resultExpireAt, err := client.ExpireAt(key, futureTimestamp)
		assert.Nil(suite.T(), err)
		assert.True(suite.T(), resultExpireAt.Value())

		newFutureTimestamp := time.Now().Add(5 * time.Second).Unix()
		resultExpireWithOptions, err := client.ExpireAtWithOptions(key, newFutureTimestamp, api.NewExpiryLessThanCurrent)
		assert.Nil(suite.T(), err)
		assert.True(suite.T(), resultExpireWithOptions.Value())

		time.Sleep(5 * time.Second)
		resultExpireAtTest, err := client.Exists([]string{key})
		assert.Nil(suite.T(), err)

		assert.Equal(suite.T(), int64(0), resultExpireAtTest.Value())
	})
}

func (suite *GlideTestSuite) TestPExpire() {
	suite.runWithDefaultClients(func(client api.BaseClient) {
		key := uuid.New().String()
		value := uuid.New().String()

		resultSet, err := client.Set(key, value)
		assert.Nil(suite.T(), err)
		assert.True(suite.T(), resultSet.Value() != "")

		resultExpire, err := client.PExpire(key, 500)
		assert.Nil(suite.T(), err)
		assert.True(suite.T(), resultExpire.Value())

		time.Sleep(600 * time.Millisecond)
		resultExpireCheck, err := client.Exists([]string{key})
		assert.Nil(suite.T(), err)
		assert.Equal(suite.T(), int64(0), resultExpireCheck.Value())
	})
}

func (suite *GlideTestSuite) TestPExpireWithOptions_HasExistingExpiry() {
	suite.SkipIfServerVersionLowerThanBy("7.0.0")
	suite.runWithDefaultClients(func(client api.BaseClient) {
		key := uuid.New().String()
		value := uuid.New().String()

		resultSet, err := client.Set(key, value)
		assert.Nil(suite.T(), err)
		assert.True(suite.T(), resultSet.Value() != "")

		initialExpire := 500
		resultExpire, err := client.PExpire(key, int64(initialExpire))
		assert.Nil(suite.T(), err)
		assert.True(suite.T(), resultExpire.Value())

		newExpire := 1000

		resultExpireWithOptions, err := client.PExpireWithOptions(key, int64(newExpire), api.HasExistingExpiry)
		assert.Nil(suite.T(), err)
		assert.True(suite.T(), resultExpireWithOptions.Value())

		time.Sleep(1100 * time.Millisecond)
		resultExist, err := client.Exists([]string{key})
		assert.Nil(suite.T(), err)
		assert.Equal(suite.T(), int64(0), resultExist.Value())
	})
}

func (suite *GlideTestSuite) TestPExpireWithOptions_HasNoExpiry() {
	suite.SkipIfServerVersionLowerThanBy("7.0.0")
	suite.runWithDefaultClients(func(client api.BaseClient) {
		key := uuid.New().String()
		value := uuid.New().String()

		resultSet, err := client.Set(key, value)
		assert.Nil(suite.T(), err)
		assert.True(suite.T(), resultSet.Value() != "")

		newExpire := 500

		resultExpireWithOptions, err := client.PExpireWithOptions(key, int64(newExpire), api.HasNoExpiry)
		assert.Nil(suite.T(), err)
		assert.True(suite.T(), resultExpireWithOptions.Value())

		time.Sleep(600 * time.Millisecond)
		resultExist, err := client.Exists([]string{key})
		assert.Nil(suite.T(), err)
		assert.Equal(suite.T(), int64(0), resultExist.Value())
	})
}

func (suite *GlideTestSuite) TestPExpireWithOptions_NewExpiryGreaterThanCurrent() {
	suite.SkipIfServerVersionLowerThanBy("7.0.0")
	suite.runWithDefaultClients(func(client api.BaseClient) {
		key := uuid.New().String()
		value := uuid.New().String()

		resultSet, err := client.Set(key, value)
		assert.Nil(suite.T(), err)
		assert.True(suite.T(), resultSet.Value() != "")

		initialExpire := 500
		resultExpire, err := client.PExpire(key, int64(initialExpire))
		assert.Nil(suite.T(), err)
		assert.True(suite.T(), resultExpire.Value())

		newExpire := 1000

		resultExpireWithOptions, err := client.PExpireWithOptions(key, int64(newExpire), api.NewExpiryGreaterThanCurrent)
		assert.Nil(suite.T(), err)
		assert.True(suite.T(), resultExpireWithOptions.Value())

		time.Sleep(1100 * time.Millisecond)
		resultExist, err := client.Exists([]string{key})
		assert.Nil(suite.T(), err)
		assert.Equal(suite.T(), int64(0), resultExist.Value())
	})
}

func (suite *GlideTestSuite) TestPExpireWithOptions_NewExpiryLessThanCurrent() {
	suite.SkipIfServerVersionLowerThanBy("7.0.0")
	suite.runWithDefaultClients(func(client api.BaseClient) {
		key := uuid.New().String()
		value := uuid.New().String()

		resultSet, err := client.Set(key, value)
		assert.Nil(suite.T(), err)
		assert.True(suite.T(), resultSet.Value() != "")

		initialExpire := 500
		resultExpire, err := client.PExpire(key, int64(initialExpire))
		assert.Nil(suite.T(), err)
		assert.True(suite.T(), resultExpire.Value())

		newExpire := 200

		resultExpireWithOptions, err := client.PExpireWithOptions(key, int64(newExpire), api.NewExpiryLessThanCurrent)
		assert.Nil(suite.T(), err)
		assert.True(suite.T(), resultExpireWithOptions.Value())

		time.Sleep(600 * time.Millisecond)
		resultExist, err := client.Exists([]string{key})
		assert.Nil(suite.T(), err)
		assert.Equal(suite.T(), int64(0), resultExist.Value())
	})
}

func (suite *GlideTestSuite) TestPExpireAt() {
	suite.runWithDefaultClients(func(client api.BaseClient) {
		key := uuid.New().String()
		value := uuid.New().String()
		resultSet, err := client.Set(key, value)
		assert.Nil(suite.T(), err)
		assert.True(suite.T(), resultSet.Value() != "")

		expireAfterMilliseconds := time.Now().Unix() * 1000
		resultPExpireAt, err := client.PExpireAt(key, expireAfterMilliseconds)
		assert.Nil(suite.T(), err)

		assert.True(suite.T(), resultPExpireAt.Value())

		time.Sleep(6 * time.Second)

		resultpExists, err := client.Exists([]string{key})
		assert.Nil(suite.T(), err)
		assert.Equal(suite.T(), int64(0), resultpExists.Value())
	})
}

func (suite *GlideTestSuite) TestPExpireAtWithOptions_HasNoExpiry() {
	suite.SkipIfServerVersionLowerThanBy("7.0.0")
	suite.runWithDefaultClients(func(client api.BaseClient) {
		key := uuid.New().String()
		value := uuid.New().String()

		suite.verifyOK(client.Set(key, value))

		timestamp := time.Now().Unix() * 1000
		result, err := client.PExpireAtWithOptions(key, timestamp, api.HasNoExpiry)

		assert.Nil(suite.T(), err)
		assert.True(suite.T(), result.Value())

		time.Sleep(2 * time.Second)
		resultExist, err := client.Exists([]string{key})
		assert.Nil(suite.T(), err)
		assert.Equal(suite.T(), int64(0), resultExist.Value())
	})
}

func (suite *GlideTestSuite) TestPExpireAtWithOptions_HasExistingExpiry() {
	suite.SkipIfServerVersionLowerThanBy("7.0.0")
	suite.runWithDefaultClients(func(client api.BaseClient) {
		key := uuid.New().String()
		value := uuid.New().String()

		suite.verifyOK(client.Set(key, value))
		initialExpire := 500
		resultExpire, err := client.PExpire(key, int64(initialExpire))
		assert.Nil(suite.T(), err)
		assert.True(suite.T(), resultExpire.Value())
		newExpire := time.Now().Unix()*1000 + 1000

		resultExpireWithOptions, err := client.PExpireAtWithOptions(key, newExpire, api.HasExistingExpiry)
		assert.Nil(suite.T(), err)
		assert.True(suite.T(), resultExpireWithOptions.Value())

		time.Sleep(1100 * time.Millisecond)
		resultExist, err := client.Exists([]string{key})
		assert.Nil(suite.T(), err)
		assert.Equal(suite.T(), int64(0), resultExist.Value())
	})
}

func (suite *GlideTestSuite) TestPExpireAtWithOptions_NewExpiryGreaterThanCurrent() {
	suite.SkipIfServerVersionLowerThanBy("7.0.0")
	suite.runWithDefaultClients(func(client api.BaseClient) {
		key := uuid.New().String()
		value := uuid.New().String()

		suite.verifyOK(client.Set(key, value))

		initialExpire := time.Now().UnixMilli() + 1000
		resultExpire, err := client.PExpireAt(key, initialExpire)
		assert.Nil(suite.T(), err)
		assert.True(suite.T(), resultExpire.Value())

		newExpire := time.Now().UnixMilli() + 2000

		resultExpireWithOptions, err := client.PExpireAtWithOptions(key, newExpire, api.NewExpiryGreaterThanCurrent)
		assert.Nil(suite.T(), err)
		assert.True(suite.T(), resultExpireWithOptions.Value())

		time.Sleep(2100 * time.Millisecond)
		resultExist, err := client.Exists([]string{key})
		assert.Nil(suite.T(), err)
		assert.Equal(suite.T(), int64(0), resultExist.Value())
	})
}

func (suite *GlideTestSuite) TestPExpireAtWithOptions_NewExpiryLessThanCurrent() {
	suite.SkipIfServerVersionLowerThanBy("7.0.0")
	suite.runWithDefaultClients(func(client api.BaseClient) {
		key := uuid.New().String()
		value := uuid.New().String()

		suite.verifyOK(client.Set(key, value))

		initialExpire := 1000
		resultExpire, err := client.PExpire(key, int64(initialExpire))
		assert.Nil(suite.T(), err)
		assert.True(suite.T(), resultExpire.Value())

		newExpire := time.Now().Unix()*1000 + 500

		resultExpireWithOptions, err := client.PExpireAtWithOptions(key, newExpire, api.NewExpiryLessThanCurrent)
		assert.Nil(suite.T(), err)

		assert.True(suite.T(), resultExpireWithOptions.Value())

		time.Sleep(1100 * time.Millisecond)
		resultExist, err := client.Exists([]string{key})
		assert.Nil(suite.T(), err)
		assert.Equal(suite.T(), int64(0), resultExist.Value())
	})
}

func (suite *GlideTestSuite) TestExpireTime() {
	suite.SkipIfServerVersionLowerThanBy("7.0.0")
	suite.runWithDefaultClients(func(client api.BaseClient) {
		key := uuid.New().String()
		value := uuid.New().String()

		suite.verifyOK(client.Set(key, value))

		result, err := client.Get(key)
		assert.Nil(suite.T(), err)
		assert.Equal(suite.T(), value, result.Value())

		expireTime := time.Now().Unix() + 3
		resultExpAt, err := client.ExpireAt(key, expireTime)
		assert.Nil(suite.T(), err)
		assert.True(suite.T(), resultExpAt.Value())

		resexptime, err := client.ExpireTime(key)
		assert.Nil(suite.T(), err)
		assert.Equal(suite.T(), expireTime, resexptime.Value())

		time.Sleep(4 * time.Second)

		resultAfterExpiry, err := client.Get(key)
		assert.Nil(suite.T(), err)
		assert.Equal(suite.T(), "", resultAfterExpiry.Value())
	})
}

func (suite *GlideTestSuite) TestExpireTime_KeyDoesNotExist() {
	suite.SkipIfServerVersionLowerThanBy("7.0.0")
	suite.runWithDefaultClients(func(client api.BaseClient) {
		key := uuid.New().String()

		// Call ExpireTime on a key that doesn't exist
		expiryResult, err := client.ExpireTime(key)
		assert.Nil(suite.T(), err)
		assert.Equal(suite.T(), int64(-2), expiryResult.Value())
	})
}

func (suite *GlideTestSuite) TestPExpireTime() {
	suite.SkipIfServerVersionLowerThanBy("7.0.0")
	suite.runWithDefaultClients(func(client api.BaseClient) {
		key := uuid.New().String()
		value := uuid.New().String()

		suite.verifyOK(client.Set(key, value))

		result, err := client.Get(key)
		assert.Nil(suite.T(), err)
		assert.Equal(suite.T(), value, result.Value())

		pexpireTime := time.Now().UnixMilli() + 3000
		resultExpAt, err := client.PExpireAt(key, pexpireTime)
		assert.Nil(suite.T(), err)
		assert.True(suite.T(), resultExpAt.Value())

		respexptime, err := client.PExpireTime(key)
		assert.Nil(suite.T(), err)
		assert.Equal(suite.T(), pexpireTime, respexptime.Value())

		time.Sleep(4 * time.Second)

		resultAfterExpiry, err := client.Get(key)
		assert.Nil(suite.T(), err)
		assert.Equal(suite.T(), "", resultAfterExpiry.Value())
	})
}

func (suite *GlideTestSuite) TestPExpireTime_KeyDoesNotExist() {
	suite.SkipIfServerVersionLowerThanBy("7.0.0")
	suite.runWithDefaultClients(func(client api.BaseClient) {
		key := uuid.New().String()

		// Call ExpireTime on a key that doesn't exist
		expiryResult, err := client.PExpireTime(key)
		assert.Nil(suite.T(), err)
		assert.Equal(suite.T(), int64(-2), expiryResult.Value())
	})
}

func (suite *GlideTestSuite) TestTTL_WithValidKey() {
	suite.runWithDefaultClients(func(client api.BaseClient) {
		key := uuid.New().String()
		value := uuid.New().String()
		suite.verifyOK(client.Set(key, value))

		resExpire, err := client.Expire(key, 1)
		assert.Nil(suite.T(), err)
		assert.True(suite.T(), resExpire.Value())
		resTTL, err := client.TTL(key)
		assert.Nil(suite.T(), err)
		assert.Equal(suite.T(), resTTL.Value(), int64(1))
	})
}

func (suite *GlideTestSuite) TestTTL_WithExpiredKey() {
	suite.runWithDefaultClients(func(client api.BaseClient) {
		key := uuid.New().String()
		value := uuid.New().String()
		suite.verifyOK(client.Set(key, value))

		resExpire, err := client.Expire(key, 1)
		assert.Nil(suite.T(), err)
		assert.True(suite.T(), resExpire.Value())

		time.Sleep(2 * time.Second)

		resTTL, err := client.TTL(key)
		assert.Nil(suite.T(), err)
		assert.Equal(suite.T(), int64(-2), resTTL.Value())
	})
}

func (suite *GlideTestSuite) TestPTTL_WithValidKey() {
	suite.runWithDefaultClients(func(client api.BaseClient) {
		key := uuid.New().String()
		value := uuid.New().String()
		suite.verifyOK(client.Set(key, value))

		resExpire, err := client.Expire(key, 1)
		assert.Nil(suite.T(), err)
		assert.True(suite.T(), resExpire.Value())

		resPTTL, err := client.PTTL(key)
		assert.Nil(suite.T(), err)
		assert.Greater(suite.T(), resPTTL.Value(), int64(900))
	})
}

func (suite *GlideTestSuite) TestPTTL_WithExpiredKey() {
	suite.runWithDefaultClients(func(client api.BaseClient) {
		key := uuid.New().String()
		value := uuid.New().String()
		suite.verifyOK(client.Set(key, value))

		resExpire, err := client.Expire(key, 1)
		assert.Nil(suite.T(), err)
		assert.True(suite.T(), resExpire.Value())

		time.Sleep(2 * time.Second)

		resPTTL, err := client.PTTL(key)
		assert.Nil(suite.T(), err)
		assert.Equal(suite.T(), int64(-2), resPTTL.Value())
	})
}

func (suite *GlideTestSuite) TestBLMove() {
	if suite.serverVersion < "6.2.0" {
		suite.T().Skip("This feature is added in version 6.2.0")
	}
	suite.runWithDefaultClients(func(client api.BaseClient) {
		key1 := "{key}-1" + uuid.NewString()
		key2 := "{key}-2" + uuid.NewString()
		nonExistentKey := "{key}-3" + uuid.NewString()
		nonListKey := "{key}-4" + uuid.NewString()

		res1, err := client.BLMove(key1, key2, api.Left, api.Right, float64(0.1))
		assert.Equal(suite.T(), api.CreateNilStringResult(), res1)
		assert.Nil(suite.T(), err)

		res2, err := client.LPush(key1, []string{"four", "three", "two", "one"})
		assert.Nil(suite.T(), err)
		assert.Equal(suite.T(), int64(4), res2.Value())

		// only source exists, only source elements gets popped, creates a list at nonExistingKey
		res3, err := client.BLMove(key1, nonExistentKey, api.Right, api.Left, float64(0.1))
		assert.Equal(suite.T(), "four", res3.Value())
		assert.Nil(suite.T(), err)

		res4, err := client.LRange(key1, int64(0), int64(-1))
		assert.Nil(suite.T(), err)
		assert.Equal(
			suite.T(),
			[]api.Result[string]{
				api.CreateStringResult("one"),
				api.CreateStringResult("two"),
				api.CreateStringResult("three"),
			},
			res4,
		)

		// source and destination are the same, performing list rotation, "one" gets popped and added back
		res5, err := client.BLMove(key1, key1, api.Left, api.Left, float64(0.1))
		assert.Equal(suite.T(), "one", res5.Value())
		assert.Nil(suite.T(), err)

		res6, err := client.LRange(key1, int64(0), int64(-1))
		assert.Nil(suite.T(), err)
		assert.Equal(
			suite.T(),
			[]api.Result[string]{
				api.CreateStringResult("one"),
				api.CreateStringResult("two"),
				api.CreateStringResult("three"),
			},
			res6,
		)
		// normal use case, "three" gets popped and added to the left of destination
		res7, err := client.LPush(key2, []string{"six", "five", "four"})
		assert.Nil(suite.T(), err)
		assert.Equal(suite.T(), int64(3), res7.Value())

		res8, err := client.BLMove(key1, key2, api.Right, api.Left, float64(0.1))
		assert.Equal(suite.T(), "three", res8.Value())
		assert.Nil(suite.T(), err)

		res9, err := client.LRange(key1, int64(0), int64(-1))
		assert.Nil(suite.T(), err)
		assert.Equal(
			suite.T(),
			[]api.Result[string]{
				api.CreateStringResult("one"),
				api.CreateStringResult("two"),
			},
			res9,
		)
		res10, err := client.LRange(key2, int64(0), int64(-1))
		assert.Nil(suite.T(), err)
		assert.Equal(
			suite.T(),
			[]api.Result[string]{
				api.CreateStringResult("three"),
				api.CreateStringResult("four"),
				api.CreateStringResult("five"),
				api.CreateStringResult("six"),
			},
			res10,
		)

		// source exists but is not a list type key
		suite.verifyOK(client.Set(nonListKey, "value"))

		res11, err := client.BLMove(nonListKey, key1, api.Left, api.Left, float64(0.1))
		assert.Equal(suite.T(), api.CreateNilStringResult(), res11)
		assert.NotNil(suite.T(), err)
		assert.IsType(suite.T(), &api.RequestError{}, err)

		// destination exists but is not a list type key
		suite.verifyOK(client.Set(nonListKey, "value"))

		res12, err := client.BLMove(key1, nonListKey, api.Left, api.Left, float64(0.1))
		assert.Equal(suite.T(), api.CreateNilStringResult(), res12)
		assert.NotNil(suite.T(), err)
		assert.IsType(suite.T(), &api.RequestError{}, err)
	})
}

func (suite *GlideTestSuite) TestDel_MultipleKeys() {
	suite.runWithDefaultClients(func(client api.BaseClient) {
		key1 := "testKey1_" + uuid.New().String()
		key2 := "testKey2_" + uuid.New().String()
		key3 := "testKey3_" + uuid.New().String()

		suite.verifyOK(client.Set(key1, initialValue))
		suite.verifyOK(client.Set(key2, initialValue))
		suite.verifyOK(client.Set(key3, initialValue))

		deletedCount, err := client.Del([]string{key1, key2, key3})

		assert.Nil(suite.T(), err)
		assert.Equal(suite.T(), int64(3), deletedCount.Value())

		result1, err1 := client.Get(key1)
		result2, err2 := client.Get(key2)
		result3, err3 := client.Get(key3)

		assert.Nil(suite.T(), err1)
		assert.True(suite.T(), result1.IsNil())

		assert.Nil(suite.T(), err2)
		assert.True(suite.T(), result2.IsNil())

		assert.Nil(suite.T(), err3)
		assert.True(suite.T(), result3.IsNil())
	})
}

<<<<<<< HEAD
func (suite *GlideTestSuite) TestObjectEncoding() {
	suite.runWithDefaultClients(func(client api.BaseClient) {
		//Test 1: Check object encoding for embstr
		key := "{keyName}" + uuid.NewString()
		value1 := "Hello"
		suite.verifyOK(client.Set(key, value1))
		resultObjectEncoding, err := client.ObjectEncoding(key)
		assert.Nil(suite.T(), err)
		assert.Equal(suite.T(), "embstr", resultObjectEncoding.Value(), "The result should be embstr")

		//Test 2: Check object encoding for listpack
		list := []string{"value1", "value2", "value3"}
		key1 := "{keyName}" + uuid.NewString()
		res1, err := client.LPush(key1, list)
		assert.Nil(suite.T(), err)
		assert.Equal(suite.T(), int64(3), res1.Value())
		resultListPack, err := client.ObjectEncoding(key1)
		assert.Nil(suite.T(), err)
		assert.Equal(suite.T(), "listpack", resultListPack.Value(), "The result should be listpack")

		//Test 3: Check object encoding command for non existing key
		key3 := "{keyName}" + uuid.NewString()
		resultNull, err := client.ObjectEncoding(key3)
		assert.Nil(suite.T(), err)
		assert.Equal(suite.T(), "", resultNull.Value())
	})

}

func (suite *GlideTestSuite) Test_Dump() {
	suite.runWithDefaultClients(func(client api.BaseClient) {

		//Test 1: Check dump command for existing key
		key := "{keyName}" + uuid.NewString()
		value := "world"
		suite.verifyOK(client.Set(key, value))

		resultDump, err := client.Dump(key)
		assert.Nil(suite.T(), err)
		assert.NotNil(suite.T(), resultDump)

		//Delete
		deletedCount, err := client.Del([]string{key})
		assert.Nil(suite.T(), err)
		assert.Equal(suite.T(), int64(1), deletedCount.Value())

		//restore
		suite.verifyOK(client.Restore(key, int64(0), resultDump.Value()))
		resultGetRestoreKey, err := client.Get(key)
		assert.Nil(suite.T(), err)
		assert.Equal(suite.T(), value, resultGetRestoreKey.Value())

		//Test 2: Check dump command for non existing key
		key1 := "{keyName}" + uuid.NewString()
		resultDumpNull, err := client.Dump(key1)
		assert.Nil(suite.T(), err)
		assert.Equal(suite.T(), "", resultDumpNull.Value())
	})
}

func (suite *GlideTestSuite) TestRestore() {
	suite.runWithDefaultClients(func(client api.BaseClient) {

		//Test 1: Check restore command for deleted key and check value
		//set
		key := "testKey1_" + uuid.New().String()
		value := "hello"
		suite.verifyOK(client.Set(key, value))

		//dump
		resultDump, err := client.Dump(key)
		assert.Nil(suite.T(), err)
		assert.NotNil(suite.T(), resultDump)

		//Delete
		deletedCount, err := client.Del([]string{key})
		assert.Nil(suite.T(), err)
		assert.Equal(suite.T(), int64(1), deletedCount.Value())

		//restore
		suite.verifyOK(client.Restore(key, int64(0), resultDump.Value()))
		resultGetRestoreKey, err := client.Get(key)
		assert.Nil(suite.T(), err)
		assert.Equal(suite.T(), value, resultGetRestoreKey.Value())

=======
func (suite *GlideTestSuite) TestType() {
	suite.runWithDefaultClients(func(client api.BaseClient) {
		// Test 1: Check if the value is string
		keyName := "{keyName}" + uuid.NewString()
		suite.verifyOK(client.Set(keyName, initialValue))
		result, err := client.Type(keyName)
		assert.Nil(suite.T(), err)
		assert.IsType(suite.T(), result, api.CreateStringResult("string"), "Value is string")

		// Test 2: Check if the value is list
		key1 := "{keylist}-1" + uuid.NewString()
		resultLPush, err := client.LPush(key1, []string{"one", "two", "three"})
		assert.Equal(suite.T(), int64(3), resultLPush.Value())
		assert.Nil(suite.T(), err)
		resultType, err := client.Type(key1)
		assert.Nil(suite.T(), err)
		assert.IsType(suite.T(), resultType, api.CreateStringResult("list"), "Value is list")
	})
}

func (suite *GlideTestSuite) TestTouch() {
	suite.runWithDefaultClients(func(client api.BaseClient) {
		// Test 1: Check if an touch valid key
		keyName := "{keyName}" + uuid.NewString()
		keyName1 := "{keyName1}" + uuid.NewString()
		suite.verifyOK(client.Set(keyName, initialValue))
		suite.verifyOK(client.Set(keyName1, "anotherValue"))
		result, err := client.Touch([]string{keyName, keyName1})
		assert.Nil(suite.T(), err)
		assert.Equal(suite.T(), int64(2), result.Value(), "The touch should be 2")

		// Test 2: Check if an touch invalid key
		resultInvalidKey, err := client.Touch([]string{"invalidKey", "invalidKey1"})
		assert.Nil(suite.T(), err)
		assert.Equal(suite.T(), int64(0), resultInvalidKey.Value(), "The touch should be 0")
	})
}

func (suite *GlideTestSuite) TestUnlink() {
	suite.runWithDefaultClients(func(client api.BaseClient) {
		// Test 1: Check if an unlink valid key
		keyName := "{keyName}" + uuid.NewString()
		keyName1 := "{keyName1}" + uuid.NewString()
		suite.verifyOK(client.Set(keyName, initialValue))
		suite.verifyOK(client.Set(keyName1, "anotherValue"))
		resultValidKey, err := client.Unlink([]string{keyName, keyName1})
		assert.Nil(suite.T(), err)
		assert.Equal(suite.T(), int64(2), resultValidKey.Value(), "The unlink should be 2")

		// Test 2: Check if an unlink for invalid key
		resultInvalidKey, err := client.Unlink([]string{"invalidKey2", "invalidKey3"})
		assert.Nil(suite.T(), err)
		assert.Equal(suite.T(), int64(0), resultInvalidKey.Value(), "The unlink should be 0")
	})
}

func (suite *GlideTestSuite) Test_Rename() {
	suite.runWithDefaultClients(func(client api.BaseClient) {
		// Test 1 Check if the command successfully renamed
		key := "{keyName}" + uuid.NewString()
		initialValueRename := "TestRename_RenameValue"
		newRenameKey := "{newkeyName}" + uuid.NewString()
		suite.verifyOK(client.Set(key, initialValueRename))
		client.Rename(key, newRenameKey)

		// Test 2 Check if the rename command return false if the key/newkey is invalid.
		key1 := "{keyName}" + uuid.NewString()
		res1, err := client.Rename(key1, "invalidKey")
		assert.Equal(suite.T(), "", res1.Value())
		assert.NotNil(suite.T(), err)
		assert.IsType(suite.T(), &api.RequestError{}, err)
	})
}

func (suite *GlideTestSuite) TestRenamenx() {
	suite.runWithDefaultClients(func(client api.BaseClient) {
		// Test 1 Check if the renamenx command return true if key was renamed to newKey
		key := "{keyName}" + uuid.NewString()
		key2 := "{keyName}" + uuid.NewString()
		suite.verifyOK(client.Set(key, initialValue))
		res1, err := client.Renamenx(key, key2)
		assert.Nil(suite.T(), err)
		assert.Equal(suite.T(), true, res1.Value())

		// Test 2 Check if the renamenx command return false if newKey already exists.
		key3 := "{keyName}" + uuid.NewString()
		key4 := "{keyName}" + uuid.NewString()
		suite.verifyOK(client.Set(key3, initialValue))
		suite.verifyOK(client.Set(key4, initialValue))
		res2, err := client.Renamenx(key3, key4)
		assert.Nil(suite.T(), err)
		assert.Equal(suite.T(), false, res2.Value())
	})
}

func (suite *GlideTestSuite) TestZAddAndZAddIncr() {
	suite.runWithDefaultClients(func(client api.BaseClient) {
		key := uuid.New().String()
		key2 := uuid.New().String()
		key3 := uuid.New().String()
		key4 := uuid.New().String()
		membersScoreMap := map[string]float64{
			"one":   1.0,
			"two":   2.0,
			"three": 3.0,
		}
		t := suite.T()

		res, err := client.ZAdd(key, membersScoreMap)
		assert.Nil(t, err)
		assert.Equal(t, int64(3), res.Value())

		resIncr, err := client.ZAddIncr(key, "one", float64(2))
		assert.Nil(t, err)
		assert.Equal(t, float64(3), resIncr.Value())

		// exceptions
		// non-sortedset key
		_, err = client.Set(key2, "test")
		assert.NoError(t, err)

		_, err = client.ZAdd(key2, membersScoreMap)
		assert.NotNil(suite.T(), err)
		assert.IsType(suite.T(), &api.RequestError{}, err)

		// wrong key type for zaddincr
		_, err = client.ZAddIncr(key2, "one", float64(2))
		assert.NotNil(suite.T(), err)
		assert.IsType(suite.T(), &api.RequestError{}, err)

		// with NX & XX
		onlyIfExistsOpts := options.NewZAddOptionsBuilder().SetConditionalChange(options.OnlyIfExists)
		onlyIfDoesNotExistOpts := options.NewZAddOptionsBuilder().SetConditionalChange(options.OnlyIfDoesNotExist)

		res, err = client.ZAddWithOptions(key3, membersScoreMap, onlyIfExistsOpts)
		assert.Nil(suite.T(), err)
		assert.Equal(suite.T(), int64(0), res.Value())

		res, err = client.ZAddWithOptions(key3, membersScoreMap, onlyIfDoesNotExistOpts)
		assert.Nil(suite.T(), err)
		assert.Equal(suite.T(), int64(3), res.Value())

		resIncr, err = client.ZAddIncrWithOptions(key3, "one", 5, onlyIfDoesNotExistOpts)
		assert.NotNil(suite.T(), err)
		assert.True(suite.T(), resIncr.IsNil())

		resIncr, err = client.ZAddIncrWithOptions(key3, "one", 5, onlyIfExistsOpts)
		assert.Nil(suite.T(), err)
		assert.Equal(suite.T(), float64(6), resIncr.Value())

		// with GT or LT
		membersScoreMap2 := map[string]float64{
			"one":   -3.0,
			"two":   2.0,
			"three": 3.0,
		}

		res, err = client.ZAdd(key4, membersScoreMap2)
		assert.Nil(suite.T(), err)
		assert.Equal(suite.T(), int64(3), res.Value())

		membersScoreMap2["one"] = 10.0

		gtOpts := options.NewZAddOptionsBuilder().SetUpdateOptions(options.ScoreGreaterThanCurrent)
		ltOpts := options.NewZAddOptionsBuilder().SetUpdateOptions(options.ScoreLessThanCurrent)
		gtOptsChanged, _ := options.NewZAddOptionsBuilder().SetUpdateOptions(options.ScoreGreaterThanCurrent).SetChanged(true)
		ltOptsChanged, _ := options.NewZAddOptionsBuilder().SetUpdateOptions(options.ScoreLessThanCurrent).SetChanged(true)

		res, err = client.ZAddWithOptions(key4, membersScoreMap2, gtOptsChanged)
		assert.Nil(suite.T(), err)
		assert.Equal(suite.T(), int64(1), res.Value())

		res, err = client.ZAddWithOptions(key4, membersScoreMap2, ltOptsChanged)
		assert.Nil(suite.T(), err)
		assert.Equal(suite.T(), int64(0), res.Value())

		resIncr, err = client.ZAddIncrWithOptions(key4, "one", -3, ltOpts)
		assert.Nil(suite.T(), err)
		assert.Equal(suite.T(), float64(7), resIncr.Value())

		resIncr, err = client.ZAddIncrWithOptions(key4, "one", -3, gtOpts)
		assert.NotNil(suite.T(), err)
		assert.True(suite.T(), resIncr.IsNil())
	})
}

func (suite *GlideTestSuite) TestZincrBy() {
	suite.runWithDefaultClients(func(client api.BaseClient) {
		key1 := uuid.New().String()
		key2 := uuid.New().String()

		// key does not exist
		res1, err := client.ZIncrBy(key1, 2.5, "value1")
		assert.Nil(suite.T(), err)
		assert.Equal(suite.T(), 2.5, res1.Value())

		// key exists, but value doesn't
		res2, err := client.ZIncrBy(key1, -3.3, "value2")
		assert.Nil(suite.T(), err)
		assert.Equal(suite.T(), -3.3, res2.Value())

		// updating existing value in existing key
		res3, err := client.ZIncrBy(key1, 1.0, "value1")
		assert.Nil(suite.T(), err)
		assert.Equal(suite.T(), 3.5, res3.Value())

		// Key exists, but it is not a sorted set
		res4, err := client.SAdd(key2, []string{"one", "two"})
		assert.Nil(suite.T(), err)
		assert.Equal(suite.T(), int64(2), res4.Value())

		_, err = client.ZIncrBy(key2, 0.5, "_")
		assert.NotNil(suite.T(), err)
		assert.IsType(suite.T(), &api.RequestError{}, err)
	})
}

func (suite *GlideTestSuite) TestZPopMin() {
	suite.runWithDefaultClients(func(client api.BaseClient) {
		key1 := uuid.New().String()
		key2 := uuid.New().String()
		memberScoreMap := map[string]float64{
			"one":   1.0,
			"two":   2.0,
			"three": 3.0,
		}

		res, err := client.ZAdd(key1, memberScoreMap)
		assert.Nil(suite.T(), err)
		assert.Equal(suite.T(), int64(3), res.Value())

		res2, err := client.ZPopMin(key1)
		assert.Nil(suite.T(), err)
		assert.Len(suite.T(), res2, 1)
		assert.Equal(suite.T(), float64(1.0), res2[api.CreateStringResult("one")].Value())

		res3, err := client.ZPopMinWithCount(key1, 2)
		assert.Nil(suite.T(), err)
		assert.Len(suite.T(), res3, 2)
		assert.Equal(suite.T(), float64(2.0), res3[api.CreateStringResult("two")].Value())
		assert.Equal(suite.T(), float64(3.0), res3[api.CreateStringResult("three")].Value())

		// non sorted set key
		_, err = client.Set(key2, "test")
		assert.Nil(suite.T(), err)

		_, err = client.ZPopMin(key2)
		assert.NotNil(suite.T(), err)
		assert.IsType(suite.T(), &api.RequestError{}, err)
	})
}

func (suite *GlideTestSuite) TestZPopMax() {
	suite.runWithDefaultClients(func(client api.BaseClient) {
		key1 := uuid.New().String()
		key2 := uuid.New().String()
		memberScoreMap := map[string]float64{
			"one":   1.0,
			"two":   2.0,
			"three": 3.0,
		}
		res, err := client.ZAdd(key1, memberScoreMap)
		assert.Nil(suite.T(), err)
		assert.Equal(suite.T(), int64(3), res.Value())

		res2, err := client.ZPopMax(key1)
		assert.Nil(suite.T(), err)
		assert.Len(suite.T(), res2, 1)
		assert.Equal(suite.T(), float64(3.0), res2[api.CreateStringResult("three")].Value())

		res3, err := client.ZPopMaxWithCount(key1, 2)
		assert.Nil(suite.T(), err)
		assert.Len(suite.T(), res3, 2)
		assert.Equal(suite.T(), float64(2.0), res3[api.CreateStringResult("two")].Value())
		assert.Equal(suite.T(), float64(1.0), res3[api.CreateStringResult("one")].Value())

		// non sorted set key
		_, err = client.Set(key2, "test")
		assert.Nil(suite.T(), err)

		_, err = client.ZPopMax(key2)
		assert.NotNil(suite.T(), err)
		assert.IsType(suite.T(), &api.RequestError{}, err)
>>>>>>> 994455a7
	})
}<|MERGE_RESOLUTION|>--- conflicted
+++ resolved
@@ -3754,93 +3754,6 @@
 	})
 }
 
-<<<<<<< HEAD
-func (suite *GlideTestSuite) TestObjectEncoding() {
-	suite.runWithDefaultClients(func(client api.BaseClient) {
-		//Test 1: Check object encoding for embstr
-		key := "{keyName}" + uuid.NewString()
-		value1 := "Hello"
-		suite.verifyOK(client.Set(key, value1))
-		resultObjectEncoding, err := client.ObjectEncoding(key)
-		assert.Nil(suite.T(), err)
-		assert.Equal(suite.T(), "embstr", resultObjectEncoding.Value(), "The result should be embstr")
-
-		//Test 2: Check object encoding for listpack
-		list := []string{"value1", "value2", "value3"}
-		key1 := "{keyName}" + uuid.NewString()
-		res1, err := client.LPush(key1, list)
-		assert.Nil(suite.T(), err)
-		assert.Equal(suite.T(), int64(3), res1.Value())
-		resultListPack, err := client.ObjectEncoding(key1)
-		assert.Nil(suite.T(), err)
-		assert.Equal(suite.T(), "listpack", resultListPack.Value(), "The result should be listpack")
-
-		//Test 3: Check object encoding command for non existing key
-		key3 := "{keyName}" + uuid.NewString()
-		resultNull, err := client.ObjectEncoding(key3)
-		assert.Nil(suite.T(), err)
-		assert.Equal(suite.T(), "", resultNull.Value())
-	})
-
-}
-
-func (suite *GlideTestSuite) Test_Dump() {
-	suite.runWithDefaultClients(func(client api.BaseClient) {
-
-		//Test 1: Check dump command for existing key
-		key := "{keyName}" + uuid.NewString()
-		value := "world"
-		suite.verifyOK(client.Set(key, value))
-
-		resultDump, err := client.Dump(key)
-		assert.Nil(suite.T(), err)
-		assert.NotNil(suite.T(), resultDump)
-
-		//Delete
-		deletedCount, err := client.Del([]string{key})
-		assert.Nil(suite.T(), err)
-		assert.Equal(suite.T(), int64(1), deletedCount.Value())
-
-		//restore
-		suite.verifyOK(client.Restore(key, int64(0), resultDump.Value()))
-		resultGetRestoreKey, err := client.Get(key)
-		assert.Nil(suite.T(), err)
-		assert.Equal(suite.T(), value, resultGetRestoreKey.Value())
-
-		//Test 2: Check dump command for non existing key
-		key1 := "{keyName}" + uuid.NewString()
-		resultDumpNull, err := client.Dump(key1)
-		assert.Nil(suite.T(), err)
-		assert.Equal(suite.T(), "", resultDumpNull.Value())
-	})
-}
-
-func (suite *GlideTestSuite) TestRestore() {
-	suite.runWithDefaultClients(func(client api.BaseClient) {
-
-		//Test 1: Check restore command for deleted key and check value
-		//set
-		key := "testKey1_" + uuid.New().String()
-		value := "hello"
-		suite.verifyOK(client.Set(key, value))
-
-		//dump
-		resultDump, err := client.Dump(key)
-		assert.Nil(suite.T(), err)
-		assert.NotNil(suite.T(), resultDump)
-
-		//Delete
-		deletedCount, err := client.Del([]string{key})
-		assert.Nil(suite.T(), err)
-		assert.Equal(suite.T(), int64(1), deletedCount.Value())
-
-		//restore
-		suite.verifyOK(client.Restore(key, int64(0), resultDump.Value()))
-		resultGetRestoreKey, err := client.Get(key)
-		assert.Nil(suite.T(), err)
-		assert.Equal(suite.T(), value, resultGetRestoreKey.Value())
-
-=======
 func (suite *GlideTestSuite) TestType() {
 	suite.runWithDefaultClients(func(client api.BaseClient) {
 		// Test 1: Check if the value is string
@@ -4124,6 +4037,93 @@
 		_, err = client.ZPopMax(key2)
 		assert.NotNil(suite.T(), err)
 		assert.IsType(suite.T(), &api.RequestError{}, err)
->>>>>>> 994455a7
+	})
+}
+
+func (suite *GlideTestSuite) TestObjectEncoding() {
+	suite.runWithDefaultClients(func(client api.BaseClient) {
+		//Test 1: Check object encoding for embstr
+		key := "{keyName}" + uuid.NewString()
+		value1 := "Hello"
+		suite.verifyOK(client.Set(key, value1))
+		resultObjectEncoding, err := client.ObjectEncoding(key)
+		assert.Nil(suite.T(), err)
+		assert.Equal(suite.T(), "embstr", resultObjectEncoding.Value(), "The result should be embstr")
+
+		//Test 2: Check object encoding for listpack
+		list := []string{"value1", "value2", "value3"}
+		key1 := "{keyName}" + uuid.NewString()
+		res1, err := client.LPush(key1, list)
+		assert.Nil(suite.T(), err)
+		assert.Equal(suite.T(), int64(3), res1.Value())
+		resultListPack, err := client.ObjectEncoding(key1)
+		assert.Nil(suite.T(), err)
+		assert.Equal(suite.T(), "listpack", resultListPack.Value(), "The result should be listpack")
+
+		//Test 3: Check object encoding command for non existing key
+		key3 := "{keyName}" + uuid.NewString()
+		resultNull, err := client.ObjectEncoding(key3)
+		assert.Nil(suite.T(), err)
+		assert.Equal(suite.T(), "", resultNull.Value())
+	})
+
+}
+
+func (suite *GlideTestSuite) Test_Dump() {
+	suite.runWithDefaultClients(func(client api.BaseClient) {
+
+		//Test 1: Check dump command for existing key
+		key := "{keyName}" + uuid.NewString()
+		value := "world"
+		suite.verifyOK(client.Set(key, value))
+
+		resultDump, err := client.Dump(key)
+		assert.Nil(suite.T(), err)
+		assert.NotNil(suite.T(), resultDump)
+
+		//Delete
+		deletedCount, err := client.Del([]string{key})
+		assert.Nil(suite.T(), err)
+		assert.Equal(suite.T(), int64(1), deletedCount.Value())
+
+		//restore
+		suite.verifyOK(client.Restore(key, int64(0), resultDump.Value()))
+		resultGetRestoreKey, err := client.Get(key)
+		assert.Nil(suite.T(), err)
+		assert.Equal(suite.T(), value, resultGetRestoreKey.Value())
+
+		//Test 2: Check dump command for non existing key
+		key1 := "{keyName}" + uuid.NewString()
+		resultDumpNull, err := client.Dump(key1)
+		assert.Nil(suite.T(), err)
+		assert.Equal(suite.T(), "", resultDumpNull.Value())
+	})
+}
+
+func (suite *GlideTestSuite) TestRestore() {
+	suite.runWithDefaultClients(func(client api.BaseClient) {
+
+		//Test 1: Check restore command for deleted key and check value
+		//set
+		key := "testKey1_" + uuid.New().String()
+		value := "hello"
+		suite.verifyOK(client.Set(key, value))
+
+		//dump
+		resultDump, err := client.Dump(key)
+		assert.Nil(suite.T(), err)
+		assert.NotNil(suite.T(), resultDump)
+
+		//Delete
+		deletedCount, err := client.Del([]string{key})
+		assert.Nil(suite.T(), err)
+		assert.Equal(suite.T(), int64(1), deletedCount.Value())
+
+		//restore
+		suite.verifyOK(client.Restore(key, int64(0), resultDump.Value()))
+		resultGetRestoreKey, err := client.Get(key)
+		assert.Nil(suite.T(), err)
+		assert.Equal(suite.T(), value, resultGetRestoreKey.Value())
+
 	})
 }