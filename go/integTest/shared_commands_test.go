// Copyright Valkey GLIDE Project Contributors - SPDX Identifier: Apache-2.0

package integTest

import (
	"math"
	"reflect"
	"strconv"
	"time"

	"github.com/google/uuid"
	"github.com/stretchr/testify/assert"
	"github.com/valkey-io/valkey-glide/go/glide/api"
	"github.com/valkey-io/valkey-glide/go/glide/api/options"
)

const (
	keyName      = "key"
	initialValue = "value"
	anotherValue = "value2"
)

func (suite *GlideTestSuite) TestSetAndGet_noOptions() {
	suite.runWithDefaultClients(func(client api.BaseClient) {
		suite.verifyOK(client.Set(keyName, initialValue))
		result, err := client.Get(keyName)

		assert.Nil(suite.T(), err)
		assert.Equal(suite.T(), initialValue, result.Value())
	})
}

func (suite *GlideTestSuite) TestSetAndGet_byteString() {
	suite.runWithDefaultClients(func(client api.BaseClient) {
		invalidUTF8Value := "\xff\xfe\xfd"
		suite.verifyOK(client.Set(keyName, invalidUTF8Value))
		result, err := client.Get(keyName)

		assert.Nil(suite.T(), err)
		assert.Equal(suite.T(), invalidUTF8Value, result.Value())
	})
}

func (suite *GlideTestSuite) TestSetWithOptions_ReturnOldValue() {
	suite.runWithDefaultClients(func(client api.BaseClient) {
		suite.verifyOK(client.Set(keyName, initialValue))

		opts := api.NewSetOptionsBuilder().SetReturnOldValue(true)
		result, err := client.SetWithOptions(keyName, anotherValue, opts)

		assert.Nil(suite.T(), err)
		assert.Equal(suite.T(), initialValue, result.Value())
	})
}

func (suite *GlideTestSuite) TestSetWithOptions_OnlyIfExists_overwrite() {
	suite.runWithDefaultClients(func(client api.BaseClient) {
		key := uuid.New().String()
		suite.verifyOK(client.Set(key, initialValue))

		opts := api.NewSetOptionsBuilder().SetConditionalSet(api.OnlyIfExists)
		suite.verifyOK(client.SetWithOptions(key, anotherValue, opts))

		result, err := client.Get(key)

		assert.Nil(suite.T(), err)
		assert.Equal(suite.T(), anotherValue, result.Value())
	})
}

func (suite *GlideTestSuite) TestSetWithOptions_OnlyIfExists_missingKey() {
	suite.runWithDefaultClients(func(client api.BaseClient) {
		key := uuid.New().String()
		opts := api.NewSetOptionsBuilder().SetConditionalSet(api.OnlyIfExists)
		result, err := client.SetWithOptions(key, anotherValue, opts)

		assert.Nil(suite.T(), err)
		assert.Equal(suite.T(), "", result.Value())
	})
}

func (suite *GlideTestSuite) TestSetWithOptions_OnlyIfDoesNotExist_missingKey() {
	suite.runWithDefaultClients(func(client api.BaseClient) {
		key := uuid.New().String()
		opts := api.NewSetOptionsBuilder().SetConditionalSet(api.OnlyIfDoesNotExist)
		suite.verifyOK(client.SetWithOptions(key, anotherValue, opts))

		result, err := client.Get(key)

		assert.Nil(suite.T(), err)
		assert.Equal(suite.T(), anotherValue, result.Value())
	})
}

func (suite *GlideTestSuite) TestSetWithOptions_OnlyIfDoesNotExist_existingKey() {
	suite.runWithDefaultClients(func(client api.BaseClient) {
		key := uuid.New().String()
		opts := api.NewSetOptionsBuilder().SetConditionalSet(api.OnlyIfDoesNotExist)
		suite.verifyOK(client.Set(key, initialValue))

		result, err := client.SetWithOptions(key, anotherValue, opts)

		assert.Nil(suite.T(), err)
		assert.Equal(suite.T(), "", result.Value())

		result, err = client.Get(key)

		assert.Nil(suite.T(), err)
		assert.Equal(suite.T(), initialValue, result.Value())
	})
}

func (suite *GlideTestSuite) TestSetWithOptions_KeepExistingExpiry() {
	suite.runWithDefaultClients(func(client api.BaseClient) {
		key := uuid.New().String()
		opts := api.NewSetOptionsBuilder().SetExpiry(api.NewExpiryBuilder().SetType(api.Milliseconds).SetCount(uint64(2000)))
		suite.verifyOK(client.SetWithOptions(key, initialValue, opts))

		result, err := client.Get(key)

		assert.Nil(suite.T(), err)
		assert.Equal(suite.T(), initialValue, result.Value())

		opts = api.NewSetOptionsBuilder().SetExpiry(api.NewExpiryBuilder().SetType(api.KeepExisting))
		suite.verifyOK(client.SetWithOptions(key, anotherValue, opts))

		result, err = client.Get(key)

		assert.Nil(suite.T(), err)
		assert.Equal(suite.T(), anotherValue, result.Value())

		time.Sleep(2222 * time.Millisecond)
		result, err = client.Get(key)

		assert.Nil(suite.T(), err)
		assert.Equal(suite.T(), "", result.Value())
	})
}

func (suite *GlideTestSuite) TestSetWithOptions_UpdateExistingExpiry() {
	suite.runWithDefaultClients(func(client api.BaseClient) {
		key := uuid.New().String()
		opts := api.NewSetOptionsBuilder().SetExpiry(api.NewExpiryBuilder().SetType(api.Milliseconds).SetCount(uint64(100500)))
		suite.verifyOK(client.SetWithOptions(key, initialValue, opts))

		result, err := client.Get(key)

		assert.Nil(suite.T(), err)
		assert.Equal(suite.T(), initialValue, result.Value())

		opts = api.NewSetOptionsBuilder().SetExpiry(api.NewExpiryBuilder().SetType(api.Milliseconds).SetCount(uint64(2000)))
		suite.verifyOK(client.SetWithOptions(key, anotherValue, opts))

		result, err = client.Get(key)

		assert.Nil(suite.T(), err)
		assert.Equal(suite.T(), anotherValue, result.Value())

		time.Sleep(2222 * time.Millisecond)
		result, err = client.Get(key)

		assert.Nil(suite.T(), err)
		assert.Equal(suite.T(), "", result.Value())
	})
}

func (suite *GlideTestSuite) TestGetEx_existingAndNonExistingKeys() {
	suite.runWithDefaultClients(func(client api.BaseClient) {
		key := uuid.New().String()
		suite.verifyOK(client.Set(key, initialValue))

		result, err := client.GetEx(key)
		assert.Nil(suite.T(), err)
		assert.Equal(suite.T(), initialValue, result.Value())

		key = uuid.New().String()
		result, err = client.Get(key)
		assert.Nil(suite.T(), err)
		assert.Equal(suite.T(), "", result.Value())
	})
}

func (suite *GlideTestSuite) TestGetExWithOptions_PersistKey() {
	suite.runWithDefaultClients(func(client api.BaseClient) {
		key := uuid.New().String()
		suite.verifyOK(client.Set(key, initialValue))

		opts := api.NewGetExOptionsBuilder().SetExpiry(api.NewExpiryBuilder().SetType(api.Milliseconds).SetCount(uint64(2000)))
		result, err := client.GetExWithOptions(key, opts)
		assert.Nil(suite.T(), err)
		assert.Equal(suite.T(), initialValue, result.Value())

		result, err = client.Get(key)
		assert.Nil(suite.T(), err)
		assert.Equal(suite.T(), initialValue, result.Value())

		time.Sleep(1000 * time.Millisecond)

		opts = api.NewGetExOptionsBuilder().SetExpiry(api.NewExpiryBuilder().SetType(api.Persist))
		result, err = client.GetExWithOptions(key, opts)
		assert.Nil(suite.T(), err)
		assert.Equal(suite.T(), initialValue, result.Value())
	})
}

func (suite *GlideTestSuite) TestGetExWithOptions_UpdateExpiry() {
	suite.runWithDefaultClients(func(client api.BaseClient) {
		key := uuid.New().String()
		suite.verifyOK(client.Set(key, initialValue))

		opts := api.NewGetExOptionsBuilder().SetExpiry(api.NewExpiryBuilder().SetType(api.Milliseconds).SetCount(uint64(2000)))
		result, err := client.GetExWithOptions(key, opts)
		assert.Nil(suite.T(), err)
		assert.Equal(suite.T(), initialValue, result.Value())

		result, err = client.Get(key)
		assert.Nil(suite.T(), err)
		assert.Equal(suite.T(), initialValue, result.Value())

		time.Sleep(2222 * time.Millisecond)

		result, err = client.Get(key)
		assert.Nil(suite.T(), err)
		assert.Equal(suite.T(), "", result.Value())
	})
}

func (suite *GlideTestSuite) TestSetWithOptions_ReturnOldValue_nonExistentKey() {
	suite.runWithDefaultClients(func(client api.BaseClient) {
		key := uuid.New().String()
		opts := api.NewSetOptionsBuilder().SetReturnOldValue(true)

		result, err := client.SetWithOptions(key, anotherValue, opts)

		assert.Nil(suite.T(), err)
		assert.Equal(suite.T(), "", result.Value())
	})
}

func (suite *GlideTestSuite) TestMSetAndMGet_existingAndNonExistingKeys() {
	suite.runWithDefaultClients(func(client api.BaseClient) {
		key1 := uuid.New().String()
		key2 := uuid.New().String()
		key3 := uuid.New().String()
		oldValue := uuid.New().String()
		value := uuid.New().String()
		suite.verifyOK(client.Set(key1, oldValue))
		keyValueMap := map[string]string{
			key1: value,
			key2: value,
		}
		suite.verifyOK(client.MSet(keyValueMap))
		keys := []string{key1, key2, key3}
		stringValue := api.CreateStringResult(value)
		nullResult := api.CreateNilStringResult()
		values := []api.Result[string]{stringValue, stringValue, nullResult}
		result, err := client.MGet(keys)

		assert.Nil(suite.T(), err)
		assert.Equal(suite.T(), values, result)
	})
}

func (suite *GlideTestSuite) TestMSetNXAndMGet_nonExistingKey_valuesSet() {
	suite.runWithDefaultClients(func(client api.BaseClient) {
		key1 := "{key}" + uuid.New().String()
		key2 := "{key}" + uuid.New().String()
		key3 := "{key}" + uuid.New().String()
		value := uuid.New().String()
		keyValueMap := map[string]string{
			key1: value,
			key2: value,
			key3: value,
		}
		res, err := client.MSetNX(keyValueMap)
		assert.Nil(suite.T(), err)
		assert.True(suite.T(), res.Value())
		keys := []string{key1, key2, key3}
		stringValue := api.CreateStringResult(value)
		values := []api.Result[string]{stringValue, stringValue, stringValue}
		result, err := client.MGet(keys)

		assert.Nil(suite.T(), err)
		assert.Equal(suite.T(), values, result)
	})
}

func (suite *GlideTestSuite) TestMSetNXAndMGet_existingKey_valuesNotUpdated() {
	suite.runWithDefaultClients(func(client api.BaseClient) {
		key1 := "{key}" + uuid.New().String()
		key2 := "{key}" + uuid.New().String()
		key3 := "{key}" + uuid.New().String()
		oldValue := uuid.New().String()
		value := uuid.New().String()
		suite.verifyOK(client.Set(key1, oldValue))
		keyValueMap := map[string]string{
			key1: value,
			key2: value,
			key3: value,
		}
		res, err := client.MSetNX(keyValueMap)
		assert.Nil(suite.T(), err)
		assert.False(suite.T(), res.Value())
		keys := []string{key1, key2, key3}
		oldResult := api.CreateStringResult(oldValue)
		nullResult := api.CreateNilStringResult()
		values := []api.Result[string]{oldResult, nullResult, nullResult}
		result, err := client.MGet(keys)

		assert.Nil(suite.T(), err)
		assert.Equal(suite.T(), values, result)
	})
}

func (suite *GlideTestSuite) TestIncrCommands_existingKey() {
	suite.runWithDefaultClients(func(client api.BaseClient) {
		key := uuid.New().String()
		suite.verifyOK(client.Set(key, "10"))

		res1, err := client.Incr(key)
		assert.Nil(suite.T(), err)
		assert.Equal(suite.T(), int64(11), res1.Value())

		res2, err := client.IncrBy(key, 10)
		assert.Nil(suite.T(), err)
		assert.Equal(suite.T(), int64(21), res2.Value())

		res3, err := client.IncrByFloat(key, float64(10.1))
		assert.Nil(suite.T(), err)
		assert.Equal(suite.T(), float64(31.1), res3.Value())
	})
}

func (suite *GlideTestSuite) TestIncrCommands_nonExistingKey() {
	suite.runWithDefaultClients(func(client api.BaseClient) {
		key1 := uuid.New().String()
		res1, err := client.Incr(key1)
		assert.Nil(suite.T(), err)
		assert.Equal(suite.T(), int64(1), res1.Value())

		key2 := uuid.New().String()
		res2, err := client.IncrBy(key2, 10)
		assert.Nil(suite.T(), err)
		assert.Equal(suite.T(), int64(10), res2.Value())

		key3 := uuid.New().String()
		res3, err := client.IncrByFloat(key3, float64(10.1))
		assert.Nil(suite.T(), err)
		assert.Equal(suite.T(), float64(10.1), res3.Value())
	})
}

func (suite *GlideTestSuite) TestIncrCommands_TypeError() {
	suite.runWithDefaultClients(func(client api.BaseClient) {
		key := uuid.New().String()
		suite.verifyOK(client.Set(key, "stringValue"))

		res1, err := client.Incr(key)
		assert.Equal(suite.T(), int64(0), res1.Value())
		assert.NotNil(suite.T(), err)
		assert.IsType(suite.T(), &api.RequestError{}, err)

		res2, err := client.IncrBy(key, 10)
		assert.Equal(suite.T(), int64(0), res2.Value())
		assert.NotNil(suite.T(), err)
		assert.IsType(suite.T(), &api.RequestError{}, err)

		res3, err := client.IncrByFloat(key, float64(10.1))
		assert.Equal(suite.T(), float64(0), res3.Value())
		assert.NotNil(suite.T(), err)
		assert.IsType(suite.T(), &api.RequestError{}, err)
	})
}

func (suite *GlideTestSuite) TestDecrCommands_existingKey() {
	suite.runWithDefaultClients(func(client api.BaseClient) {
		key := uuid.New().String()
		suite.verifyOK(client.Set(key, "10"))

		res1, err := client.Decr(key)
		assert.Nil(suite.T(), err)
		assert.Equal(suite.T(), int64(9), res1.Value())

		res2, err := client.DecrBy(key, 10)
		assert.Nil(suite.T(), err)
		assert.Equal(suite.T(), int64(-1), res2.Value())
	})
}

func (suite *GlideTestSuite) TestDecrCommands_nonExistingKey() {
	suite.runWithDefaultClients(func(client api.BaseClient) {
		key1 := uuid.New().String()
		res1, err := client.Decr(key1)
		assert.Nil(suite.T(), err)
		assert.Equal(suite.T(), int64(-1), res1.Value())

		key2 := uuid.New().String()
		res2, err := client.DecrBy(key2, 10)
		assert.Nil(suite.T(), err)
		assert.Equal(suite.T(), int64(-10), res2.Value())
	})
}

func (suite *GlideTestSuite) TestStrlen_existingKey() {
	suite.runWithDefaultClients(func(client api.BaseClient) {
		key := uuid.New().String()
		value := uuid.New().String()
		suite.verifyOK(client.Set(key, value))

		res, err := client.Strlen(key)
		assert.Nil(suite.T(), err)
		assert.Equal(suite.T(), int64(len(value)), res.Value())
	})
}

func (suite *GlideTestSuite) TestStrlen_nonExistingKey() {
	suite.runWithDefaultClients(func(client api.BaseClient) {
		key := uuid.New().String()
		res, err := client.Strlen(key)
		assert.Nil(suite.T(), err)
		assert.Equal(suite.T(), int64(0), res.Value())
	})
}

func (suite *GlideTestSuite) TestSetRange_existingAndNonExistingKeys() {
	suite.runWithDefaultClients(func(client api.BaseClient) {
		key := uuid.New().String()
		res, err := client.SetRange(key, 0, "Dummy string")
		assert.Nil(suite.T(), err)
		assert.Equal(suite.T(), int64(12), res.Value())

		res, err = client.SetRange(key, 6, "values")
		assert.Nil(suite.T(), err)
		assert.Equal(suite.T(), int64(12), res.Value())
		res1, err := client.Get(key)
		assert.Nil(suite.T(), err)
		assert.Equal(suite.T(), "Dummy values", res1.Value())

		res, err = client.SetRange(key, 15, "test")
		assert.Nil(suite.T(), err)
		assert.Equal(suite.T(), int64(19), res.Value())
		res1, err = client.Get(key)
		assert.Nil(suite.T(), err)
		assert.Equal(suite.T(), "Dummy values\x00\x00\x00test", res1.Value())

		res, err = client.SetRange(key, math.MaxInt32, "test")
		assert.Equal(suite.T(), int64(0), res.Value())
		assert.NotNil(suite.T(), err)
		assert.IsType(suite.T(), &api.RequestError{}, err)
	})
}

func (suite *GlideTestSuite) TestSetRange_existingAndNonExistingKeys_binaryString() {
	suite.runWithDefaultClients(func(client api.BaseClient) {
		nonUtf8String := "Dummy \xFF string"
		key := uuid.New().String()
		res, err := client.SetRange(key, 0, nonUtf8String)
		assert.Nil(suite.T(), err)
		assert.Equal(suite.T(), int64(14), res.Value())

		res, err = client.SetRange(key, 6, "values ")
		assert.Nil(suite.T(), err)
		assert.Equal(suite.T(), int64(14), res.Value())
		res1, err := client.Get(key)
		assert.Nil(suite.T(), err)
		assert.Equal(suite.T(), "Dummy values g", res1.Value())

		res, err = client.SetRange(key, 15, "test")
		assert.Nil(suite.T(), err)
		assert.Equal(suite.T(), int64(19), res.Value())
		res1, err = client.Get(key)
		assert.Nil(suite.T(), err)
		assert.Equal(suite.T(), "Dummy values g\x00test", res1.Value())
	})
}

func (suite *GlideTestSuite) TestGetRange_existingAndNonExistingKeys() {
	suite.runWithDefaultClients(func(client api.BaseClient) {
		key := uuid.New().String()
		suite.verifyOK(client.Set(key, "Dummy string"))

		res, err := client.GetRange(key, 0, 4)
		assert.Nil(suite.T(), err)
		assert.Equal(suite.T(), "Dummy", res.Value())

		res, err = client.GetRange(key, -6, -1)
		assert.Nil(suite.T(), err)
		assert.Equal(suite.T(), "string", res.Value())

		res, err = client.GetRange(key, -1, -6)
		assert.Nil(suite.T(), err)
		assert.Equal(suite.T(), "", res.Value())

		res, err = client.GetRange(key, 15, 16)
		assert.Nil(suite.T(), err)
		assert.Equal(suite.T(), "", res.Value())

		nonExistingKey := uuid.New().String()
		res, err = client.GetRange(nonExistingKey, 0, 5)
		assert.Nil(suite.T(), err)
		assert.Equal(suite.T(), "", res.Value())
	})
}

func (suite *GlideTestSuite) TestGetRange_binaryString() {
	suite.runWithDefaultClients(func(client api.BaseClient) {
		key := uuid.New().String()
		nonUtf8String := "Dummy \xFF string"
		suite.verifyOK(client.Set(key, nonUtf8String))

		res, err := client.GetRange(key, 4, 6)
		assert.Nil(suite.T(), err)
		assert.Equal(suite.T(), "y \xFF", res.Value())
	})
}

func (suite *GlideTestSuite) TestAppend_existingAndNonExistingKeys() {
	suite.runWithDefaultClients(func(client api.BaseClient) {
		key := uuid.New().String()
		value1 := uuid.New().String()
		value2 := uuid.New().String()

		res, err := client.Append(key, value1)
		assert.Nil(suite.T(), err)
		assert.Equal(suite.T(), int64(len(value1)), res.Value())
		res1, err := client.Get(key)
		assert.Nil(suite.T(), err)
		assert.Equal(suite.T(), value1, res1.Value())

		res, err = client.Append(key, value2)
		assert.Nil(suite.T(), err)
		assert.Equal(suite.T(), int64(len(value1)+len(value2)), res.Value())
		res1, err = client.Get(key)
		assert.Nil(suite.T(), err)
		assert.Equal(suite.T(), value1+value2, res1.Value())
	})
}

func (suite *GlideTestSuite) TestLCS_existingAndNonExistingKeys() {
	suite.SkipIfServerVersionLowerThanBy("7.0.0")

	suite.runWithDefaultClients(func(client api.BaseClient) {
		key1 := "{key}" + uuid.New().String()
		key2 := "{key}" + uuid.New().String()

		res, err := client.LCS(key1, key2)
		assert.Nil(suite.T(), err)
		assert.Equal(suite.T(), "", res.Value())

		suite.verifyOK(client.Set(key1, "Dummy string"))
		suite.verifyOK(client.Set(key2, "Dummy value"))

		res, err = client.LCS(key1, key2)
		assert.Nil(suite.T(), err)
		assert.Equal(suite.T(), "Dummy ", res.Value())
	})
}

func (suite *GlideTestSuite) TestGetDel_ExistingKey() {
	suite.runWithDefaultClients(func(client api.BaseClient) {
		key := uuid.New().String()
		value := "testValue"

		suite.verifyOK(client.Set(key, value))
		result, err := client.GetDel(key)
		assert.Nil(suite.T(), err)
		assert.Equal(suite.T(), value, result.Value())

		result, err = client.Get(key)
		assert.Nil(suite.T(), err)
		assert.Equal(suite.T(), "", result.Value())
	})
}

func (suite *GlideTestSuite) TestGetDel_NonExistingKey() {
	suite.runWithDefaultClients(func(client api.BaseClient) {
		key := uuid.New().String()

		result, err := client.GetDel(key)

		assert.Nil(suite.T(), err)
		assert.Equal(suite.T(), "", result.Value())
	})
}

func (suite *GlideTestSuite) TestGetDel_EmptyKey() {
	suite.runWithDefaultClients(func(client api.BaseClient) {
		result, err := client.GetDel("")

		assert.NotNil(suite.T(), err)
		assert.Equal(suite.T(), "", result.Value())
		assert.Equal(suite.T(), "key is required", err.Error())
	})
}

func (suite *GlideTestSuite) TestPing_NoArgument() {
	suite.runWithDefaultClients(func(client api.BaseClient) {
		result, err := client.Ping()
		assert.Nil(suite.T(), err)
		assert.Equal(suite.T(), "PONG", result)
	})
}

func (suite *GlideTestSuite) TestPing_WithArgument() {
	suite.runWithDefaultClients(func(client api.BaseClient) {
		// Passing "Hello" as the message
		result, err := client.PingWithMessage("Hello")
		assert.Nil(suite.T(), err)
		assert.Equal(suite.T(), "Hello", result)
	})
}

func (suite *GlideTestSuite) TestHSet_WithExistingKey() {
	suite.runWithDefaultClients(func(client api.BaseClient) {
		fields := map[string]string{"field1": "value1", "field2": "value2"}
		key := uuid.New().String()

		res1, err := client.HSet(key, fields)
		assert.Nil(suite.T(), err)
		assert.Equal(suite.T(), int64(2), res1.Value())

		res2, err := client.HSet(key, fields)
		assert.Nil(suite.T(), err)
		assert.Equal(suite.T(), int64(0), res2.Value())
	})
}

func (suite *GlideTestSuite) TestHSet_byteString() {
	suite.runWithDefaultClients(func(client api.BaseClient) {
		fields := map[string]string{
			string([]byte{0xFF, 0x00, 0xAA}):       string([]byte{0xDE, 0xAD, 0xBE, 0xEF}),
			string([]byte{0x01, 0x02, 0x03, 0xFE}): string([]byte{0xCA, 0xFE, 0xBA, 0xBE}),
		}
		key := string([]byte{0x01, 0x02, 0x03, 0xFE})

		res1, err := client.HSet(key, fields)
		assert.Nil(suite.T(), err)
		assert.Equal(suite.T(), int64(2), res1.Value())

		res2, err := client.HGetAll(key)
		key1 := api.CreateStringResult(string([]byte{0xFF, 0x00, 0xAA}))
		value1 := api.CreateStringResult(string([]byte{0xDE, 0xAD, 0xBE, 0xEF}))
		key2 := api.CreateStringResult(string([]byte{0x01, 0x02, 0x03, 0xFE}))
		value2 := api.CreateStringResult(string([]byte{0xCA, 0xFE, 0xBA, 0xBE}))
		fieldsResult := map[api.Result[string]]api.Result[string]{
			key1: value1,
			key2: value2,
		}
		assert.Nil(suite.T(), err)
		assert.Equal(suite.T(), fieldsResult, res2)
	})
}

func (suite *GlideTestSuite) TestHSet_WithAddNewField() {
	suite.runWithDefaultClients(func(client api.BaseClient) {
		fields := map[string]string{"field1": "value1", "field2": "value2"}
		key := uuid.New().String()

		res1, err := client.HSet(key, fields)
		assert.Nil(suite.T(), err)
		assert.Equal(suite.T(), int64(2), res1.Value())

		res2, err := client.HSet(key, fields)
		assert.Nil(suite.T(), err)
		assert.Equal(suite.T(), int64(0), res2.Value())

		fields["field3"] = "value3"
		res3, err := client.HSet(key, fields)
		assert.Nil(suite.T(), err)
		assert.Equal(suite.T(), int64(1), res3.Value())
	})
}

func (suite *GlideTestSuite) TestHGet_WithExistingKey() {
	suite.runWithDefaultClients(func(client api.BaseClient) {
		fields := map[string]string{"field1": "value1", "field2": "value2"}
		key := uuid.NewString()

		res1, err := client.HSet(key, fields)
		assert.Nil(suite.T(), err)
		assert.Equal(suite.T(), int64(2), res1.Value())

		res2, err := client.HGet(key, "field1")
		assert.Nil(suite.T(), err)
		assert.Equal(suite.T(), "value1", res2.Value())
	})
}

func (suite *GlideTestSuite) TestHGet_WithNotExistingKey() {
	suite.runWithDefaultClients(func(client api.BaseClient) {
		key := uuid.NewString()

		res1, err := client.HGet(key, "field1")
		assert.Nil(suite.T(), err)
		assert.Equal(suite.T(), api.CreateNilStringResult(), res1)
	})
}

func (suite *GlideTestSuite) TestHGet_WithNotExistingField() {
	suite.runWithDefaultClients(func(client api.BaseClient) {
		fields := map[string]string{"field1": "value1", "field2": "value2"}
		key := uuid.NewString()

		res1, err := client.HSet(key, fields)
		assert.Nil(suite.T(), err)
		assert.Equal(suite.T(), int64(2), res1.Value())

		res2, err := client.HGet(key, "foo")
		assert.Nil(suite.T(), err)
		assert.Equal(suite.T(), api.CreateNilStringResult(), res2)
	})
}

func (suite *GlideTestSuite) TestHGetAll_WithExistingKey() {
	suite.runWithDefaultClients(func(client api.BaseClient) {
		fields := map[string]string{"field1": "value1", "field2": "value2"}
		key := uuid.NewString()

		res1, err := client.HSet(key, fields)
		assert.Nil(suite.T(), err)
		assert.Equal(suite.T(), int64(2), res1.Value())

		field1 := api.CreateStringResult("field1")
		value1 := api.CreateStringResult("value1")
		field2 := api.CreateStringResult("field2")
		value2 := api.CreateStringResult("value2")
		fieldsResult := map[api.Result[string]]api.Result[string]{field1: value1, field2: value2}
		res2, err := client.HGetAll(key)
		assert.Nil(suite.T(), err)
		assert.Equal(suite.T(), fieldsResult, res2)
	})
}

func (suite *GlideTestSuite) TestHGetAll_WithNotExistingKey() {
	suite.runWithDefaultClients(func(client api.BaseClient) {
		key := uuid.NewString()

		res, err := client.HGetAll(key)
		assert.Nil(suite.T(), err)
		assert.Empty(suite.T(), res)
	})
}

func (suite *GlideTestSuite) TestHMGet() {
	suite.runWithDefaultClients(func(client api.BaseClient) {
		fields := map[string]string{"field1": "value1", "field2": "value2"}
		key := uuid.NewString()

		res1, err := client.HSet(key, fields)
		assert.Nil(suite.T(), err)
		assert.Equal(suite.T(), int64(2), res1.Value())

		res2, err := client.HMGet(key, []string{"field1", "field2", "field3"})
		value1 := api.CreateStringResult("value1")
		value2 := api.CreateStringResult("value2")
		nullValue := api.CreateNilStringResult()
		assert.Nil(suite.T(), err)
		assert.Equal(suite.T(), []api.Result[string]{value1, value2, nullValue}, res2)
	})
}

func (suite *GlideTestSuite) TestHMGet_WithNotExistingKey() {
	suite.runWithDefaultClients(func(client api.BaseClient) {
		key := uuid.NewString()

		res, err := client.HMGet(key, []string{"field1", "field2", "field3"})
		nullValue := api.CreateNilStringResult()
		assert.Nil(suite.T(), err)
		assert.Equal(suite.T(), []api.Result[string]{nullValue, nullValue, nullValue}, res)
	})
}

func (suite *GlideTestSuite) TestHMGet_WithNotExistingField() {
	suite.runWithDefaultClients(func(client api.BaseClient) {
		fields := map[string]string{"field1": "value1", "field2": "value2"}
		key := uuid.NewString()

		res1, err := client.HSet(key, fields)
		assert.Nil(suite.T(), err)
		assert.Equal(suite.T(), int64(2), res1.Value())

		res2, err := client.HMGet(key, []string{"field3", "field4"})
		nullValue := api.CreateNilStringResult()
		assert.Nil(suite.T(), err)
		assert.Equal(suite.T(), []api.Result[string]{nullValue, nullValue}, res2)
	})
}

func (suite *GlideTestSuite) TestHSetNX_WithExistingKey() {
	suite.runWithDefaultClients(func(client api.BaseClient) {
		fields := map[string]string{"field1": "value1", "field2": "value2"}
		key := uuid.NewString()

		res1, err := client.HSet(key, fields)
		assert.Nil(suite.T(), err)
		assert.Equal(suite.T(), int64(2), res1.Value())

		res2, err := client.HSetNX(key, "field1", "value1")
		assert.Nil(suite.T(), err)
		assert.Equal(suite.T(), false, res2.Value())
	})
}

func (suite *GlideTestSuite) TestHSetNX_WithNotExistingKey() {
	suite.runWithDefaultClients(func(client api.BaseClient) {
		key := uuid.NewString()

		res1, err := client.HSetNX(key, "field1", "value1")
		assert.Nil(suite.T(), err)
		assert.Equal(suite.T(), true, res1.Value())

		res2, err := client.HGetAll(key)
		field1 := api.CreateStringResult("field1")
		value1 := api.CreateStringResult("value1")
		assert.Nil(suite.T(), err)
		assert.Equal(suite.T(), map[api.Result[string]]api.Result[string]{field1: value1}, res2)
	})
}

func (suite *GlideTestSuite) TestHSetNX_WithExistingField() {
	suite.runWithDefaultClients(func(client api.BaseClient) {
		fields := map[string]string{"field1": "value1", "field2": "value2"}
		key := uuid.NewString()

		res1, err := client.HSet(key, fields)
		assert.Nil(suite.T(), err)
		assert.Equal(suite.T(), int64(2), res1.Value())

		res2, err := client.HSetNX(key, "field1", "value1")
		assert.Nil(suite.T(), err)
		assert.Equal(suite.T(), false, res2.Value())
	})
}

func (suite *GlideTestSuite) TestHDel() {
	suite.runWithDefaultClients(func(client api.BaseClient) {
		fields := map[string]string{"field1": "value1", "field2": "value2"}
		key := uuid.NewString()

		res1, err := client.HSet(key, fields)
		assert.Nil(suite.T(), err)
		assert.Equal(suite.T(), int64(2), res1.Value())

		res2, err := client.HDel(key, []string{"field1", "field2"})
		assert.Nil(suite.T(), err)
		assert.Equal(suite.T(), int64(2), res2.Value())

		res3, err := client.HGetAll(key)
		assert.Nil(suite.T(), err)
		assert.Empty(suite.T(), res3)

		res4, err := client.HDel(key, []string{"field1", "field2"})
		assert.Nil(suite.T(), err)
		assert.Equal(suite.T(), int64(0), res4.Value())
	})
}

func (suite *GlideTestSuite) TestHDel_WithNotExistingKey() {
	suite.runWithDefaultClients(func(client api.BaseClient) {
		key := uuid.NewString()
		res, err := client.HDel(key, []string{"field1", "field2"})
		assert.Nil(suite.T(), err)
		assert.Equal(suite.T(), int64(0), res.Value())
	})
}

func (suite *GlideTestSuite) TestHDel_WithNotExistingField() {
	suite.runWithDefaultClients(func(client api.BaseClient) {
		fields := map[string]string{"field1": "value1", "field2": "value2"}
		key := uuid.NewString()

		res1, err := client.HSet(key, fields)
		assert.Nil(suite.T(), err)
		assert.Equal(suite.T(), int64(2), res1.Value())

		res2, err := client.HDel(key, []string{"field3", "field4"})
		assert.Nil(suite.T(), err)
		assert.Equal(suite.T(), int64(0), res2.Value())
	})
}

func (suite *GlideTestSuite) TestHLen() {
	suite.runWithDefaultClients(func(client api.BaseClient) {
		fields := map[string]string{"field1": "value1", "field2": "value2"}
		key := uuid.NewString()

		res1, err := client.HSet(key, fields)
		assert.Nil(suite.T(), err)
		assert.Equal(suite.T(), int64(2), res1.Value())

		res2, err := client.HLen(key)
		assert.Nil(suite.T(), err)
		assert.Equal(suite.T(), int64(2), res2.Value())
	})
}

func (suite *GlideTestSuite) TestHLen_WithNotExistingKey() {
	suite.runWithDefaultClients(func(client api.BaseClient) {
		key := uuid.NewString()
		res, err := client.HLen(key)

		assert.Nil(suite.T(), err)
		assert.Equal(suite.T(), int64(0), res.Value())
	})
}

func (suite *GlideTestSuite) TestHVals_WithExistingKey() {
	suite.runWithDefaultClients(func(client api.BaseClient) {
		fields := map[string]string{"field1": "value1", "field2": "value2"}
		key := uuid.NewString()

		res1, err := client.HSet(key, fields)
		assert.Nil(suite.T(), err)
		assert.Equal(suite.T(), int64(2), res1.Value())

		res2, err := client.HVals(key)
		value1 := api.CreateStringResult("value1")
		value2 := api.CreateStringResult("value2")
		assert.Nil(suite.T(), err)
		assert.Contains(suite.T(), res2, value1)
		assert.Contains(suite.T(), res2, value2)
	})
}

func (suite *GlideTestSuite) TestHVals_WithNotExistingKey() {
	suite.runWithDefaultClients(func(client api.BaseClient) {
		key := uuid.NewString()

		res, err := client.HVals(key)
		assert.Nil(suite.T(), err)
		assert.Equal(suite.T(), []api.Result[string]{}, res)
	})
}

func (suite *GlideTestSuite) TestHExists_WithExistingKey() {
	suite.runWithDefaultClients(func(client api.BaseClient) {
		fields := map[string]string{"field1": "value1", "field2": "value2"}
		key := uuid.NewString()

		res1, err := client.HSet(key, fields)
		assert.Nil(suite.T(), err)
		assert.Equal(suite.T(), int64(2), res1.Value())

		res2, err := client.HExists(key, "field1")
		assert.Nil(suite.T(), err)
		assert.Equal(suite.T(), true, res2.Value())
	})
}

func (suite *GlideTestSuite) TestHExists_WithNotExistingKey() {
	suite.runWithDefaultClients(func(client api.BaseClient) {
		key := uuid.NewString()

		res, err := client.HExists(key, "field1")
		assert.Nil(suite.T(), err)
		assert.Equal(suite.T(), false, res.Value())
	})
}

func (suite *GlideTestSuite) TestHExists_WithNotExistingField() {
	suite.runWithDefaultClients(func(client api.BaseClient) {
		fields := map[string]string{"field1": "value1", "field2": "value2"}
		key := uuid.NewString()

		res1, err := client.HSet(key, fields)
		assert.Nil(suite.T(), err)
		assert.Equal(suite.T(), int64(2), res1.Value())

		res2, err := client.HExists(key, "field3")
		assert.Nil(suite.T(), err)
		assert.Equal(suite.T(), false, res2.Value())
	})
}

func (suite *GlideTestSuite) TestHKeys_WithExistingKey() {
	suite.runWithDefaultClients(func(client api.BaseClient) {
		fields := map[string]string{"field1": "value1", "field2": "value2"}
		key := uuid.NewString()

		res1, err := client.HSet(key, fields)
		assert.Nil(suite.T(), err)
		assert.Equal(suite.T(), int64(2), res1.Value())

		res2, err := client.HKeys(key)
		field1 := api.CreateStringResult("field1")
		field2 := api.CreateStringResult("field2")
		assert.Nil(suite.T(), err)
		assert.Contains(suite.T(), res2, field1)
		assert.Contains(suite.T(), res2, field2)
	})
}

func (suite *GlideTestSuite) TestHKeys_WithNotExistingKey() {
	suite.runWithDefaultClients(func(client api.BaseClient) {
		key := uuid.NewString()

		res, err := client.HKeys(key)
		assert.Nil(suite.T(), err)
		assert.Equal(suite.T(), []api.Result[string]{}, res)
	})
}

func (suite *GlideTestSuite) TestHStrLen_WithExistingKey() {
	suite.runWithDefaultClients(func(client api.BaseClient) {
		fields := map[string]string{"field1": "value1", "field2": "value2"}
		key := uuid.NewString()

		res1, err := client.HSet(key, fields)
		assert.Nil(suite.T(), err)
		assert.Equal(suite.T(), int64(2), res1.Value())

		res2, err := client.HStrLen(key, "field1")
		assert.Nil(suite.T(), err)
		assert.Equal(suite.T(), int64(6), res2.Value())
	})
}

func (suite *GlideTestSuite) TestHStrLen_WithNotExistingKey() {
	suite.runWithDefaultClients(func(client api.BaseClient) {
		key := uuid.NewString()

		res, err := client.HStrLen(key, "field1")
		assert.Nil(suite.T(), err)
		assert.Equal(suite.T(), int64(0), res.Value())
	})
}

func (suite *GlideTestSuite) TestHStrLen_WithNotExistingField() {
	suite.runWithDefaultClients(func(client api.BaseClient) {
		fields := map[string]string{"field1": "value1", "field2": "value2"}
		key := uuid.NewString()

		res1, err := client.HSet(key, fields)
		assert.Nil(suite.T(), err)
		assert.Equal(suite.T(), int64(2), res1.Value())

		res2, err := client.HStrLen(key, "field3")
		assert.Nil(suite.T(), err)
		assert.Equal(suite.T(), int64(0), res2.Value())
	})
}

func (suite *GlideTestSuite) TestHIncrBy_WithExistingField() {
	suite.runWithDefaultClients(func(client api.BaseClient) {
		key := uuid.NewString()
		field := uuid.NewString()
		fieldValueMap := map[string]string{field: "10"}

		hsetResult, err := client.HSet(key, fieldValueMap)
		assert.Nil(suite.T(), err)
		assert.Equal(suite.T(), int64(1), hsetResult.Value())

		hincrByResult, hincrByErr := client.HIncrBy(key, field, 1)
		assert.Nil(suite.T(), hincrByErr)
		assert.Equal(suite.T(), int64(11), hincrByResult.Value())
	})
}

func (suite *GlideTestSuite) TestHIncrBy_WithNonExistingField() {
	suite.runWithDefaultClients(func(client api.BaseClient) {
		key := uuid.NewString()
		field := uuid.NewString()
		field2 := uuid.NewString()
		fieldValueMap := map[string]string{field2: "1"}

		hsetResult, err := client.HSet(key, fieldValueMap)
		assert.Nil(suite.T(), err)
		assert.Equal(suite.T(), int64(1), hsetResult.Value())

		hincrByResult, hincrByErr := client.HIncrBy(key, field, 2)
		assert.Nil(suite.T(), hincrByErr)
		assert.Equal(suite.T(), int64(2), hincrByResult.Value())
	})
}

func (suite *GlideTestSuite) TestHIncrByFloat_WithExistingField() {
	suite.runWithDefaultClients(func(client api.BaseClient) {
		key := uuid.NewString()
		field := uuid.NewString()
		fieldValueMap := map[string]string{field: "10"}

		hsetResult, err := client.HSet(key, fieldValueMap)
		assert.Nil(suite.T(), err)
		assert.Equal(suite.T(), int64(1), hsetResult.Value())

		hincrByFloatResult, hincrByFloatErr := client.HIncrByFloat(key, field, 1.5)
		assert.Nil(suite.T(), hincrByFloatErr)
		assert.Equal(suite.T(), float64(11.5), hincrByFloatResult.Value())
	})
}

func (suite *GlideTestSuite) TestHIncrByFloat_WithNonExistingField() {
	suite.runWithDefaultClients(func(client api.BaseClient) {
		key := uuid.NewString()
		field := uuid.NewString()
		field2 := uuid.NewString()
		fieldValueMap := map[string]string{field2: "1"}

		hsetResult, err := client.HSet(key, fieldValueMap)
		assert.Nil(suite.T(), err)
		assert.Equal(suite.T(), int64(1), hsetResult.Value())

		hincrByFloatResult, hincrByFloatErr := client.HIncrByFloat(key, field, 1.5)
		assert.Nil(suite.T(), hincrByFloatErr)
		assert.Equal(suite.T(), float64(1.5), hincrByFloatResult.Value())
	})
}

func (suite *GlideTestSuite) TestLPushLPop_WithExistingKey() {
	suite.runWithDefaultClients(func(client api.BaseClient) {
		list := []string{"value4", "value3", "value2", "value1"}
		key := uuid.NewString()

		res1, err := client.LPush(key, list)
		assert.Nil(suite.T(), err)
		assert.Equal(suite.T(), int64(4), res1.Value())

		res2, err := client.LPop(key)
		assert.Nil(suite.T(), err)
		assert.Equal(suite.T(), "value1", res2.Value())

		resultList := []api.Result[string]{api.CreateStringResult("value2"), api.CreateStringResult("value3")}
		res3, err := client.LPopCount(key, 2)
		assert.Nil(suite.T(), err)
		assert.Equal(suite.T(), resultList, res3)
	})
}

func (suite *GlideTestSuite) TestLPop_nonExistingKey() {
	suite.runWithDefaultClients(func(client api.BaseClient) {
		key := uuid.NewString()

		res1, err := client.LPop(key)
		assert.Nil(suite.T(), err)
		assert.Equal(suite.T(), api.CreateNilStringResult(), res1)

		res2, err := client.LPopCount(key, 2)
		assert.Nil(suite.T(), err)
		assert.Equal(suite.T(), ([]api.Result[string])(nil), res2)
	})
}

func (suite *GlideTestSuite) TestLPushLPop_typeError() {
	suite.runWithDefaultClients(func(client api.BaseClient) {
		key := uuid.NewString()
		suite.verifyOK(client.Set(key, "value"))

		res1, err := client.LPush(key, []string{"value1"})
		assert.Equal(suite.T(), api.CreateNilInt64Result(), res1)
		assert.NotNil(suite.T(), err)
		assert.IsType(suite.T(), &api.RequestError{}, err)

		res2, err := client.LPopCount(key, 2)
		assert.Equal(suite.T(), ([]api.Result[string])(nil), res2)
		assert.NotNil(suite.T(), err)
		assert.IsType(suite.T(), &api.RequestError{}, err)
	})
}

func (suite *GlideTestSuite) TestLPos_withAndWithoutOptions() {
	suite.runWithDefaultClients(func(client api.BaseClient) {
		key := uuid.NewString()
		res1, err := client.RPush(key, []string{"a", "a", "b", "c", "a", "b"})
		assert.Nil(suite.T(), err)
		assert.Equal(suite.T(), int64(6), res1.Value())

		res2, err := client.LPos(key, "a")
		assert.Nil(suite.T(), err)
		assert.Equal(suite.T(), int64(0), res2.Value())

		res3, err := client.LPosWithOptions(key, "b", api.NewLPosOptionsBuilder().SetRank(2))
		assert.Nil(suite.T(), err)
		assert.Equal(suite.T(), int64(5), res3.Value())

		// element doesn't exist
		res4, err := client.LPos(key, "e")
		assert.Nil(suite.T(), err)
		assert.Equal(suite.T(), api.CreateNilInt64Result(), res4)

		// reverse traversal
		res5, err := client.LPosWithOptions(key, "b", api.NewLPosOptionsBuilder().SetRank(-2))
		assert.Nil(suite.T(), err)
		assert.Equal(suite.T(), int64(2), res5.Value())

		// unlimited comparisons
		res6, err := client.LPosWithOptions(
			key,
			"a",
			api.NewLPosOptionsBuilder().SetRank(1).SetMaxLen(0),
		)
		assert.Nil(suite.T(), err)
		assert.Equal(suite.T(), int64(0), res6.Value())

		// limited comparisons
		res7, err := client.LPosWithOptions(
			key,
			"c",
			api.NewLPosOptionsBuilder().SetRank(1).SetMaxLen(2),
		)
		assert.Nil(suite.T(), err)
		assert.Equal(suite.T(), api.CreateNilInt64Result(), res7)

		// invalid rank value
		res8, err := client.LPosWithOptions(key, "a", api.NewLPosOptionsBuilder().SetRank(0))
		assert.Equal(suite.T(), api.CreateNilInt64Result(), res8)
		assert.NotNil(suite.T(), err)
		assert.IsType(suite.T(), &api.RequestError{}, err)

		// invalid maxlen value
		res9, err := client.LPosWithOptions(key, "a", api.NewLPosOptionsBuilder().SetMaxLen(-1))
		assert.Equal(suite.T(), api.CreateNilInt64Result(), res9)
		assert.NotNil(suite.T(), err)
		assert.IsType(suite.T(), &api.RequestError{}, err)

		// non-existent key
		res10, err := client.LPos("non_existent_key", "a")
		assert.Equal(suite.T(), api.CreateNilInt64Result(), res10)
		assert.Nil(suite.T(), err)

		// wrong key data type
		keyString := uuid.NewString()
		suite.verifyOK(client.Set(keyString, "value"))
		res11, err := client.LPos(keyString, "a")
		assert.Equal(suite.T(), api.CreateNilInt64Result(), res11)
		assert.NotNil(suite.T(), err)
		assert.IsType(suite.T(), &api.RequestError{}, err)
	})
}

func (suite *GlideTestSuite) TestLPosCount() {
	suite.runWithDefaultClients(func(client api.BaseClient) {
		key := uuid.NewString()

		res1, err := client.RPush(key, []string{"a", "a", "b", "c", "a", "b"})
		assert.Equal(suite.T(), int64(6), res1.Value())
		assert.Nil(suite.T(), err)

		res2, err := client.LPosCount(key, "a", int64(2))
		assert.Equal(suite.T(), []api.Result[int64]{api.CreateInt64Result(0), api.CreateInt64Result(1)}, res2)
		assert.Nil(suite.T(), err)

		res3, err := client.LPosCount(key, "a", int64(0))
		assert.Equal(
			suite.T(),
			[]api.Result[int64]{api.CreateInt64Result(0), api.CreateInt64Result(1), api.CreateInt64Result(4)},
			res3,
		)
		assert.Nil(suite.T(), err)

		// invalid count value
		res4, err := client.LPosCount(key, "a", int64(-1))
		assert.Equal(suite.T(), ([]api.Result[int64])(nil), res4)
		assert.NotNil(suite.T(), err)
		assert.IsType(suite.T(), &api.RequestError{}, err)

		// non-existent key
		res5, err := client.LPosCount("non_existent_key", "a", int64(1))
		assert.Equal(suite.T(), []api.Result[int64]{}, res5)
		assert.Nil(suite.T(), err)

		// wrong key data type
		keyString := uuid.NewString()
		suite.verifyOK(client.Set(keyString, "value"))
		res6, err := client.LPosCount(keyString, "a", int64(1))
		assert.Equal(suite.T(), ([]api.Result[int64])(nil), res6)
		assert.NotNil(suite.T(), err)
		assert.IsType(suite.T(), &api.RequestError{}, err)
	})
}

func (suite *GlideTestSuite) TestLPosCount_withOptions() {
	suite.runWithDefaultClients(func(client api.BaseClient) {
		key := uuid.NewString()

		res1, err := client.RPush(key, []string{"a", "a", "b", "c", "a", "b"})
		assert.Equal(suite.T(), int64(6), res1.Value())
		assert.Nil(suite.T(), err)

		res2, err := client.LPosCountWithOptions(key, "a", int64(0), api.NewLPosOptionsBuilder().SetRank(1))
		assert.Equal(
			suite.T(),
			[]api.Result[int64]{api.CreateInt64Result(0), api.CreateInt64Result(1), api.CreateInt64Result(4)},
			res2,
		)
		assert.Nil(suite.T(), err)

		res3, err := client.LPosCountWithOptions(key, "a", int64(0), api.NewLPosOptionsBuilder().SetRank(2))
		assert.Equal(suite.T(), []api.Result[int64]{api.CreateInt64Result(1), api.CreateInt64Result(4)}, res3)
		assert.Nil(suite.T(), err)

		// reverse traversal
		res4, err := client.LPosCountWithOptions(key, "a", int64(0), api.NewLPosOptionsBuilder().SetRank(-1))
		assert.Equal(
			suite.T(),
			[]api.Result[int64]{api.CreateInt64Result(4), api.CreateInt64Result(1), api.CreateInt64Result(0)},
			res4,
		)
		assert.Nil(suite.T(), err)
	})
}

func (suite *GlideTestSuite) TestRPush() {
	suite.runWithDefaultClients(func(client api.BaseClient) {
		list := []string{"value1", "value2", "value3", "value4"}
		key := uuid.NewString()

		res1, err := client.RPush(key, list)
		assert.Nil(suite.T(), err)
		assert.Equal(suite.T(), int64(4), res1.Value())

		key2 := uuid.NewString()
		suite.verifyOK(client.Set(key2, "value"))

		res2, err := client.RPush(key2, []string{"value1"})
		assert.Equal(suite.T(), api.CreateNilInt64Result(), res2)
		assert.NotNil(suite.T(), err)
		assert.IsType(suite.T(), &api.RequestError{}, err)
	})
}

func (suite *GlideTestSuite) TestSAdd() {
	suite.runWithDefaultClients(func(client api.BaseClient) {
		key := uuid.NewString()
		members := []string{"member1", "member2"}

		res, err := client.SAdd(key, members)
		assert.Nil(suite.T(), err)
		assert.Equal(suite.T(), int64(2), res.Value())
		assert.False(suite.T(), res.IsNil())
	})
}

func (suite *GlideTestSuite) TestSAdd_WithExistingKey() {
	suite.runWithDefaultClients(func(client api.BaseClient) {
		key := uuid.NewString()
		members := []string{"member1", "member2"}

		res1, err := client.SAdd(key, members)
		assert.Nil(suite.T(), err)
		assert.Equal(suite.T(), int64(2), res1.Value())
		assert.False(suite.T(), res1.IsNil())

		res2, err := client.SAdd(key, members)
		assert.Nil(suite.T(), err)
		assert.Equal(suite.T(), int64(0), res2.Value())
		assert.False(suite.T(), res2.IsNil())
	})
}

func (suite *GlideTestSuite) TestSRem() {
	suite.runWithDefaultClients(func(client api.BaseClient) {
		key := uuid.NewString()
		members := []string{"member1", "member2", "member3"}

		res1, err := client.SAdd(key, members)
		assert.Nil(suite.T(), err)
		assert.Equal(suite.T(), int64(3), res1.Value())
		assert.False(suite.T(), res1.IsNil())

		res2, err := client.SRem(key, []string{"member1", "member2"})
		assert.Nil(suite.T(), err)
		assert.Equal(suite.T(), int64(2), res2.Value())
		assert.False(suite.T(), res2.IsNil())
	})
}

func (suite *GlideTestSuite) TestSRem_WithExistingKey() {
	suite.runWithDefaultClients(func(client api.BaseClient) {
		key := uuid.NewString()
		members := []string{"member1", "member2"}

		res1, err := client.SAdd(key, members)
		assert.Nil(suite.T(), err)
		assert.Equal(suite.T(), int64(2), res1.Value())
		assert.False(suite.T(), res1.IsNil())

		res2, err := client.SRem(key, []string{"member3", "member4"})
		assert.Nil(suite.T(), err)
		assert.Equal(suite.T(), int64(0), res2.Value())
		assert.False(suite.T(), res2.IsNil())
	})
}

func (suite *GlideTestSuite) TestSRem_WithNotExistingKey() {
	suite.runWithDefaultClients(func(client api.BaseClient) {
		key := uuid.NewString()

		res2, err := client.SRem(key, []string{"member1", "member2"})
		assert.Nil(suite.T(), err)
		assert.Equal(suite.T(), int64(0), res2.Value())
		assert.False(suite.T(), res2.IsNil())
	})
}

func (suite *GlideTestSuite) TestSRem_WithExistingKeyAndDifferentMembers() {
	suite.runWithDefaultClients(func(client api.BaseClient) {
		key := uuid.NewString()
		members := []string{"member1", "member2", "member3"}

		res1, err := client.SAdd(key, members)
		assert.Nil(suite.T(), err)
		assert.Equal(suite.T(), int64(3), res1.Value())
		assert.False(suite.T(), res1.IsNil())

		res2, err := client.SRem(key, []string{"member1", "member3", "member4"})
		assert.Nil(suite.T(), err)
		assert.Equal(suite.T(), int64(2), res2.Value())
		assert.False(suite.T(), res2.IsNil())
	})
}

func (suite *GlideTestSuite) TestSUnionStore() {
	suite.runWithDefaultClients(func(client api.BaseClient) {
		key1 := "{key}-1-" + uuid.NewString()
		key2 := "{key}-2-" + uuid.NewString()
		key3 := "{key}-3-" + uuid.NewString()
		key4 := "{key}-4-" + uuid.NewString()
		stringKey := "{key}-5-" + uuid.NewString()
		nonExistingKey := "{key}-6-" + uuid.NewString()

		memberArray1 := []string{"a", "b", "c"}
		memberArray2 := []string{"c", "d", "e"}
		memberArray3 := []string{"e", "f", "g"}
		expected1 := map[api.Result[string]]struct{}{
			api.CreateStringResult("a"): {},
			api.CreateStringResult("b"): {},
			api.CreateStringResult("c"): {},
			api.CreateStringResult("d"): {},
			api.CreateStringResult("e"): {},
		}
		expected2 := map[api.Result[string]]struct{}{
			api.CreateStringResult("a"): {},
			api.CreateStringResult("b"): {},
			api.CreateStringResult("c"): {},
			api.CreateStringResult("d"): {},
			api.CreateStringResult("e"): {},
			api.CreateStringResult("f"): {},
			api.CreateStringResult("g"): {},
		}
		t := suite.T()

		res1, err := client.SAdd(key1, memberArray1)
		assert.NoError(t, err)
		assert.Equal(t, int64(3), res1.Value())

		res2, err := client.SAdd(key2, memberArray2)
		assert.NoError(t, err)
		assert.Equal(t, int64(3), res2.Value())

		res3, err := client.SAdd(key3, memberArray3)
		assert.NoError(t, err)
		assert.Equal(t, int64(3), res3.Value())

		// store union in new key
		res4, err := client.SUnionStore(key4, []string{key1, key2})
		assert.NoError(t, err)
		assert.Equal(t, int64(5), res4.Value())

		res5, err := client.SMembers(key4)
		assert.NoError(t, err)
		assert.Len(t, res5, 5)
		assert.True(t, reflect.DeepEqual(res5, expected1))

		// overwrite existing set
		res6, err := client.SUnionStore(key1, []string{key4, key2})
		assert.NoError(t, err)
		assert.Equal(t, int64(5), res6.Value())

		res7, err := client.SMembers(key1)
		assert.NoError(t, err)
		assert.Len(t, res7, 5)
		assert.True(t, reflect.DeepEqual(res7, expected1))

		// overwrite one of the source keys
		res8, err := client.SUnionStore(key2, []string{key4, key2})
		assert.NoError(t, err)
		assert.Equal(t, int64(5), res8.Value())

		res9, err := client.SMembers(key2)
		assert.NoError(t, err)
		assert.Len(t, res9, 5)
		assert.True(t, reflect.DeepEqual(res9, expected1))

		// union with non-existing key
		res10, err := client.SUnionStore(key2, []string{nonExistingKey})
		assert.NoError(t, err)
		assert.Equal(t, int64(0), res10.Value())

		// check that the key is now empty
		members1, err := client.SMembers(key2)
		assert.NoError(t, err)
		assert.Empty(t, members1)

		// invalid argument - key list must not be empty
		res11, err := client.SUnionStore(key4, []string{})
		assert.Equal(suite.T(), int64(0), res11.Value())
		assert.NotNil(suite.T(), err)
		assert.IsType(suite.T(), &api.RequestError{}, err)

		// non-set key
		_, err = client.Set(stringKey, "value")
		assert.NoError(t, err)

		res12, err := client.SUnionStore(key4, []string{stringKey, key1})
		assert.Equal(suite.T(), int64(0), res12.Value())
		assert.NotNil(suite.T(), err)
		assert.IsType(suite.T(), &api.RequestError{}, err)

		// overwrite destination when destination is not a set
		res13, err := client.SUnionStore(stringKey, []string{key1, key3})
		assert.NoError(t, err)
		assert.Equal(t, int64(7), res13.Value())

		// check that the key is now empty
		res14, err := client.SMembers(stringKey)
		assert.NoError(t, err)
		assert.Len(t, res14, 7)
		assert.True(t, reflect.DeepEqual(res14, expected2))
	})
}

func (suite *GlideTestSuite) TestSMembers() {
	suite.runWithDefaultClients(func(client api.BaseClient) {
		key := uuid.NewString()
		members := []string{"member1", "member2", "member3"}

		res1, err := client.SAdd(key, members)
		assert.Nil(suite.T(), err)
		assert.Equal(suite.T(), int64(3), res1.Value())
		assert.False(suite.T(), res1.IsNil())

		res2, err := client.SMembers(key)
		assert.Nil(suite.T(), err)
		assert.Len(suite.T(), res2, 3)
	})
}

func (suite *GlideTestSuite) TestSMembers_WithNotExistingKey() {
	suite.runWithDefaultClients(func(client api.BaseClient) {
		key := uuid.NewString()

		res, err := client.SMembers(key)
		assert.Nil(suite.T(), err)
		assert.Empty(suite.T(), res)
	})
}

func (suite *GlideTestSuite) TestSCard() {
	suite.runWithDefaultClients(func(client api.BaseClient) {
		key := uuid.NewString()
		members := []string{"member1", "member2", "member3"}

		res1, err := client.SAdd(key, members)
		assert.Nil(suite.T(), err)
		assert.Equal(suite.T(), int64(3), res1.Value())
		assert.False(suite.T(), res1.IsNil())

		res2, err := client.SCard(key)
		assert.Nil(suite.T(), err)
		assert.Equal(suite.T(), int64(3), res2.Value())
		assert.False(suite.T(), res2.IsNil())
	})
}

func (suite *GlideTestSuite) TestSCard_WithNotExistingKey() {
	suite.runWithDefaultClients(func(client api.BaseClient) {
		key := uuid.NewString()

		res, err := client.SCard(key)
		assert.Nil(suite.T(), err)
		assert.Equal(suite.T(), int64(0), res.Value())
		assert.False(suite.T(), res.IsNil())
	})
}

func (suite *GlideTestSuite) TestSIsMember() {
	suite.runWithDefaultClients(func(client api.BaseClient) {
		key := uuid.NewString()
		members := []string{"member1", "member2", "member3"}

		res1, err := client.SAdd(key, members)
		assert.Nil(suite.T(), err)
		assert.Equal(suite.T(), int64(3), res1.Value())

		res2, err := client.SIsMember(key, "member2")
		assert.Nil(suite.T(), err)
		assert.True(suite.T(), res2.Value())
		assert.False(suite.T(), res2.IsNil())
	})
}

func (suite *GlideTestSuite) TestSIsMember_WithNotExistingKey() {
	suite.runWithDefaultClients(func(client api.BaseClient) {
		key := uuid.NewString()

		res, err := client.SIsMember(key, "member2")
		assert.Nil(suite.T(), err)
		assert.False(suite.T(), res.Value())
		assert.False(suite.T(), res.IsNil())
	})
}

func (suite *GlideTestSuite) TestSIsMember_WithNotExistingMember() {
	suite.runWithDefaultClients(func(client api.BaseClient) {
		key := uuid.NewString()
		members := []string{"member1", "member2", "member3"}

		res1, err := client.SAdd(key, members)
		assert.Nil(suite.T(), err)
		assert.Equal(suite.T(), int64(3), res1.Value())
		assert.False(suite.T(), res1.IsNil())

		res2, err := client.SIsMember(key, "nonExistingMember")
		assert.Nil(suite.T(), err)
		assert.False(suite.T(), res2.Value())
		assert.False(suite.T(), res2.IsNil())
	})
}

func (suite *GlideTestSuite) TestSDiff() {
	suite.runWithDefaultClients(func(client api.BaseClient) {
		key1 := "{key}-1-" + uuid.NewString()
		key2 := "{key}-2-" + uuid.NewString()

		res1, err := client.SAdd(key1, []string{"a", "b", "c", "d"})
		assert.Nil(suite.T(), err)
		assert.Equal(suite.T(), int64(4), res1.Value())
		assert.False(suite.T(), res1.IsNil())

		res2, err := client.SAdd(key2, []string{"c", "d", "e"})
		assert.Nil(suite.T(), err)
		assert.Equal(suite.T(), int64(3), res2.Value())
		assert.False(suite.T(), res2.IsNil())

		result, err := client.SDiff([]string{key1, key2})
		assert.Nil(suite.T(), err)
		assert.Len(suite.T(), result, 2)
		assert.Contains(suite.T(), result, api.CreateStringResult("a"))
		assert.Contains(suite.T(), result, api.CreateStringResult("b"))
	})
}

func (suite *GlideTestSuite) TestSDiff_WithNotExistingKey() {
	suite.runWithDefaultClients(func(client api.BaseClient) {
		key1 := "{key}-1-" + uuid.NewString()
		key2 := "{key}-2-" + uuid.NewString()

		result, err := client.SDiff([]string{key1, key2})
		assert.Nil(suite.T(), err)
		assert.Empty(suite.T(), result)
	})
}

func (suite *GlideTestSuite) TestSDiff_WithSingleKeyExist() {
	suite.runWithDefaultClients(func(client api.BaseClient) {
		key1 := "{key}-1-" + uuid.NewString()
		key2 := "{key}-2-" + uuid.NewString()

		res1, err := client.SAdd(key1, []string{"a", "b", "c"})
		assert.Nil(suite.T(), err)
		assert.Equal(suite.T(), int64(3), res1.Value())
		assert.False(suite.T(), res1.IsNil())

		res2, err := client.SDiff([]string{key1, key2})
		assert.Nil(suite.T(), err)
		assert.Len(suite.T(), res2, 3)
		assert.Contains(suite.T(), res2, api.CreateStringResult("a"))
		assert.Contains(suite.T(), res2, api.CreateStringResult("b"))
		assert.Contains(suite.T(), res2, api.CreateStringResult("c"))
	})
}

func (suite *GlideTestSuite) TestSDiffStore() {
	suite.runWithDefaultClients(func(client api.BaseClient) {
		key1 := "{key}-1-" + uuid.NewString()
		key2 := "{key}-2-" + uuid.NewString()
		key3 := "{key}-3-" + uuid.NewString()

		res1, err := client.SAdd(key1, []string{"a", "b", "c"})
		assert.Nil(suite.T(), err)
		assert.Equal(suite.T(), int64(3), res1.Value())
		assert.False(suite.T(), res1.IsNil())

		res2, err := client.SAdd(key2, []string{"c", "d", "e"})
		assert.Nil(suite.T(), err)
		assert.Equal(suite.T(), int64(3), res2.Value())
		assert.False(suite.T(), res2.IsNil())

		res3, err := client.SDiffStore(key3, []string{key1, key2})
		assert.Nil(suite.T(), err)
		assert.Equal(suite.T(), int64(2), res3.Value())
		assert.False(suite.T(), res3.IsNil())

		members, err := client.SMembers(key3)
		assert.Nil(suite.T(), err)
		assert.Len(suite.T(), members, 2)
		assert.Contains(suite.T(), members, api.CreateStringResult("a"))
		assert.Contains(suite.T(), members, api.CreateStringResult("b"))
	})
}

func (suite *GlideTestSuite) TestSDiffStore_WithNotExistingKeys() {
	suite.runWithDefaultClients(func(client api.BaseClient) {
		key1 := "{key}-1-" + uuid.NewString()
		key2 := "{key}-2-" + uuid.NewString()
		key3 := "{key}-3-" + uuid.NewString()

		res, err := client.SDiffStore(key3, []string{key1, key2})
		assert.Nil(suite.T(), err)
		assert.Equal(suite.T(), int64(0), res.Value())
		assert.False(suite.T(), res.IsNil())

		members, err := client.SMembers(key3)
		assert.Nil(suite.T(), err)
		assert.Empty(suite.T(), members)
	})
}

func (suite *GlideTestSuite) TestSinter() {
	suite.runWithDefaultClients(func(client api.BaseClient) {
		key1 := "{key}-1-" + uuid.NewString()
		key2 := "{key}-2-" + uuid.NewString()

		res1, err := client.SAdd(key1, []string{"a", "b", "c", "d"})
		assert.Nil(suite.T(), err)
		assert.Equal(suite.T(), int64(4), res1.Value())
		assert.False(suite.T(), res1.IsNil())

		res2, err := client.SAdd(key2, []string{"c", "d", "e"})
		assert.Nil(suite.T(), err)
		assert.Equal(suite.T(), int64(3), res2.Value())
		assert.False(suite.T(), res2.IsNil())

		members, err := client.SInter([]string{key1, key2})
		assert.Nil(suite.T(), err)
		assert.Len(suite.T(), members, 2)
		assert.Contains(suite.T(), members, api.CreateStringResult("c"))
		assert.Contains(suite.T(), members, api.CreateStringResult("d"))
	})
}

func (suite *GlideTestSuite) TestSinter_WithNotExistingKeys() {
	suite.runWithDefaultClients(func(client api.BaseClient) {
		key1 := "{key}-1-" + uuid.NewString()
		key2 := "{key}-2-" + uuid.NewString()

		members, err := client.SInter([]string{key1, key2})
		assert.Nil(suite.T(), err)
		assert.Empty(suite.T(), members)
	})
}

func (suite *GlideTestSuite) TestSinterStore() {
	suite.runWithDefaultClients(func(client api.BaseClient) {
		key1 := "{key}-1-" + uuid.NewString()
		key2 := "{key}-2-" + uuid.NewString()
		key3 := "{key}-3-" + uuid.NewString()
		stringKey := "{key}-4-" + uuid.NewString()
		nonExistingKey := "{key}-5-" + uuid.NewString()
		memberArray1 := []string{"a", "b", "c"}
		memberArray2 := []string{"c", "d", "e"}
		t := suite.T()

		res1, err := client.SAdd(key1, memberArray1)
		assert.NoError(t, err)
		assert.Equal(t, int64(3), res1.Value())

		res2, err := client.SAdd(key2, memberArray2)
		assert.NoError(t, err)
		assert.Equal(t, int64(3), res2.Value())

		// store in new key
		res3, err := client.SInterStore(key3, []string{key1, key2})
		assert.NoError(t, err)
		assert.Equal(t, int64(1), res3.Value())

		res4, err := client.SMembers(key3)
		assert.NoError(t, err)
		assert.Len(t, res4, 1)
		for key := range res4 {
			assert.Equal(t, key.Value(), "c")
		}

		// overwrite existing set, which is also a source set
		res5, err := client.SInterStore(key2, []string{key1, key2})
		assert.NoError(t, err)
		assert.Equal(t, int64(1), res5.Value())

		res6, err := client.SMembers(key2)
		assert.NoError(t, err)
		assert.Len(t, res6, 1)
		for key := range res6 {
			assert.Equal(t, key.Value(), "c")
		}

		// source set is the same as the existing set
		res7, err := client.SInterStore(key1, []string{key2})
		assert.NoError(t, err)
		assert.Equal(t, int64(1), res7.Value())

		res8, err := client.SMembers(key2)
		assert.NoError(t, err)
		assert.Len(t, res8, 1)
		for key := range res8 {
			assert.Equal(t, key.Value(), "c")
		}

		// intersection with non-existing key
		res9, err := client.SInterStore(key1, []string{key2, nonExistingKey})
		assert.NoError(t, err)
		assert.Equal(t, int64(0), res9.Value())

		// check that the key is now empty
		members1, err := client.SMembers(key1)
		assert.NoError(t, err)
		assert.Empty(t, members1)

		// invalid argument - key list must not be empty
		res10, err := client.SInterStore(key3, []string{})
		assert.Equal(suite.T(), int64(0), res10.Value())
		assert.NotNil(suite.T(), err)
		assert.IsType(suite.T(), &api.RequestError{}, err)

		// non-set key
		_, err = client.Set(stringKey, "value")
		assert.NoError(t, err)

		res11, err := client.SInterStore(key3, []string{stringKey})
		assert.Equal(suite.T(), int64(0), res11.Value())
		assert.NotNil(suite.T(), err)
		assert.IsType(suite.T(), &api.RequestError{}, err)

		// overwrite the non-set key
		res12, err := client.SInterStore(stringKey, []string{key2})
		assert.NoError(t, err)
		assert.Equal(t, int64(1), res12.Value())

		// check that the key is now empty
		res13, err := client.SMembers(stringKey)
		assert.NoError(t, err)
		assert.Len(t, res13, 1)
		for key := range res13 {
			assert.Equal(t, key.Value(), "c")
		}
	})
}

func (suite *GlideTestSuite) TestSInterCard() {
	suite.SkipIfServerVersionLowerThanBy("7.0.0")

	suite.runWithDefaultClients(func(client api.BaseClient) {
		key1 := "{key}-1-" + uuid.NewString()
		key2 := "{key}-2-" + uuid.NewString()

		res1, err := client.SAdd(key1, []string{"one", "two", "three", "four"})
		assert.Nil(suite.T(), err)
		assert.Equal(suite.T(), int64(4), res1.Value())
		assert.False(suite.T(), res1.IsNil())

		result1, err := client.SInterCard([]string{key1, key2})
		assert.Nil(suite.T(), err)
		assert.Equal(suite.T(), int64(0), result1.Value())
		assert.False(suite.T(), result1.IsNil())

		res2, err := client.SAdd(key2, []string{"two", "three", "four", "five"})
		assert.Nil(suite.T(), err)
		assert.Equal(suite.T(), int64(4), res2.Value())
		assert.False(suite.T(), res2.IsNil())

		result2, err := client.SInterCard([]string{key1, key2})
		assert.Nil(suite.T(), err)
		assert.Equal(suite.T(), int64(3), result2.Value())
		assert.False(suite.T(), result2.IsNil())
	})
}

func (suite *GlideTestSuite) TestSInterCardLimit() {
	suite.SkipIfServerVersionLowerThanBy("7.0.0")

	suite.runWithDefaultClients(func(client api.BaseClient) {
		key1 := "{key}-1-" + uuid.NewString()
		key2 := "{key}-2-" + uuid.NewString()

		res1, err := client.SAdd(key1, []string{"one", "two", "three", "four"})
		assert.Nil(suite.T(), err)
		assert.Equal(suite.T(), int64(4), res1.Value())
		assert.False(suite.T(), res1.IsNil())

		res2, err := client.SAdd(key2, []string{"two", "three", "four", "five"})
		assert.Nil(suite.T(), err)
		assert.Equal(suite.T(), int64(4), res2.Value())
		assert.False(suite.T(), res2.IsNil())

		result1, err := client.SInterCardLimit([]string{key1, key2}, 2)
		assert.Nil(suite.T(), err)
		assert.Equal(suite.T(), int64(2), result1.Value())
		assert.False(suite.T(), result1.IsNil())

		result2, err := client.SInterCardLimit([]string{key1, key2}, 4)
		assert.Nil(suite.T(), err)
		assert.Equal(suite.T(), int64(3), result2.Value())
		assert.False(suite.T(), result2.IsNil())
	})
}

func (suite *GlideTestSuite) TestSRandMember() {
	suite.runWithDefaultClients(func(client api.BaseClient) {
		key := uuid.NewString()

		res, err := client.SAdd(key, []string{"one"})
		assert.Nil(suite.T(), err)
		assert.Equal(suite.T(), int64(1), res.Value())
		assert.False(suite.T(), res.IsNil())

		member, err := client.SRandMember(key)
		assert.Nil(suite.T(), err)
		assert.Equal(suite.T(), "one", member.Value())
		assert.False(suite.T(), member.IsNil())
	})
}

func (suite *GlideTestSuite) TestSPop() {
	suite.runWithDefaultClients(func(client api.BaseClient) {
		key := uuid.NewString()
		members := []string{"value1", "value2", "value3"}

		res, err := client.SAdd(key, members)
		assert.Nil(suite.T(), err)
		assert.Equal(suite.T(), int64(3), res.Value())
		assert.False(suite.T(), res.IsNil())

		popMember, err := client.SPop(key)
		assert.Nil(suite.T(), err)
		assert.Contains(suite.T(), members, popMember.Value())
		assert.False(suite.T(), popMember.IsNil())

		remainingMembers, err := client.SMembers(key)
		assert.Nil(suite.T(), err)
		assert.Len(suite.T(), remainingMembers, 2)
		assert.NotContains(suite.T(), remainingMembers, popMember)
	})
}

func (suite *GlideTestSuite) TestSPop_LastMember() {
	suite.runWithDefaultClients(func(client api.BaseClient) {
		key := uuid.NewString()

		res1, err := client.SAdd(key, []string{"lastValue"})
		assert.Nil(suite.T(), err)
		assert.Equal(suite.T(), int64(1), res1.Value())
		assert.False(suite.T(), res1.IsNil())

		popMember, err := client.SPop(key)
		assert.Nil(suite.T(), err)
		assert.Equal(suite.T(), "lastValue", popMember.Value())
		assert.False(suite.T(), popMember.IsNil())

		remainingMembers, err := client.SMembers(key)
		assert.Nil(suite.T(), err)
		assert.Empty(suite.T(), remainingMembers)
	})
}

func (suite *GlideTestSuite) TestSMIsMember() {
	suite.runWithDefaultClients(func(client api.BaseClient) {
		key1 := uuid.NewString()
		stringKey := uuid.NewString()
		nonExistingKey := uuid.NewString()

		res1, err1 := client.SAdd(key1, []string{"one", "two"})
		assert.Nil(suite.T(), err1)
		assert.Equal(suite.T(), int64(2), res1.Value())
		assert.False(suite.T(), res1.IsNil())

		res2, err2 := client.SMIsMember(key1, []string{"two", "three"})
		assert.Nil(suite.T(), err2)
		assert.Equal(
			suite.T(),
			[]api.Result[bool]{
				api.CreateBoolResult(true),
				api.CreateBoolResult(false),
			},
			res2)

		res3, err3 := client.SMIsMember(nonExistingKey, []string{"two"})
		assert.Nil(suite.T(), err3)
		assert.Equal(suite.T(), []api.Result[bool]{api.CreateBoolResult(false)}, res3)

		// invalid argument - member list must not be empty
		_, err4 := client.SMIsMember(key1, []string{})
		assert.NotNil(suite.T(), err4)
		assert.IsType(suite.T(), &api.RequestError{}, err4)

		// source key exists, but it is not a set
		setRes, setErr := client.Set(stringKey, "value")
		assert.Nil(suite.T(), setErr)
		assert.Equal(suite.T(), "OK", setRes.Value())
		_, err5 := client.SMIsMember(stringKey, []string{"two"})
		assert.NotNil(suite.T(), err5)
		assert.IsType(suite.T(), &api.RequestError{}, err5)
	})
}

func (suite *GlideTestSuite) TestSUnion() {
	suite.runWithDefaultClients(func(client api.BaseClient) {
		key1 := "{key}-1-" + uuid.NewString()
		key2 := "{key}-2-" + uuid.NewString()
		key3 := "{key}-3-" + uuid.NewString()
		nonSetKey := uuid.NewString()
		memberList1 := []string{"a", "b", "c"}
		memberList2 := []string{"b", "c", "d", "e"}
		expected1 := map[api.Result[string]]struct{}{
			api.CreateStringResult("a"): {},
			api.CreateStringResult("b"): {},
			api.CreateStringResult("c"): {},
			api.CreateStringResult("d"): {},
			api.CreateStringResult("e"): {},
		}
		expected2 := map[api.Result[string]]struct{}{
			api.CreateStringResult("a"): {},
			api.CreateStringResult("b"): {},
			api.CreateStringResult("c"): {},
		}

		res1, err := client.SAdd(key1, memberList1)
		assert.Nil(suite.T(), err)
		assert.Equal(suite.T(), int64(3), res1.Value())
		assert.False(suite.T(), res1.IsNil())

		res2, err := client.SAdd(key2, memberList2)
		assert.Nil(suite.T(), err)
		assert.Equal(suite.T(), int64(4), res2.Value())
		assert.False(suite.T(), res2.IsNil())

		res3, err := client.SUnion([]string{key1, key2})
		assert.Nil(suite.T(), err)
		assert.True(suite.T(), reflect.DeepEqual(res3, expected1))

		res4, err := client.SUnion([]string{key3})
		assert.Nil(suite.T(), err)
		assert.Equal(suite.T(), map[api.Result[string]]struct{}{}, res4)

		res5, err := client.SUnion([]string{key1, key3})
		assert.Nil(suite.T(), err)
		assert.True(suite.T(), reflect.DeepEqual(res5, expected2))

		// Exceptions with empty keys
		res6, err := client.SUnion([]string{})
		assert.Nil(suite.T(), res6)
		assert.IsType(suite.T(), &api.RequestError{}, err)

		// Exception with a non-set key
		suite.verifyOK(client.Set(nonSetKey, "value"))
		res7, err := client.SUnion([]string{nonSetKey, key1})
		assert.Nil(suite.T(), res7)
		assert.IsType(suite.T(), &api.RequestError{}, err)
	})
}

func (suite *GlideTestSuite) TestSMove() {
	suite.runWithDefaultClients(func(client api.BaseClient) {
		key1 := "{key}-1-" + uuid.NewString()
		key2 := "{key}-2-" + uuid.NewString()
		key3 := "{key}-3-" + uuid.NewString()
		stringKey := "{key}-4-" + uuid.NewString()
		nonExistingKey := "{key}-5-" + uuid.NewString()
		memberArray1 := []string{"1", "2", "3"}
		memberArray2 := []string{"2", "3"}
		t := suite.T()

		res1, err := client.SAdd(key1, memberArray1)
		assert.NoError(t, err)
		assert.Equal(t, int64(3), res1.Value())

		res2, err := client.SAdd(key2, memberArray2)
		assert.NoError(t, err)
		assert.Equal(t, int64(2), res2.Value())

		// move an element
		res3, err := client.SMove(key1, key2, "1")
		assert.NoError(t, err)
		assert.True(t, res3.Value())

		res4, err := client.SMembers(key1)
		assert.NoError(t, err)
		expectedSet := map[api.Result[string]]struct{}{
			api.CreateStringResult("2"): {},
			api.CreateStringResult("3"): {},
		}
		assert.True(t, reflect.DeepEqual(expectedSet, res4))

		res5, err := client.SMembers(key2)
		assert.NoError(t, err)
		expectedSet = map[api.Result[string]]struct{}{
			api.CreateStringResult("1"): {},
			api.CreateStringResult("2"): {},
			api.CreateStringResult("3"): {},
		}
		assert.True(t, reflect.DeepEqual(expectedSet, res5))

		// moved element already exists in the destination set
		res6, err := client.SMove(key2, key1, "2")
		assert.NoError(t, err)
		assert.True(t, res6.Value())

		res7, err := client.SMembers(key1)
		assert.NoError(t, err)
		expectedSet = map[api.Result[string]]struct{}{
			api.CreateStringResult("2"): {},
			api.CreateStringResult("3"): {},
		}
		assert.True(t, reflect.DeepEqual(expectedSet, res7))

		res8, err := client.SMembers(key2)
		assert.NoError(t, err)
		expectedSet = map[api.Result[string]]struct{}{
			api.CreateStringResult("1"): {},
			api.CreateStringResult("3"): {},
		}
		assert.True(t, reflect.DeepEqual(expectedSet, res8))

		// attempt to move from a non-existing key
		res9, err := client.SMove(nonExistingKey, key1, "4")
		assert.NoError(t, err)
		assert.False(t, res9.Value())

		res10, err := client.SMembers(key1)
		assert.NoError(t, err)
		expectedSet = map[api.Result[string]]struct{}{
			api.CreateStringResult("2"): {},
			api.CreateStringResult("3"): {},
		}
		assert.True(t, reflect.DeepEqual(expectedSet, res10))

		// move to a new set
		res11, err := client.SMove(key1, key3, "2")
		assert.NoError(t, err)
		assert.True(t, res11.Value())

		res12, err := client.SMembers(key1)
		assert.NoError(t, err)
		assert.Len(t, res12, 1)
		assert.Contains(t, res12, api.CreateStringResult("3"))

		res13, err := client.SMembers(key3)
		assert.NoError(t, err)
		assert.Len(t, res13, 1)
		assert.Contains(t, res13, api.CreateStringResult("2"))

		// attempt to move a missing element
		res14, err := client.SMove(key1, key3, "42")
		assert.NoError(t, err)
		assert.False(t, res14.Value())

		res12, err = client.SMembers(key1)
		assert.NoError(t, err)
		assert.Len(t, res12, 1)
		assert.Contains(t, res12, api.CreateStringResult("3"))

		res13, err = client.SMembers(key3)
		assert.NoError(t, err)
		assert.Len(t, res13, 1)
		assert.Contains(t, res13, api.CreateStringResult("2"))

		// moving missing element to missing key
		res15, err := client.SMove(key1, nonExistingKey, "42")
		assert.NoError(t, err)
		assert.False(t, res15.Value())

		res12, err = client.SMembers(key1)
		assert.NoError(t, err)
		assert.Len(t, res12, 1)
		assert.Contains(t, res12, api.CreateStringResult("3"))

		// key exists but is not contain a set
		_, err = client.Set(stringKey, "value")
		assert.NoError(t, err)

		_, err = client.SMove(stringKey, key1, "_")
		assert.NotNil(suite.T(), err)
		assert.IsType(suite.T(), &api.RequestError{}, err)
	})
}

func (suite *GlideTestSuite) TestSScan() {
	suite.runWithDefaultClients(func(client api.BaseClient) {
		key1 := "{key}-1-" + uuid.NewString()
		key2 := "{key}-2-" + uuid.NewString()
		initialCursor := "0"
		defaultCount := 10
		// use large dataset to force an iterative cursor.
		numMembers := make([]string, 50000)
		numMembersResult := make([]api.Result[string], 50000)
		charMembers := []string{"a", "b", "c", "d", "e"}
		charMembersResult := []api.Result[string]{
			api.CreateStringResult("a"),
			api.CreateStringResult("b"),
			api.CreateStringResult("c"),
			api.CreateStringResult("d"),
			api.CreateStringResult("e"),
		}
		t := suite.T()

		// populate the dataset slice
		for i := 0; i < 50000; i++ {
			numMembers[i] = strconv.Itoa(i)
			numMembersResult[i] = api.CreateStringResult(strconv.Itoa(i))
		}

		// empty set
		resCursor, resCollection, err := client.SScan(key1, initialCursor)
		assert.NoError(t, err)
		assert.Equal(t, initialCursor, resCursor.Value())
		assert.Empty(t, resCollection)

		// negative cursor
		if suite.serverVersion < "8.0.0" {
			resCursor, resCollection, err = client.SScan(key1, "-1")
			assert.NoError(t, err)
			assert.Equal(t, initialCursor, resCursor.Value())
			assert.Empty(t, resCollection)
		} else {
			_, _, err = client.SScan(key1, "-1")
			assert.NotNil(suite.T(), err)
			assert.IsType(suite.T(), &api.RequestError{}, err)
		}

		// result contains the whole set
		res, err := client.SAdd(key1, charMembers)
		assert.NoError(t, err)
		assert.Equal(t, int64(len(charMembers)), res.Value())
		resCursor, resCollection, err = client.SScan(key1, initialCursor)
		assert.NoError(t, err)
		assert.Equal(t, initialCursor, resCursor.Value())
		assert.Equal(t, len(charMembers), len(resCollection))
		assert.True(t, isSubset(resCollection, charMembersResult))

		opts := api.NewBaseScanOptionsBuilder().SetMatch("a")
		resCursor, resCollection, err = client.SScanWithOptions(key1, initialCursor, opts)
		assert.NoError(t, err)
		assert.Equal(t, initialCursor, resCursor.Value())
		assert.True(t, isSubset(resCollection, []api.Result[string]{api.CreateStringResult("a")}))

		// result contains a subset of the key
		res, err = client.SAdd(key1, numMembers)
		assert.NoError(t, err)
		assert.Equal(t, int64(50000), res.Value())
		resCursor, resCollection, err = client.SScan(key1, "0")
		assert.NoError(t, err)
		resultCollection := resCollection

		// 0 is returned for the cursor of the last iteration
		for resCursor.Value() != "0" {
			nextCursor, nextCol, err := client.SScan(key1, resCursor.Value())
			assert.NoError(t, err)
			assert.NotEqual(t, nextCursor, resCursor)
			assert.False(t, isSubset(resultCollection, nextCol))
			resultCollection = append(resultCollection, nextCol...)
			resCursor = nextCursor
		}
		assert.NotEmpty(t, resultCollection)
		assert.True(t, isSubset(numMembersResult, resultCollection))
		assert.True(t, isSubset(charMembersResult, resultCollection))

		// test match pattern
		opts = api.NewBaseScanOptionsBuilder().SetMatch("*")
		resCursor, resCollection, err = client.SScanWithOptions(key1, initialCursor, opts)
		assert.NoError(t, err)
		assert.NotEqual(t, initialCursor, resCursor.Value())
		assert.GreaterOrEqual(t, len(resCollection), defaultCount)

		// test count
		opts = api.NewBaseScanOptionsBuilder().SetCount(20)
		resCursor, resCollection, err = client.SScanWithOptions(key1, initialCursor, opts)
		assert.NoError(t, err)
		assert.NotEqual(t, initialCursor, resCursor.Value())
		assert.GreaterOrEqual(t, len(resCollection), 20)

		// test count with match, returns a non-empty array
		opts = api.NewBaseScanOptionsBuilder().SetMatch("1*").SetCount(20)
		resCursor, resCollection, err = client.SScanWithOptions(key1, initialCursor, opts)
		assert.NoError(t, err)
		assert.NotEqual(t, initialCursor, resCursor.Value())
		assert.GreaterOrEqual(t, len(resCollection), 0)

		// exceptions
		// non-set key
		_, err = client.Set(key2, "test")
		assert.NoError(t, err)

		_, _, err = client.SScan(key2, initialCursor)
		assert.NotNil(suite.T(), err)
		assert.IsType(suite.T(), &api.RequestError{}, err)
	})
}

func (suite *GlideTestSuite) TestLRange() {
	suite.runWithDefaultClients(func(client api.BaseClient) {
		list := []string{"value4", "value3", "value2", "value1"}
		key := uuid.NewString()

		res1, err := client.LPush(key, list)
		assert.Nil(suite.T(), err)
		assert.Equal(suite.T(), int64(4), res1.Value())

		resultList := []api.Result[string]{
			api.CreateStringResult("value1"),
			api.CreateStringResult("value2"),
			api.CreateStringResult("value3"),
			api.CreateStringResult("value4"),
		}
		res2, err := client.LRange(key, int64(0), int64(-1))
		assert.Nil(suite.T(), err)
		assert.Equal(suite.T(), resultList, res2)

		res3, err := client.LRange("non_existing_key", int64(0), int64(-1))
		assert.Nil(suite.T(), err)
		assert.Equal(suite.T(), []api.Result[string]{}, res3)

		key2 := uuid.NewString()
		suite.verifyOK(client.Set(key2, "value"))

		res4, err := client.LRange(key2, int64(0), int64(1))
		assert.Equal(suite.T(), ([]api.Result[string])(nil), res4)
		assert.NotNil(suite.T(), err)
		assert.IsType(suite.T(), &api.RequestError{}, err)
	})
}

func (suite *GlideTestSuite) TestLIndex() {
	suite.runWithDefaultClients(func(client api.BaseClient) {
		list := []string{"value4", "value3", "value2", "value1"}
		key := uuid.NewString()

		res1, err := client.LPush(key, list)
		assert.Nil(suite.T(), err)
		assert.Equal(suite.T(), int64(4), res1.Value())

		res2, err := client.LIndex(key, int64(0))
		assert.Nil(suite.T(), err)
		assert.Equal(suite.T(), "value1", res2.Value())
		assert.Equal(suite.T(), false, res2.IsNil())

		res3, err := client.LIndex(key, int64(-1))
		assert.Nil(suite.T(), err)
		assert.Equal(suite.T(), "value4", res3.Value())
		assert.Equal(suite.T(), false, res3.IsNil())

		res4, err := client.LIndex("non_existing_key", int64(0))
		assert.Nil(suite.T(), err)
		assert.Equal(suite.T(), api.CreateNilStringResult(), res4)

		key2 := uuid.NewString()
		suite.verifyOK(client.Set(key2, "value"))

		res5, err := client.LIndex(key2, int64(0))
		assert.Equal(suite.T(), api.CreateNilStringResult(), res5)
		assert.NotNil(suite.T(), err)
		assert.IsType(suite.T(), &api.RequestError{}, err)
	})
}

func (suite *GlideTestSuite) TestLTrim() {
	suite.runWithDefaultClients(func(client api.BaseClient) {
		list := []string{"value4", "value3", "value2", "value1"}
		key := uuid.NewString()

		res1, err := client.LPush(key, list)
		assert.Nil(suite.T(), err)
		assert.Equal(suite.T(), int64(4), res1.Value())

		suite.verifyOK(client.LTrim(key, int64(0), int64(1)))

		res2, err := client.LRange(key, int64(0), int64(-1))
		assert.Nil(suite.T(), err)
		assert.Equal(suite.T(), []api.Result[string]{api.CreateStringResult("value1"), api.CreateStringResult("value2")}, res2)

		suite.verifyOK(client.LTrim(key, int64(4), int64(2)))

		res3, err := client.LRange(key, int64(0), int64(-1))
		assert.Nil(suite.T(), err)
		assert.Equal(suite.T(), []api.Result[string]{}, res3)

		key2 := uuid.NewString()
		suite.verifyOK(client.Set(key2, "value"))

		res4, err := client.LIndex(key2, int64(0))
		assert.Equal(suite.T(), api.CreateNilStringResult(), res4)
		assert.NotNil(suite.T(), err)
		assert.IsType(suite.T(), &api.RequestError{}, err)
	})
}

func (suite *GlideTestSuite) TestLLen() {
	suite.runWithDefaultClients(func(client api.BaseClient) {
		list := []string{"value4", "value3", "value2", "value1"}
		key := uuid.NewString()

		res1, err := client.LPush(key, list)
		assert.Nil(suite.T(), err)
		assert.Equal(suite.T(), int64(4), res1.Value())

		res2, err := client.LLen(key)
		assert.Nil(suite.T(), err)
		assert.Equal(suite.T(), int64(4), res2.Value())
		assert.Equal(suite.T(), false, res2.IsNil())

		res3, err := client.LLen("non_existing_key")
		assert.Nil(suite.T(), err)
		assert.Equal(suite.T(), int64(0), res3.Value())
		assert.Equal(suite.T(), false, res3.IsNil())

		key2 := uuid.NewString()
		suite.verifyOK(client.Set(key2, "value"))

		res4, err := client.LLen(key2)
		assert.Equal(suite.T(), api.CreateNilInt64Result(), res4)
		assert.NotNil(suite.T(), err)
		assert.IsType(suite.T(), &api.RequestError{}, err)
	})
}

func (suite *GlideTestSuite) TestLRem() {
	suite.runWithDefaultClients(func(client api.BaseClient) {
		list := []string{"value1", "value2", "value1", "value1", "value2"}
		key := uuid.NewString()

		res1, err := client.LPush(key, list)
		assert.Nil(suite.T(), err)
		assert.Equal(suite.T(), int64(5), res1.Value())

		res2, err := client.LRem(key, 2, "value1")
		assert.Nil(suite.T(), err)
		assert.Equal(suite.T(), int64(2), res2.Value())
		assert.Equal(suite.T(), false, res2.IsNil())
		res3, err := client.LRange(key, int64(0), int64(-1))
		assert.Nil(suite.T(), err)
		assert.Equal(
			suite.T(),
			[]api.Result[string]{
				api.CreateStringResult("value2"),
				api.CreateStringResult("value2"),
				api.CreateStringResult("value1"),
			},
			res3,
		)

		res4, err := client.LRem(key, -1, "value2")
		assert.Nil(suite.T(), err)
		assert.Equal(suite.T(), int64(1), res4.Value())
		assert.Equal(suite.T(), false, res4.IsNil())
		res5, err := client.LRange(key, int64(0), int64(-1))
		assert.Nil(suite.T(), err)
		assert.Equal(suite.T(), []api.Result[string]{api.CreateStringResult("value2"), api.CreateStringResult("value1")}, res5)

		res6, err := client.LRem(key, 0, "value2")
		assert.Nil(suite.T(), err)
		assert.Equal(suite.T(), int64(1), res6.Value())
		assert.Equal(suite.T(), false, res6.IsNil())
		res7, err := client.LRange(key, int64(0), int64(-1))
		assert.Nil(suite.T(), err)
		assert.Equal(suite.T(), []api.Result[string]{api.CreateStringResult("value1")}, res7)

		res8, err := client.LRem("non_existing_key", 0, "value")
		assert.Nil(suite.T(), err)
		assert.Equal(suite.T(), int64(0), res8.Value())
		assert.Equal(suite.T(), false, res8.IsNil())
	})
}

func (suite *GlideTestSuite) TestRPopAndRPopCount() {
	suite.runWithDefaultClients(func(client api.BaseClient) {
		list := []string{"value1", "value2", "value3", "value4"}
		key := uuid.NewString()

		res1, err := client.RPush(key, list)
		assert.Nil(suite.T(), err)
		assert.Equal(suite.T(), int64(4), res1.Value())

		res2, err := client.RPop(key)
		assert.Nil(suite.T(), err)
		assert.Equal(suite.T(), "value4", res2.Value())
		assert.Equal(suite.T(), false, res2.IsNil())

		res3, err := client.RPopCount(key, int64(2))
		assert.Nil(suite.T(), err)
		assert.Equal(suite.T(), []api.Result[string]{api.CreateStringResult("value3"), api.CreateStringResult("value2")}, res3)

		res4, err := client.RPop("non_existing_key")
		assert.Nil(suite.T(), err)
		assert.Equal(suite.T(), api.CreateNilStringResult(), res4)

		res5, err := client.RPopCount("non_existing_key", int64(2))
		assert.Equal(suite.T(), ([]api.Result[string])(nil), res5)
		assert.Nil(suite.T(), err)

		key2 := uuid.NewString()
		suite.verifyOK(client.Set(key2, "value"))

		res6, err := client.RPop(key2)
		assert.Equal(suite.T(), api.CreateNilStringResult(), res6)
		assert.NotNil(suite.T(), err)
		assert.IsType(suite.T(), &api.RequestError{}, err)

		res7, err := client.RPopCount(key2, int64(2))
		assert.Equal(suite.T(), ([]api.Result[string])(nil), res7)
		assert.NotNil(suite.T(), err)
		assert.IsType(suite.T(), &api.RequestError{}, err)
	})
}

func (suite *GlideTestSuite) TestLInsert() {
	suite.runWithDefaultClients(func(client api.BaseClient) {
		list := []string{"value1", "value2", "value3", "value4"}
		key := uuid.NewString()

		res1, err := client.RPush(key, list)
		assert.Nil(suite.T(), err)
		assert.Equal(suite.T(), int64(4), res1.Value())

		res2, err := client.LInsert(key, api.Before, "value2", "value1.5")
		assert.Nil(suite.T(), err)
		assert.Equal(suite.T(), int64(5), res2.Value())
		assert.Equal(suite.T(), false, res2.IsNil())

		res3, err := client.LInsert(key, api.After, "value3", "value3.5")
		assert.Nil(suite.T(), err)
		assert.Equal(suite.T(), int64(6), res3.Value())
		assert.Equal(suite.T(), false, res3.IsNil())

		res4, err := client.LRange(key, int64(0), int64(-1))
		assert.Nil(suite.T(), err)
		assert.Equal(
			suite.T(),
			[]api.Result[string]{
				api.CreateStringResult("value1"),
				api.CreateStringResult("value1.5"),
				api.CreateStringResult("value2"),
				api.CreateStringResult("value3"),
				api.CreateStringResult("value3.5"),
				api.CreateStringResult("value4"),
			},
			res4,
		)

		res5, err := client.LInsert("non_existing_key", api.Before, "pivot", "elem")
		assert.Nil(suite.T(), err)
		assert.Equal(suite.T(), int64(0), res5.Value())
		assert.Equal(suite.T(), false, res5.IsNil())

		res6, err := client.LInsert(key, api.Before, "value5", "value6")
		assert.Nil(suite.T(), err)
		assert.Equal(suite.T(), int64(-1), res6.Value())
		assert.Equal(suite.T(), false, res6.IsNil())

		key2 := uuid.NewString()
		suite.verifyOK(client.Set(key2, "value"))

		res7, err := client.LInsert(key2, api.Before, "value5", "value6")
		assert.Equal(suite.T(), api.CreateNilInt64Result(), res7)
		assert.NotNil(suite.T(), err)
		assert.IsType(suite.T(), &api.RequestError{}, err)
	})
}

func (suite *GlideTestSuite) TestBLPop() {
	suite.runWithDefaultClients(func(client api.BaseClient) {
		listKey1 := "{listKey}-1-" + uuid.NewString()
		listKey2 := "{listKey}-2-" + uuid.NewString()

		res1, err := client.LPush(listKey1, []string{"value1", "value2"})
		assert.Nil(suite.T(), err)
		assert.Equal(suite.T(), int64(2), res1.Value())

		res2, err := client.BLPop([]string{listKey1, listKey2}, float64(0.5))
		assert.Nil(suite.T(), err)
		assert.Equal(suite.T(), []api.Result[string]{api.CreateStringResult(listKey1), api.CreateStringResult("value2")}, res2)

		res3, err := client.BLPop([]string{listKey2}, float64(1.0))
		assert.Nil(suite.T(), err)
		assert.Equal(suite.T(), ([]api.Result[string])(nil), res3)

		key := uuid.NewString()
		suite.verifyOK(client.Set(key, "value"))

		res4, err := client.BLPop([]string{key}, float64(1.0))
		assert.Equal(suite.T(), ([]api.Result[string])(nil), res4)
		assert.NotNil(suite.T(), err)
		assert.IsType(suite.T(), &api.RequestError{}, err)
	})
}

func (suite *GlideTestSuite) TestBRPop() {
	suite.runWithDefaultClients(func(client api.BaseClient) {
		listKey1 := "{listKey}-1-" + uuid.NewString()
		listKey2 := "{listKey}-2-" + uuid.NewString()

		res1, err := client.LPush(listKey1, []string{"value1", "value2"})
		assert.Nil(suite.T(), err)
		assert.Equal(suite.T(), int64(2), res1.Value())

		res2, err := client.BRPop([]string{listKey1, listKey2}, float64(0.5))
		assert.Nil(suite.T(), err)
		assert.Equal(suite.T(), []api.Result[string]{api.CreateStringResult(listKey1), api.CreateStringResult("value1")}, res2)

		res3, err := client.BRPop([]string{listKey2}, float64(1.0))
		assert.Nil(suite.T(), err)
		assert.Equal(suite.T(), ([]api.Result[string])(nil), res3)

		key := uuid.NewString()
		suite.verifyOK(client.Set(key, "value"))

		res4, err := client.BRPop([]string{key}, float64(1.0))
		assert.Equal(suite.T(), ([]api.Result[string])(nil), res4)
		assert.NotNil(suite.T(), err)
		assert.IsType(suite.T(), &api.RequestError{}, err)
	})
}

func (suite *GlideTestSuite) TestRPushX() {
	suite.runWithDefaultClients(func(client api.BaseClient) {
		key1 := uuid.NewString()
		key2 := uuid.NewString()
		key3 := uuid.NewString()

		res1, err := client.RPush(key1, []string{"value1"})
		assert.Nil(suite.T(), err)
		assert.Equal(suite.T(), int64(1), res1.Value())

		res2, err := client.RPushX(key1, []string{"value2", "value3", "value4"})
		assert.Nil(suite.T(), err)
		assert.Equal(suite.T(), int64(4), res2.Value())

		res3, err := client.LRange(key1, int64(0), int64(-1))
		assert.Nil(suite.T(), err)
		assert.Equal(
			suite.T(),
			[]api.Result[string]{
				api.CreateStringResult("value1"),
				api.CreateStringResult("value2"),
				api.CreateStringResult("value3"),
				api.CreateStringResult("value4"),
			},
			res3,
		)

		res4, err := client.RPushX(key2, []string{"value1"})
		assert.Nil(suite.T(), err)
		assert.Equal(suite.T(), int64(0), res4.Value())
		assert.Equal(suite.T(), false, res4.IsNil())

		res5, err := client.LRange(key2, int64(0), int64(-1))
		assert.Nil(suite.T(), err)
		assert.Equal(suite.T(), []api.Result[string]{}, res5)

		suite.verifyOK(client.Set(key3, "value"))

		res6, err := client.RPushX(key3, []string{"value1"})
		assert.Equal(suite.T(), api.CreateNilInt64Result(), res6)
		assert.NotNil(suite.T(), err)
		assert.IsType(suite.T(), &api.RequestError{}, err)

		res7, err := client.RPushX(key2, []string{})
		assert.Equal(suite.T(), api.CreateNilInt64Result(), res7)
		assert.NotNil(suite.T(), err)
		assert.IsType(suite.T(), &api.RequestError{}, err)
	})
}

func (suite *GlideTestSuite) TestLPushX() {
	suite.runWithDefaultClients(func(client api.BaseClient) {
		key1 := uuid.NewString()
		key2 := uuid.NewString()
		key3 := uuid.NewString()

		res1, err := client.LPush(key1, []string{"value1"})
		assert.Nil(suite.T(), err)
		assert.Equal(suite.T(), int64(1), res1.Value())

		res2, err := client.LPushX(key1, []string{"value2", "value3", "value4"})
		assert.Nil(suite.T(), err)
		assert.Equal(suite.T(), int64(4), res2.Value())

		res3, err := client.LRange(key1, int64(0), int64(-1))
		assert.Nil(suite.T(), err)
		assert.Equal(
			suite.T(),
			[]api.Result[string]{
				api.CreateStringResult("value4"),
				api.CreateStringResult("value3"),
				api.CreateStringResult("value2"),
				api.CreateStringResult("value1"),
			},
			res3,
		)

		res4, err := client.LPushX(key2, []string{"value1"})
		assert.Nil(suite.T(), err)
		assert.Equal(suite.T(), int64(0), res4.Value())
		assert.Equal(suite.T(), false, res4.IsNil())

		res5, err := client.LRange(key2, int64(0), int64(-1))
		assert.Nil(suite.T(), err)
		assert.Equal(suite.T(), []api.Result[string]{}, res5)

		suite.verifyOK(client.Set(key3, "value"))

		res6, err := client.LPushX(key3, []string{"value1"})
		assert.Equal(suite.T(), api.CreateNilInt64Result(), res6)
		assert.NotNil(suite.T(), err)
		assert.IsType(suite.T(), &api.RequestError{}, err)

		res7, err := client.LPushX(key2, []string{})
		assert.Equal(suite.T(), api.CreateNilInt64Result(), res7)
		assert.NotNil(suite.T(), err)
		assert.IsType(suite.T(), &api.RequestError{}, err)
	})
}

func (suite *GlideTestSuite) TestLMPopAndLMPopCount() {
	if suite.serverVersion < "7.0.0" {
		suite.T().Skip("This feature is added in version 7")
	}
	suite.runWithDefaultClients(func(client api.BaseClient) {
		key1 := "{key}-1" + uuid.NewString()
		key2 := "{key}-2" + uuid.NewString()
		key3 := "{key}-3" + uuid.NewString()

		res1, err := client.LMPop([]string{key1}, api.Left)
		assert.Nil(suite.T(), err)
		assert.Equal(suite.T(), (map[api.Result[string]][]api.Result[string])(nil), res1)

		res2, err := client.LMPopCount([]string{key1}, api.Left, int64(1))
		assert.Nil(suite.T(), err)
		assert.Equal(suite.T(), (map[api.Result[string]][]api.Result[string])(nil), res2)

		res3, err := client.LPush(key1, []string{"one", "two", "three", "four", "five"})
		assert.Nil(suite.T(), err)
		assert.Equal(suite.T(), int64(5), res3.Value())
		res4, err := client.LPush(key2, []string{"one", "two", "three", "four", "five"})
		assert.Nil(suite.T(), err)
		assert.Equal(suite.T(), int64(5), res4.Value())

		res5, err := client.LMPop([]string{key1}, api.Left)
		assert.Nil(suite.T(), err)
		assert.Equal(
			suite.T(),
			map[api.Result[string]][]api.Result[string]{api.CreateStringResult(key1): {api.CreateStringResult("five")}},
			res5,
		)

		res6, err := client.LMPopCount([]string{key2, key1}, api.Right, int64(2))
		assert.Nil(suite.T(), err)
		assert.Equal(
			suite.T(),
			map[api.Result[string]][]api.Result[string]{
				api.CreateStringResult(key2): {api.CreateStringResult("one"), api.CreateStringResult("two")},
			},
			res6,
		)

		suite.verifyOK(client.Set(key3, "value"))

		res7, err := client.LMPop([]string{key3}, api.Left)
		assert.Equal(suite.T(), (map[api.Result[string]][]api.Result[string])(nil), res7)
		assert.NotNil(suite.T(), err)
		assert.IsType(suite.T(), &api.RequestError{}, err)

		res8, err := client.LMPop([]string{key3}, "Invalid")
		assert.Equal(suite.T(), (map[api.Result[string]][]api.Result[string])(nil), res8)
		assert.NotNil(suite.T(), err)
		assert.IsType(suite.T(), &api.RequestError{}, err)
	})
}

func (suite *GlideTestSuite) TestBLMPopAndBLMPopCount() {
	if suite.serverVersion < "7.0.0" {
		suite.T().Skip("This feature is added in version 7")
	}
	suite.runWithDefaultClients(func(client api.BaseClient) {
		key1 := "{key}-1" + uuid.NewString()
		key2 := "{key}-2" + uuid.NewString()
		key3 := "{key}-3" + uuid.NewString()

		res1, err := client.BLMPop([]string{key1}, api.Left, float64(0.1))
		assert.Nil(suite.T(), err)
		assert.Equal(suite.T(), (map[api.Result[string]][]api.Result[string])(nil), res1)

		res2, err := client.BLMPopCount([]string{key1}, api.Left, int64(1), float64(0.1))
		assert.Nil(suite.T(), err)
		assert.Equal(suite.T(), (map[api.Result[string]][]api.Result[string])(nil), res2)

		res3, err := client.LPush(key1, []string{"one", "two", "three", "four", "five"})
		assert.Nil(suite.T(), err)
		assert.Equal(suite.T(), int64(5), res3.Value())
		res4, err := client.LPush(key2, []string{"one", "two", "three", "four", "five"})
		assert.Nil(suite.T(), err)
		assert.Equal(suite.T(), int64(5), res4.Value())

		res5, err := client.BLMPop([]string{key1}, api.Left, float64(0.1))
		assert.Nil(suite.T(), err)
		assert.Equal(
			suite.T(),
			map[api.Result[string]][]api.Result[string]{api.CreateStringResult(key1): {api.CreateStringResult("five")}},
			res5,
		)

		res6, err := client.BLMPopCount([]string{key2, key1}, api.Right, int64(2), float64(0.1))
		assert.Nil(suite.T(), err)
		assert.Equal(
			suite.T(),
			map[api.Result[string]][]api.Result[string]{
				api.CreateStringResult(key2): {api.CreateStringResult("one"), api.CreateStringResult("two")},
			},
			res6,
		)

		suite.verifyOK(client.Set(key3, "value"))

		res7, err := client.BLMPop([]string{key3}, api.Left, float64(0.1))
		assert.Equal(suite.T(), (map[api.Result[string]][]api.Result[string])(nil), res7)
		assert.NotNil(suite.T(), err)
		assert.IsType(suite.T(), &api.RequestError{}, err)
	})
}

func (suite *GlideTestSuite) TestLSet() {
	suite.runWithDefaultClients(func(client api.BaseClient) {
		key := uuid.NewString()
		nonExistentKey := uuid.NewString()

		res1, err := client.LSet(nonExistentKey, int64(0), "zero")
		assert.Equal(suite.T(), api.CreateNilStringResult(), res1)
		assert.NotNil(suite.T(), err)
		assert.IsType(suite.T(), &api.RequestError{}, err)

		res2, err := client.LPush(key, []string{"four", "three", "two", "one"})
		assert.Nil(suite.T(), err)
		assert.Equal(suite.T(), int64(4), res2.Value())

		res3, err := client.LSet(key, int64(10), "zero")
		assert.Equal(suite.T(), api.CreateNilStringResult(), res3)
		assert.NotNil(suite.T(), err)
		assert.IsType(suite.T(), &api.RequestError{}, err)

		res4, err := client.LSet(key, int64(0), "zero")
		assert.Nil(suite.T(), err)
		assert.Equal(suite.T(), "OK", res4.Value())

		res5, err := client.LRange(key, int64(0), int64(-1))
		assert.Nil(suite.T(), err)
		assert.Equal(
			suite.T(),
			[]api.Result[string]{
				api.CreateStringResult("zero"),
				api.CreateStringResult("two"),
				api.CreateStringResult("three"),
				api.CreateStringResult("four"),
			},
			res5,
		)

		res6, err := client.LSet(key, int64(-1), "zero")
		assert.Nil(suite.T(), err)
		assert.Equal(suite.T(), "OK", res6.Value())

		res7, err := client.LRange(key, int64(0), int64(-1))
		assert.Nil(suite.T(), err)
		assert.Equal(
			suite.T(),
			[]api.Result[string]{
				api.CreateStringResult("zero"),
				api.CreateStringResult("two"),
				api.CreateStringResult("three"),
				api.CreateStringResult("zero"),
			},
			res7,
		)
	})
}

func (suite *GlideTestSuite) TestLMove() {
	if suite.serverVersion < "6.2.0" {
		suite.T().Skip("This feature is added in version 6.2.0")
	}
	suite.runWithDefaultClients(func(client api.BaseClient) {
		key1 := "{key}-1" + uuid.NewString()
		key2 := "{key}-2" + uuid.NewString()
		nonExistentKey := "{key}-3" + uuid.NewString()
		nonListKey := "{key}-4" + uuid.NewString()

		res1, err := client.LMove(key1, key2, api.Left, api.Right)
		assert.Equal(suite.T(), api.CreateNilStringResult(), res1)
		assert.Nil(suite.T(), err)

		res2, err := client.LPush(key1, []string{"four", "three", "two", "one"})
		assert.Nil(suite.T(), err)
		assert.Equal(suite.T(), int64(4), res2.Value())

		// only source exists, only source elements gets popped, creates a list at nonExistingKey
		res3, err := client.LMove(key1, nonExistentKey, api.Right, api.Left)
		assert.Equal(suite.T(), "four", res3.Value())
		assert.Nil(suite.T(), err)

		res4, err := client.LRange(key1, int64(0), int64(-1))
		assert.Nil(suite.T(), err)
		assert.Equal(
			suite.T(),
			[]api.Result[string]{
				api.CreateStringResult("one"),
				api.CreateStringResult("two"),
				api.CreateStringResult("three"),
			},
			res4,
		)

		// source and destination are the same, performing list rotation, "one" gets popped and added back
		res5, err := client.LMove(key1, key1, api.Left, api.Left)
		assert.Equal(suite.T(), "one", res5.Value())
		assert.Nil(suite.T(), err)

		res6, err := client.LRange(key1, int64(0), int64(-1))
		assert.Nil(suite.T(), err)
		assert.Equal(
			suite.T(),
			[]api.Result[string]{
				api.CreateStringResult("one"),
				api.CreateStringResult("two"),
				api.CreateStringResult("three"),
			},
			res6,
		)
		// normal use case, "three" gets popped and added to the left of destination
		res7, err := client.LPush(key2, []string{"six", "five", "four"})
		assert.Nil(suite.T(), err)
		assert.Equal(suite.T(), int64(3), res7.Value())

		res8, err := client.LMove(key1, key2, api.Right, api.Left)
		assert.Equal(suite.T(), "three", res8.Value())
		assert.Nil(suite.T(), err)

		res9, err := client.LRange(key1, int64(0), int64(-1))
		assert.Nil(suite.T(), err)
		assert.Equal(
			suite.T(),
			[]api.Result[string]{
				api.CreateStringResult("one"),
				api.CreateStringResult("two"),
			},
			res9,
		)
		res10, err := client.LRange(key2, int64(0), int64(-1))
		assert.Nil(suite.T(), err)
		assert.Equal(
			suite.T(),
			[]api.Result[string]{
				api.CreateStringResult("three"),
				api.CreateStringResult("four"),
				api.CreateStringResult("five"),
				api.CreateStringResult("six"),
			},
			res10,
		)

		// source exists but is not a list type key
		suite.verifyOK(client.Set(nonListKey, "value"))

		res11, err := client.LMove(nonListKey, key1, api.Left, api.Left)
		assert.Equal(suite.T(), api.CreateNilStringResult(), res11)
		assert.NotNil(suite.T(), err)
		assert.IsType(suite.T(), &api.RequestError{}, err)

		// destination exists but is not a list type key
		suite.verifyOK(client.Set(nonListKey, "value"))

		res12, err := client.LMove(key1, nonListKey, api.Left, api.Left)
		assert.Equal(suite.T(), api.CreateNilStringResult(), res12)
		assert.NotNil(suite.T(), err)
		assert.IsType(suite.T(), &api.RequestError{}, err)
	})
}

func (suite *GlideTestSuite) TestExists() {
	suite.runWithDefaultClients(func(client api.BaseClient) {
		key := uuid.New().String()
		value := uuid.New().String()
		// Test 1: Check if an existing key returns 1
		suite.verifyOK(client.Set(key, initialValue))
		result, err := client.Exists([]string{key})
		assert.Nil(suite.T(), err)
		assert.Equal(suite.T(), int64(1), result.Value(), "The key should exist")

		// Test 2: Check if a non-existent key returns 0
		result, err = client.Exists([]string{"nonExistentKey"})
		assert.Nil(suite.T(), err)
		assert.Equal(suite.T(), int64(0), result.Value(), "The non-existent key should not exist")

		// Test 3: Multiple keys, some exist, some do not
		existingKey := uuid.New().String()
		testKey := uuid.New().String()
		suite.verifyOK(client.Set(existingKey, value))
		suite.verifyOK(client.Set(testKey, value))
		result, err = client.Exists([]string{testKey, existingKey, "anotherNonExistentKey"})
		assert.Nil(suite.T(), err)
		assert.Equal(suite.T(), int64(2), result.Value(), "Two keys should exist")
	})
}

func (suite *GlideTestSuite) TestExpire() {
	suite.runWithDefaultClients(func(client api.BaseClient) {
		key := uuid.New().String()
		value := uuid.New().String()

		suite.verifyOK(client.Set(key, value))

		result, err := client.Expire(key, 1)
		assert.Nil(suite.T(), err, "Expected no error from Expire command")
		assert.True(suite.T(), result.Value(), "Expire command should return true when expiry is set")

		time.Sleep(1500 * time.Millisecond)

		resultGet, err := client.Get(key)
		assert.Nil(suite.T(), err, "Expected no error from Get command after expiry")
		assert.Equal(suite.T(), "", resultGet.Value(), "Key should be expired and return empty value")
	})
}

func (suite *GlideTestSuite) TestExpire_KeyDoesNotExist() {
	suite.runWithDefaultClients(func(client api.BaseClient) {
		key := uuid.New().String()
		// Trying to set an expiry on a non-existent key
		result, err := client.Expire(key, 1)
		assert.Nil(suite.T(), err)
		assert.False(suite.T(), result.Value())
	})
}

func (suite *GlideTestSuite) TestExpireWithOptions_HasNoExpiry() {
	suite.SkipIfServerVersionLowerThanBy("7.0.0")
	suite.runWithDefaultClients(func(client api.BaseClient) {
		key := uuid.New().String()
		value := uuid.New().String()

		suite.verifyOK(client.Set(key, value))

		result, err := client.ExpireWithOptions(key, 2, api.HasNoExpiry)
		assert.Nil(suite.T(), err)
		assert.True(suite.T(), result.Value())

		time.Sleep(2500 * time.Millisecond)

		resultGet, err := client.Get(key)
		assert.Nil(suite.T(), err)
		assert.Equal(suite.T(), "", resultGet.Value())

		result, err = client.ExpireWithOptions(key, 1, api.HasNoExpiry)
		assert.Nil(suite.T(), err)
		assert.False(suite.T(), result.Value())
	})
}

func (suite *GlideTestSuite) TestExpireWithOptions_HasExistingExpiry() {
	suite.SkipIfServerVersionLowerThanBy("7.0.0")
	suite.runWithDefaultClients(func(client api.BaseClient) {
		key := uuid.New().String()
		value := uuid.New().String()

		suite.verifyOK(client.Set(key, value))

		resexp, err := client.ExpireWithOptions(key, 20, api.HasNoExpiry)
		assert.Nil(suite.T(), err)
		assert.True(suite.T(), resexp.Value())

		resultExpire, err := client.ExpireWithOptions(key, 1, api.HasExistingExpiry)
		assert.Nil(suite.T(), err)
		assert.True(suite.T(), resultExpire.Value())

		time.Sleep(2 * time.Second)

		resultExpireTest, err := client.Exists([]string{key})
		assert.Nil(suite.T(), err)

		assert.Equal(suite.T(), int64(0), resultExpireTest.Value())
	})
}

func (suite *GlideTestSuite) TestExpireWithOptions_NewExpiryGreaterThanCurrent() {
	suite.SkipIfServerVersionLowerThanBy("7.0.0")
	suite.runWithDefaultClients(func(client api.BaseClient) {
		key := uuid.New().String()
		value := uuid.New().String()
		suite.verifyOK(client.Set(key, value))

		resultExpire, err := client.ExpireWithOptions(key, 2, api.HasNoExpiry)
		assert.Nil(suite.T(), err)
		assert.True(suite.T(), resultExpire.Value())

		resultExpire, err = client.ExpireWithOptions(key, 5, api.NewExpiryGreaterThanCurrent)
		assert.Nil(suite.T(), err)
		assert.True(suite.T(), resultExpire.Value())
		time.Sleep(6 * time.Second)
		resultExpireTest, err := client.Exists([]string{key})
		assert.Nil(suite.T(), err)
		assert.Equal(suite.T(), int64(0), resultExpireTest.Value())
	})
}

func (suite *GlideTestSuite) TestExpireWithOptions_NewExpiryLessThanCurrent() {
	suite.SkipIfServerVersionLowerThanBy("7.0.0")
	suite.runWithDefaultClients(func(client api.BaseClient) {
		key := uuid.New().String()
		value := uuid.New().String()

		suite.verifyOK(client.Set(key, value))

		resultExpire, err := client.ExpireWithOptions(key, 10, api.HasNoExpiry)
		assert.Nil(suite.T(), err)
		assert.True(suite.T(), resultExpire.Value())

		resultExpire, err = client.ExpireWithOptions(key, 5, api.NewExpiryLessThanCurrent)
		assert.Nil(suite.T(), err)

		assert.True(suite.T(), resultExpire.Value())

		resultExpire, err = client.ExpireWithOptions(key, 15, api.NewExpiryGreaterThanCurrent)
		assert.Nil(suite.T(), err)

		assert.True(suite.T(), resultExpire.Value())

		time.Sleep(16 * time.Second)
		resultExpireTest, err := client.Exists([]string{key})
		assert.Nil(suite.T(), err)
		assert.Equal(suite.T(), int64(0), resultExpireTest.Value())
	})
}

func (suite *GlideTestSuite) TestExpireAtWithOptions_HasNoExpiry() {
	suite.SkipIfServerVersionLowerThanBy("7.0.0")
	suite.runWithDefaultClients(func(client api.BaseClient) {
		key := uuid.New().String()
		value := uuid.New().String()
		resultSet, err := client.Set(key, value)
		assert.Nil(suite.T(), err)
		assert.True(suite.T(), resultSet.Value() != "")

		futureTimestamp := time.Now().Add(10 * time.Second).Unix()

		resultExpire, err := client.ExpireAtWithOptions(key, futureTimestamp, api.HasNoExpiry)
		assert.Nil(suite.T(), err)
		assert.True(suite.T(), resultExpire.Value())
		resultExpireAt, err := client.ExpireAt(key, futureTimestamp)
		assert.Nil(suite.T(), err)
		assert.True(suite.T(), resultExpireAt.Value())
		resultExpireWithOptions, err := client.ExpireAtWithOptions(key, futureTimestamp+10, api.HasNoExpiry)
		assert.Nil(suite.T(), err)
		assert.False(suite.T(), resultExpireWithOptions.Value())
	})
}

func (suite *GlideTestSuite) TestExpireAtWithOptions_HasExistingExpiry() {
	suite.SkipIfServerVersionLowerThanBy("7.0.0")
	suite.runWithDefaultClients(func(client api.BaseClient) {
		key := uuid.New().String()
		value := uuid.New().String()
		resultSet, err := client.Set(key, value)
		assert.Nil(suite.T(), err)
		assert.True(suite.T(), resultSet.Value() != "")

		futureTimestamp := time.Now().Add(10 * time.Second).Unix()
		resultExpireAt, err := client.ExpireAt(key, futureTimestamp)
		assert.Nil(suite.T(), err)
		assert.True(suite.T(), resultExpireAt.Value())

		resultExpireWithOptions, err := client.ExpireAtWithOptions(key, futureTimestamp+10, api.HasExistingExpiry)
		assert.Nil(suite.T(), err)
		assert.True(suite.T(), resultExpireWithOptions.Value())
	})
}

func (suite *GlideTestSuite) TestExpireAtWithOptions_NewExpiryGreaterThanCurrent() {
	suite.SkipIfServerVersionLowerThanBy("7.0.0")
	suite.runWithDefaultClients(func(client api.BaseClient) {
		key := uuid.New().String()
		value := uuid.New().String()

		resultSet, err := client.Set(key, value)
		assert.Nil(suite.T(), err)
		assert.True(suite.T(), resultSet.Value() != "")

		futureTimestamp := time.Now().Add(10 * time.Second).Unix()
		resultExpireAt, err := client.ExpireAt(key, futureTimestamp)
		assert.Nil(suite.T(), err)
		assert.True(suite.T(), resultExpireAt.Value())

		newFutureTimestamp := time.Now().Add(20 * time.Second).Unix()
		resultExpireWithOptions, err := client.ExpireAtWithOptions(key, newFutureTimestamp, api.NewExpiryGreaterThanCurrent)
		assert.Nil(suite.T(), err)
		assert.True(suite.T(), resultExpireWithOptions.Value())
	})
}

func (suite *GlideTestSuite) TestExpireAtWithOptions_NewExpiryLessThanCurrent() {
	suite.SkipIfServerVersionLowerThanBy("7.0.0")
	suite.runWithDefaultClients(func(client api.BaseClient) {
		key := uuid.New().String()
		value := uuid.New().String()

		resultSet, err := client.Set(key, value)
		assert.Nil(suite.T(), err)
		assert.True(suite.T(), resultSet.Value() != "")

		futureTimestamp := time.Now().Add(10 * time.Second).Unix()
		resultExpireAt, err := client.ExpireAt(key, futureTimestamp)
		assert.Nil(suite.T(), err)
		assert.True(suite.T(), resultExpireAt.Value())

		newFutureTimestamp := time.Now().Add(5 * time.Second).Unix()
		resultExpireWithOptions, err := client.ExpireAtWithOptions(key, newFutureTimestamp, api.NewExpiryLessThanCurrent)
		assert.Nil(suite.T(), err)
		assert.True(suite.T(), resultExpireWithOptions.Value())

		time.Sleep(5 * time.Second)
		resultExpireAtTest, err := client.Exists([]string{key})
		assert.Nil(suite.T(), err)

		assert.Equal(suite.T(), int64(0), resultExpireAtTest.Value())
	})
}

func (suite *GlideTestSuite) TestPExpire() {
	suite.runWithDefaultClients(func(client api.BaseClient) {
		key := uuid.New().String()
		value := uuid.New().String()

		resultSet, err := client.Set(key, value)
		assert.Nil(suite.T(), err)
		assert.True(suite.T(), resultSet.Value() != "")

		resultExpire, err := client.PExpire(key, 500)
		assert.Nil(suite.T(), err)
		assert.True(suite.T(), resultExpire.Value())

		time.Sleep(600 * time.Millisecond)
		resultExpireCheck, err := client.Exists([]string{key})
		assert.Nil(suite.T(), err)
		assert.Equal(suite.T(), int64(0), resultExpireCheck.Value())
	})
}

func (suite *GlideTestSuite) TestPExpireWithOptions_HasExistingExpiry() {
	suite.SkipIfServerVersionLowerThanBy("7.0.0")
	suite.runWithDefaultClients(func(client api.BaseClient) {
		key := uuid.New().String()
		value := uuid.New().String()

		resultSet, err := client.Set(key, value)
		assert.Nil(suite.T(), err)
		assert.True(suite.T(), resultSet.Value() != "")

		initialExpire := 500
		resultExpire, err := client.PExpire(key, int64(initialExpire))
		assert.Nil(suite.T(), err)
		assert.True(suite.T(), resultExpire.Value())

		newExpire := 1000

		resultExpireWithOptions, err := client.PExpireWithOptions(key, int64(newExpire), api.HasExistingExpiry)
		assert.Nil(suite.T(), err)
		assert.True(suite.T(), resultExpireWithOptions.Value())

		time.Sleep(1100 * time.Millisecond)
		resultExist, err := client.Exists([]string{key})
		assert.Nil(suite.T(), err)
		assert.Equal(suite.T(), int64(0), resultExist.Value())
	})
}

func (suite *GlideTestSuite) TestPExpireWithOptions_HasNoExpiry() {
	suite.SkipIfServerVersionLowerThanBy("7.0.0")
	suite.runWithDefaultClients(func(client api.BaseClient) {
		key := uuid.New().String()
		value := uuid.New().String()

		resultSet, err := client.Set(key, value)
		assert.Nil(suite.T(), err)
		assert.True(suite.T(), resultSet.Value() != "")

		newExpire := 500

		resultExpireWithOptions, err := client.PExpireWithOptions(key, int64(newExpire), api.HasNoExpiry)
		assert.Nil(suite.T(), err)
		assert.True(suite.T(), resultExpireWithOptions.Value())

		time.Sleep(600 * time.Millisecond)
		resultExist, err := client.Exists([]string{key})
		assert.Nil(suite.T(), err)
		assert.Equal(suite.T(), int64(0), resultExist.Value())
	})
}

func (suite *GlideTestSuite) TestPExpireWithOptions_NewExpiryGreaterThanCurrent() {
	suite.SkipIfServerVersionLowerThanBy("7.0.0")
	suite.runWithDefaultClients(func(client api.BaseClient) {
		key := uuid.New().String()
		value := uuid.New().String()

		resultSet, err := client.Set(key, value)
		assert.Nil(suite.T(), err)
		assert.True(suite.T(), resultSet.Value() != "")

		initialExpire := 500
		resultExpire, err := client.PExpire(key, int64(initialExpire))
		assert.Nil(suite.T(), err)
		assert.True(suite.T(), resultExpire.Value())

		newExpire := 1000

		resultExpireWithOptions, err := client.PExpireWithOptions(key, int64(newExpire), api.NewExpiryGreaterThanCurrent)
		assert.Nil(suite.T(), err)
		assert.True(suite.T(), resultExpireWithOptions.Value())

		time.Sleep(1100 * time.Millisecond)
		resultExist, err := client.Exists([]string{key})
		assert.Nil(suite.T(), err)
		assert.Equal(suite.T(), int64(0), resultExist.Value())
	})
}

func (suite *GlideTestSuite) TestPExpireWithOptions_NewExpiryLessThanCurrent() {
	suite.SkipIfServerVersionLowerThanBy("7.0.0")
	suite.runWithDefaultClients(func(client api.BaseClient) {
		key := uuid.New().String()
		value := uuid.New().String()

		resultSet, err := client.Set(key, value)
		assert.Nil(suite.T(), err)
		assert.True(suite.T(), resultSet.Value() != "")

		initialExpire := 500
		resultExpire, err := client.PExpire(key, int64(initialExpire))
		assert.Nil(suite.T(), err)
		assert.True(suite.T(), resultExpire.Value())

		newExpire := 200

		resultExpireWithOptions, err := client.PExpireWithOptions(key, int64(newExpire), api.NewExpiryLessThanCurrent)
		assert.Nil(suite.T(), err)
		assert.True(suite.T(), resultExpireWithOptions.Value())

		time.Sleep(600 * time.Millisecond)
		resultExist, err := client.Exists([]string{key})
		assert.Nil(suite.T(), err)
		assert.Equal(suite.T(), int64(0), resultExist.Value())
	})
}

func (suite *GlideTestSuite) TestPExpireAt() {
	suite.runWithDefaultClients(func(client api.BaseClient) {
		key := uuid.New().String()
		value := uuid.New().String()
		resultSet, err := client.Set(key, value)
		assert.Nil(suite.T(), err)
		assert.True(suite.T(), resultSet.Value() != "")

		expireAfterMilliseconds := time.Now().Unix() * 1000
		resultPExpireAt, err := client.PExpireAt(key, expireAfterMilliseconds)
		assert.Nil(suite.T(), err)

		assert.True(suite.T(), resultPExpireAt.Value())

		time.Sleep(6 * time.Second)

		resultpExists, err := client.Exists([]string{key})
		assert.Nil(suite.T(), err)
		assert.Equal(suite.T(), int64(0), resultpExists.Value())
	})
}

func (suite *GlideTestSuite) TestPExpireAtWithOptions_HasNoExpiry() {
	suite.SkipIfServerVersionLowerThanBy("7.0.0")
	suite.runWithDefaultClients(func(client api.BaseClient) {
		key := uuid.New().String()
		value := uuid.New().String()

		suite.verifyOK(client.Set(key, value))

		timestamp := time.Now().Unix() * 1000
		result, err := client.PExpireAtWithOptions(key, timestamp, api.HasNoExpiry)

		assert.Nil(suite.T(), err)
		assert.True(suite.T(), result.Value())

		time.Sleep(2 * time.Second)
		resultExist, err := client.Exists([]string{key})
		assert.Nil(suite.T(), err)
		assert.Equal(suite.T(), int64(0), resultExist.Value())
	})
}

func (suite *GlideTestSuite) TestPExpireAtWithOptions_HasExistingExpiry() {
	suite.SkipIfServerVersionLowerThanBy("7.0.0")
	suite.runWithDefaultClients(func(client api.BaseClient) {
		key := uuid.New().String()
		value := uuid.New().String()

		suite.verifyOK(client.Set(key, value))
		initialExpire := 500
		resultExpire, err := client.PExpire(key, int64(initialExpire))
		assert.Nil(suite.T(), err)
		assert.True(suite.T(), resultExpire.Value())
		newExpire := time.Now().Unix()*1000 + 1000

		resultExpireWithOptions, err := client.PExpireAtWithOptions(key, newExpire, api.HasExistingExpiry)
		assert.Nil(suite.T(), err)
		assert.True(suite.T(), resultExpireWithOptions.Value())

		time.Sleep(1100 * time.Millisecond)
		resultExist, err := client.Exists([]string{key})
		assert.Nil(suite.T(), err)
		assert.Equal(suite.T(), int64(0), resultExist.Value())
	})
}

func (suite *GlideTestSuite) TestPExpireAtWithOptions_NewExpiryGreaterThanCurrent() {
	suite.SkipIfServerVersionLowerThanBy("7.0.0")
	suite.runWithDefaultClients(func(client api.BaseClient) {
		key := uuid.New().String()
		value := uuid.New().String()

		suite.verifyOK(client.Set(key, value))

		initialExpire := time.Now().UnixMilli() + 1000
		resultExpire, err := client.PExpireAt(key, initialExpire)
		assert.Nil(suite.T(), err)
		assert.True(suite.T(), resultExpire.Value())

		newExpire := time.Now().UnixMilli() + 2000

		resultExpireWithOptions, err := client.PExpireAtWithOptions(key, newExpire, api.NewExpiryGreaterThanCurrent)
		assert.Nil(suite.T(), err)
		assert.True(suite.T(), resultExpireWithOptions.Value())

		time.Sleep(2100 * time.Millisecond)
		resultExist, err := client.Exists([]string{key})
		assert.Nil(suite.T(), err)
		assert.Equal(suite.T(), int64(0), resultExist.Value())
	})
}

func (suite *GlideTestSuite) TestPExpireAtWithOptions_NewExpiryLessThanCurrent() {
	suite.SkipIfServerVersionLowerThanBy("7.0.0")
	suite.runWithDefaultClients(func(client api.BaseClient) {
		key := uuid.New().String()
		value := uuid.New().String()

		suite.verifyOK(client.Set(key, value))

		initialExpire := 1000
		resultExpire, err := client.PExpire(key, int64(initialExpire))
		assert.Nil(suite.T(), err)
		assert.True(suite.T(), resultExpire.Value())

		newExpire := time.Now().Unix()*1000 + 500

		resultExpireWithOptions, err := client.PExpireAtWithOptions(key, newExpire, api.NewExpiryLessThanCurrent)
		assert.Nil(suite.T(), err)

		assert.True(suite.T(), resultExpireWithOptions.Value())

		time.Sleep(1100 * time.Millisecond)
		resultExist, err := client.Exists([]string{key})
		assert.Nil(suite.T(), err)
		assert.Equal(suite.T(), int64(0), resultExist.Value())
	})
}

func (suite *GlideTestSuite) TestExpireTime() {
	suite.SkipIfServerVersionLowerThanBy("7.0.0")
	suite.runWithDefaultClients(func(client api.BaseClient) {
		key := uuid.New().String()
		value := uuid.New().String()

		suite.verifyOK(client.Set(key, value))

		result, err := client.Get(key)
		assert.Nil(suite.T(), err)
		assert.Equal(suite.T(), value, result.Value())

		expireTime := time.Now().Unix() + 3
		resultExpAt, err := client.ExpireAt(key, expireTime)
		assert.Nil(suite.T(), err)
		assert.True(suite.T(), resultExpAt.Value())

		resexptime, err := client.ExpireTime(key)
		assert.Nil(suite.T(), err)
		assert.Equal(suite.T(), expireTime, resexptime.Value())

		time.Sleep(4 * time.Second)

		resultAfterExpiry, err := client.Get(key)
		assert.Nil(suite.T(), err)
		assert.Equal(suite.T(), "", resultAfterExpiry.Value())
	})
}

func (suite *GlideTestSuite) TestExpireTime_KeyDoesNotExist() {
	suite.SkipIfServerVersionLowerThanBy("7.0.0")
	suite.runWithDefaultClients(func(client api.BaseClient) {
		key := uuid.New().String()

		// Call ExpireTime on a key that doesn't exist
		expiryResult, err := client.ExpireTime(key)
		assert.Nil(suite.T(), err)
		assert.Equal(suite.T(), int64(-2), expiryResult.Value())
	})
}

func (suite *GlideTestSuite) TestPExpireTime() {
	suite.SkipIfServerVersionLowerThanBy("7.0.0")
	suite.runWithDefaultClients(func(client api.BaseClient) {
		key := uuid.New().String()
		value := uuid.New().String()

		suite.verifyOK(client.Set(key, value))

		result, err := client.Get(key)
		assert.Nil(suite.T(), err)
		assert.Equal(suite.T(), value, result.Value())

		pexpireTime := time.Now().UnixMilli() + 3000
		resultExpAt, err := client.PExpireAt(key, pexpireTime)
		assert.Nil(suite.T(), err)
		assert.True(suite.T(), resultExpAt.Value())

		respexptime, err := client.PExpireTime(key)
		assert.Nil(suite.T(), err)
		assert.Equal(suite.T(), pexpireTime, respexptime.Value())

		time.Sleep(4 * time.Second)

		resultAfterExpiry, err := client.Get(key)
		assert.Nil(suite.T(), err)
		assert.Equal(suite.T(), "", resultAfterExpiry.Value())
	})
}

func (suite *GlideTestSuite) Test_ZCard() {
	suite.runWithDefaultClients(func(client api.BaseClient) {
		key := "{key}" + uuid.NewString()
		membersScores := map[string]float64{
			"one":   1.0,
			"two":   2.0,
			"three": 3.0,
		}
		t := suite.T()
		res1, err := client.ZAdd(key, membersScores)
		assert.Nil(t, err)
		assert.Equal(t, int64(3), res1.Value())

		res2, err := client.ZCard(key)
		assert.Nil(t, err)
		assert.Equal(t, int64(3), res2.Value())

		res3, err := client.ZRem(key, []string{"one"})
		assert.Nil(t, err)
		assert.Equal(t, int64(1), res3.Value())

		res4, err := client.ZCard(key)
		assert.Nil(t, err)
		assert.Equal(t, int64(2), res4.Value())
	})
}

func (suite *GlideTestSuite) TestPExpireTime_KeyDoesNotExist() {
	suite.SkipIfServerVersionLowerThanBy("7.0.0")
	suite.runWithDefaultClients(func(client api.BaseClient) {
		key := uuid.New().String()

		// Call ExpireTime on a key that doesn't exist
		expiryResult, err := client.PExpireTime(key)
		assert.Nil(suite.T(), err)
		assert.Equal(suite.T(), int64(-2), expiryResult.Value())
	})
}

func (suite *GlideTestSuite) TestTTL_WithValidKey() {
	suite.runWithDefaultClients(func(client api.BaseClient) {
		key := uuid.New().String()
		value := uuid.New().String()
		suite.verifyOK(client.Set(key, value))

		resExpire, err := client.Expire(key, 1)
		assert.Nil(suite.T(), err)
		assert.True(suite.T(), resExpire.Value())
		resTTL, err := client.TTL(key)
		assert.Nil(suite.T(), err)
		assert.Equal(suite.T(), resTTL.Value(), int64(1))
	})
}

func (suite *GlideTestSuite) TestTTL_WithExpiredKey() {
	suite.runWithDefaultClients(func(client api.BaseClient) {
		key := uuid.New().String()
		value := uuid.New().String()
		suite.verifyOK(client.Set(key, value))

		resExpire, err := client.Expire(key, 1)
		assert.Nil(suite.T(), err)
		assert.True(suite.T(), resExpire.Value())

		time.Sleep(2 * time.Second)

		resTTL, err := client.TTL(key)
		assert.Nil(suite.T(), err)
		assert.Equal(suite.T(), int64(-2), resTTL.Value())
	})
}

func (suite *GlideTestSuite) TestPTTL_WithValidKey() {
	suite.runWithDefaultClients(func(client api.BaseClient) {
		key := uuid.New().String()
		value := uuid.New().String()
		suite.verifyOK(client.Set(key, value))

		resExpire, err := client.Expire(key, 1)
		assert.Nil(suite.T(), err)
		assert.True(suite.T(), resExpire.Value())

		resPTTL, err := client.PTTL(key)
		assert.Nil(suite.T(), err)
		assert.Greater(suite.T(), resPTTL.Value(), int64(900))
	})
}

func (suite *GlideTestSuite) TestPTTL_WithExpiredKey() {
	suite.runWithDefaultClients(func(client api.BaseClient) {
		key := uuid.New().String()
		value := uuid.New().String()
		suite.verifyOK(client.Set(key, value))

		resExpire, err := client.Expire(key, 1)
		assert.Nil(suite.T(), err)
		assert.True(suite.T(), resExpire.Value())

		time.Sleep(2 * time.Second)

		resPTTL, err := client.PTTL(key)
		assert.Nil(suite.T(), err)
		assert.Equal(suite.T(), int64(-2), resPTTL.Value())
	})
}

<<<<<<< HEAD
func (suite *GlideTestSuite) TestSortWithOptions_AscendingOrder() {
	suite.runWithDefaultClients(func(client api.BaseClient) {
		key := uuid.New().String()
		client.LPush(key, []string{"b", "a", "c"})

		options := api.NewSortOptions().
			SetOrderBy(api.ASC).
			SetIsAlpha(true)

		sortResult, err := client.SortWithOptions(key, options)

		assert.Nil(suite.T(), err)

		resultList := []api.Result[string]{
			api.CreateStringResult("a"),
			api.CreateStringResult("b"),
			api.CreateStringResult("c"),
		}
		assert.Equal(suite.T(), resultList, sortResult)
	})
}

func (suite *GlideTestSuite) TestSortWithOptions_DescendingOrder() {
	suite.runWithDefaultClients(func(client api.BaseClient) {
		key := uuid.New().String()
		client.LPush(key, []string{"b", "a", "c"})

		options := api.NewSortOptions().
			SetOrderBy(api.DESC).
			SetIsAlpha(true).
			SetLimit(0, 3)

		sortResult, err := client.SortWithOptions(key, options)

		assert.Nil(suite.T(), err)

		resultList := []api.Result[string]{
			api.CreateStringResult("c"),
			api.CreateStringResult("b"),
			api.CreateStringResult("a"),
		}

		assert.Equal(suite.T(), resultList, sortResult)
	})
}

func (suite *GlideTestSuite) TestSort_SuccessfulSort() {
	suite.runWithDefaultClients(func(client api.BaseClient) {
		key := uuid.New().String()
		client.LPush(key, []string{"3", "1", "2"})

		sortResult, err := client.Sort(key)

		assert.Nil(suite.T(), err)

		resultList := []api.Result[string]{
			api.CreateStringResult("1"),
			api.CreateStringResult("2"),
			api.CreateStringResult("3"),
		}

		assert.Equal(suite.T(), resultList, sortResult)
	})
}

func (suite *GlideTestSuite) TestSortStore_BasicSorting() {
	suite.runWithDefaultClients(func(client api.BaseClient) {
		key := "{listKey}" + uuid.New().String()
		sortedKey := "{listKey}" + uuid.New().String()
		client.LPush(key, []string{"10", "2", "5", "1", "4"})

		result, err := client.SortStore(key, sortedKey)

		assert.Nil(suite.T(), err)
		assert.NotNil(suite.T(), result)
		assert.Equal(suite.T(), int64(5), result.Value())

		sortedValues, err := client.LRange(sortedKey, 0, -1)
		resultList := []api.Result[string]{
			api.CreateStringResult("1"),
			api.CreateStringResult("2"),
			api.CreateStringResult("4"),
			api.CreateStringResult("5"),
			api.CreateStringResult("10"),
		}
		assert.Nil(suite.T(), err)
		assert.Equal(suite.T(), resultList, sortedValues)
	})
}

func (suite *GlideTestSuite) TestSortStore_ErrorHandling() {
	suite.runWithDefaultClients(func(client api.BaseClient) {
		result, err := client.SortStore("{listKey}nonExistingKey", "{listKey}mydestinationKey")

		assert.Nil(suite.T(), err)
		assert.Equal(suite.T(), int64(0), result.Value())
	})
}

func (suite *GlideTestSuite) TestSortStoreWithOptions_DescendingOrder() {
	suite.runWithDefaultClients(func(client api.BaseClient) {
		key := "{key}" + uuid.New().String()
		sortedKey := "{key}" + uuid.New().String()
		client.LPush(key, []string{"30", "20", "10", "40", "50"})

		options := api.NewSortOptions().SetOrderBy(api.DESC).SetIsAlpha(false)
		result, err := client.SortStoreWithOptions(key, sortedKey, options)

		assert.Nil(suite.T(), err)
		assert.NotNil(suite.T(), result)
		assert.Equal(suite.T(), int64(5), result.Value())

		sortedValues, err := client.LRange(sortedKey, 0, -1)
		resultList := []api.Result[string]{
			api.CreateStringResult("50"),
			api.CreateStringResult("40"),
			api.CreateStringResult("30"),
			api.CreateStringResult("20"),
			api.CreateStringResult("10"),
		}
		assert.Nil(suite.T(), err)
		assert.Equal(suite.T(), resultList, sortedValues)
	})
}

func (suite *GlideTestSuite) TestSortStoreWithOptions_AlphaSorting() {
	suite.runWithDefaultClients(func(client api.BaseClient) {
		key := "{listKey}" + uuid.New().String()
		sortedKey := "{listKey}" + uuid.New().String()
		client.LPush(key, []string{"apple", "banana", "cherry", "date", "elderberry"})

		options := api.NewSortOptions().SetIsAlpha(true)
		result, err := client.SortStoreWithOptions(key, sortedKey, options)

		assert.Nil(suite.T(), err)
		assert.NotNil(suite.T(), result)
		assert.Equal(suite.T(), int64(5), result.Value())

		sortedValues, err := client.LRange(sortedKey, 0, -1)
		resultList := []api.Result[string]{
			api.CreateStringResult("apple"),
			api.CreateStringResult("banana"),
			api.CreateStringResult("cherry"),
			api.CreateStringResult("date"),
			api.CreateStringResult("elderberry"),
		}
		assert.Nil(suite.T(), err)
		assert.Equal(suite.T(), resultList, sortedValues)
	})
}

func (suite *GlideTestSuite) TestSortStoreWithOptions_Limit() {
	suite.runWithDefaultClients(func(client api.BaseClient) {
		key := "{listKey}" + uuid.New().String()
		sortedKey := "{listKey}" + uuid.New().String()
		client.LPush(key, []string{"10", "20", "30", "40", "50"})

		options := api.NewSortOptions().SetLimit(1, 3)
		result, err := client.SortStoreWithOptions(key, sortedKey, options)

		assert.Nil(suite.T(), err)
		assert.NotNil(suite.T(), result)
		assert.Equal(suite.T(), int64(3), result.Value())

		sortedValues, err := client.LRange(sortedKey, 0, -1)
		resultList := []api.Result[string]{
			api.CreateStringResult("20"),
			api.CreateStringResult("30"),
			api.CreateStringResult("40"),
		}
		assert.Nil(suite.T(), err)
		assert.Equal(suite.T(), resultList, sortedValues)
	})
}

func (suite *GlideTestSuite) TestSortReadOnly_SuccessfulSort() {
	suite.SkipIfServerVersionLowerThanBy("7.0.0")
	suite.runWithDefaultClients(func(client api.BaseClient) {
		key := uuid.New().String()
		client.LPush(key, []string{"3", "1", "2"})

		sortResult, err := client.SortReadOnly(key)

		assert.Nil(suite.T(), err)

		resultList := []api.Result[string]{
			api.CreateStringResult("1"),
			api.CreateStringResult("2"),
			api.CreateStringResult("3"),
		}

		assert.Equal(suite.T(), resultList, sortResult)
	})
}

func (suite *GlideTestSuite) TestSortReadyOnlyWithOptions_DescendingOrder() {
	suite.SkipIfServerVersionLowerThanBy("7.0.0")
	suite.runWithDefaultClients(func(client api.BaseClient) {
		key := uuid.New().String()
		client.LPush(key, []string{"b", "a", "c"})

		options := api.NewSortOptions().
			SetOrderBy(api.DESC).
			SetIsAlpha(true).
			SetLimit(0, 3)

		sortResult, err := client.SortReadOnlyWithOptions(key, options)

		assert.Nil(suite.T(), err)

		resultList := []api.Result[string]{
			api.CreateStringResult("c"),
			api.CreateStringResult("b"),
			api.CreateStringResult("a"),
		}
		assert.Equal(suite.T(), resultList, sortResult)
=======
func (suite *GlideTestSuite) TestPfAdd_SuccessfulAddition() {
	suite.runWithDefaultClients(func(client api.BaseClient) {
		key := uuid.New().String()
		res, err := client.PfAdd(key, []string{"a", "b", "c", "d", "e"})
		assert.Nil(suite.T(), err)
		assert.Equal(suite.T(), int64(1), res.Value())
	})
}

func (suite *GlideTestSuite) TestPfAdd_DuplicateElements() {
	suite.runWithDefaultClients(func(client api.BaseClient) {
		key := uuid.New().String()

		// case : Add elements and add same elements again
		res, err := client.PfAdd(key, []string{"a", "b", "c", "d", "e"})
		assert.Nil(suite.T(), err)
		assert.Equal(suite.T(), int64(1), res.Value())

		res2, err := client.PfAdd(key, []string{"a", "b", "c", "d", "e"})
		assert.Nil(suite.T(), err)
		assert.Equal(suite.T(), int64(0), res2.Value())

		// case : (mixed elements) add new elements with 1 duplicate elements
		res1, err := client.PfAdd(key, []string{"f", "g", "h"})
		assert.Nil(suite.T(), err)
		assert.Equal(suite.T(), int64(1), res1.Value())

		res2, err = client.PfAdd(key, []string{"i", "j", "g"})
		assert.Nil(suite.T(), err)
		assert.Equal(suite.T(), int64(1), res2.Value())

		// case : add empty array(no elements to the HyperLogLog)
		res, err = client.PfAdd(key, []string{})
		assert.Nil(suite.T(), err)
		assert.Equal(suite.T(), int64(0), res.Value())
	})
}

func (suite *GlideTestSuite) TestPfCount_SingleKey() {
	suite.runWithDefaultClients(func(client api.BaseClient) {
		key := uuid.New().String()
		res, err := client.PfAdd(key, []string{"i", "j", "g"})
		assert.Nil(suite.T(), err)
		assert.Equal(suite.T(), int64(1), res.Value())

		resCount, err := client.PfCount([]string{key})
		assert.Nil(suite.T(), err)
		assert.Equal(suite.T(), int64(3), resCount.Value())
	})
}

func (suite *GlideTestSuite) TestPfCount_MultipleKeys() {
	suite.runWithDefaultClients(func(client api.BaseClient) {
		key1 := uuid.New().String() + "{group}"
		key2 := uuid.New().String() + "{group}"

		res, err := client.PfAdd(key1, []string{"a", "b", "c"})
		assert.Nil(suite.T(), err)
		assert.Equal(suite.T(), int64(1), res.Value())

		res, err = client.PfAdd(key2, []string{"c", "d", "e"})
		assert.Nil(suite.T(), err)
		assert.Equal(suite.T(), int64(1), res.Value())

		resCount, err := client.PfCount([]string{key1, key2})
		assert.Nil(suite.T(), err)
		assert.Equal(suite.T(), int64(5), resCount.Value())
	})
}

func (suite *GlideTestSuite) TestPfCount_NoExistingKeys() {
	suite.runWithDefaultClients(func(client api.BaseClient) {
		key1 := uuid.New().String() + "{group}"
		key2 := uuid.New().String() + "{group}"

		resCount, err := client.PfCount([]string{key1, key2})
		assert.Nil(suite.T(), err)
		assert.Equal(suite.T(), int64(0), resCount.Value())
>>>>>>> ffc679a7
	})
}

func (suite *GlideTestSuite) TestBLMove() {
	if suite.serverVersion < "6.2.0" {
		suite.T().Skip("This feature is added in version 6.2.0")
	}
	suite.runWithDefaultClients(func(client api.BaseClient) {
		key1 := "{key}-1" + uuid.NewString()
		key2 := "{key}-2" + uuid.NewString()
		nonExistentKey := "{key}-3" + uuid.NewString()
		nonListKey := "{key}-4" + uuid.NewString()

		res1, err := client.BLMove(key1, key2, api.Left, api.Right, float64(0.1))
		assert.Equal(suite.T(), api.CreateNilStringResult(), res1)
		assert.Nil(suite.T(), err)

		res2, err := client.LPush(key1, []string{"four", "three", "two", "one"})
		assert.Nil(suite.T(), err)
		assert.Equal(suite.T(), int64(4), res2.Value())

		// only source exists, only source elements gets popped, creates a list at nonExistingKey
		res3, err := client.BLMove(key1, nonExistentKey, api.Right, api.Left, float64(0.1))
		assert.Equal(suite.T(), "four", res3.Value())
		assert.Nil(suite.T(), err)

		res4, err := client.LRange(key1, int64(0), int64(-1))
		assert.Nil(suite.T(), err)
		assert.Equal(
			suite.T(),
			[]api.Result[string]{
				api.CreateStringResult("one"),
				api.CreateStringResult("two"),
				api.CreateStringResult("three"),
			},
			res4,
		)

		// source and destination are the same, performing list rotation, "one" gets popped and added back
		res5, err := client.BLMove(key1, key1, api.Left, api.Left, float64(0.1))
		assert.Equal(suite.T(), "one", res5.Value())
		assert.Nil(suite.T(), err)

		res6, err := client.LRange(key1, int64(0), int64(-1))
		assert.Nil(suite.T(), err)
		assert.Equal(
			suite.T(),
			[]api.Result[string]{
				api.CreateStringResult("one"),
				api.CreateStringResult("two"),
				api.CreateStringResult("three"),
			},
			res6,
		)
		// normal use case, "three" gets popped and added to the left of destination
		res7, err := client.LPush(key2, []string{"six", "five", "four"})
		assert.Nil(suite.T(), err)
		assert.Equal(suite.T(), int64(3), res7.Value())

		res8, err := client.BLMove(key1, key2, api.Right, api.Left, float64(0.1))
		assert.Equal(suite.T(), "three", res8.Value())
		assert.Nil(suite.T(), err)

		res9, err := client.LRange(key1, int64(0), int64(-1))
		assert.Nil(suite.T(), err)
		assert.Equal(
			suite.T(),
			[]api.Result[string]{
				api.CreateStringResult("one"),
				api.CreateStringResult("two"),
			},
			res9,
		)
		res10, err := client.LRange(key2, int64(0), int64(-1))
		assert.Nil(suite.T(), err)
		assert.Equal(
			suite.T(),
			[]api.Result[string]{
				api.CreateStringResult("three"),
				api.CreateStringResult("four"),
				api.CreateStringResult("five"),
				api.CreateStringResult("six"),
			},
			res10,
		)

		// source exists but is not a list type key
		suite.verifyOK(client.Set(nonListKey, "value"))

		res11, err := client.BLMove(nonListKey, key1, api.Left, api.Left, float64(0.1))
		assert.Equal(suite.T(), api.CreateNilStringResult(), res11)
		assert.NotNil(suite.T(), err)
		assert.IsType(suite.T(), &api.RequestError{}, err)

		// destination exists but is not a list type key
		suite.verifyOK(client.Set(nonListKey, "value"))

		res12, err := client.BLMove(key1, nonListKey, api.Left, api.Left, float64(0.1))
		assert.Equal(suite.T(), api.CreateNilStringResult(), res12)
		assert.NotNil(suite.T(), err)
		assert.IsType(suite.T(), &api.RequestError{}, err)
	})
}

func (suite *GlideTestSuite) TestDel_MultipleKeys() {
	suite.runWithDefaultClients(func(client api.BaseClient) {
		key1 := "testKey1_" + uuid.New().String()
		key2 := "testKey2_" + uuid.New().String()
		key3 := "testKey3_" + uuid.New().String()

		suite.verifyOK(client.Set(key1, initialValue))
		suite.verifyOK(client.Set(key2, initialValue))
		suite.verifyOK(client.Set(key3, initialValue))

		deletedCount, err := client.Del([]string{key1, key2, key3})

		assert.Nil(suite.T(), err)
		assert.Equal(suite.T(), int64(3), deletedCount.Value())

		result1, err1 := client.Get(key1)
		result2, err2 := client.Get(key2)
		result3, err3 := client.Get(key3)

		assert.Nil(suite.T(), err1)
		assert.True(suite.T(), result1.IsNil())

		assert.Nil(suite.T(), err2)
		assert.True(suite.T(), result2.IsNil())

		assert.Nil(suite.T(), err3)
		assert.True(suite.T(), result3.IsNil())
	})
}

func (suite *GlideTestSuite) TestType() {
	suite.runWithDefaultClients(func(client api.BaseClient) {
		// Test 1: Check if the value is string
		keyName := "{keyName}" + uuid.NewString()
		suite.verifyOK(client.Set(keyName, initialValue))
		result, err := client.Type(keyName)
		assert.Nil(suite.T(), err)
		assert.IsType(suite.T(), result, api.CreateStringResult("string"), "Value is string")

		// Test 2: Check if the value is list
		key1 := "{keylist}-1" + uuid.NewString()
		resultLPush, err := client.LPush(key1, []string{"one", "two", "three"})
		assert.Equal(suite.T(), int64(3), resultLPush.Value())
		assert.Nil(suite.T(), err)
		resultType, err := client.Type(key1)
		assert.Nil(suite.T(), err)
		assert.IsType(suite.T(), resultType, api.CreateStringResult("list"), "Value is list")
	})
}

func (suite *GlideTestSuite) TestTouch() {
	suite.runWithDefaultClients(func(client api.BaseClient) {
		// Test 1: Check if an touch valid key
		keyName := "{keyName}" + uuid.NewString()
		keyName1 := "{keyName1}" + uuid.NewString()
		suite.verifyOK(client.Set(keyName, initialValue))
		suite.verifyOK(client.Set(keyName1, "anotherValue"))
		result, err := client.Touch([]string{keyName, keyName1})
		assert.Nil(suite.T(), err)
		assert.Equal(suite.T(), int64(2), result.Value(), "The touch should be 2")

		// Test 2: Check if an touch invalid key
		resultInvalidKey, err := client.Touch([]string{"invalidKey", "invalidKey1"})
		assert.Nil(suite.T(), err)
		assert.Equal(suite.T(), int64(0), resultInvalidKey.Value(), "The touch should be 0")
	})
}

func (suite *GlideTestSuite) TestUnlink() {
	suite.runWithDefaultClients(func(client api.BaseClient) {
		// Test 1: Check if an unlink valid key
		keyName := "{keyName}" + uuid.NewString()
		keyName1 := "{keyName1}" + uuid.NewString()
		suite.verifyOK(client.Set(keyName, initialValue))
		suite.verifyOK(client.Set(keyName1, "anotherValue"))
		resultValidKey, err := client.Unlink([]string{keyName, keyName1})
		assert.Nil(suite.T(), err)
		assert.Equal(suite.T(), int64(2), resultValidKey.Value(), "The unlink should be 2")

		// Test 2: Check if an unlink for invalid key
		resultInvalidKey, err := client.Unlink([]string{"invalidKey2", "invalidKey3"})
		assert.Nil(suite.T(), err)
		assert.Equal(suite.T(), int64(0), resultInvalidKey.Value(), "The unlink should be 0")
	})
}

func (suite *GlideTestSuite) TestRename() {
	suite.runWithDefaultClients(func(client api.BaseClient) {
		// Test 1 Check if the command successfully renamed
		key := "{keyName}" + uuid.NewString()
		initialValueRename := "TestRename_RenameValue"
		newRenameKey := "{newkeyName}" + uuid.NewString()
		suite.verifyOK(client.Set(key, initialValueRename))
		client.Rename(key, newRenameKey)

		// Test 2 Check if the rename command return false if the key/newkey is invalid.
		key1 := "{keyName}" + uuid.NewString()
		res1, err := client.Rename(key1, "invalidKey")
		assert.Equal(suite.T(), "", res1.Value())
		assert.NotNil(suite.T(), err)
		assert.IsType(suite.T(), &api.RequestError{}, err)
	})
}

func (suite *GlideTestSuite) TestRenamenx() {
	suite.runWithDefaultClients(func(client api.BaseClient) {
		// Test 1 Check if the renamenx command return true if key was renamed to newKey
		key := "{keyName}" + uuid.NewString()
		key2 := "{keyName}" + uuid.NewString()
		suite.verifyOK(client.Set(key, initialValue))
		res1, err := client.Renamenx(key, key2)
		assert.Nil(suite.T(), err)
		assert.Equal(suite.T(), true, res1.Value())

		// Test 2 Check if the renamenx command return false if newKey already exists.
		key3 := "{keyName}" + uuid.NewString()
		key4 := "{keyName}" + uuid.NewString()
		suite.verifyOK(client.Set(key3, initialValue))
		suite.verifyOK(client.Set(key4, initialValue))
		res2, err := client.Renamenx(key3, key4)
		assert.Nil(suite.T(), err)
		assert.Equal(suite.T(), false, res2.Value())
	})
}

func (suite *GlideTestSuite) TestXAdd() {
	suite.runWithDefaultClients(func(client api.BaseClient) {
		key := uuid.NewString()
		// stream does not exist
		res, err := client.XAdd(key, [][]string{{"field1", "value1"}, {"field1", "value2"}})
		assert.Nil(suite.T(), err)
		assert.False(suite.T(), res.IsNil())
		// don't check the value, because it contains server's timestamp

		// adding data to existing stream
		res, err = client.XAdd(key, [][]string{{"field3", "value3"}})
		assert.Nil(suite.T(), err)
		assert.False(suite.T(), res.IsNil())

		// incorrect input
		_, err = client.XAdd(key, [][]string{})
		assert.NotNil(suite.T(), err)
		_, err = client.XAdd(key, [][]string{{"1", "2", "3"}})
		assert.NotNil(suite.T(), err)

		// key is not a string
		key = uuid.NewString()
		client.Set(key, "abc")
		_, err = client.XAdd(key, [][]string{{"f", "v"}})
		assert.NotNil(suite.T(), err)
	})
}

func (suite *GlideTestSuite) TestXAddWithOptions() {
	suite.runWithDefaultClients(func(client api.BaseClient) {
		key := uuid.NewString()
		// stream does not exist
		res, err := client.XAddWithOptions(
			key,
			[][]string{{"field1", "value1"}},
			options.NewXAddOptions().SetDontMakeNewStream(),
		)
		assert.Nil(suite.T(), err)
		assert.True(suite.T(), res.IsNil())

		// adding data to with given ID
		res, err = client.XAddWithOptions(key, [][]string{{"field1", "value1"}}, options.NewXAddOptions().SetId("0-1"))
		assert.Nil(suite.T(), err)
		assert.Equal(suite.T(), "0-1", res.Value())

		client.XAdd(key, [][]string{{"field2", "value2"}})
		// TODO run XLen there
		// this will trim the first entry.
		res, err = client.XAddWithOptions(
			key,
			[][]string{{"field3", "value3"}},
			options.NewXAddOptions().SetTrimOptions(options.NewXTrimOptionsWithMaxLen(2).SetExactTrimming()),
		)
		assert.Nil(suite.T(), err)
		assert.False(suite.T(), res.IsNil())
		// TODO run XLen there
	})
}

func (suite *GlideTestSuite) TestZAddAndZAddIncr() {
	suite.runWithDefaultClients(func(client api.BaseClient) {
		key := uuid.New().String()
		key2 := uuid.New().String()
		key3 := uuid.New().String()
		key4 := uuid.New().String()
		membersScoreMap := map[string]float64{
			"one":   1.0,
			"two":   2.0,
			"three": 3.0,
		}
		t := suite.T()

		res, err := client.ZAdd(key, membersScoreMap)
		assert.Nil(t, err)
		assert.Equal(t, int64(3), res.Value())

		resIncr, err := client.ZAddIncr(key, "one", float64(2))
		assert.Nil(t, err)
		assert.Equal(t, float64(3), resIncr.Value())

		// exceptions
		// non-sortedset key
		_, err = client.Set(key2, "test")
		assert.NoError(t, err)

		_, err = client.ZAdd(key2, membersScoreMap)
		assert.NotNil(suite.T(), err)
		assert.IsType(suite.T(), &api.RequestError{}, err)

		// wrong key type for zaddincr
		_, err = client.ZAddIncr(key2, "one", float64(2))
		assert.NotNil(suite.T(), err)
		assert.IsType(suite.T(), &api.RequestError{}, err)

		// with NX & XX
		onlyIfExistsOpts := options.NewZAddOptionsBuilder().SetConditionalChange(options.OnlyIfExists)
		onlyIfDoesNotExistOpts := options.NewZAddOptionsBuilder().SetConditionalChange(options.OnlyIfDoesNotExist)

		res, err = client.ZAddWithOptions(key3, membersScoreMap, onlyIfExistsOpts)
		assert.Nil(suite.T(), err)
		assert.Equal(suite.T(), int64(0), res.Value())

		res, err = client.ZAddWithOptions(key3, membersScoreMap, onlyIfDoesNotExistOpts)
		assert.Nil(suite.T(), err)
		assert.Equal(suite.T(), int64(3), res.Value())

		resIncr, err = client.ZAddIncrWithOptions(key3, "one", 5, onlyIfDoesNotExistOpts)
		assert.NotNil(suite.T(), err)
		assert.True(suite.T(), resIncr.IsNil())

		resIncr, err = client.ZAddIncrWithOptions(key3, "one", 5, onlyIfExistsOpts)
		assert.Nil(suite.T(), err)
		assert.Equal(suite.T(), float64(6), resIncr.Value())

		// with GT or LT
		membersScoreMap2 := map[string]float64{
			"one":   -3.0,
			"two":   2.0,
			"three": 3.0,
		}

		res, err = client.ZAdd(key4, membersScoreMap2)
		assert.Nil(suite.T(), err)
		assert.Equal(suite.T(), int64(3), res.Value())

		membersScoreMap2["one"] = 10.0

		gtOpts := options.NewZAddOptionsBuilder().SetUpdateOptions(options.ScoreGreaterThanCurrent)
		ltOpts := options.NewZAddOptionsBuilder().SetUpdateOptions(options.ScoreLessThanCurrent)
		gtOptsChanged, _ := options.NewZAddOptionsBuilder().SetUpdateOptions(options.ScoreGreaterThanCurrent).SetChanged(true)
		ltOptsChanged, _ := options.NewZAddOptionsBuilder().SetUpdateOptions(options.ScoreLessThanCurrent).SetChanged(true)

		res, err = client.ZAddWithOptions(key4, membersScoreMap2, gtOptsChanged)
		assert.Nil(suite.T(), err)
		assert.Equal(suite.T(), int64(1), res.Value())

		res, err = client.ZAddWithOptions(key4, membersScoreMap2, ltOptsChanged)
		assert.Nil(suite.T(), err)
		assert.Equal(suite.T(), int64(0), res.Value())

		resIncr, err = client.ZAddIncrWithOptions(key4, "one", -3, ltOpts)
		assert.Nil(suite.T(), err)
		assert.Equal(suite.T(), float64(7), resIncr.Value())

		resIncr, err = client.ZAddIncrWithOptions(key4, "one", -3, gtOpts)
		assert.NotNil(suite.T(), err)
		assert.True(suite.T(), resIncr.IsNil())
	})
}

func (suite *GlideTestSuite) TestZincrBy() {
	suite.runWithDefaultClients(func(client api.BaseClient) {
		key1 := uuid.New().String()
		key2 := uuid.New().String()

		// key does not exist
		res1, err := client.ZIncrBy(key1, 2.5, "value1")
		assert.Nil(suite.T(), err)
		assert.Equal(suite.T(), 2.5, res1.Value())

		// key exists, but value doesn't
		res2, err := client.ZIncrBy(key1, -3.3, "value2")
		assert.Nil(suite.T(), err)
		assert.Equal(suite.T(), -3.3, res2.Value())

		// updating existing value in existing key
		res3, err := client.ZIncrBy(key1, 1.0, "value1")
		assert.Nil(suite.T(), err)
		assert.Equal(suite.T(), 3.5, res3.Value())

		// Key exists, but it is not a sorted set
		res4, err := client.SAdd(key2, []string{"one", "two"})
		assert.Nil(suite.T(), err)
		assert.Equal(suite.T(), int64(2), res4.Value())

		_, err = client.ZIncrBy(key2, 0.5, "_")
		assert.NotNil(suite.T(), err)
		assert.IsType(suite.T(), &api.RequestError{}, err)
	})
}

func (suite *GlideTestSuite) TestZPopMin() {
	suite.runWithDefaultClients(func(client api.BaseClient) {
		key1 := uuid.New().String()
		key2 := uuid.New().String()
		memberScoreMap := map[string]float64{
			"one":   1.0,
			"two":   2.0,
			"three": 3.0,
		}

		res, err := client.ZAdd(key1, memberScoreMap)
		assert.Nil(suite.T(), err)
		assert.Equal(suite.T(), int64(3), res.Value())

		res2, err := client.ZPopMin(key1)
		assert.Nil(suite.T(), err)
		assert.Len(suite.T(), res2, 1)
		assert.Equal(suite.T(), float64(1.0), res2[api.CreateStringResult("one")].Value())

		res3, err := client.ZPopMinWithCount(key1, 2)
		assert.Nil(suite.T(), err)
		assert.Len(suite.T(), res3, 2)
		assert.Equal(suite.T(), float64(2.0), res3[api.CreateStringResult("two")].Value())
		assert.Equal(suite.T(), float64(3.0), res3[api.CreateStringResult("three")].Value())

		// non sorted set key
		_, err = client.Set(key2, "test")
		assert.Nil(suite.T(), err)

		_, err = client.ZPopMin(key2)
		assert.NotNil(suite.T(), err)
		assert.IsType(suite.T(), &api.RequestError{}, err)
	})
}

func (suite *GlideTestSuite) TestZPopMax() {
	suite.runWithDefaultClients(func(client api.BaseClient) {
		key1 := uuid.New().String()
		key2 := uuid.New().String()
		memberScoreMap := map[string]float64{
			"one":   1.0,
			"two":   2.0,
			"three": 3.0,
		}
		res, err := client.ZAdd(key1, memberScoreMap)
		assert.Nil(suite.T(), err)
		assert.Equal(suite.T(), int64(3), res.Value())

		res2, err := client.ZPopMax(key1)
		assert.Nil(suite.T(), err)
		assert.Len(suite.T(), res2, 1)
		assert.Equal(suite.T(), float64(3.0), res2[api.CreateStringResult("three")].Value())

		res3, err := client.ZPopMaxWithCount(key1, 2)
		assert.Nil(suite.T(), err)
		assert.Len(suite.T(), res3, 2)
		assert.Equal(suite.T(), float64(2.0), res3[api.CreateStringResult("two")].Value())
		assert.Equal(suite.T(), float64(1.0), res3[api.CreateStringResult("one")].Value())

		// non sorted set key
		_, err = client.Set(key2, "test")
		assert.Nil(suite.T(), err)

		_, err = client.ZPopMax(key2)
		assert.NotNil(suite.T(), err)
		assert.IsType(suite.T(), &api.RequestError{}, err)
	})
}

func (suite *GlideTestSuite) TestZRem() {
	suite.runWithDefaultClients(func(client api.BaseClient) {
		key := uuid.New().String()
		memberScoreMap := map[string]float64{
			"one":   1.0,
			"two":   2.0,
			"three": 3.0,
		}
		res, err := client.ZAdd(key, memberScoreMap)
		assert.Nil(suite.T(), err)
		assert.Equal(suite.T(), int64(3), res.Value())

		// no members to remove
		_, err = client.ZRem(key, []string{})
		assert.NotNil(suite.T(), err)
		assert.IsType(suite.T(), &api.RequestError{}, err)

		res, err = client.ZRem(key, []string{"one"})
		assert.Nil(suite.T(), err)
		assert.Equal(suite.T(), int64(1), res.Value())

		// TODO: run ZCard there
		res, err = client.ZRem(key, []string{"one", "two", "three"})
		assert.Nil(suite.T(), err)
		assert.Equal(suite.T(), int64(2), res.Value())

		// non sorted set key
		_, err = client.Set(key, "test")
		assert.Nil(suite.T(), err)

		_, err = client.ZRem(key, []string{"value"})
		assert.NotNil(suite.T(), err)
		assert.IsType(suite.T(), &api.RequestError{}, err)
	})
}<|MERGE_RESOLUTION|>--- conflicted
+++ resolved
@@ -3650,7 +3650,87 @@
 	})
 }
 
-<<<<<<< HEAD
+func (suite *GlideTestSuite) TestPfAdd_SuccessfulAddition() {
+	suite.runWithDefaultClients(func(client api.BaseClient) {
+		key := uuid.New().String()
+		res, err := client.PfAdd(key, []string{"a", "b", "c", "d", "e"})
+		assert.Nil(suite.T(), err)
+		assert.Equal(suite.T(), int64(1), res.Value())
+	})
+}
+
+func (suite *GlideTestSuite) TestPfAdd_DuplicateElements() {
+	suite.runWithDefaultClients(func(client api.BaseClient) {
+		key := uuid.New().String()
+
+		// case : Add elements and add same elements again
+		res, err := client.PfAdd(key, []string{"a", "b", "c", "d", "e"})
+		assert.Nil(suite.T(), err)
+		assert.Equal(suite.T(), int64(1), res.Value())
+
+		res2, err := client.PfAdd(key, []string{"a", "b", "c", "d", "e"})
+		assert.Nil(suite.T(), err)
+		assert.Equal(suite.T(), int64(0), res2.Value())
+
+		// case : (mixed elements) add new elements with 1 duplicate elements
+		res1, err := client.PfAdd(key, []string{"f", "g", "h"})
+		assert.Nil(suite.T(), err)
+		assert.Equal(suite.T(), int64(1), res1.Value())
+
+		res2, err = client.PfAdd(key, []string{"i", "j", "g"})
+		assert.Nil(suite.T(), err)
+		assert.Equal(suite.T(), int64(1), res2.Value())
+
+		// case : add empty array(no elements to the HyperLogLog)
+		res, err = client.PfAdd(key, []string{})
+		assert.Nil(suite.T(), err)
+		assert.Equal(suite.T(), int64(0), res.Value())
+	})
+}
+
+func (suite *GlideTestSuite) TestPfCount_SingleKey() {
+	suite.runWithDefaultClients(func(client api.BaseClient) {
+		key := uuid.New().String()
+		res, err := client.PfAdd(key, []string{"i", "j", "g"})
+		assert.Nil(suite.T(), err)
+		assert.Equal(suite.T(), int64(1), res.Value())
+
+		resCount, err := client.PfCount([]string{key})
+		assert.Nil(suite.T(), err)
+		assert.Equal(suite.T(), int64(3), resCount.Value())
+	})
+}
+
+func (suite *GlideTestSuite) TestPfCount_MultipleKeys() {
+	suite.runWithDefaultClients(func(client api.BaseClient) {
+		key1 := uuid.New().String() + "{group}"
+		key2 := uuid.New().String() + "{group}"
+
+		res, err := client.PfAdd(key1, []string{"a", "b", "c"})
+		assert.Nil(suite.T(), err)
+		assert.Equal(suite.T(), int64(1), res.Value())
+
+		res, err = client.PfAdd(key2, []string{"c", "d", "e"})
+		assert.Nil(suite.T(), err)
+		assert.Equal(suite.T(), int64(1), res.Value())
+
+		resCount, err := client.PfCount([]string{key1, key2})
+		assert.Nil(suite.T(), err)
+		assert.Equal(suite.T(), int64(5), resCount.Value())
+	})
+}
+
+func (suite *GlideTestSuite) TestPfCount_NoExistingKeys() {
+	suite.runWithDefaultClients(func(client api.BaseClient) {
+		key1 := uuid.New().String() + "{group}"
+		key2 := uuid.New().String() + "{group}"
+
+		resCount, err := client.PfCount([]string{key1, key2})
+		assert.Nil(suite.T(), err)
+		assert.Equal(suite.T(), int64(0), resCount.Value())
+	})
+}
+
 func (suite *GlideTestSuite) TestSortWithOptions_AscendingOrder() {
 	suite.runWithDefaultClients(func(client api.BaseClient) {
 		key := uuid.New().String()
@@ -3867,86 +3947,6 @@
 			api.CreateStringResult("a"),
 		}
 		assert.Equal(suite.T(), resultList, sortResult)
-=======
-func (suite *GlideTestSuite) TestPfAdd_SuccessfulAddition() {
-	suite.runWithDefaultClients(func(client api.BaseClient) {
-		key := uuid.New().String()
-		res, err := client.PfAdd(key, []string{"a", "b", "c", "d", "e"})
-		assert.Nil(suite.T(), err)
-		assert.Equal(suite.T(), int64(1), res.Value())
-	})
-}
-
-func (suite *GlideTestSuite) TestPfAdd_DuplicateElements() {
-	suite.runWithDefaultClients(func(client api.BaseClient) {
-		key := uuid.New().String()
-
-		// case : Add elements and add same elements again
-		res, err := client.PfAdd(key, []string{"a", "b", "c", "d", "e"})
-		assert.Nil(suite.T(), err)
-		assert.Equal(suite.T(), int64(1), res.Value())
-
-		res2, err := client.PfAdd(key, []string{"a", "b", "c", "d", "e"})
-		assert.Nil(suite.T(), err)
-		assert.Equal(suite.T(), int64(0), res2.Value())
-
-		// case : (mixed elements) add new elements with 1 duplicate elements
-		res1, err := client.PfAdd(key, []string{"f", "g", "h"})
-		assert.Nil(suite.T(), err)
-		assert.Equal(suite.T(), int64(1), res1.Value())
-
-		res2, err = client.PfAdd(key, []string{"i", "j", "g"})
-		assert.Nil(suite.T(), err)
-		assert.Equal(suite.T(), int64(1), res2.Value())
-
-		// case : add empty array(no elements to the HyperLogLog)
-		res, err = client.PfAdd(key, []string{})
-		assert.Nil(suite.T(), err)
-		assert.Equal(suite.T(), int64(0), res.Value())
-	})
-}
-
-func (suite *GlideTestSuite) TestPfCount_SingleKey() {
-	suite.runWithDefaultClients(func(client api.BaseClient) {
-		key := uuid.New().String()
-		res, err := client.PfAdd(key, []string{"i", "j", "g"})
-		assert.Nil(suite.T(), err)
-		assert.Equal(suite.T(), int64(1), res.Value())
-
-		resCount, err := client.PfCount([]string{key})
-		assert.Nil(suite.T(), err)
-		assert.Equal(suite.T(), int64(3), resCount.Value())
-	})
-}
-
-func (suite *GlideTestSuite) TestPfCount_MultipleKeys() {
-	suite.runWithDefaultClients(func(client api.BaseClient) {
-		key1 := uuid.New().String() + "{group}"
-		key2 := uuid.New().String() + "{group}"
-
-		res, err := client.PfAdd(key1, []string{"a", "b", "c"})
-		assert.Nil(suite.T(), err)
-		assert.Equal(suite.T(), int64(1), res.Value())
-
-		res, err = client.PfAdd(key2, []string{"c", "d", "e"})
-		assert.Nil(suite.T(), err)
-		assert.Equal(suite.T(), int64(1), res.Value())
-
-		resCount, err := client.PfCount([]string{key1, key2})
-		assert.Nil(suite.T(), err)
-		assert.Equal(suite.T(), int64(5), resCount.Value())
-	})
-}
-
-func (suite *GlideTestSuite) TestPfCount_NoExistingKeys() {
-	suite.runWithDefaultClients(func(client api.BaseClient) {
-		key1 := uuid.New().String() + "{group}"
-		key2 := uuid.New().String() + "{group}"
-
-		resCount, err := client.PfCount([]string{key1, key2})
-		assert.Nil(suite.T(), err)
-		assert.Equal(suite.T(), int64(0), resCount.Value())
->>>>>>> ffc679a7
 	})
 }
 
