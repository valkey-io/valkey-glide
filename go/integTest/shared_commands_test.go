// Copyright Valkey GLIDE Project Contributors - SPDX Identifier: Apache-2.0

package integTest

import (
	"fmt"
	"math"
	"reflect"
	"strconv"
	"strings"
	"time"

	"github.com/google/uuid"
	"github.com/stretchr/testify/assert"
	"github.com/valkey-io/valkey-glide/go/glide/api"
	"github.com/valkey-io/valkey-glide/go/glide/api/options"
)

const (
	keyName      = "key"
	initialValue = "value"
	anotherValue = "value2"
)

func (suite *GlideTestSuite) TestSetAndGet_noOptions() {
	suite.runWithDefaultClients(func(client api.BaseClient) {
		suite.verifyOK(client.Set(keyName, initialValue))
		result, err := client.Get(keyName)

		assert.Nil(suite.T(), err)
		assert.Equal(suite.T(), initialValue, result.Value())
	})
}

func (suite *GlideTestSuite) TestSetAndGet_byteString() {
	suite.runWithDefaultClients(func(client api.BaseClient) {
		invalidUTF8Value := "\xff\xfe\xfd"
		suite.verifyOK(client.Set(keyName, invalidUTF8Value))
		result, err := client.Get(keyName)

		assert.Nil(suite.T(), err)
		assert.Equal(suite.T(), invalidUTF8Value, result.Value())
	})
}

func (suite *GlideTestSuite) TestSetWithOptions_ReturnOldValue() {
	suite.runWithDefaultClients(func(client api.BaseClient) {
		suite.verifyOK(client.Set(keyName, initialValue))

		opts := api.NewSetOptionsBuilder().SetReturnOldValue(true)
		result, err := client.SetWithOptions(keyName, anotherValue, opts)

		assert.Nil(suite.T(), err)
		assert.Equal(suite.T(), initialValue, result.Value())
	})
}

func (suite *GlideTestSuite) TestSetWithOptions_OnlyIfExists_overwrite() {
	suite.runWithDefaultClients(func(client api.BaseClient) {
		key := uuid.New().String()
		suite.verifyOK(client.Set(key, initialValue))

		opts := api.NewSetOptionsBuilder().SetConditionalSet(api.OnlyIfExists)
		result, err := client.SetWithOptions(key, anotherValue, opts)
		assert.Nil(suite.T(), err)
		assert.Equal(suite.T(), "OK", result.Value())

		result, err = client.Get(key)
		assert.Nil(suite.T(), err)
		assert.Equal(suite.T(), anotherValue, result.Value())
	})
}

func (suite *GlideTestSuite) TestSetWithOptions_OnlyIfExists_missingKey() {
	suite.runWithDefaultClients(func(client api.BaseClient) {
		key := uuid.New().String()
		opts := api.NewSetOptionsBuilder().SetConditionalSet(api.OnlyIfExists)
		result, err := client.SetWithOptions(key, anotherValue, opts)

		assert.Nil(suite.T(), err)
		assert.Equal(suite.T(), "", result.Value())
	})
}

func (suite *GlideTestSuite) TestSetWithOptions_OnlyIfDoesNotExist_missingKey() {
	suite.runWithDefaultClients(func(client api.BaseClient) {
		key := uuid.New().String()
		opts := api.NewSetOptionsBuilder().SetConditionalSet(api.OnlyIfDoesNotExist)
		result, err := client.SetWithOptions(key, anotherValue, opts)
		assert.Nil(suite.T(), err)
		assert.Equal(suite.T(), "OK", result.Value())

		result, err = client.Get(key)
		assert.Nil(suite.T(), err)
		assert.Equal(suite.T(), anotherValue, result.Value())
	})
}

func (suite *GlideTestSuite) TestSetWithOptions_OnlyIfDoesNotExist_existingKey() {
	suite.runWithDefaultClients(func(client api.BaseClient) {
		key := uuid.New().String()
		opts := api.NewSetOptionsBuilder().SetConditionalSet(api.OnlyIfDoesNotExist)
		suite.verifyOK(client.Set(key, initialValue))

		result, err := client.SetWithOptions(key, anotherValue, opts)

		assert.Nil(suite.T(), err)
		assert.Equal(suite.T(), "", result.Value())

		result, err = client.Get(key)

		assert.Nil(suite.T(), err)
		assert.Equal(suite.T(), initialValue, result.Value())
	})
}

func (suite *GlideTestSuite) TestSetWithOptions_KeepExistingExpiry() {
	suite.runWithDefaultClients(func(client api.BaseClient) {
		key := uuid.New().String()
		opts := api.NewSetOptionsBuilder().SetExpiry(api.NewExpiryBuilder().SetType(api.Milliseconds).SetCount(uint64(2000)))
		result, err := client.SetWithOptions(key, initialValue, opts)
		assert.Nil(suite.T(), err)
		assert.Equal(suite.T(), "OK", result.Value())

		result, err = client.Get(key)
		assert.Nil(suite.T(), err)
		assert.Equal(suite.T(), initialValue, result.Value())

		opts = api.NewSetOptionsBuilder().SetExpiry(api.NewExpiryBuilder().SetType(api.KeepExisting))
		result, err = client.SetWithOptions(key, anotherValue, opts)
		assert.Nil(suite.T(), err)
		assert.Equal(suite.T(), "OK", result.Value())

		result, err = client.Get(key)

		assert.Nil(suite.T(), err)
		assert.Equal(suite.T(), anotherValue, result.Value())

		time.Sleep(2222 * time.Millisecond)
		result, err = client.Get(key)

		assert.Nil(suite.T(), err)
		assert.Equal(suite.T(), "", result.Value())
	})
}

func (suite *GlideTestSuite) TestSetWithOptions_UpdateExistingExpiry() {
	suite.runWithDefaultClients(func(client api.BaseClient) {
		key := uuid.New().String()
		opts := api.NewSetOptionsBuilder().SetExpiry(api.NewExpiryBuilder().SetType(api.Milliseconds).SetCount(uint64(100500)))
		result, err := client.SetWithOptions(key, initialValue, opts)
		assert.Nil(suite.T(), err)
		assert.Equal(suite.T(), "OK", result.Value())

		result, err = client.Get(key)
		assert.Nil(suite.T(), err)
		assert.Equal(suite.T(), initialValue, result.Value())

		opts = api.NewSetOptionsBuilder().SetExpiry(api.NewExpiryBuilder().SetType(api.Milliseconds).SetCount(uint64(2000)))
		result, err = client.SetWithOptions(key, anotherValue, opts)
		assert.Nil(suite.T(), err)
		assert.Equal(suite.T(), "OK", result.Value())

		result, err = client.Get(key)
		assert.Nil(suite.T(), err)
		assert.Equal(suite.T(), anotherValue, result.Value())

		time.Sleep(2222 * time.Millisecond)
		result, err = client.Get(key)

		assert.Nil(suite.T(), err)
		assert.Equal(suite.T(), "", result.Value())
	})
}

func (suite *GlideTestSuite) TestGetEx_existingAndNonExistingKeys() {
	suite.runWithDefaultClients(func(client api.BaseClient) {
		key := uuid.New().String()
		suite.verifyOK(client.Set(key, initialValue))

		result, err := client.GetEx(key)
		assert.Nil(suite.T(), err)
		assert.Equal(suite.T(), initialValue, result.Value())

		key = uuid.New().String()
		result, err = client.Get(key)
		assert.Nil(suite.T(), err)
		assert.Equal(suite.T(), "", result.Value())
	})
}

func (suite *GlideTestSuite) TestGetExWithOptions_PersistKey() {
	suite.runWithDefaultClients(func(client api.BaseClient) {
		key := uuid.New().String()
		suite.verifyOK(client.Set(key, initialValue))

		opts := api.NewGetExOptionsBuilder().SetExpiry(api.NewExpiryBuilder().SetType(api.Milliseconds).SetCount(uint64(2000)))
		result, err := client.GetExWithOptions(key, opts)
		assert.Nil(suite.T(), err)
		assert.Equal(suite.T(), initialValue, result.Value())

		result, err = client.Get(key)
		assert.Nil(suite.T(), err)
		assert.Equal(suite.T(), initialValue, result.Value())

		time.Sleep(1000 * time.Millisecond)

		opts = api.NewGetExOptionsBuilder().SetExpiry(api.NewExpiryBuilder().SetType(api.Persist))
		result, err = client.GetExWithOptions(key, opts)
		assert.Nil(suite.T(), err)
		assert.Equal(suite.T(), initialValue, result.Value())
	})
}

func (suite *GlideTestSuite) TestGetExWithOptions_UpdateExpiry() {
	suite.runWithDefaultClients(func(client api.BaseClient) {
		key := uuid.New().String()
		suite.verifyOK(client.Set(key, initialValue))

		opts := api.NewGetExOptionsBuilder().SetExpiry(api.NewExpiryBuilder().SetType(api.Milliseconds).SetCount(uint64(2000)))
		result, err := client.GetExWithOptions(key, opts)
		assert.Nil(suite.T(), err)
		assert.Equal(suite.T(), initialValue, result.Value())

		result, err = client.Get(key)
		assert.Nil(suite.T(), err)
		assert.Equal(suite.T(), initialValue, result.Value())

		time.Sleep(2222 * time.Millisecond)

		result, err = client.Get(key)
		assert.Nil(suite.T(), err)
		assert.Equal(suite.T(), "", result.Value())
	})
}

func (suite *GlideTestSuite) TestSetWithOptions_ReturnOldValue_nonExistentKey() {
	suite.runWithDefaultClients(func(client api.BaseClient) {
		key := uuid.New().String()
		opts := api.NewSetOptionsBuilder().SetReturnOldValue(true)

		result, err := client.SetWithOptions(key, anotherValue, opts)

		assert.Nil(suite.T(), err)
		assert.Equal(suite.T(), "", result.Value())
	})
}

func (suite *GlideTestSuite) TestMSetAndMGet_existingAndNonExistingKeys() {
	suite.runWithDefaultClients(func(client api.BaseClient) {
		key1 := uuid.New().String()
		key2 := uuid.New().String()
		key3 := uuid.New().String()
		oldValue := uuid.New().String()
		value := uuid.New().String()
		suite.verifyOK(client.Set(key1, oldValue))
		keyValueMap := map[string]string{
			key1: value,
			key2: value,
		}
		suite.verifyOK(client.MSet(keyValueMap))
		keys := []string{key1, key2, key3}
		stringValue := api.CreateStringResult(value)
		nullResult := api.CreateNilStringResult()
		values := []api.Result[string]{stringValue, stringValue, nullResult}
		result, err := client.MGet(keys)

		assert.Nil(suite.T(), err)
		assert.Equal(suite.T(), values, result)
	})
}

func (suite *GlideTestSuite) TestMSetNXAndMGet_nonExistingKey_valuesSet() {
	suite.runWithDefaultClients(func(client api.BaseClient) {
		key1 := "{key}" + uuid.New().String()
		key2 := "{key}" + uuid.New().String()
		key3 := "{key}" + uuid.New().String()
		value := uuid.New().String()
		keyValueMap := map[string]string{
			key1: value,
			key2: value,
			key3: value,
		}
		res, err := client.MSetNX(keyValueMap)
		assert.Nil(suite.T(), err)
		assert.True(suite.T(), res)
		keys := []string{key1, key2, key3}
		stringValue := api.CreateStringResult(value)
		values := []api.Result[string]{stringValue, stringValue, stringValue}
		result, err := client.MGet(keys)

		assert.Nil(suite.T(), err)
		assert.Equal(suite.T(), values, result)
	})
}

func (suite *GlideTestSuite) TestMSetNXAndMGet_existingKey_valuesNotUpdated() {
	suite.runWithDefaultClients(func(client api.BaseClient) {
		key1 := "{key}" + uuid.New().String()
		key2 := "{key}" + uuid.New().String()
		key3 := "{key}" + uuid.New().String()
		oldValue := uuid.New().String()
		value := uuid.New().String()
		suite.verifyOK(client.Set(key1, oldValue))
		keyValueMap := map[string]string{
			key1: value,
			key2: value,
			key3: value,
		}
		res, err := client.MSetNX(keyValueMap)
		assert.Nil(suite.T(), err)
		assert.False(suite.T(), res)
		keys := []string{key1, key2, key3}
		oldResult := api.CreateStringResult(oldValue)
		nullResult := api.CreateNilStringResult()
		values := []api.Result[string]{oldResult, nullResult, nullResult}
		result, err := client.MGet(keys)

		assert.Nil(suite.T(), err)
		assert.Equal(suite.T(), values, result)
	})
}

func (suite *GlideTestSuite) TestIncrCommands_existingKey() {
	suite.runWithDefaultClients(func(client api.BaseClient) {
		key := uuid.New().String()
		suite.verifyOK(client.Set(key, "10"))

		res1, err := client.Incr(key)
		assert.Nil(suite.T(), err)
		assert.Equal(suite.T(), int64(11), res1)

		res2, err := client.IncrBy(key, 10)
		assert.Nil(suite.T(), err)
		assert.Equal(suite.T(), int64(21), res2)

		res3, err := client.IncrByFloat(key, float64(10.1))
		assert.Nil(suite.T(), err)
		assert.Equal(suite.T(), float64(31.1), res3)
	})
}

func (suite *GlideTestSuite) TestIncrCommands_nonExistingKey() {
	suite.runWithDefaultClients(func(client api.BaseClient) {
		key1 := uuid.New().String()
		res1, err := client.Incr(key1)
		assert.Nil(suite.T(), err)
		assert.Equal(suite.T(), int64(1), res1)

		key2 := uuid.New().String()
		res2, err := client.IncrBy(key2, 10)
		assert.Nil(suite.T(), err)
		assert.Equal(suite.T(), int64(10), res2)

		key3 := uuid.New().String()
		res3, err := client.IncrByFloat(key3, float64(10.1))
		assert.Nil(suite.T(), err)
		assert.Equal(suite.T(), float64(10.1), res3)
	})
}

func (suite *GlideTestSuite) TestIncrCommands_TypeError() {
	suite.runWithDefaultClients(func(client api.BaseClient) {
		key := uuid.New().String()
		suite.verifyOK(client.Set(key, "stringValue"))

		res1, err := client.Incr(key)
		assert.Equal(suite.T(), int64(0), res1)
		assert.NotNil(suite.T(), err)
		assert.IsType(suite.T(), &api.RequestError{}, err)

		res2, err := client.IncrBy(key, 10)
		assert.Equal(suite.T(), int64(0), res2)
		assert.NotNil(suite.T(), err)
		assert.IsType(suite.T(), &api.RequestError{}, err)

		res3, err := client.IncrByFloat(key, float64(10.1))
		assert.Equal(suite.T(), float64(0), res3)
		assert.NotNil(suite.T(), err)
		assert.IsType(suite.T(), &api.RequestError{}, err)
	})
}

func (suite *GlideTestSuite) TestDecrCommands_existingKey() {
	suite.runWithDefaultClients(func(client api.BaseClient) {
		key := uuid.New().String()
		suite.verifyOK(client.Set(key, "10"))

		res1, err := client.Decr(key)
		assert.Nil(suite.T(), err)
		assert.Equal(suite.T(), int64(9), res1)

		res2, err := client.DecrBy(key, 10)
		assert.Nil(suite.T(), err)
		assert.Equal(suite.T(), int64(-1), res2)
	})
}

func (suite *GlideTestSuite) TestDecrCommands_nonExistingKey() {
	suite.runWithDefaultClients(func(client api.BaseClient) {
		key1 := uuid.New().String()
		res1, err := client.Decr(key1)
		assert.Nil(suite.T(), err)
		assert.Equal(suite.T(), int64(-1), res1)

		key2 := uuid.New().String()
		res2, err := client.DecrBy(key2, 10)
		assert.Nil(suite.T(), err)
		assert.Equal(suite.T(), int64(-10), res2)
	})
}

func (suite *GlideTestSuite) TestStrlen_existingKey() {
	suite.runWithDefaultClients(func(client api.BaseClient) {
		key := uuid.New().String()
		value := uuid.New().String()
		suite.verifyOK(client.Set(key, value))

		res, err := client.Strlen(key)
		assert.Nil(suite.T(), err)
		assert.Equal(suite.T(), int64(len(value)), res)
	})
}

func (suite *GlideTestSuite) TestStrlen_nonExistingKey() {
	suite.runWithDefaultClients(func(client api.BaseClient) {
		key := uuid.New().String()
		res, err := client.Strlen(key)
		assert.Nil(suite.T(), err)
		assert.Equal(suite.T(), int64(0), res)
	})
}

func (suite *GlideTestSuite) TestSetRange_existingAndNonExistingKeys() {
	suite.runWithDefaultClients(func(client api.BaseClient) {
		key := uuid.New().String()
		res, err := client.SetRange(key, 0, "Dummy string")
		assert.Nil(suite.T(), err)
		assert.Equal(suite.T(), int64(12), res)

		res, err = client.SetRange(key, 6, "values")
		assert.Nil(suite.T(), err)
		assert.Equal(suite.T(), int64(12), res)
		res1, err := client.Get(key)
		assert.Nil(suite.T(), err)
		assert.Equal(suite.T(), "Dummy values", res1.Value())

		res, err = client.SetRange(key, 15, "test")
		assert.Nil(suite.T(), err)
		assert.Equal(suite.T(), int64(19), res)
		res1, err = client.Get(key)
		assert.Nil(suite.T(), err)
		assert.Equal(suite.T(), "Dummy values\x00\x00\x00test", res1.Value())

		res, err = client.SetRange(key, math.MaxInt32, "test")
		assert.Equal(suite.T(), int64(0), res)
		assert.NotNil(suite.T(), err)
		assert.IsType(suite.T(), &api.RequestError{}, err)
	})
}

func (suite *GlideTestSuite) TestSetRange_existingAndNonExistingKeys_binaryString() {
	suite.runWithDefaultClients(func(client api.BaseClient) {
		nonUtf8String := "Dummy \xFF string"
		key := uuid.New().String()
		res, err := client.SetRange(key, 0, nonUtf8String)
		assert.Nil(suite.T(), err)
		assert.Equal(suite.T(), int64(14), res)

		res, err = client.SetRange(key, 6, "values ")
		assert.Nil(suite.T(), err)
		assert.Equal(suite.T(), int64(14), res)
		res1, err := client.Get(key)
		assert.Nil(suite.T(), err)
		assert.Equal(suite.T(), "Dummy values g", res1.Value())

		res, err = client.SetRange(key, 15, "test")
		assert.Nil(suite.T(), err)
		assert.Equal(suite.T(), int64(19), res)
		res1, err = client.Get(key)
		assert.Nil(suite.T(), err)
		assert.Equal(suite.T(), "Dummy values g\x00test", res1.Value())
	})
}

func (suite *GlideTestSuite) TestGetRange_existingAndNonExistingKeys() {
	suite.runWithDefaultClients(func(client api.BaseClient) {
		key := uuid.New().String()
		suite.verifyOK(client.Set(key, "Dummy string"))

		res, err := client.GetRange(key, 0, 4)
		assert.Nil(suite.T(), err)
		assert.Equal(suite.T(), "Dummy", res)

		res, err = client.GetRange(key, -6, -1)
		assert.Nil(suite.T(), err)
		assert.Equal(suite.T(), "string", res)

		res, err = client.GetRange(key, -1, -6)
		assert.Nil(suite.T(), err)
		assert.Equal(suite.T(), "", res)

		res, err = client.GetRange(key, 15, 16)
		assert.Nil(suite.T(), err)
		assert.Equal(suite.T(), "", res)

		nonExistingKey := uuid.New().String()
		res, err = client.GetRange(nonExistingKey, 0, 5)
		assert.Nil(suite.T(), err)
		assert.Equal(suite.T(), "", res)
	})
}

func (suite *GlideTestSuite) TestGetRange_binaryString() {
	suite.runWithDefaultClients(func(client api.BaseClient) {
		key := uuid.New().String()
		nonUtf8String := "Dummy \xFF string"
		suite.verifyOK(client.Set(key, nonUtf8String))

		res, err := client.GetRange(key, 4, 6)
		assert.Nil(suite.T(), err)
		assert.Equal(suite.T(), "y \xFF", res)
	})
}

func (suite *GlideTestSuite) TestAppend_existingAndNonExistingKeys() {
	suite.runWithDefaultClients(func(client api.BaseClient) {
		key := uuid.New().String()
		value1 := uuid.New().String()
		value2 := uuid.New().String()

		res, err := client.Append(key, value1)
		assert.Nil(suite.T(), err)
		assert.Equal(suite.T(), int64(len(value1)), res)
		res1, err := client.Get(key)
		assert.Nil(suite.T(), err)
		assert.Equal(suite.T(), value1, res1.Value())

		res, err = client.Append(key, value2)
		assert.Nil(suite.T(), err)
		assert.Equal(suite.T(), int64(len(value1)+len(value2)), res)
		res1, err = client.Get(key)
		assert.Nil(suite.T(), err)
		assert.Equal(suite.T(), value1+value2, res1.Value())
	})
}

func (suite *GlideTestSuite) TestLCS_existingAndNonExistingKeys() {
	suite.SkipIfServerVersionLowerThanBy("7.0.0")

	suite.runWithDefaultClients(func(client api.BaseClient) {
		key1 := "{key}" + uuid.New().String()
		key2 := "{key}" + uuid.New().String()

		res, err := client.LCS(key1, key2)
		assert.Nil(suite.T(), err)
		assert.Equal(suite.T(), "", res)

		suite.verifyOK(client.Set(key1, "Dummy string"))
		suite.verifyOK(client.Set(key2, "Dummy value"))

		res, err = client.LCS(key1, key2)
		assert.Nil(suite.T(), err)
		assert.Equal(suite.T(), "Dummy ", res)
	})
}

func (suite *GlideTestSuite) TestGetDel_ExistingKey() {
	suite.runWithDefaultClients(func(client api.BaseClient) {
		key := uuid.New().String()
		value := "testValue"

		suite.verifyOK(client.Set(key, value))
		result, err := client.GetDel(key)
		assert.Nil(suite.T(), err)
		assert.Equal(suite.T(), value, result.Value())

		result, err = client.Get(key)
		assert.Nil(suite.T(), err)
		assert.Equal(suite.T(), "", result.Value())
	})
}

func (suite *GlideTestSuite) TestGetDel_NonExistingKey() {
	suite.runWithDefaultClients(func(client api.BaseClient) {
		key := uuid.New().String()

		result, err := client.GetDel(key)

		assert.Nil(suite.T(), err)
		assert.Equal(suite.T(), "", result.Value())
	})
}

func (suite *GlideTestSuite) TestGetDel_EmptyKey() {
	suite.runWithDefaultClients(func(client api.BaseClient) {
		result, err := client.GetDel("")

		assert.NotNil(suite.T(), err)
		assert.Equal(suite.T(), "", result.Value())
		assert.Equal(suite.T(), "key is required", err.Error())
	})
}

func (suite *GlideTestSuite) TestPing_NoArgument() {
	suite.runWithDefaultClients(func(client api.BaseClient) {
		result, err := client.Ping()
		assert.Nil(suite.T(), err)
		assert.Equal(suite.T(), "PONG", result)
	})
}

func (suite *GlideTestSuite) TestPing_WithArgument() {
	suite.runWithDefaultClients(func(client api.BaseClient) {
		// Passing "Hello" as the message
		result, err := client.PingWithMessage("Hello")
		assert.Nil(suite.T(), err)
		assert.Equal(suite.T(), "Hello", result)
	})
}

func (suite *GlideTestSuite) TestHSet_WithExistingKey() {
	suite.runWithDefaultClients(func(client api.BaseClient) {
		fields := map[string]string{"field1": "value1", "field2": "value2"}
		key := uuid.New().String()

		res1, err := client.HSet(key, fields)
		assert.Nil(suite.T(), err)
		assert.Equal(suite.T(), int64(2), res1)

		res2, err := client.HSet(key, fields)
		assert.Nil(suite.T(), err)
		assert.Equal(suite.T(), int64(0), res2)
	})
}

func (suite *GlideTestSuite) TestHSet_byteString() {
	suite.runWithDefaultClients(func(client api.BaseClient) {
		fields := map[string]string{
			string([]byte{0xFF, 0x00, 0xAA}):       string([]byte{0xDE, 0xAD, 0xBE, 0xEF}),
			string([]byte{0x01, 0x02, 0x03, 0xFE}): string([]byte{0xCA, 0xFE, 0xBA, 0xBE}),
		}
		key := string([]byte{0x01, 0x02, 0x03, 0xFE})

		res1, err := client.HSet(key, fields)
		assert.Nil(suite.T(), err)
		assert.Equal(suite.T(), int64(2), res1)

		res2, err := client.HGetAll(key)
		key1 := api.CreateStringResult(string([]byte{0xFF, 0x00, 0xAA}))
		value1 := api.CreateStringResult(string([]byte{0xDE, 0xAD, 0xBE, 0xEF}))
		key2 := api.CreateStringResult(string([]byte{0x01, 0x02, 0x03, 0xFE}))
		value2 := api.CreateStringResult(string([]byte{0xCA, 0xFE, 0xBA, 0xBE}))
		fieldsResult := map[api.Result[string]]api.Result[string]{
			key1: value1,
			key2: value2,
		}
		assert.Nil(suite.T(), err)
		assert.Equal(suite.T(), fieldsResult, res2)
	})
}

func (suite *GlideTestSuite) TestHSet_WithAddNewField() {
	suite.runWithDefaultClients(func(client api.BaseClient) {
		fields := map[string]string{"field1": "value1", "field2": "value2"}
		key := uuid.New().String()

		res1, err := client.HSet(key, fields)
		assert.Nil(suite.T(), err)
		assert.Equal(suite.T(), int64(2), res1)

		res2, err := client.HSet(key, fields)
		assert.Nil(suite.T(), err)
		assert.Equal(suite.T(), int64(0), res2)

		fields["field3"] = "value3"
		res3, err := client.HSet(key, fields)
		assert.Nil(suite.T(), err)
		assert.Equal(suite.T(), int64(1), res3)
	})
}

func (suite *GlideTestSuite) TestHGet_WithExistingKey() {
	suite.runWithDefaultClients(func(client api.BaseClient) {
		fields := map[string]string{"field1": "value1", "field2": "value2"}
		key := uuid.NewString()

		res1, err := client.HSet(key, fields)
		assert.Nil(suite.T(), err)
		assert.Equal(suite.T(), int64(2), res1)

		res2, err := client.HGet(key, "field1")
		assert.Nil(suite.T(), err)
		assert.Equal(suite.T(), "value1", res2.Value())
	})
}

func (suite *GlideTestSuite) TestHGet_WithNotExistingKey() {
	suite.runWithDefaultClients(func(client api.BaseClient) {
		key := uuid.NewString()

		res1, err := client.HGet(key, "field1")
		assert.Nil(suite.T(), err)
		assert.Equal(suite.T(), api.CreateNilStringResult(), res1)
	})
}

func (suite *GlideTestSuite) TestHGet_WithNotExistingField() {
	suite.runWithDefaultClients(func(client api.BaseClient) {
		fields := map[string]string{"field1": "value1", "field2": "value2"}
		key := uuid.NewString()

		res1, err := client.HSet(key, fields)
		assert.Nil(suite.T(), err)
		assert.Equal(suite.T(), int64(2), res1)

		res2, err := client.HGet(key, "foo")
		assert.Nil(suite.T(), err)
		assert.Equal(suite.T(), api.CreateNilStringResult(), res2)
	})
}

func (suite *GlideTestSuite) TestHGetAll_WithExistingKey() {
	suite.runWithDefaultClients(func(client api.BaseClient) {
		fields := map[string]string{"field1": "value1", "field2": "value2"}
		key := uuid.NewString()

		res1, err := client.HSet(key, fields)
		assert.Nil(suite.T(), err)
		assert.Equal(suite.T(), int64(2), res1)

		field1 := api.CreateStringResult("field1")
		value1 := api.CreateStringResult("value1")
		field2 := api.CreateStringResult("field2")
		value2 := api.CreateStringResult("value2")
		fieldsResult := map[api.Result[string]]api.Result[string]{field1: value1, field2: value2}
		res2, err := client.HGetAll(key)
		assert.Nil(suite.T(), err)
		assert.Equal(suite.T(), fieldsResult, res2)
	})
}

func (suite *GlideTestSuite) TestHGetAll_WithNotExistingKey() {
	suite.runWithDefaultClients(func(client api.BaseClient) {
		key := uuid.NewString()

		res, err := client.HGetAll(key)
		assert.Nil(suite.T(), err)
		assert.Empty(suite.T(), res)
	})
}

func (suite *GlideTestSuite) TestHMGet() {
	suite.runWithDefaultClients(func(client api.BaseClient) {
		fields := map[string]string{"field1": "value1", "field2": "value2"}
		key := uuid.NewString()

		res1, err := client.HSet(key, fields)
		assert.Nil(suite.T(), err)
		assert.Equal(suite.T(), int64(2), res1)

		res2, err := client.HMGet(key, []string{"field1", "field2", "field3"})
		value1 := api.CreateStringResult("value1")
		value2 := api.CreateStringResult("value2")
		nullValue := api.CreateNilStringResult()
		assert.Nil(suite.T(), err)
		assert.Equal(suite.T(), []api.Result[string]{value1, value2, nullValue}, res2)
	})
}

func (suite *GlideTestSuite) TestHMGet_WithNotExistingKey() {
	suite.runWithDefaultClients(func(client api.BaseClient) {
		key := uuid.NewString()

		res, err := client.HMGet(key, []string{"field1", "field2", "field3"})
		nullValue := api.CreateNilStringResult()
		assert.Nil(suite.T(), err)
		assert.Equal(suite.T(), []api.Result[string]{nullValue, nullValue, nullValue}, res)
	})
}

func (suite *GlideTestSuite) TestHMGet_WithNotExistingField() {
	suite.runWithDefaultClients(func(client api.BaseClient) {
		fields := map[string]string{"field1": "value1", "field2": "value2"}
		key := uuid.NewString()

		res1, err := client.HSet(key, fields)
		assert.Nil(suite.T(), err)
		assert.Equal(suite.T(), int64(2), res1)

		res2, err := client.HMGet(key, []string{"field3", "field4"})
		nullValue := api.CreateNilStringResult()
		assert.Nil(suite.T(), err)
		assert.Equal(suite.T(), []api.Result[string]{nullValue, nullValue}, res2)
	})
}

func (suite *GlideTestSuite) TestHSetNX_WithExistingKey() {
	suite.runWithDefaultClients(func(client api.BaseClient) {
		fields := map[string]string{"field1": "value1", "field2": "value2"}
		key := uuid.NewString()

		res1, err := client.HSet(key, fields)
		assert.Nil(suite.T(), err)
		assert.Equal(suite.T(), int64(2), res1)

		res2, err := client.HSetNX(key, "field1", "value1")
		assert.Nil(suite.T(), err)
		assert.False(suite.T(), res2)
	})
}

func (suite *GlideTestSuite) TestHSetNX_WithNotExistingKey() {
	suite.runWithDefaultClients(func(client api.BaseClient) {
		key := uuid.NewString()

		res1, err := client.HSetNX(key, "field1", "value1")
		assert.Nil(suite.T(), err)
		assert.True(suite.T(), res1)

		res2, err := client.HGetAll(key)
		field1 := api.CreateStringResult("field1")
		value1 := api.CreateStringResult("value1")
		assert.Nil(suite.T(), err)
		assert.Equal(suite.T(), map[api.Result[string]]api.Result[string]{field1: value1}, res2)
	})
}

func (suite *GlideTestSuite) TestHSetNX_WithExistingField() {
	suite.runWithDefaultClients(func(client api.BaseClient) {
		fields := map[string]string{"field1": "value1", "field2": "value2"}
		key := uuid.NewString()

		res1, err := client.HSet(key, fields)
		assert.Nil(suite.T(), err)
		assert.Equal(suite.T(), int64(2), res1)

		res2, err := client.HSetNX(key, "field1", "value1")
		assert.Nil(suite.T(), err)
		assert.False(suite.T(), res2)
	})
}

func (suite *GlideTestSuite) TestHDel() {
	suite.runWithDefaultClients(func(client api.BaseClient) {
		fields := map[string]string{"field1": "value1", "field2": "value2"}
		key := uuid.NewString()

		res1, err := client.HSet(key, fields)
		assert.Nil(suite.T(), err)
		assert.Equal(suite.T(), int64(2), res1)

		res2, err := client.HDel(key, []string{"field1", "field2"})
		assert.Nil(suite.T(), err)
		assert.Equal(suite.T(), int64(2), res2)

		res3, err := client.HGetAll(key)
		assert.Nil(suite.T(), err)
		assert.Empty(suite.T(), res3)

		res4, err := client.HDel(key, []string{"field1", "field2"})
		assert.Nil(suite.T(), err)
		assert.Equal(suite.T(), int64(0), res4)
	})
}

func (suite *GlideTestSuite) TestHDel_WithNotExistingKey() {
	suite.runWithDefaultClients(func(client api.BaseClient) {
		key := uuid.NewString()
		res, err := client.HDel(key, []string{"field1", "field2"})
		assert.Nil(suite.T(), err)
		assert.Equal(suite.T(), int64(0), res)
	})
}

func (suite *GlideTestSuite) TestHDel_WithNotExistingField() {
	suite.runWithDefaultClients(func(client api.BaseClient) {
		fields := map[string]string{"field1": "value1", "field2": "value2"}
		key := uuid.NewString()

		res1, err := client.HSet(key, fields)
		assert.Nil(suite.T(), err)
		assert.Equal(suite.T(), int64(2), res1)

		res2, err := client.HDel(key, []string{"field3", "field4"})
		assert.Nil(suite.T(), err)
		assert.Equal(suite.T(), int64(0), res2)
	})
}

func (suite *GlideTestSuite) TestHLen() {
	suite.runWithDefaultClients(func(client api.BaseClient) {
		fields := map[string]string{"field1": "value1", "field2": "value2"}
		key := uuid.NewString()

		res1, err := client.HSet(key, fields)
		assert.Nil(suite.T(), err)
		assert.Equal(suite.T(), int64(2), res1)

		res2, err := client.HLen(key)
		assert.Nil(suite.T(), err)
		assert.Equal(suite.T(), int64(2), res2)
	})
}

func (suite *GlideTestSuite) TestHLen_WithNotExistingKey() {
	suite.runWithDefaultClients(func(client api.BaseClient) {
		key := uuid.NewString()
		res, err := client.HLen(key)

		assert.Nil(suite.T(), err)
		assert.Equal(suite.T(), int64(0), res)
	})
}

func (suite *GlideTestSuite) TestHVals_WithExistingKey() {
	suite.runWithDefaultClients(func(client api.BaseClient) {
		fields := map[string]string{"field1": "value1", "field2": "value2"}
		key := uuid.NewString()

		res1, err := client.HSet(key, fields)
		assert.Nil(suite.T(), err)
		assert.Equal(suite.T(), int64(2), res1)

		res2, err := client.HVals(key)
		value1 := api.CreateStringResult("value1")
		value2 := api.CreateStringResult("value2")
		assert.Nil(suite.T(), err)
		assert.Contains(suite.T(), res2, value1)
		assert.Contains(suite.T(), res2, value2)
	})
}

func (suite *GlideTestSuite) TestHVals_WithNotExistingKey() {
	suite.runWithDefaultClients(func(client api.BaseClient) {
		key := uuid.NewString()

		res, err := client.HVals(key)
		assert.Nil(suite.T(), err)
		assert.Equal(suite.T(), []api.Result[string]{}, res)
	})
}

func (suite *GlideTestSuite) TestHExists_WithExistingKey() {
	suite.runWithDefaultClients(func(client api.BaseClient) {
		fields := map[string]string{"field1": "value1", "field2": "value2"}
		key := uuid.NewString()

		res1, err := client.HSet(key, fields)
		assert.Nil(suite.T(), err)
		assert.Equal(suite.T(), int64(2), res1)

		res2, err := client.HExists(key, "field1")
		assert.Nil(suite.T(), err)
		assert.True(suite.T(), res2)
	})
}

func (suite *GlideTestSuite) TestHExists_WithNotExistingKey() {
	suite.runWithDefaultClients(func(client api.BaseClient) {
		key := uuid.NewString()

		res, err := client.HExists(key, "field1")
		assert.Nil(suite.T(), err)
		assert.False(suite.T(), res)
	})
}

func (suite *GlideTestSuite) TestHExists_WithNotExistingField() {
	suite.runWithDefaultClients(func(client api.BaseClient) {
		fields := map[string]string{"field1": "value1", "field2": "value2"}
		key := uuid.NewString()

		res1, err := client.HSet(key, fields)
		assert.Nil(suite.T(), err)
		assert.Equal(suite.T(), int64(2), res1)

		res2, err := client.HExists(key, "field3")
		assert.Nil(suite.T(), err)
		assert.False(suite.T(), res2)
	})
}

func (suite *GlideTestSuite) TestHKeys_WithExistingKey() {
	suite.runWithDefaultClients(func(client api.BaseClient) {
		fields := map[string]string{"field1": "value1", "field2": "value2"}
		key := uuid.NewString()

		res1, err := client.HSet(key, fields)
		assert.Nil(suite.T(), err)
		assert.Equal(suite.T(), int64(2), res1)

		res2, err := client.HKeys(key)
		field1 := api.CreateStringResult("field1")
		field2 := api.CreateStringResult("field2")
		assert.Nil(suite.T(), err)
		assert.Contains(suite.T(), res2, field1)
		assert.Contains(suite.T(), res2, field2)
	})
}

func (suite *GlideTestSuite) TestHKeys_WithNotExistingKey() {
	suite.runWithDefaultClients(func(client api.BaseClient) {
		key := uuid.NewString()

		res, err := client.HKeys(key)
		assert.Nil(suite.T(), err)
		assert.Equal(suite.T(), []api.Result[string]{}, res)
	})
}

func (suite *GlideTestSuite) TestHStrLen_WithExistingKey() {
	suite.runWithDefaultClients(func(client api.BaseClient) {
		fields := map[string]string{"field1": "value1", "field2": "value2"}
		key := uuid.NewString()

		res1, err := client.HSet(key, fields)
		assert.Nil(suite.T(), err)
		assert.Equal(suite.T(), int64(2), res1)

		res2, err := client.HStrLen(key, "field1")
		assert.Nil(suite.T(), err)
		assert.Equal(suite.T(), int64(6), res2)
	})
}

func (suite *GlideTestSuite) TestHStrLen_WithNotExistingKey() {
	suite.runWithDefaultClients(func(client api.BaseClient) {
		key := uuid.NewString()

		res, err := client.HStrLen(key, "field1")
		assert.Nil(suite.T(), err)
		assert.Equal(suite.T(), int64(0), res)
	})
}

func (suite *GlideTestSuite) TestHStrLen_WithNotExistingField() {
	suite.runWithDefaultClients(func(client api.BaseClient) {
		fields := map[string]string{"field1": "value1", "field2": "value2"}
		key := uuid.NewString()

		res1, err := client.HSet(key, fields)
		assert.Nil(suite.T(), err)
		assert.Equal(suite.T(), int64(2), res1)

		res2, err := client.HStrLen(key, "field3")
		assert.Nil(suite.T(), err)
		assert.Equal(suite.T(), int64(0), res2)
	})
}

func (suite *GlideTestSuite) TestHIncrBy_WithExistingField() {
	suite.runWithDefaultClients(func(client api.BaseClient) {
		key := uuid.NewString()
		field := uuid.NewString()
		fieldValueMap := map[string]string{field: "10"}

		hsetResult, err := client.HSet(key, fieldValueMap)
		assert.Nil(suite.T(), err)
		assert.Equal(suite.T(), int64(1), hsetResult)

		hincrByResult, hincrByErr := client.HIncrBy(key, field, 1)
		assert.Nil(suite.T(), hincrByErr)
		assert.Equal(suite.T(), int64(11), hincrByResult)
	})
}

func (suite *GlideTestSuite) TestHIncrBy_WithNonExistingField() {
	suite.runWithDefaultClients(func(client api.BaseClient) {
		key := uuid.NewString()
		field := uuid.NewString()
		field2 := uuid.NewString()
		fieldValueMap := map[string]string{field2: "1"}

		hsetResult, err := client.HSet(key, fieldValueMap)
		assert.Nil(suite.T(), err)
		assert.Equal(suite.T(), int64(1), hsetResult)

		hincrByResult, hincrByErr := client.HIncrBy(key, field, 2)
		assert.Nil(suite.T(), hincrByErr)
		assert.Equal(suite.T(), int64(2), hincrByResult)
	})
}

func (suite *GlideTestSuite) TestHIncrByFloat_WithExistingField() {
	suite.runWithDefaultClients(func(client api.BaseClient) {
		key := uuid.NewString()
		field := uuid.NewString()
		fieldValueMap := map[string]string{field: "10"}

		hsetResult, err := client.HSet(key, fieldValueMap)
		assert.Nil(suite.T(), err)
		assert.Equal(suite.T(), int64(1), hsetResult)

		hincrByFloatResult, hincrByFloatErr := client.HIncrByFloat(key, field, 1.5)
		assert.Nil(suite.T(), hincrByFloatErr)
		assert.Equal(suite.T(), float64(11.5), hincrByFloatResult)
	})
}

func (suite *GlideTestSuite) TestHIncrByFloat_WithNonExistingField() {
	suite.runWithDefaultClients(func(client api.BaseClient) {
		key := uuid.NewString()
		field := uuid.NewString()
		field2 := uuid.NewString()
		fieldValueMap := map[string]string{field2: "1"}

		hsetResult, err := client.HSet(key, fieldValueMap)
		assert.Nil(suite.T(), err)
		assert.Equal(suite.T(), int64(1), hsetResult)

		hincrByFloatResult, hincrByFloatErr := client.HIncrByFloat(key, field, 1.5)
		assert.Nil(suite.T(), hincrByFloatErr)
		assert.Equal(suite.T(), float64(1.5), hincrByFloatResult)
	})
}

func (suite *GlideTestSuite) TestHScan() {
	suite.runWithDefaultClients(func(client api.BaseClient) {
		key1 := "{key}-1" + uuid.NewString()
		key2 := "{key}-2" + uuid.NewString()
		initialCursor := "0"
		defaultCount := 20

		// Setup test data
		numberMap := make(map[string]string)
		// This is an unusually large dataset because the server can ignore the COUNT option if the dataset is small enough
		// because it is more efficient to transfer its entire content at once.
		for i := 0; i < 50000; i++ {
			numberMap[strconv.Itoa(i)] = "num" + strconv.Itoa(i)
		}
		charMembers := []string{"a", "b", "c", "d", "e"}
		charMap := make(map[string]string)
		for i, val := range charMembers {
			charMap[val] = strconv.Itoa(i)
		}

		t := suite.T()

		// Check for empty set.
		resCursor, resCollection, err := client.HScan(key1, initialCursor)
		assert.NoError(t, err)
		assert.Equal(t, initialCursor, resCursor.Value())
		assert.Empty(t, resCollection)

		// Negative cursor check.
		if suite.serverVersion >= "8.0.0" {
			_, _, err = client.HScan(key1, "-1")
			assert.NotEmpty(t, err)
		} else {
			resCursor, resCollection, _ = client.HScan(key1, "-1")
			assert.Equal(t, initialCursor, resCursor.Value())
			assert.Empty(t, resCollection)
		}

		// Result contains the whole set
		hsetResult, _ := client.HSet(key1, charMap)
		assert.Equal(t, int64(len(charMembers)), hsetResult)

		resCursor, resCollection, _ = client.HScan(key1, initialCursor)
		assert.Equal(t, initialCursor, resCursor.Value())
		// Length includes the score which is twice the map size
		assert.Equal(t, len(charMap)*2, len(resCollection))

		resultKeys := make([]api.Result[string], 0)
		resultValues := make([]api.Result[string], 0)

		for i := 0; i < len(resCollection); i += 2 {
			resultKeys = append(resultKeys, resCollection[i])
			resultValues = append(resultValues, resCollection[i+1])
		}
		keysList, valuesList := convertMapKeysAndValuesToResultList(charMap)
		assert.True(t, isSubset(resultKeys, keysList) && isSubset(keysList, resultKeys))
		assert.True(t, isSubset(resultValues, valuesList) && isSubset(valuesList, resultValues))

		opts := options.NewHashScanOptionsBuilder().SetMatch("a")
		resCursor, resCollection, _ = client.HScanWithOptions(key1, initialCursor, opts)
		assert.Equal(t, initialCursor, resCursor.Value())
		assert.Equal(t, len(resCollection), 2)
		assert.Equal(t, resCollection[0].Value(), "a")
		assert.Equal(t, resCollection[1].Value(), "0")

		// Result contains a subset of the key
		combinedMap := make(map[string]string)
		for key, value := range numberMap {
			combinedMap[key] = value
		}
		for key, value := range charMap {
			combinedMap[key] = value
		}

		hsetResult, _ = client.HSet(key1, combinedMap)
		assert.Equal(t, int64(len(numberMap)), hsetResult)
		resultCursor := "0"
		secondResultAllKeys := make([]api.Result[string], 0)
		secondResultAllValues := make([]api.Result[string], 0)
		isFirstLoop := true
		for {
			resCursor, resCollection, _ = client.HScan(key1, resultCursor)
			resultCursor = resCursor.Value()
			for i := 0; i < len(resCollection); i += 2 {
				secondResultAllKeys = append(secondResultAllKeys, resCollection[i])
				secondResultAllValues = append(secondResultAllValues, resCollection[i+1])
			}
			if isFirstLoop {
				assert.NotEqual(t, "0", resultCursor)
				isFirstLoop = false
			} else if resultCursor == "0" {
				break
			}

			// Scan with result cursor to get the next set of data.
			newResultCursor, secondResult, _ := client.HScan(key1, resultCursor)
			assert.NotEqual(t, resultCursor, newResultCursor)
			resultCursor = newResultCursor.Value()
			assert.False(t, reflect.DeepEqual(secondResult, resCollection))
			for i := 0; i < len(secondResult); i += 2 {
				secondResultAllKeys = append(secondResultAllKeys, secondResult[i])
				secondResultAllValues = append(secondResultAllValues, secondResult[i+1])
			}

			// 0 is returned for the cursor of the last iteration.
			if resultCursor == "0" {
				break
			}
		}
		numberKeysList, numberValuesList := convertMapKeysAndValuesToResultList(numberMap)
		assert.True(t, isSubset(numberKeysList, secondResultAllKeys))
		assert.True(t, isSubset(numberValuesList, secondResultAllValues))

		// Test match pattern
		opts = options.NewHashScanOptionsBuilder().SetMatch("*")
		resCursor, resCollection, _ = client.HScanWithOptions(key1, initialCursor, opts)
		resCursorInt, _ := strconv.Atoi(resCursor.Value())
		assert.True(t, resCursorInt >= 0)
		assert.True(t, int(len(resCollection)) >= defaultCount)

		// Test count
		opts = options.NewHashScanOptionsBuilder().SetCount(int64(20))
		resCursor, resCollection, _ = client.HScanWithOptions(key1, initialCursor, opts)
		resCursorInt, _ = strconv.Atoi(resCursor.Value())
		assert.True(t, resCursorInt >= 0)
		assert.True(t, len(resCollection) >= 20)

		// Test count with match returns a non-empty list
		opts = options.NewHashScanOptionsBuilder().SetMatch("1*").SetCount(int64(20))
		resCursor, resCollection, _ = client.HScanWithOptions(key1, initialCursor, opts)
		resCursorInt, _ = strconv.Atoi(resCursor.Value())
		assert.True(t, resCursorInt >= 0)
		assert.True(t, len(resCollection) >= 0)

		if suite.serverVersion >= "8.0.0" {
			opts = options.NewHashScanOptionsBuilder().SetNoValue(true)
			resCursor, resCollection, _ = client.HScanWithOptions(key1, initialCursor, opts)
			resCursorInt, _ = strconv.Atoi(resCursor.Value())
			assert.True(t, resCursorInt >= 0)

			// Check if all fields don't start with "num"
			containsElementsWithNumKeyword := false
			for i := 0; i < len(resCollection); i++ {
				if strings.Contains(resCollection[i].Value(), "num") {
					containsElementsWithNumKeyword = true
					break
				}
			}
			assert.False(t, containsElementsWithNumKeyword)
		}

		// Check if Non-hash key throws an error.
		suite.verifyOK(client.Set(key2, "test"))
		_, _, err = client.HScan(key2, initialCursor)
		assert.NotEmpty(t, err)

		// Check if Non-hash key throws an error when HSCAN called with options.
		opts = options.NewHashScanOptionsBuilder().SetMatch("test").SetCount(int64(1))
		_, _, err = client.HScanWithOptions(key2, initialCursor, opts)
		assert.NotEmpty(t, err)

		// Check if a negative cursor value throws an error.
		opts = options.NewHashScanOptionsBuilder().SetCount(int64(-1))
		_, _, err = client.HScanWithOptions(key1, initialCursor, opts)
		assert.NotEmpty(t, err)
	})
}

func (suite *GlideTestSuite) TestLPushLPop_WithExistingKey() {
	suite.runWithDefaultClients(func(client api.BaseClient) {
		list := []string{"value4", "value3", "value2", "value1"}
		key := uuid.NewString()

		res1, err := client.LPush(key, list)
		assert.Nil(suite.T(), err)
		assert.Equal(suite.T(), int64(4), res1)

		res2, err := client.LPop(key)
		assert.Nil(suite.T(), err)
		assert.Equal(suite.T(), "value1", res2.Value())

		resultList := []api.Result[string]{api.CreateStringResult("value2"), api.CreateStringResult("value3")}
		res3, err := client.LPopCount(key, 2)
		assert.Nil(suite.T(), err)
		assert.Equal(suite.T(), resultList, res3)
	})
}

func (suite *GlideTestSuite) TestLPop_nonExistingKey() {
	suite.runWithDefaultClients(func(client api.BaseClient) {
		key := uuid.NewString()

		res1, err := client.LPop(key)
		assert.Nil(suite.T(), err)
		assert.Equal(suite.T(), api.CreateNilStringResult(), res1)

		res2, err := client.LPopCount(key, 2)
		assert.Nil(suite.T(), err)
		assert.Equal(suite.T(), ([]api.Result[string])(nil), res2)
	})
}

func (suite *GlideTestSuite) TestLPushLPop_typeError() {
	suite.runWithDefaultClients(func(client api.BaseClient) {
		key := uuid.NewString()
		suite.verifyOK(client.Set(key, "value"))

		res1, err := client.LPush(key, []string{"value1"})
		assert.Equal(suite.T(), int64(0), res1)
		assert.NotNil(suite.T(), err)
		assert.IsType(suite.T(), &api.RequestError{}, err)

		res2, err := client.LPopCount(key, 2)
		assert.Equal(suite.T(), ([]api.Result[string])(nil), res2)
		assert.NotNil(suite.T(), err)
		assert.IsType(suite.T(), &api.RequestError{}, err)
	})
}

func (suite *GlideTestSuite) TestLPos_withAndWithoutOptions() {
	suite.runWithDefaultClients(func(client api.BaseClient) {
		key := uuid.NewString()
		res1, err := client.RPush(key, []string{"a", "a", "b", "c", "a", "b"})
		assert.Nil(suite.T(), err)
		assert.Equal(suite.T(), int64(6), res1)

		res2, err := client.LPos(key, "a")
		assert.Nil(suite.T(), err)
		assert.Equal(suite.T(), int64(0), res2.Value())

		res3, err := client.LPosWithOptions(key, "b", api.NewLPosOptionsBuilder().SetRank(2))
		assert.Nil(suite.T(), err)
		assert.Equal(suite.T(), int64(5), res3.Value())

		// element doesn't exist
		res4, err := client.LPos(key, "e")
		assert.Nil(suite.T(), err)
		assert.Equal(suite.T(), api.CreateNilInt64Result(), res4)

		// reverse traversal
		res5, err := client.LPosWithOptions(key, "b", api.NewLPosOptionsBuilder().SetRank(-2))
		assert.Nil(suite.T(), err)
		assert.Equal(suite.T(), int64(2), res5.Value())

		// unlimited comparisons
		res6, err := client.LPosWithOptions(
			key,
			"a",
			api.NewLPosOptionsBuilder().SetRank(1).SetMaxLen(0),
		)
		assert.Nil(suite.T(), err)
		assert.Equal(suite.T(), int64(0), res6.Value())

		// limited comparisons
		res7, err := client.LPosWithOptions(
			key,
			"c",
			api.NewLPosOptionsBuilder().SetRank(1).SetMaxLen(2),
		)
		assert.Nil(suite.T(), err)
		assert.Equal(suite.T(), api.CreateNilInt64Result(), res7)

		// invalid rank value
		res8, err := client.LPosWithOptions(key, "a", api.NewLPosOptionsBuilder().SetRank(0))
		assert.Equal(suite.T(), api.CreateNilInt64Result(), res8)
		assert.NotNil(suite.T(), err)
		assert.IsType(suite.T(), &api.RequestError{}, err)

		// invalid maxlen value
		res9, err := client.LPosWithOptions(key, "a", api.NewLPosOptionsBuilder().SetMaxLen(-1))
		assert.Equal(suite.T(), api.CreateNilInt64Result(), res9)
		assert.NotNil(suite.T(), err)
		assert.IsType(suite.T(), &api.RequestError{}, err)

		// non-existent key
		res10, err := client.LPos("non_existent_key", "a")
		assert.Equal(suite.T(), api.CreateNilInt64Result(), res10)
		assert.Nil(suite.T(), err)

		// wrong key data type
		keyString := uuid.NewString()
		suite.verifyOK(client.Set(keyString, "value"))
		res11, err := client.LPos(keyString, "a")
		assert.Equal(suite.T(), api.CreateNilInt64Result(), res11)
		assert.NotNil(suite.T(), err)
		assert.IsType(suite.T(), &api.RequestError{}, err)
	})
}

func (suite *GlideTestSuite) TestLPosCount() {
	suite.runWithDefaultClients(func(client api.BaseClient) {
		key := uuid.NewString()

		res1, err := client.RPush(key, []string{"a", "a", "b", "c", "a", "b"})
		assert.Equal(suite.T(), int64(6), res1)
		assert.Nil(suite.T(), err)

		res2, err := client.LPosCount(key, "a", int64(2))
		assert.Equal(suite.T(), []api.Result[int64]{api.CreateInt64Result(0), api.CreateInt64Result(1)}, res2)
		assert.Nil(suite.T(), err)

		res3, err := client.LPosCount(key, "a", int64(0))
		assert.Equal(
			suite.T(),
			[]api.Result[int64]{api.CreateInt64Result(0), api.CreateInt64Result(1), api.CreateInt64Result(4)},
			res3,
		)
		assert.Nil(suite.T(), err)

		// invalid count value
		res4, err := client.LPosCount(key, "a", int64(-1))
		assert.Equal(suite.T(), ([]api.Result[int64])(nil), res4)
		assert.NotNil(suite.T(), err)
		assert.IsType(suite.T(), &api.RequestError{}, err)

		// non-existent key
		res5, err := client.LPosCount("non_existent_key", "a", int64(1))
		assert.Equal(suite.T(), []api.Result[int64]{}, res5)
		assert.Nil(suite.T(), err)

		// wrong key data type
		keyString := uuid.NewString()
		suite.verifyOK(client.Set(keyString, "value"))
		res6, err := client.LPosCount(keyString, "a", int64(1))
		assert.Equal(suite.T(), ([]api.Result[int64])(nil), res6)
		assert.NotNil(suite.T(), err)
		assert.IsType(suite.T(), &api.RequestError{}, err)
	})
}

func (suite *GlideTestSuite) TestLPosCount_withOptions() {
	suite.runWithDefaultClients(func(client api.BaseClient) {
		key := uuid.NewString()

		res1, err := client.RPush(key, []string{"a", "a", "b", "c", "a", "b"})
		assert.Equal(suite.T(), int64(6), res1)
		assert.Nil(suite.T(), err)

		res2, err := client.LPosCountWithOptions(key, "a", int64(0), api.NewLPosOptionsBuilder().SetRank(1))
		assert.Equal(
			suite.T(),
			[]api.Result[int64]{api.CreateInt64Result(0), api.CreateInt64Result(1), api.CreateInt64Result(4)},
			res2,
		)
		assert.Nil(suite.T(), err)

		res3, err := client.LPosCountWithOptions(key, "a", int64(0), api.NewLPosOptionsBuilder().SetRank(2))
		assert.Equal(suite.T(), []api.Result[int64]{api.CreateInt64Result(1), api.CreateInt64Result(4)}, res3)
		assert.Nil(suite.T(), err)

		// reverse traversal
		res4, err := client.LPosCountWithOptions(key, "a", int64(0), api.NewLPosOptionsBuilder().SetRank(-1))
		assert.Equal(
			suite.T(),
			[]api.Result[int64]{api.CreateInt64Result(4), api.CreateInt64Result(1), api.CreateInt64Result(0)},
			res4,
		)
		assert.Nil(suite.T(), err)
	})
}

func (suite *GlideTestSuite) TestRPush() {
	suite.runWithDefaultClients(func(client api.BaseClient) {
		list := []string{"value1", "value2", "value3", "value4"}
		key := uuid.NewString()

		res1, err := client.RPush(key, list)
		assert.Nil(suite.T(), err)
		assert.Equal(suite.T(), int64(4), res1)

		key2 := uuid.NewString()
		suite.verifyOK(client.Set(key2, "value"))

		res2, err := client.RPush(key2, []string{"value1"})
		assert.Equal(suite.T(), int64(0), res2)
		assert.NotNil(suite.T(), err)
		assert.IsType(suite.T(), &api.RequestError{}, err)
	})
}

func (suite *GlideTestSuite) TestSAdd() {
	suite.runWithDefaultClients(func(client api.BaseClient) {
		key := uuid.NewString()
		members := []string{"member1", "member2"}

		res, err := client.SAdd(key, members)
		assert.Nil(suite.T(), err)
		assert.Equal(suite.T(), int64(2), res)
	})
}

func (suite *GlideTestSuite) TestSAdd_WithExistingKey() {
	suite.runWithDefaultClients(func(client api.BaseClient) {
		key := uuid.NewString()
		members := []string{"member1", "member2"}

		res1, err := client.SAdd(key, members)
		assert.Nil(suite.T(), err)
		assert.Equal(suite.T(), int64(2), res1)

		res2, err := client.SAdd(key, members)
		assert.Nil(suite.T(), err)
		assert.Equal(suite.T(), int64(0), res2)
	})
}

func (suite *GlideTestSuite) TestSRem() {
	suite.runWithDefaultClients(func(client api.BaseClient) {
		key := uuid.NewString()
		members := []string{"member1", "member2", "member3"}

		res1, err := client.SAdd(key, members)
		assert.Nil(suite.T(), err)
		assert.Equal(suite.T(), int64(3), res1)

		res2, err := client.SRem(key, []string{"member1", "member2"})
		assert.Nil(suite.T(), err)
		assert.Equal(suite.T(), int64(2), res2)
	})
}

func (suite *GlideTestSuite) TestSRem_WithExistingKey() {
	suite.runWithDefaultClients(func(client api.BaseClient) {
		key := uuid.NewString()
		members := []string{"member1", "member2"}

		res1, err := client.SAdd(key, members)
		assert.Nil(suite.T(), err)
		assert.Equal(suite.T(), int64(2), res1)

		res2, err := client.SRem(key, []string{"member3", "member4"})
		assert.Nil(suite.T(), err)
		assert.Equal(suite.T(), int64(0), res2)
	})
}

func (suite *GlideTestSuite) TestSRem_WithNotExistingKey() {
	suite.runWithDefaultClients(func(client api.BaseClient) {
		key := uuid.NewString()

		res2, err := client.SRem(key, []string{"member1", "member2"})
		assert.Nil(suite.T(), err)
		assert.Equal(suite.T(), int64(0), res2)
	})
}

func (suite *GlideTestSuite) TestSRem_WithExistingKeyAndDifferentMembers() {
	suite.runWithDefaultClients(func(client api.BaseClient) {
		key := uuid.NewString()
		members := []string{"member1", "member2", "member3"}

		res1, err := client.SAdd(key, members)
		assert.Nil(suite.T(), err)
		assert.Equal(suite.T(), int64(3), res1)

		res2, err := client.SRem(key, []string{"member1", "member3", "member4"})
		assert.Nil(suite.T(), err)
		assert.Equal(suite.T(), int64(2), res2)
	})
}

func (suite *GlideTestSuite) TestSUnionStore() {
	suite.runWithDefaultClients(func(client api.BaseClient) {
		key1 := "{key}-1-" + uuid.NewString()
		key2 := "{key}-2-" + uuid.NewString()
		key3 := "{key}-3-" + uuid.NewString()
		key4 := "{key}-4-" + uuid.NewString()
		stringKey := "{key}-5-" + uuid.NewString()
		nonExistingKey := "{key}-6-" + uuid.NewString()

		memberArray1 := []string{"a", "b", "c"}
		memberArray2 := []string{"c", "d", "e"}
		memberArray3 := []string{"e", "f", "g"}
		expected1 := map[api.Result[string]]struct{}{
			api.CreateStringResult("a"): {},
			api.CreateStringResult("b"): {},
			api.CreateStringResult("c"): {},
			api.CreateStringResult("d"): {},
			api.CreateStringResult("e"): {},
		}
		expected2 := map[api.Result[string]]struct{}{
			api.CreateStringResult("a"): {},
			api.CreateStringResult("b"): {},
			api.CreateStringResult("c"): {},
			api.CreateStringResult("d"): {},
			api.CreateStringResult("e"): {},
			api.CreateStringResult("f"): {},
			api.CreateStringResult("g"): {},
		}
		t := suite.T()

		res1, err := client.SAdd(key1, memberArray1)
		assert.NoError(t, err)
		assert.Equal(t, int64(3), res1)

		res2, err := client.SAdd(key2, memberArray2)
		assert.NoError(t, err)
		assert.Equal(t, int64(3), res2)

		res3, err := client.SAdd(key3, memberArray3)
		assert.NoError(t, err)
		assert.Equal(t, int64(3), res3)

		// store union in new key
		res4, err := client.SUnionStore(key4, []string{key1, key2})
		assert.NoError(t, err)
		assert.Equal(t, int64(5), res4)

		res5, err := client.SMembers(key4)
		assert.NoError(t, err)
		assert.Len(t, res5, 5)
		assert.True(t, reflect.DeepEqual(res5, expected1))

		// overwrite existing set
		res6, err := client.SUnionStore(key1, []string{key4, key2})
		assert.NoError(t, err)
		assert.Equal(t, int64(5), res6)

		res7, err := client.SMembers(key1)
		assert.NoError(t, err)
		assert.Len(t, res7, 5)
		assert.True(t, reflect.DeepEqual(res7, expected1))

		// overwrite one of the source keys
		res8, err := client.SUnionStore(key2, []string{key4, key2})
		assert.NoError(t, err)
		assert.Equal(t, int64(5), res8)

		res9, err := client.SMembers(key2)
		assert.NoError(t, err)
		assert.Len(t, res9, 5)
		assert.True(t, reflect.DeepEqual(res9, expected1))

		// union with non-existing key
		res10, err := client.SUnionStore(key2, []string{nonExistingKey})
		assert.NoError(t, err)
		assert.Equal(t, int64(0), res10)

		// check that the key is now empty
		members1, err := client.SMembers(key2)
		assert.NoError(t, err)
		assert.Empty(t, members1)

		// invalid argument - key list must not be empty
		res11, err := client.SUnionStore(key4, []string{})
		assert.Equal(suite.T(), int64(0), res11)
		assert.NotNil(suite.T(), err)
		assert.IsType(suite.T(), &api.RequestError{}, err)

		// non-set key
		_, err = client.Set(stringKey, "value")
		assert.NoError(t, err)

		res12, err := client.SUnionStore(key4, []string{stringKey, key1})
		assert.Equal(suite.T(), int64(0), res12)
		assert.NotNil(suite.T(), err)
		assert.IsType(suite.T(), &api.RequestError{}, err)

		// overwrite destination when destination is not a set
		res13, err := client.SUnionStore(stringKey, []string{key1, key3})
		assert.NoError(t, err)
		assert.Equal(t, int64(7), res13)

		// check that the key is now empty
		res14, err := client.SMembers(stringKey)
		assert.NoError(t, err)
		assert.Len(t, res14, 7)
		assert.True(t, reflect.DeepEqual(res14, expected2))
	})
}

func (suite *GlideTestSuite) TestSMembers() {
	suite.runWithDefaultClients(func(client api.BaseClient) {
		key := uuid.NewString()
		members := []string{"member1", "member2", "member3"}

		res1, err := client.SAdd(key, members)
		assert.Nil(suite.T(), err)
		assert.Equal(suite.T(), int64(3), res1)

		res2, err := client.SMembers(key)
		assert.Nil(suite.T(), err)
		assert.Len(suite.T(), res2, 3)
	})
}

func (suite *GlideTestSuite) TestSMembers_WithNotExistingKey() {
	suite.runWithDefaultClients(func(client api.BaseClient) {
		key := uuid.NewString()

		res, err := client.SMembers(key)
		assert.Nil(suite.T(), err)
		assert.Empty(suite.T(), res)
	})
}

func (suite *GlideTestSuite) TestSCard() {
	suite.runWithDefaultClients(func(client api.BaseClient) {
		key := uuid.NewString()
		members := []string{"member1", "member2", "member3"}

		res1, err := client.SAdd(key, members)
		assert.Nil(suite.T(), err)
		assert.Equal(suite.T(), int64(3), res1)

		res2, err := client.SCard(key)
		assert.Nil(suite.T(), err)
		assert.Equal(suite.T(), int64(3), res2)
	})
}

func (suite *GlideTestSuite) TestSCard_WithNotExistingKey() {
	suite.runWithDefaultClients(func(client api.BaseClient) {
		key := uuid.NewString()

		res, err := client.SCard(key)
		assert.Nil(suite.T(), err)
		assert.Equal(suite.T(), int64(0), res)
	})
}

func (suite *GlideTestSuite) TestSIsMember() {
	suite.runWithDefaultClients(func(client api.BaseClient) {
		key := uuid.NewString()
		members := []string{"member1", "member2", "member3"}

		res1, err := client.SAdd(key, members)
		assert.Nil(suite.T(), err)
		assert.Equal(suite.T(), int64(3), res1)

		res2, err := client.SIsMember(key, "member2")
		assert.Nil(suite.T(), err)
		assert.True(suite.T(), res2)
	})
}

func (suite *GlideTestSuite) TestSIsMember_WithNotExistingKey() {
	suite.runWithDefaultClients(func(client api.BaseClient) {
		key := uuid.NewString()

		res, err := client.SIsMember(key, "member2")
		assert.Nil(suite.T(), err)
		assert.False(suite.T(), res)
	})
}

func (suite *GlideTestSuite) TestSIsMember_WithNotExistingMember() {
	suite.runWithDefaultClients(func(client api.BaseClient) {
		key := uuid.NewString()
		members := []string{"member1", "member2", "member3"}

		res1, err := client.SAdd(key, members)
		assert.Nil(suite.T(), err)
		assert.Equal(suite.T(), int64(3), res1)

		res2, err := client.SIsMember(key, "nonExistingMember")
		assert.Nil(suite.T(), err)
		assert.False(suite.T(), res2)
	})
}

func (suite *GlideTestSuite) TestSDiff() {
	suite.runWithDefaultClients(func(client api.BaseClient) {
		key1 := "{key}-1-" + uuid.NewString()
		key2 := "{key}-2-" + uuid.NewString()

		res1, err := client.SAdd(key1, []string{"a", "b", "c", "d"})
		assert.Nil(suite.T(), err)
		assert.Equal(suite.T(), int64(4), res1)

		res2, err := client.SAdd(key2, []string{"c", "d", "e"})
		assert.Nil(suite.T(), err)
		assert.Equal(suite.T(), int64(3), res2)

		result, err := client.SDiff([]string{key1, key2})
		assert.Nil(suite.T(), err)
		assert.Len(suite.T(), result, 2)
		assert.Contains(suite.T(), result, api.CreateStringResult("a"))
		assert.Contains(suite.T(), result, api.CreateStringResult("b"))
	})
}

func (suite *GlideTestSuite) TestSDiff_WithNotExistingKey() {
	suite.runWithDefaultClients(func(client api.BaseClient) {
		key1 := "{key}-1-" + uuid.NewString()
		key2 := "{key}-2-" + uuid.NewString()

		result, err := client.SDiff([]string{key1, key2})
		assert.Nil(suite.T(), err)
		assert.Empty(suite.T(), result)
	})
}

func (suite *GlideTestSuite) TestSDiff_WithSingleKeyExist() {
	suite.runWithDefaultClients(func(client api.BaseClient) {
		key1 := "{key}-1-" + uuid.NewString()
		key2 := "{key}-2-" + uuid.NewString()

		res1, err := client.SAdd(key1, []string{"a", "b", "c"})
		assert.Nil(suite.T(), err)
		assert.Equal(suite.T(), int64(3), res1)

		res2, err := client.SDiff([]string{key1, key2})
		assert.Nil(suite.T(), err)
		assert.Len(suite.T(), res2, 3)
		assert.Contains(suite.T(), res2, api.CreateStringResult("a"))
		assert.Contains(suite.T(), res2, api.CreateStringResult("b"))
		assert.Contains(suite.T(), res2, api.CreateStringResult("c"))
	})
}

func (suite *GlideTestSuite) TestSDiffStore() {
	suite.runWithDefaultClients(func(client api.BaseClient) {
		key1 := "{key}-1-" + uuid.NewString()
		key2 := "{key}-2-" + uuid.NewString()
		key3 := "{key}-3-" + uuid.NewString()

		res1, err := client.SAdd(key1, []string{"a", "b", "c"})
		assert.Nil(suite.T(), err)
		assert.Equal(suite.T(), int64(3), res1)

		res2, err := client.SAdd(key2, []string{"c", "d", "e"})
		assert.Nil(suite.T(), err)
		assert.Equal(suite.T(), int64(3), res2)

		res3, err := client.SDiffStore(key3, []string{key1, key2})
		assert.Nil(suite.T(), err)
		assert.Equal(suite.T(), int64(2), res3)

		members, err := client.SMembers(key3)
		assert.Nil(suite.T(), err)
		assert.Len(suite.T(), members, 2)
		assert.Contains(suite.T(), members, api.CreateStringResult("a"))
		assert.Contains(suite.T(), members, api.CreateStringResult("b"))
	})
}

func (suite *GlideTestSuite) TestSDiffStore_WithNotExistingKeys() {
	suite.runWithDefaultClients(func(client api.BaseClient) {
		key1 := "{key}-1-" + uuid.NewString()
		key2 := "{key}-2-" + uuid.NewString()
		key3 := "{key}-3-" + uuid.NewString()

		res, err := client.SDiffStore(key3, []string{key1, key2})
		assert.Nil(suite.T(), err)
		assert.Equal(suite.T(), int64(0), res)

		members, err := client.SMembers(key3)
		assert.Nil(suite.T(), err)
		assert.Empty(suite.T(), members)
	})
}

func (suite *GlideTestSuite) TestSinter() {
	suite.runWithDefaultClients(func(client api.BaseClient) {
		key1 := "{key}-1-" + uuid.NewString()
		key2 := "{key}-2-" + uuid.NewString()

		res1, err := client.SAdd(key1, []string{"a", "b", "c", "d"})
		assert.Nil(suite.T(), err)
		assert.Equal(suite.T(), int64(4), res1)

		res2, err := client.SAdd(key2, []string{"c", "d", "e"})
		assert.Nil(suite.T(), err)
		assert.Equal(suite.T(), int64(3), res2)

		members, err := client.SInter([]string{key1, key2})
		assert.Nil(suite.T(), err)
		assert.Len(suite.T(), members, 2)
		assert.Contains(suite.T(), members, api.CreateStringResult("c"))
		assert.Contains(suite.T(), members, api.CreateStringResult("d"))
	})
}

func (suite *GlideTestSuite) TestSinter_WithNotExistingKeys() {
	suite.runWithDefaultClients(func(client api.BaseClient) {
		key1 := "{key}-1-" + uuid.NewString()
		key2 := "{key}-2-" + uuid.NewString()

		members, err := client.SInter([]string{key1, key2})
		assert.Nil(suite.T(), err)
		assert.Empty(suite.T(), members)
	})
}

func (suite *GlideTestSuite) TestSinterStore() {
	suite.runWithDefaultClients(func(client api.BaseClient) {
		key1 := "{key}-1-" + uuid.NewString()
		key2 := "{key}-2-" + uuid.NewString()
		key3 := "{key}-3-" + uuid.NewString()
		stringKey := "{key}-4-" + uuid.NewString()
		nonExistingKey := "{key}-5-" + uuid.NewString()
		memberArray1 := []string{"a", "b", "c"}
		memberArray2 := []string{"c", "d", "e"}
		t := suite.T()

		res1, err := client.SAdd(key1, memberArray1)
		assert.NoError(t, err)
		assert.Equal(t, int64(3), res1)

		res2, err := client.SAdd(key2, memberArray2)
		assert.NoError(t, err)
		assert.Equal(t, int64(3), res2)

		// store in new key
		res3, err := client.SInterStore(key3, []string{key1, key2})
		assert.NoError(t, err)
		assert.Equal(t, int64(1), res3)

		res4, err := client.SMembers(key3)
		assert.NoError(t, err)
		assert.Len(t, res4, 1)
		for key := range res4 {
			assert.Equal(t, key.Value(), "c")
		}

		// overwrite existing set, which is also a source set
		res5, err := client.SInterStore(key2, []string{key1, key2})
		assert.NoError(t, err)
		assert.Equal(t, int64(1), res5)

		res6, err := client.SMembers(key2)
		assert.NoError(t, err)
		assert.Len(t, res6, 1)
		for key := range res6 {
			assert.Equal(t, key.Value(), "c")
		}

		// source set is the same as the existing set
		res7, err := client.SInterStore(key1, []string{key2})
		assert.NoError(t, err)
		assert.Equal(t, int64(1), res7)

		res8, err := client.SMembers(key2)
		assert.NoError(t, err)
		assert.Len(t, res8, 1)
		for key := range res8 {
			assert.Equal(t, key.Value(), "c")
		}

		// intersection with non-existing key
		res9, err := client.SInterStore(key1, []string{key2, nonExistingKey})
		assert.NoError(t, err)
		assert.Equal(t, int64(0), res9)

		// check that the key is now empty
		members1, err := client.SMembers(key1)
		assert.NoError(t, err)
		assert.Empty(t, members1)

		// invalid argument - key list must not be empty
		res10, err := client.SInterStore(key3, []string{})
		assert.Equal(suite.T(), int64(0), res10)
		assert.NotNil(suite.T(), err)
		assert.IsType(suite.T(), &api.RequestError{}, err)

		// non-set key
		_, err = client.Set(stringKey, "value")
		assert.NoError(t, err)

		res11, err := client.SInterStore(key3, []string{stringKey})
		assert.Equal(suite.T(), int64(0), res11)
		assert.NotNil(suite.T(), err)
		assert.IsType(suite.T(), &api.RequestError{}, err)

		// overwrite the non-set key
		res12, err := client.SInterStore(stringKey, []string{key2})
		assert.NoError(t, err)
		assert.Equal(t, int64(1), res12)

		// check that the key is now empty
		res13, err := client.SMembers(stringKey)
		assert.NoError(t, err)
		assert.Len(t, res13, 1)
		for key := range res13 {
			assert.Equal(t, key.Value(), "c")
		}
	})
}

func (suite *GlideTestSuite) TestSInterCard() {
	suite.SkipIfServerVersionLowerThanBy("7.0.0")

	suite.runWithDefaultClients(func(client api.BaseClient) {
		key1 := "{key}-1-" + uuid.NewString()
		key2 := "{key}-2-" + uuid.NewString()

		res1, err := client.SAdd(key1, []string{"one", "two", "three", "four"})
		assert.Nil(suite.T(), err)
		assert.Equal(suite.T(), int64(4), res1)

		result1, err := client.SInterCard([]string{key1, key2})
		assert.Nil(suite.T(), err)
		assert.Equal(suite.T(), int64(0), result1)

		res2, err := client.SAdd(key2, []string{"two", "three", "four", "five"})
		assert.Nil(suite.T(), err)
		assert.Equal(suite.T(), int64(4), res2)

		result2, err := client.SInterCard([]string{key1, key2})
		assert.Nil(suite.T(), err)
		assert.Equal(suite.T(), int64(3), result2)
	})
}

func (suite *GlideTestSuite) TestSInterCardLimit() {
	suite.SkipIfServerVersionLowerThanBy("7.0.0")

	suite.runWithDefaultClients(func(client api.BaseClient) {
		key1 := "{key}-1-" + uuid.NewString()
		key2 := "{key}-2-" + uuid.NewString()

		res1, err := client.SAdd(key1, []string{"one", "two", "three", "four"})
		assert.Nil(suite.T(), err)
		assert.Equal(suite.T(), int64(4), res1)

		res2, err := client.SAdd(key2, []string{"two", "three", "four", "five"})
		assert.Nil(suite.T(), err)
		assert.Equal(suite.T(), int64(4), res2)

		result1, err := client.SInterCardLimit([]string{key1, key2}, 2)
		assert.Nil(suite.T(), err)
		assert.Equal(suite.T(), int64(2), result1)

		result2, err := client.SInterCardLimit([]string{key1, key2}, 4)
		assert.Nil(suite.T(), err)
		assert.Equal(suite.T(), int64(3), result2)
	})
}

func (suite *GlideTestSuite) TestSRandMember() {
	suite.runWithDefaultClients(func(client api.BaseClient) {
		key := uuid.NewString()

		res, err := client.SAdd(key, []string{"one"})
		assert.Nil(suite.T(), err)
		assert.Equal(suite.T(), int64(1), res)

		member, err := client.SRandMember(key)
		assert.Nil(suite.T(), err)
		assert.Equal(suite.T(), "one", member.Value())
		assert.False(suite.T(), member.IsNil())
	})
}

func (suite *GlideTestSuite) TestSPop() {
	suite.runWithDefaultClients(func(client api.BaseClient) {
		key := uuid.NewString()
		members := []string{"value1", "value2", "value3"}

		res, err := client.SAdd(key, members)
		assert.Nil(suite.T(), err)
		assert.Equal(suite.T(), int64(3), res)

		popMember, err := client.SPop(key)
		assert.Nil(suite.T(), err)
		assert.Contains(suite.T(), members, popMember.Value())
		assert.False(suite.T(), popMember.IsNil())

		remainingMembers, err := client.SMembers(key)
		assert.Nil(suite.T(), err)
		assert.Len(suite.T(), remainingMembers, 2)
		assert.NotContains(suite.T(), remainingMembers, popMember)
	})
}

func (suite *GlideTestSuite) TestSPop_LastMember() {
	suite.runWithDefaultClients(func(client api.BaseClient) {
		key := uuid.NewString()

		res1, err := client.SAdd(key, []string{"lastValue"})
		assert.Nil(suite.T(), err)
		assert.Equal(suite.T(), int64(1), res1)

		popMember, err := client.SPop(key)
		assert.Nil(suite.T(), err)
		assert.Equal(suite.T(), "lastValue", popMember.Value())
		assert.False(suite.T(), popMember.IsNil())

		remainingMembers, err := client.SMembers(key)
		assert.Nil(suite.T(), err)
		assert.Empty(suite.T(), remainingMembers)
	})
}

func (suite *GlideTestSuite) TestSMIsMember() {
	suite.runWithDefaultClients(func(client api.BaseClient) {
		key1 := uuid.NewString()
		stringKey := uuid.NewString()
		nonExistingKey := uuid.NewString()

		res1, err1 := client.SAdd(key1, []string{"one", "two"})
		assert.Nil(suite.T(), err1)
		assert.Equal(suite.T(), int64(2), res1)

		res2, err2 := client.SMIsMember(key1, []string{"two", "three"})
		assert.Nil(suite.T(), err2)
		assert.Equal(suite.T(), []bool{true, false}, res2)

		res3, err3 := client.SMIsMember(nonExistingKey, []string{"two"})
		assert.Nil(suite.T(), err3)
		assert.Equal(suite.T(), []bool{false}, res3)

		// invalid argument - member list must not be empty
		_, err4 := client.SMIsMember(key1, []string{})
		assert.NotNil(suite.T(), err4)
		assert.IsType(suite.T(), &api.RequestError{}, err4)

		// source key exists, but it is not a set
		suite.verifyOK(client.Set(stringKey, "value"))
		_, err5 := client.SMIsMember(stringKey, []string{"two"})
		assert.NotNil(suite.T(), err5)
		assert.IsType(suite.T(), &api.RequestError{}, err5)
	})
}

func (suite *GlideTestSuite) TestSUnion() {
	suite.runWithDefaultClients(func(client api.BaseClient) {
		key1 := "{key}-1-" + uuid.NewString()
		key2 := "{key}-2-" + uuid.NewString()
		key3 := "{key}-3-" + uuid.NewString()
		nonSetKey := uuid.NewString()
		memberList1 := []string{"a", "b", "c"}
		memberList2 := []string{"b", "c", "d", "e"}
		expected1 := map[api.Result[string]]struct{}{
			api.CreateStringResult("a"): {},
			api.CreateStringResult("b"): {},
			api.CreateStringResult("c"): {},
			api.CreateStringResult("d"): {},
			api.CreateStringResult("e"): {},
		}
		expected2 := map[api.Result[string]]struct{}{
			api.CreateStringResult("a"): {},
			api.CreateStringResult("b"): {},
			api.CreateStringResult("c"): {},
		}

		res1, err := client.SAdd(key1, memberList1)
		assert.Nil(suite.T(), err)
		assert.Equal(suite.T(), int64(3), res1)

		res2, err := client.SAdd(key2, memberList2)
		assert.Nil(suite.T(), err)
		assert.Equal(suite.T(), int64(4), res2)

		res3, err := client.SUnion([]string{key1, key2})
		assert.Nil(suite.T(), err)
		assert.True(suite.T(), reflect.DeepEqual(res3, expected1))

		res4, err := client.SUnion([]string{key3})
		assert.Nil(suite.T(), err)
		assert.Equal(suite.T(), map[api.Result[string]]struct{}{}, res4)

		res5, err := client.SUnion([]string{key1, key3})
		assert.Nil(suite.T(), err)
		assert.True(suite.T(), reflect.DeepEqual(res5, expected2))

		// Exceptions with empty keys
		res6, err := client.SUnion([]string{})
		assert.Nil(suite.T(), res6)
		assert.IsType(suite.T(), &api.RequestError{}, err)

		// Exception with a non-set key
		suite.verifyOK(client.Set(nonSetKey, "value"))
		res7, err := client.SUnion([]string{nonSetKey, key1})
		assert.Nil(suite.T(), res7)
		assert.IsType(suite.T(), &api.RequestError{}, err)
	})
}

func (suite *GlideTestSuite) TestSMove() {
	suite.runWithDefaultClients(func(client api.BaseClient) {
		key1 := "{key}-1-" + uuid.NewString()
		key2 := "{key}-2-" + uuid.NewString()
		key3 := "{key}-3-" + uuid.NewString()
		stringKey := "{key}-4-" + uuid.NewString()
		nonExistingKey := "{key}-5-" + uuid.NewString()
		memberArray1 := []string{"1", "2", "3"}
		memberArray2 := []string{"2", "3"}
		t := suite.T()

		res1, err := client.SAdd(key1, memberArray1)
		assert.NoError(t, err)
		assert.Equal(t, int64(3), res1)

		res2, err := client.SAdd(key2, memberArray2)
		assert.NoError(t, err)
		assert.Equal(t, int64(2), res2)

		// move an element
		res3, err := client.SMove(key1, key2, "1")
		assert.NoError(t, err)
		assert.True(t, res3)

		res4, err := client.SMembers(key1)
		assert.NoError(t, err)
		expectedSet := map[api.Result[string]]struct{}{
			api.CreateStringResult("2"): {},
			api.CreateStringResult("3"): {},
		}
		assert.True(t, reflect.DeepEqual(expectedSet, res4))

		res5, err := client.SMembers(key2)
		assert.NoError(t, err)
		expectedSet = map[api.Result[string]]struct{}{
			api.CreateStringResult("1"): {},
			api.CreateStringResult("2"): {},
			api.CreateStringResult("3"): {},
		}
		assert.True(t, reflect.DeepEqual(expectedSet, res5))

		// moved element already exists in the destination set
		res6, err := client.SMove(key2, key1, "2")
		assert.NoError(t, err)
		assert.True(t, res6)

		res7, err := client.SMembers(key1)
		assert.NoError(t, err)
		expectedSet = map[api.Result[string]]struct{}{
			api.CreateStringResult("2"): {},
			api.CreateStringResult("3"): {},
		}
		assert.True(t, reflect.DeepEqual(expectedSet, res7))

		res8, err := client.SMembers(key2)
		assert.NoError(t, err)
		expectedSet = map[api.Result[string]]struct{}{
			api.CreateStringResult("1"): {},
			api.CreateStringResult("3"): {},
		}
		assert.True(t, reflect.DeepEqual(expectedSet, res8))

		// attempt to move from a non-existing key
		res9, err := client.SMove(nonExistingKey, key1, "4")
		assert.NoError(t, err)
		assert.False(t, res9)

		res10, err := client.SMembers(key1)
		assert.NoError(t, err)
		expectedSet = map[api.Result[string]]struct{}{
			api.CreateStringResult("2"): {},
			api.CreateStringResult("3"): {},
		}
		assert.True(t, reflect.DeepEqual(expectedSet, res10))

		// move to a new set
		res11, err := client.SMove(key1, key3, "2")
		assert.NoError(t, err)
		assert.True(t, res11)

		res12, err := client.SMembers(key1)
		assert.NoError(t, err)
		assert.Len(t, res12, 1)
		assert.Contains(t, res12, api.CreateStringResult("3"))

		res13, err := client.SMembers(key3)
		assert.NoError(t, err)
		assert.Len(t, res13, 1)
		assert.Contains(t, res13, api.CreateStringResult("2"))

		// attempt to move a missing element
		res14, err := client.SMove(key1, key3, "42")
		assert.NoError(t, err)
		assert.False(t, res14)

		res12, err = client.SMembers(key1)
		assert.NoError(t, err)
		assert.Len(t, res12, 1)
		assert.Contains(t, res12, api.CreateStringResult("3"))

		res13, err = client.SMembers(key3)
		assert.NoError(t, err)
		assert.Len(t, res13, 1)
		assert.Contains(t, res13, api.CreateStringResult("2"))

		// moving missing element to missing key
		res15, err := client.SMove(key1, nonExistingKey, "42")
		assert.NoError(t, err)
		assert.False(t, res15)

		res12, err = client.SMembers(key1)
		assert.NoError(t, err)
		assert.Len(t, res12, 1)
		assert.Contains(t, res12, api.CreateStringResult("3"))

		// key exists but is not contain a set
		_, err = client.Set(stringKey, "value")
		assert.NoError(t, err)

		_, err = client.SMove(stringKey, key1, "_")
		assert.NotNil(suite.T(), err)
		assert.IsType(suite.T(), &api.RequestError{}, err)
	})
}

func (suite *GlideTestSuite) TestSScan() {
	suite.runWithDefaultClients(func(client api.BaseClient) {
		key1 := "{key}-1-" + uuid.NewString()
		key2 := "{key}-2-" + uuid.NewString()
		initialCursor := "0"
		defaultCount := 10
		// use large dataset to force an iterative cursor.
		numMembers := make([]string, 50000)
		numMembersResult := make([]api.Result[string], 50000)
		charMembers := []string{"a", "b", "c", "d", "e"}
		charMembersResult := []api.Result[string]{
			api.CreateStringResult("a"),
			api.CreateStringResult("b"),
			api.CreateStringResult("c"),
			api.CreateStringResult("d"),
			api.CreateStringResult("e"),
		}
		t := suite.T()

		// populate the dataset slice
		for i := 0; i < 50000; i++ {
			numMembers[i] = strconv.Itoa(i)
			numMembersResult[i] = api.CreateStringResult(strconv.Itoa(i))
		}

		// empty set
		resCursor, resCollection, err := client.SScan(key1, initialCursor)
		assert.NoError(t, err)
		assert.Equal(t, initialCursor, resCursor.Value())
		assert.Empty(t, resCollection)

		// negative cursor
		if suite.serverVersion < "8.0.0" {
			resCursor, resCollection, err = client.SScan(key1, "-1")
			assert.NoError(t, err)
			assert.Equal(t, initialCursor, resCursor.Value())
			assert.Empty(t, resCollection)
		} else {
			_, _, err = client.SScan(key1, "-1")
			assert.NotNil(suite.T(), err)
			assert.IsType(suite.T(), &api.RequestError{}, err)
		}

		// result contains the whole set
		res, err := client.SAdd(key1, charMembers)
		assert.NoError(t, err)
		assert.Equal(t, int64(len(charMembers)), res)
		resCursor, resCollection, err = client.SScan(key1, initialCursor)
		assert.NoError(t, err)
		assert.Equal(t, initialCursor, resCursor.Value())
		assert.Equal(t, len(charMembers), len(resCollection))
		assert.True(t, isSubset(resCollection, charMembersResult))

		opts := options.NewBaseScanOptionsBuilder().SetMatch("a")
		resCursor, resCollection, err = client.SScanWithOptions(key1, initialCursor, opts)
		assert.NoError(t, err)
		assert.Equal(t, initialCursor, resCursor.Value())
		assert.True(t, isSubset(resCollection, []api.Result[string]{api.CreateStringResult("a")}))

		// result contains a subset of the key
		res, err = client.SAdd(key1, numMembers)
		assert.NoError(t, err)
		assert.Equal(t, int64(50000), res)
		resCursor, resCollection, err = client.SScan(key1, "0")
		assert.NoError(t, err)
		resultCollection := resCollection

		// 0 is returned for the cursor of the last iteration
		for resCursor.Value() != "0" {
			nextCursor, nextCol, err := client.SScan(key1, resCursor.Value())
			assert.NoError(t, err)
			assert.NotEqual(t, nextCursor, resCursor)
			assert.False(t, isSubset(resultCollection, nextCol))
			resultCollection = append(resultCollection, nextCol...)
			resCursor = nextCursor
		}
		assert.NotEmpty(t, resultCollection)
		assert.True(t, isSubset(numMembersResult, resultCollection))
		assert.True(t, isSubset(charMembersResult, resultCollection))

		// test match pattern
		opts = options.NewBaseScanOptionsBuilder().SetMatch("*")
		resCursor, resCollection, err = client.SScanWithOptions(key1, initialCursor, opts)
		assert.NoError(t, err)
		assert.NotEqual(t, initialCursor, resCursor.Value())
		assert.GreaterOrEqual(t, len(resCollection), defaultCount)

		// test count
		opts = options.NewBaseScanOptionsBuilder().SetCount(20)
		resCursor, resCollection, err = client.SScanWithOptions(key1, initialCursor, opts)
		assert.NoError(t, err)
		assert.NotEqual(t, initialCursor, resCursor.Value())
		assert.GreaterOrEqual(t, len(resCollection), 20)

		// test count with match, returns a non-empty array
		opts = options.NewBaseScanOptionsBuilder().SetMatch("1*").SetCount(20)
		resCursor, resCollection, err = client.SScanWithOptions(key1, initialCursor, opts)
		assert.NoError(t, err)
		assert.NotEqual(t, initialCursor, resCursor.Value())
		assert.GreaterOrEqual(t, len(resCollection), 0)

		// exceptions
		// non-set key
		_, err = client.Set(key2, "test")
		assert.NoError(t, err)

		_, _, err = client.SScan(key2, initialCursor)
		assert.NotNil(suite.T(), err)
		assert.IsType(suite.T(), &api.RequestError{}, err)
	})
}

func (suite *GlideTestSuite) TestLRange() {
	suite.runWithDefaultClients(func(client api.BaseClient) {
		list := []string{"value4", "value3", "value2", "value1"}
		key := uuid.NewString()

		res1, err := client.LPush(key, list)
		assert.Nil(suite.T(), err)
		assert.Equal(suite.T(), int64(4), res1)

		resultList := []api.Result[string]{
			api.CreateStringResult("value1"),
			api.CreateStringResult("value2"),
			api.CreateStringResult("value3"),
			api.CreateStringResult("value4"),
		}
		res2, err := client.LRange(key, int64(0), int64(-1))
		assert.Nil(suite.T(), err)
		assert.Equal(suite.T(), resultList, res2)

		res3, err := client.LRange("non_existing_key", int64(0), int64(-1))
		assert.Nil(suite.T(), err)
		assert.Equal(suite.T(), []api.Result[string]{}, res3)

		key2 := uuid.NewString()
		suite.verifyOK(client.Set(key2, "value"))

		res4, err := client.LRange(key2, int64(0), int64(1))
		assert.Equal(suite.T(), ([]api.Result[string])(nil), res4)
		assert.NotNil(suite.T(), err)
		assert.IsType(suite.T(), &api.RequestError{}, err)
	})
}

func (suite *GlideTestSuite) TestLIndex() {
	suite.runWithDefaultClients(func(client api.BaseClient) {
		list := []string{"value4", "value3", "value2", "value1"}
		key := uuid.NewString()

		res1, err := client.LPush(key, list)
		assert.Nil(suite.T(), err)
		assert.Equal(suite.T(), int64(4), res1)

		res2, err := client.LIndex(key, int64(0))
		assert.Nil(suite.T(), err)
		assert.Equal(suite.T(), "value1", res2.Value())
		assert.False(suite.T(), res2.IsNil())

		res3, err := client.LIndex(key, int64(-1))
		assert.Nil(suite.T(), err)
		assert.Equal(suite.T(), "value4", res3.Value())
		assert.False(suite.T(), res3.IsNil())

		res4, err := client.LIndex("non_existing_key", int64(0))
		assert.Nil(suite.T(), err)
		assert.Equal(suite.T(), api.CreateNilStringResult(), res4)

		key2 := uuid.NewString()
		suite.verifyOK(client.Set(key2, "value"))

		res5, err := client.LIndex(key2, int64(0))
		assert.Equal(suite.T(), api.CreateNilStringResult(), res5)
		assert.NotNil(suite.T(), err)
		assert.IsType(suite.T(), &api.RequestError{}, err)
	})
}

func (suite *GlideTestSuite) TestLTrim() {
	suite.runWithDefaultClients(func(client api.BaseClient) {
		list := []string{"value4", "value3", "value2", "value1"}
		key := uuid.NewString()

		res1, err := client.LPush(key, list)
		assert.Nil(suite.T(), err)
		assert.Equal(suite.T(), int64(4), res1)

		suite.verifyOK(client.LTrim(key, int64(0), int64(1)))

		res2, err := client.LRange(key, int64(0), int64(-1))
		assert.Nil(suite.T(), err)
		assert.Equal(suite.T(), []api.Result[string]{api.CreateStringResult("value1"), api.CreateStringResult("value2")}, res2)

		suite.verifyOK(client.LTrim(key, int64(4), int64(2)))

		res3, err := client.LRange(key, int64(0), int64(-1))
		assert.Nil(suite.T(), err)
		assert.Equal(suite.T(), []api.Result[string]{}, res3)

		key2 := uuid.NewString()
		suite.verifyOK(client.Set(key2, "value"))

		res4, err := client.LIndex(key2, int64(0))
		assert.Equal(suite.T(), api.CreateNilStringResult(), res4)
		assert.NotNil(suite.T(), err)
		assert.IsType(suite.T(), &api.RequestError{}, err)
	})
}

func (suite *GlideTestSuite) TestLLen() {
	suite.runWithDefaultClients(func(client api.BaseClient) {
		list := []string{"value4", "value3", "value2", "value1"}
		key := uuid.NewString()

		res1, err := client.LPush(key, list)
		assert.Nil(suite.T(), err)
		assert.Equal(suite.T(), int64(4), res1)

		res2, err := client.LLen(key)
		assert.Nil(suite.T(), err)
		assert.Equal(suite.T(), int64(4), res2)

		res3, err := client.LLen("non_existing_key")
		assert.Nil(suite.T(), err)
		assert.Equal(suite.T(), int64(0), res3)

		key2 := uuid.NewString()
		suite.verifyOK(client.Set(key2, "value"))

		res4, err := client.LLen(key2)
		assert.Equal(suite.T(), int64(0), res4)
		assert.NotNil(suite.T(), err)
		assert.IsType(suite.T(), &api.RequestError{}, err)
	})
}

func (suite *GlideTestSuite) TestLRem() {
	suite.runWithDefaultClients(func(client api.BaseClient) {
		list := []string{"value1", "value2", "value1", "value1", "value2"}
		key := uuid.NewString()

		res1, err := client.LPush(key, list)
		assert.Nil(suite.T(), err)
		assert.Equal(suite.T(), int64(5), res1)

		res2, err := client.LRem(key, 2, "value1")
		assert.Nil(suite.T(), err)
		assert.Equal(suite.T(), int64(2), res2)
		res3, err := client.LRange(key, int64(0), int64(-1))
		assert.Nil(suite.T(), err)
		assert.Equal(
			suite.T(),
			[]api.Result[string]{
				api.CreateStringResult("value2"),
				api.CreateStringResult("value2"),
				api.CreateStringResult("value1"),
			},
			res3,
		)

		res4, err := client.LRem(key, -1, "value2")
		assert.Nil(suite.T(), err)
		assert.Equal(suite.T(), int64(1), res4)
		res5, err := client.LRange(key, int64(0), int64(-1))
		assert.Nil(suite.T(), err)
		assert.Equal(suite.T(), []api.Result[string]{api.CreateStringResult("value2"), api.CreateStringResult("value1")}, res5)

		res6, err := client.LRem(key, 0, "value2")
		assert.Nil(suite.T(), err)
		assert.Equal(suite.T(), int64(1), res6)
		res7, err := client.LRange(key, int64(0), int64(-1))
		assert.Nil(suite.T(), err)
		assert.Equal(suite.T(), []api.Result[string]{api.CreateStringResult("value1")}, res7)

		res8, err := client.LRem("non_existing_key", 0, "value")
		assert.Nil(suite.T(), err)
		assert.Equal(suite.T(), int64(0), res8)
	})
}

func (suite *GlideTestSuite) TestRPopAndRPopCount() {
	suite.runWithDefaultClients(func(client api.BaseClient) {
		list := []string{"value1", "value2", "value3", "value4"}
		key := uuid.NewString()

		res1, err := client.RPush(key, list)
		assert.Nil(suite.T(), err)
		assert.Equal(suite.T(), int64(4), res1)

		res2, err := client.RPop(key)
		assert.Nil(suite.T(), err)
		assert.Equal(suite.T(), "value4", res2.Value())
		assert.False(suite.T(), res2.IsNil())

		res3, err := client.RPopCount(key, int64(2))
		assert.Nil(suite.T(), err)
		assert.Equal(suite.T(), []api.Result[string]{api.CreateStringResult("value3"), api.CreateStringResult("value2")}, res3)

		res4, err := client.RPop("non_existing_key")
		assert.Nil(suite.T(), err)
		assert.Equal(suite.T(), api.CreateNilStringResult(), res4)

		res5, err := client.RPopCount("non_existing_key", int64(2))
		assert.Equal(suite.T(), ([]api.Result[string])(nil), res5)
		assert.Nil(suite.T(), err)

		key2 := uuid.NewString()
		suite.verifyOK(client.Set(key2, "value"))

		res6, err := client.RPop(key2)
		assert.Equal(suite.T(), api.CreateNilStringResult(), res6)
		assert.NotNil(suite.T(), err)
		assert.IsType(suite.T(), &api.RequestError{}, err)

		res7, err := client.RPopCount(key2, int64(2))
		assert.Equal(suite.T(), ([]api.Result[string])(nil), res7)
		assert.NotNil(suite.T(), err)
		assert.IsType(suite.T(), &api.RequestError{}, err)
	})
}

func (suite *GlideTestSuite) TestLInsert() {
	suite.runWithDefaultClients(func(client api.BaseClient) {
		list := []string{"value1", "value2", "value3", "value4"}
		key := uuid.NewString()

		res1, err := client.RPush(key, list)
		assert.Nil(suite.T(), err)
		assert.Equal(suite.T(), int64(4), res1)

		res2, err := client.LInsert(key, api.Before, "value2", "value1.5")
		assert.Nil(suite.T(), err)
		assert.Equal(suite.T(), int64(5), res2)

		res3, err := client.LInsert(key, api.After, "value3", "value3.5")
		assert.Nil(suite.T(), err)
		assert.Equal(suite.T(), int64(6), res3)

		res4, err := client.LRange(key, int64(0), int64(-1))
		assert.Nil(suite.T(), err)
		assert.Equal(
			suite.T(),
			[]api.Result[string]{
				api.CreateStringResult("value1"),
				api.CreateStringResult("value1.5"),
				api.CreateStringResult("value2"),
				api.CreateStringResult("value3"),
				api.CreateStringResult("value3.5"),
				api.CreateStringResult("value4"),
			},
			res4,
		)

		res5, err := client.LInsert("non_existing_key", api.Before, "pivot", "elem")
		assert.Nil(suite.T(), err)
		assert.Equal(suite.T(), int64(0), res5)

		res6, err := client.LInsert(key, api.Before, "value5", "value6")
		assert.Nil(suite.T(), err)
		assert.Equal(suite.T(), int64(-1), res6)

		key2 := uuid.NewString()
		suite.verifyOK(client.Set(key2, "value"))

		res7, err := client.LInsert(key2, api.Before, "value5", "value6")
		assert.Equal(suite.T(), int64(0), res7)
		assert.NotNil(suite.T(), err)
		assert.IsType(suite.T(), &api.RequestError{}, err)
	})
}

func (suite *GlideTestSuite) TestBLPop() {
	suite.runWithDefaultClients(func(client api.BaseClient) {
		listKey1 := "{listKey}-1-" + uuid.NewString()
		listKey2 := "{listKey}-2-" + uuid.NewString()

		res1, err := client.LPush(listKey1, []string{"value1", "value2"})
		assert.Nil(suite.T(), err)
		assert.Equal(suite.T(), int64(2), res1)

		res2, err := client.BLPop([]string{listKey1, listKey2}, float64(0.5))
		assert.Nil(suite.T(), err)
		assert.Equal(suite.T(), []api.Result[string]{api.CreateStringResult(listKey1), api.CreateStringResult("value2")}, res2)

		res3, err := client.BLPop([]string{listKey2}, float64(1.0))
		assert.Nil(suite.T(), err)
		assert.Equal(suite.T(), ([]api.Result[string])(nil), res3)

		key := uuid.NewString()
		suite.verifyOK(client.Set(key, "value"))

		res4, err := client.BLPop([]string{key}, float64(1.0))
		assert.Equal(suite.T(), ([]api.Result[string])(nil), res4)
		assert.NotNil(suite.T(), err)
		assert.IsType(suite.T(), &api.RequestError{}, err)
	})
}

func (suite *GlideTestSuite) TestBRPop() {
	suite.runWithDefaultClients(func(client api.BaseClient) {
		listKey1 := "{listKey}-1-" + uuid.NewString()
		listKey2 := "{listKey}-2-" + uuid.NewString()

		res1, err := client.LPush(listKey1, []string{"value1", "value2"})
		assert.Nil(suite.T(), err)
		assert.Equal(suite.T(), int64(2), res1)

		res2, err := client.BRPop([]string{listKey1, listKey2}, float64(0.5))
		assert.Nil(suite.T(), err)
		assert.Equal(suite.T(), []api.Result[string]{api.CreateStringResult(listKey1), api.CreateStringResult("value1")}, res2)

		res3, err := client.BRPop([]string{listKey2}, float64(1.0))
		assert.Nil(suite.T(), err)
		assert.Equal(suite.T(), ([]api.Result[string])(nil), res3)

		key := uuid.NewString()
		suite.verifyOK(client.Set(key, "value"))

		res4, err := client.BRPop([]string{key}, float64(1.0))
		assert.Equal(suite.T(), ([]api.Result[string])(nil), res4)
		assert.NotNil(suite.T(), err)
		assert.IsType(suite.T(), &api.RequestError{}, err)
	})
}

func (suite *GlideTestSuite) TestRPushX() {
	suite.runWithDefaultClients(func(client api.BaseClient) {
		key1 := uuid.NewString()
		key2 := uuid.NewString()
		key3 := uuid.NewString()

		res1, err := client.RPush(key1, []string{"value1"})
		assert.Nil(suite.T(), err)
		assert.Equal(suite.T(), int64(1), res1)

		res2, err := client.RPushX(key1, []string{"value2", "value3", "value4"})
		assert.Nil(suite.T(), err)
		assert.Equal(suite.T(), int64(4), res2)

		res3, err := client.LRange(key1, int64(0), int64(-1))
		assert.Nil(suite.T(), err)
		assert.Equal(
			suite.T(),
			[]api.Result[string]{
				api.CreateStringResult("value1"),
				api.CreateStringResult("value2"),
				api.CreateStringResult("value3"),
				api.CreateStringResult("value4"),
			},
			res3,
		)

		res4, err := client.RPushX(key2, []string{"value1"})
		assert.Nil(suite.T(), err)
		assert.Equal(suite.T(), int64(0), res4)

		res5, err := client.LRange(key2, int64(0), int64(-1))
		assert.Nil(suite.T(), err)
		assert.Equal(suite.T(), []api.Result[string]{}, res5)

		suite.verifyOK(client.Set(key3, "value"))

		res6, err := client.RPushX(key3, []string{"value1"})
		assert.Equal(suite.T(), int64(0), res6)
		assert.NotNil(suite.T(), err)
		assert.IsType(suite.T(), &api.RequestError{}, err)

		res7, err := client.RPushX(key2, []string{})
		assert.Equal(suite.T(), int64(0), res7)
		assert.NotNil(suite.T(), err)
		assert.IsType(suite.T(), &api.RequestError{}, err)
	})
}

func (suite *GlideTestSuite) TestLPushX() {
	suite.runWithDefaultClients(func(client api.BaseClient) {
		key1 := uuid.NewString()
		key2 := uuid.NewString()
		key3 := uuid.NewString()

		res1, err := client.LPush(key1, []string{"value1"})
		assert.Nil(suite.T(), err)
		assert.Equal(suite.T(), int64(1), res1)

		res2, err := client.LPushX(key1, []string{"value2", "value3", "value4"})
		assert.Nil(suite.T(), err)
		assert.Equal(suite.T(), int64(4), res2)

		res3, err := client.LRange(key1, int64(0), int64(-1))
		assert.Nil(suite.T(), err)
		assert.Equal(
			suite.T(),
			[]api.Result[string]{
				api.CreateStringResult("value4"),
				api.CreateStringResult("value3"),
				api.CreateStringResult("value2"),
				api.CreateStringResult("value1"),
			},
			res3,
		)

		res4, err := client.LPushX(key2, []string{"value1"})
		assert.Nil(suite.T(), err)
		assert.Equal(suite.T(), int64(0), res4)

		res5, err := client.LRange(key2, int64(0), int64(-1))
		assert.Nil(suite.T(), err)
		assert.Equal(suite.T(), []api.Result[string]{}, res5)

		suite.verifyOK(client.Set(key3, "value"))

		res6, err := client.LPushX(key3, []string{"value1"})
		assert.Equal(suite.T(), int64(0), res6)
		assert.NotNil(suite.T(), err)
		assert.IsType(suite.T(), &api.RequestError{}, err)

		res7, err := client.LPushX(key2, []string{})
		assert.Equal(suite.T(), int64(0), res7)
		assert.NotNil(suite.T(), err)
		assert.IsType(suite.T(), &api.RequestError{}, err)
	})
}

func (suite *GlideTestSuite) TestLMPopAndLMPopCount() {
	if suite.serverVersion < "7.0.0" {
		suite.T().Skip("This feature is added in version 7")
	}
	suite.runWithDefaultClients(func(client api.BaseClient) {
		key1 := "{key}-1" + uuid.NewString()
		key2 := "{key}-2" + uuid.NewString()
		key3 := "{key}-3" + uuid.NewString()

		res1, err := client.LMPop([]string{key1}, api.Left)
		assert.Nil(suite.T(), err)
		assert.Equal(suite.T(), (map[api.Result[string]][]api.Result[string])(nil), res1)

		res2, err := client.LMPopCount([]string{key1}, api.Left, int64(1))
		assert.Nil(suite.T(), err)
		assert.Equal(suite.T(), (map[api.Result[string]][]api.Result[string])(nil), res2)

		res3, err := client.LPush(key1, []string{"one", "two", "three", "four", "five"})
		assert.Nil(suite.T(), err)
		assert.Equal(suite.T(), int64(5), res3)
		res4, err := client.LPush(key2, []string{"one", "two", "three", "four", "five"})
		assert.Nil(suite.T(), err)
		assert.Equal(suite.T(), int64(5), res4)

		res5, err := client.LMPop([]string{key1}, api.Left)
		assert.Nil(suite.T(), err)
		assert.Equal(
			suite.T(),
			map[api.Result[string]][]api.Result[string]{api.CreateStringResult(key1): {api.CreateStringResult("five")}},
			res5,
		)

		res6, err := client.LMPopCount([]string{key2, key1}, api.Right, int64(2))
		assert.Nil(suite.T(), err)
		assert.Equal(
			suite.T(),
			map[api.Result[string]][]api.Result[string]{
				api.CreateStringResult(key2): {api.CreateStringResult("one"), api.CreateStringResult("two")},
			},
			res6,
		)

		suite.verifyOK(client.Set(key3, "value"))

		res7, err := client.LMPop([]string{key3}, api.Left)
		assert.Equal(suite.T(), (map[api.Result[string]][]api.Result[string])(nil), res7)
		assert.NotNil(suite.T(), err)
		assert.IsType(suite.T(), &api.RequestError{}, err)

		res8, err := client.LMPop([]string{key3}, "Invalid")
		assert.Equal(suite.T(), (map[api.Result[string]][]api.Result[string])(nil), res8)
		assert.NotNil(suite.T(), err)
		assert.IsType(suite.T(), &api.RequestError{}, err)
	})
}

func (suite *GlideTestSuite) TestBLMPopAndBLMPopCount() {
	if suite.serverVersion < "7.0.0" {
		suite.T().Skip("This feature is added in version 7")
	}
	suite.runWithDefaultClients(func(client api.BaseClient) {
		key1 := "{key}-1" + uuid.NewString()
		key2 := "{key}-2" + uuid.NewString()
		key3 := "{key}-3" + uuid.NewString()

		res1, err := client.BLMPop([]string{key1}, api.Left, float64(0.1))
		assert.Nil(suite.T(), err)
		assert.Equal(suite.T(), (map[api.Result[string]][]api.Result[string])(nil), res1)

		res2, err := client.BLMPopCount([]string{key1}, api.Left, int64(1), float64(0.1))
		assert.Nil(suite.T(), err)
		assert.Equal(suite.T(), (map[api.Result[string]][]api.Result[string])(nil), res2)

		res3, err := client.LPush(key1, []string{"one", "two", "three", "four", "five"})
		assert.Nil(suite.T(), err)
		assert.Equal(suite.T(), int64(5), res3)
		res4, err := client.LPush(key2, []string{"one", "two", "three", "four", "five"})
		assert.Nil(suite.T(), err)
		assert.Equal(suite.T(), int64(5), res4)

		res5, err := client.BLMPop([]string{key1}, api.Left, float64(0.1))
		assert.Nil(suite.T(), err)
		assert.Equal(
			suite.T(),
			map[api.Result[string]][]api.Result[string]{api.CreateStringResult(key1): {api.CreateStringResult("five")}},
			res5,
		)

		res6, err := client.BLMPopCount([]string{key2, key1}, api.Right, int64(2), float64(0.1))
		assert.Nil(suite.T(), err)
		assert.Equal(
			suite.T(),
			map[api.Result[string]][]api.Result[string]{
				api.CreateStringResult(key2): {api.CreateStringResult("one"), api.CreateStringResult("two")},
			},
			res6,
		)

		suite.verifyOK(client.Set(key3, "value"))

		res7, err := client.BLMPop([]string{key3}, api.Left, float64(0.1))
		assert.Equal(suite.T(), (map[api.Result[string]][]api.Result[string])(nil), res7)
		assert.NotNil(suite.T(), err)
		assert.IsType(suite.T(), &api.RequestError{}, err)
	})
}

func (suite *GlideTestSuite) TestLSet() {
	suite.runWithDefaultClients(func(client api.BaseClient) {
		key := uuid.NewString()
		nonExistentKey := uuid.NewString()

		_, err := client.LSet(nonExistentKey, int64(0), "zero")
		assert.NotNil(suite.T(), err)
		assert.IsType(suite.T(), &api.RequestError{}, err)

		res2, err := client.LPush(key, []string{"four", "three", "two", "one"})
		assert.Nil(suite.T(), err)
		assert.Equal(suite.T(), int64(4), res2)

		_, err = client.LSet(key, int64(10), "zero")
		assert.NotNil(suite.T(), err)
		assert.IsType(suite.T(), &api.RequestError{}, err)

		suite.verifyOK(client.LSet(key, int64(0), "zero"))

		res5, err := client.LRange(key, int64(0), int64(-1))
		assert.Nil(suite.T(), err)
		assert.Equal(
			suite.T(),
			[]api.Result[string]{
				api.CreateStringResult("zero"),
				api.CreateStringResult("two"),
				api.CreateStringResult("three"),
				api.CreateStringResult("four"),
			},
			res5,
		)

		suite.verifyOK(client.LSet(key, int64(-1), "zero"))

		res7, err := client.LRange(key, int64(0), int64(-1))
		assert.Nil(suite.T(), err)
		assert.Equal(
			suite.T(),
			[]api.Result[string]{
				api.CreateStringResult("zero"),
				api.CreateStringResult("two"),
				api.CreateStringResult("three"),
				api.CreateStringResult("zero"),
			},
			res7,
		)
	})
}

func (suite *GlideTestSuite) TestLMove() {
	if suite.serverVersion < "6.2.0" {
		suite.T().Skip("This feature is added in version 6.2.0")
	}
	suite.runWithDefaultClients(func(client api.BaseClient) {
		key1 := "{key}-1" + uuid.NewString()
		key2 := "{key}-2" + uuid.NewString()
		nonExistentKey := "{key}-3" + uuid.NewString()
		nonListKey := "{key}-4" + uuid.NewString()

		res1, err := client.LMove(key1, key2, api.Left, api.Right)
		assert.Equal(suite.T(), api.CreateNilStringResult(), res1)
		assert.Nil(suite.T(), err)

		res2, err := client.LPush(key1, []string{"four", "three", "two", "one"})
		assert.Nil(suite.T(), err)
		assert.Equal(suite.T(), int64(4), res2)

		// only source exists, only source elements gets popped, creates a list at nonExistingKey
		res3, err := client.LMove(key1, nonExistentKey, api.Right, api.Left)
		assert.Equal(suite.T(), "four", res3.Value())
		assert.Nil(suite.T(), err)

		res4, err := client.LRange(key1, int64(0), int64(-1))
		assert.Nil(suite.T(), err)
		assert.Equal(
			suite.T(),
			[]api.Result[string]{
				api.CreateStringResult("one"),
				api.CreateStringResult("two"),
				api.CreateStringResult("three"),
			},
			res4,
		)

		// source and destination are the same, performing list rotation, "one" gets popped and added back
		res5, err := client.LMove(key1, key1, api.Left, api.Left)
		assert.Equal(suite.T(), "one", res5.Value())
		assert.Nil(suite.T(), err)

		res6, err := client.LRange(key1, int64(0), int64(-1))
		assert.Nil(suite.T(), err)
		assert.Equal(
			suite.T(),
			[]api.Result[string]{
				api.CreateStringResult("one"),
				api.CreateStringResult("two"),
				api.CreateStringResult("three"),
			},
			res6,
		)
		// normal use case, "three" gets popped and added to the left of destination
		res7, err := client.LPush(key2, []string{"six", "five", "four"})
		assert.Nil(suite.T(), err)
		assert.Equal(suite.T(), int64(3), res7)

		res8, err := client.LMove(key1, key2, api.Right, api.Left)
		assert.Equal(suite.T(), "three", res8.Value())
		assert.Nil(suite.T(), err)

		res9, err := client.LRange(key1, int64(0), int64(-1))
		assert.Nil(suite.T(), err)
		assert.Equal(
			suite.T(),
			[]api.Result[string]{
				api.CreateStringResult("one"),
				api.CreateStringResult("two"),
			},
			res9,
		)
		res10, err := client.LRange(key2, int64(0), int64(-1))
		assert.Nil(suite.T(), err)
		assert.Equal(
			suite.T(),
			[]api.Result[string]{
				api.CreateStringResult("three"),
				api.CreateStringResult("four"),
				api.CreateStringResult("five"),
				api.CreateStringResult("six"),
			},
			res10,
		)

		// source exists but is not a list type key
		suite.verifyOK(client.Set(nonListKey, "value"))

		res11, err := client.LMove(nonListKey, key1, api.Left, api.Left)
		assert.Equal(suite.T(), api.CreateNilStringResult(), res11)
		assert.NotNil(suite.T(), err)
		assert.IsType(suite.T(), &api.RequestError{}, err)

		// destination exists but is not a list type key
		suite.verifyOK(client.Set(nonListKey, "value"))

		res12, err := client.LMove(key1, nonListKey, api.Left, api.Left)
		assert.Equal(suite.T(), api.CreateNilStringResult(), res12)
		assert.NotNil(suite.T(), err)
		assert.IsType(suite.T(), &api.RequestError{}, err)
	})
}

func (suite *GlideTestSuite) TestExists() {
	suite.runWithDefaultClients(func(client api.BaseClient) {
		key := uuid.New().String()
		value := uuid.New().String()
		// Test 1: Check if an existing key returns 1
		suite.verifyOK(client.Set(key, initialValue))
		result, err := client.Exists([]string{key})
		assert.Nil(suite.T(), err)
		assert.Equal(suite.T(), int64(1), result, "The key should exist")

		// Test 2: Check if a non-existent key returns 0
		result, err = client.Exists([]string{"nonExistentKey"})
		assert.Nil(suite.T(), err)
		assert.Equal(suite.T(), int64(0), result, "The non-existent key should not exist")

		// Test 3: Multiple keys, some exist, some do not
		existingKey := uuid.New().String()
		testKey := uuid.New().String()
		suite.verifyOK(client.Set(existingKey, value))
		suite.verifyOK(client.Set(testKey, value))
		result, err = client.Exists([]string{testKey, existingKey, "anotherNonExistentKey"})
		assert.Nil(suite.T(), err)
		assert.Equal(suite.T(), int64(2), result, "Two keys should exist")
	})
}

func (suite *GlideTestSuite) TestExpire() {
	suite.runWithDefaultClients(func(client api.BaseClient) {
		key := uuid.New().String()
		value := uuid.New().String()

		suite.verifyOK(client.Set(key, value))

		result, err := client.Expire(key, 1)
		assert.Nil(suite.T(), err, "Expected no error from Expire command")
		assert.True(suite.T(), result, "Expire command should return true when expiry is set")

		time.Sleep(1500 * time.Millisecond)

		resultGet, err := client.Get(key)
		assert.Nil(suite.T(), err, "Expected no error from Get command after expiry")
		assert.Equal(suite.T(), "", resultGet.Value(), "Key should be expired and return empty value")
	})
}

func (suite *GlideTestSuite) TestExpire_KeyDoesNotExist() {
	suite.runWithDefaultClients(func(client api.BaseClient) {
		key := uuid.New().String()
		// Trying to set an expiry on a non-existent key
		result, err := client.Expire(key, 1)
		assert.Nil(suite.T(), err)
		assert.False(suite.T(), result)
	})
}

func (suite *GlideTestSuite) TestExpireWithOptions_HasNoExpiry() {
	suite.SkipIfServerVersionLowerThanBy("7.0.0")
	suite.runWithDefaultClients(func(client api.BaseClient) {
		key := uuid.New().String()
		value := uuid.New().String()

		suite.verifyOK(client.Set(key, value))

		result, err := client.ExpireWithOptions(key, 2, api.HasNoExpiry)
		assert.Nil(suite.T(), err)
		assert.True(suite.T(), result)

		time.Sleep(2500 * time.Millisecond)

		resultGet, err := client.Get(key)
		assert.Nil(suite.T(), err)
		assert.Equal(suite.T(), "", resultGet.Value())

		result, err = client.ExpireWithOptions(key, 1, api.HasNoExpiry)
		assert.Nil(suite.T(), err)
		assert.False(suite.T(), result)
	})
}

func (suite *GlideTestSuite) TestExpireWithOptions_HasExistingExpiry() {
	suite.SkipIfServerVersionLowerThanBy("7.0.0")
	suite.runWithDefaultClients(func(client api.BaseClient) {
		key := uuid.New().String()
		value := uuid.New().String()

		suite.verifyOK(client.Set(key, value))

		resexp, err := client.ExpireWithOptions(key, 20, api.HasNoExpiry)
		assert.Nil(suite.T(), err)
		assert.True(suite.T(), resexp)

		resultExpire, err := client.ExpireWithOptions(key, 1, api.HasExistingExpiry)
		assert.Nil(suite.T(), err)
		assert.True(suite.T(), resultExpire)

		time.Sleep(2 * time.Second)

		resultExpireTest, err := client.Exists([]string{key})
		assert.Nil(suite.T(), err)

		assert.Equal(suite.T(), int64(0), resultExpireTest)
	})
}

func (suite *GlideTestSuite) TestExpireWithOptions_NewExpiryGreaterThanCurrent() {
	suite.SkipIfServerVersionLowerThanBy("7.0.0")
	suite.runWithDefaultClients(func(client api.BaseClient) {
		key := uuid.New().String()
		value := uuid.New().String()
		suite.verifyOK(client.Set(key, value))

		resultExpire, err := client.ExpireWithOptions(key, 2, api.HasNoExpiry)
		assert.Nil(suite.T(), err)
		assert.True(suite.T(), resultExpire)

		resultExpire, err = client.ExpireWithOptions(key, 5, api.NewExpiryGreaterThanCurrent)
		assert.Nil(suite.T(), err)
		assert.True(suite.T(), resultExpire)
		time.Sleep(6 * time.Second)
		resultExpireTest, err := client.Exists([]string{key})
		assert.Nil(suite.T(), err)
		assert.Equal(suite.T(), int64(0), resultExpireTest)
	})
}

func (suite *GlideTestSuite) TestExpireWithOptions_NewExpiryLessThanCurrent() {
	suite.SkipIfServerVersionLowerThanBy("7.0.0")
	suite.runWithDefaultClients(func(client api.BaseClient) {
		key := uuid.New().String()
		value := uuid.New().String()

		suite.verifyOK(client.Set(key, value))

		resultExpire, err := client.ExpireWithOptions(key, 10, api.HasNoExpiry)
		assert.Nil(suite.T(), err)
		assert.True(suite.T(), resultExpire)

		resultExpire, err = client.ExpireWithOptions(key, 5, api.NewExpiryLessThanCurrent)
		assert.Nil(suite.T(), err)

		assert.True(suite.T(), resultExpire)

		resultExpire, err = client.ExpireWithOptions(key, 15, api.NewExpiryGreaterThanCurrent)
		assert.Nil(suite.T(), err)

		assert.True(suite.T(), resultExpire)

		time.Sleep(16 * time.Second)
		resultExpireTest, err := client.Exists([]string{key})
		assert.Nil(suite.T(), err)
		assert.Equal(suite.T(), int64(0), resultExpireTest)
	})
}

func (suite *GlideTestSuite) TestExpireAtWithOptions_HasNoExpiry() {
	suite.SkipIfServerVersionLowerThanBy("7.0.0")
	suite.runWithDefaultClients(func(client api.BaseClient) {
		key := uuid.New().String()
		value := uuid.New().String()
		suite.verifyOK(client.Set(key, value))

		futureTimestamp := time.Now().Add(10 * time.Second).Unix()

		resultExpire, err := client.ExpireAtWithOptions(key, futureTimestamp, api.HasNoExpiry)
		assert.Nil(suite.T(), err)
		assert.True(suite.T(), resultExpire)
		resultExpireAt, err := client.ExpireAt(key, futureTimestamp)
		assert.Nil(suite.T(), err)
		assert.True(suite.T(), resultExpireAt)
		resultExpireWithOptions, err := client.ExpireAtWithOptions(key, futureTimestamp+10, api.HasNoExpiry)
		assert.Nil(suite.T(), err)
		assert.False(suite.T(), resultExpireWithOptions)
	})
}

func (suite *GlideTestSuite) TestExpireAtWithOptions_HasExistingExpiry() {
	suite.SkipIfServerVersionLowerThanBy("7.0.0")
	suite.runWithDefaultClients(func(client api.BaseClient) {
		key := uuid.New().String()
		value := uuid.New().String()
		suite.verifyOK(client.Set(key, value))

		futureTimestamp := time.Now().Add(10 * time.Second).Unix()
		resultExpireAt, err := client.ExpireAt(key, futureTimestamp)
		assert.Nil(suite.T(), err)
		assert.True(suite.T(), resultExpireAt)

		resultExpireWithOptions, err := client.ExpireAtWithOptions(key, futureTimestamp+10, api.HasExistingExpiry)
		assert.Nil(suite.T(), err)
		assert.True(suite.T(), resultExpireWithOptions)
	})
}

func (suite *GlideTestSuite) TestExpireAtWithOptions_NewExpiryGreaterThanCurrent() {
	suite.SkipIfServerVersionLowerThanBy("7.0.0")
	suite.runWithDefaultClients(func(client api.BaseClient) {
		key := uuid.New().String()
		value := uuid.New().String()

		suite.verifyOK(client.Set(key, value))

		futureTimestamp := time.Now().Add(10 * time.Second).Unix()
		resultExpireAt, err := client.ExpireAt(key, futureTimestamp)
		assert.Nil(suite.T(), err)
		assert.True(suite.T(), resultExpireAt)

		newFutureTimestamp := time.Now().Add(20 * time.Second).Unix()
		resultExpireWithOptions, err := client.ExpireAtWithOptions(key, newFutureTimestamp, api.NewExpiryGreaterThanCurrent)
		assert.Nil(suite.T(), err)
		assert.True(suite.T(), resultExpireWithOptions)
	})
}

func (suite *GlideTestSuite) TestExpireAtWithOptions_NewExpiryLessThanCurrent() {
	suite.SkipIfServerVersionLowerThanBy("7.0.0")
	suite.runWithDefaultClients(func(client api.BaseClient) {
		key := uuid.New().String()
		value := uuid.New().String()

		suite.verifyOK(client.Set(key, value))

		futureTimestamp := time.Now().Add(10 * time.Second).Unix()
		resultExpireAt, err := client.ExpireAt(key, futureTimestamp)
		assert.Nil(suite.T(), err)
		assert.True(suite.T(), resultExpireAt)

		newFutureTimestamp := time.Now().Add(5 * time.Second).Unix()
		resultExpireWithOptions, err := client.ExpireAtWithOptions(key, newFutureTimestamp, api.NewExpiryLessThanCurrent)
		assert.Nil(suite.T(), err)
		assert.True(suite.T(), resultExpireWithOptions)

		time.Sleep(5 * time.Second)
		resultExpireAtTest, err := client.Exists([]string{key})
		assert.Nil(suite.T(), err)

		assert.Equal(suite.T(), int64(0), resultExpireAtTest)
	})
}

func (suite *GlideTestSuite) TestPExpire() {
	suite.runWithDefaultClients(func(client api.BaseClient) {
		key := uuid.New().String()
		value := uuid.New().String()

		suite.verifyOK(client.Set(key, value))

		resultExpire, err := client.PExpire(key, 500)
		assert.Nil(suite.T(), err)
		assert.True(suite.T(), resultExpire)

		time.Sleep(600 * time.Millisecond)
		resultExpireCheck, err := client.Exists([]string{key})
		assert.Nil(suite.T(), err)
		assert.Equal(suite.T(), int64(0), resultExpireCheck)
	})
}

func (suite *GlideTestSuite) TestPExpireWithOptions_HasExistingExpiry() {
	suite.SkipIfServerVersionLowerThanBy("7.0.0")
	suite.runWithDefaultClients(func(client api.BaseClient) {
		key := uuid.New().String()
		value := uuid.New().String()

		suite.verifyOK(client.Set(key, value))

		initialExpire := 500
		resultExpire, err := client.PExpire(key, int64(initialExpire))
		assert.Nil(suite.T(), err)
		assert.True(suite.T(), resultExpire)

		newExpire := 1000

		resultExpireWithOptions, err := client.PExpireWithOptions(key, int64(newExpire), api.HasExistingExpiry)
		assert.Nil(suite.T(), err)
		assert.True(suite.T(), resultExpireWithOptions)

		time.Sleep(1100 * time.Millisecond)
		resultExist, err := client.Exists([]string{key})
		assert.Nil(suite.T(), err)
		assert.Equal(suite.T(), int64(0), resultExist)
	})
}

func (suite *GlideTestSuite) TestPExpireWithOptions_HasNoExpiry() {
	suite.SkipIfServerVersionLowerThanBy("7.0.0")
	suite.runWithDefaultClients(func(client api.BaseClient) {
		key := uuid.New().String()
		value := uuid.New().String()

		suite.verifyOK(client.Set(key, value))

		newExpire := 500

		resultExpireWithOptions, err := client.PExpireWithOptions(key, int64(newExpire), api.HasNoExpiry)
		assert.Nil(suite.T(), err)
		assert.True(suite.T(), resultExpireWithOptions)

		time.Sleep(600 * time.Millisecond)
		resultExist, err := client.Exists([]string{key})
		assert.Nil(suite.T(), err)
		assert.Equal(suite.T(), int64(0), resultExist)
	})
}

func (suite *GlideTestSuite) TestPExpireWithOptions_NewExpiryGreaterThanCurrent() {
	suite.SkipIfServerVersionLowerThanBy("7.0.0")
	suite.runWithDefaultClients(func(client api.BaseClient) {
		key := uuid.New().String()
		value := uuid.New().String()

		suite.verifyOK(client.Set(key, value))

		initialExpire := 500
		resultExpire, err := client.PExpire(key, int64(initialExpire))
		assert.Nil(suite.T(), err)
		assert.True(suite.T(), resultExpire)

		newExpire := 1000

		resultExpireWithOptions, err := client.PExpireWithOptions(key, int64(newExpire), api.NewExpiryGreaterThanCurrent)
		assert.Nil(suite.T(), err)
		assert.True(suite.T(), resultExpireWithOptions)

		time.Sleep(1100 * time.Millisecond)
		resultExist, err := client.Exists([]string{key})
		assert.Nil(suite.T(), err)
		assert.Equal(suite.T(), int64(0), resultExist)
	})
}

func (suite *GlideTestSuite) TestPExpireWithOptions_NewExpiryLessThanCurrent() {
	suite.SkipIfServerVersionLowerThanBy("7.0.0")
	suite.runWithDefaultClients(func(client api.BaseClient) {
		key := uuid.New().String()
		value := uuid.New().String()

		suite.verifyOK(client.Set(key, value))

		initialExpire := 500
		resultExpire, err := client.PExpire(key, int64(initialExpire))
		assert.Nil(suite.T(), err)
		assert.True(suite.T(), resultExpire)

		newExpire := 200

		resultExpireWithOptions, err := client.PExpireWithOptions(key, int64(newExpire), api.NewExpiryLessThanCurrent)
		assert.Nil(suite.T(), err)
		assert.True(suite.T(), resultExpireWithOptions)

		time.Sleep(600 * time.Millisecond)
		resultExist, err := client.Exists([]string{key})
		assert.Nil(suite.T(), err)
		assert.Equal(suite.T(), int64(0), resultExist)
	})
}

func (suite *GlideTestSuite) TestPExpireAt() {
	suite.runWithDefaultClients(func(client api.BaseClient) {
		key := uuid.New().String()
		value := uuid.New().String()
		suite.verifyOK(client.Set(key, value))

		expireAfterMilliseconds := time.Now().Unix() * 1000
		resultPExpireAt, err := client.PExpireAt(key, expireAfterMilliseconds)
		assert.Nil(suite.T(), err)

		assert.True(suite.T(), resultPExpireAt)

		time.Sleep(6 * time.Second)

		resultpExists, err := client.Exists([]string{key})
		assert.Nil(suite.T(), err)
		assert.Equal(suite.T(), int64(0), resultpExists)
	})
}

func (suite *GlideTestSuite) TestPExpireAtWithOptions_HasNoExpiry() {
	suite.SkipIfServerVersionLowerThanBy("7.0.0")
	suite.runWithDefaultClients(func(client api.BaseClient) {
		key := uuid.New().String()
		value := uuid.New().String()

		suite.verifyOK(client.Set(key, value))

		timestamp := time.Now().Unix() * 1000
		result, err := client.PExpireAtWithOptions(key, timestamp, api.HasNoExpiry)

		assert.Nil(suite.T(), err)
		assert.True(suite.T(), result)

		time.Sleep(2 * time.Second)
		resultExist, err := client.Exists([]string{key})
		assert.Nil(suite.T(), err)
		assert.Equal(suite.T(), int64(0), resultExist)
	})
}

func (suite *GlideTestSuite) TestPExpireAtWithOptions_HasExistingExpiry() {
	suite.SkipIfServerVersionLowerThanBy("7.0.0")
	suite.runWithDefaultClients(func(client api.BaseClient) {
		key := uuid.New().String()
		value := uuid.New().String()

		suite.verifyOK(client.Set(key, value))
		initialExpire := 500
		resultExpire, err := client.PExpire(key, int64(initialExpire))
		assert.Nil(suite.T(), err)
		assert.True(suite.T(), resultExpire)
		newExpire := time.Now().Unix()*1000 + 1000

		resultExpireWithOptions, err := client.PExpireAtWithOptions(key, newExpire, api.HasExistingExpiry)
		assert.Nil(suite.T(), err)
		assert.True(suite.T(), resultExpireWithOptions)

		time.Sleep(1100 * time.Millisecond)
		resultExist, err := client.Exists([]string{key})
		assert.Nil(suite.T(), err)
		assert.Equal(suite.T(), int64(0), resultExist)
	})
}

func (suite *GlideTestSuite) TestPExpireAtWithOptions_NewExpiryGreaterThanCurrent() {
	suite.SkipIfServerVersionLowerThanBy("7.0.0")
	suite.runWithDefaultClients(func(client api.BaseClient) {
		key := uuid.New().String()
		value := uuid.New().String()

		suite.verifyOK(client.Set(key, value))

		initialExpire := time.Now().UnixMilli() + 1000
		resultExpire, err := client.PExpireAt(key, initialExpire)
		assert.Nil(suite.T(), err)
		assert.True(suite.T(), resultExpire)

		newExpire := time.Now().UnixMilli() + 2000

		resultExpireWithOptions, err := client.PExpireAtWithOptions(key, newExpire, api.NewExpiryGreaterThanCurrent)
		assert.Nil(suite.T(), err)
		assert.True(suite.T(), resultExpireWithOptions)

		time.Sleep(2100 * time.Millisecond)
		resultExist, err := client.Exists([]string{key})
		assert.Nil(suite.T(), err)
		assert.Equal(suite.T(), int64(0), resultExist)
	})
}

func (suite *GlideTestSuite) TestPExpireAtWithOptions_NewExpiryLessThanCurrent() {
	suite.SkipIfServerVersionLowerThanBy("7.0.0")
	suite.runWithDefaultClients(func(client api.BaseClient) {
		key := uuid.New().String()
		value := uuid.New().String()

		suite.verifyOK(client.Set(key, value))

		initialExpire := 1000
		resultExpire, err := client.PExpire(key, int64(initialExpire))
		assert.Nil(suite.T(), err)
		assert.True(suite.T(), resultExpire)

		newExpire := time.Now().Unix()*1000 + 500

		resultExpireWithOptions, err := client.PExpireAtWithOptions(key, newExpire, api.NewExpiryLessThanCurrent)
		assert.Nil(suite.T(), err)

		assert.True(suite.T(), resultExpireWithOptions)

		time.Sleep(1100 * time.Millisecond)
		resultExist, err := client.Exists([]string{key})
		assert.Nil(suite.T(), err)
		assert.Equal(suite.T(), int64(0), resultExist)
	})
}

func (suite *GlideTestSuite) TestExpireTime() {
	suite.SkipIfServerVersionLowerThanBy("7.0.0")
	suite.runWithDefaultClients(func(client api.BaseClient) {
		key := uuid.New().String()
		value := uuid.New().String()

		suite.verifyOK(client.Set(key, value))

		result, err := client.Get(key)
		assert.Nil(suite.T(), err)
		assert.Equal(suite.T(), value, result.Value())

		expireTime := time.Now().Unix() + 3
		resultExpAt, err := client.ExpireAt(key, expireTime)
		assert.Nil(suite.T(), err)
		assert.True(suite.T(), resultExpAt)

		resexptime, err := client.ExpireTime(key)
		assert.Nil(suite.T(), err)
		assert.Equal(suite.T(), expireTime, resexptime)

		time.Sleep(4 * time.Second)

		resultAfterExpiry, err := client.Get(key)
		assert.Nil(suite.T(), err)
		assert.Equal(suite.T(), "", resultAfterExpiry.Value())
	})
}

func (suite *GlideTestSuite) TestExpireTime_KeyDoesNotExist() {
	suite.SkipIfServerVersionLowerThanBy("7.0.0")
	suite.runWithDefaultClients(func(client api.BaseClient) {
		key := uuid.New().String()

		// Call ExpireTime on a key that doesn't exist
		expiryResult, err := client.ExpireTime(key)
		assert.Nil(suite.T(), err)
		assert.Equal(suite.T(), int64(-2), expiryResult)
	})
}

func (suite *GlideTestSuite) TestPExpireTime() {
	suite.SkipIfServerVersionLowerThanBy("7.0.0")
	suite.runWithDefaultClients(func(client api.BaseClient) {
		key := uuid.New().String()
		value := uuid.New().String()

		suite.verifyOK(client.Set(key, value))

		result, err := client.Get(key)
		assert.Nil(suite.T(), err)
		assert.Equal(suite.T(), value, result.Value())

		pexpireTime := time.Now().UnixMilli() + 3000
		resultExpAt, err := client.PExpireAt(key, pexpireTime)
		assert.Nil(suite.T(), err)
		assert.True(suite.T(), resultExpAt)

		respexptime, err := client.PExpireTime(key)
		assert.Nil(suite.T(), err)
		assert.Equal(suite.T(), pexpireTime, respexptime)

		time.Sleep(4 * time.Second)

		resultAfterExpiry, err := client.Get(key)
		assert.Nil(suite.T(), err)
		assert.Equal(suite.T(), "", resultAfterExpiry.Value())
	})
}

func (suite *GlideTestSuite) Test_ZCard() {
	suite.runWithDefaultClients(func(client api.BaseClient) {
		key := "{key}" + uuid.NewString()
		membersScores := map[string]float64{
			"one":   1.0,
			"two":   2.0,
			"three": 3.0,
		}
		t := suite.T()
		res1, err := client.ZAdd(key, membersScores)
		assert.Nil(t, err)
		assert.Equal(t, int64(3), res1)

		res2, err := client.ZCard(key)
		assert.Nil(t, err)
		assert.Equal(t, int64(3), res2)

		res3, err := client.ZRem(key, []string{"one"})
		assert.Nil(t, err)
		assert.Equal(t, int64(1), res3)

		res4, err := client.ZCard(key)
		assert.Nil(t, err)
		assert.Equal(t, int64(2), res4)
	})
}

func (suite *GlideTestSuite) TestPExpireTime_KeyDoesNotExist() {
	suite.SkipIfServerVersionLowerThanBy("7.0.0")
	suite.runWithDefaultClients(func(client api.BaseClient) {
		key := uuid.New().String()

		// Call ExpireTime on a key that doesn't exist
		expiryResult, err := client.PExpireTime(key)
		assert.Nil(suite.T(), err)
		assert.Equal(suite.T(), int64(-2), expiryResult)
	})
}

func (suite *GlideTestSuite) TestTTL_WithValidKey() {
	suite.runWithDefaultClients(func(client api.BaseClient) {
		key := uuid.New().String()
		value := uuid.New().String()
		suite.verifyOK(client.Set(key, value))

		resExpire, err := client.Expire(key, 1)
		assert.Nil(suite.T(), err)
		assert.True(suite.T(), resExpire)
		resTTL, err := client.TTL(key)
		assert.Nil(suite.T(), err)
		assert.Equal(suite.T(), int64(1), resTTL)
	})
}

func (suite *GlideTestSuite) TestTTL_WithExpiredKey() {
	suite.runWithDefaultClients(func(client api.BaseClient) {
		key := uuid.New().String()
		value := uuid.New().String()
		suite.verifyOK(client.Set(key, value))

		resExpire, err := client.Expire(key, 1)
		assert.Nil(suite.T(), err)
		assert.True(suite.T(), resExpire)

		time.Sleep(2 * time.Second)

		resTTL, err := client.TTL(key)
		assert.Nil(suite.T(), err)
		assert.Equal(suite.T(), int64(-2), resTTL)
	})
}

func (suite *GlideTestSuite) TestPTTL_WithValidKey() {
	suite.runWithDefaultClients(func(client api.BaseClient) {
		key := uuid.New().String()
		value := uuid.New().String()
		suite.verifyOK(client.Set(key, value))

		resExpire, err := client.Expire(key, 1)
		assert.Nil(suite.T(), err)
		assert.True(suite.T(), resExpire)

		resPTTL, err := client.PTTL(key)
		assert.Nil(suite.T(), err)
		assert.Greater(suite.T(), resPTTL, int64(900))
	})
}

func (suite *GlideTestSuite) TestPTTL_WithExpiredKey() {
	suite.runWithDefaultClients(func(client api.BaseClient) {
		key := uuid.New().String()
		value := uuid.New().String()
		suite.verifyOK(client.Set(key, value))

		resExpire, err := client.Expire(key, 1)
		assert.Nil(suite.T(), err)
		assert.True(suite.T(), resExpire)

		time.Sleep(2 * time.Second)

		resPTTL, err := client.PTTL(key)
		assert.Nil(suite.T(), err)
		assert.Equal(suite.T(), resPTTL, int64(-2))
	})
}

func (suite *GlideTestSuite) TestPfAdd_SuccessfulAddition() {
	suite.runWithDefaultClients(func(client api.BaseClient) {
		key := uuid.New().String()
		res, err := client.PfAdd(key, []string{"a", "b", "c", "d", "e"})
		assert.Nil(suite.T(), err)
		assert.Equal(suite.T(), int64(1), res)
	})
}

func (suite *GlideTestSuite) TestPfAdd_DuplicateElements() {
	suite.runWithDefaultClients(func(client api.BaseClient) {
		key := uuid.New().String()

		// case : Add elements and add same elements again
		res, err := client.PfAdd(key, []string{"a", "b", "c", "d", "e"})
		assert.Nil(suite.T(), err)
		assert.Equal(suite.T(), int64(1), res)

		res2, err := client.PfAdd(key, []string{"a", "b", "c", "d", "e"})
		assert.Nil(suite.T(), err)
		assert.Equal(suite.T(), int64(0), res2)

		// case : (mixed elements) add new elements with 1 duplicate elements
		res1, err := client.PfAdd(key, []string{"f", "g", "h"})
		assert.Nil(suite.T(), err)
		assert.Equal(suite.T(), int64(1), res1)

		res2, err = client.PfAdd(key, []string{"i", "j", "g"})
		assert.Nil(suite.T(), err)
		assert.Equal(suite.T(), int64(1), res2)

		// case : add empty array(no elements to the HyperLogLog)
		res, err = client.PfAdd(key, []string{})
		assert.Nil(suite.T(), err)
		assert.Equal(suite.T(), int64(0), res)
	})
}

func (suite *GlideTestSuite) TestPfCount_SingleKey() {
	suite.runWithDefaultClients(func(client api.BaseClient) {
		key := uuid.New().String()
		res, err := client.PfAdd(key, []string{"i", "j", "g"})
		assert.Nil(suite.T(), err)
		assert.Equal(suite.T(), int64(1), res)

		resCount, err := client.PfCount([]string{key})
		assert.Nil(suite.T(), err)
		assert.Equal(suite.T(), int64(3), resCount)
	})
}

func (suite *GlideTestSuite) TestPfCount_MultipleKeys() {
	suite.runWithDefaultClients(func(client api.BaseClient) {
		key1 := uuid.New().String() + "{group}"
		key2 := uuid.New().String() + "{group}"

		res, err := client.PfAdd(key1, []string{"a", "b", "c"})
		assert.Nil(suite.T(), err)
		assert.Equal(suite.T(), int64(1), res)

		res, err = client.PfAdd(key2, []string{"c", "d", "e"})
		assert.Nil(suite.T(), err)
		assert.Equal(suite.T(), int64(1), res)

		resCount, err := client.PfCount([]string{key1, key2})
		assert.Nil(suite.T(), err)
		assert.Equal(suite.T(), int64(5), resCount)
	})
}

func (suite *GlideTestSuite) TestPfCount_NoExistingKeys() {
	suite.runWithDefaultClients(func(client api.BaseClient) {
		key1 := uuid.New().String() + "{group}"
		key2 := uuid.New().String() + "{group}"

		resCount, err := client.PfCount([]string{key1, key2})
		assert.Nil(suite.T(), err)
		assert.Equal(suite.T(), int64(0), resCount)
	})
}

func (suite *GlideTestSuite) TestBLMove() {
	if suite.serverVersion < "6.2.0" {
		suite.T().Skip("This feature is added in version 6.2.0")
	}
	suite.runWithDefaultClients(func(client api.BaseClient) {
		key1 := "{key}-1" + uuid.NewString()
		key2 := "{key}-2" + uuid.NewString()
		nonExistentKey := "{key}-3" + uuid.NewString()
		nonListKey := "{key}-4" + uuid.NewString()

		res1, err := client.BLMove(key1, key2, api.Left, api.Right, float64(0.1))
		assert.Equal(suite.T(), api.CreateNilStringResult(), res1)
		assert.Nil(suite.T(), err)

		res2, err := client.LPush(key1, []string{"four", "three", "two", "one"})
		assert.Nil(suite.T(), err)
		assert.Equal(suite.T(), int64(4), res2)

		// only source exists, only source elements gets popped, creates a list at nonExistingKey
		res3, err := client.BLMove(key1, nonExistentKey, api.Right, api.Left, float64(0.1))
		assert.Equal(suite.T(), "four", res3.Value())
		assert.Nil(suite.T(), err)

		res4, err := client.LRange(key1, int64(0), int64(-1))
		assert.Nil(suite.T(), err)
		assert.Equal(
			suite.T(),
			[]api.Result[string]{
				api.CreateStringResult("one"),
				api.CreateStringResult("two"),
				api.CreateStringResult("three"),
			},
			res4,
		)

		// source and destination are the same, performing list rotation, "one" gets popped and added back
		res5, err := client.BLMove(key1, key1, api.Left, api.Left, float64(0.1))
		assert.Equal(suite.T(), "one", res5.Value())
		assert.Nil(suite.T(), err)

		res6, err := client.LRange(key1, int64(0), int64(-1))
		assert.Nil(suite.T(), err)
		assert.Equal(
			suite.T(),
			[]api.Result[string]{
				api.CreateStringResult("one"),
				api.CreateStringResult("two"),
				api.CreateStringResult("three"),
			},
			res6,
		)
		// normal use case, "three" gets popped and added to the left of destination
		res7, err := client.LPush(key2, []string{"six", "five", "four"})
		assert.Nil(suite.T(), err)
		assert.Equal(suite.T(), int64(3), res7)

		res8, err := client.BLMove(key1, key2, api.Right, api.Left, float64(0.1))
		assert.Equal(suite.T(), "three", res8.Value())
		assert.Nil(suite.T(), err)

		res9, err := client.LRange(key1, int64(0), int64(-1))
		assert.Nil(suite.T(), err)
		assert.Equal(
			suite.T(),
			[]api.Result[string]{
				api.CreateStringResult("one"),
				api.CreateStringResult("two"),
			},
			res9,
		)
		res10, err := client.LRange(key2, int64(0), int64(-1))
		assert.Nil(suite.T(), err)
		assert.Equal(
			suite.T(),
			[]api.Result[string]{
				api.CreateStringResult("three"),
				api.CreateStringResult("four"),
				api.CreateStringResult("five"),
				api.CreateStringResult("six"),
			},
			res10,
		)

		// source exists but is not a list type key
		suite.verifyOK(client.Set(nonListKey, "value"))

		res11, err := client.BLMove(nonListKey, key1, api.Left, api.Left, float64(0.1))
		assert.Equal(suite.T(), api.CreateNilStringResult(), res11)
		assert.NotNil(suite.T(), err)
		assert.IsType(suite.T(), &api.RequestError{}, err)

		// destination exists but is not a list type key
		suite.verifyOK(client.Set(nonListKey, "value"))

		res12, err := client.BLMove(key1, nonListKey, api.Left, api.Left, float64(0.1))
		assert.Equal(suite.T(), api.CreateNilStringResult(), res12)
		assert.NotNil(suite.T(), err)
		assert.IsType(suite.T(), &api.RequestError{}, err)
	})
}

func (suite *GlideTestSuite) TestDel_MultipleKeys() {
	suite.runWithDefaultClients(func(client api.BaseClient) {
		key1 := "testKey1_" + uuid.New().String()
		key2 := "testKey2_" + uuid.New().String()
		key3 := "testKey3_" + uuid.New().String()

		suite.verifyOK(client.Set(key1, initialValue))
		suite.verifyOK(client.Set(key2, initialValue))
		suite.verifyOK(client.Set(key3, initialValue))

		deletedCount, err := client.Del([]string{key1, key2, key3})

		assert.Nil(suite.T(), err)
		assert.Equal(suite.T(), int64(3), deletedCount)

		result1, err1 := client.Get(key1)
		result2, err2 := client.Get(key2)
		result3, err3 := client.Get(key3)

		assert.Nil(suite.T(), err1)
		assert.True(suite.T(), result1.IsNil())

		assert.Nil(suite.T(), err2)
		assert.True(suite.T(), result2.IsNil())

		assert.Nil(suite.T(), err3)
		assert.True(suite.T(), result3.IsNil())
	})
}

func (suite *GlideTestSuite) TestType() {
	suite.runWithDefaultClients(func(client api.BaseClient) {
		// Test 1: Check if the value is string
		keyName := "{keyName}" + uuid.NewString()
		suite.verifyOK(client.Set(keyName, initialValue))
		result, err := client.Type(keyName)
		assert.Nil(suite.T(), err)
		assert.IsType(suite.T(), result, api.CreateStringResult("string"), "Value is string")

		// Test 2: Check if the value is list
		key1 := "{keylist}-1" + uuid.NewString()
		resultLPush, err := client.LPush(key1, []string{"one", "two", "three"})
		assert.Equal(suite.T(), int64(3), resultLPush)
		assert.Nil(suite.T(), err)
		resultType, err := client.Type(key1)
		assert.Nil(suite.T(), err)
		assert.IsType(suite.T(), resultType, api.CreateStringResult("list"), "Value is list")
	})
}

func (suite *GlideTestSuite) TestTouch() {
	suite.runWithDefaultClients(func(client api.BaseClient) {
		// Test 1: Check if an touch valid key
		keyName := "{keyName}" + uuid.NewString()
		keyName1 := "{keyName1}" + uuid.NewString()
		suite.verifyOK(client.Set(keyName, initialValue))
		suite.verifyOK(client.Set(keyName1, "anotherValue"))
		result, err := client.Touch([]string{keyName, keyName1})
		assert.Nil(suite.T(), err)
		assert.Equal(suite.T(), int64(2), result, "The touch should be 2")

		// Test 2: Check if an touch invalid key
		resultInvalidKey, err := client.Touch([]string{"invalidKey", "invalidKey1"})
		assert.Nil(suite.T(), err)
		assert.Equal(suite.T(), int64(0), resultInvalidKey, "The touch should be 0")
	})
}

func (suite *GlideTestSuite) TestUnlink() {
	suite.runWithDefaultClients(func(client api.BaseClient) {
		// Test 1: Check if an unlink valid key
		keyName := "{keyName}" + uuid.NewString()
		keyName1 := "{keyName1}" + uuid.NewString()
		suite.verifyOK(client.Set(keyName, initialValue))
		suite.verifyOK(client.Set(keyName1, "anotherValue"))
		resultValidKey, err := client.Unlink([]string{keyName, keyName1})
		assert.Nil(suite.T(), err)
		assert.Equal(suite.T(), int64(2), resultValidKey, "The unlink should be 2")

		// Test 2: Check if an unlink for invalid key
		resultInvalidKey, err := client.Unlink([]string{"invalidKey2", "invalidKey3"})
		assert.Nil(suite.T(), err)
		assert.Equal(suite.T(), int64(0), resultInvalidKey, "The unlink should be 0")
	})
}

func (suite *GlideTestSuite) TestRename() {
	suite.runWithDefaultClients(func(client api.BaseClient) {
		// Test 1 Check if the command successfully renamed
		key := "{keyName}" + uuid.NewString()
		initialValueRename := "TestRename_RenameValue"
		newRenameKey := "{newkeyName}" + uuid.NewString()
		suite.verifyOK(client.Set(key, initialValueRename))
		client.Rename(key, newRenameKey)

		// Test 2 Check if the rename command return false if the key/newkey is invalid.
		key1 := "{keyName}" + uuid.NewString()
		res1, err := client.Rename(key1, "invalidKey")
		assert.Equal(suite.T(), "", res1.Value())
		assert.NotNil(suite.T(), err)
		assert.IsType(suite.T(), &api.RequestError{}, err)
	})
}

func (suite *GlideTestSuite) TestRenamenx() {
	suite.runWithDefaultClients(func(client api.BaseClient) {
		// Test 1 Check if the renamenx command return true if key was renamed to newKey
		key := "{keyName}" + uuid.NewString()
		key2 := "{keyName}" + uuid.NewString()
		suite.verifyOK(client.Set(key, initialValue))
		res1, err := client.Renamenx(key, key2)
		assert.Nil(suite.T(), err)
		assert.True(suite.T(), res1)

		// Test 2 Check if the renamenx command return false if newKey already exists.
		key3 := "{keyName}" + uuid.NewString()
		key4 := "{keyName}" + uuid.NewString()
		suite.verifyOK(client.Set(key3, initialValue))
		suite.verifyOK(client.Set(key4, initialValue))
		res2, err := client.Renamenx(key3, key4)
		assert.Nil(suite.T(), err)
		assert.False(suite.T(), res2)
	})
}

func (suite *GlideTestSuite) TestXAdd() {
	suite.runWithDefaultClients(func(client api.BaseClient) {
		key := uuid.NewString()
		// stream does not exist
		res, err := client.XAdd(key, [][]string{{"field1", "value1"}, {"field1", "value2"}})
		assert.Nil(suite.T(), err)
		assert.False(suite.T(), res.IsNil())
		// don't check the value, because it contains server's timestamp

		// adding data to existing stream
		res, err = client.XAdd(key, [][]string{{"field3", "value3"}})
		assert.Nil(suite.T(), err)
		assert.False(suite.T(), res.IsNil())

		// incorrect input
		_, err = client.XAdd(key, [][]string{})
		assert.NotNil(suite.T(), err)
		_, err = client.XAdd(key, [][]string{{"1", "2", "3"}})
		assert.NotNil(suite.T(), err)

		// key is not a string
		key = uuid.NewString()
		client.Set(key, "abc")
		_, err = client.XAdd(key, [][]string{{"f", "v"}})
		assert.NotNil(suite.T(), err)
	})
}

func (suite *GlideTestSuite) TestXAddWithOptions() {
	suite.runWithDefaultClients(func(client api.BaseClient) {
		key := uuid.NewString()
		// stream does not exist
		res, err := client.XAddWithOptions(
			key,
			[][]string{{"field1", "value1"}},
			options.NewXAddOptions().SetDontMakeNewStream(),
		)
		assert.Nil(suite.T(), err)
		assert.True(suite.T(), res.IsNil())

		// adding data to with given ID
		res, err = client.XAddWithOptions(key, [][]string{{"field1", "value1"}}, options.NewXAddOptions().SetId("0-1"))
		assert.Nil(suite.T(), err)
		assert.Equal(suite.T(), "0-1", res.Value())

		client.XAdd(key, [][]string{{"field2", "value2"}})
		// TODO run XLen there
		// this will trim the first entry.
		res, err = client.XAddWithOptions(
			key,
			[][]string{{"field3", "value3"}},
			options.NewXAddOptions().SetTrimOptions(options.NewXTrimOptionsWithMaxLen(2).SetExactTrimming()),
		)
		assert.Nil(suite.T(), err)
		assert.False(suite.T(), res.IsNil())
		// TODO run XLen there
	})
}

func (suite *GlideTestSuite) TestXRead() {
	suite.runWithDefaultClients(func(client api.BaseClient) {
		key1 := "{xread}" + uuid.NewString()
		key2 := "{xread}" + uuid.NewString()
		key3 := "{xread}" + uuid.NewString()

		// key does not exist
		read, err := client.XRead(map[string]string{key1: "0-0"})
		assert.Nil(suite.T(), err)
		assert.Nil(suite.T(), read)

		res, err := client.XAddWithOptions(
			key1,
			[][]string{{"k1_field1", "k1_value1"}, {"k1_field1", "k1_value2"}},
			options.NewXAddOptions().SetId("0-1"),
		)
		assert.Nil(suite.T(), err)
		assert.False(suite.T(), res.IsNil())

		res, err = client.XAddWithOptions(key2, [][]string{{"k2_field1", "k2_value1"}}, options.NewXAddOptions().SetId("2-0"))
		assert.Nil(suite.T(), err)
		assert.False(suite.T(), res.IsNil())

		// reading ID which does not exist yet
		read, err = client.XRead(map[string]string{key1: "100-500"})
		assert.Nil(suite.T(), err)
		assert.Nil(suite.T(), read)

		read, err = client.XRead(map[string]string{key1: "0-0", key2: "0-0"})
		assert.Nil(suite.T(), err)
		assert.Equal(suite.T(), map[string]map[string][][]string{
			key1: {
				"0-1": {{"k1_field1", "k1_value1"}, {"k1_field1", "k1_value2"}},
			},
			key2: {
				"2-0": {{"k2_field1", "k2_value1"}},
			},
		}, read)

		// Key exists, but it is not a stream
		client.Set(key3, "xread")
		_, err = client.XRead(map[string]string{key1: "0-0", key3: "0-0"})
		assert.NotNil(suite.T(), err)
		assert.IsType(suite.T(), &api.RequestError{}, err)

		// ensure that commands doesn't time out even if timeout > request timeout
		var testClient api.BaseClient
		if _, ok := client.(api.GlideClient); ok {
			testClient = suite.client(api.NewGlideClientConfiguration().
				WithAddress(&suite.standaloneHosts[0]).
				WithUseTLS(suite.tls))
		} else {
			testClient = suite.clusterClient(api.NewGlideClusterClientConfiguration().
				WithAddress(&suite.clusterHosts[0]).
				WithUseTLS(suite.tls))
		}
		read, err = testClient.XReadWithOptions(map[string]string{key1: "0-1"}, options.NewXReadOptions().SetBlock(1000))
		assert.Nil(suite.T(), err)
		assert.Nil(suite.T(), read)

		// with 0 timeout (no timeout) should never time out,
		// but we wrap the test with timeout to avoid test failing or stuck forever
		finished := make(chan bool)
		go func() {
			testClient.XReadWithOptions(map[string]string{key1: "0-1"}, options.NewXReadOptions().SetBlock(0))
			finished <- true
		}()
		select {
		case <-finished:
			assert.Fail(suite.T(), "Infinite block finished")
		case <-time.After(3 * time.Second):
		}
		testClient.Close()
	})
}

func (suite *GlideTestSuite) TestZAddAndZAddIncr() {
	suite.runWithDefaultClients(func(client api.BaseClient) {
		key := uuid.New().String()
		key2 := uuid.New().String()
		key3 := uuid.New().String()
		key4 := uuid.New().String()
		membersScoreMap := map[string]float64{
			"one":   1.0,
			"two":   2.0,
			"three": 3.0,
		}
		t := suite.T()

		res, err := client.ZAdd(key, membersScoreMap)
		assert.Nil(t, err)
		assert.Equal(t, int64(3), res)

		resIncr, err := client.ZAddIncr(key, "one", float64(2))
		assert.Nil(t, err)
		assert.Equal(t, float64(3), resIncr.Value())

		// exceptions
		// non-sortedset key
		_, err = client.Set(key2, "test")
		assert.NoError(t, err)

		_, err = client.ZAdd(key2, membersScoreMap)
		assert.NotNil(suite.T(), err)
		assert.IsType(suite.T(), &api.RequestError{}, err)

		// wrong key type for zaddincr
		_, err = client.ZAddIncr(key2, "one", float64(2))
		assert.NotNil(suite.T(), err)
		assert.IsType(suite.T(), &api.RequestError{}, err)

		// with NX & XX
		onlyIfExistsOpts := options.NewZAddOptionsBuilder().SetConditionalChange(options.OnlyIfExists)
		onlyIfDoesNotExistOpts := options.NewZAddOptionsBuilder().SetConditionalChange(options.OnlyIfDoesNotExist)

		res, err = client.ZAddWithOptions(key3, membersScoreMap, onlyIfExistsOpts)
		assert.Nil(suite.T(), err)
		assert.Equal(suite.T(), int64(0), res)

		res, err = client.ZAddWithOptions(key3, membersScoreMap, onlyIfDoesNotExistOpts)
		assert.Nil(suite.T(), err)
		assert.Equal(suite.T(), int64(3), res)

		resIncr, err = client.ZAddIncrWithOptions(key3, "one", 5, onlyIfDoesNotExistOpts)
		assert.Nil(suite.T(), err)
		assert.True(suite.T(), resIncr.IsNil())

		resIncr, err = client.ZAddIncrWithOptions(key3, "one", 5, onlyIfExistsOpts)
		assert.Nil(suite.T(), err)
		assert.Equal(suite.T(), float64(6), resIncr.Value())

		// with GT or LT
		membersScoreMap2 := map[string]float64{
			"one":   -3.0,
			"two":   2.0,
			"three": 3.0,
		}

		res, err = client.ZAdd(key4, membersScoreMap2)
		assert.Nil(suite.T(), err)
		assert.Equal(suite.T(), int64(3), res)

		membersScoreMap2["one"] = 10.0

		gtOpts := options.NewZAddOptionsBuilder().SetUpdateOptions(options.ScoreGreaterThanCurrent)
		ltOpts := options.NewZAddOptionsBuilder().SetUpdateOptions(options.ScoreLessThanCurrent)
		gtOptsChanged, _ := options.NewZAddOptionsBuilder().SetUpdateOptions(options.ScoreGreaterThanCurrent).SetChanged(true)
		ltOptsChanged, _ := options.NewZAddOptionsBuilder().SetUpdateOptions(options.ScoreLessThanCurrent).SetChanged(true)

		res, err = client.ZAddWithOptions(key4, membersScoreMap2, gtOptsChanged)
		assert.Nil(suite.T(), err)
		assert.Equal(suite.T(), int64(1), res)

		res, err = client.ZAddWithOptions(key4, membersScoreMap2, ltOptsChanged)
		assert.Nil(suite.T(), err)
		assert.Equal(suite.T(), int64(0), res)

		resIncr, err = client.ZAddIncrWithOptions(key4, "one", -3, ltOpts)
		assert.Nil(suite.T(), err)
		assert.Equal(suite.T(), float64(7), resIncr.Value())

		resIncr, err = client.ZAddIncrWithOptions(key4, "one", -3, gtOpts)
		assert.Nil(suite.T(), err)
		assert.True(suite.T(), resIncr.IsNil())
	})
}

func (suite *GlideTestSuite) TestZincrBy() {
	suite.runWithDefaultClients(func(client api.BaseClient) {
		key1 := uuid.New().String()
		key2 := uuid.New().String()

		// key does not exist
		res1, err := client.ZIncrBy(key1, 2.5, "value1")
		assert.Nil(suite.T(), err)
		assert.Equal(suite.T(), 2.5, res1)

		// key exists, but value doesn't
		res2, err := client.ZIncrBy(key1, -3.3, "value2")
		assert.Nil(suite.T(), err)
		assert.Equal(suite.T(), -3.3, res2)

		// updating existing value in existing key
		res3, err := client.ZIncrBy(key1, 1.0, "value1")
		assert.Nil(suite.T(), err)
		assert.Equal(suite.T(), 3.5, res3)

		// Key exists, but it is not a sorted set
		res4, err := client.SAdd(key2, []string{"one", "two"})
		assert.Nil(suite.T(), err)
		assert.Equal(suite.T(), int64(2), res4)

		_, err = client.ZIncrBy(key2, 0.5, "_")
		assert.NotNil(suite.T(), err)
		assert.IsType(suite.T(), &api.RequestError{}, err)
	})
}

func (suite *GlideTestSuite) TestBZPopMin() {
	suite.runWithDefaultClients(func(client api.BaseClient) {
		key1 := "{zset}-1-" + uuid.NewString()
		key2 := "{zset}-2-" + uuid.NewString()
		key3 := "{zset}-2-" + uuid.NewString()

		// Add elements to key1
		zaddResult1, err := client.ZAdd(key1, map[string]float64{"a": 1.0, "b": 1.5})
		assert.Nil(suite.T(), err)
		assert.Equal(suite.T(), int64(2), zaddResult1)

		// Add elements to key2
		zaddResult2, err := client.ZAdd(key2, map[string]float64{"c": 2.0})
		assert.Nil(suite.T(), err)
		assert.Equal(suite.T(), int64(1), zaddResult2)

		// Pop minimum element from key1 and key2
		bzpopminResult1, err := client.BZPopMin([]string{key1, key2}, float64(.5))
		assert.Nil(suite.T(), err)
		assert.Equal(suite.T(), api.KeyWithMemberAndScore{Key: key1, Member: "a", Score: 1.0}, bzpopminResult1.Value())

		// Attempt to pop from non-existent key3
		bzpopminResult2, err := client.BZPopMin([]string{key3}, float64(1))
		assert.Nil(suite.T(), err)
		assert.True(suite.T(), bzpopminResult2.IsNil())

		// Pop minimum element from key2
		bzpopminResult3, err := client.BZPopMin([]string{key3, key2}, float64(.5))
		assert.Nil(suite.T(), err)
		assert.Equal(suite.T(), api.KeyWithMemberAndScore{Key: key2, Member: "c", Score: 2.0}, bzpopminResult3.Value())

		// Set key3 to a non-sorted set value
		suite.verifyOK(client.Set(key3, "value"))

		// Attempt to pop from key3 which is not a sorted set
		_, err = client.BZPopMin([]string{key3}, float64(.5))
		if assert.Error(suite.T(), err) {
			assert.IsType(suite.T(), &api.RequestError{}, err)
		}
	})
}

func (suite *GlideTestSuite) TestZPopMin() {
	suite.runWithDefaultClients(func(client api.BaseClient) {
		key1 := uuid.New().String()
		key2 := uuid.New().String()
		memberScoreMap := map[string]float64{
			"one":   1.0,
			"two":   2.0,
			"three": 3.0,
		}

		res, err := client.ZAdd(key1, memberScoreMap)
		assert.Nil(suite.T(), err)
		assert.Equal(suite.T(), int64(3), res)

		res2, err := client.ZPopMin(key1)
		assert.Nil(suite.T(), err)
		assert.Len(suite.T(), res2, 1)
		assert.Equal(suite.T(), float64(1.0), res2[api.CreateStringResult("one")].Value())

		res3, err := client.ZPopMinWithCount(key1, 2)
		assert.Nil(suite.T(), err)
		assert.Len(suite.T(), res3, 2)
		assert.Equal(suite.T(), float64(2.0), res3[api.CreateStringResult("two")].Value())
		assert.Equal(suite.T(), float64(3.0), res3[api.CreateStringResult("three")].Value())

		// non sorted set key
		_, err = client.Set(key2, "test")
		assert.Nil(suite.T(), err)

		_, err = client.ZPopMin(key2)
		assert.NotNil(suite.T(), err)
		assert.IsType(suite.T(), &api.RequestError{}, err)
	})
}

func (suite *GlideTestSuite) TestZPopMax() {
	suite.runWithDefaultClients(func(client api.BaseClient) {
		key1 := uuid.New().String()
		key2 := uuid.New().String()
		memberScoreMap := map[string]float64{
			"one":   1.0,
			"two":   2.0,
			"three": 3.0,
		}
		res, err := client.ZAdd(key1, memberScoreMap)
		assert.Nil(suite.T(), err)
		assert.Equal(suite.T(), int64(3), res)

		res2, err := client.ZPopMax(key1)
		assert.Nil(suite.T(), err)
		assert.Len(suite.T(), res2, 1)
		assert.Equal(suite.T(), float64(3.0), res2[api.CreateStringResult("three")].Value())

		res3, err := client.ZPopMaxWithCount(key1, 2)
		assert.Nil(suite.T(), err)
		assert.Len(suite.T(), res3, 2)
		assert.Equal(suite.T(), float64(2.0), res3[api.CreateStringResult("two")].Value())
		assert.Equal(suite.T(), float64(1.0), res3[api.CreateStringResult("one")].Value())

		// non sorted set key
		_, err = client.Set(key2, "test")
		assert.Nil(suite.T(), err)

		_, err = client.ZPopMax(key2)
		assert.NotNil(suite.T(), err)
		assert.IsType(suite.T(), &api.RequestError{}, err)
	})
}

func (suite *GlideTestSuite) TestZRem() {
	suite.runWithDefaultClients(func(client api.BaseClient) {
		key := uuid.New().String()
		memberScoreMap := map[string]float64{
			"one":   1.0,
			"two":   2.0,
			"three": 3.0,
		}
		res, err := client.ZAdd(key, memberScoreMap)
		assert.Nil(suite.T(), err)
		assert.Equal(suite.T(), int64(3), res)

		// no members to remove
		_, err = client.ZRem(key, []string{})
		assert.NotNil(suite.T(), err)
		assert.IsType(suite.T(), &api.RequestError{}, err)

		res, err = client.ZRem(key, []string{"one"})
		assert.Nil(suite.T(), err)
		assert.Equal(suite.T(), int64(1), res)

		// TODO: run ZCard there
		res, err = client.ZRem(key, []string{"one", "two", "three"})
		assert.Nil(suite.T(), err)
		assert.Equal(suite.T(), int64(2), res)

		// non sorted set key
		_, err = client.Set(key, "test")
		assert.Nil(suite.T(), err)

		_, err = client.ZRem(key, []string{"value"})
		assert.NotNil(suite.T(), err)
		assert.IsType(suite.T(), &api.RequestError{}, err)
	})
}

func (suite *GlideTestSuite) TestZRange() {
	suite.runWithDefaultClients(func(client api.BaseClient) {
		t := suite.T()
		key := uuid.New().String()
		memberScoreMap := map[string]float64{
			"a": 1.0,
			"b": 2.0,
			"c": 3.0,
		}
		_, err := client.ZAdd(key, memberScoreMap)
		assert.NoError(t, err)
		// index [0:1]
		res, err := client.ZRange(key, options.NewRangeByIndexQuery(0, 1))
		expected := []api.Result[string]{
			api.CreateStringResult("a"),
			api.CreateStringResult("b"),
		}
		assert.NoError(t, err)
		assert.Equal(t, expected, res)
		// index [0:-1] (all)
		res, err = client.ZRange(key, options.NewRangeByIndexQuery(0, -1))
		expected = []api.Result[string]{
			api.CreateStringResult("a"),
			api.CreateStringResult("b"),
			api.CreateStringResult("c"),
		}
		assert.NoError(t, err)
		assert.Equal(t, expected, res)
		// index [3:1] (none)
		res, err = client.ZRange(key, options.NewRangeByIndexQuery(3, 1))
		assert.NoError(t, err)
		assert.Equal(t, 0, len(res))
		// score [-inf:3]
		var query options.ZRangeQuery
		query = options.NewRangeByScoreQuery(
			options.NewInfiniteScoreBoundary(options.NegativeInfinity),
			options.NewScoreBoundary(3, true))
		res, err = client.ZRange(key, query)
		expected = []api.Result[string]{
			api.CreateStringResult("a"),
			api.CreateStringResult("b"),
			api.CreateStringResult("c"),
		}
		assert.NoError(t, err)
		assert.Equal(t, expected, res)
		// score [-inf:3)
		query = options.NewRangeByScoreQuery(
			options.NewInfiniteScoreBoundary(options.NegativeInfinity),
			options.NewScoreBoundary(3, false))
		res, err = client.ZRange(key, query)
		expected = []api.Result[string]{
			api.CreateStringResult("a"),
			api.CreateStringResult("b"),
		}
		assert.NoError(t, err)
		assert.Equal(t, expected, res)
		// score (3:-inf] reverse
		query = options.NewRangeByScoreQuery(
			options.NewScoreBoundary(3, false),
			options.NewInfiniteScoreBoundary(options.NegativeInfinity)).
			SetReverse()
		res, err = client.ZRange(key, query)
		expected = []api.Result[string]{
			api.CreateStringResult("b"),
			api.CreateStringResult("a"),
		}
		assert.NoError(t, err)
		assert.Equal(t, expected, res)
		// score [-inf:+inf] limit 1 2
		query = options.NewRangeByScoreQuery(
			options.NewInfiniteScoreBoundary(options.NegativeInfinity),
			options.NewInfiniteScoreBoundary(options.PositiveInfinity)).
			SetLimit(1, 2)
		res, err = client.ZRange(key, query)
		expected = []api.Result[string]{
			api.CreateStringResult("b"),
			api.CreateStringResult("c"),
		}
		assert.NoError(t, err)
		assert.Equal(t, expected, res)
		// score [-inf:3) reverse (none)
		query = options.NewRangeByScoreQuery(
			options.NewInfiniteScoreBoundary(options.NegativeInfinity),
			options.NewScoreBoundary(3, true)).
			SetReverse()
		res, err = client.ZRange(key, query)
		assert.NoError(t, err)
		assert.Equal(t, 0, len(res))
		// score [+inf:3) (none)
		query = options.NewRangeByScoreQuery(
			options.NewInfiniteScoreBoundary(options.PositiveInfinity),
			options.NewScoreBoundary(3, false))
		res, err = client.ZRange(key, query)
		assert.NoError(t, err)
		assert.Equal(t, 0, len(res))
		// lex [-:c)
		query = options.NewRangeByLexQuery(
			options.NewInfiniteLexBoundary(options.NegativeInfinity),
			options.NewLexBoundary("c", false))
		res, err = client.ZRange(key, query)
		expected = []api.Result[string]{
			api.CreateStringResult("a"),
			api.CreateStringResult("b"),
		}
		assert.NoError(t, err)
		assert.Equal(t, expected, res)
		// lex [+:-] reverse limit 1 2
		query = options.NewRangeByLexQuery(
			options.NewInfiniteLexBoundary(options.PositiveInfinity),
			options.NewInfiniteLexBoundary(options.NegativeInfinity)).
			SetReverse().SetLimit(1, 2)
		res, err = client.ZRange(key, query)
		expected = []api.Result[string]{
			api.CreateStringResult("b"),
			api.CreateStringResult("a"),
		}
		assert.NoError(t, err)
		assert.Equal(t, expected, res)
		// lex (c:-] reverse
		query = options.NewRangeByLexQuery(
			options.NewLexBoundary("c", false),
			options.NewInfiniteLexBoundary(options.NegativeInfinity)).
			SetReverse()
		res, err = client.ZRange(key, query)
		expected = []api.Result[string]{
			api.CreateStringResult("b"),
			api.CreateStringResult("a"),
		}
		assert.NoError(t, err)
		assert.Equal(t, expected, res)
		// lex [+:c] (none)
		query = options.NewRangeByLexQuery(
			options.NewInfiniteLexBoundary(options.PositiveInfinity),
			options.NewLexBoundary("c", true))
		res, err = client.ZRange(key, query)
		assert.NoError(t, err)
		assert.Equal(t, 0, len(res))
	})
}

func (suite *GlideTestSuite) TestZRangeWithScores() {
	suite.runWithDefaultClients(func(client api.BaseClient) {
		t := suite.T()
		key := uuid.New().String()
		memberScoreMap := map[string]float64{
			"a": 1.0,
			"b": 2.0,
			"c": 3.0,
		}
		_, err := client.ZAdd(key, memberScoreMap)
		assert.NoError(t, err)
		// index [0:1]
		res, err := client.ZRangeWithScores(key, options.NewRangeByIndexQuery(0, 1))
		expected := map[api.Result[string]]api.Result[float64]{
			api.CreateStringResult("a"): api.CreateFloat64Result(1.0),
			api.CreateStringResult("b"): api.CreateFloat64Result(2.0),
		}
		assert.NoError(t, err)
		assert.Equal(t, expected, res)
		// index [0:-1] (all)
		res, err = client.ZRangeWithScores(key, options.NewRangeByIndexQuery(0, -1))
		expected = map[api.Result[string]]api.Result[float64]{
			api.CreateStringResult("a"): api.CreateFloat64Result(1.0),
			api.CreateStringResult("b"): api.CreateFloat64Result(2.0),
			api.CreateStringResult("c"): api.CreateFloat64Result(3.0),
		}
		assert.NoError(t, err)
		assert.Equal(t, expected, res)
		// index [3:1] (none)
		res, err = client.ZRangeWithScores(key, options.NewRangeByIndexQuery(3, 1))
		assert.NoError(t, err)
		assert.Equal(t, 0, len(res))
		// score [-inf:3]
		query := options.NewRangeByScoreQuery(
			options.NewInfiniteScoreBoundary(options.NegativeInfinity),
			options.NewScoreBoundary(3, true))
		res, err = client.ZRangeWithScores(key, query)
		expected = map[api.Result[string]]api.Result[float64]{
			api.CreateStringResult("a"): api.CreateFloat64Result(1.0),
			api.CreateStringResult("b"): api.CreateFloat64Result(2.0),
			api.CreateStringResult("c"): api.CreateFloat64Result(3.0),
		}
		assert.NoError(t, err)
		assert.Equal(t, expected, res)
		// score [-inf:3)
		query = options.NewRangeByScoreQuery(
			options.NewInfiniteScoreBoundary(options.NegativeInfinity),
			options.NewScoreBoundary(3, false))
		res, err = client.ZRangeWithScores(key, query)
		expected = map[api.Result[string]]api.Result[float64]{
			api.CreateStringResult("a"): api.CreateFloat64Result(1.0),
			api.CreateStringResult("b"): api.CreateFloat64Result(2.0),
		}
		assert.NoError(t, err)
		assert.Equal(t, expected, res)
		// score (3:-inf] reverse
		query = options.NewRangeByScoreQuery(
			options.NewScoreBoundary(3, false),
			options.NewInfiniteScoreBoundary(options.NegativeInfinity)).
			SetReverse()
		res, err = client.ZRangeWithScores(key, query)
		expected = map[api.Result[string]]api.Result[float64]{
			api.CreateStringResult("b"): api.CreateFloat64Result(2.0),
			api.CreateStringResult("a"): api.CreateFloat64Result(1.0),
		}
		assert.NoError(t, err)
		assert.Equal(t, expected, res)
		// score [-inf:+inf] limit 1 2
		query = options.NewRangeByScoreQuery(
			options.NewInfiniteScoreBoundary(options.NegativeInfinity),
			options.NewInfiniteScoreBoundary(options.PositiveInfinity)).
			SetLimit(1, 2)
		res, err = client.ZRangeWithScores(key, query)
		expected = map[api.Result[string]]api.Result[float64]{
			api.CreateStringResult("b"): api.CreateFloat64Result(2.0),
			api.CreateStringResult("c"): api.CreateFloat64Result(3.0),
		}
		assert.NoError(t, err)
		assert.Equal(t, expected, res)
		// score [-inf:3) reverse (none)
		query = options.NewRangeByScoreQuery(
			options.NewInfiniteScoreBoundary(options.NegativeInfinity),
			options.NewScoreBoundary(3, true)).
			SetReverse()
		res, err = client.ZRangeWithScores(key, query)
		assert.NoError(t, err)
		assert.Equal(t, 0, len(res))
		// score [+inf:3) (none)
		query = options.NewRangeByScoreQuery(
			options.NewInfiniteScoreBoundary(options.PositiveInfinity),
			options.NewScoreBoundary(3, false))
		res, err = client.ZRangeWithScores(key, query)
		assert.NoError(t, err)
		assert.Equal(t, 0, len(res))
	})
}

func (suite *GlideTestSuite) TestPersist() {
	suite.runWithDefaultClients(func(client api.BaseClient) {
		// Test 1: Check if persist command removes the expiration time of a key.
		keyName := "{keyName}" + uuid.NewString()
		t := suite.T()
		suite.verifyOK(client.Set(keyName, initialValue))
		resultExpire, err := client.Expire(keyName, 300)
		assert.Nil(t, err)
		assert.True(t, resultExpire)
		resultPersist, err := client.Persist(keyName)
		assert.Nil(t, err)
		assert.True(t, resultPersist)

		// Test 2: Check if persist command return false if key that doesnt have associated timeout.
		keyNoExp := "{keyName}" + uuid.NewString()
		suite.verifyOK(client.Set(keyNoExp, initialValue))
		resultPersistNoExp, err := client.Persist(keyNoExp)
		assert.Nil(t, err)
		assert.False(t, resultPersistNoExp)

		// Test 3: Check if persist command return false if key not exist.
		keyInvalid := "{invalidkey_forPersistTest}" + uuid.NewString()
		resultInvalidKey, err := client.Persist(keyInvalid)
		assert.Nil(t, err)
		assert.False(t, resultInvalidKey)
	})
}

func (suite *GlideTestSuite) TestZRank() {
	suite.runWithDefaultClients(func(client api.BaseClient) {
		key := uuid.New().String()
		stringKey := uuid.New().String()
		client.ZAdd(key, map[string]float64{"one": 1.5, "two": 2.0, "three": 3.0})
		res, err := client.ZRank(key, "two")
		assert.Nil(suite.T(), err)
		assert.Equal(suite.T(), int64(1), res.Value())

		if suite.serverVersion >= "7.2.0" {
			res2Rank, res2Score, err := client.ZRankWithScore(key, "one")
			assert.Nil(suite.T(), err)
			assert.Equal(suite.T(), int64(0), res2Rank.Value())
			assert.Equal(suite.T(), float64(1.5), res2Score.Value())
			res4Rank, res4Score, err := client.ZRankWithScore(key, "non-existing-member")
			assert.Nil(suite.T(), err)
			assert.True(suite.T(), res4Rank.IsNil())
			assert.True(suite.T(), res4Score.IsNil())
		}

		res3, err := client.ZRank(key, "non-existing-member")
		assert.Nil(suite.T(), err)
		assert.True(suite.T(), res3.IsNil())

		// key exists, but it is not a set
		suite.verifyOK(client.Set(stringKey, "value"))

		_, err = client.ZRank(stringKey, "value")
		assert.NotNil(suite.T(), err)
		assert.IsType(suite.T(), &api.RequestError{}, err)
	})
}

func (suite *GlideTestSuite) TestZRevRank() {
	suite.runWithDefaultClients(func(client api.BaseClient) {
		key := uuid.New().String()
		stringKey := uuid.New().String()
		client.ZAdd(key, map[string]float64{"one": 1.5, "two": 2.0, "three": 3.0})
		res, err := client.ZRevRank(key, "two")
		assert.Nil(suite.T(), err)
		assert.Equal(suite.T(), int64(1), res.Value())

		if suite.serverVersion >= "7.2.0" {
			res2Rank, res2Score, err := client.ZRevRankWithScore(key, "one")
			assert.Nil(suite.T(), err)
			assert.Equal(suite.T(), int64(2), res2Rank.Value())
			assert.Equal(suite.T(), float64(1.5), res2Score.Value())
			res4Rank, res4Score, err := client.ZRevRankWithScore(key, "non-existing-member")
			assert.Nil(suite.T(), err)
			assert.True(suite.T(), res4Rank.IsNil())
			assert.True(suite.T(), res4Score.IsNil())
		}

		res3, err := client.ZRevRank(key, "non-existing-member")
		assert.Nil(suite.T(), err)
		assert.True(suite.T(), res3.IsNil())

		// key exists, but it is not a set
		suite.verifyOK(client.Set(stringKey, "value"))

		_, err = client.ZRevRank(stringKey, "value")
		assert.NotNil(suite.T(), err)
		assert.IsType(suite.T(), &api.RequestError{}, err)
	})
}

func (suite *GlideTestSuite) Test_XAdd_XLen_XTrim() {
	suite.runWithDefaultClients(func(client api.BaseClient) {
		key1 := uuid.NewString()
		key2 := uuid.NewString()
		field1 := uuid.NewString()
		field2 := uuid.NewString()
		t := suite.T()
		xAddResult, err := client.XAddWithOptions(
			key1,
			[][]string{{field1, "foo"}, {field2, "bar"}},
			options.NewXAddOptions().SetDontMakeNewStream(),
		)
		assert.NoError(t, err)
		assert.True(t, xAddResult.IsNil())

		xAddResult, err = client.XAddWithOptions(
			key1,
			[][]string{{field1, "foo1"}, {field2, "bar1"}},
			options.NewXAddOptions().SetId("0-1"),
		)
		assert.NoError(t, err)
		assert.Equal(t, xAddResult.Value(), "0-1")

		xAddResult, err = client.XAdd(
			key1,
			[][]string{{field1, "foo2"}, {field2, "bar2"}},
		)
		assert.NoError(t, err)
		assert.False(t, xAddResult.IsNil())

		xLenResult, err := client.XLen(key1)
		assert.NoError(t, err)
		assert.Equal(t, int64(2), xLenResult)

		// Trim the first entry.
		xAddResult, err = client.XAddWithOptions(
			key1,
			[][]string{{field1, "foo3"}, {field2, "bar2"}},
			options.NewXAddOptions().SetTrimOptions(
				options.NewXTrimOptionsWithMaxLen(2).SetExactTrimming(),
			),
		)
		assert.NotNil(t, xAddResult.Value())
		assert.NoError(t, err)
		id := xAddResult.Value()
		xLenResult, err = client.XLen(key1)
		assert.NoError(t, err)
		assert.Equal(t, int64(2), xLenResult)

		// Trim the second entry.
		xAddResult, err = client.XAddWithOptions(
			key1,
			[][]string{{field1, "foo4"}, {field2, "bar4"}},
			options.NewXAddOptions().SetTrimOptions(
				options.NewXTrimOptionsWithMinId(id).SetExactTrimming(),
			),
		)
		assert.NoError(t, err)
		assert.NotNil(t, xAddResult.Value())
		xLenResult, err = client.XLen(key1)
		assert.NoError(t, err)
		assert.Equal(t, int64(2), xLenResult)

		// Test xtrim to remove 1 element
		xTrimResult, err := client.XTrim(
			key1,
			options.NewXTrimOptionsWithMaxLen(1).SetExactTrimming(),
		)
		assert.NoError(t, err)
		assert.Equal(t, int64(1), xTrimResult)
		xLenResult, err = client.XLen(key1)
		assert.NoError(t, err)
		assert.Equal(t, int64(1), xLenResult)

		// Key does not exist - returns 0
		xTrimResult, err = client.XTrim(
			key2,
			options.NewXTrimOptionsWithMaxLen(1).SetExactTrimming(),
		)
		assert.NoError(t, err)
		assert.Equal(t, int64(0), xTrimResult)
		xLenResult, err = client.XLen(key2)
		assert.NoError(t, err)
		assert.Equal(t, int64(0), xLenResult)

		// Throw Exception: Key exists - but it is not a stream
		suite.verifyOK(client.Set(key2, "xtrimtest"))
		_, err = client.XTrim(key2, options.NewXTrimOptionsWithMinId("0-1"))
		assert.NotNil(t, err)
		assert.IsType(t, &api.RequestError{}, err)
		_, err = client.XLen(key2)
		assert.NotNil(t, err)
		assert.IsType(t, &api.RequestError{}, err)
	})
}

func (suite *GlideTestSuite) Test_ZScore() {
	suite.runWithDefaultClients(func(client api.BaseClient) {
		key1 := uuid.NewString()
		key2 := uuid.NewString()
		t := suite.T()

		membersScores := map[string]float64{
			"one":   1.0,
			"two":   2.0,
			"three": 3.0,
		}

		zAddResult, err := client.ZAdd(key1, membersScores)
		assert.NoError(t, err)
		assert.Equal(t, zAddResult, int64(3))

		zScoreResult, err := client.ZScore(key1, "one")
		assert.NoError(t, err)
		assert.Equal(t, zScoreResult.Value(), float64(1.0))

		zScoreResult, err = client.ZScore(key1, "non_existing_member")
		assert.NoError(t, err)
		assert.True(t, zScoreResult.IsNil())

		zScoreResult, err = client.ZScore("non_existing_key", "non_existing_member")
		assert.NoError(t, err)
		assert.True(t, zScoreResult.IsNil())

		// Key exists, but it is not a set
		setResult, err := client.Set(key2, "bar")
		assert.NoError(t, err)
		assert.Equal(t, setResult, "OK")

		_, err = client.ZScore(key2, "one")
		assert.NotNil(t, err)
		assert.IsType(t, &api.RequestError{}, err)
	})
}

func (suite *GlideTestSuite) TestZCount() {
	suite.runWithDefaultClients(func(client api.BaseClient) {
		key1 := uuid.NewString()
		key2 := uuid.NewString()
		membersScores := map[string]float64{
			"one":   1.0,
			"two":   2.0,
			"three": 3.0,
		}
		t := suite.T()
		res1, err := client.ZAdd(key1, membersScores)
		assert.Nil(t, err)
		assert.Equal(t, int64(3), res1)

		// In range negative to positive infinity.
		zCountRange := options.NewZCountRangeBuilder(
			options.NewInfiniteScoreBoundary(options.NegativeInfinity),
			options.NewInfiniteScoreBoundary(options.PositiveInfinity),
		)
		zCountResult, err := client.ZCount(key1, zCountRange)
		assert.Nil(t, err)
		assert.Equal(t, int64(3), zCountResult)
		zCountRange = options.NewZCountRangeBuilder(
			options.NewInclusiveScoreBoundary(math.Inf(-1)),
			options.NewInclusiveScoreBoundary(math.Inf(+1)),
		)
		zCountResult, err = client.ZCount(key1, zCountRange)
		assert.Nil(t, err)
		assert.Equal(t, int64(3), zCountResult)

		// In range 1 (exclusive) to 3 (inclusive)
		zCountRange = options.NewZCountRangeBuilder(
			options.NewScoreBoundary(1, false),
			options.NewScoreBoundary(3, true),
		)
		zCountResult, err = client.ZCount(key1, zCountRange)
		assert.Nil(t, err)
		assert.Equal(t, int64(2), zCountResult)

		// In range negative infinity to 3 (inclusive)
		zCountRange = options.NewZCountRangeBuilder(
			options.NewInfiniteScoreBoundary(options.NegativeInfinity),
			options.NewScoreBoundary(3, true),
		)
		zCountResult, err = client.ZCount(key1, zCountRange)
		assert.Nil(t, err)
		assert.Equal(t, int64(3), zCountResult)

		// Incorrect range start > end
		zCountRange = options.NewZCountRangeBuilder(
			options.NewInfiniteScoreBoundary(options.PositiveInfinity),
			options.NewInclusiveScoreBoundary(3),
		)
		zCountResult, err = client.ZCount(key1, zCountRange)
		assert.Nil(t, err)
		assert.Equal(t, int64(0), zCountResult)

		// Non-existing key
		zCountRange = options.NewZCountRangeBuilder(
			options.NewInfiniteScoreBoundary(options.NegativeInfinity),
			options.NewInfiniteScoreBoundary(options.PositiveInfinity),
		)
		zCountResult, err = client.ZCount("non_existing_key", zCountRange)
		assert.Nil(t, err)
		assert.Equal(t, int64(0), zCountResult)

		// Key exists, but it is not a set
		setResult, _ := client.Set(key2, "value")
		assert.Equal(t, setResult, "OK")
		zCountRange = options.NewZCountRangeBuilder(
			options.NewInfiniteScoreBoundary(options.NegativeInfinity),
			options.NewInfiniteScoreBoundary(options.PositiveInfinity),
		)
		_, err = client.ZCount(key2, zCountRange)
		assert.NotNil(t, err)
		assert.IsType(suite.T(), &api.RequestError{}, err)
	})
}

func (suite *GlideTestSuite) Test_XDel() {
	suite.runWithDefaultClients(func(client api.BaseClient) {
		key1 := uuid.NewString()
		key2 := uuid.NewString()
		streamId1 := "0-1"
		streamId2 := "0-2"
		streamId3 := "0-3"
		t := suite.T()

		xAddResult, err := client.XAddWithOptions(
			key1,
			[][]string{{"f1", "foo1"}, {"f2", "bar2"}},
			options.NewXAddOptions().SetId(streamId1),
		)
		assert.NoError(t, err)
		assert.Equal(t, xAddResult.Value(), streamId1)

		xAddResult, err = client.XAddWithOptions(
			key1,
			[][]string{{"f1", "foo1"}, {"f2", "bar2"}},
			options.NewXAddOptions().SetId(streamId2),
		)
		assert.NoError(t, err)
		assert.Equal(t, xAddResult.Value(), streamId2)

		xLenResult, err := client.XLen(key1)
		assert.NoError(t, err)
		assert.Equal(t, xLenResult, int64(2))

		// Deletes one stream id, and ignores anything invalid:
		xDelResult, err := client.XDel(key1, []string{streamId1, streamId3})
		assert.NoError(t, err)
		assert.Equal(t, xDelResult, int64(1))

		xDelResult, err = client.XDel(key2, []string{streamId3})
		assert.NoError(t, err)
		assert.Equal(t, xDelResult, int64(0))

		// Throws error: Key exists - but it is not a stream
		setResult, err := client.Set(key2, "xdeltest")
		assert.NoError(t, err)
		assert.Equal(t, "OK", setResult)

		_, err = client.XDel(key2, []string{streamId3})
		assert.NotNil(t, err)
		assert.IsType(t, &api.RequestError{}, err)
	})
}

func (suite *GlideTestSuite) TestZScan() {
	suite.runWithDefaultClients(func(client api.BaseClient) {
		key1 := uuid.New().String()
		initialCursor := "0"
		defaultCount := 20

		// Set up test data - use a large number of entries to force an iterative cursor
		numberMap := make(map[string]float64)
		numMembersResult := make([]api.Result[string], 50000)
		charMembers := []string{"a", "b", "c", "d", "e"}
		charMembersResult := []api.Result[string]{
			api.CreateStringResult("a"),
			api.CreateStringResult("b"),
			api.CreateStringResult("c"),
			api.CreateStringResult("d"),
			api.CreateStringResult("e"),
		}
		for i := 0; i < 50000; i++ {
			numberMap["member"+strconv.Itoa(i)] = float64(i)
			numMembersResult[i] = api.CreateStringResult("member" + strconv.Itoa(i))
		}
		charMap := make(map[string]float64)
		charMapValues := []api.Result[string]{}
		for i, val := range charMembers {
			charMap[val] = float64(i)
			charMapValues = append(charMapValues, api.CreateStringResult(strconv.Itoa(i)))
		}

		// Empty set
		resCursor, resCollection, err := client.ZScan(key1, initialCursor)
		assert.NoError(suite.T(), err)
		assert.Equal(suite.T(), initialCursor, resCursor.Value())
		assert.Empty(suite.T(), resCollection)

		// Negative cursor
		if suite.serverVersion >= "8.0.0" {
			_, _, err = client.ZScan(key1, "-1")
			assert.NotNil(suite.T(), err)
			assert.IsType(suite.T(), &api.RequestError{}, err)
		} else {
			resCursor, resCollection, err = client.ZScan(key1, "-1")
			assert.NoError(suite.T(), err)
			assert.Equal(suite.T(), initialCursor, resCursor.Value())
			assert.Empty(suite.T(), resCollection)
		}

		// Result contains the whole set
		res, err := client.ZAdd(key1, charMap)
		assert.NoError(suite.T(), err)
		assert.Equal(suite.T(), int64(5), res)

		resCursor, resCollection, err = client.ZScan(key1, initialCursor)
		assert.NoError(suite.T(), err)
		assert.Equal(suite.T(), initialCursor, resCursor.Value())
		assert.Equal(suite.T(), len(charMap)*2, len(resCollection))

		resultKeySet := make([]api.Result[string], 0, len(charMap))
		resultValueSet := make([]api.Result[string], 0, len(charMap))

		// Iterate through array taking pairs of items
		for i := 0; i < len(resCollection); i += 2 {
			resultKeySet = append(resultKeySet, resCollection[i])
			resultValueSet = append(resultValueSet, resCollection[i+1])
		}

		// Verify all expected keys exist in result
		assert.True(suite.T(), isSubset(charMembersResult, resultKeySet))

		// Scores come back as integers converted to a string when the fraction is zero.
		assert.True(suite.T(), isSubset(charMapValues, resultValueSet))

		opts := options.NewZScanOptionsBuilder().SetMatch("a")
		resCursor, resCollection, err = client.ZScanWithOptions(key1, initialCursor, opts)
		assert.NoError(suite.T(), err)
		assert.Equal(suite.T(), initialCursor, resCursor.Value())
		assert.Equal(suite.T(), resCollection, []api.Result[string]{api.CreateStringResult("a"), api.CreateStringResult("0")})

		// Result contains a subset of the key
		res, err = client.ZAdd(key1, numberMap)
		assert.NoError(suite.T(), err)
		assert.Equal(suite.T(), int64(50000), res)

		resCursor, resCollection, err = client.ZScan(key1, "0")
		assert.NoError(suite.T(), err)
		resultCollection := resCollection
		resKeys := []api.Result[string]{}

		// 0 is returned for the cursor of the last iteration
		for resCursor.Value() != "0" {
			nextCursor, nextCol, err := client.ZScan(key1, resCursor.Value())
			assert.NoError(suite.T(), err)
			assert.NotEqual(suite.T(), nextCursor, resCursor)
			assert.False(suite.T(), isSubset(resultCollection, nextCol))
			resultCollection = append(resultCollection, nextCol...)
			resCursor = nextCursor
		}

		for i := 0; i < len(resultCollection); i += 2 {
			resKeys = append(resKeys, resultCollection[i])
		}

		assert.NotEmpty(suite.T(), resultCollection)
		// Verify we got all keys and values
		assert.True(suite.T(), isSubset(numMembersResult, resKeys))

		// Test match pattern
		opts = options.NewZScanOptionsBuilder().SetMatch("*")
		resCursor, resCollection, err = client.ZScanWithOptions(key1, initialCursor, opts)
		assert.NoError(suite.T(), err)
		assert.NotEqual(suite.T(), initialCursor, resCursor.Value())
		assert.GreaterOrEqual(suite.T(), len(resCollection), defaultCount)

		// test count
		opts = options.NewZScanOptionsBuilder().SetCount(20)
		resCursor, resCollection, err = client.ZScanWithOptions(key1, initialCursor, opts)
		assert.NoError(suite.T(), err)
		assert.NotEqual(suite.T(), initialCursor, resCursor.Value())
		assert.GreaterOrEqual(suite.T(), len(resCollection), 20)

		// test count with match, returns a non-empty array
		opts = options.NewZScanOptionsBuilder().SetMatch("1*").SetCount(20)
		resCursor, resCollection, err = client.ZScanWithOptions(key1, initialCursor, opts)
		assert.NoError(suite.T(), err)
		assert.NotEqual(suite.T(), initialCursor, resCursor.Value())
		assert.GreaterOrEqual(suite.T(), len(resCollection), 0)

		// Test NoScores option for Redis 8.0.0+
		if suite.serverVersion >= "8.0.0" {
			opts = options.NewZScanOptionsBuilder().SetNoScores(true)
			resCursor, resCollection, err = client.ZScanWithOptions(key1, initialCursor, opts)
			assert.NoError(suite.T(), err)
			cursor, err := strconv.ParseInt(resCursor.Value(), 10, 64)
			assert.NoError(suite.T(), err)
			assert.GreaterOrEqual(suite.T(), cursor, int64(0))

			// Verify all fields start with "member"
			for _, field := range resCollection {
				assert.True(suite.T(), strings.HasPrefix(field.Value(), "member"))
			}
		}

		// Test exceptions
		// Non-set key
		stringKey := uuid.New().String()
		setRes, err := client.Set(stringKey, "test")
		assert.NoError(suite.T(), err)
		assert.Equal(suite.T(), "OK", setRes)

		_, _, err = client.ZScan(stringKey, initialCursor)
		assert.NotNil(suite.T(), err)
		assert.IsType(suite.T(), &api.RequestError{}, err)

		opts = options.NewZScanOptionsBuilder().SetMatch("test").SetCount(1)
		_, _, err = client.ZScanWithOptions(stringKey, initialCursor, opts)
		assert.NotNil(suite.T(), err)
		assert.IsType(suite.T(), &api.RequestError{}, err)

		// Negative count
		opts = options.NewZScanOptionsBuilder().SetCount(-1)
		_, _, err = client.ZScanWithOptions(key1, "-1", opts)
		assert.NotNil(suite.T(), err)
		assert.IsType(suite.T(), &api.RequestError{}, err)
	})
}

<<<<<<< HEAD
func (suite *GlideTestSuite) TestSetBit_SetSingleBit() {
	suite.runWithDefaultClients(func(client api.BaseClient) {
		key := uuid.New().String()
		var resultInt64 int64
		resultInt64, err := client.SetBit(key, 7, 1)
		assert.NoError(suite.T(), err)
		assert.Equal(suite.T(), int64(0), resultInt64)

		result, err := client.Get(key)
		assert.NoError(suite.T(), err)
		assert.Contains(suite.T(), result.Value(), "\x01")
	})
}

func (suite *GlideTestSuite) TestSetBit_SetAndCheckPreviousBit() {
	suite.runWithDefaultClients(func(client api.BaseClient) {
		key := uuid.New().String()
		var resultInt64 int64
		resultInt64, err := client.SetBit(key, 7, 1)
		assert.NoError(suite.T(), err)
		assert.Equal(suite.T(), int64(0), resultInt64)

		resultInt64, err = client.SetBit(key, 7, 0)
		assert.NoError(suite.T(), err)
		assert.Equal(suite.T(), int64(1), resultInt64)
	})
}

func (suite *GlideTestSuite) TestSetBit_SetMultipleBits() {
	suite.runWithDefaultClients(func(client api.BaseClient) {
		key := uuid.New().String()
		var resultInt64 int64

		resultInt64, err := client.SetBit(key, 3, 1)
		assert.NoError(suite.T(), err)
		assert.Equal(suite.T(), int64(0), resultInt64)

		resultInt64, err = client.SetBit(key, 5, 1)
		assert.NoError(suite.T(), err)
		assert.Equal(suite.T(), int64(0), resultInt64)

		result, err := client.Get(key)
		assert.NoError(suite.T(), err)
		value := result.Value()

		binaryString := fmt.Sprintf("%08b", value[0])

		assert.Equal(suite.T(), "00010100", binaryString)
	})
}

func (suite *GlideTestSuite) TestWait() {
	suite.runWithDefaultClients(func(client api.BaseClient) {
		key := uuid.New().String()
		client.Set(key, "test")
		// Test 1:  numberOfReplicas (2)
		resultInt64, err := client.Wait(2, 2000)
		assert.NoError(suite.T(), err)
		assert.True(suite.T(), resultInt64 >= 2)

		// Test 2: Invalid numberOfReplicas (0)
		_, err = client.Wait(0, 2000)

		// Assert error and message for invalid number of replicas
		assert.NotNil(suite.T(), err)
		assert.Equal(suite.T(), "number of replicas should be greater than 0", err.Error())

		// Test 3: Invalid timeout (negative)
		_, err = client.Wait(2, -1)

		// Assert error and message for invalid timeout
		assert.NotNil(suite.T(), err)
		assert.Equal(suite.T(), "timeout cannot be lesser than 0", err.Error())
	})
}

func (suite *GlideTestSuite) TestGetBit_ExistingKey_ValidOffset() {
	suite.runWithDefaultClients(func(client api.BaseClient) {
		key := uuid.New().String()
		offset := int64(7)
		value := int64(1)

		client.SetBit(key, offset, value)

		result, err := client.GetBit(key, offset)
		assert.NoError(suite.T(), err)
		assert.Equal(suite.T(), value, result)
	})
}

func (suite *GlideTestSuite) TestGetBit_NonExistentKey() {
	suite.runWithDefaultClients(func(client api.BaseClient) {
		key := uuid.New().String()
		offset := int64(10)

		result, err := client.GetBit(key, offset)
		assert.NoError(suite.T(), err)
		assert.Equal(suite.T(), int64(0), result)
	})
}

func (suite *GlideTestSuite) TestGetBit_InvalidOffset() {
	suite.runWithDefaultClients(func(client api.BaseClient) {
		key := uuid.New().String()
		invalidOffset := int64(-1)

		_, err := client.GetBit(key, invalidOffset)
		assert.NotNil(suite.T(), err)
	})
}

func (suite *GlideTestSuite) TestBitCount_ExistingKey() {
	suite.runWithDefaultClients(func(client api.BaseClient) {
		key := uuid.New().String()
		for i := int64(0); i < 8; i++ {
			client.SetBit(key, i, 1)
		}

		result, err := client.BitCount(key)
		assert.NoError(suite.T(), err)
		assert.Equal(suite.T(), int64(8), result)
	})
}

func (suite *GlideTestSuite) TestBitCount_ZeroBits() {
	suite.runWithDefaultClients(func(client api.BaseClient) {
		key := uuid.New().String()

		result, err := client.BitCount(key)
		assert.NoError(suite.T(), err)
		assert.Equal(suite.T(), int64(0), result)
	})
}

func (suite *GlideTestSuite) TestBitCountWithOptions_StartEnd() {
	suite.runWithDefaultClients(func(client api.BaseClient) {
		key := uuid.New().String()
		value := "TestBitCountWithOptions_StartEnd"

		client.Set(key, value)

		start := int64(1)
		end := int64(5)
		opts := &options.BitCountOptions{}
		opts.SetStart(start)
		opts.SetEnd(end)

		result, err := client.BitCountWithOptions(key, opts)
		assert.NoError(suite.T(), err)
		assert.Equal(suite.T(), int64(19), result)
	})
}

func (suite *GlideTestSuite) TestBitCountWithOptions_StartEndByte() {
	suite.SkipIfServerVersionLowerThanBy("7.0.0")
	suite.runWithDefaultClients(func(client api.BaseClient) {
		key := uuid.New().String()
		value := "TestBitCountWithOptions_StartEnd"

		client.Set(key, value)

		start := int64(1)
		end := int64(5)
		opts := &options.BitCountOptions{}
		opts.SetStart(start)
		opts.SetEnd(end)
		opts.SetBitmapIndexType(options.BYTE)

		result, err := client.BitCountWithOptions(key, opts)
		assert.NoError(suite.T(), err)
		assert.Equal(suite.T(), int64(19), result)
	})
}

func (suite *GlideTestSuite) TestBitCountWithOptions_StartEndBit() {
	suite.SkipIfServerVersionLowerThanBy("7.0.0")
	suite.runWithDefaultClients(func(client api.BaseClient) {
		key := uuid.New().String()
		value := "TestBitCountWithOptions_StartEnd"

		client.Set(key, value)

		start := int64(1)
		end := int64(5)
		opts := &options.BitCountOptions{}
		opts.SetStart(start)
		opts.SetEnd(end)
		opts.SetBitmapIndexType(options.BIT)

		result, err := client.BitCountWithOptions(key, opts)
		assert.NoError(suite.T(), err)
		assert.Equal(suite.T(), int64(3), result)
=======
func (suite *GlideTestSuite) TestXPending() {
	suite.runWithDefaultClients(func(client api.BaseClient) {
		// TODO: Update tests when XGroupCreate, XGroupCreateConsumer, XReadGroup, XClaim, XClaimJustId and XAck are added to
		// the Go client.
		//
		// This test splits out the cluster and standalone tests into their own functions because we are forced to use
		// CustomCommands for many stream commands which are not included in the preview Go client. Using a type switch for
		// each use of CustomCommand would make the tests difficult to read and maintain. These tests can be
		// collapsed once the native commands are added in a subsequent release.

		execStandalone := func(client api.GlideClient) {
			// 1. Arrange the data
			key := uuid.New().String()
			groupName := "group" + uuid.New().String()
			zeroStreamId := "0"
			consumer1 := "consumer-1-" + uuid.New().String()
			consumer2 := "consumer-2-" + uuid.New().String()

			command := []string{"XGroup", "Create", key, groupName, zeroStreamId, "MKSTREAM"}

			resp, err := client.CustomCommand(command)
			assert.NoError(suite.T(), err)
			assert.Equal(suite.T(), "OK", resp.(string))

			command = []string{"XGroup", "CreateConsumer", key, groupName, consumer1}
			resp, err = client.CustomCommand(command)
			assert.NoError(suite.T(), err)
			assert.True(suite.T(), resp.(bool))

			command = []string{"XGroup", "CreateConsumer", key, groupName, consumer2}
			resp, err = client.CustomCommand(command)
			assert.NoError(suite.T(), err)
			assert.True(suite.T(), resp.(bool))

			streamid_1, err := client.XAdd(key, [][]string{{"field1", "value1"}})
			assert.NoError(suite.T(), err)
			streamid_2, err := client.XAdd(key, [][]string{{"field2", "value2"}})
			assert.NoError(suite.T(), err)

			command = []string{"XReadGroup", "GROUP", groupName, consumer1, "STREAMS", key, ">"}
			_, err = client.CustomCommand(command)
			assert.NoError(suite.T(), err)

			_, err = client.XAdd(key, [][]string{{"field3", "value3"}})
			assert.NoError(suite.T(), err)
			_, err = client.XAdd(key, [][]string{{"field4", "value4"}})
			assert.NoError(suite.T(), err)
			streamid_5, err := client.XAdd(key, [][]string{{"field5", "value5"}})
			assert.NoError(suite.T(), err)

			command = []string{"XReadGroup", "GROUP", groupName, consumer2, "STREAMS", key, ">"}
			_, err = client.CustomCommand(command)
			assert.NoError(suite.T(), err)

			expectedSummary := api.XPendingSummary{
				NumOfMessages: 5,
				StartId:       streamid_1,
				EndId:         streamid_5,
				ConsumerMessages: []api.ConsumerPendingMessage{
					{ConsumerName: consumer1, MessageCount: 2},
					{ConsumerName: consumer2, MessageCount: 3},
				},
			}

			// 2. Act
			summaryResult, err := client.XPending(key, groupName)

			// 3a. Assert that we get 5 messages in total, 2 for consumer1 and 3 for consumer2
			assert.NoError(suite.T(), err)
			assert.True(
				suite.T(),
				reflect.DeepEqual(expectedSummary, summaryResult),
				"Expected and actual results do not match",
			)

			// 3b. Assert that we get 2 details for consumer1 that includes
			detailResult, _ := client.XPendingWithOptions(
				key,
				groupName,
				options.NewXPendingOptions("-", "+", 10).SetConsumer(consumer1),
			)
			assert.Equal(suite.T(), len(detailResult), 2)
			assert.Equal(suite.T(), streamid_1.Value(), detailResult[0].Id)
			assert.Equal(suite.T(), streamid_2.Value(), detailResult[1].Id)
		}

		execCluster := func(client api.GlideClusterClient) {
			// 1. Arrange the data
			key := uuid.New().String()
			groupName := "group" + uuid.New().String()
			zeroStreamId := "0"
			consumer1 := "consumer-1-" + uuid.New().String()
			consumer2 := "consumer-2-" + uuid.New().String()

			command := []string{"XGroup", "Create", key, groupName, zeroStreamId, "MKSTREAM"}

			resp, err := client.CustomCommand(command)
			assert.NoError(suite.T(), err)
			assert.Equal(suite.T(), "OK", resp.Value().(string))

			command = []string{"XGroup", "CreateConsumer", key, groupName, consumer1}
			resp, err = client.CustomCommand(command)
			assert.NoError(suite.T(), err)
			assert.True(suite.T(), resp.Value().(bool))

			command = []string{"XGroup", "CreateConsumer", key, groupName, consumer2}
			resp, err = client.CustomCommand(command)
			assert.NoError(suite.T(), err)
			assert.True(suite.T(), resp.Value().(bool))

			streamid_1, err := client.XAdd(key, [][]string{{"field1", "value1"}})
			assert.NoError(suite.T(), err)
			streamid_2, err := client.XAdd(key, [][]string{{"field2", "value2"}})
			assert.NoError(suite.T(), err)

			command = []string{"XReadGroup", "GROUP", groupName, consumer1, "STREAMS", key, ">"}
			_, err = client.CustomCommand(command)
			assert.NoError(suite.T(), err)

			_, err = client.XAdd(key, [][]string{{"field3", "value3"}})
			assert.NoError(suite.T(), err)
			_, err = client.XAdd(key, [][]string{{"field4", "value4"}})
			assert.NoError(suite.T(), err)
			streamid_5, err := client.XAdd(key, [][]string{{"field5", "value5"}})
			assert.NoError(suite.T(), err)

			command = []string{"XReadGroup", "GROUP", groupName, consumer2, "STREAMS", key, ">"}
			_, err = client.CustomCommand(command)
			assert.NoError(suite.T(), err)

			expectedSummary := api.XPendingSummary{
				NumOfMessages: 5,
				StartId:       streamid_1,
				EndId:         streamid_5,
				ConsumerMessages: []api.ConsumerPendingMessage{
					{ConsumerName: consumer1, MessageCount: 2},
					{ConsumerName: consumer2, MessageCount: 3},
				},
			}

			// 2. Act
			summaryResult, err := client.XPending(key, groupName)

			// 3a. Assert that we get 5 messages in total, 2 for consumer1 and 3 for consumer2
			assert.NoError(suite.T(), err)
			assert.True(
				suite.T(),
				reflect.DeepEqual(expectedSummary, summaryResult),
				"Expected and actual results do not match",
			)

			// 3b. Assert that we get 2 details for consumer1 that includes
			detailResult, _ := client.XPendingWithOptions(
				key,
				groupName,
				options.NewXPendingOptions("-", "+", 10).SetConsumer(consumer1),
			)
			assert.Equal(suite.T(), len(detailResult), 2)
			assert.Equal(suite.T(), streamid_1.Value(), detailResult[0].Id)
			assert.Equal(suite.T(), streamid_2.Value(), detailResult[1].Id)

			//
		}

		assert.Equal(suite.T(), "OK", "OK")

		// create group and consumer for the group
		// this is only needed in order to be able to use custom commands.
		// Once the native commands are added, this logic will be refactored.
		switch c := client.(type) {
		case api.GlideClient:
			execStandalone(c)
		case api.GlideClusterClient:
			execCluster(c)
		}
	})
}

func (suite *GlideTestSuite) TestXPendingFailures() {
	suite.runWithDefaultClients(func(client api.BaseClient) {
		// TODO: Update tests when XGroupCreate, XGroupCreateConsumer, XReadGroup, XClaim, XClaimJustId and XAck are added to
		// the Go client.
		//
		// This test splits out the cluster and standalone tests into their own functions because we are forced to use
		// CustomCommands for many stream commands which are not included in the preview Go client. Using a type switch for
		// each use of CustomCommand would make the tests difficult to read and maintain. These tests can be
		// collapsed once the native commands are added in a subsequent release.

		execStandalone := func(client api.GlideClient) {
			// 1. Arrange the data
			key := uuid.New().String()
			missingKey := uuid.New().String()
			nonStreamKey := uuid.New().String()
			groupName := "group" + uuid.New().String()
			zeroStreamId := "0"
			consumer1 := "consumer-1-" + uuid.New().String()
			invalidConsumer := "invalid-consumer-" + uuid.New().String()

			command := []string{"XGroup", "Create", key, groupName, zeroStreamId, "MKSTREAM"}

			resp, err := client.CustomCommand(command)
			assert.NoError(suite.T(), err)
			assert.Equal(suite.T(), "OK", resp.(string))

			command = []string{"XGroup", "CreateConsumer", key, groupName, consumer1}
			resp, err = client.CustomCommand(command)
			assert.NoError(suite.T(), err)
			assert.True(suite.T(), resp.(bool))

			_, err = client.XAdd(key, [][]string{{"field1", "value1"}})
			assert.NoError(suite.T(), err)
			_, err = client.XAdd(key, [][]string{{"field2", "value2"}})
			assert.NoError(suite.T(), err)

			// no pending messages yet...
			summaryResult, err := client.XPending(key, groupName)
			assert.NoError(suite.T(), err)
			assert.Equal(suite.T(), int64(0), summaryResult.NumOfMessages)

			detailResult, err := client.XPendingWithOptions(key, groupName, options.NewXPendingOptions("-", "+", 10))
			assert.NoError(suite.T(), err)
			assert.Equal(suite.T(), 0, len(detailResult))

			// read the entire stream for the consumer and mark messages as pending
			command = []string{"XReadGroup", "GROUP", groupName, consumer1, "STREAMS", key, ">"}
			_, err = client.CustomCommand(command)
			assert.NoError(suite.T(), err)

			// sanity check - expect some results:
			summaryResult, err = client.XPending(key, groupName)
			assert.NoError(suite.T(), err)
			assert.True(suite.T(), summaryResult.NumOfMessages > 0)

			detailResult, err = client.XPendingWithOptions(
				key,
				groupName,
				options.NewXPendingOptions("-", "+", 1).SetConsumer(consumer1),
			)
			assert.NoError(suite.T(), err)
			assert.True(suite.T(), len(detailResult) > 0)

			// returns empty if + before -
			detailResult, err = client.XPendingWithOptions(
				key,
				groupName,
				options.NewXPendingOptions("+", "-", 10).SetConsumer(consumer1),
			)
			assert.NoError(suite.T(), err)
			assert.Equal(suite.T(), 0, len(detailResult))

			// min idletime of 100 seconds shouldn't produce any results
			detailResult, err = client.XPendingWithOptions(
				key,
				groupName,
				options.NewXPendingOptions("-", "+", 10).SetMinIdleTime(100000),
			)
			assert.NoError(suite.T(), err)
			assert.Equal(suite.T(), 0, len(detailResult))

			// invalid consumer - no results
			detailResult, err = client.XPendingWithOptions(
				key,
				groupName,
				options.NewXPendingOptions("-", "+", 10).SetConsumer(invalidConsumer),
			)
			assert.NoError(suite.T(), err)
			assert.Equal(suite.T(), 0, len(detailResult))

			// Return an error when range bound is not a valid ID
			_, err = client.XPendingWithOptions(
				key,
				groupName,
				options.NewXPendingOptions("invalid-id", "+", 10),
			)
			assert.Error(suite.T(), err)
			assert.IsType(suite.T(), &api.RequestError{}, err)

			_, err = client.XPendingWithOptions(
				key,
				groupName,
				options.NewXPendingOptions("-", "invalid-id", 10),
			)
			assert.Error(suite.T(), err)
			assert.IsType(suite.T(), &api.RequestError{}, err)

			// invalid count should return no results
			detailResult, err = client.XPendingWithOptions(
				key,
				groupName,
				options.NewXPendingOptions("-", "+", -1),
			)
			assert.NoError(suite.T(), err)
			assert.Equal(suite.T(), 0, len(detailResult))

			// Return an error when an invalid group is provided
			_, err = client.XPending(
				key,
				"invalid-group",
			)
			assert.Error(suite.T(), err)
			assert.IsType(suite.T(), &api.RequestError{}, err)
			assert.True(suite.T(), strings.Contains(err.Error(), "NOGROUP"))

			// non-existent key throws a RequestError (NOGROUP)
			_, err = client.XPending(
				missingKey,
				groupName,
			)
			assert.Error(suite.T(), err)
			assert.IsType(suite.T(), &api.RequestError{}, err)
			assert.True(suite.T(), strings.Contains(err.Error(), "NOGROUP"))

			_, err = client.XPendingWithOptions(
				missingKey,
				groupName,
				options.NewXPendingOptions("-", "+", 10),
			)
			assert.Error(suite.T(), err)
			assert.IsType(suite.T(), &api.RequestError{}, err)
			assert.True(suite.T(), strings.Contains(err.Error(), "NOGROUP"))

			// Key exists, but it is not a stream
			_, _ = client.Set(nonStreamKey, "bar")
			_, err = client.XPending(
				nonStreamKey,
				groupName,
			)
			assert.Error(suite.T(), err)
			assert.IsType(suite.T(), &api.RequestError{}, err)
			assert.True(suite.T(), strings.Contains(err.Error(), "WRONGTYPE"))

			_, err = client.XPendingWithOptions(
				nonStreamKey,
				groupName,
				options.NewXPendingOptions("-", "+", 10),
			)
			assert.Error(suite.T(), err)
			assert.IsType(suite.T(), &api.RequestError{}, err)
			assert.True(suite.T(), strings.Contains(err.Error(), "WRONGTYPE"))
		}

		execCluster := func(client api.GlideClusterClient) {
			// 1. Arrange the data
			key := uuid.New().String()
			missingKey := uuid.New().String()
			nonStreamKey := uuid.New().String()
			groupName := "group" + uuid.New().String()
			zeroStreamId := "0"
			consumer1 := "consumer-1-" + uuid.New().String()
			invalidConsumer := "invalid-consumer-" + uuid.New().String()

			command := []string{"XGroup", "Create", key, groupName, zeroStreamId, "MKSTREAM"}

			resp, err := client.CustomCommand(command)
			assert.NoError(suite.T(), err)
			assert.Equal(suite.T(), "OK", resp.Value().(string))

			command = []string{"XGroup", "CreateConsumer", key, groupName, consumer1}
			resp, err = client.CustomCommand(command)
			assert.NoError(suite.T(), err)
			assert.True(suite.T(), resp.Value().(bool))

			_, err = client.XAdd(key, [][]string{{"field1", "value1"}})
			assert.NoError(suite.T(), err)
			_, err = client.XAdd(key, [][]string{{"field2", "value2"}})
			assert.NoError(suite.T(), err)

			// no pending messages yet...
			summaryResult, err := client.XPending(key, groupName)
			assert.NoError(suite.T(), err)
			assert.Equal(suite.T(), int64(0), summaryResult.NumOfMessages)

			detailResult, err := client.XPendingWithOptions(key, groupName, options.NewXPendingOptions("-", "+", 10))
			assert.NoError(suite.T(), err)
			assert.Equal(suite.T(), 0, len(detailResult))

			// read the entire stream for the consumer and mark messages as pending
			command = []string{"XReadGroup", "GROUP", groupName, consumer1, "STREAMS", key, ">"}
			_, err = client.CustomCommand(command)
			assert.NoError(suite.T(), err)

			// sanity check - expect some results:
			summaryResult, err = client.XPending(key, groupName)
			assert.NoError(suite.T(), err)
			assert.True(suite.T(), summaryResult.NumOfMessages > 0)

			detailResult, err = client.XPendingWithOptions(
				key,
				groupName,
				options.NewXPendingOptions("-", "+", 1).SetConsumer(consumer1),
			)
			assert.NoError(suite.T(), err)
			assert.True(suite.T(), len(detailResult) > 0)

			// returns empty if + before -
			detailResult, err = client.XPendingWithOptions(
				key,
				groupName,
				options.NewXPendingOptions("+", "-", 10).SetConsumer(consumer1),
			)
			assert.NoError(suite.T(), err)
			assert.Equal(suite.T(), 0, len(detailResult))

			// min idletime of 100 seconds shouldn't produce any results
			detailResult, err = client.XPendingWithOptions(
				key,
				groupName,
				options.NewXPendingOptions("-", "+", 10).SetMinIdleTime(100000),
			)
			assert.NoError(suite.T(), err)
			assert.Equal(suite.T(), 0, len(detailResult))

			// invalid consumer - no results
			detailResult, err = client.XPendingWithOptions(
				key,
				groupName,
				options.NewXPendingOptions("-", "+", 10).SetConsumer(invalidConsumer),
			)
			assert.NoError(suite.T(), err)
			assert.Equal(suite.T(), 0, len(detailResult))

			// Return an error when range bound is not a valid ID
			_, err = client.XPendingWithOptions(
				key,
				groupName,
				options.NewXPendingOptions("invalid-id", "+", 10),
			)
			assert.Error(suite.T(), err)
			assert.IsType(suite.T(), &api.RequestError{}, err)

			_, err = client.XPendingWithOptions(
				key,
				groupName,
				options.NewXPendingOptions("-", "invalid-id", 10),
			)
			assert.Error(suite.T(), err)
			assert.IsType(suite.T(), &api.RequestError{}, err)

			// invalid count should return no results
			detailResult, err = client.XPendingWithOptions(
				key,
				groupName,
				options.NewXPendingOptions("-", "+", -1),
			)
			assert.NoError(suite.T(), err)
			assert.Equal(suite.T(), 0, len(detailResult))

			// Return an error when an invalid group is provided
			_, err = client.XPending(
				key,
				"invalid-group",
			)
			assert.Error(suite.T(), err)
			assert.IsType(suite.T(), &api.RequestError{}, err)
			assert.True(suite.T(), strings.Contains(err.Error(), "NOGROUP"))

			// non-existent key throws a RequestError (NOGROUP)
			_, err = client.XPending(
				missingKey,
				groupName,
			)
			assert.Error(suite.T(), err)
			assert.IsType(suite.T(), &api.RequestError{}, err)
			assert.True(suite.T(), strings.Contains(err.Error(), "NOGROUP"))

			_, err = client.XPendingWithOptions(
				missingKey,
				groupName,
				options.NewXPendingOptions("-", "+", 10),
			)
			assert.Error(suite.T(), err)
			assert.IsType(suite.T(), &api.RequestError{}, err)
			assert.True(suite.T(), strings.Contains(err.Error(), "NOGROUP"))

			// Key exists, but it is not a stream
			_, _ = client.Set(nonStreamKey, "bar")
			_, err = client.XPending(
				nonStreamKey,
				groupName,
			)
			assert.Error(suite.T(), err)
			assert.IsType(suite.T(), &api.RequestError{}, err)
			assert.True(suite.T(), strings.Contains(err.Error(), "WRONGTYPE"))

			_, err = client.XPendingWithOptions(
				nonStreamKey,
				groupName,
				options.NewXPendingOptions("-", "+", 10),
			)
			assert.Error(suite.T(), err)
			assert.IsType(suite.T(), &api.RequestError{}, err)
			assert.True(suite.T(), strings.Contains(err.Error(), "WRONGTYPE"))
		}

		assert.Equal(suite.T(), "OK", "OK")

		// create group and consumer for the group
		// this is only needed in order to be able to use custom commands.
		// Once the native commands are added, this logic will be refactored.
		switch c := client.(type) {
		case api.GlideClient:
			execStandalone(c)
		case api.GlideClusterClient:
			execCluster(c)
		}
	})
}

func (suite *GlideTestSuite) TestObjectEncoding() {
	suite.runWithDefaultClients(func(client api.BaseClient) {
		// Test 1: Check object encoding for embstr
		key := "{keyName}" + uuid.NewString()
		value1 := "Hello"
		t := suite.T()
		suite.verifyOK(client.Set(key, value1))
		resultObjectEncoding, err := client.ObjectEncoding(key)
		assert.Nil(t, err)
		assert.Equal(t, "embstr", resultObjectEncoding.Value(), "The result should be embstr")

		// Test 2: Check object encoding command for non existing key
		key2 := "{keyName}" + uuid.NewString()
		resultDumpNull, err := client.ObjectEncoding(key2)
		assert.Nil(t, err)
		assert.Equal(t, "", resultDumpNull.Value())
	})
}

func (suite *GlideTestSuite) TestDumpRestore() {
	suite.runWithDefaultClients(func(client api.BaseClient) {
		// Test 1: Check restore command for deleted key and check value
		key := "testKey1_" + uuid.New().String()
		value := "hello"
		t := suite.T()
		suite.verifyOK(client.Set(key, value))
		resultDump, err := client.Dump(key)
		assert.Nil(t, err)
		assert.NotNil(t, resultDump)
		deletedCount, err := client.Del([]string{key})
		assert.Nil(t, err)
		assert.Equal(t, int64(1), deletedCount)
		result_test1, err := client.Restore(key, int64(0), resultDump.Value())
		assert.Nil(suite.T(), err)
		assert.Equal(suite.T(), "OK", result_test1.Value())
		resultGetRestoreKey, err := client.Get(key)
		assert.Nil(t, err)
		assert.Equal(t, value, resultGetRestoreKey.Value())

		// Test 2: Check dump command for non existing key
		key1 := "{keyName}" + uuid.NewString()
		resultDumpNull, err := client.Dump(key1)
		assert.Nil(t, err)
		assert.Equal(t, "", resultDumpNull.Value())
	})
}

func (suite *GlideTestSuite) TestRestoreWithOptions() {
	suite.runWithDefaultClients(func(client api.BaseClient) {
		key := "testKey1_" + uuid.New().String()
		value := "hello"
		t := suite.T()
		suite.verifyOK(client.Set(key, value))

		resultDump, err := client.Dump(key)
		assert.Nil(t, err)
		assert.NotNil(t, resultDump)

		// Test 1: Check restore command with restoreOptions REPLACE modifier
		deletedCount, err := client.Del([]string{key})
		assert.Nil(t, err)
		assert.Equal(t, int64(1), deletedCount)
		optsReplace := api.NewRestoreOptionsBuilder().SetReplace()
		result_test1, err := client.RestoreWithOptions(key, int64(0), resultDump.Value(), optsReplace)
		assert.Nil(suite.T(), err)
		assert.Equal(suite.T(), "OK", result_test1.Value())
		resultGetRestoreKey, err := client.Get(key)
		assert.Nil(t, err)
		assert.Equal(t, value, resultGetRestoreKey.Value())

		// Test 2: Check restore command with restoreOptions ABSTTL modifier
		delete_test2, err := client.Del([]string{key})
		assert.Nil(t, err)
		assert.Equal(t, int64(1), delete_test2)
		opts_test2 := api.NewRestoreOptionsBuilder().SetABSTTL()
		result_test2, err := client.RestoreWithOptions(key, int64(0), resultDump.Value(), opts_test2)
		assert.Nil(suite.T(), err)
		assert.Equal(suite.T(), "OK", result_test2.Value())
		resultGet_test2, err := client.Get(key)
		assert.Nil(t, err)
		assert.Equal(t, value, resultGet_test2.Value())

		// Test 3: Check restore command with restoreOptions FREQ modifier
		delete_test3, err := client.Del([]string{key})
		assert.Nil(t, err)
		assert.Equal(t, int64(1), delete_test3)
		opts_test3 := api.NewRestoreOptionsBuilder().SetEviction(api.FREQ, 10)
		result_test3, err := client.RestoreWithOptions(key, int64(0), resultDump.Value(), opts_test3)
		assert.Nil(suite.T(), err)
		assert.Equal(suite.T(), "OK", result_test3.Value())
		resultGet_test3, err := client.Get(key)
		assert.Nil(t, err)
		assert.Equal(t, value, resultGet_test3.Value())

		// Test 4: Check restore command with restoreOptions IDLETIME modifier
		delete_test4, err := client.Del([]string{key})
		assert.Nil(t, err)
		assert.Equal(t, int64(1), delete_test4)
		opts_test4 := api.NewRestoreOptionsBuilder().SetEviction(api.IDLETIME, 10)
		result_test4, err := client.RestoreWithOptions(key, int64(0), resultDump.Value(), opts_test4)
		assert.Nil(suite.T(), err)
		assert.Equal(suite.T(), "OK", result_test4.Value())
		resultGet_test4, err := client.Get(key)
		assert.Nil(t, err)
		assert.Equal(t, value, resultGet_test4.Value())
>>>>>>> b1a2c1f5
	})
}<|MERGE_RESOLUTION|>--- conflicted
+++ resolved
@@ -5210,200 +5210,6 @@
 	})
 }
 
-<<<<<<< HEAD
-func (suite *GlideTestSuite) TestSetBit_SetSingleBit() {
-	suite.runWithDefaultClients(func(client api.BaseClient) {
-		key := uuid.New().String()
-		var resultInt64 int64
-		resultInt64, err := client.SetBit(key, 7, 1)
-		assert.NoError(suite.T(), err)
-		assert.Equal(suite.T(), int64(0), resultInt64)
-
-		result, err := client.Get(key)
-		assert.NoError(suite.T(), err)
-		assert.Contains(suite.T(), result.Value(), "\x01")
-	})
-}
-
-func (suite *GlideTestSuite) TestSetBit_SetAndCheckPreviousBit() {
-	suite.runWithDefaultClients(func(client api.BaseClient) {
-		key := uuid.New().String()
-		var resultInt64 int64
-		resultInt64, err := client.SetBit(key, 7, 1)
-		assert.NoError(suite.T(), err)
-		assert.Equal(suite.T(), int64(0), resultInt64)
-
-		resultInt64, err = client.SetBit(key, 7, 0)
-		assert.NoError(suite.T(), err)
-		assert.Equal(suite.T(), int64(1), resultInt64)
-	})
-}
-
-func (suite *GlideTestSuite) TestSetBit_SetMultipleBits() {
-	suite.runWithDefaultClients(func(client api.BaseClient) {
-		key := uuid.New().String()
-		var resultInt64 int64
-
-		resultInt64, err := client.SetBit(key, 3, 1)
-		assert.NoError(suite.T(), err)
-		assert.Equal(suite.T(), int64(0), resultInt64)
-
-		resultInt64, err = client.SetBit(key, 5, 1)
-		assert.NoError(suite.T(), err)
-		assert.Equal(suite.T(), int64(0), resultInt64)
-
-		result, err := client.Get(key)
-		assert.NoError(suite.T(), err)
-		value := result.Value()
-
-		binaryString := fmt.Sprintf("%08b", value[0])
-
-		assert.Equal(suite.T(), "00010100", binaryString)
-	})
-}
-
-func (suite *GlideTestSuite) TestWait() {
-	suite.runWithDefaultClients(func(client api.BaseClient) {
-		key := uuid.New().String()
-		client.Set(key, "test")
-		// Test 1:  numberOfReplicas (2)
-		resultInt64, err := client.Wait(2, 2000)
-		assert.NoError(suite.T(), err)
-		assert.True(suite.T(), resultInt64 >= 2)
-
-		// Test 2: Invalid numberOfReplicas (0)
-		_, err = client.Wait(0, 2000)
-
-		// Assert error and message for invalid number of replicas
-		assert.NotNil(suite.T(), err)
-		assert.Equal(suite.T(), "number of replicas should be greater than 0", err.Error())
-
-		// Test 3: Invalid timeout (negative)
-		_, err = client.Wait(2, -1)
-
-		// Assert error and message for invalid timeout
-		assert.NotNil(suite.T(), err)
-		assert.Equal(suite.T(), "timeout cannot be lesser than 0", err.Error())
-	})
-}
-
-func (suite *GlideTestSuite) TestGetBit_ExistingKey_ValidOffset() {
-	suite.runWithDefaultClients(func(client api.BaseClient) {
-		key := uuid.New().String()
-		offset := int64(7)
-		value := int64(1)
-
-		client.SetBit(key, offset, value)
-
-		result, err := client.GetBit(key, offset)
-		assert.NoError(suite.T(), err)
-		assert.Equal(suite.T(), value, result)
-	})
-}
-
-func (suite *GlideTestSuite) TestGetBit_NonExistentKey() {
-	suite.runWithDefaultClients(func(client api.BaseClient) {
-		key := uuid.New().String()
-		offset := int64(10)
-
-		result, err := client.GetBit(key, offset)
-		assert.NoError(suite.T(), err)
-		assert.Equal(suite.T(), int64(0), result)
-	})
-}
-
-func (suite *GlideTestSuite) TestGetBit_InvalidOffset() {
-	suite.runWithDefaultClients(func(client api.BaseClient) {
-		key := uuid.New().String()
-		invalidOffset := int64(-1)
-
-		_, err := client.GetBit(key, invalidOffset)
-		assert.NotNil(suite.T(), err)
-	})
-}
-
-func (suite *GlideTestSuite) TestBitCount_ExistingKey() {
-	suite.runWithDefaultClients(func(client api.BaseClient) {
-		key := uuid.New().String()
-		for i := int64(0); i < 8; i++ {
-			client.SetBit(key, i, 1)
-		}
-
-		result, err := client.BitCount(key)
-		assert.NoError(suite.T(), err)
-		assert.Equal(suite.T(), int64(8), result)
-	})
-}
-
-func (suite *GlideTestSuite) TestBitCount_ZeroBits() {
-	suite.runWithDefaultClients(func(client api.BaseClient) {
-		key := uuid.New().String()
-
-		result, err := client.BitCount(key)
-		assert.NoError(suite.T(), err)
-		assert.Equal(suite.T(), int64(0), result)
-	})
-}
-
-func (suite *GlideTestSuite) TestBitCountWithOptions_StartEnd() {
-	suite.runWithDefaultClients(func(client api.BaseClient) {
-		key := uuid.New().String()
-		value := "TestBitCountWithOptions_StartEnd"
-
-		client.Set(key, value)
-
-		start := int64(1)
-		end := int64(5)
-		opts := &options.BitCountOptions{}
-		opts.SetStart(start)
-		opts.SetEnd(end)
-
-		result, err := client.BitCountWithOptions(key, opts)
-		assert.NoError(suite.T(), err)
-		assert.Equal(suite.T(), int64(19), result)
-	})
-}
-
-func (suite *GlideTestSuite) TestBitCountWithOptions_StartEndByte() {
-	suite.SkipIfServerVersionLowerThanBy("7.0.0")
-	suite.runWithDefaultClients(func(client api.BaseClient) {
-		key := uuid.New().String()
-		value := "TestBitCountWithOptions_StartEnd"
-
-		client.Set(key, value)
-
-		start := int64(1)
-		end := int64(5)
-		opts := &options.BitCountOptions{}
-		opts.SetStart(start)
-		opts.SetEnd(end)
-		opts.SetBitmapIndexType(options.BYTE)
-
-		result, err := client.BitCountWithOptions(key, opts)
-		assert.NoError(suite.T(), err)
-		assert.Equal(suite.T(), int64(19), result)
-	})
-}
-
-func (suite *GlideTestSuite) TestBitCountWithOptions_StartEndBit() {
-	suite.SkipIfServerVersionLowerThanBy("7.0.0")
-	suite.runWithDefaultClients(func(client api.BaseClient) {
-		key := uuid.New().String()
-		value := "TestBitCountWithOptions_StartEnd"
-
-		client.Set(key, value)
-
-		start := int64(1)
-		end := int64(5)
-		opts := &options.BitCountOptions{}
-		opts.SetStart(start)
-		opts.SetEnd(end)
-		opts.SetBitmapIndexType(options.BIT)
-
-		result, err := client.BitCountWithOptions(key, opts)
-		assert.NoError(suite.T(), err)
-		assert.Equal(suite.T(), int64(3), result)
-=======
 func (suite *GlideTestSuite) TestXPending() {
 	suite.runWithDefaultClients(func(client api.BaseClient) {
 		// TODO: Update tests when XGroupCreate, XGroupCreateConsumer, XReadGroup, XClaim, XClaimJustId and XAck are added to
@@ -6017,6 +5823,200 @@
 		resultGet_test4, err := client.Get(key)
 		assert.Nil(t, err)
 		assert.Equal(t, value, resultGet_test4.Value())
->>>>>>> b1a2c1f5
+	})
+}
+
+func (suite *GlideTestSuite) TestSetBit_SetSingleBit() {
+	suite.runWithDefaultClients(func(client api.BaseClient) {
+		key := uuid.New().String()
+		var resultInt64 int64
+		resultInt64, err := client.SetBit(key, 7, 1)
+		assert.NoError(suite.T(), err)
+		assert.Equal(suite.T(), int64(0), resultInt64)
+
+		result, err := client.Get(key)
+		assert.NoError(suite.T(), err)
+		assert.Contains(suite.T(), result.Value(), "\x01")
+	})
+}
+
+func (suite *GlideTestSuite) TestSetBit_SetAndCheckPreviousBit() {
+	suite.runWithDefaultClients(func(client api.BaseClient) {
+		key := uuid.New().String()
+		var resultInt64 int64
+		resultInt64, err := client.SetBit(key, 7, 1)
+		assert.NoError(suite.T(), err)
+		assert.Equal(suite.T(), int64(0), resultInt64)
+
+		resultInt64, err = client.SetBit(key, 7, 0)
+		assert.NoError(suite.T(), err)
+		assert.Equal(suite.T(), int64(1), resultInt64)
+	})
+}
+
+func (suite *GlideTestSuite) TestSetBit_SetMultipleBits() {
+	suite.runWithDefaultClients(func(client api.BaseClient) {
+		key := uuid.New().String()
+		var resultInt64 int64
+
+		resultInt64, err := client.SetBit(key, 3, 1)
+		assert.NoError(suite.T(), err)
+		assert.Equal(suite.T(), int64(0), resultInt64)
+
+		resultInt64, err = client.SetBit(key, 5, 1)
+		assert.NoError(suite.T(), err)
+		assert.Equal(suite.T(), int64(0), resultInt64)
+
+		result, err := client.Get(key)
+		assert.NoError(suite.T(), err)
+		value := result.Value()
+
+		binaryString := fmt.Sprintf("%08b", value[0])
+
+		assert.Equal(suite.T(), "00010100", binaryString)
+	})
+}
+
+func (suite *GlideTestSuite) TestWait() {
+	suite.runWithDefaultClients(func(client api.BaseClient) {
+		key := uuid.New().String()
+		client.Set(key, "test")
+		// Test 1:  numberOfReplicas (2)
+		resultInt64, err := client.Wait(2, 2000)
+		assert.NoError(suite.T(), err)
+		assert.True(suite.T(), resultInt64 >= 2)
+
+		// Test 2: Invalid numberOfReplicas (0)
+		_, err = client.Wait(0, 2000)
+
+		// Assert error and message for invalid number of replicas
+		assert.NotNil(suite.T(), err)
+		assert.Equal(suite.T(), "number of replicas should be greater than 0", err.Error())
+
+		// Test 3: Invalid timeout (negative)
+		_, err = client.Wait(2, -1)
+
+		// Assert error and message for invalid timeout
+		assert.NotNil(suite.T(), err)
+		assert.Equal(suite.T(), "timeout cannot be lesser than 0", err.Error())
+	})
+}
+
+func (suite *GlideTestSuite) TestGetBit_ExistingKey_ValidOffset() {
+	suite.runWithDefaultClients(func(client api.BaseClient) {
+		key := uuid.New().String()
+		offset := int64(7)
+		value := int64(1)
+
+		client.SetBit(key, offset, value)
+
+		result, err := client.GetBit(key, offset)
+		assert.NoError(suite.T(), err)
+		assert.Equal(suite.T(), value, result)
+	})
+}
+
+func (suite *GlideTestSuite) TestGetBit_NonExistentKey() {
+	suite.runWithDefaultClients(func(client api.BaseClient) {
+		key := uuid.New().String()
+		offset := int64(10)
+
+		result, err := client.GetBit(key, offset)
+		assert.NoError(suite.T(), err)
+		assert.Equal(suite.T(), int64(0), result)
+	})
+}
+
+func (suite *GlideTestSuite) TestGetBit_InvalidOffset() {
+	suite.runWithDefaultClients(func(client api.BaseClient) {
+		key := uuid.New().String()
+		invalidOffset := int64(-1)
+
+		_, err := client.GetBit(key, invalidOffset)
+		assert.NotNil(suite.T(), err)
+	})
+}
+
+func (suite *GlideTestSuite) TestBitCount_ExistingKey() {
+	suite.runWithDefaultClients(func(client api.BaseClient) {
+		key := uuid.New().String()
+		for i := int64(0); i < 8; i++ {
+			client.SetBit(key, i, 1)
+		}
+
+		result, err := client.BitCount(key)
+		assert.NoError(suite.T(), err)
+		assert.Equal(suite.T(), int64(8), result)
+	})
+}
+
+func (suite *GlideTestSuite) TestBitCount_ZeroBits() {
+	suite.runWithDefaultClients(func(client api.BaseClient) {
+		key := uuid.New().String()
+
+		result, err := client.BitCount(key)
+		assert.NoError(suite.T(), err)
+		assert.Equal(suite.T(), int64(0), result)
+	})
+}
+
+func (suite *GlideTestSuite) TestBitCountWithOptions_StartEnd() {
+	suite.runWithDefaultClients(func(client api.BaseClient) {
+		key := uuid.New().String()
+		value := "TestBitCountWithOptions_StartEnd"
+
+		client.Set(key, value)
+
+		start := int64(1)
+		end := int64(5)
+		opts := &options.BitCountOptions{}
+		opts.SetStart(start)
+		opts.SetEnd(end)
+
+		result, err := client.BitCountWithOptions(key, opts)
+		assert.NoError(suite.T(), err)
+		assert.Equal(suite.T(), int64(19), result)
+	})
+}
+
+func (suite *GlideTestSuite) TestBitCountWithOptions_StartEndByte() {
+	suite.SkipIfServerVersionLowerThanBy("7.0.0")
+	suite.runWithDefaultClients(func(client api.BaseClient) {
+		key := uuid.New().String()
+		value := "TestBitCountWithOptions_StartEnd"
+
+		client.Set(key, value)
+
+		start := int64(1)
+		end := int64(5)
+		opts := &options.BitCountOptions{}
+		opts.SetStart(start)
+		opts.SetEnd(end)
+		opts.SetBitmapIndexType(options.BYTE)
+
+		result, err := client.BitCountWithOptions(key, opts)
+		assert.NoError(suite.T(), err)
+		assert.Equal(suite.T(), int64(19), result)
+	})
+}
+
+func (suite *GlideTestSuite) TestBitCountWithOptions_StartEndBit() {
+	suite.SkipIfServerVersionLowerThanBy("7.0.0")
+	suite.runWithDefaultClients(func(client api.BaseClient) {
+		key := uuid.New().String()
+		value := "TestBitCountWithOptions_StartEnd"
+
+		client.Set(key, value)
+
+		start := int64(1)
+		end := int64(5)
+		opts := &options.BitCountOptions{}
+		opts.SetStart(start)
+		opts.SetEnd(end)
+		opts.SetBitmapIndexType(options.BIT)
+
+		result, err := client.BitCountWithOptions(key, opts)
+		assert.NoError(suite.T(), err)
+		assert.Equal(suite.T(), int64(3), result)
 	})
 }