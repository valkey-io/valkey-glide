--- conflicted
+++ resolved
@@ -4877,7 +4877,338 @@
 	})
 }
 
-<<<<<<< HEAD
+func (suite *GlideTestSuite) Test_ZScore() {
+	suite.runWithDefaultClients(func(client api.BaseClient) {
+		key1 := uuid.NewString()
+		key2 := uuid.NewString()
+		t := suite.T()
+
+		membersScores := map[string]float64{
+			"one":   1.0,
+			"two":   2.0,
+			"three": 3.0,
+		}
+
+		zAddResult, err := client.ZAdd(key1, membersScores)
+		assert.NoError(t, err)
+		assert.Equal(t, zAddResult, int64(3))
+
+		zScoreResult, err := client.ZScore(key1, "one")
+		assert.NoError(t, err)
+		assert.Equal(t, zScoreResult.Value(), float64(1.0))
+
+		zScoreResult, err = client.ZScore(key1, "non_existing_member")
+		assert.NoError(t, err)
+		assert.True(t, zScoreResult.IsNil())
+
+		zScoreResult, err = client.ZScore("non_existing_key", "non_existing_member")
+		assert.NoError(t, err)
+		assert.True(t, zScoreResult.IsNil())
+
+		// Key exists, but it is not a set
+		setResult, err := client.Set(key2, "bar")
+		assert.NoError(t, err)
+		assert.Equal(t, setResult, "OK")
+
+		_, err = client.ZScore(key2, "one")
+		assert.NotNil(t, err)
+		assert.IsType(t, &api.RequestError{}, err)
+	})
+}
+
+func (suite *GlideTestSuite) TestZCount() {
+	suite.runWithDefaultClients(func(client api.BaseClient) {
+		key1 := uuid.NewString()
+		key2 := uuid.NewString()
+		membersScores := map[string]float64{
+			"one":   1.0,
+			"two":   2.0,
+			"three": 3.0,
+		}
+		t := suite.T()
+		res1, err := client.ZAdd(key1, membersScores)
+		assert.Nil(t, err)
+		assert.Equal(t, int64(3), res1)
+
+		// In range negative to positive infinity.
+		zCountRange := options.NewZCountRangeBuilder(
+			options.NewInfiniteScoreBoundary(options.NegativeInfinity),
+			options.NewInfiniteScoreBoundary(options.PositiveInfinity),
+		)
+		zCountResult, err := client.ZCount(key1, zCountRange)
+		assert.Nil(t, err)
+		assert.Equal(t, int64(3), zCountResult)
+		zCountRange = options.NewZCountRangeBuilder(
+			options.NewInclusiveScoreBoundary(math.Inf(-1)),
+			options.NewInclusiveScoreBoundary(math.Inf(+1)),
+		)
+		zCountResult, err = client.ZCount(key1, zCountRange)
+		assert.Nil(t, err)
+		assert.Equal(t, int64(3), zCountResult)
+
+		// In range 1 (exclusive) to 3 (inclusive)
+		zCountRange = options.NewZCountRangeBuilder(
+			options.NewScoreBoundary(1, false),
+			options.NewScoreBoundary(3, true),
+		)
+		zCountResult, err = client.ZCount(key1, zCountRange)
+		assert.Nil(t, err)
+		assert.Equal(t, int64(2), zCountResult)
+
+		// In range negative infinity to 3 (inclusive)
+		zCountRange = options.NewZCountRangeBuilder(
+			options.NewInfiniteScoreBoundary(options.NegativeInfinity),
+			options.NewScoreBoundary(3, true),
+		)
+		zCountResult, err = client.ZCount(key1, zCountRange)
+		assert.Nil(t, err)
+		assert.Equal(t, int64(3), zCountResult)
+
+		// Incorrect range start > end
+		zCountRange = options.NewZCountRangeBuilder(
+			options.NewInfiniteScoreBoundary(options.PositiveInfinity),
+			options.NewInclusiveScoreBoundary(3),
+		)
+		zCountResult, err = client.ZCount(key1, zCountRange)
+		assert.Nil(t, err)
+		assert.Equal(t, int64(0), zCountResult)
+
+		// Non-existing key
+		zCountRange = options.NewZCountRangeBuilder(
+			options.NewInfiniteScoreBoundary(options.NegativeInfinity),
+			options.NewInfiniteScoreBoundary(options.PositiveInfinity),
+		)
+		zCountResult, err = client.ZCount("non_existing_key", zCountRange)
+		assert.Nil(t, err)
+		assert.Equal(t, int64(0), zCountResult)
+
+		// Key exists, but it is not a set
+		setResult, _ := client.Set(key2, "value")
+		assert.Equal(t, setResult, "OK")
+		zCountRange = options.NewZCountRangeBuilder(
+			options.NewInfiniteScoreBoundary(options.NegativeInfinity),
+			options.NewInfiniteScoreBoundary(options.PositiveInfinity),
+		)
+		_, err = client.ZCount(key2, zCountRange)
+		assert.NotNil(t, err)
+		assert.IsType(suite.T(), &api.RequestError{}, err)
+	})
+}
+
+func (suite *GlideTestSuite) Test_XDel() {
+	suite.runWithDefaultClients(func(client api.BaseClient) {
+		key1 := uuid.NewString()
+		key2 := uuid.NewString()
+		streamId1 := "0-1"
+		streamId2 := "0-2"
+		streamId3 := "0-3"
+		t := suite.T()
+
+		xAddResult, err := client.XAddWithOptions(
+			key1,
+			[][]string{{"f1", "foo1"}, {"f2", "bar2"}},
+			options.NewXAddOptions().SetId(streamId1),
+		)
+		assert.NoError(t, err)
+		assert.Equal(t, xAddResult.Value(), streamId1)
+
+		xAddResult, err = client.XAddWithOptions(
+			key1,
+			[][]string{{"f1", "foo1"}, {"f2", "bar2"}},
+			options.NewXAddOptions().SetId(streamId2),
+		)
+		assert.NoError(t, err)
+		assert.Equal(t, xAddResult.Value(), streamId2)
+
+		xLenResult, err := client.XLen(key1)
+		assert.NoError(t, err)
+		assert.Equal(t, xLenResult, int64(2))
+
+		// Deletes one stream id, and ignores anything invalid:
+		xDelResult, err := client.XDel(key1, []string{streamId1, streamId3})
+		assert.NoError(t, err)
+		assert.Equal(t, xDelResult, int64(1))
+
+		xDelResult, err = client.XDel(key2, []string{streamId3})
+		assert.NoError(t, err)
+		assert.Equal(t, xDelResult, int64(0))
+
+		// Throws error: Key exists - but it is not a stream
+		setResult, err := client.Set(key2, "xdeltest")
+		assert.NoError(t, err)
+		assert.Equal(t, "OK", setResult)
+
+		_, err = client.XDel(key2, []string{streamId3})
+		assert.NotNil(t, err)
+		assert.IsType(t, &api.RequestError{}, err)
+	})
+}
+
+func (suite *GlideTestSuite) TestZScan() {
+	suite.runWithDefaultClients(func(client api.BaseClient) {
+		key1 := uuid.New().String()
+		initialCursor := "0"
+		defaultCount := 20
+
+		// Set up test data - use a large number of entries to force an iterative cursor
+		numberMap := make(map[string]float64)
+		numMembersResult := make([]api.Result[string], 50000)
+		charMembers := []string{"a", "b", "c", "d", "e"}
+		charMembersResult := []api.Result[string]{
+			api.CreateStringResult("a"),
+			api.CreateStringResult("b"),
+			api.CreateStringResult("c"),
+			api.CreateStringResult("d"),
+			api.CreateStringResult("e"),
+		}
+		for i := 0; i < 50000; i++ {
+			numberMap["member"+strconv.Itoa(i)] = float64(i)
+			numMembersResult[i] = api.CreateStringResult("member" + strconv.Itoa(i))
+		}
+		charMap := make(map[string]float64)
+		charMapValues := []api.Result[string]{}
+		for i, val := range charMembers {
+			charMap[val] = float64(i)
+			charMapValues = append(charMapValues, api.CreateStringResult(strconv.Itoa(i)))
+		}
+
+		// Empty set
+		resCursor, resCollection, err := client.ZScan(key1, initialCursor)
+		assert.NoError(suite.T(), err)
+		assert.Equal(suite.T(), initialCursor, resCursor.Value())
+		assert.Empty(suite.T(), resCollection)
+
+		// Negative cursor
+		if suite.serverVersion >= "8.0.0" {
+			_, _, err = client.ZScan(key1, "-1")
+			assert.NotNil(suite.T(), err)
+			assert.IsType(suite.T(), &api.RequestError{}, err)
+		} else {
+			resCursor, resCollection, err = client.ZScan(key1, "-1")
+			assert.NoError(suite.T(), err)
+			assert.Equal(suite.T(), initialCursor, resCursor.Value())
+			assert.Empty(suite.T(), resCollection)
+		}
+
+		// Result contains the whole set
+		res, err := client.ZAdd(key1, charMap)
+		assert.NoError(suite.T(), err)
+		assert.Equal(suite.T(), int64(5), res)
+
+		resCursor, resCollection, err = client.ZScan(key1, initialCursor)
+		assert.NoError(suite.T(), err)
+		assert.Equal(suite.T(), initialCursor, resCursor.Value())
+		assert.Equal(suite.T(), len(charMap)*2, len(resCollection))
+
+		resultKeySet := make([]api.Result[string], 0, len(charMap))
+		resultValueSet := make([]api.Result[string], 0, len(charMap))
+
+		// Iterate through array taking pairs of items
+		for i := 0; i < len(resCollection); i += 2 {
+			resultKeySet = append(resultKeySet, resCollection[i])
+			resultValueSet = append(resultValueSet, resCollection[i+1])
+		}
+
+		// Verify all expected keys exist in result
+		assert.True(suite.T(), isSubset(charMembersResult, resultKeySet))
+
+		// Scores come back as integers converted to a string when the fraction is zero.
+		assert.True(suite.T(), isSubset(charMapValues, resultValueSet))
+
+		opts := options.NewZScanOptionsBuilder().SetMatch("a")
+		resCursor, resCollection, err = client.ZScanWithOptions(key1, initialCursor, opts)
+		assert.NoError(suite.T(), err)
+		assert.Equal(suite.T(), initialCursor, resCursor.Value())
+		assert.Equal(suite.T(), resCollection, []api.Result[string]{api.CreateStringResult("a"), api.CreateStringResult("0")})
+
+		// Result contains a subset of the key
+		res, err = client.ZAdd(key1, numberMap)
+		assert.NoError(suite.T(), err)
+		assert.Equal(suite.T(), int64(50000), res)
+
+		resCursor, resCollection, err = client.ZScan(key1, "0")
+		assert.NoError(suite.T(), err)
+		resultCollection := resCollection
+		resKeys := []api.Result[string]{}
+
+		// 0 is returned for the cursor of the last iteration
+		for resCursor.Value() != "0" {
+			nextCursor, nextCol, err := client.ZScan(key1, resCursor.Value())
+			assert.NoError(suite.T(), err)
+			assert.NotEqual(suite.T(), nextCursor, resCursor)
+			assert.False(suite.T(), isSubset(resultCollection, nextCol))
+			resultCollection = append(resultCollection, nextCol...)
+			resCursor = nextCursor
+		}
+
+		for i := 0; i < len(resultCollection); i += 2 {
+			resKeys = append(resKeys, resultCollection[i])
+		}
+
+		assert.NotEmpty(suite.T(), resultCollection)
+		// Verify we got all keys and values
+		assert.True(suite.T(), isSubset(numMembersResult, resKeys))
+
+		// Test match pattern
+		opts = options.NewZScanOptionsBuilder().SetMatch("*")
+		resCursor, resCollection, err = client.ZScanWithOptions(key1, initialCursor, opts)
+		assert.NoError(suite.T(), err)
+		assert.NotEqual(suite.T(), initialCursor, resCursor.Value())
+		assert.GreaterOrEqual(suite.T(), len(resCollection), defaultCount)
+
+		// test count
+		opts = options.NewZScanOptionsBuilder().SetCount(20)
+		resCursor, resCollection, err = client.ZScanWithOptions(key1, initialCursor, opts)
+		assert.NoError(suite.T(), err)
+		assert.NotEqual(suite.T(), initialCursor, resCursor.Value())
+		assert.GreaterOrEqual(suite.T(), len(resCollection), 20)
+
+		// test count with match, returns a non-empty array
+		opts = options.NewZScanOptionsBuilder().SetMatch("1*").SetCount(20)
+		resCursor, resCollection, err = client.ZScanWithOptions(key1, initialCursor, opts)
+		assert.NoError(suite.T(), err)
+		assert.NotEqual(suite.T(), initialCursor, resCursor.Value())
+		assert.GreaterOrEqual(suite.T(), len(resCollection), 0)
+
+		// Test NoScores option for Redis 8.0.0+
+		if suite.serverVersion >= "8.0.0" {
+			opts = options.NewZScanOptionsBuilder().SetNoScores(true)
+			resCursor, resCollection, err = client.ZScanWithOptions(key1, initialCursor, opts)
+			assert.NoError(suite.T(), err)
+			cursor, err := strconv.ParseInt(resCursor.Value(), 10, 64)
+			assert.NoError(suite.T(), err)
+			assert.GreaterOrEqual(suite.T(), cursor, int64(0))
+
+			// Verify all fields start with "member"
+			for _, field := range resCollection {
+				assert.True(suite.T(), strings.HasPrefix(field.Value(), "member"))
+			}
+		}
+
+		// Test exceptions
+		// Non-set key
+		stringKey := uuid.New().String()
+		setRes, err := client.Set(stringKey, "test")
+		assert.NoError(suite.T(), err)
+		assert.Equal(suite.T(), "OK", setRes)
+
+		_, _, err = client.ZScan(stringKey, initialCursor)
+		assert.NotNil(suite.T(), err)
+		assert.IsType(suite.T(), &api.RequestError{}, err)
+
+		opts = options.NewZScanOptionsBuilder().SetMatch("test").SetCount(1)
+		_, _, err = client.ZScanWithOptions(stringKey, initialCursor, opts)
+		assert.NotNil(suite.T(), err)
+		assert.IsType(suite.T(), &api.RequestError{}, err)
+
+		// Negative count
+		opts = options.NewZScanOptionsBuilder().SetCount(-1)
+		_, _, err = client.ZScanWithOptions(key1, "-1", opts)
+		assert.NotNil(suite.T(), err)
+		assert.IsType(suite.T(), &api.RequestError{}, err)
+	})
+}
+
 func (suite *GlideTestSuite) TestObjectEncoding() {
 	suite.runWithDefaultClients(func(client api.BaseClient) {
 		// Test 1: Check object encoding for embstr
@@ -4973,336 +5304,5 @@
 		resultGet_test4, err := client.Get(key)
 		assert.Nil(t, err)
 		assert.Equal(t, value, resultGet_test4.Value())
-=======
-func (suite *GlideTestSuite) Test_ZScore() {
-	suite.runWithDefaultClients(func(client api.BaseClient) {
-		key1 := uuid.NewString()
-		key2 := uuid.NewString()
-		t := suite.T()
-
-		membersScores := map[string]float64{
-			"one":   1.0,
-			"two":   2.0,
-			"three": 3.0,
-		}
-
-		zAddResult, err := client.ZAdd(key1, membersScores)
-		assert.NoError(t, err)
-		assert.Equal(t, zAddResult, int64(3))
-
-		zScoreResult, err := client.ZScore(key1, "one")
-		assert.NoError(t, err)
-		assert.Equal(t, zScoreResult.Value(), float64(1.0))
-
-		zScoreResult, err = client.ZScore(key1, "non_existing_member")
-		assert.NoError(t, err)
-		assert.True(t, zScoreResult.IsNil())
-
-		zScoreResult, err = client.ZScore("non_existing_key", "non_existing_member")
-		assert.NoError(t, err)
-		assert.True(t, zScoreResult.IsNil())
-
-		// Key exists, but it is not a set
-		setResult, err := client.Set(key2, "bar")
-		assert.NoError(t, err)
-		assert.Equal(t, setResult, "OK")
-
-		_, err = client.ZScore(key2, "one")
-		assert.NotNil(t, err)
-		assert.IsType(t, &api.RequestError{}, err)
-	})
-}
-
-func (suite *GlideTestSuite) TestZCount() {
-	suite.runWithDefaultClients(func(client api.BaseClient) {
-		key1 := uuid.NewString()
-		key2 := uuid.NewString()
-		membersScores := map[string]float64{
-			"one":   1.0,
-			"two":   2.0,
-			"three": 3.0,
-		}
-		t := suite.T()
-		res1, err := client.ZAdd(key1, membersScores)
-		assert.Nil(t, err)
-		assert.Equal(t, int64(3), res1)
-
-		// In range negative to positive infinity.
-		zCountRange := options.NewZCountRangeBuilder(
-			options.NewInfiniteScoreBoundary(options.NegativeInfinity),
-			options.NewInfiniteScoreBoundary(options.PositiveInfinity),
-		)
-		zCountResult, err := client.ZCount(key1, zCountRange)
-		assert.Nil(t, err)
-		assert.Equal(t, int64(3), zCountResult)
-		zCountRange = options.NewZCountRangeBuilder(
-			options.NewInclusiveScoreBoundary(math.Inf(-1)),
-			options.NewInclusiveScoreBoundary(math.Inf(+1)),
-		)
-		zCountResult, err = client.ZCount(key1, zCountRange)
-		assert.Nil(t, err)
-		assert.Equal(t, int64(3), zCountResult)
-
-		// In range 1 (exclusive) to 3 (inclusive)
-		zCountRange = options.NewZCountRangeBuilder(
-			options.NewScoreBoundary(1, false),
-			options.NewScoreBoundary(3, true),
-		)
-		zCountResult, err = client.ZCount(key1, zCountRange)
-		assert.Nil(t, err)
-		assert.Equal(t, int64(2), zCountResult)
-
-		// In range negative infinity to 3 (inclusive)
-		zCountRange = options.NewZCountRangeBuilder(
-			options.NewInfiniteScoreBoundary(options.NegativeInfinity),
-			options.NewScoreBoundary(3, true),
-		)
-		zCountResult, err = client.ZCount(key1, zCountRange)
-		assert.Nil(t, err)
-		assert.Equal(t, int64(3), zCountResult)
-
-		// Incorrect range start > end
-		zCountRange = options.NewZCountRangeBuilder(
-			options.NewInfiniteScoreBoundary(options.PositiveInfinity),
-			options.NewInclusiveScoreBoundary(3),
-		)
-		zCountResult, err = client.ZCount(key1, zCountRange)
-		assert.Nil(t, err)
-		assert.Equal(t, int64(0), zCountResult)
-
-		// Non-existing key
-		zCountRange = options.NewZCountRangeBuilder(
-			options.NewInfiniteScoreBoundary(options.NegativeInfinity),
-			options.NewInfiniteScoreBoundary(options.PositiveInfinity),
-		)
-		zCountResult, err = client.ZCount("non_existing_key", zCountRange)
-		assert.Nil(t, err)
-		assert.Equal(t, int64(0), zCountResult)
-
-		// Key exists, but it is not a set
-		setResult, _ := client.Set(key2, "value")
-		assert.Equal(t, setResult, "OK")
-		zCountRange = options.NewZCountRangeBuilder(
-			options.NewInfiniteScoreBoundary(options.NegativeInfinity),
-			options.NewInfiniteScoreBoundary(options.PositiveInfinity),
-		)
-		_, err = client.ZCount(key2, zCountRange)
-		assert.NotNil(t, err)
-		assert.IsType(suite.T(), &api.RequestError{}, err)
-	})
-}
-
-func (suite *GlideTestSuite) Test_XDel() {
-	suite.runWithDefaultClients(func(client api.BaseClient) {
-		key1 := uuid.NewString()
-		key2 := uuid.NewString()
-		streamId1 := "0-1"
-		streamId2 := "0-2"
-		streamId3 := "0-3"
-		t := suite.T()
-
-		xAddResult, err := client.XAddWithOptions(
-			key1,
-			[][]string{{"f1", "foo1"}, {"f2", "bar2"}},
-			options.NewXAddOptions().SetId(streamId1),
-		)
-		assert.NoError(t, err)
-		assert.Equal(t, xAddResult.Value(), streamId1)
-
-		xAddResult, err = client.XAddWithOptions(
-			key1,
-			[][]string{{"f1", "foo1"}, {"f2", "bar2"}},
-			options.NewXAddOptions().SetId(streamId2),
-		)
-		assert.NoError(t, err)
-		assert.Equal(t, xAddResult.Value(), streamId2)
-
-		xLenResult, err := client.XLen(key1)
-		assert.NoError(t, err)
-		assert.Equal(t, xLenResult, int64(2))
-
-		// Deletes one stream id, and ignores anything invalid:
-		xDelResult, err := client.XDel(key1, []string{streamId1, streamId3})
-		assert.NoError(t, err)
-		assert.Equal(t, xDelResult, int64(1))
-
-		xDelResult, err = client.XDel(key2, []string{streamId3})
-		assert.NoError(t, err)
-		assert.Equal(t, xDelResult, int64(0))
-
-		// Throws error: Key exists - but it is not a stream
-		setResult, err := client.Set(key2, "xdeltest")
-		assert.NoError(t, err)
-		assert.Equal(t, "OK", setResult)
-
-		_, err = client.XDel(key2, []string{streamId3})
-		assert.NotNil(t, err)
-		assert.IsType(t, &api.RequestError{}, err)
-	})
-}
-
-func (suite *GlideTestSuite) TestZScan() {
-	suite.runWithDefaultClients(func(client api.BaseClient) {
-		key1 := uuid.New().String()
-		initialCursor := "0"
-		defaultCount := 20
-
-		// Set up test data - use a large number of entries to force an iterative cursor
-		numberMap := make(map[string]float64)
-		numMembersResult := make([]api.Result[string], 50000)
-		charMembers := []string{"a", "b", "c", "d", "e"}
-		charMembersResult := []api.Result[string]{
-			api.CreateStringResult("a"),
-			api.CreateStringResult("b"),
-			api.CreateStringResult("c"),
-			api.CreateStringResult("d"),
-			api.CreateStringResult("e"),
-		}
-		for i := 0; i < 50000; i++ {
-			numberMap["member"+strconv.Itoa(i)] = float64(i)
-			numMembersResult[i] = api.CreateStringResult("member" + strconv.Itoa(i))
-		}
-		charMap := make(map[string]float64)
-		charMapValues := []api.Result[string]{}
-		for i, val := range charMembers {
-			charMap[val] = float64(i)
-			charMapValues = append(charMapValues, api.CreateStringResult(strconv.Itoa(i)))
-		}
-
-		// Empty set
-		resCursor, resCollection, err := client.ZScan(key1, initialCursor)
-		assert.NoError(suite.T(), err)
-		assert.Equal(suite.T(), initialCursor, resCursor.Value())
-		assert.Empty(suite.T(), resCollection)
-
-		// Negative cursor
-		if suite.serverVersion >= "8.0.0" {
-			_, _, err = client.ZScan(key1, "-1")
-			assert.NotNil(suite.T(), err)
-			assert.IsType(suite.T(), &api.RequestError{}, err)
-		} else {
-			resCursor, resCollection, err = client.ZScan(key1, "-1")
-			assert.NoError(suite.T(), err)
-			assert.Equal(suite.T(), initialCursor, resCursor.Value())
-			assert.Empty(suite.T(), resCollection)
-		}
-
-		// Result contains the whole set
-		res, err := client.ZAdd(key1, charMap)
-		assert.NoError(suite.T(), err)
-		assert.Equal(suite.T(), int64(5), res)
-
-		resCursor, resCollection, err = client.ZScan(key1, initialCursor)
-		assert.NoError(suite.T(), err)
-		assert.Equal(suite.T(), initialCursor, resCursor.Value())
-		assert.Equal(suite.T(), len(charMap)*2, len(resCollection))
-
-		resultKeySet := make([]api.Result[string], 0, len(charMap))
-		resultValueSet := make([]api.Result[string], 0, len(charMap))
-
-		// Iterate through array taking pairs of items
-		for i := 0; i < len(resCollection); i += 2 {
-			resultKeySet = append(resultKeySet, resCollection[i])
-			resultValueSet = append(resultValueSet, resCollection[i+1])
-		}
-
-		// Verify all expected keys exist in result
-		assert.True(suite.T(), isSubset(charMembersResult, resultKeySet))
-
-		// Scores come back as integers converted to a string when the fraction is zero.
-		assert.True(suite.T(), isSubset(charMapValues, resultValueSet))
-
-		opts := options.NewZScanOptionsBuilder().SetMatch("a")
-		resCursor, resCollection, err = client.ZScanWithOptions(key1, initialCursor, opts)
-		assert.NoError(suite.T(), err)
-		assert.Equal(suite.T(), initialCursor, resCursor.Value())
-		assert.Equal(suite.T(), resCollection, []api.Result[string]{api.CreateStringResult("a"), api.CreateStringResult("0")})
-
-		// Result contains a subset of the key
-		res, err = client.ZAdd(key1, numberMap)
-		assert.NoError(suite.T(), err)
-		assert.Equal(suite.T(), int64(50000), res)
-
-		resCursor, resCollection, err = client.ZScan(key1, "0")
-		assert.NoError(suite.T(), err)
-		resultCollection := resCollection
-		resKeys := []api.Result[string]{}
-
-		// 0 is returned for the cursor of the last iteration
-		for resCursor.Value() != "0" {
-			nextCursor, nextCol, err := client.ZScan(key1, resCursor.Value())
-			assert.NoError(suite.T(), err)
-			assert.NotEqual(suite.T(), nextCursor, resCursor)
-			assert.False(suite.T(), isSubset(resultCollection, nextCol))
-			resultCollection = append(resultCollection, nextCol...)
-			resCursor = nextCursor
-		}
-
-		for i := 0; i < len(resultCollection); i += 2 {
-			resKeys = append(resKeys, resultCollection[i])
-		}
-
-		assert.NotEmpty(suite.T(), resultCollection)
-		// Verify we got all keys and values
-		assert.True(suite.T(), isSubset(numMembersResult, resKeys))
-
-		// Test match pattern
-		opts = options.NewZScanOptionsBuilder().SetMatch("*")
-		resCursor, resCollection, err = client.ZScanWithOptions(key1, initialCursor, opts)
-		assert.NoError(suite.T(), err)
-		assert.NotEqual(suite.T(), initialCursor, resCursor.Value())
-		assert.GreaterOrEqual(suite.T(), len(resCollection), defaultCount)
-
-		// test count
-		opts = options.NewZScanOptionsBuilder().SetCount(20)
-		resCursor, resCollection, err = client.ZScanWithOptions(key1, initialCursor, opts)
-		assert.NoError(suite.T(), err)
-		assert.NotEqual(suite.T(), initialCursor, resCursor.Value())
-		assert.GreaterOrEqual(suite.T(), len(resCollection), 20)
-
-		// test count with match, returns a non-empty array
-		opts = options.NewZScanOptionsBuilder().SetMatch("1*").SetCount(20)
-		resCursor, resCollection, err = client.ZScanWithOptions(key1, initialCursor, opts)
-		assert.NoError(suite.T(), err)
-		assert.NotEqual(suite.T(), initialCursor, resCursor.Value())
-		assert.GreaterOrEqual(suite.T(), len(resCollection), 0)
-
-		// Test NoScores option for Redis 8.0.0+
-		if suite.serverVersion >= "8.0.0" {
-			opts = options.NewZScanOptionsBuilder().SetNoScores(true)
-			resCursor, resCollection, err = client.ZScanWithOptions(key1, initialCursor, opts)
-			assert.NoError(suite.T(), err)
-			cursor, err := strconv.ParseInt(resCursor.Value(), 10, 64)
-			assert.NoError(suite.T(), err)
-			assert.GreaterOrEqual(suite.T(), cursor, int64(0))
-
-			// Verify all fields start with "member"
-			for _, field := range resCollection {
-				assert.True(suite.T(), strings.HasPrefix(field.Value(), "member"))
-			}
-		}
-
-		// Test exceptions
-		// Non-set key
-		stringKey := uuid.New().String()
-		setRes, err := client.Set(stringKey, "test")
-		assert.NoError(suite.T(), err)
-		assert.Equal(suite.T(), "OK", setRes)
-
-		_, _, err = client.ZScan(stringKey, initialCursor)
-		assert.NotNil(suite.T(), err)
-		assert.IsType(suite.T(), &api.RequestError{}, err)
-
-		opts = options.NewZScanOptionsBuilder().SetMatch("test").SetCount(1)
-		_, _, err = client.ZScanWithOptions(stringKey, initialCursor, opts)
-		assert.NotNil(suite.T(), err)
-		assert.IsType(suite.T(), &api.RequestError{}, err)
-
-		// Negative count
-		opts = options.NewZScanOptionsBuilder().SetCount(-1)
-		_, _, err = client.ZScanWithOptions(key1, "-1", opts)
-		assert.NotNil(suite.T(), err)
-		assert.IsType(suite.T(), &api.RequestError{}, err)
->>>>>>> dbb83b69
 	})
 }