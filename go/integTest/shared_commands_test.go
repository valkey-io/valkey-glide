--- conflicted
+++ resolved
@@ -4105,7 +4105,6 @@
 	})
 }
 
-<<<<<<< HEAD
 // submit args with custom command API, check that no error returned.
 // returns a response or raises `errMsg` if failed to submit the command.
 func sendWithCustomCommand(suite *GlideTestSuite, client api.BaseClient, args []string, errMsg string) any {
@@ -4227,7 +4226,7 @@
 		assert.IsType(suite.T(), &api.RequestError{}, err)
 		del, err := client.Del([]string{key3})
 		assert.NoError(suite.T(), err)
-		assert.Equal(suite.T(), int64(1), del.Value())
+		assert.Equal(suite.T(), int64(1), del)
 		// group and consumer don't exist
 		xadd, err := client.XAdd(key3, [][]string{{"a", "b"}})
 		assert.NoError(suite.T(), err)
@@ -4244,7 +4243,9 @@
 		res, err = client.XReadGroup(group, "_", map[string]string{key3: "0"})
 		assert.NoError(suite.T(), err)
 		assert.Equal(suite.T(), map[string]map[string][][]string{key3: {}}, res)
-=======
+	})
+}
+
 func (suite *GlideTestSuite) TestXRead() {
 	suite.runWithDefaultClients(func(client api.BaseClient) {
 		key1 := "{xread}" + uuid.NewString()
@@ -4318,7 +4319,6 @@
 		case <-time.After(3 * time.Second):
 		}
 		testClient.Close()
->>>>>>> aa8760b1
 	})
 }
 
