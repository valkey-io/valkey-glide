// Copyright Valkey GLIDE Project Contributors - SPDX Identifier: Apache-2.0

package integTest

import (
	"fmt"
	"math"
	"reflect"
	"strconv"
	"time"

	"github.com/google/uuid"
	"github.com/stretchr/testify/assert"
	"github.com/valkey-io/valkey-glide/go/glide/api"
	"github.com/valkey-io/valkey-glide/go/glide/api/options"
)

const (
	keyName      = "key"
	initialValue = "value"
	anotherValue = "value2"
)

func (suite *GlideTestSuite) TestSetAndGet_noOptions() {
	suite.runWithDefaultClients(func(client api.BaseClient) {
		suite.verifyOK(client.Set(keyName, initialValue))
		result, err := client.Get(keyName)

		assert.Nil(suite.T(), err)
		assert.Equal(suite.T(), initialValue, result.Value())
	})
}

func (suite *GlideTestSuite) TestSetAndGet_byteString() {
	suite.runWithDefaultClients(func(client api.BaseClient) {
		invalidUTF8Value := "\xff\xfe\xfd"
		suite.verifyOK(client.Set(keyName, invalidUTF8Value))
		result, err := client.Get(keyName)

		assert.Nil(suite.T(), err)
		assert.Equal(suite.T(), invalidUTF8Value, result.Value())
	})
}

func (suite *GlideTestSuite) TestSetWithOptions_ReturnOldValue() {
	suite.runWithDefaultClients(func(client api.BaseClient) {
		suite.verifyOK(client.Set(keyName, initialValue))

		opts := api.NewSetOptionsBuilder().SetReturnOldValue(true)
		result, err := client.SetWithOptions(keyName, anotherValue, opts)

		assert.Nil(suite.T(), err)
		assert.Equal(suite.T(), initialValue, result.Value())
	})
}

func (suite *GlideTestSuite) TestSetWithOptions_OnlyIfExists_overwrite() {
	suite.runWithDefaultClients(func(client api.BaseClient) {
		key := uuid.New().String()
		suite.verifyOK(client.Set(key, initialValue))

		opts := api.NewSetOptionsBuilder().SetConditionalSet(api.OnlyIfExists)
		suite.verifyOK(client.SetWithOptions(key, anotherValue, opts))

		result, err := client.Get(key)

		assert.Nil(suite.T(), err)
		assert.Equal(suite.T(), anotherValue, result.Value())
	})
}

func (suite *GlideTestSuite) TestSetWithOptions_OnlyIfExists_missingKey() {
	suite.runWithDefaultClients(func(client api.BaseClient) {
		key := uuid.New().String()
		opts := api.NewSetOptionsBuilder().SetConditionalSet(api.OnlyIfExists)
		result, err := client.SetWithOptions(key, anotherValue, opts)

		assert.Nil(suite.T(), err)
		assert.Equal(suite.T(), "", result.Value())
	})
}

func (suite *GlideTestSuite) TestSetWithOptions_OnlyIfDoesNotExist_missingKey() {
	suite.runWithDefaultClients(func(client api.BaseClient) {
		key := uuid.New().String()
		opts := api.NewSetOptionsBuilder().SetConditionalSet(api.OnlyIfDoesNotExist)
		suite.verifyOK(client.SetWithOptions(key, anotherValue, opts))

		result, err := client.Get(key)

		assert.Nil(suite.T(), err)
		assert.Equal(suite.T(), anotherValue, result.Value())
	})
}

func (suite *GlideTestSuite) TestSetWithOptions_OnlyIfDoesNotExist_existingKey() {
	suite.runWithDefaultClients(func(client api.BaseClient) {
		key := uuid.New().String()
		opts := api.NewSetOptionsBuilder().SetConditionalSet(api.OnlyIfDoesNotExist)
		suite.verifyOK(client.Set(key, initialValue))

		result, err := client.SetWithOptions(key, anotherValue, opts)

		assert.Nil(suite.T(), err)
		assert.Equal(suite.T(), "", result.Value())

		result, err = client.Get(key)

		assert.Nil(suite.T(), err)
		assert.Equal(suite.T(), initialValue, result.Value())
	})
}

func (suite *GlideTestSuite) TestSetWithOptions_KeepExistingExpiry() {
	suite.runWithDefaultClients(func(client api.BaseClient) {
		key := uuid.New().String()
		opts := api.NewSetOptionsBuilder().SetExpiry(api.NewExpiryBuilder().SetType(api.Milliseconds).SetCount(uint64(2000)))
		suite.verifyOK(client.SetWithOptions(key, initialValue, opts))

		result, err := client.Get(key)

		assert.Nil(suite.T(), err)
		assert.Equal(suite.T(), initialValue, result.Value())

		opts = api.NewSetOptionsBuilder().SetExpiry(api.NewExpiryBuilder().SetType(api.KeepExisting))
		suite.verifyOK(client.SetWithOptions(key, anotherValue, opts))

		result, err = client.Get(key)

		assert.Nil(suite.T(), err)
		assert.Equal(suite.T(), anotherValue, result.Value())

		time.Sleep(2222 * time.Millisecond)
		result, err = client.Get(key)

		assert.Nil(suite.T(), err)
		assert.Equal(suite.T(), "", result.Value())
	})
}

func (suite *GlideTestSuite) TestSetWithOptions_UpdateExistingExpiry() {
	suite.runWithDefaultClients(func(client api.BaseClient) {
		key := uuid.New().String()
		opts := api.NewSetOptionsBuilder().SetExpiry(api.NewExpiryBuilder().SetType(api.Milliseconds).SetCount(uint64(100500)))
		suite.verifyOK(client.SetWithOptions(key, initialValue, opts))

		result, err := client.Get(key)

		assert.Nil(suite.T(), err)
		assert.Equal(suite.T(), initialValue, result.Value())

		opts = api.NewSetOptionsBuilder().SetExpiry(api.NewExpiryBuilder().SetType(api.Milliseconds).SetCount(uint64(2000)))
		suite.verifyOK(client.SetWithOptions(key, anotherValue, opts))

		result, err = client.Get(key)

		assert.Nil(suite.T(), err)
		assert.Equal(suite.T(), anotherValue, result.Value())

		time.Sleep(2222 * time.Millisecond)
		result, err = client.Get(key)

		assert.Nil(suite.T(), err)
		assert.Equal(suite.T(), "", result.Value())
	})
}

func (suite *GlideTestSuite) TestGetEx_existingAndNonExistingKeys() {
	suite.runWithDefaultClients(func(client api.BaseClient) {
		key := uuid.New().String()
		suite.verifyOK(client.Set(key, initialValue))

		result, err := client.GetEx(key)
		assert.Nil(suite.T(), err)
		assert.Equal(suite.T(), initialValue, result.Value())

		key = uuid.New().String()
		result, err = client.Get(key)
		assert.Nil(suite.T(), err)
		assert.Equal(suite.T(), "", result.Value())
	})
}

func (suite *GlideTestSuite) TestGetExWithOptions_PersistKey() {
	suite.runWithDefaultClients(func(client api.BaseClient) {
		key := uuid.New().String()
		suite.verifyOK(client.Set(key, initialValue))

		opts := api.NewGetExOptionsBuilder().SetExpiry(api.NewExpiryBuilder().SetType(api.Milliseconds).SetCount(uint64(2000)))
		result, err := client.GetExWithOptions(key, opts)
		assert.Nil(suite.T(), err)
		assert.Equal(suite.T(), initialValue, result.Value())

		result, err = client.Get(key)
		assert.Nil(suite.T(), err)
		assert.Equal(suite.T(), initialValue, result.Value())

		time.Sleep(1000 * time.Millisecond)

		opts = api.NewGetExOptionsBuilder().SetExpiry(api.NewExpiryBuilder().SetType(api.Persist))
		result, err = client.GetExWithOptions(key, opts)
		assert.Nil(suite.T(), err)
		assert.Equal(suite.T(), initialValue, result.Value())
	})
}

func (suite *GlideTestSuite) TestGetExWithOptions_UpdateExpiry() {
	suite.runWithDefaultClients(func(client api.BaseClient) {
		key := uuid.New().String()
		suite.verifyOK(client.Set(key, initialValue))

		opts := api.NewGetExOptionsBuilder().SetExpiry(api.NewExpiryBuilder().SetType(api.Milliseconds).SetCount(uint64(2000)))
		result, err := client.GetExWithOptions(key, opts)
		assert.Nil(suite.T(), err)
		assert.Equal(suite.T(), initialValue, result.Value())

		result, err = client.Get(key)
		assert.Nil(suite.T(), err)
		assert.Equal(suite.T(), initialValue, result.Value())

		time.Sleep(2222 * time.Millisecond)

		result, err = client.Get(key)
		assert.Nil(suite.T(), err)
		assert.Equal(suite.T(), "", result.Value())
	})
}

func (suite *GlideTestSuite) TestSetWithOptions_ReturnOldValue_nonExistentKey() {
	suite.runWithDefaultClients(func(client api.BaseClient) {
		key := uuid.New().String()
		opts := api.NewSetOptionsBuilder().SetReturnOldValue(true)

		result, err := client.SetWithOptions(key, anotherValue, opts)

		assert.Nil(suite.T(), err)
		assert.Equal(suite.T(), "", result.Value())
	})
}

func (suite *GlideTestSuite) TestMSetAndMGet_existingAndNonExistingKeys() {
	suite.runWithDefaultClients(func(client api.BaseClient) {
		key1 := uuid.New().String()
		key2 := uuid.New().String()
		key3 := uuid.New().String()
		oldValue := uuid.New().String()
		value := uuid.New().String()
		suite.verifyOK(client.Set(key1, oldValue))
		keyValueMap := map[string]string{
			key1: value,
			key2: value,
		}
		suite.verifyOK(client.MSet(keyValueMap))
		keys := []string{key1, key2, key3}
		stringValue := api.CreateStringResult(value)
		nullResult := api.CreateNilStringResult()
		values := []api.Result[string]{stringValue, stringValue, nullResult}
		result, err := client.MGet(keys)

		assert.Nil(suite.T(), err)
		assert.Equal(suite.T(), values, result)
	})
}

func (suite *GlideTestSuite) TestMSetNXAndMGet_nonExistingKey_valuesSet() {
	suite.runWithDefaultClients(func(client api.BaseClient) {
		key1 := "{key}" + uuid.New().String()
		key2 := "{key}" + uuid.New().String()
		key3 := "{key}" + uuid.New().String()
		value := uuid.New().String()
		keyValueMap := map[string]string{
			key1: value,
			key2: value,
			key3: value,
		}
		res, err := client.MSetNX(keyValueMap)
		assert.Nil(suite.T(), err)
		assert.True(suite.T(), res.Value())
		keys := []string{key1, key2, key3}
		stringValue := api.CreateStringResult(value)
		values := []api.Result[string]{stringValue, stringValue, stringValue}
		result, err := client.MGet(keys)

		assert.Nil(suite.T(), err)
		assert.Equal(suite.T(), values, result)
	})
}

func (suite *GlideTestSuite) TestMSetNXAndMGet_existingKey_valuesNotUpdated() {
	suite.runWithDefaultClients(func(client api.BaseClient) {
		key1 := "{key}" + uuid.New().String()
		key2 := "{key}" + uuid.New().String()
		key3 := "{key}" + uuid.New().String()
		oldValue := uuid.New().String()
		value := uuid.New().String()
		suite.verifyOK(client.Set(key1, oldValue))
		keyValueMap := map[string]string{
			key1: value,
			key2: value,
			key3: value,
		}
		res, err := client.MSetNX(keyValueMap)
		assert.Nil(suite.T(), err)
		assert.False(suite.T(), res.Value())
		keys := []string{key1, key2, key3}
		oldResult := api.CreateStringResult(oldValue)
		nullResult := api.CreateNilStringResult()
		values := []api.Result[string]{oldResult, nullResult, nullResult}
		result, err := client.MGet(keys)

		assert.Nil(suite.T(), err)
		assert.Equal(suite.T(), values, result)
	})
}

func (suite *GlideTestSuite) TestIncrCommands_existingKey() {
	suite.runWithDefaultClients(func(client api.BaseClient) {
		key := uuid.New().String()
		suite.verifyOK(client.Set(key, "10"))

		res1, err := client.Incr(key)
		assert.Nil(suite.T(), err)
		assert.Equal(suite.T(), int64(11), res1.Value())

		res2, err := client.IncrBy(key, 10)
		assert.Nil(suite.T(), err)
		assert.Equal(suite.T(), int64(21), res2.Value())

		res3, err := client.IncrByFloat(key, float64(10.1))
		assert.Nil(suite.T(), err)
		assert.Equal(suite.T(), float64(31.1), res3.Value())
	})
}

func (suite *GlideTestSuite) TestIncrCommands_nonExistingKey() {
	suite.runWithDefaultClients(func(client api.BaseClient) {
		key1 := uuid.New().String()
		res1, err := client.Incr(key1)
		assert.Nil(suite.T(), err)
		assert.Equal(suite.T(), int64(1), res1.Value())

		key2 := uuid.New().String()
		res2, err := client.IncrBy(key2, 10)
		assert.Nil(suite.T(), err)
		assert.Equal(suite.T(), int64(10), res2.Value())

		key3 := uuid.New().String()
		res3, err := client.IncrByFloat(key3, float64(10.1))
		assert.Nil(suite.T(), err)
		assert.Equal(suite.T(), float64(10.1), res3.Value())
	})
}

func (suite *GlideTestSuite) TestIncrCommands_TypeError() {
	suite.runWithDefaultClients(func(client api.BaseClient) {
		key := uuid.New().String()
		suite.verifyOK(client.Set(key, "stringValue"))

		res1, err := client.Incr(key)
		assert.Equal(suite.T(), int64(0), res1.Value())
		assert.NotNil(suite.T(), err)
		assert.IsType(suite.T(), &api.RequestError{}, err)

		res2, err := client.IncrBy(key, 10)
		assert.Equal(suite.T(), int64(0), res2.Value())
		assert.NotNil(suite.T(), err)
		assert.IsType(suite.T(), &api.RequestError{}, err)

		res3, err := client.IncrByFloat(key, float64(10.1))
		assert.Equal(suite.T(), float64(0), res3.Value())
		assert.NotNil(suite.T(), err)
		assert.IsType(suite.T(), &api.RequestError{}, err)
	})
}

func (suite *GlideTestSuite) TestDecrCommands_existingKey() {
	suite.runWithDefaultClients(func(client api.BaseClient) {
		key := uuid.New().String()
		suite.verifyOK(client.Set(key, "10"))

		res1, err := client.Decr(key)
		assert.Nil(suite.T(), err)
		assert.Equal(suite.T(), int64(9), res1.Value())

		res2, err := client.DecrBy(key, 10)
		assert.Nil(suite.T(), err)
		assert.Equal(suite.T(), int64(-1), res2.Value())
	})
}

func (suite *GlideTestSuite) TestDecrCommands_nonExistingKey() {
	suite.runWithDefaultClients(func(client api.BaseClient) {
		key1 := uuid.New().String()
		res1, err := client.Decr(key1)
		assert.Nil(suite.T(), err)
		assert.Equal(suite.T(), int64(-1), res1.Value())

		key2 := uuid.New().String()
		res2, err := client.DecrBy(key2, 10)
		assert.Nil(suite.T(), err)
		assert.Equal(suite.T(), int64(-10), res2.Value())
	})
}

func (suite *GlideTestSuite) TestStrlen_existingKey() {
	suite.runWithDefaultClients(func(client api.BaseClient) {
		key := uuid.New().String()
		value := uuid.New().String()
		suite.verifyOK(client.Set(key, value))

		res, err := client.Strlen(key)
		assert.Nil(suite.T(), err)
		assert.Equal(suite.T(), int64(len(value)), res.Value())
	})
}

func (suite *GlideTestSuite) TestStrlen_nonExistingKey() {
	suite.runWithDefaultClients(func(client api.BaseClient) {
		key := uuid.New().String()
		res, err := client.Strlen(key)
		assert.Nil(suite.T(), err)
		assert.Equal(suite.T(), int64(0), res.Value())
	})
}

func (suite *GlideTestSuite) TestSetRange_existingAndNonExistingKeys() {
	suite.runWithDefaultClients(func(client api.BaseClient) {
		key := uuid.New().String()
		res, err := client.SetRange(key, 0, "Dummy string")
		assert.Nil(suite.T(), err)
		assert.Equal(suite.T(), int64(12), res.Value())

		res, err = client.SetRange(key, 6, "values")
		assert.Nil(suite.T(), err)
		assert.Equal(suite.T(), int64(12), res.Value())
		res1, err := client.Get(key)
		assert.Nil(suite.T(), err)
		assert.Equal(suite.T(), "Dummy values", res1.Value())

		res, err = client.SetRange(key, 15, "test")
		assert.Nil(suite.T(), err)
		assert.Equal(suite.T(), int64(19), res.Value())
		res1, err = client.Get(key)
		assert.Nil(suite.T(), err)
		assert.Equal(suite.T(), "Dummy values\x00\x00\x00test", res1.Value())

		res, err = client.SetRange(key, math.MaxInt32, "test")
		assert.Equal(suite.T(), int64(0), res.Value())
		assert.NotNil(suite.T(), err)
		assert.IsType(suite.T(), &api.RequestError{}, err)
	})
}

func (suite *GlideTestSuite) TestSetRange_existingAndNonExistingKeys_binaryString() {
	suite.runWithDefaultClients(func(client api.BaseClient) {
		nonUtf8String := "Dummy \xFF string"
		key := uuid.New().String()
		res, err := client.SetRange(key, 0, nonUtf8String)
		assert.Nil(suite.T(), err)
		assert.Equal(suite.T(), int64(14), res.Value())

		res, err = client.SetRange(key, 6, "values ")
		assert.Nil(suite.T(), err)
		assert.Equal(suite.T(), int64(14), res.Value())
		res1, err := client.Get(key)
		assert.Nil(suite.T(), err)
		assert.Equal(suite.T(), "Dummy values g", res1.Value())

		res, err = client.SetRange(key, 15, "test")
		assert.Nil(suite.T(), err)
		assert.Equal(suite.T(), int64(19), res.Value())
		res1, err = client.Get(key)
		assert.Nil(suite.T(), err)
		assert.Equal(suite.T(), "Dummy values g\x00test", res1.Value())
	})
}

func (suite *GlideTestSuite) TestGetRange_existingAndNonExistingKeys() {
	suite.runWithDefaultClients(func(client api.BaseClient) {
		key := uuid.New().String()
		suite.verifyOK(client.Set(key, "Dummy string"))

		res, err := client.GetRange(key, 0, 4)
		assert.Nil(suite.T(), err)
		assert.Equal(suite.T(), "Dummy", res.Value())

		res, err = client.GetRange(key, -6, -1)
		assert.Nil(suite.T(), err)
		assert.Equal(suite.T(), "string", res.Value())

		res, err = client.GetRange(key, -1, -6)
		assert.Nil(suite.T(), err)
		assert.Equal(suite.T(), "", res.Value())

		res, err = client.GetRange(key, 15, 16)
		assert.Nil(suite.T(), err)
		assert.Equal(suite.T(), "", res.Value())

		nonExistingKey := uuid.New().String()
		res, err = client.GetRange(nonExistingKey, 0, 5)
		assert.Nil(suite.T(), err)
		assert.Equal(suite.T(), "", res.Value())
	})
}

func (suite *GlideTestSuite) TestGetRange_binaryString() {
	suite.runWithDefaultClients(func(client api.BaseClient) {
		key := uuid.New().String()
		nonUtf8String := "Dummy \xFF string"
		suite.verifyOK(client.Set(key, nonUtf8String))

		res, err := client.GetRange(key, 4, 6)
		assert.Nil(suite.T(), err)
		assert.Equal(suite.T(), "y \xFF", res.Value())
	})
}

func (suite *GlideTestSuite) TestAppend_existingAndNonExistingKeys() {
	suite.runWithDefaultClients(func(client api.BaseClient) {
		key := uuid.New().String()
		value1 := uuid.New().String()
		value2 := uuid.New().String()

		res, err := client.Append(key, value1)
		assert.Nil(suite.T(), err)
		assert.Equal(suite.T(), int64(len(value1)), res.Value())
		res1, err := client.Get(key)
		assert.Nil(suite.T(), err)
		assert.Equal(suite.T(), value1, res1.Value())

		res, err = client.Append(key, value2)
		assert.Nil(suite.T(), err)
		assert.Equal(suite.T(), int64(len(value1)+len(value2)), res.Value())
		res1, err = client.Get(key)
		assert.Nil(suite.T(), err)
		assert.Equal(suite.T(), value1+value2, res1.Value())
	})
}

func (suite *GlideTestSuite) TestLCS_existingAndNonExistingKeys() {
	suite.SkipIfServerVersionLowerThanBy("7.0.0")

	suite.runWithDefaultClients(func(client api.BaseClient) {
		key1 := "{key}" + uuid.New().String()
		key2 := "{key}" + uuid.New().String()

		res, err := client.LCS(key1, key2)
		assert.Nil(suite.T(), err)
		assert.Equal(suite.T(), "", res.Value())

		suite.verifyOK(client.Set(key1, "Dummy string"))
		suite.verifyOK(client.Set(key2, "Dummy value"))

		res, err = client.LCS(key1, key2)
		assert.Nil(suite.T(), err)
		assert.Equal(suite.T(), "Dummy ", res.Value())
	})
}

func (suite *GlideTestSuite) TestGetDel_ExistingKey() {
	suite.runWithDefaultClients(func(client api.BaseClient) {
		key := uuid.New().String()
		value := "testValue"

		suite.verifyOK(client.Set(key, value))
		result, err := client.GetDel(key)
		assert.Nil(suite.T(), err)
		assert.Equal(suite.T(), value, result.Value())

		result, err = client.Get(key)
		assert.Nil(suite.T(), err)
		assert.Equal(suite.T(), "", result.Value())
	})
}

func (suite *GlideTestSuite) TestGetDel_NonExistingKey() {
	suite.runWithDefaultClients(func(client api.BaseClient) {
		key := uuid.New().String()

		result, err := client.GetDel(key)

		assert.Nil(suite.T(), err)
		assert.Equal(suite.T(), "", result.Value())
	})
}

func (suite *GlideTestSuite) TestGetDel_EmptyKey() {
	suite.runWithDefaultClients(func(client api.BaseClient) {
		result, err := client.GetDel("")

		assert.NotNil(suite.T(), err)
		assert.Equal(suite.T(), "", result.Value())
		assert.Equal(suite.T(), "key is required", err.Error())
	})
}

func (suite *GlideTestSuite) TestPing_NoArgument() {
	suite.runWithDefaultClients(func(client api.BaseClient) {
		result, err := client.Ping()
		assert.Nil(suite.T(), err)
		assert.Equal(suite.T(), "PONG", result)
	})
}

func (suite *GlideTestSuite) TestPing_WithArgument() {
	suite.runWithDefaultClients(func(client api.BaseClient) {
		// Passing "Hello" as the message
		result, err := client.PingWithMessage("Hello")
		assert.Nil(suite.T(), err)
		assert.Equal(suite.T(), "Hello", result)
	})
}

func (suite *GlideTestSuite) TestHSet_WithExistingKey() {
	suite.runWithDefaultClients(func(client api.BaseClient) {
		fields := map[string]string{"field1": "value1", "field2": "value2"}
		key := uuid.New().String()

		res1, err := client.HSet(key, fields)
		assert.Nil(suite.T(), err)
		assert.Equal(suite.T(), int64(2), res1.Value())

		res2, err := client.HSet(key, fields)
		assert.Nil(suite.T(), err)
		assert.Equal(suite.T(), int64(0), res2.Value())
	})
}

func (suite *GlideTestSuite) TestHSet_byteString() {
	suite.runWithDefaultClients(func(client api.BaseClient) {
		fields := map[string]string{
			string([]byte{0xFF, 0x00, 0xAA}):       string([]byte{0xDE, 0xAD, 0xBE, 0xEF}),
			string([]byte{0x01, 0x02, 0x03, 0xFE}): string([]byte{0xCA, 0xFE, 0xBA, 0xBE}),
		}
		key := string([]byte{0x01, 0x02, 0x03, 0xFE})

		res1, err := client.HSet(key, fields)
		assert.Nil(suite.T(), err)
		assert.Equal(suite.T(), int64(2), res1.Value())

		res2, err := client.HGetAll(key)
		key1 := api.CreateStringResult(string([]byte{0xFF, 0x00, 0xAA}))
		value1 := api.CreateStringResult(string([]byte{0xDE, 0xAD, 0xBE, 0xEF}))
		key2 := api.CreateStringResult(string([]byte{0x01, 0x02, 0x03, 0xFE}))
		value2 := api.CreateStringResult(string([]byte{0xCA, 0xFE, 0xBA, 0xBE}))
		fieldsResult := map[api.Result[string]]api.Result[string]{
			key1: value1,
			key2: value2,
		}
		assert.Nil(suite.T(), err)
		assert.Equal(suite.T(), fieldsResult, res2)
	})
}

func (suite *GlideTestSuite) TestHSet_WithAddNewField() {
	suite.runWithDefaultClients(func(client api.BaseClient) {
		fields := map[string]string{"field1": "value1", "field2": "value2"}
		key := uuid.New().String()

		res1, err := client.HSet(key, fields)
		assert.Nil(suite.T(), err)
		assert.Equal(suite.T(), int64(2), res1.Value())

		res2, err := client.HSet(key, fields)
		assert.Nil(suite.T(), err)
		assert.Equal(suite.T(), int64(0), res2.Value())

		fields["field3"] = "value3"
		res3, err := client.HSet(key, fields)
		assert.Nil(suite.T(), err)
		assert.Equal(suite.T(), int64(1), res3.Value())
	})
}

func (suite *GlideTestSuite) TestHGet_WithExistingKey() {
	suite.runWithDefaultClients(func(client api.BaseClient) {
		fields := map[string]string{"field1": "value1", "field2": "value2"}
		key := uuid.NewString()

		res1, err := client.HSet(key, fields)
		assert.Nil(suite.T(), err)
		assert.Equal(suite.T(), int64(2), res1.Value())

		res2, err := client.HGet(key, "field1")
		assert.Nil(suite.T(), err)
		assert.Equal(suite.T(), "value1", res2.Value())
	})
}

func (suite *GlideTestSuite) TestHGet_WithNotExistingKey() {
	suite.runWithDefaultClients(func(client api.BaseClient) {
		key := uuid.NewString()

		res1, err := client.HGet(key, "field1")
		assert.Nil(suite.T(), err)
		assert.Equal(suite.T(), api.CreateNilStringResult(), res1)
	})
}

func (suite *GlideTestSuite) TestHGet_WithNotExistingField() {
	suite.runWithDefaultClients(func(client api.BaseClient) {
		fields := map[string]string{"field1": "value1", "field2": "value2"}
		key := uuid.NewString()

		res1, err := client.HSet(key, fields)
		assert.Nil(suite.T(), err)
		assert.Equal(suite.T(), int64(2), res1.Value())

		res2, err := client.HGet(key, "foo")
		assert.Nil(suite.T(), err)
		assert.Equal(suite.T(), api.CreateNilStringResult(), res2)
	})
}

func (suite *GlideTestSuite) TestHGetAll_WithExistingKey() {
	suite.runWithDefaultClients(func(client api.BaseClient) {
		fields := map[string]string{"field1": "value1", "field2": "value2"}
		key := uuid.NewString()

		res1, err := client.HSet(key, fields)
		assert.Nil(suite.T(), err)
		assert.Equal(suite.T(), int64(2), res1.Value())

		field1 := api.CreateStringResult("field1")
		value1 := api.CreateStringResult("value1")
		field2 := api.CreateStringResult("field2")
		value2 := api.CreateStringResult("value2")
		fieldsResult := map[api.Result[string]]api.Result[string]{field1: value1, field2: value2}
		res2, err := client.HGetAll(key)
		assert.Nil(suite.T(), err)
		assert.Equal(suite.T(), fieldsResult, res2)
	})
}

func (suite *GlideTestSuite) TestHGetAll_WithNotExistingKey() {
	suite.runWithDefaultClients(func(client api.BaseClient) {
		key := uuid.NewString()

		res, err := client.HGetAll(key)
		assert.Nil(suite.T(), err)
		assert.Empty(suite.T(), res)
	})
}

func (suite *GlideTestSuite) TestHMGet() {
	suite.runWithDefaultClients(func(client api.BaseClient) {
		fields := map[string]string{"field1": "value1", "field2": "value2"}
		key := uuid.NewString()

		res1, err := client.HSet(key, fields)
		assert.Nil(suite.T(), err)
		assert.Equal(suite.T(), int64(2), res1.Value())

		res2, err := client.HMGet(key, []string{"field1", "field2", "field3"})
		value1 := api.CreateStringResult("value1")
		value2 := api.CreateStringResult("value2")
		nullValue := api.CreateNilStringResult()
		assert.Nil(suite.T(), err)
		assert.Equal(suite.T(), []api.Result[string]{value1, value2, nullValue}, res2)
	})
}

func (suite *GlideTestSuite) TestHMGet_WithNotExistingKey() {
	suite.runWithDefaultClients(func(client api.BaseClient) {
		key := uuid.NewString()

		res, err := client.HMGet(key, []string{"field1", "field2", "field3"})
		nullValue := api.CreateNilStringResult()
		assert.Nil(suite.T(), err)
		assert.Equal(suite.T(), []api.Result[string]{nullValue, nullValue, nullValue}, res)
	})
}

func (suite *GlideTestSuite) TestHMGet_WithNotExistingField() {
	suite.runWithDefaultClients(func(client api.BaseClient) {
		fields := map[string]string{"field1": "value1", "field2": "value2"}
		key := uuid.NewString()

		res1, err := client.HSet(key, fields)
		assert.Nil(suite.T(), err)
		assert.Equal(suite.T(), int64(2), res1.Value())

		res2, err := client.HMGet(key, []string{"field3", "field4"})
		nullValue := api.CreateNilStringResult()
		assert.Nil(suite.T(), err)
		assert.Equal(suite.T(), []api.Result[string]{nullValue, nullValue}, res2)
	})
}

func (suite *GlideTestSuite) TestHSetNX_WithExistingKey() {
	suite.runWithDefaultClients(func(client api.BaseClient) {
		fields := map[string]string{"field1": "value1", "field2": "value2"}
		key := uuid.NewString()

		res1, err := client.HSet(key, fields)
		assert.Nil(suite.T(), err)
		assert.Equal(suite.T(), int64(2), res1.Value())

		res2, err := client.HSetNX(key, "field1", "value1")
		assert.Nil(suite.T(), err)
		assert.Equal(suite.T(), false, res2.Value())
	})
}

func (suite *GlideTestSuite) TestHSetNX_WithNotExistingKey() {
	suite.runWithDefaultClients(func(client api.BaseClient) {
		key := uuid.NewString()

		res1, err := client.HSetNX(key, "field1", "value1")
		assert.Nil(suite.T(), err)
		assert.Equal(suite.T(), true, res1.Value())

		res2, err := client.HGetAll(key)
		field1 := api.CreateStringResult("field1")
		value1 := api.CreateStringResult("value1")
		assert.Nil(suite.T(), err)
		assert.Equal(suite.T(), map[api.Result[string]]api.Result[string]{field1: value1}, res2)
	})
}

func (suite *GlideTestSuite) TestHSetNX_WithExistingField() {
	suite.runWithDefaultClients(func(client api.BaseClient) {
		fields := map[string]string{"field1": "value1", "field2": "value2"}
		key := uuid.NewString()

		res1, err := client.HSet(key, fields)
		assert.Nil(suite.T(), err)
		assert.Equal(suite.T(), int64(2), res1.Value())

		res2, err := client.HSetNX(key, "field1", "value1")
		assert.Nil(suite.T(), err)
		assert.Equal(suite.T(), false, res2.Value())
	})
}

func (suite *GlideTestSuite) TestHDel() {
	suite.runWithDefaultClients(func(client api.BaseClient) {
		fields := map[string]string{"field1": "value1", "field2": "value2"}
		key := uuid.NewString()

		res1, err := client.HSet(key, fields)
		assert.Nil(suite.T(), err)
		assert.Equal(suite.T(), int64(2), res1.Value())

		res2, err := client.HDel(key, []string{"field1", "field2"})
		assert.Nil(suite.T(), err)
		assert.Equal(suite.T(), int64(2), res2.Value())

		res3, err := client.HGetAll(key)
		assert.Nil(suite.T(), err)
		assert.Empty(suite.T(), res3)

		res4, err := client.HDel(key, []string{"field1", "field2"})
		assert.Nil(suite.T(), err)
		assert.Equal(suite.T(), int64(0), res4.Value())
	})
}

func (suite *GlideTestSuite) TestHDel_WithNotExistingKey() {
	suite.runWithDefaultClients(func(client api.BaseClient) {
		key := uuid.NewString()
		res, err := client.HDel(key, []string{"field1", "field2"})
		assert.Nil(suite.T(), err)
		assert.Equal(suite.T(), int64(0), res.Value())
	})
}

func (suite *GlideTestSuite) TestHDel_WithNotExistingField() {
	suite.runWithDefaultClients(func(client api.BaseClient) {
		fields := map[string]string{"field1": "value1", "field2": "value2"}
		key := uuid.NewString()

		res1, err := client.HSet(key, fields)
		assert.Nil(suite.T(), err)
		assert.Equal(suite.T(), int64(2), res1.Value())

		res2, err := client.HDel(key, []string{"field3", "field4"})
		assert.Nil(suite.T(), err)
		assert.Equal(suite.T(), int64(0), res2.Value())
	})
}

func (suite *GlideTestSuite) TestHLen() {
	suite.runWithDefaultClients(func(client api.BaseClient) {
		fields := map[string]string{"field1": "value1", "field2": "value2"}
		key := uuid.NewString()

		res1, err := client.HSet(key, fields)
		assert.Nil(suite.T(), err)
		assert.Equal(suite.T(), int64(2), res1.Value())

		res2, err := client.HLen(key)
		assert.Nil(suite.T(), err)
		assert.Equal(suite.T(), int64(2), res2.Value())
	})
}

func (suite *GlideTestSuite) TestHLen_WithNotExistingKey() {
	suite.runWithDefaultClients(func(client api.BaseClient) {
		key := uuid.NewString()
		res, err := client.HLen(key)

		assert.Nil(suite.T(), err)
		assert.Equal(suite.T(), int64(0), res.Value())
	})
}

func (suite *GlideTestSuite) TestHVals_WithExistingKey() {
	suite.runWithDefaultClients(func(client api.BaseClient) {
		fields := map[string]string{"field1": "value1", "field2": "value2"}
		key := uuid.NewString()

		res1, err := client.HSet(key, fields)
		assert.Nil(suite.T(), err)
		assert.Equal(suite.T(), int64(2), res1.Value())

		res2, err := client.HVals(key)
		value1 := api.CreateStringResult("value1")
		value2 := api.CreateStringResult("value2")
		assert.Nil(suite.T(), err)
		assert.Contains(suite.T(), res2, value1)
		assert.Contains(suite.T(), res2, value2)
	})
}

func (suite *GlideTestSuite) TestHVals_WithNotExistingKey() {
	suite.runWithDefaultClients(func(client api.BaseClient) {
		key := uuid.NewString()

		res, err := client.HVals(key)
		assert.Nil(suite.T(), err)
		assert.Equal(suite.T(), []api.Result[string]{}, res)
	})
}

func (suite *GlideTestSuite) TestHExists_WithExistingKey() {
	suite.runWithDefaultClients(func(client api.BaseClient) {
		fields := map[string]string{"field1": "value1", "field2": "value2"}
		key := uuid.NewString()

		res1, err := client.HSet(key, fields)
		assert.Nil(suite.T(), err)
		assert.Equal(suite.T(), int64(2), res1.Value())

		res2, err := client.HExists(key, "field1")
		assert.Nil(suite.T(), err)
		assert.Equal(suite.T(), true, res2.Value())
	})
}

func (suite *GlideTestSuite) TestHExists_WithNotExistingKey() {
	suite.runWithDefaultClients(func(client api.BaseClient) {
		key := uuid.NewString()

		res, err := client.HExists(key, "field1")
		assert.Nil(suite.T(), err)
		assert.Equal(suite.T(), false, res.Value())
	})
}

func (suite *GlideTestSuite) TestHExists_WithNotExistingField() {
	suite.runWithDefaultClients(func(client api.BaseClient) {
		fields := map[string]string{"field1": "value1", "field2": "value2"}
		key := uuid.NewString()

		res1, err := client.HSet(key, fields)
		assert.Nil(suite.T(), err)
		assert.Equal(suite.T(), int64(2), res1.Value())

		res2, err := client.HExists(key, "field3")
		assert.Nil(suite.T(), err)
		assert.Equal(suite.T(), false, res2.Value())
	})
}

func (suite *GlideTestSuite) TestHKeys_WithExistingKey() {
	suite.runWithDefaultClients(func(client api.BaseClient) {
		fields := map[string]string{"field1": "value1", "field2": "value2"}
		key := uuid.NewString()

		res1, err := client.HSet(key, fields)
		assert.Nil(suite.T(), err)
		assert.Equal(suite.T(), int64(2), res1.Value())

		res2, err := client.HKeys(key)
		field1 := api.CreateStringResult("field1")
		field2 := api.CreateStringResult("field2")
		assert.Nil(suite.T(), err)
		assert.Contains(suite.T(), res2, field1)
		assert.Contains(suite.T(), res2, field2)
	})
}

func (suite *GlideTestSuite) TestHKeys_WithNotExistingKey() {
	suite.runWithDefaultClients(func(client api.BaseClient) {
		key := uuid.NewString()

		res, err := client.HKeys(key)
		assert.Nil(suite.T(), err)
		assert.Equal(suite.T(), []api.Result[string]{}, res)
	})
}

func (suite *GlideTestSuite) TestHStrLen_WithExistingKey() {
	suite.runWithDefaultClients(func(client api.BaseClient) {
		fields := map[string]string{"field1": "value1", "field2": "value2"}
		key := uuid.NewString()

		res1, err := client.HSet(key, fields)
		assert.Nil(suite.T(), err)
		assert.Equal(suite.T(), int64(2), res1.Value())

		res2, err := client.HStrLen(key, "field1")
		assert.Nil(suite.T(), err)
		assert.Equal(suite.T(), int64(6), res2.Value())
	})
}

func (suite *GlideTestSuite) TestHStrLen_WithNotExistingKey() {
	suite.runWithDefaultClients(func(client api.BaseClient) {
		key := uuid.NewString()

		res, err := client.HStrLen(key, "field1")
		assert.Nil(suite.T(), err)
		assert.Equal(suite.T(), int64(0), res.Value())
	})
}

func (suite *GlideTestSuite) TestHStrLen_WithNotExistingField() {
	suite.runWithDefaultClients(func(client api.BaseClient) {
		fields := map[string]string{"field1": "value1", "field2": "value2"}
		key := uuid.NewString()

		res1, err := client.HSet(key, fields)
		assert.Nil(suite.T(), err)
		assert.Equal(suite.T(), int64(2), res1.Value())

		res2, err := client.HStrLen(key, "field3")
		assert.Nil(suite.T(), err)
		assert.Equal(suite.T(), int64(0), res2.Value())
	})
}

func (suite *GlideTestSuite) TestHIncrBy_WithExistingField() {
	suite.runWithDefaultClients(func(client api.BaseClient) {
		key := uuid.NewString()
		field := uuid.NewString()
		fieldValueMap := map[string]string{field: "10"}

		hsetResult, err := client.HSet(key, fieldValueMap)
		assert.Nil(suite.T(), err)
		assert.Equal(suite.T(), int64(1), hsetResult.Value())

		hincrByResult, hincrByErr := client.HIncrBy(key, field, 1)
		assert.Nil(suite.T(), hincrByErr)
		assert.Equal(suite.T(), int64(11), hincrByResult.Value())
	})
}

func (suite *GlideTestSuite) TestHIncrBy_WithNonExistingField() {
	suite.runWithDefaultClients(func(client api.BaseClient) {
		key := uuid.NewString()
		field := uuid.NewString()
		field2 := uuid.NewString()
		fieldValueMap := map[string]string{field2: "1"}

		hsetResult, err := client.HSet(key, fieldValueMap)
		assert.Nil(suite.T(), err)
		assert.Equal(suite.T(), int64(1), hsetResult.Value())

		hincrByResult, hincrByErr := client.HIncrBy(key, field, 2)
		assert.Nil(suite.T(), hincrByErr)
		assert.Equal(suite.T(), int64(2), hincrByResult.Value())
	})
}

func (suite *GlideTestSuite) TestHIncrByFloat_WithExistingField() {
	suite.runWithDefaultClients(func(client api.BaseClient) {
		key := uuid.NewString()
		field := uuid.NewString()
		fieldValueMap := map[string]string{field: "10"}

		hsetResult, err := client.HSet(key, fieldValueMap)
		assert.Nil(suite.T(), err)
		assert.Equal(suite.T(), int64(1), hsetResult.Value())

		hincrByFloatResult, hincrByFloatErr := client.HIncrByFloat(key, field, 1.5)
		assert.Nil(suite.T(), hincrByFloatErr)
		assert.Equal(suite.T(), float64(11.5), hincrByFloatResult.Value())
	})
}

func (suite *GlideTestSuite) TestHIncrByFloat_WithNonExistingField() {
	suite.runWithDefaultClients(func(client api.BaseClient) {
		key := uuid.NewString()
		field := uuid.NewString()
		field2 := uuid.NewString()
		fieldValueMap := map[string]string{field2: "1"}

		hsetResult, err := client.HSet(key, fieldValueMap)
		assert.Nil(suite.T(), err)
		assert.Equal(suite.T(), int64(1), hsetResult.Value())

		hincrByFloatResult, hincrByFloatErr := client.HIncrByFloat(key, field, 1.5)
		assert.Nil(suite.T(), hincrByFloatErr)
		assert.Equal(suite.T(), float64(1.5), hincrByFloatResult.Value())
	})
}

func (suite *GlideTestSuite) TestLPushLPop_WithExistingKey() {
	suite.runWithDefaultClients(func(client api.BaseClient) {
		list := []string{"value4", "value3", "value2", "value1"}
		key := uuid.NewString()

		res1, err := client.LPush(key, list)
		assert.Nil(suite.T(), err)
		assert.Equal(suite.T(), int64(4), res1.Value())

		res2, err := client.LPop(key)
		assert.Nil(suite.T(), err)
		assert.Equal(suite.T(), "value1", res2.Value())

		resultList := []api.Result[string]{api.CreateStringResult("value2"), api.CreateStringResult("value3")}
		res3, err := client.LPopCount(key, 2)
		assert.Nil(suite.T(), err)
		assert.Equal(suite.T(), resultList, res3)
	})
}

func (suite *GlideTestSuite) TestLPop_nonExistingKey() {
	suite.runWithDefaultClients(func(client api.BaseClient) {
		key := uuid.NewString()

		res1, err := client.LPop(key)
		assert.Nil(suite.T(), err)
		assert.Equal(suite.T(), api.CreateNilStringResult(), res1)

		res2, err := client.LPopCount(key, 2)
		assert.Nil(suite.T(), err)
		assert.Equal(suite.T(), ([]api.Result[string])(nil), res2)
	})
}

func (suite *GlideTestSuite) TestLPushLPop_typeError() {
	suite.runWithDefaultClients(func(client api.BaseClient) {
		key := uuid.NewString()
		suite.verifyOK(client.Set(key, "value"))

		res1, err := client.LPush(key, []string{"value1"})
		assert.Equal(suite.T(), api.CreateNilInt64Result(), res1)
		assert.NotNil(suite.T(), err)
		assert.IsType(suite.T(), &api.RequestError{}, err)

		res2, err := client.LPopCount(key, 2)
		assert.Equal(suite.T(), ([]api.Result[string])(nil), res2)
		assert.NotNil(suite.T(), err)
		assert.IsType(suite.T(), &api.RequestError{}, err)
	})
}

func (suite *GlideTestSuite) TestLPos_withAndWithoutOptions() {
	suite.runWithDefaultClients(func(client api.BaseClient) {
		key := uuid.NewString()
		res1, err := client.RPush(key, []string{"a", "a", "b", "c", "a", "b"})
		assert.Nil(suite.T(), err)
		assert.Equal(suite.T(), int64(6), res1.Value())

		res2, err := client.LPos(key, "a")
		assert.Nil(suite.T(), err)
		assert.Equal(suite.T(), int64(0), res2.Value())

		res3, err := client.LPosWithOptions(key, "b", api.NewLPosOptionsBuilder().SetRank(2))
		assert.Nil(suite.T(), err)
		assert.Equal(suite.T(), int64(5), res3.Value())

		// element doesn't exist
		res4, err := client.LPos(key, "e")
		assert.Nil(suite.T(), err)
		assert.Equal(suite.T(), api.CreateNilInt64Result(), res4)

		// reverse traversal
		res5, err := client.LPosWithOptions(key, "b", api.NewLPosOptionsBuilder().SetRank(-2))
		assert.Nil(suite.T(), err)
		assert.Equal(suite.T(), int64(2), res5.Value())

		// unlimited comparisons
		res6, err := client.LPosWithOptions(
			key,
			"a",
			api.NewLPosOptionsBuilder().SetRank(1).SetMaxLen(0),
		)
		assert.Nil(suite.T(), err)
		assert.Equal(suite.T(), int64(0), res6.Value())

		// limited comparisons
		res7, err := client.LPosWithOptions(
			key,
			"c",
			api.NewLPosOptionsBuilder().SetRank(1).SetMaxLen(2),
		)
		assert.Nil(suite.T(), err)
		assert.Equal(suite.T(), api.CreateNilInt64Result(), res7)

		// invalid rank value
		res8, err := client.LPosWithOptions(key, "a", api.NewLPosOptionsBuilder().SetRank(0))
		assert.Equal(suite.T(), api.CreateNilInt64Result(), res8)
		assert.NotNil(suite.T(), err)
		assert.IsType(suite.T(), &api.RequestError{}, err)

		// invalid maxlen value
		res9, err := client.LPosWithOptions(key, "a", api.NewLPosOptionsBuilder().SetMaxLen(-1))
		assert.Equal(suite.T(), api.CreateNilInt64Result(), res9)
		assert.NotNil(suite.T(), err)
		assert.IsType(suite.T(), &api.RequestError{}, err)

		// non-existent key
		res10, err := client.LPos("non_existent_key", "a")
		assert.Equal(suite.T(), api.CreateNilInt64Result(), res10)
		assert.Nil(suite.T(), err)

		// wrong key data type
		keyString := uuid.NewString()
		suite.verifyOK(client.Set(keyString, "value"))
		res11, err := client.LPos(keyString, "a")
		assert.Equal(suite.T(), api.CreateNilInt64Result(), res11)
		assert.NotNil(suite.T(), err)
		assert.IsType(suite.T(), &api.RequestError{}, err)
	})
}

func (suite *GlideTestSuite) TestLPosCount() {
	suite.runWithDefaultClients(func(client api.BaseClient) {
		key := uuid.NewString()

		res1, err := client.RPush(key, []string{"a", "a", "b", "c", "a", "b"})
		assert.Equal(suite.T(), int64(6), res1.Value())
		assert.Nil(suite.T(), err)

		res2, err := client.LPosCount(key, "a", int64(2))
		assert.Equal(suite.T(), []api.Result[int64]{api.CreateInt64Result(0), api.CreateInt64Result(1)}, res2)
		assert.Nil(suite.T(), err)

		res3, err := client.LPosCount(key, "a", int64(0))
		assert.Equal(
			suite.T(),
			[]api.Result[int64]{api.CreateInt64Result(0), api.CreateInt64Result(1), api.CreateInt64Result(4)},
			res3,
		)
		assert.Nil(suite.T(), err)

		// invalid count value
		res4, err := client.LPosCount(key, "a", int64(-1))
		assert.Equal(suite.T(), ([]api.Result[int64])(nil), res4)
		assert.NotNil(suite.T(), err)
		assert.IsType(suite.T(), &api.RequestError{}, err)

		// non-existent key
		res5, err := client.LPosCount("non_existent_key", "a", int64(1))
		assert.Equal(suite.T(), []api.Result[int64]{}, res5)
		assert.Nil(suite.T(), err)

		// wrong key data type
		keyString := uuid.NewString()
		suite.verifyOK(client.Set(keyString, "value"))
		res6, err := client.LPosCount(keyString, "a", int64(1))
		assert.Equal(suite.T(), ([]api.Result[int64])(nil), res6)
		assert.NotNil(suite.T(), err)
		assert.IsType(suite.T(), &api.RequestError{}, err)
	})
}

func (suite *GlideTestSuite) TestLPosCount_withOptions() {
	suite.runWithDefaultClients(func(client api.BaseClient) {
		key := uuid.NewString()

		res1, err := client.RPush(key, []string{"a", "a", "b", "c", "a", "b"})
		assert.Equal(suite.T(), int64(6), res1.Value())
		assert.Nil(suite.T(), err)

		res2, err := client.LPosCountWithOptions(key, "a", int64(0), api.NewLPosOptionsBuilder().SetRank(1))
		assert.Equal(
			suite.T(),
			[]api.Result[int64]{api.CreateInt64Result(0), api.CreateInt64Result(1), api.CreateInt64Result(4)},
			res2,
		)
		assert.Nil(suite.T(), err)

		res3, err := client.LPosCountWithOptions(key, "a", int64(0), api.NewLPosOptionsBuilder().SetRank(2))
		assert.Equal(suite.T(), []api.Result[int64]{api.CreateInt64Result(1), api.CreateInt64Result(4)}, res3)
		assert.Nil(suite.T(), err)

		// reverse traversal
		res4, err := client.LPosCountWithOptions(key, "a", int64(0), api.NewLPosOptionsBuilder().SetRank(-1))
		assert.Equal(
			suite.T(),
			[]api.Result[int64]{api.CreateInt64Result(4), api.CreateInt64Result(1), api.CreateInt64Result(0)},
			res4,
		)
		assert.Nil(suite.T(), err)
	})
}

func (suite *GlideTestSuite) TestRPush() {
	suite.runWithDefaultClients(func(client api.BaseClient) {
		list := []string{"value1", "value2", "value3", "value4"}
		key := uuid.NewString()

		res1, err := client.RPush(key, list)
		assert.Nil(suite.T(), err)
		assert.Equal(suite.T(), int64(4), res1.Value())

		key2 := uuid.NewString()
		suite.verifyOK(client.Set(key2, "value"))

		res2, err := client.RPush(key2, []string{"value1"})
		assert.Equal(suite.T(), api.CreateNilInt64Result(), res2)
		assert.NotNil(suite.T(), err)
		assert.IsType(suite.T(), &api.RequestError{}, err)
	})
}

func (suite *GlideTestSuite) TestSAdd() {
	suite.runWithDefaultClients(func(client api.BaseClient) {
		key := uuid.NewString()
		members := []string{"member1", "member2"}

		res, err := client.SAdd(key, members)
		assert.Nil(suite.T(), err)
		assert.Equal(suite.T(), int64(2), res.Value())
		assert.False(suite.T(), res.IsNil())
	})
}

func (suite *GlideTestSuite) TestSAdd_WithExistingKey() {
	suite.runWithDefaultClients(func(client api.BaseClient) {
		key := uuid.NewString()
		members := []string{"member1", "member2"}

		res1, err := client.SAdd(key, members)
		assert.Nil(suite.T(), err)
		assert.Equal(suite.T(), int64(2), res1.Value())
		assert.False(suite.T(), res1.IsNil())

		res2, err := client.SAdd(key, members)
		assert.Nil(suite.T(), err)
		assert.Equal(suite.T(), int64(0), res2.Value())
		assert.False(suite.T(), res2.IsNil())
	})
}

func (suite *GlideTestSuite) TestSRem() {
	suite.runWithDefaultClients(func(client api.BaseClient) {
		key := uuid.NewString()
		members := []string{"member1", "member2", "member3"}

		res1, err := client.SAdd(key, members)
		assert.Nil(suite.T(), err)
		assert.Equal(suite.T(), int64(3), res1.Value())
		assert.False(suite.T(), res1.IsNil())

		res2, err := client.SRem(key, []string{"member1", "member2"})
		assert.Nil(suite.T(), err)
		assert.Equal(suite.T(), int64(2), res2.Value())
		assert.False(suite.T(), res2.IsNil())
	})
}

func (suite *GlideTestSuite) TestSRem_WithExistingKey() {
	suite.runWithDefaultClients(func(client api.BaseClient) {
		key := uuid.NewString()
		members := []string{"member1", "member2"}

		res1, err := client.SAdd(key, members)
		assert.Nil(suite.T(), err)
		assert.Equal(suite.T(), int64(2), res1.Value())
		assert.False(suite.T(), res1.IsNil())

		res2, err := client.SRem(key, []string{"member3", "member4"})
		assert.Nil(suite.T(), err)
		assert.Equal(suite.T(), int64(0), res2.Value())
		assert.False(suite.T(), res2.IsNil())
	})
}

func (suite *GlideTestSuite) TestSRem_WithNotExistingKey() {
	suite.runWithDefaultClients(func(client api.BaseClient) {
		key := uuid.NewString()

		res2, err := client.SRem(key, []string{"member1", "member2"})
		assert.Nil(suite.T(), err)
		assert.Equal(suite.T(), int64(0), res2.Value())
		assert.False(suite.T(), res2.IsNil())
	})
}

func (suite *GlideTestSuite) TestSRem_WithExistingKeyAndDifferentMembers() {
	suite.runWithDefaultClients(func(client api.BaseClient) {
		key := uuid.NewString()
		members := []string{"member1", "member2", "member3"}

		res1, err := client.SAdd(key, members)
		assert.Nil(suite.T(), err)
		assert.Equal(suite.T(), int64(3), res1.Value())
		assert.False(suite.T(), res1.IsNil())

		res2, err := client.SRem(key, []string{"member1", "member3", "member4"})
		assert.Nil(suite.T(), err)
		assert.Equal(suite.T(), int64(2), res2.Value())
		assert.False(suite.T(), res2.IsNil())
	})
}

func (suite *GlideTestSuite) TestSUnionStore() {
	suite.runWithDefaultClients(func(client api.BaseClient) {
		key1 := "{key}-1-" + uuid.NewString()
		key2 := "{key}-2-" + uuid.NewString()
		key3 := "{key}-3-" + uuid.NewString()
		key4 := "{key}-4-" + uuid.NewString()
		stringKey := "{key}-5-" + uuid.NewString()
		nonExistingKey := "{key}-6-" + uuid.NewString()

		memberArray1 := []string{"a", "b", "c"}
		memberArray2 := []string{"c", "d", "e"}
		memberArray3 := []string{"e", "f", "g"}
		expected1 := map[api.Result[string]]struct{}{
			api.CreateStringResult("a"): {},
			api.CreateStringResult("b"): {},
			api.CreateStringResult("c"): {},
			api.CreateStringResult("d"): {},
			api.CreateStringResult("e"): {},
		}
		expected2 := map[api.Result[string]]struct{}{
			api.CreateStringResult("a"): {},
			api.CreateStringResult("b"): {},
			api.CreateStringResult("c"): {},
			api.CreateStringResult("d"): {},
			api.CreateStringResult("e"): {},
			api.CreateStringResult("f"): {},
			api.CreateStringResult("g"): {},
		}
		t := suite.T()

		res1, err := client.SAdd(key1, memberArray1)
		assert.NoError(t, err)
		assert.Equal(t, int64(3), res1.Value())

		res2, err := client.SAdd(key2, memberArray2)
		assert.NoError(t, err)
		assert.Equal(t, int64(3), res2.Value())

		res3, err := client.SAdd(key3, memberArray3)
		assert.NoError(t, err)
		assert.Equal(t, int64(3), res3.Value())

		// store union in new key
		res4, err := client.SUnionStore(key4, []string{key1, key2})
		assert.NoError(t, err)
		assert.Equal(t, int64(5), res4.Value())

		res5, err := client.SMembers(key4)
		assert.NoError(t, err)
		assert.Len(t, res5, 5)
		assert.True(t, reflect.DeepEqual(res5, expected1))

		// overwrite existing set
		res6, err := client.SUnionStore(key1, []string{key4, key2})
		assert.NoError(t, err)
		assert.Equal(t, int64(5), res6.Value())

		res7, err := client.SMembers(key1)
		assert.NoError(t, err)
		assert.Len(t, res7, 5)
		assert.True(t, reflect.DeepEqual(res7, expected1))

		// overwrite one of the source keys
		res8, err := client.SUnionStore(key2, []string{key4, key2})
		assert.NoError(t, err)
		assert.Equal(t, int64(5), res8.Value())

		res9, err := client.SMembers(key2)
		assert.NoError(t, err)
		assert.Len(t, res9, 5)
		assert.True(t, reflect.DeepEqual(res9, expected1))

		// union with non-existing key
		res10, err := client.SUnionStore(key2, []string{nonExistingKey})
		assert.NoError(t, err)
		assert.Equal(t, int64(0), res10.Value())

		// check that the key is now empty
		members1, err := client.SMembers(key2)
		assert.NoError(t, err)
		assert.Empty(t, members1)

		// invalid argument - key list must not be empty
		res11, err := client.SUnionStore(key4, []string{})
		assert.Equal(suite.T(), int64(0), res11.Value())
		assert.NotNil(suite.T(), err)
		assert.IsType(suite.T(), &api.RequestError{}, err)

		// non-set key
		_, err = client.Set(stringKey, "value")
		assert.NoError(t, err)

		res12, err := client.SUnionStore(key4, []string{stringKey, key1})
		assert.Equal(suite.T(), int64(0), res12.Value())
		assert.NotNil(suite.T(), err)
		assert.IsType(suite.T(), &api.RequestError{}, err)

		// overwrite destination when destination is not a set
		res13, err := client.SUnionStore(stringKey, []string{key1, key3})
		assert.NoError(t, err)
		assert.Equal(t, int64(7), res13.Value())

		// check that the key is now empty
		res14, err := client.SMembers(stringKey)
		assert.NoError(t, err)
		assert.Len(t, res14, 7)
		assert.True(t, reflect.DeepEqual(res14, expected2))
	})
}

func (suite *GlideTestSuite) TestSMembers() {
	suite.runWithDefaultClients(func(client api.BaseClient) {
		key := uuid.NewString()
		members := []string{"member1", "member2", "member3"}

		res1, err := client.SAdd(key, members)
		assert.Nil(suite.T(), err)
		assert.Equal(suite.T(), int64(3), res1.Value())
		assert.False(suite.T(), res1.IsNil())

		res2, err := client.SMembers(key)
		assert.Nil(suite.T(), err)
		assert.Len(suite.T(), res2, 3)
	})
}

func (suite *GlideTestSuite) TestSMembers_WithNotExistingKey() {
	suite.runWithDefaultClients(func(client api.BaseClient) {
		key := uuid.NewString()

		res, err := client.SMembers(key)
		assert.Nil(suite.T(), err)
		assert.Empty(suite.T(), res)
	})
}

func (suite *GlideTestSuite) TestSCard() {
	suite.runWithDefaultClients(func(client api.BaseClient) {
		key := uuid.NewString()
		members := []string{"member1", "member2", "member3"}

		res1, err := client.SAdd(key, members)
		assert.Nil(suite.T(), err)
		assert.Equal(suite.T(), int64(3), res1.Value())
		assert.False(suite.T(), res1.IsNil())

		res2, err := client.SCard(key)
		assert.Nil(suite.T(), err)
		assert.Equal(suite.T(), int64(3), res2.Value())
		assert.False(suite.T(), res2.IsNil())
	})
}

func (suite *GlideTestSuite) TestSCard_WithNotExistingKey() {
	suite.runWithDefaultClients(func(client api.BaseClient) {
		key := uuid.NewString()

		res, err := client.SCard(key)
		assert.Nil(suite.T(), err)
		assert.Equal(suite.T(), int64(0), res.Value())
		assert.False(suite.T(), res.IsNil())
	})
}

func (suite *GlideTestSuite) TestSIsMember() {
	suite.runWithDefaultClients(func(client api.BaseClient) {
		key := uuid.NewString()
		members := []string{"member1", "member2", "member3"}

		res1, err := client.SAdd(key, members)
		assert.Nil(suite.T(), err)
		assert.Equal(suite.T(), int64(3), res1.Value())

		res2, err := client.SIsMember(key, "member2")
		assert.Nil(suite.T(), err)
		assert.True(suite.T(), res2.Value())
		assert.False(suite.T(), res2.IsNil())
	})
}

func (suite *GlideTestSuite) TestSIsMember_WithNotExistingKey() {
	suite.runWithDefaultClients(func(client api.BaseClient) {
		key := uuid.NewString()

		res, err := client.SIsMember(key, "member2")
		assert.Nil(suite.T(), err)
		assert.False(suite.T(), res.Value())
		assert.False(suite.T(), res.IsNil())
	})
}

func (suite *GlideTestSuite) TestSIsMember_WithNotExistingMember() {
	suite.runWithDefaultClients(func(client api.BaseClient) {
		key := uuid.NewString()
		members := []string{"member1", "member2", "member3"}

		res1, err := client.SAdd(key, members)
		assert.Nil(suite.T(), err)
		assert.Equal(suite.T(), int64(3), res1.Value())
		assert.False(suite.T(), res1.IsNil())

		res2, err := client.SIsMember(key, "nonExistingMember")
		assert.Nil(suite.T(), err)
		assert.False(suite.T(), res2.Value())
		assert.False(suite.T(), res2.IsNil())
	})
}

func (suite *GlideTestSuite) TestSDiff() {
	suite.runWithDefaultClients(func(client api.BaseClient) {
		key1 := "{key}-1-" + uuid.NewString()
		key2 := "{key}-2-" + uuid.NewString()

		res1, err := client.SAdd(key1, []string{"a", "b", "c", "d"})
		assert.Nil(suite.T(), err)
		assert.Equal(suite.T(), int64(4), res1.Value())
		assert.False(suite.T(), res1.IsNil())

		res2, err := client.SAdd(key2, []string{"c", "d", "e"})
		assert.Nil(suite.T(), err)
		assert.Equal(suite.T(), int64(3), res2.Value())
		assert.False(suite.T(), res2.IsNil())

		result, err := client.SDiff([]string{key1, key2})
		assert.Nil(suite.T(), err)
		assert.Len(suite.T(), result, 2)
		assert.Contains(suite.T(), result, api.CreateStringResult("a"))
		assert.Contains(suite.T(), result, api.CreateStringResult("b"))
	})
}

func (suite *GlideTestSuite) TestSDiff_WithNotExistingKey() {
	suite.runWithDefaultClients(func(client api.BaseClient) {
		key1 := "{key}-1-" + uuid.NewString()
		key2 := "{key}-2-" + uuid.NewString()

		result, err := client.SDiff([]string{key1, key2})
		assert.Nil(suite.T(), err)
		assert.Empty(suite.T(), result)
	})
}

func (suite *GlideTestSuite) TestSDiff_WithSingleKeyExist() {
	suite.runWithDefaultClients(func(client api.BaseClient) {
		key1 := "{key}-1-" + uuid.NewString()
		key2 := "{key}-2-" + uuid.NewString()

		res1, err := client.SAdd(key1, []string{"a", "b", "c"})
		assert.Nil(suite.T(), err)
		assert.Equal(suite.T(), int64(3), res1.Value())
		assert.False(suite.T(), res1.IsNil())

		res2, err := client.SDiff([]string{key1, key2})
		assert.Nil(suite.T(), err)
		assert.Len(suite.T(), res2, 3)
		assert.Contains(suite.T(), res2, api.CreateStringResult("a"))
		assert.Contains(suite.T(), res2, api.CreateStringResult("b"))
		assert.Contains(suite.T(), res2, api.CreateStringResult("c"))
	})
}

func (suite *GlideTestSuite) TestSDiffStore() {
	suite.runWithDefaultClients(func(client api.BaseClient) {
		key1 := "{key}-1-" + uuid.NewString()
		key2 := "{key}-2-" + uuid.NewString()
		key3 := "{key}-3-" + uuid.NewString()

		res1, err := client.SAdd(key1, []string{"a", "b", "c"})
		assert.Nil(suite.T(), err)
		assert.Equal(suite.T(), int64(3), res1.Value())
		assert.False(suite.T(), res1.IsNil())

		res2, err := client.SAdd(key2, []string{"c", "d", "e"})
		assert.Nil(suite.T(), err)
		assert.Equal(suite.T(), int64(3), res2.Value())
		assert.False(suite.T(), res2.IsNil())

		res3, err := client.SDiffStore(key3, []string{key1, key2})
		assert.Nil(suite.T(), err)
		assert.Equal(suite.T(), int64(2), res3.Value())
		assert.False(suite.T(), res3.IsNil())

		members, err := client.SMembers(key3)
		assert.Nil(suite.T(), err)
		assert.Len(suite.T(), members, 2)
		assert.Contains(suite.T(), members, api.CreateStringResult("a"))
		assert.Contains(suite.T(), members, api.CreateStringResult("b"))
	})
}

func (suite *GlideTestSuite) TestSDiffStore_WithNotExistingKeys() {
	suite.runWithDefaultClients(func(client api.BaseClient) {
		key1 := "{key}-1-" + uuid.NewString()
		key2 := "{key}-2-" + uuid.NewString()
		key3 := "{key}-3-" + uuid.NewString()

		res, err := client.SDiffStore(key3, []string{key1, key2})
		assert.Nil(suite.T(), err)
		assert.Equal(suite.T(), int64(0), res.Value())
		assert.False(suite.T(), res.IsNil())

		members, err := client.SMembers(key3)
		assert.Nil(suite.T(), err)
		assert.Empty(suite.T(), members)
	})
}

func (suite *GlideTestSuite) TestSinter() {
	suite.runWithDefaultClients(func(client api.BaseClient) {
		key1 := "{key}-1-" + uuid.NewString()
		key2 := "{key}-2-" + uuid.NewString()

		res1, err := client.SAdd(key1, []string{"a", "b", "c", "d"})
		assert.Nil(suite.T(), err)
		assert.Equal(suite.T(), int64(4), res1.Value())
		assert.False(suite.T(), res1.IsNil())

		res2, err := client.SAdd(key2, []string{"c", "d", "e"})
		assert.Nil(suite.T(), err)
		assert.Equal(suite.T(), int64(3), res2.Value())
		assert.False(suite.T(), res2.IsNil())

		members, err := client.SInter([]string{key1, key2})
		assert.Nil(suite.T(), err)
		assert.Len(suite.T(), members, 2)
		assert.Contains(suite.T(), members, api.CreateStringResult("c"))
		assert.Contains(suite.T(), members, api.CreateStringResult("d"))
	})
}

func (suite *GlideTestSuite) TestSinter_WithNotExistingKeys() {
	suite.runWithDefaultClients(func(client api.BaseClient) {
		key1 := "{key}-1-" + uuid.NewString()
		key2 := "{key}-2-" + uuid.NewString()

		members, err := client.SInter([]string{key1, key2})
		assert.Nil(suite.T(), err)
		assert.Empty(suite.T(), members)
	})
}

func (suite *GlideTestSuite) TestSinterStore() {
	suite.runWithDefaultClients(func(client api.BaseClient) {
		key1 := "{key}-1-" + uuid.NewString()
		key2 := "{key}-2-" + uuid.NewString()
		key3 := "{key}-3-" + uuid.NewString()
		stringKey := "{key}-4-" + uuid.NewString()
		nonExistingKey := "{key}-5-" + uuid.NewString()
		memberArray1 := []string{"a", "b", "c"}
		memberArray2 := []string{"c", "d", "e"}
		t := suite.T()

		res1, err := client.SAdd(key1, memberArray1)
		assert.NoError(t, err)
		assert.Equal(t, int64(3), res1.Value())

		res2, err := client.SAdd(key2, memberArray2)
		assert.NoError(t, err)
		assert.Equal(t, int64(3), res2.Value())

		// store in new key
		res3, err := client.SInterStore(key3, []string{key1, key2})
		assert.NoError(t, err)
		assert.Equal(t, int64(1), res3.Value())

		res4, err := client.SMembers(key3)
		assert.NoError(t, err)
		assert.Len(t, res4, 1)
		for key := range res4 {
			assert.Equal(t, key.Value(), "c")
		}

		// overwrite existing set, which is also a source set
		res5, err := client.SInterStore(key2, []string{key1, key2})
		assert.NoError(t, err)
		assert.Equal(t, int64(1), res5.Value())

		res6, err := client.SMembers(key2)
		assert.NoError(t, err)
		assert.Len(t, res6, 1)
		for key := range res6 {
			assert.Equal(t, key.Value(), "c")
		}

		// source set is the same as the existing set
		res7, err := client.SInterStore(key1, []string{key2})
		assert.NoError(t, err)
		assert.Equal(t, int64(1), res7.Value())

		res8, err := client.SMembers(key2)
		assert.NoError(t, err)
		assert.Len(t, res8, 1)
		for key := range res8 {
			assert.Equal(t, key.Value(), "c")
		}

		// intersection with non-existing key
		res9, err := client.SInterStore(key1, []string{key2, nonExistingKey})
		assert.NoError(t, err)
		assert.Equal(t, int64(0), res9.Value())

		// check that the key is now empty
		members1, err := client.SMembers(key1)
		assert.NoError(t, err)
		assert.Empty(t, members1)

		// invalid argument - key list must not be empty
		res10, err := client.SInterStore(key3, []string{})
		assert.Equal(suite.T(), int64(0), res10.Value())
		assert.NotNil(suite.T(), err)
		assert.IsType(suite.T(), &api.RequestError{}, err)

		// non-set key
		_, err = client.Set(stringKey, "value")
		assert.NoError(t, err)

		res11, err := client.SInterStore(key3, []string{stringKey})
		assert.Equal(suite.T(), int64(0), res11.Value())
		assert.NotNil(suite.T(), err)
		assert.IsType(suite.T(), &api.RequestError{}, err)

		// overwrite the non-set key
		res12, err := client.SInterStore(stringKey, []string{key2})
		assert.NoError(t, err)
		assert.Equal(t, int64(1), res12.Value())

		// check that the key is now empty
		res13, err := client.SMembers(stringKey)
		assert.NoError(t, err)
		assert.Len(t, res13, 1)
		for key := range res13 {
			assert.Equal(t, key.Value(), "c")
		}
	})
}

func (suite *GlideTestSuite) TestSInterCard() {
	suite.SkipIfServerVersionLowerThanBy("7.0.0")

	suite.runWithDefaultClients(func(client api.BaseClient) {
		key1 := "{key}-1-" + uuid.NewString()
		key2 := "{key}-2-" + uuid.NewString()

		res1, err := client.SAdd(key1, []string{"one", "two", "three", "four"})
		assert.Nil(suite.T(), err)
		assert.Equal(suite.T(), int64(4), res1.Value())
		assert.False(suite.T(), res1.IsNil())

		result1, err := client.SInterCard([]string{key1, key2})
		assert.Nil(suite.T(), err)
		assert.Equal(suite.T(), int64(0), result1.Value())
		assert.False(suite.T(), result1.IsNil())

		res2, err := client.SAdd(key2, []string{"two", "three", "four", "five"})
		assert.Nil(suite.T(), err)
		assert.Equal(suite.T(), int64(4), res2.Value())
		assert.False(suite.T(), res2.IsNil())

		result2, err := client.SInterCard([]string{key1, key2})
		assert.Nil(suite.T(), err)
		assert.Equal(suite.T(), int64(3), result2.Value())
		assert.False(suite.T(), result2.IsNil())
	})
}

func (suite *GlideTestSuite) TestSInterCardLimit() {
	suite.SkipIfServerVersionLowerThanBy("7.0.0")

	suite.runWithDefaultClients(func(client api.BaseClient) {
		key1 := "{key}-1-" + uuid.NewString()
		key2 := "{key}-2-" + uuid.NewString()

		res1, err := client.SAdd(key1, []string{"one", "two", "three", "four"})
		assert.Nil(suite.T(), err)
		assert.Equal(suite.T(), int64(4), res1.Value())
		assert.False(suite.T(), res1.IsNil())

		res2, err := client.SAdd(key2, []string{"two", "three", "four", "five"})
		assert.Nil(suite.T(), err)
		assert.Equal(suite.T(), int64(4), res2.Value())
		assert.False(suite.T(), res2.IsNil())

		result1, err := client.SInterCardLimit([]string{key1, key2}, 2)
		assert.Nil(suite.T(), err)
		assert.Equal(suite.T(), int64(2), result1.Value())
		assert.False(suite.T(), result1.IsNil())

		result2, err := client.SInterCardLimit([]string{key1, key2}, 4)
		assert.Nil(suite.T(), err)
		assert.Equal(suite.T(), int64(3), result2.Value())
		assert.False(suite.T(), result2.IsNil())
	})
}

func (suite *GlideTestSuite) TestSRandMember() {
	suite.runWithDefaultClients(func(client api.BaseClient) {
		key := uuid.NewString()

		res, err := client.SAdd(key, []string{"one"})
		assert.Nil(suite.T(), err)
		assert.Equal(suite.T(), int64(1), res.Value())
		assert.False(suite.T(), res.IsNil())

		member, err := client.SRandMember(key)
		assert.Nil(suite.T(), err)
		assert.Equal(suite.T(), "one", member.Value())
		assert.False(suite.T(), member.IsNil())
	})
}

func (suite *GlideTestSuite) TestSPop() {
	suite.runWithDefaultClients(func(client api.BaseClient) {
		key := uuid.NewString()
		members := []string{"value1", "value2", "value3"}

		res, err := client.SAdd(key, members)
		assert.Nil(suite.T(), err)
		assert.Equal(suite.T(), int64(3), res.Value())
		assert.False(suite.T(), res.IsNil())

		popMember, err := client.SPop(key)
		assert.Nil(suite.T(), err)
		assert.Contains(suite.T(), members, popMember.Value())
		assert.False(suite.T(), popMember.IsNil())

		remainingMembers, err := client.SMembers(key)
		assert.Nil(suite.T(), err)
		assert.Len(suite.T(), remainingMembers, 2)
		assert.NotContains(suite.T(), remainingMembers, popMember)
	})
}

func (suite *GlideTestSuite) TestSPop_LastMember() {
	suite.runWithDefaultClients(func(client api.BaseClient) {
		key := uuid.NewString()

		res1, err := client.SAdd(key, []string{"lastValue"})
		assert.Nil(suite.T(), err)
		assert.Equal(suite.T(), int64(1), res1.Value())
		assert.False(suite.T(), res1.IsNil())

		popMember, err := client.SPop(key)
		assert.Nil(suite.T(), err)
		assert.Equal(suite.T(), "lastValue", popMember.Value())
		assert.False(suite.T(), popMember.IsNil())

		remainingMembers, err := client.SMembers(key)
		assert.Nil(suite.T(), err)
		assert.Empty(suite.T(), remainingMembers)
	})
}

func (suite *GlideTestSuite) TestSMIsMember() {
	suite.runWithDefaultClients(func(client api.BaseClient) {
		key1 := uuid.NewString()
		stringKey := uuid.NewString()
		nonExistingKey := uuid.NewString()

		res1, err1 := client.SAdd(key1, []string{"one", "two"})
		assert.Nil(suite.T(), err1)
		assert.Equal(suite.T(), int64(2), res1.Value())
		assert.False(suite.T(), res1.IsNil())

		res2, err2 := client.SMIsMember(key1, []string{"two", "three"})
		assert.Nil(suite.T(), err2)
		assert.Equal(
			suite.T(),
			[]api.Result[bool]{
				api.CreateBoolResult(true),
				api.CreateBoolResult(false),
			},
			res2)

		res3, err3 := client.SMIsMember(nonExistingKey, []string{"two"})
		assert.Nil(suite.T(), err3)
		assert.Equal(suite.T(), []api.Result[bool]{api.CreateBoolResult(false)}, res3)

		// invalid argument - member list must not be empty
		_, err4 := client.SMIsMember(key1, []string{})
		assert.NotNil(suite.T(), err4)
		assert.IsType(suite.T(), &api.RequestError{}, err4)

		// source key exists, but it is not a set
		setRes, setErr := client.Set(stringKey, "value")
		assert.Nil(suite.T(), setErr)
		assert.Equal(suite.T(), "OK", setRes.Value())
		_, err5 := client.SMIsMember(stringKey, []string{"two"})
		assert.NotNil(suite.T(), err5)
		assert.IsType(suite.T(), &api.RequestError{}, err5)
	})
}

func (suite *GlideTestSuite) TestSUnion() {
	suite.runWithDefaultClients(func(client api.BaseClient) {
		key1 := "{key}-1-" + uuid.NewString()
		key2 := "{key}-2-" + uuid.NewString()
		key3 := "{key}-3-" + uuid.NewString()
		nonSetKey := uuid.NewString()
		memberList1 := []string{"a", "b", "c"}
		memberList2 := []string{"b", "c", "d", "e"}
		expected1 := map[api.Result[string]]struct{}{
			api.CreateStringResult("a"): {},
			api.CreateStringResult("b"): {},
			api.CreateStringResult("c"): {},
			api.CreateStringResult("d"): {},
			api.CreateStringResult("e"): {},
		}
		expected2 := map[api.Result[string]]struct{}{
			api.CreateStringResult("a"): {},
			api.CreateStringResult("b"): {},
			api.CreateStringResult("c"): {},
		}

		res1, err := client.SAdd(key1, memberList1)
		assert.Nil(suite.T(), err)
		assert.Equal(suite.T(), int64(3), res1.Value())
		assert.False(suite.T(), res1.IsNil())

		res2, err := client.SAdd(key2, memberList2)
		assert.Nil(suite.T(), err)
		assert.Equal(suite.T(), int64(4), res2.Value())
		assert.False(suite.T(), res2.IsNil())

		res3, err := client.SUnion([]string{key1, key2})
		assert.Nil(suite.T(), err)
		assert.True(suite.T(), reflect.DeepEqual(res3, expected1))

		res4, err := client.SUnion([]string{key3})
		assert.Nil(suite.T(), err)
		assert.Equal(suite.T(), map[api.Result[string]]struct{}{}, res4)

		res5, err := client.SUnion([]string{key1, key3})
		assert.Nil(suite.T(), err)
		assert.True(suite.T(), reflect.DeepEqual(res5, expected2))

		// Exceptions with empty keys
		res6, err := client.SUnion([]string{})
		assert.Nil(suite.T(), res6)
		assert.IsType(suite.T(), &api.RequestError{}, err)

		// Exception with a non-set key
		suite.verifyOK(client.Set(nonSetKey, "value"))
		res7, err := client.SUnion([]string{nonSetKey, key1})
		assert.Nil(suite.T(), res7)
		assert.IsType(suite.T(), &api.RequestError{}, err)
	})
}

func (suite *GlideTestSuite) TestSMove() {
	suite.runWithDefaultClients(func(client api.BaseClient) {
		key1 := "{key}-1-" + uuid.NewString()
		key2 := "{key}-2-" + uuid.NewString()
		key3 := "{key}-3-" + uuid.NewString()
		stringKey := "{key}-4-" + uuid.NewString()
		nonExistingKey := "{key}-5-" + uuid.NewString()
		memberArray1 := []string{"1", "2", "3"}
		memberArray2 := []string{"2", "3"}
		t := suite.T()

		res1, err := client.SAdd(key1, memberArray1)
		assert.NoError(t, err)
		assert.Equal(t, int64(3), res1.Value())

		res2, err := client.SAdd(key2, memberArray2)
		assert.NoError(t, err)
		assert.Equal(t, int64(2), res2.Value())

		// move an element
		res3, err := client.SMove(key1, key2, "1")
		assert.NoError(t, err)
		assert.True(t, res3.Value())

		res4, err := client.SMembers(key1)
		assert.NoError(t, err)
		expectedSet := map[api.Result[string]]struct{}{
			api.CreateStringResult("2"): {},
			api.CreateStringResult("3"): {},
		}
		assert.True(t, reflect.DeepEqual(expectedSet, res4))

		res5, err := client.SMembers(key2)
		assert.NoError(t, err)
		expectedSet = map[api.Result[string]]struct{}{
			api.CreateStringResult("1"): {},
			api.CreateStringResult("2"): {},
			api.CreateStringResult("3"): {},
		}
		assert.True(t, reflect.DeepEqual(expectedSet, res5))

		// moved element already exists in the destination set
		res6, err := client.SMove(key2, key1, "2")
		assert.NoError(t, err)
		assert.True(t, res6.Value())

		res7, err := client.SMembers(key1)
		assert.NoError(t, err)
		expectedSet = map[api.Result[string]]struct{}{
			api.CreateStringResult("2"): {},
			api.CreateStringResult("3"): {},
		}
		assert.True(t, reflect.DeepEqual(expectedSet, res7))

		res8, err := client.SMembers(key2)
		assert.NoError(t, err)
		expectedSet = map[api.Result[string]]struct{}{
			api.CreateStringResult("1"): {},
			api.CreateStringResult("3"): {},
		}
		assert.True(t, reflect.DeepEqual(expectedSet, res8))

		// attempt to move from a non-existing key
		res9, err := client.SMove(nonExistingKey, key1, "4")
		assert.NoError(t, err)
		assert.False(t, res9.Value())

		res10, err := client.SMembers(key1)
		assert.NoError(t, err)
		expectedSet = map[api.Result[string]]struct{}{
			api.CreateStringResult("2"): {},
			api.CreateStringResult("3"): {},
		}
		assert.True(t, reflect.DeepEqual(expectedSet, res10))

		// move to a new set
		res11, err := client.SMove(key1, key3, "2")
		assert.NoError(t, err)
		assert.True(t, res11.Value())

		res12, err := client.SMembers(key1)
		assert.NoError(t, err)
		assert.Len(t, res12, 1)
		assert.Contains(t, res12, api.CreateStringResult("3"))

		res13, err := client.SMembers(key3)
		assert.NoError(t, err)
		assert.Len(t, res13, 1)
		assert.Contains(t, res13, api.CreateStringResult("2"))

		// attempt to move a missing element
		res14, err := client.SMove(key1, key3, "42")
		assert.NoError(t, err)
		assert.False(t, res14.Value())

		res12, err = client.SMembers(key1)
		assert.NoError(t, err)
		assert.Len(t, res12, 1)
		assert.Contains(t, res12, api.CreateStringResult("3"))

		res13, err = client.SMembers(key3)
		assert.NoError(t, err)
		assert.Len(t, res13, 1)
		assert.Contains(t, res13, api.CreateStringResult("2"))

		// moving missing element to missing key
		res15, err := client.SMove(key1, nonExistingKey, "42")
		assert.NoError(t, err)
		assert.False(t, res15.Value())

		res12, err = client.SMembers(key1)
		assert.NoError(t, err)
		assert.Len(t, res12, 1)
		assert.Contains(t, res12, api.CreateStringResult("3"))

		// key exists but is not contain a set
		_, err = client.Set(stringKey, "value")
		assert.NoError(t, err)

		_, err = client.SMove(stringKey, key1, "_")
		assert.NotNil(suite.T(), err)
		assert.IsType(suite.T(), &api.RequestError{}, err)
	})
}

func (suite *GlideTestSuite) TestSScan() {
	suite.runWithDefaultClients(func(client api.BaseClient) {
		key1 := "{key}-1-" + uuid.NewString()
		key2 := "{key}-2-" + uuid.NewString()
		initialCursor := "0"
		defaultCount := 10
		// use large dataset to force an iterative cursor.
		numMembers := make([]string, 50000)
		numMembersResult := make([]api.Result[string], 50000)
		charMembers := []string{"a", "b", "c", "d", "e"}
		charMembersResult := []api.Result[string]{
			api.CreateStringResult("a"),
			api.CreateStringResult("b"),
			api.CreateStringResult("c"),
			api.CreateStringResult("d"),
			api.CreateStringResult("e"),
		}
		t := suite.T()

		// populate the dataset slice
		for i := 0; i < 50000; i++ {
			numMembers[i] = strconv.Itoa(i)
			numMembersResult[i] = api.CreateStringResult(strconv.Itoa(i))
		}

		// empty set
		resCursor, resCollection, err := client.SScan(key1, initialCursor)
		assert.NoError(t, err)
		assert.Equal(t, initialCursor, resCursor.Value())
		assert.Empty(t, resCollection)

		// negative cursor
		if suite.serverVersion < "8.0.0" {
			resCursor, resCollection, err = client.SScan(key1, "-1")
			assert.NoError(t, err)
			assert.Equal(t, initialCursor, resCursor.Value())
			assert.Empty(t, resCollection)
		} else {
			_, _, err = client.SScan(key1, "-1")
			assert.NotNil(suite.T(), err)
			assert.IsType(suite.T(), &api.RequestError{}, err)
		}

		// result contains the whole set
		res, err := client.SAdd(key1, charMembers)
		assert.NoError(t, err)
		assert.Equal(t, int64(len(charMembers)), res.Value())
		resCursor, resCollection, err = client.SScan(key1, initialCursor)
		assert.NoError(t, err)
		assert.Equal(t, initialCursor, resCursor.Value())
		assert.Equal(t, len(charMembers), len(resCollection))
		assert.True(t, isSubset(resCollection, charMembersResult))

		opts := api.NewBaseScanOptionsBuilder().SetMatch("a")
		resCursor, resCollection, err = client.SScanWithOptions(key1, initialCursor, opts)
		assert.NoError(t, err)
		assert.Equal(t, initialCursor, resCursor.Value())
		assert.True(t, isSubset(resCollection, []api.Result[string]{api.CreateStringResult("a")}))

		// result contains a subset of the key
		res, err = client.SAdd(key1, numMembers)
		assert.NoError(t, err)
		assert.Equal(t, int64(50000), res.Value())
		resCursor, resCollection, err = client.SScan(key1, "0")
		assert.NoError(t, err)
		resultCollection := resCollection

		// 0 is returned for the cursor of the last iteration
		for resCursor.Value() != "0" {
			nextCursor, nextCol, err := client.SScan(key1, resCursor.Value())
			assert.NoError(t, err)
			assert.NotEqual(t, nextCursor, resCursor)
			assert.False(t, isSubset(resultCollection, nextCol))
			resultCollection = append(resultCollection, nextCol...)
			resCursor = nextCursor
		}
		assert.NotEmpty(t, resultCollection)
		assert.True(t, isSubset(numMembersResult, resultCollection))
		assert.True(t, isSubset(charMembersResult, resultCollection))

		// test match pattern
		opts = api.NewBaseScanOptionsBuilder().SetMatch("*")
		resCursor, resCollection, err = client.SScanWithOptions(key1, initialCursor, opts)
		assert.NoError(t, err)
		assert.NotEqual(t, initialCursor, resCursor.Value())
		assert.GreaterOrEqual(t, len(resCollection), defaultCount)

		// test count
		opts = api.NewBaseScanOptionsBuilder().SetCount(20)
		resCursor, resCollection, err = client.SScanWithOptions(key1, initialCursor, opts)
		assert.NoError(t, err)
		assert.NotEqual(t, initialCursor, resCursor.Value())
		assert.GreaterOrEqual(t, len(resCollection), 20)

		// test count with match, returns a non-empty array
		opts = api.NewBaseScanOptionsBuilder().SetMatch("1*").SetCount(20)
		resCursor, resCollection, err = client.SScanWithOptions(key1, initialCursor, opts)
		assert.NoError(t, err)
		assert.NotEqual(t, initialCursor, resCursor.Value())
		assert.GreaterOrEqual(t, len(resCollection), 0)

		// exceptions
		// non-set key
		_, err = client.Set(key2, "test")
		assert.NoError(t, err)

		_, _, err = client.SScan(key2, initialCursor)
		assert.NotNil(suite.T(), err)
		assert.IsType(suite.T(), &api.RequestError{}, err)
	})
}

func (suite *GlideTestSuite) TestLRange() {
	suite.runWithDefaultClients(func(client api.BaseClient) {
		list := []string{"value4", "value3", "value2", "value1"}
		key := uuid.NewString()

		res1, err := client.LPush(key, list)
		assert.Nil(suite.T(), err)
		assert.Equal(suite.T(), int64(4), res1.Value())

		resultList := []api.Result[string]{
			api.CreateStringResult("value1"),
			api.CreateStringResult("value2"),
			api.CreateStringResult("value3"),
			api.CreateStringResult("value4"),
		}
		res2, err := client.LRange(key, int64(0), int64(-1))
		assert.Nil(suite.T(), err)
		assert.Equal(suite.T(), resultList, res2)

		res3, err := client.LRange("non_existing_key", int64(0), int64(-1))
		assert.Nil(suite.T(), err)
		assert.Equal(suite.T(), []api.Result[string]{}, res3)

		key2 := uuid.NewString()
		suite.verifyOK(client.Set(key2, "value"))

		res4, err := client.LRange(key2, int64(0), int64(1))
		assert.Equal(suite.T(), ([]api.Result[string])(nil), res4)
		assert.NotNil(suite.T(), err)
		assert.IsType(suite.T(), &api.RequestError{}, err)
	})
}

func (suite *GlideTestSuite) TestLIndex() {
	suite.runWithDefaultClients(func(client api.BaseClient) {
		list := []string{"value4", "value3", "value2", "value1"}
		key := uuid.NewString()

		res1, err := client.LPush(key, list)
		assert.Nil(suite.T(), err)
		assert.Equal(suite.T(), int64(4), res1.Value())

		res2, err := client.LIndex(key, int64(0))
		assert.Nil(suite.T(), err)
		assert.Equal(suite.T(), "value1", res2.Value())
		assert.Equal(suite.T(), false, res2.IsNil())

		res3, err := client.LIndex(key, int64(-1))
		assert.Nil(suite.T(), err)
		assert.Equal(suite.T(), "value4", res3.Value())
		assert.Equal(suite.T(), false, res3.IsNil())

		res4, err := client.LIndex("non_existing_key", int64(0))
		assert.Nil(suite.T(), err)
		assert.Equal(suite.T(), api.CreateNilStringResult(), res4)

		key2 := uuid.NewString()
		suite.verifyOK(client.Set(key2, "value"))

		res5, err := client.LIndex(key2, int64(0))
		assert.Equal(suite.T(), api.CreateNilStringResult(), res5)
		assert.NotNil(suite.T(), err)
		assert.IsType(suite.T(), &api.RequestError{}, err)
	})
}

func (suite *GlideTestSuite) TestLTrim() {
	suite.runWithDefaultClients(func(client api.BaseClient) {
		list := []string{"value4", "value3", "value2", "value1"}
		key := uuid.NewString()

		res1, err := client.LPush(key, list)
		assert.Nil(suite.T(), err)
		assert.Equal(suite.T(), int64(4), res1.Value())

		suite.verifyOK(client.LTrim(key, int64(0), int64(1)))

		res2, err := client.LRange(key, int64(0), int64(-1))
		assert.Nil(suite.T(), err)
		assert.Equal(suite.T(), []api.Result[string]{api.CreateStringResult("value1"), api.CreateStringResult("value2")}, res2)

		suite.verifyOK(client.LTrim(key, int64(4), int64(2)))

		res3, err := client.LRange(key, int64(0), int64(-1))
		assert.Nil(suite.T(), err)
		assert.Equal(suite.T(), []api.Result[string]{}, res3)

		key2 := uuid.NewString()
		suite.verifyOK(client.Set(key2, "value"))

		res4, err := client.LIndex(key2, int64(0))
		assert.Equal(suite.T(), api.CreateNilStringResult(), res4)
		assert.NotNil(suite.T(), err)
		assert.IsType(suite.T(), &api.RequestError{}, err)
	})
}

func (suite *GlideTestSuite) TestLLen() {
	suite.runWithDefaultClients(func(client api.BaseClient) {
		list := []string{"value4", "value3", "value2", "value1"}
		key := uuid.NewString()

		res1, err := client.LPush(key, list)
		assert.Nil(suite.T(), err)
		assert.Equal(suite.T(), int64(4), res1.Value())

		res2, err := client.LLen(key)
		assert.Nil(suite.T(), err)
		assert.Equal(suite.T(), int64(4), res2.Value())
		assert.Equal(suite.T(), false, res2.IsNil())

		res3, err := client.LLen("non_existing_key")
		assert.Nil(suite.T(), err)
		assert.Equal(suite.T(), int64(0), res3.Value())
		assert.Equal(suite.T(), false, res3.IsNil())

		key2 := uuid.NewString()
		suite.verifyOK(client.Set(key2, "value"))

		res4, err := client.LLen(key2)
		assert.Equal(suite.T(), api.CreateNilInt64Result(), res4)
		assert.NotNil(suite.T(), err)
		assert.IsType(suite.T(), &api.RequestError{}, err)
	})
}

func (suite *GlideTestSuite) TestLRem() {
	suite.runWithDefaultClients(func(client api.BaseClient) {
		list := []string{"value1", "value2", "value1", "value1", "value2"}
		key := uuid.NewString()

		res1, err := client.LPush(key, list)
		assert.Nil(suite.T(), err)
		assert.Equal(suite.T(), int64(5), res1.Value())

		res2, err := client.LRem(key, 2, "value1")
		assert.Nil(suite.T(), err)
		assert.Equal(suite.T(), int64(2), res2.Value())
		assert.Equal(suite.T(), false, res2.IsNil())
		res3, err := client.LRange(key, int64(0), int64(-1))
		assert.Nil(suite.T(), err)
		assert.Equal(
			suite.T(),
			[]api.Result[string]{
				api.CreateStringResult("value2"),
				api.CreateStringResult("value2"),
				api.CreateStringResult("value1"),
			},
			res3,
		)

		res4, err := client.LRem(key, -1, "value2")
		assert.Nil(suite.T(), err)
		assert.Equal(suite.T(), int64(1), res4.Value())
		assert.Equal(suite.T(), false, res4.IsNil())
		res5, err := client.LRange(key, int64(0), int64(-1))
		assert.Nil(suite.T(), err)
		assert.Equal(suite.T(), []api.Result[string]{api.CreateStringResult("value2"), api.CreateStringResult("value1")}, res5)

		res6, err := client.LRem(key, 0, "value2")
		assert.Nil(suite.T(), err)
		assert.Equal(suite.T(), int64(1), res6.Value())
		assert.Equal(suite.T(), false, res6.IsNil())
		res7, err := client.LRange(key, int64(0), int64(-1))
		assert.Nil(suite.T(), err)
		assert.Equal(suite.T(), []api.Result[string]{api.CreateStringResult("value1")}, res7)

		res8, err := client.LRem("non_existing_key", 0, "value")
		assert.Nil(suite.T(), err)
		assert.Equal(suite.T(), int64(0), res8.Value())
		assert.Equal(suite.T(), false, res8.IsNil())
	})
}

func (suite *GlideTestSuite) TestRPopAndRPopCount() {
	suite.runWithDefaultClients(func(client api.BaseClient) {
		list := []string{"value1", "value2", "value3", "value4"}
		key := uuid.NewString()

		res1, err := client.RPush(key, list)
		assert.Nil(suite.T(), err)
		assert.Equal(suite.T(), int64(4), res1.Value())

		res2, err := client.RPop(key)
		assert.Nil(suite.T(), err)
		assert.Equal(suite.T(), "value4", res2.Value())
		assert.Equal(suite.T(), false, res2.IsNil())

		res3, err := client.RPopCount(key, int64(2))
		assert.Nil(suite.T(), err)
		assert.Equal(suite.T(), []api.Result[string]{api.CreateStringResult("value3"), api.CreateStringResult("value2")}, res3)

		res4, err := client.RPop("non_existing_key")
		assert.Nil(suite.T(), err)
		assert.Equal(suite.T(), api.CreateNilStringResult(), res4)

		res5, err := client.RPopCount("non_existing_key", int64(2))
		assert.Equal(suite.T(), ([]api.Result[string])(nil), res5)
		assert.Nil(suite.T(), err)

		key2 := uuid.NewString()
		suite.verifyOK(client.Set(key2, "value"))

		res6, err := client.RPop(key2)
		assert.Equal(suite.T(), api.CreateNilStringResult(), res6)
		assert.NotNil(suite.T(), err)
		assert.IsType(suite.T(), &api.RequestError{}, err)

		res7, err := client.RPopCount(key2, int64(2))
		assert.Equal(suite.T(), ([]api.Result[string])(nil), res7)
		assert.NotNil(suite.T(), err)
		assert.IsType(suite.T(), &api.RequestError{}, err)
	})
}

func (suite *GlideTestSuite) TestLInsert() {
	suite.runWithDefaultClients(func(client api.BaseClient) {
		list := []string{"value1", "value2", "value3", "value4"}
		key := uuid.NewString()

		res1, err := client.RPush(key, list)
		assert.Nil(suite.T(), err)
		assert.Equal(suite.T(), int64(4), res1.Value())

		res2, err := client.LInsert(key, api.Before, "value2", "value1.5")
		assert.Nil(suite.T(), err)
		assert.Equal(suite.T(), int64(5), res2.Value())
		assert.Equal(suite.T(), false, res2.IsNil())

		res3, err := client.LInsert(key, api.After, "value3", "value3.5")
		assert.Nil(suite.T(), err)
		assert.Equal(suite.T(), int64(6), res3.Value())
		assert.Equal(suite.T(), false, res3.IsNil())

		res4, err := client.LRange(key, int64(0), int64(-1))
		assert.Nil(suite.T(), err)
		assert.Equal(
			suite.T(),
			[]api.Result[string]{
				api.CreateStringResult("value1"),
				api.CreateStringResult("value1.5"),
				api.CreateStringResult("value2"),
				api.CreateStringResult("value3"),
				api.CreateStringResult("value3.5"),
				api.CreateStringResult("value4"),
			},
			res4,
		)

		res5, err := client.LInsert("non_existing_key", api.Before, "pivot", "elem")
		assert.Nil(suite.T(), err)
		assert.Equal(suite.T(), int64(0), res5.Value())
		assert.Equal(suite.T(), false, res5.IsNil())

		res6, err := client.LInsert(key, api.Before, "value5", "value6")
		assert.Nil(suite.T(), err)
		assert.Equal(suite.T(), int64(-1), res6.Value())
		assert.Equal(suite.T(), false, res6.IsNil())

		key2 := uuid.NewString()
		suite.verifyOK(client.Set(key2, "value"))

		res7, err := client.LInsert(key2, api.Before, "value5", "value6")
		assert.Equal(suite.T(), api.CreateNilInt64Result(), res7)
		assert.NotNil(suite.T(), err)
		assert.IsType(suite.T(), &api.RequestError{}, err)
	})
}

func (suite *GlideTestSuite) TestBLPop() {
	suite.runWithDefaultClients(func(client api.BaseClient) {
		listKey1 := "{listKey}-1-" + uuid.NewString()
		listKey2 := "{listKey}-2-" + uuid.NewString()

		res1, err := client.LPush(listKey1, []string{"value1", "value2"})
		assert.Nil(suite.T(), err)
		assert.Equal(suite.T(), int64(2), res1.Value())

		res2, err := client.BLPop([]string{listKey1, listKey2}, float64(0.5))
		assert.Nil(suite.T(), err)
		assert.Equal(suite.T(), []api.Result[string]{api.CreateStringResult(listKey1), api.CreateStringResult("value2")}, res2)

		res3, err := client.BLPop([]string{listKey2}, float64(1.0))
		assert.Nil(suite.T(), err)
		assert.Equal(suite.T(), ([]api.Result[string])(nil), res3)

		key := uuid.NewString()
		suite.verifyOK(client.Set(key, "value"))

		res4, err := client.BLPop([]string{key}, float64(1.0))
		assert.Equal(suite.T(), ([]api.Result[string])(nil), res4)
		assert.NotNil(suite.T(), err)
		assert.IsType(suite.T(), &api.RequestError{}, err)
	})
}

func (suite *GlideTestSuite) TestBRPop() {
	suite.runWithDefaultClients(func(client api.BaseClient) {
		listKey1 := "{listKey}-1-" + uuid.NewString()
		listKey2 := "{listKey}-2-" + uuid.NewString()

		res1, err := client.LPush(listKey1, []string{"value1", "value2"})
		assert.Nil(suite.T(), err)
		assert.Equal(suite.T(), int64(2), res1.Value())

		res2, err := client.BRPop([]string{listKey1, listKey2}, float64(0.5))
		assert.Nil(suite.T(), err)
		assert.Equal(suite.T(), []api.Result[string]{api.CreateStringResult(listKey1), api.CreateStringResult("value1")}, res2)

		res3, err := client.BRPop([]string{listKey2}, float64(1.0))
		assert.Nil(suite.T(), err)
		assert.Equal(suite.T(), ([]api.Result[string])(nil), res3)

		key := uuid.NewString()
		suite.verifyOK(client.Set(key, "value"))

		res4, err := client.BRPop([]string{key}, float64(1.0))
		assert.Equal(suite.T(), ([]api.Result[string])(nil), res4)
		assert.NotNil(suite.T(), err)
		assert.IsType(suite.T(), &api.RequestError{}, err)
	})
}

func (suite *GlideTestSuite) TestRPushX() {
	suite.runWithDefaultClients(func(client api.BaseClient) {
		key1 := uuid.NewString()
		key2 := uuid.NewString()
		key3 := uuid.NewString()

		res1, err := client.RPush(key1, []string{"value1"})
		assert.Nil(suite.T(), err)
		assert.Equal(suite.T(), int64(1), res1.Value())

		res2, err := client.RPushX(key1, []string{"value2", "value3", "value4"})
		assert.Nil(suite.T(), err)
		assert.Equal(suite.T(), int64(4), res2.Value())

		res3, err := client.LRange(key1, int64(0), int64(-1))
		assert.Nil(suite.T(), err)
		assert.Equal(
			suite.T(),
			[]api.Result[string]{
				api.CreateStringResult("value1"),
				api.CreateStringResult("value2"),
				api.CreateStringResult("value3"),
				api.CreateStringResult("value4"),
			},
			res3,
		)

		res4, err := client.RPushX(key2, []string{"value1"})
		assert.Nil(suite.T(), err)
		assert.Equal(suite.T(), int64(0), res4.Value())
		assert.Equal(suite.T(), false, res4.IsNil())

		res5, err := client.LRange(key2, int64(0), int64(-1))
		assert.Nil(suite.T(), err)
		assert.Equal(suite.T(), []api.Result[string]{}, res5)

		suite.verifyOK(client.Set(key3, "value"))

		res6, err := client.RPushX(key3, []string{"value1"})
		assert.Equal(suite.T(), api.CreateNilInt64Result(), res6)
		assert.NotNil(suite.T(), err)
		assert.IsType(suite.T(), &api.RequestError{}, err)

		res7, err := client.RPushX(key2, []string{})
		assert.Equal(suite.T(), api.CreateNilInt64Result(), res7)
		assert.NotNil(suite.T(), err)
		assert.IsType(suite.T(), &api.RequestError{}, err)
	})
}

func (suite *GlideTestSuite) TestLPushX() {
	suite.runWithDefaultClients(func(client api.BaseClient) {
		key1 := uuid.NewString()
		key2 := uuid.NewString()
		key3 := uuid.NewString()

		res1, err := client.LPush(key1, []string{"value1"})
		assert.Nil(suite.T(), err)
		assert.Equal(suite.T(), int64(1), res1.Value())

		res2, err := client.LPushX(key1, []string{"value2", "value3", "value4"})
		assert.Nil(suite.T(), err)
		assert.Equal(suite.T(), int64(4), res2.Value())

		res3, err := client.LRange(key1, int64(0), int64(-1))
		assert.Nil(suite.T(), err)
		assert.Equal(
			suite.T(),
			[]api.Result[string]{
				api.CreateStringResult("value4"),
				api.CreateStringResult("value3"),
				api.CreateStringResult("value2"),
				api.CreateStringResult("value1"),
			},
			res3,
		)

		res4, err := client.LPushX(key2, []string{"value1"})
		assert.Nil(suite.T(), err)
		assert.Equal(suite.T(), int64(0), res4.Value())
		assert.Equal(suite.T(), false, res4.IsNil())

		res5, err := client.LRange(key2, int64(0), int64(-1))
		assert.Nil(suite.T(), err)
		assert.Equal(suite.T(), []api.Result[string]{}, res5)

		suite.verifyOK(client.Set(key3, "value"))

		res6, err := client.LPushX(key3, []string{"value1"})
		assert.Equal(suite.T(), api.CreateNilInt64Result(), res6)
		assert.NotNil(suite.T(), err)
		assert.IsType(suite.T(), &api.RequestError{}, err)

		res7, err := client.LPushX(key2, []string{})
		assert.Equal(suite.T(), api.CreateNilInt64Result(), res7)
		assert.NotNil(suite.T(), err)
		assert.IsType(suite.T(), &api.RequestError{}, err)
	})
}

func (suite *GlideTestSuite) TestLMPopAndLMPopCount() {
	if suite.serverVersion < "7.0.0" {
		suite.T().Skip("This feature is added in version 7")
	}
	suite.runWithDefaultClients(func(client api.BaseClient) {
		key1 := "{key}-1" + uuid.NewString()
		key2 := "{key}-2" + uuid.NewString()
		key3 := "{key}-3" + uuid.NewString()

		res1, err := client.LMPop([]string{key1}, api.Left)
		assert.Nil(suite.T(), err)
		assert.Equal(suite.T(), (map[api.Result[string]][]api.Result[string])(nil), res1)

		res2, err := client.LMPopCount([]string{key1}, api.Left, int64(1))
		assert.Nil(suite.T(), err)
		assert.Equal(suite.T(), (map[api.Result[string]][]api.Result[string])(nil), res2)

		res3, err := client.LPush(key1, []string{"one", "two", "three", "four", "five"})
		assert.Nil(suite.T(), err)
		assert.Equal(suite.T(), int64(5), res3.Value())
		res4, err := client.LPush(key2, []string{"one", "two", "three", "four", "five"})
		assert.Nil(suite.T(), err)
		assert.Equal(suite.T(), int64(5), res4.Value())

		res5, err := client.LMPop([]string{key1}, api.Left)
		assert.Nil(suite.T(), err)
		assert.Equal(
			suite.T(),
			map[api.Result[string]][]api.Result[string]{api.CreateStringResult(key1): {api.CreateStringResult("five")}},
			res5,
		)

		res6, err := client.LMPopCount([]string{key2, key1}, api.Right, int64(2))
		assert.Nil(suite.T(), err)
		assert.Equal(
			suite.T(),
			map[api.Result[string]][]api.Result[string]{
				api.CreateStringResult(key2): {api.CreateStringResult("one"), api.CreateStringResult("two")},
			},
			res6,
		)

		suite.verifyOK(client.Set(key3, "value"))

		res7, err := client.LMPop([]string{key3}, api.Left)
		assert.Equal(suite.T(), (map[api.Result[string]][]api.Result[string])(nil), res7)
		assert.NotNil(suite.T(), err)
		assert.IsType(suite.T(), &api.RequestError{}, err)

		res8, err := client.LMPop([]string{key3}, "Invalid")
		assert.Equal(suite.T(), (map[api.Result[string]][]api.Result[string])(nil), res8)
		assert.NotNil(suite.T(), err)
		assert.IsType(suite.T(), &api.RequestError{}, err)
	})
}

func (suite *GlideTestSuite) TestBLMPopAndBLMPopCount() {
	if suite.serverVersion < "7.0.0" {
		suite.T().Skip("This feature is added in version 7")
	}
	suite.runWithDefaultClients(func(client api.BaseClient) {
		key1 := "{key}-1" + uuid.NewString()
		key2 := "{key}-2" + uuid.NewString()
		key3 := "{key}-3" + uuid.NewString()

		res1, err := client.BLMPop([]string{key1}, api.Left, float64(0.1))
		assert.Nil(suite.T(), err)
		assert.Equal(suite.T(), (map[api.Result[string]][]api.Result[string])(nil), res1)

		res2, err := client.BLMPopCount([]string{key1}, api.Left, int64(1), float64(0.1))
		assert.Nil(suite.T(), err)
		assert.Equal(suite.T(), (map[api.Result[string]][]api.Result[string])(nil), res2)

		res3, err := client.LPush(key1, []string{"one", "two", "three", "four", "five"})
		assert.Nil(suite.T(), err)
		assert.Equal(suite.T(), int64(5), res3.Value())
		res4, err := client.LPush(key2, []string{"one", "two", "three", "four", "five"})
		assert.Nil(suite.T(), err)
		assert.Equal(suite.T(), int64(5), res4.Value())

		res5, err := client.BLMPop([]string{key1}, api.Left, float64(0.1))
		assert.Nil(suite.T(), err)
		assert.Equal(
			suite.T(),
			map[api.Result[string]][]api.Result[string]{api.CreateStringResult(key1): {api.CreateStringResult("five")}},
			res5,
		)

		res6, err := client.BLMPopCount([]string{key2, key1}, api.Right, int64(2), float64(0.1))
		assert.Nil(suite.T(), err)
		assert.Equal(
			suite.T(),
			map[api.Result[string]][]api.Result[string]{
				api.CreateStringResult(key2): {api.CreateStringResult("one"), api.CreateStringResult("two")},
			},
			res6,
		)

		suite.verifyOK(client.Set(key3, "value"))

		res7, err := client.BLMPop([]string{key3}, api.Left, float64(0.1))
		assert.Equal(suite.T(), (map[api.Result[string]][]api.Result[string])(nil), res7)
		assert.NotNil(suite.T(), err)
		assert.IsType(suite.T(), &api.RequestError{}, err)
	})
}

func (suite *GlideTestSuite) TestLSet() {
	suite.runWithDefaultClients(func(client api.BaseClient) {
		key := uuid.NewString()
		nonExistentKey := uuid.NewString()

		res1, err := client.LSet(nonExistentKey, int64(0), "zero")
		assert.Equal(suite.T(), api.CreateNilStringResult(), res1)
		assert.NotNil(suite.T(), err)
		assert.IsType(suite.T(), &api.RequestError{}, err)

		res2, err := client.LPush(key, []string{"four", "three", "two", "one"})
		assert.Nil(suite.T(), err)
		assert.Equal(suite.T(), int64(4), res2.Value())

		res3, err := client.LSet(key, int64(10), "zero")
		assert.Equal(suite.T(), api.CreateNilStringResult(), res3)
		assert.NotNil(suite.T(), err)
		assert.IsType(suite.T(), &api.RequestError{}, err)

		res4, err := client.LSet(key, int64(0), "zero")
		assert.Nil(suite.T(), err)
		assert.Equal(suite.T(), "OK", res4.Value())

		res5, err := client.LRange(key, int64(0), int64(-1))
		assert.Nil(suite.T(), err)
		assert.Equal(
			suite.T(),
			[]api.Result[string]{
				api.CreateStringResult("zero"),
				api.CreateStringResult("two"),
				api.CreateStringResult("three"),
				api.CreateStringResult("four"),
			},
			res5,
		)

		res6, err := client.LSet(key, int64(-1), "zero")
		assert.Nil(suite.T(), err)
		assert.Equal(suite.T(), "OK", res6.Value())

		res7, err := client.LRange(key, int64(0), int64(-1))
		assert.Nil(suite.T(), err)
		assert.Equal(
			suite.T(),
			[]api.Result[string]{
				api.CreateStringResult("zero"),
				api.CreateStringResult("two"),
				api.CreateStringResult("three"),
				api.CreateStringResult("zero"),
			},
			res7,
		)
	})
}

func (suite *GlideTestSuite) TestLMove() {
	if suite.serverVersion < "6.2.0" {
		suite.T().Skip("This feature is added in version 6.2.0")
	}
	suite.runWithDefaultClients(func(client api.BaseClient) {
		key1 := "{key}-1" + uuid.NewString()
		key2 := "{key}-2" + uuid.NewString()
		nonExistentKey := "{key}-3" + uuid.NewString()
		nonListKey := "{key}-4" + uuid.NewString()

		res1, err := client.LMove(key1, key2, api.Left, api.Right)
		assert.Equal(suite.T(), api.CreateNilStringResult(), res1)
		assert.Nil(suite.T(), err)

		res2, err := client.LPush(key1, []string{"four", "three", "two", "one"})
		assert.Nil(suite.T(), err)
		assert.Equal(suite.T(), int64(4), res2.Value())

		// only source exists, only source elements gets popped, creates a list at nonExistingKey
		res3, err := client.LMove(key1, nonExistentKey, api.Right, api.Left)
		assert.Equal(suite.T(), "four", res3.Value())
		assert.Nil(suite.T(), err)

		res4, err := client.LRange(key1, int64(0), int64(-1))
		assert.Nil(suite.T(), err)
		assert.Equal(
			suite.T(),
			[]api.Result[string]{
				api.CreateStringResult("one"),
				api.CreateStringResult("two"),
				api.CreateStringResult("three"),
			},
			res4,
		)

		// source and destination are the same, performing list rotation, "one" gets popped and added back
		res5, err := client.LMove(key1, key1, api.Left, api.Left)
		assert.Equal(suite.T(), "one", res5.Value())
		assert.Nil(suite.T(), err)

		res6, err := client.LRange(key1, int64(0), int64(-1))
		assert.Nil(suite.T(), err)
		assert.Equal(
			suite.T(),
			[]api.Result[string]{
				api.CreateStringResult("one"),
				api.CreateStringResult("two"),
				api.CreateStringResult("three"),
			},
			res6,
		)
		// normal use case, "three" gets popped and added to the left of destination
		res7, err := client.LPush(key2, []string{"six", "five", "four"})
		assert.Nil(suite.T(), err)
		assert.Equal(suite.T(), int64(3), res7.Value())

		res8, err := client.LMove(key1, key2, api.Right, api.Left)
		assert.Equal(suite.T(), "three", res8.Value())
		assert.Nil(suite.T(), err)

		res9, err := client.LRange(key1, int64(0), int64(-1))
		assert.Nil(suite.T(), err)
		assert.Equal(
			suite.T(),
			[]api.Result[string]{
				api.CreateStringResult("one"),
				api.CreateStringResult("two"),
			},
			res9,
		)
		res10, err := client.LRange(key2, int64(0), int64(-1))
		assert.Nil(suite.T(), err)
		assert.Equal(
			suite.T(),
			[]api.Result[string]{
				api.CreateStringResult("three"),
				api.CreateStringResult("four"),
				api.CreateStringResult("five"),
				api.CreateStringResult("six"),
			},
			res10,
		)

		// source exists but is not a list type key
		suite.verifyOK(client.Set(nonListKey, "value"))

		res11, err := client.LMove(nonListKey, key1, api.Left, api.Left)
		assert.Equal(suite.T(), api.CreateNilStringResult(), res11)
		assert.NotNil(suite.T(), err)
		assert.IsType(suite.T(), &api.RequestError{}, err)

		// destination exists but is not a list type key
		suite.verifyOK(client.Set(nonListKey, "value"))

		res12, err := client.LMove(key1, nonListKey, api.Left, api.Left)
		assert.Equal(suite.T(), api.CreateNilStringResult(), res12)
		assert.NotNil(suite.T(), err)
		assert.IsType(suite.T(), &api.RequestError{}, err)
	})
}

func (suite *GlideTestSuite) TestExists() {
	suite.runWithDefaultClients(func(client api.BaseClient) {
		key := uuid.New().String()
		value := uuid.New().String()
		// Test 1: Check if an existing key returns 1
		suite.verifyOK(client.Set(key, initialValue))
		result, err := client.Exists([]string{key})
		assert.Nil(suite.T(), err)
		assert.Equal(suite.T(), int64(1), result.Value(), "The key should exist")

		// Test 2: Check if a non-existent key returns 0
		result, err = client.Exists([]string{"nonExistentKey"})
		assert.Nil(suite.T(), err)
		assert.Equal(suite.T(), int64(0), result.Value(), "The non-existent key should not exist")

		// Test 3: Multiple keys, some exist, some do not
		existingKey := uuid.New().String()
		testKey := uuid.New().String()
		suite.verifyOK(client.Set(existingKey, value))
		suite.verifyOK(client.Set(testKey, value))
		result, err = client.Exists([]string{testKey, existingKey, "anotherNonExistentKey"})
		assert.Nil(suite.T(), err)
		assert.Equal(suite.T(), int64(2), result.Value(), "Two keys should exist")
	})
}

func (suite *GlideTestSuite) TestExpire() {
	suite.runWithDefaultClients(func(client api.BaseClient) {
		key := uuid.New().String()
		value := uuid.New().String()

		suite.verifyOK(client.Set(key, value))

		result, err := client.Expire(key, 1)
		assert.Nil(suite.T(), err, "Expected no error from Expire command")
		assert.True(suite.T(), result.Value(), "Expire command should return true when expiry is set")

		time.Sleep(1500 * time.Millisecond)

		resultGet, err := client.Get(key)
		assert.Nil(suite.T(), err, "Expected no error from Get command after expiry")
		assert.Equal(suite.T(), "", resultGet.Value(), "Key should be expired and return empty value")
	})
}

func (suite *GlideTestSuite) TestExpire_KeyDoesNotExist() {
	suite.runWithDefaultClients(func(client api.BaseClient) {
		key := uuid.New().String()
		// Trying to set an expiry on a non-existent key
		result, err := client.Expire(key, 1)
		assert.Nil(suite.T(), err)
		assert.False(suite.T(), result.Value())
	})
}

func (suite *GlideTestSuite) TestExpireWithOptions_HasNoExpiry() {
	suite.SkipIfServerVersionLowerThanBy("7.0.0")
	suite.runWithDefaultClients(func(client api.BaseClient) {
		key := uuid.New().String()
		value := uuid.New().String()

		suite.verifyOK(client.Set(key, value))

		result, err := client.ExpireWithOptions(key, 2, api.HasNoExpiry)
		assert.Nil(suite.T(), err)
		assert.True(suite.T(), result.Value())

		time.Sleep(2500 * time.Millisecond)

		resultGet, err := client.Get(key)
		assert.Nil(suite.T(), err)
		assert.Equal(suite.T(), "", resultGet.Value())

		result, err = client.ExpireWithOptions(key, 1, api.HasNoExpiry)
		assert.Nil(suite.T(), err)
		assert.False(suite.T(), result.Value())
	})
}

func (suite *GlideTestSuite) TestExpireWithOptions_HasExistingExpiry() {
	suite.SkipIfServerVersionLowerThanBy("7.0.0")
	suite.runWithDefaultClients(func(client api.BaseClient) {
		key := uuid.New().String()
		value := uuid.New().String()

		suite.verifyOK(client.Set(key, value))

		resexp, err := client.ExpireWithOptions(key, 20, api.HasNoExpiry)
		assert.Nil(suite.T(), err)
		assert.True(suite.T(), resexp.Value())

		resultExpire, err := client.ExpireWithOptions(key, 1, api.HasExistingExpiry)
		assert.Nil(suite.T(), err)
		assert.True(suite.T(), resultExpire.Value())

		time.Sleep(2 * time.Second)

		resultExpireTest, err := client.Exists([]string{key})
		assert.Nil(suite.T(), err)

		assert.Equal(suite.T(), int64(0), resultExpireTest.Value())
	})
}

func (suite *GlideTestSuite) TestExpireWithOptions_NewExpiryGreaterThanCurrent() {
	suite.SkipIfServerVersionLowerThanBy("7.0.0")
	suite.runWithDefaultClients(func(client api.BaseClient) {
		key := uuid.New().String()
		value := uuid.New().String()
		suite.verifyOK(client.Set(key, value))

		resultExpire, err := client.ExpireWithOptions(key, 2, api.HasNoExpiry)
		assert.Nil(suite.T(), err)
		assert.True(suite.T(), resultExpire.Value())

		resultExpire, err = client.ExpireWithOptions(key, 5, api.NewExpiryGreaterThanCurrent)
		assert.Nil(suite.T(), err)
		assert.True(suite.T(), resultExpire.Value())
		time.Sleep(6 * time.Second)
		resultExpireTest, err := client.Exists([]string{key})
		assert.Nil(suite.T(), err)
		assert.Equal(suite.T(), int64(0), resultExpireTest.Value())
	})
}

func (suite *GlideTestSuite) TestExpireWithOptions_NewExpiryLessThanCurrent() {
	suite.SkipIfServerVersionLowerThanBy("7.0.0")
	suite.runWithDefaultClients(func(client api.BaseClient) {
		key := uuid.New().String()
		value := uuid.New().String()

		suite.verifyOK(client.Set(key, value))

		resultExpire, err := client.ExpireWithOptions(key, 10, api.HasNoExpiry)
		assert.Nil(suite.T(), err)
		assert.True(suite.T(), resultExpire.Value())

		resultExpire, err = client.ExpireWithOptions(key, 5, api.NewExpiryLessThanCurrent)
		assert.Nil(suite.T(), err)

		assert.True(suite.T(), resultExpire.Value())

		resultExpire, err = client.ExpireWithOptions(key, 15, api.NewExpiryGreaterThanCurrent)
		assert.Nil(suite.T(), err)

		assert.True(suite.T(), resultExpire.Value())

		time.Sleep(16 * time.Second)
		resultExpireTest, err := client.Exists([]string{key})
		assert.Nil(suite.T(), err)
		assert.Equal(suite.T(), int64(0), resultExpireTest.Value())
	})
}

func (suite *GlideTestSuite) TestExpireAtWithOptions_HasNoExpiry() {
	suite.SkipIfServerVersionLowerThanBy("7.0.0")
	suite.runWithDefaultClients(func(client api.BaseClient) {
		key := uuid.New().String()
		value := uuid.New().String()
		resultSet, err := client.Set(key, value)
		assert.Nil(suite.T(), err)
		assert.True(suite.T(), resultSet.Value() != "")

		futureTimestamp := time.Now().Add(10 * time.Second).Unix()

		resultExpire, err := client.ExpireAtWithOptions(key, futureTimestamp, api.HasNoExpiry)
		assert.Nil(suite.T(), err)
		assert.True(suite.T(), resultExpire.Value())
		resultExpireAt, err := client.ExpireAt(key, futureTimestamp)
		assert.Nil(suite.T(), err)
		assert.True(suite.T(), resultExpireAt.Value())
		resultExpireWithOptions, err := client.ExpireAtWithOptions(key, futureTimestamp+10, api.HasNoExpiry)
		assert.Nil(suite.T(), err)
		assert.False(suite.T(), resultExpireWithOptions.Value())
	})
}

func (suite *GlideTestSuite) TestExpireAtWithOptions_HasExistingExpiry() {
	suite.SkipIfServerVersionLowerThanBy("7.0.0")
	suite.runWithDefaultClients(func(client api.BaseClient) {
		key := uuid.New().String()
		value := uuid.New().String()
		resultSet, err := client.Set(key, value)
		assert.Nil(suite.T(), err)
		assert.True(suite.T(), resultSet.Value() != "")

		futureTimestamp := time.Now().Add(10 * time.Second).Unix()
		resultExpireAt, err := client.ExpireAt(key, futureTimestamp)
		assert.Nil(suite.T(), err)
		assert.True(suite.T(), resultExpireAt.Value())

		resultExpireWithOptions, err := client.ExpireAtWithOptions(key, futureTimestamp+10, api.HasExistingExpiry)
		assert.Nil(suite.T(), err)
		assert.True(suite.T(), resultExpireWithOptions.Value())
	})
}

func (suite *GlideTestSuite) TestExpireAtWithOptions_NewExpiryGreaterThanCurrent() {
	suite.SkipIfServerVersionLowerThanBy("7.0.0")
	suite.runWithDefaultClients(func(client api.BaseClient) {
		key := uuid.New().String()
		value := uuid.New().String()

		resultSet, err := client.Set(key, value)
		assert.Nil(suite.T(), err)
		assert.True(suite.T(), resultSet.Value() != "")

		futureTimestamp := time.Now().Add(10 * time.Second).Unix()
		resultExpireAt, err := client.ExpireAt(key, futureTimestamp)
		assert.Nil(suite.T(), err)
		assert.True(suite.T(), resultExpireAt.Value())

		newFutureTimestamp := time.Now().Add(20 * time.Second).Unix()
		resultExpireWithOptions, err := client.ExpireAtWithOptions(key, newFutureTimestamp, api.NewExpiryGreaterThanCurrent)
		assert.Nil(suite.T(), err)
		assert.True(suite.T(), resultExpireWithOptions.Value())
	})
}

func (suite *GlideTestSuite) TestExpireAtWithOptions_NewExpiryLessThanCurrent() {
	suite.SkipIfServerVersionLowerThanBy("7.0.0")
	suite.runWithDefaultClients(func(client api.BaseClient) {
		key := uuid.New().String()
		value := uuid.New().String()

		resultSet, err := client.Set(key, value)
		assert.Nil(suite.T(), err)
		assert.True(suite.T(), resultSet.Value() != "")

		futureTimestamp := time.Now().Add(10 * time.Second).Unix()
		resultExpireAt, err := client.ExpireAt(key, futureTimestamp)
		assert.Nil(suite.T(), err)
		assert.True(suite.T(), resultExpireAt.Value())

		newFutureTimestamp := time.Now().Add(5 * time.Second).Unix()
		resultExpireWithOptions, err := client.ExpireAtWithOptions(key, newFutureTimestamp, api.NewExpiryLessThanCurrent)
		assert.Nil(suite.T(), err)
		assert.True(suite.T(), resultExpireWithOptions.Value())

		time.Sleep(5 * time.Second)
		resultExpireAtTest, err := client.Exists([]string{key})
		assert.Nil(suite.T(), err)

		assert.Equal(suite.T(), int64(0), resultExpireAtTest.Value())
	})
}

func (suite *GlideTestSuite) TestPExpire() {
	suite.runWithDefaultClients(func(client api.BaseClient) {
		key := uuid.New().String()
		value := uuid.New().String()

		resultSet, err := client.Set(key, value)
		assert.Nil(suite.T(), err)
		assert.True(suite.T(), resultSet.Value() != "")

		resultExpire, err := client.PExpire(key, 500)
		assert.Nil(suite.T(), err)
		assert.True(suite.T(), resultExpire.Value())

		time.Sleep(600 * time.Millisecond)
		resultExpireCheck, err := client.Exists([]string{key})
		assert.Nil(suite.T(), err)
		assert.Equal(suite.T(), int64(0), resultExpireCheck.Value())
	})
}

func (suite *GlideTestSuite) TestPExpireWithOptions_HasExistingExpiry() {
	suite.SkipIfServerVersionLowerThanBy("7.0.0")
	suite.runWithDefaultClients(func(client api.BaseClient) {
		key := uuid.New().String()
		value := uuid.New().String()

		resultSet, err := client.Set(key, value)
		assert.Nil(suite.T(), err)
		assert.True(suite.T(), resultSet.Value() != "")

		initialExpire := 500
		resultExpire, err := client.PExpire(key, int64(initialExpire))
		assert.Nil(suite.T(), err)
		assert.True(suite.T(), resultExpire.Value())

		newExpire := 1000

		resultExpireWithOptions, err := client.PExpireWithOptions(key, int64(newExpire), api.HasExistingExpiry)
		assert.Nil(suite.T(), err)
		assert.True(suite.T(), resultExpireWithOptions.Value())

		time.Sleep(1100 * time.Millisecond)
		resultExist, err := client.Exists([]string{key})
		assert.Nil(suite.T(), err)
		assert.Equal(suite.T(), int64(0), resultExist.Value())
	})
}

func (suite *GlideTestSuite) TestPExpireWithOptions_HasNoExpiry() {
	suite.SkipIfServerVersionLowerThanBy("7.0.0")
	suite.runWithDefaultClients(func(client api.BaseClient) {
		key := uuid.New().String()
		value := uuid.New().String()

		resultSet, err := client.Set(key, value)
		assert.Nil(suite.T(), err)
		assert.True(suite.T(), resultSet.Value() != "")

		newExpire := 500

		resultExpireWithOptions, err := client.PExpireWithOptions(key, int64(newExpire), api.HasNoExpiry)
		assert.Nil(suite.T(), err)
		assert.True(suite.T(), resultExpireWithOptions.Value())

		time.Sleep(600 * time.Millisecond)
		resultExist, err := client.Exists([]string{key})
		assert.Nil(suite.T(), err)
		assert.Equal(suite.T(), int64(0), resultExist.Value())
	})
}

func (suite *GlideTestSuite) TestPExpireWithOptions_NewExpiryGreaterThanCurrent() {
	suite.SkipIfServerVersionLowerThanBy("7.0.0")
	suite.runWithDefaultClients(func(client api.BaseClient) {
		key := uuid.New().String()
		value := uuid.New().String()

		resultSet, err := client.Set(key, value)
		assert.Nil(suite.T(), err)
		assert.True(suite.T(), resultSet.Value() != "")

		initialExpire := 500
		resultExpire, err := client.PExpire(key, int64(initialExpire))
		assert.Nil(suite.T(), err)
		assert.True(suite.T(), resultExpire.Value())

		newExpire := 1000

		resultExpireWithOptions, err := client.PExpireWithOptions(key, int64(newExpire), api.NewExpiryGreaterThanCurrent)
		assert.Nil(suite.T(), err)
		assert.True(suite.T(), resultExpireWithOptions.Value())

		time.Sleep(1100 * time.Millisecond)
		resultExist, err := client.Exists([]string{key})
		assert.Nil(suite.T(), err)
		assert.Equal(suite.T(), int64(0), resultExist.Value())
	})
}

func (suite *GlideTestSuite) TestPExpireWithOptions_NewExpiryLessThanCurrent() {
	suite.SkipIfServerVersionLowerThanBy("7.0.0")
	suite.runWithDefaultClients(func(client api.BaseClient) {
		key := uuid.New().String()
		value := uuid.New().String()

		resultSet, err := client.Set(key, value)
		assert.Nil(suite.T(), err)
		assert.True(suite.T(), resultSet.Value() != "")

		initialExpire := 500
		resultExpire, err := client.PExpire(key, int64(initialExpire))
		assert.Nil(suite.T(), err)
		assert.True(suite.T(), resultExpire.Value())

		newExpire := 200

		resultExpireWithOptions, err := client.PExpireWithOptions(key, int64(newExpire), api.NewExpiryLessThanCurrent)
		assert.Nil(suite.T(), err)
		assert.True(suite.T(), resultExpireWithOptions.Value())

		time.Sleep(600 * time.Millisecond)
		resultExist, err := client.Exists([]string{key})
		assert.Nil(suite.T(), err)
		assert.Equal(suite.T(), int64(0), resultExist.Value())
	})
}

func (suite *GlideTestSuite) TestPExpireAt() {
	suite.runWithDefaultClients(func(client api.BaseClient) {
		key := uuid.New().String()
		value := uuid.New().String()
		resultSet, err := client.Set(key, value)
		assert.Nil(suite.T(), err)
		assert.True(suite.T(), resultSet.Value() != "")

		expireAfterMilliseconds := time.Now().Unix() * 1000
		resultPExpireAt, err := client.PExpireAt(key, expireAfterMilliseconds)
		assert.Nil(suite.T(), err)

		assert.True(suite.T(), resultPExpireAt.Value())

		time.Sleep(6 * time.Second)

		resultpExists, err := client.Exists([]string{key})
		assert.Nil(suite.T(), err)
		assert.Equal(suite.T(), int64(0), resultpExists.Value())
	})
}

func (suite *GlideTestSuite) TestPExpireAtWithOptions_HasNoExpiry() {
	suite.SkipIfServerVersionLowerThanBy("7.0.0")
	suite.runWithDefaultClients(func(client api.BaseClient) {
		key := uuid.New().String()
		value := uuid.New().String()

		suite.verifyOK(client.Set(key, value))

		timestamp := time.Now().Unix() * 1000
		result, err := client.PExpireAtWithOptions(key, timestamp, api.HasNoExpiry)

		assert.Nil(suite.T(), err)
		assert.True(suite.T(), result.Value())

		time.Sleep(2 * time.Second)
		resultExist, err := client.Exists([]string{key})
		assert.Nil(suite.T(), err)
		assert.Equal(suite.T(), int64(0), resultExist.Value())
	})
}

func (suite *GlideTestSuite) TestPExpireAtWithOptions_HasExistingExpiry() {
	suite.SkipIfServerVersionLowerThanBy("7.0.0")
	suite.runWithDefaultClients(func(client api.BaseClient) {
		key := uuid.New().String()
		value := uuid.New().String()

		suite.verifyOK(client.Set(key, value))
		initialExpire := 500
		resultExpire, err := client.PExpire(key, int64(initialExpire))
		assert.Nil(suite.T(), err)
		assert.True(suite.T(), resultExpire.Value())
		newExpire := time.Now().Unix()*1000 + 1000

		resultExpireWithOptions, err := client.PExpireAtWithOptions(key, newExpire, api.HasExistingExpiry)
		assert.Nil(suite.T(), err)
		assert.True(suite.T(), resultExpireWithOptions.Value())

		time.Sleep(1100 * time.Millisecond)
		resultExist, err := client.Exists([]string{key})
		assert.Nil(suite.T(), err)
		assert.Equal(suite.T(), int64(0), resultExist.Value())
	})
}

func (suite *GlideTestSuite) TestPExpireAtWithOptions_NewExpiryGreaterThanCurrent() {
	suite.SkipIfServerVersionLowerThanBy("7.0.0")
	suite.runWithDefaultClients(func(client api.BaseClient) {
		key := uuid.New().String()
		value := uuid.New().String()

		suite.verifyOK(client.Set(key, value))

		initialExpire := time.Now().UnixMilli() + 1000
		resultExpire, err := client.PExpireAt(key, initialExpire)
		assert.Nil(suite.T(), err)
		assert.True(suite.T(), resultExpire.Value())

		newExpire := time.Now().UnixMilli() + 2000

		resultExpireWithOptions, err := client.PExpireAtWithOptions(key, newExpire, api.NewExpiryGreaterThanCurrent)
		assert.Nil(suite.T(), err)
		assert.True(suite.T(), resultExpireWithOptions.Value())

		time.Sleep(2100 * time.Millisecond)
		resultExist, err := client.Exists([]string{key})
		assert.Nil(suite.T(), err)
		assert.Equal(suite.T(), int64(0), resultExist.Value())
	})
}

func (suite *GlideTestSuite) TestPExpireAtWithOptions_NewExpiryLessThanCurrent() {
	suite.SkipIfServerVersionLowerThanBy("7.0.0")
	suite.runWithDefaultClients(func(client api.BaseClient) {
		key := uuid.New().String()
		value := uuid.New().String()

		suite.verifyOK(client.Set(key, value))

		initialExpire := 1000
		resultExpire, err := client.PExpire(key, int64(initialExpire))
		assert.Nil(suite.T(), err)
		assert.True(suite.T(), resultExpire.Value())

		newExpire := time.Now().Unix()*1000 + 500

		resultExpireWithOptions, err := client.PExpireAtWithOptions(key, newExpire, api.NewExpiryLessThanCurrent)
		assert.Nil(suite.T(), err)

		assert.True(suite.T(), resultExpireWithOptions.Value())

		time.Sleep(1100 * time.Millisecond)
		resultExist, err := client.Exists([]string{key})
		assert.Nil(suite.T(), err)
		assert.Equal(suite.T(), int64(0), resultExist.Value())
	})
}

func (suite *GlideTestSuite) TestExpireTime() {
	suite.SkipIfServerVersionLowerThanBy("7.0.0")
	suite.runWithDefaultClients(func(client api.BaseClient) {
		key := uuid.New().String()
		value := uuid.New().String()

		suite.verifyOK(client.Set(key, value))

		result, err := client.Get(key)
		assert.Nil(suite.T(), err)
		assert.Equal(suite.T(), value, result.Value())

		expireTime := time.Now().Unix() + 3
		resultExpAt, err := client.ExpireAt(key, expireTime)
		assert.Nil(suite.T(), err)
		assert.True(suite.T(), resultExpAt.Value())

		resexptime, err := client.ExpireTime(key)
		assert.Nil(suite.T(), err)
		assert.Equal(suite.T(), expireTime, resexptime.Value())

		time.Sleep(4 * time.Second)

		resultAfterExpiry, err := client.Get(key)
		assert.Nil(suite.T(), err)
		assert.Equal(suite.T(), "", resultAfterExpiry.Value())
	})
}

func (suite *GlideTestSuite) TestExpireTime_KeyDoesNotExist() {
	suite.SkipIfServerVersionLowerThanBy("7.0.0")
	suite.runWithDefaultClients(func(client api.BaseClient) {
		key := uuid.New().String()

		// Call ExpireTime on a key that doesn't exist
		expiryResult, err := client.ExpireTime(key)
		assert.Nil(suite.T(), err)
		assert.Equal(suite.T(), int64(-2), expiryResult.Value())
	})
}

func (suite *GlideTestSuite) TestPExpireTime() {
	suite.SkipIfServerVersionLowerThanBy("7.0.0")
	suite.runWithDefaultClients(func(client api.BaseClient) {
		key := uuid.New().String()
		value := uuid.New().String()

		suite.verifyOK(client.Set(key, value))

		result, err := client.Get(key)
		assert.Nil(suite.T(), err)
		assert.Equal(suite.T(), value, result.Value())

		pexpireTime := time.Now().UnixMilli() + 3000
		resultExpAt, err := client.PExpireAt(key, pexpireTime)
		assert.Nil(suite.T(), err)
		assert.True(suite.T(), resultExpAt.Value())

		respexptime, err := client.PExpireTime(key)
		assert.Nil(suite.T(), err)
		assert.Equal(suite.T(), pexpireTime, respexptime.Value())

		time.Sleep(4 * time.Second)

		resultAfterExpiry, err := client.Get(key)
		assert.Nil(suite.T(), err)
		assert.Equal(suite.T(), "", resultAfterExpiry.Value())
	})
}

func (suite *GlideTestSuite) Test_ZCard() {
	suite.runWithDefaultClients(func(client api.BaseClient) {
		key := "{key}" + uuid.NewString()
		membersScores := map[string]float64{
			"one":   1.0,
			"two":   2.0,
			"three": 3.0,
		}
		t := suite.T()
		res1, err := client.ZAdd(key, membersScores)
		assert.Nil(t, err)
		assert.Equal(t, int64(3), res1.Value())

		res2, err := client.ZCard(key)
		assert.Nil(t, err)
		assert.Equal(t, int64(3), res2.Value())

		res3, err := client.ZRem(key, []string{"one"})
		assert.Nil(t, err)
		assert.Equal(t, int64(1), res3.Value())

		res4, err := client.ZCard(key)
		assert.Nil(t, err)
		assert.Equal(t, int64(2), res4.Value())
	})
}

func (suite *GlideTestSuite) TestPExpireTime_KeyDoesNotExist() {
	suite.SkipIfServerVersionLowerThanBy("7.0.0")
	suite.runWithDefaultClients(func(client api.BaseClient) {
		key := uuid.New().String()

		// Call ExpireTime on a key that doesn't exist
		expiryResult, err := client.PExpireTime(key)
		assert.Nil(suite.T(), err)
		assert.Equal(suite.T(), int64(-2), expiryResult.Value())
	})
}

func (suite *GlideTestSuite) TestTTL_WithValidKey() {
	suite.runWithDefaultClients(func(client api.BaseClient) {
		key := uuid.New().String()
		value := uuid.New().String()
		suite.verifyOK(client.Set(key, value))

		resExpire, err := client.Expire(key, 1)
		assert.Nil(suite.T(), err)
		assert.True(suite.T(), resExpire.Value())
		resTTL, err := client.TTL(key)
		assert.Nil(suite.T(), err)
		assert.Equal(suite.T(), resTTL.Value(), int64(1))
	})
}

func (suite *GlideTestSuite) TestTTL_WithExpiredKey() {
	suite.runWithDefaultClients(func(client api.BaseClient) {
		key := uuid.New().String()
		value := uuid.New().String()
		suite.verifyOK(client.Set(key, value))

		resExpire, err := client.Expire(key, 1)
		assert.Nil(suite.T(), err)
		assert.True(suite.T(), resExpire.Value())

		time.Sleep(2 * time.Second)

		resTTL, err := client.TTL(key)
		assert.Nil(suite.T(), err)
		assert.Equal(suite.T(), int64(-2), resTTL.Value())
	})
}

func (suite *GlideTestSuite) TestPTTL_WithValidKey() {
	suite.runWithDefaultClients(func(client api.BaseClient) {
		key := uuid.New().String()
		value := uuid.New().String()
		suite.verifyOK(client.Set(key, value))

		resExpire, err := client.Expire(key, 1)
		assert.Nil(suite.T(), err)
		assert.True(suite.T(), resExpire.Value())

		resPTTL, err := client.PTTL(key)
		assert.Nil(suite.T(), err)
		assert.Greater(suite.T(), resPTTL.Value(), int64(900))
	})
}

func (suite *GlideTestSuite) TestPTTL_WithExpiredKey() {
	suite.runWithDefaultClients(func(client api.BaseClient) {
		key := uuid.New().String()
		value := uuid.New().String()
		suite.verifyOK(client.Set(key, value))

		resExpire, err := client.Expire(key, 1)
		assert.Nil(suite.T(), err)
		assert.True(suite.T(), resExpire.Value())

		time.Sleep(2 * time.Second)

		resPTTL, err := client.PTTL(key)
		assert.Nil(suite.T(), err)
		assert.Equal(suite.T(), int64(-2), resPTTL.Value())
	})
}

func (suite *GlideTestSuite) TestPfAdd_SuccessfulAddition() {
	suite.runWithDefaultClients(func(client api.BaseClient) {
		key := uuid.New().String()
		res, err := client.PfAdd(key, []string{"a", "b", "c", "d", "e"})
		assert.Nil(suite.T(), err)
		assert.Equal(suite.T(), int64(1), res.Value())
	})
}

func (suite *GlideTestSuite) TestPfAdd_DuplicateElements() {
	suite.runWithDefaultClients(func(client api.BaseClient) {
		key := uuid.New().String()

		// case : Add elements and add same elements again
		res, err := client.PfAdd(key, []string{"a", "b", "c", "d", "e"})
		assert.Nil(suite.T(), err)
		assert.Equal(suite.T(), int64(1), res.Value())

		res2, err := client.PfAdd(key, []string{"a", "b", "c", "d", "e"})
		assert.Nil(suite.T(), err)
		assert.Equal(suite.T(), int64(0), res2.Value())

		// case : (mixed elements) add new elements with 1 duplicate elements
		res1, err := client.PfAdd(key, []string{"f", "g", "h"})
		assert.Nil(suite.T(), err)
		assert.Equal(suite.T(), int64(1), res1.Value())

		res2, err = client.PfAdd(key, []string{"i", "j", "g"})
		assert.Nil(suite.T(), err)
		assert.Equal(suite.T(), int64(1), res2.Value())

		// case : add empty array(no elements to the HyperLogLog)
		res, err = client.PfAdd(key, []string{})
		assert.Nil(suite.T(), err)
		assert.Equal(suite.T(), int64(0), res.Value())
	})
}

func (suite *GlideTestSuite) TestPfCount_SingleKey() {
	suite.runWithDefaultClients(func(client api.BaseClient) {
		key := uuid.New().String()
		res, err := client.PfAdd(key, []string{"i", "j", "g"})
		assert.Nil(suite.T(), err)
		assert.Equal(suite.T(), int64(1), res.Value())

		resCount, err := client.PfCount([]string{key})
		assert.Nil(suite.T(), err)
		assert.Equal(suite.T(), int64(3), resCount.Value())
	})
}

func (suite *GlideTestSuite) TestPfCount_MultipleKeys() {
	suite.runWithDefaultClients(func(client api.BaseClient) {
		key1 := uuid.New().String() + "{group}"
		key2 := uuid.New().String() + "{group}"

		res, err := client.PfAdd(key1, []string{"a", "b", "c"})
		assert.Nil(suite.T(), err)
		assert.Equal(suite.T(), int64(1), res.Value())

		res, err = client.PfAdd(key2, []string{"c", "d", "e"})
		assert.Nil(suite.T(), err)
		assert.Equal(suite.T(), int64(1), res.Value())

		resCount, err := client.PfCount([]string{key1, key2})
		assert.Nil(suite.T(), err)
		assert.Equal(suite.T(), int64(5), resCount.Value())
	})
}

func (suite *GlideTestSuite) TestPfCount_NoExistingKeys() {
	suite.runWithDefaultClients(func(client api.BaseClient) {
		key1 := uuid.New().String() + "{group}"
		key2 := uuid.New().String() + "{group}"

		resCount, err := client.PfCount([]string{key1, key2})
		assert.Nil(suite.T(), err)
		assert.Equal(suite.T(), int64(0), resCount.Value())
	})
}

func (suite *GlideTestSuite) TestBLMove() {
	if suite.serverVersion < "6.2.0" {
		suite.T().Skip("This feature is added in version 6.2.0")
	}
	suite.runWithDefaultClients(func(client api.BaseClient) {
		key1 := "{key}-1" + uuid.NewString()
		key2 := "{key}-2" + uuid.NewString()
		nonExistentKey := "{key}-3" + uuid.NewString()
		nonListKey := "{key}-4" + uuid.NewString()

		res1, err := client.BLMove(key1, key2, api.Left, api.Right, float64(0.1))
		assert.Equal(suite.T(), api.CreateNilStringResult(), res1)
		assert.Nil(suite.T(), err)

		res2, err := client.LPush(key1, []string{"four", "three", "two", "one"})
		assert.Nil(suite.T(), err)
		assert.Equal(suite.T(), int64(4), res2.Value())

		// only source exists, only source elements gets popped, creates a list at nonExistingKey
		res3, err := client.BLMove(key1, nonExistentKey, api.Right, api.Left, float64(0.1))
		assert.Equal(suite.T(), "four", res3.Value())
		assert.Nil(suite.T(), err)

		res4, err := client.LRange(key1, int64(0), int64(-1))
		assert.Nil(suite.T(), err)
		assert.Equal(
			suite.T(),
			[]api.Result[string]{
				api.CreateStringResult("one"),
				api.CreateStringResult("two"),
				api.CreateStringResult("three"),
			},
			res4,
		)

		// source and destination are the same, performing list rotation, "one" gets popped and added back
		res5, err := client.BLMove(key1, key1, api.Left, api.Left, float64(0.1))
		assert.Equal(suite.T(), "one", res5.Value())
		assert.Nil(suite.T(), err)

		res6, err := client.LRange(key1, int64(0), int64(-1))
		assert.Nil(suite.T(), err)
		assert.Equal(
			suite.T(),
			[]api.Result[string]{
				api.CreateStringResult("one"),
				api.CreateStringResult("two"),
				api.CreateStringResult("three"),
			},
			res6,
		)
		// normal use case, "three" gets popped and added to the left of destination
		res7, err := client.LPush(key2, []string{"six", "five", "four"})
		assert.Nil(suite.T(), err)
		assert.Equal(suite.T(), int64(3), res7.Value())

		res8, err := client.BLMove(key1, key2, api.Right, api.Left, float64(0.1))
		assert.Equal(suite.T(), "three", res8.Value())
		assert.Nil(suite.T(), err)

		res9, err := client.LRange(key1, int64(0), int64(-1))
		assert.Nil(suite.T(), err)
		assert.Equal(
			suite.T(),
			[]api.Result[string]{
				api.CreateStringResult("one"),
				api.CreateStringResult("two"),
			},
			res9,
		)
		res10, err := client.LRange(key2, int64(0), int64(-1))
		assert.Nil(suite.T(), err)
		assert.Equal(
			suite.T(),
			[]api.Result[string]{
				api.CreateStringResult("three"),
				api.CreateStringResult("four"),
				api.CreateStringResult("five"),
				api.CreateStringResult("six"),
			},
			res10,
		)

		// source exists but is not a list type key
		suite.verifyOK(client.Set(nonListKey, "value"))

		res11, err := client.BLMove(nonListKey, key1, api.Left, api.Left, float64(0.1))
		assert.Equal(suite.T(), api.CreateNilStringResult(), res11)
		assert.NotNil(suite.T(), err)
		assert.IsType(suite.T(), &api.RequestError{}, err)

		// destination exists but is not a list type key
		suite.verifyOK(client.Set(nonListKey, "value"))

		res12, err := client.BLMove(key1, nonListKey, api.Left, api.Left, float64(0.1))
		assert.Equal(suite.T(), api.CreateNilStringResult(), res12)
		assert.NotNil(suite.T(), err)
		assert.IsType(suite.T(), &api.RequestError{}, err)
	})
}

func (suite *GlideTestSuite) TestDel_MultipleKeys() {
	suite.runWithDefaultClients(func(client api.BaseClient) {
		key1 := "testKey1_" + uuid.New().String()
		key2 := "testKey2_" + uuid.New().String()
		key3 := "testKey3_" + uuid.New().String()

		suite.verifyOK(client.Set(key1, initialValue))
		suite.verifyOK(client.Set(key2, initialValue))
		suite.verifyOK(client.Set(key3, initialValue))

		deletedCount, err := client.Del([]string{key1, key2, key3})

		assert.Nil(suite.T(), err)
		assert.Equal(suite.T(), int64(3), deletedCount.Value())

		result1, err1 := client.Get(key1)
		result2, err2 := client.Get(key2)
		result3, err3 := client.Get(key3)

		assert.Nil(suite.T(), err1)
		assert.True(suite.T(), result1.IsNil())

		assert.Nil(suite.T(), err2)
		assert.True(suite.T(), result2.IsNil())

		assert.Nil(suite.T(), err3)
		assert.True(suite.T(), result3.IsNil())
	})
}

func (suite *GlideTestSuite) TestType() {
	suite.runWithDefaultClients(func(client api.BaseClient) {
		// Test 1: Check if the value is string
		keyName := "{keyName}" + uuid.NewString()
		suite.verifyOK(client.Set(keyName, initialValue))
		result, err := client.Type(keyName)
		assert.Nil(suite.T(), err)
		assert.IsType(suite.T(), result, api.CreateStringResult("string"), "Value is string")

		// Test 2: Check if the value is list
		key1 := "{keylist}-1" + uuid.NewString()
		resultLPush, err := client.LPush(key1, []string{"one", "two", "three"})
		assert.Equal(suite.T(), int64(3), resultLPush.Value())
		assert.Nil(suite.T(), err)
		resultType, err := client.Type(key1)
		assert.Nil(suite.T(), err)
		assert.IsType(suite.T(), resultType, api.CreateStringResult("list"), "Value is list")
	})
}

func (suite *GlideTestSuite) TestTouch() {
	suite.runWithDefaultClients(func(client api.BaseClient) {
		// Test 1: Check if an touch valid key
		keyName := "{keyName}" + uuid.NewString()
		keyName1 := "{keyName1}" + uuid.NewString()
		suite.verifyOK(client.Set(keyName, initialValue))
		suite.verifyOK(client.Set(keyName1, "anotherValue"))
		result, err := client.Touch([]string{keyName, keyName1})
		assert.Nil(suite.T(), err)
		assert.Equal(suite.T(), int64(2), result.Value(), "The touch should be 2")

		// Test 2: Check if an touch invalid key
		resultInvalidKey, err := client.Touch([]string{"invalidKey", "invalidKey1"})
		assert.Nil(suite.T(), err)
		assert.Equal(suite.T(), int64(0), resultInvalidKey.Value(), "The touch should be 0")
	})
}

func (suite *GlideTestSuite) TestUnlink() {
	suite.runWithDefaultClients(func(client api.BaseClient) {
		// Test 1: Check if an unlink valid key
		keyName := "{keyName}" + uuid.NewString()
		keyName1 := "{keyName1}" + uuid.NewString()
		suite.verifyOK(client.Set(keyName, initialValue))
		suite.verifyOK(client.Set(keyName1, "anotherValue"))
		resultValidKey, err := client.Unlink([]string{keyName, keyName1})
		assert.Nil(suite.T(), err)
		assert.Equal(suite.T(), int64(2), resultValidKey.Value(), "The unlink should be 2")

		// Test 2: Check if an unlink for invalid key
		resultInvalidKey, err := client.Unlink([]string{"invalidKey2", "invalidKey3"})
		assert.Nil(suite.T(), err)
		assert.Equal(suite.T(), int64(0), resultInvalidKey.Value(), "The unlink should be 0")
	})
}

func (suite *GlideTestSuite) TestRename() {
	suite.runWithDefaultClients(func(client api.BaseClient) {
		// Test 1 Check if the command successfully renamed
		key := "{keyName}" + uuid.NewString()
		initialValueRename := "TestRename_RenameValue"
		newRenameKey := "{newkeyName}" + uuid.NewString()
		suite.verifyOK(client.Set(key, initialValueRename))
		client.Rename(key, newRenameKey)

		// Test 2 Check if the rename command return false if the key/newkey is invalid.
		key1 := "{keyName}" + uuid.NewString()
		res1, err := client.Rename(key1, "invalidKey")
		assert.Equal(suite.T(), "", res1.Value())
		assert.NotNil(suite.T(), err)
		assert.IsType(suite.T(), &api.RequestError{}, err)
	})
}

func (suite *GlideTestSuite) TestRenamenx() {
	suite.runWithDefaultClients(func(client api.BaseClient) {
		// Test 1 Check if the renamenx command return true if key was renamed to newKey
		key := "{keyName}" + uuid.NewString()
		key2 := "{keyName}" + uuid.NewString()
		suite.verifyOK(client.Set(key, initialValue))
		res1, err := client.Renamenx(key, key2)
		assert.Nil(suite.T(), err)
		assert.Equal(suite.T(), true, res1.Value())

		// Test 2 Check if the renamenx command return false if newKey already exists.
		key3 := "{keyName}" + uuid.NewString()
		key4 := "{keyName}" + uuid.NewString()
		suite.verifyOK(client.Set(key3, initialValue))
		suite.verifyOK(client.Set(key4, initialValue))
		res2, err := client.Renamenx(key3, key4)
		assert.Nil(suite.T(), err)
		assert.Equal(suite.T(), false, res2.Value())
	})
}

func (suite *GlideTestSuite) TestXAdd() {
	suite.runWithDefaultClients(func(client api.BaseClient) {
		key := uuid.NewString()
		// stream does not exist
		res, err := client.XAdd(key, [][]string{{"field1", "value1"}, {"field1", "value2"}})
		assert.Nil(suite.T(), err)
		assert.False(suite.T(), res.IsNil())
		// don't check the value, because it contains server's timestamp

		// adding data to existing stream
		res, err = client.XAdd(key, [][]string{{"field3", "value3"}})
		assert.Nil(suite.T(), err)
		assert.False(suite.T(), res.IsNil())

		// incorrect input
		_, err = client.XAdd(key, [][]string{})
		assert.NotNil(suite.T(), err)
		_, err = client.XAdd(key, [][]string{{"1", "2", "3"}})
		assert.NotNil(suite.T(), err)

		// key is not a string
		key = uuid.NewString()
		client.Set(key, "abc")
		_, err = client.XAdd(key, [][]string{{"f", "v"}})
		assert.NotNil(suite.T(), err)
	})
}

func (suite *GlideTestSuite) TestXAddWithOptions() {
	suite.runWithDefaultClients(func(client api.BaseClient) {
		key := uuid.NewString()
		// stream does not exist
		res, err := client.XAddWithOptions(
			key,
			[][]string{{"field1", "value1"}},
			options.NewXAddOptions().SetDontMakeNewStream(),
		)
		assert.Nil(suite.T(), err)
		assert.True(suite.T(), res.IsNil())

		// adding data to with given ID
		res, err = client.XAddWithOptions(key, [][]string{{"field1", "value1"}}, options.NewXAddOptions().SetId("0-1"))
		assert.Nil(suite.T(), err)
		assert.Equal(suite.T(), "0-1", res.Value())

		client.XAdd(key, [][]string{{"field2", "value2"}})
		// TODO run XLen there
		// this will trim the first entry.
		res, err = client.XAddWithOptions(
			key,
			[][]string{{"field3", "value3"}},
			options.NewXAddOptions().SetTrimOptions(options.NewXTrimOptionsWithMaxLen(2).SetExactTrimming()),
		)
		assert.Nil(suite.T(), err)
		assert.False(suite.T(), res.IsNil())
		// TODO run XLen there
	})
}

func (suite *GlideTestSuite) TestZAddAndZAddIncr() {
	suite.runWithDefaultClients(func(client api.BaseClient) {
		key := uuid.New().String()
		key2 := uuid.New().String()
		key3 := uuid.New().String()
		key4 := uuid.New().String()
		membersScoreMap := map[string]float64{
			"one":   1.0,
			"two":   2.0,
			"three": 3.0,
		}
		t := suite.T()

		res, err := client.ZAdd(key, membersScoreMap)
		assert.Nil(t, err)
		assert.Equal(t, int64(3), res.Value())

		resIncr, err := client.ZAddIncr(key, "one", float64(2))
		assert.Nil(t, err)
		assert.Equal(t, float64(3), resIncr.Value())

		// exceptions
		// non-sortedset key
		_, err = client.Set(key2, "test")
		assert.NoError(t, err)

		_, err = client.ZAdd(key2, membersScoreMap)
		assert.NotNil(suite.T(), err)
		assert.IsType(suite.T(), &api.RequestError{}, err)

		// wrong key type for zaddincr
		_, err = client.ZAddIncr(key2, "one", float64(2))
		assert.NotNil(suite.T(), err)
		assert.IsType(suite.T(), &api.RequestError{}, err)

		// with NX & XX
		onlyIfExistsOpts := options.NewZAddOptionsBuilder().SetConditionalChange(options.OnlyIfExists)
		onlyIfDoesNotExistOpts := options.NewZAddOptionsBuilder().SetConditionalChange(options.OnlyIfDoesNotExist)

		res, err = client.ZAddWithOptions(key3, membersScoreMap, onlyIfExistsOpts)
		assert.Nil(suite.T(), err)
		assert.Equal(suite.T(), int64(0), res.Value())

		res, err = client.ZAddWithOptions(key3, membersScoreMap, onlyIfDoesNotExistOpts)
		assert.Nil(suite.T(), err)
		assert.Equal(suite.T(), int64(3), res.Value())

		resIncr, err = client.ZAddIncrWithOptions(key3, "one", 5, onlyIfDoesNotExistOpts)
		assert.NotNil(suite.T(), err)
		assert.True(suite.T(), resIncr.IsNil())

		resIncr, err = client.ZAddIncrWithOptions(key3, "one", 5, onlyIfExistsOpts)
		assert.Nil(suite.T(), err)
		assert.Equal(suite.T(), float64(6), resIncr.Value())

		// with GT or LT
		membersScoreMap2 := map[string]float64{
			"one":   -3.0,
			"two":   2.0,
			"three": 3.0,
		}

		res, err = client.ZAdd(key4, membersScoreMap2)
		assert.Nil(suite.T(), err)
		assert.Equal(suite.T(), int64(3), res.Value())

		membersScoreMap2["one"] = 10.0

		gtOpts := options.NewZAddOptionsBuilder().SetUpdateOptions(options.ScoreGreaterThanCurrent)
		ltOpts := options.NewZAddOptionsBuilder().SetUpdateOptions(options.ScoreLessThanCurrent)
		gtOptsChanged, _ := options.NewZAddOptionsBuilder().SetUpdateOptions(options.ScoreGreaterThanCurrent).SetChanged(true)
		ltOptsChanged, _ := options.NewZAddOptionsBuilder().SetUpdateOptions(options.ScoreLessThanCurrent).SetChanged(true)

		res, err = client.ZAddWithOptions(key4, membersScoreMap2, gtOptsChanged)
		assert.Nil(suite.T(), err)
		assert.Equal(suite.T(), int64(1), res.Value())

		res, err = client.ZAddWithOptions(key4, membersScoreMap2, ltOptsChanged)
		assert.Nil(suite.T(), err)
		assert.Equal(suite.T(), int64(0), res.Value())

		resIncr, err = client.ZAddIncrWithOptions(key4, "one", -3, ltOpts)
		assert.Nil(suite.T(), err)
		assert.Equal(suite.T(), float64(7), resIncr.Value())

		resIncr, err = client.ZAddIncrWithOptions(key4, "one", -3, gtOpts)
		assert.NotNil(suite.T(), err)
		assert.True(suite.T(), resIncr.IsNil())
	})
}

func (suite *GlideTestSuite) TestZincrBy() {
	suite.runWithDefaultClients(func(client api.BaseClient) {
		key1 := uuid.New().String()
		key2 := uuid.New().String()

		// key does not exist
		res1, err := client.ZIncrBy(key1, 2.5, "value1")
		assert.Nil(suite.T(), err)
		assert.Equal(suite.T(), 2.5, res1.Value())

		// key exists, but value doesn't
		res2, err := client.ZIncrBy(key1, -3.3, "value2")
		assert.Nil(suite.T(), err)
		assert.Equal(suite.T(), -3.3, res2.Value())

		// updating existing value in existing key
		res3, err := client.ZIncrBy(key1, 1.0, "value1")
		assert.Nil(suite.T(), err)
		assert.Equal(suite.T(), 3.5, res3.Value())

		// Key exists, but it is not a sorted set
		res4, err := client.SAdd(key2, []string{"one", "two"})
		assert.Nil(suite.T(), err)
		assert.Equal(suite.T(), int64(2), res4.Value())

		_, err = client.ZIncrBy(key2, 0.5, "_")
		assert.NotNil(suite.T(), err)
		assert.IsType(suite.T(), &api.RequestError{}, err)
	})
}

func (suite *GlideTestSuite) TestZPopMin() {
	suite.runWithDefaultClients(func(client api.BaseClient) {
		key1 := uuid.New().String()
		key2 := uuid.New().String()
		memberScoreMap := map[string]float64{
			"one":   1.0,
			"two":   2.0,
			"three": 3.0,
		}

		res, err := client.ZAdd(key1, memberScoreMap)
		assert.Nil(suite.T(), err)
		assert.Equal(suite.T(), int64(3), res.Value())

		res2, err := client.ZPopMin(key1)
		assert.Nil(suite.T(), err)
		assert.Len(suite.T(), res2, 1)
		assert.Equal(suite.T(), float64(1.0), res2[api.CreateStringResult("one")].Value())

		res3, err := client.ZPopMinWithCount(key1, 2)
		assert.Nil(suite.T(), err)
		assert.Len(suite.T(), res3, 2)
		assert.Equal(suite.T(), float64(2.0), res3[api.CreateStringResult("two")].Value())
		assert.Equal(suite.T(), float64(3.0), res3[api.CreateStringResult("three")].Value())

		// non sorted set key
		_, err = client.Set(key2, "test")
		assert.Nil(suite.T(), err)

		_, err = client.ZPopMin(key2)
		assert.NotNil(suite.T(), err)
		assert.IsType(suite.T(), &api.RequestError{}, err)
	})
}

func (suite *GlideTestSuite) TestZPopMax() {
	suite.runWithDefaultClients(func(client api.BaseClient) {
		key1 := uuid.New().String()
		key2 := uuid.New().String()
		memberScoreMap := map[string]float64{
			"one":   1.0,
			"two":   2.0,
			"three": 3.0,
		}
		res, err := client.ZAdd(key1, memberScoreMap)
		assert.Nil(suite.T(), err)
		assert.Equal(suite.T(), int64(3), res.Value())

		res2, err := client.ZPopMax(key1)
		assert.Nil(suite.T(), err)
		assert.Len(suite.T(), res2, 1)
		assert.Equal(suite.T(), float64(3.0), res2[api.CreateStringResult("three")].Value())

		res3, err := client.ZPopMaxWithCount(key1, 2)
		assert.Nil(suite.T(), err)
		assert.Len(suite.T(), res3, 2)
		assert.Equal(suite.T(), float64(2.0), res3[api.CreateStringResult("two")].Value())
		assert.Equal(suite.T(), float64(1.0), res3[api.CreateStringResult("one")].Value())

		// non sorted set key
		_, err = client.Set(key2, "test")
		assert.Nil(suite.T(), err)

		_, err = client.ZPopMax(key2)
		assert.NotNil(suite.T(), err)
		assert.IsType(suite.T(), &api.RequestError{}, err)
	})
}

<<<<<<< HEAD
func (suite *GlideTestSuite) TestSetBit_SetSingleBit() {
	suite.runWithDefaultClients(func(client api.BaseClient) {
		key := uuid.New().String()
		var resultInt64 api.Result[int64]
		resultInt64, err := client.SetBit(key, 7, 1)
		assert.Nil(suite.T(), err)
		assert.Equal(suite.T(), int64(0), resultInt64.Value())

		result, err := client.Get(key)
		assert.Nil(suite.T(), err)
		assert.Contains(suite.T(), result.Value(), "\x01")
	})
}

func (suite *GlideTestSuite) TestSetBit_SetAndCheckPreviousBit() {
	suite.runWithDefaultClients(func(client api.BaseClient) {
		key := uuid.New().String()
		var resultInt64 api.Result[int64]
		resultInt64, err := client.SetBit(key, 7, 1)
		assert.Nil(suite.T(), err)
		assert.Equal(suite.T(), int64(0), resultInt64.Value())

		resultInt64, err = client.SetBit(key, 7, 0)
		assert.Nil(suite.T(), err)
		assert.Equal(suite.T(), int64(1), resultInt64.Value())
	})
}

func (suite *GlideTestSuite) TestSetBit_SetMultipleBits() {
	suite.runWithDefaultClients(func(client api.BaseClient) {
		key := uuid.New().String()
		var resultInt64 api.Result[int64]

		resultInt64, err := client.SetBit(key, 3, 1)
		assert.Nil(suite.T(), err)
		assert.Equal(suite.T(), int64(0), resultInt64.Value())

		resultInt64, err = client.SetBit(key, 5, 1)
		assert.Nil(suite.T(), err)
		assert.Equal(suite.T(), int64(0), resultInt64.Value())

		result, err := client.Get(key)
		assert.Nil(suite.T(), err)
		value := result.Value()

		binaryString := fmt.Sprintf("%08b", value[0])

		assert.Equal(suite.T(), "00010100", binaryString)
	})
}

func (suite *GlideTestSuite) TestWait() {
	suite.runWithDefaultClients(func(client api.BaseClient) {
		key := uuid.New().String()
		client.Set(key, "test")
		resultInt64, err := client.Wait(2, 2000)
		assert.Nil(suite.T(), err)
		assert.Equal(suite.T(), int64(2), resultInt64.Value())
	})
}

func (suite *GlideTestSuite) TestGetBit_ExistingKey_ValidOffset() {
	suite.runWithDefaultClients(func(client api.BaseClient) {
		key := uuid.New().String()
		offset := int64(7)
		value := int64(1)

		client.SetBit(key, offset, value)

		result, err := client.GetBit(key, offset)
		assert.Nil(suite.T(), err)
		assert.Equal(suite.T(), value, result.Value())
	})
}

func (suite *GlideTestSuite) TestGetBit_NonExistentKey() {
	suite.runWithDefaultClients(func(client api.BaseClient) {
		key := uuid.New().String()
		offset := int64(10)

		result, err := client.GetBit(key, offset)
		assert.Nil(suite.T(), err)
		assert.Equal(suite.T(), int64(0), result.Value())
	})
}

func (suite *GlideTestSuite) TestGetBit_InvalidOffset() {
	suite.runWithDefaultClients(func(client api.BaseClient) {
		key := uuid.New().String()
		invalidOffset := int64(-1)

		_, err := client.GetBit(key, invalidOffset)
		assert.NotNil(suite.T(), err)
	})
}

func (suite *GlideTestSuite) TestBitCount_ExistingKey() {
	suite.runWithDefaultClients(func(client api.BaseClient) {
		key := uuid.New().String()
		for i := int64(0); i < 8; i++ {
			client.SetBit(key, i, 1)
		}

		result, err := client.BitCount(key)
		assert.Nil(suite.T(), err)
		assert.Equal(suite.T(), int64(8), result.Value())
	})
}

func (suite *GlideTestSuite) TestBitCount_ZeroBits() {
	suite.runWithDefaultClients(func(client api.BaseClient) {
		key := uuid.New().String()

		result, err := client.BitCount(key)
		assert.Nil(suite.T(), err)
		assert.Equal(suite.T(), int64(0), result.Value())
	})
}

func (suite *GlideTestSuite) TestBitCountWithOptions_StartEnd() {
	suite.runWithDefaultClients(func(client api.BaseClient) {
		key := uuid.New().String()
		value := "TestBitCountWithOptions_StartEnd"

		client.Set(key, value)

		start := int64(1)
		end := int64(5)
		opts := &options.BitCountOptions{}
		opts.SetStart(start)
		opts, err := opts.SetEnd(end)
		assert.Nil(suite.T(), err)

		result, err := client.BitCountWithOptions(key, opts)
		assert.Nil(suite.T(), err)

		fmt.Println("Bit count from 1 to 5:", result.Value())

		assert.Equal(suite.T(), int64(19), result.Value())
	})
}

func (suite *GlideTestSuite) TestBitCountWithOptions_StartEndByte() {
	suite.runWithDefaultClients(func(client api.BaseClient) {
		key := uuid.New().String()
		value := "TestBitCountWithOptions_StartEnd"

		client.Set(key, value)

		start := int64(1)
		end := int64(5)
		opts := &options.BitCountOptions{}
		opts.SetStart(start)
		opts, err := opts.SetEnd(end)
		opts, err = opts.SetBitmapIndexType(options.BYTE)
		assert.Nil(suite.T(), err)

		result, err := client.BitCountWithOptions(key, opts)
		assert.Nil(suite.T(), err)

		fmt.Println("Bit count from 1 to 5:", result.Value())

		assert.Equal(suite.T(), int64(19), result.Value())
	})
}

func (suite *GlideTestSuite) TestBitCountWithOptions_StartEndBit() {
	suite.runWithDefaultClients(func(client api.BaseClient) {
		key := uuid.New().String()
		value := "TestBitCountWithOptions_StartEnd"

		client.Set(key, value)

		start := int64(1)
		end := int64(5)
		opts := &options.BitCountOptions{}
		opts.SetStart(start)
		opts, err := opts.SetEnd(end)
		opts, err = opts.SetBitmapIndexType(options.BIT)
		assert.Nil(suite.T(), err)

		result, err := client.BitCountWithOptions(key, opts)
		assert.Nil(suite.T(), err)

		fmt.Println("Bit count from 1 to 5:", result.Value())

		assert.Equal(suite.T(), int64(3), result.Value())
=======
func (suite *GlideTestSuite) TestZRem() {
	suite.runWithDefaultClients(func(client api.BaseClient) {
		key := uuid.New().String()
		memberScoreMap := map[string]float64{
			"one":   1.0,
			"two":   2.0,
			"three": 3.0,
		}
		res, err := client.ZAdd(key, memberScoreMap)
		assert.Nil(suite.T(), err)
		assert.Equal(suite.T(), int64(3), res.Value())

		// no members to remove
		_, err = client.ZRem(key, []string{})
		assert.NotNil(suite.T(), err)
		assert.IsType(suite.T(), &api.RequestError{}, err)

		res, err = client.ZRem(key, []string{"one"})
		assert.Nil(suite.T(), err)
		assert.Equal(suite.T(), int64(1), res.Value())

		// TODO: run ZCard there
		res, err = client.ZRem(key, []string{"one", "two", "three"})
		assert.Nil(suite.T(), err)
		assert.Equal(suite.T(), int64(2), res.Value())

		// non sorted set key
		_, err = client.Set(key, "test")
		assert.Nil(suite.T(), err)

		_, err = client.ZRem(key, []string{"value"})
		assert.NotNil(suite.T(), err)
		assert.IsType(suite.T(), &api.RequestError{}, err)
>>>>>>> ffc679a7
	})
}<|MERGE_RESOLUTION|>--- conflicted
+++ resolved
@@ -4208,7 +4208,42 @@
 	})
 }
 
-<<<<<<< HEAD
+func (suite *GlideTestSuite) TestZRem() {
+	suite.runWithDefaultClients(func(client api.BaseClient) {
+		key := uuid.New().String()
+		memberScoreMap := map[string]float64{
+			"one":   1.0,
+			"two":   2.0,
+			"three": 3.0,
+		}
+		res, err := client.ZAdd(key, memberScoreMap)
+		assert.Nil(suite.T(), err)
+		assert.Equal(suite.T(), int64(3), res.Value())
+
+		// no members to remove
+		_, err = client.ZRem(key, []string{})
+		assert.NotNil(suite.T(), err)
+		assert.IsType(suite.T(), &api.RequestError{}, err)
+
+		res, err = client.ZRem(key, []string{"one"})
+		assert.Nil(suite.T(), err)
+		assert.Equal(suite.T(), int64(1), res.Value())
+
+		// TODO: run ZCard there
+		res, err = client.ZRem(key, []string{"one", "two", "three"})
+		assert.Nil(suite.T(), err)
+		assert.Equal(suite.T(), int64(2), res.Value())
+
+		// non sorted set key
+		_, err = client.Set(key, "test")
+		assert.Nil(suite.T(), err)
+
+		_, err = client.ZRem(key, []string{"value"})
+		assert.NotNil(suite.T(), err)
+		assert.IsType(suite.T(), &api.RequestError{}, err)
+	})
+}
+
 func (suite *GlideTestSuite) TestSetBit_SetSingleBit() {
 	suite.runWithDefaultClients(func(client api.BaseClient) {
 		key := uuid.New().String()
@@ -4396,40 +4431,5 @@
 		fmt.Println("Bit count from 1 to 5:", result.Value())
 
 		assert.Equal(suite.T(), int64(3), result.Value())
-=======
-func (suite *GlideTestSuite) TestZRem() {
-	suite.runWithDefaultClients(func(client api.BaseClient) {
-		key := uuid.New().String()
-		memberScoreMap := map[string]float64{
-			"one":   1.0,
-			"two":   2.0,
-			"three": 3.0,
-		}
-		res, err := client.ZAdd(key, memberScoreMap)
-		assert.Nil(suite.T(), err)
-		assert.Equal(suite.T(), int64(3), res.Value())
-
-		// no members to remove
-		_, err = client.ZRem(key, []string{})
-		assert.NotNil(suite.T(), err)
-		assert.IsType(suite.T(), &api.RequestError{}, err)
-
-		res, err = client.ZRem(key, []string{"one"})
-		assert.Nil(suite.T(), err)
-		assert.Equal(suite.T(), int64(1), res.Value())
-
-		// TODO: run ZCard there
-		res, err = client.ZRem(key, []string{"one", "two", "three"})
-		assert.Nil(suite.T(), err)
-		assert.Equal(suite.T(), int64(2), res.Value())
-
-		// non sorted set key
-		_, err = client.Set(key, "test")
-		assert.Nil(suite.T(), err)
-
-		_, err = client.ZRem(key, []string{"value"})
-		assert.NotNil(suite.T(), err)
-		assert.IsType(suite.T(), &api.RequestError{}, err)
->>>>>>> ffc679a7
 	})
 }