--- conflicted
+++ resolved
@@ -5717,16 +5717,6 @@
 	})
 }
 
-<<<<<<< HEAD
-func (suite *GlideTestSuite) TestEcho() {
-	suite.runWithDefaultClients(func(client api.BaseClient) {
-		// Test 1: Check if Echo command return the message
-		value := "Hello world"
-		t := suite.T()
-		resultEcho, err := client.Echo(value)
-		assert.Nil(t, err)
-		assert.Equal(t, value, resultEcho.Value())
-=======
 func (suite *GlideTestSuite) TestObjectEncoding() {
 	suite.runWithDefaultClients(func(client api.BaseClient) {
 		// Test 1: Check object encoding for embstr
@@ -5832,6 +5822,16 @@
 		resultGet_test4, err := client.Get(key)
 		assert.Nil(t, err)
 		assert.Equal(t, value, resultGet_test4.Value())
->>>>>>> b1a2c1f5
+	})
+}
+
+func (suite *GlideTestSuite) TestEcho() {
+	suite.runWithDefaultClients(func(client api.BaseClient) {
+		// Test 1: Check if Echo command return the message
+		value := "Hello world"
+		t := suite.T()
+		resultEcho, err := client.Echo(value)
+		assert.Nil(t, err)
+		assert.Equal(t, value, resultEcho.Value())
 	})
 }