--- conflicted
+++ resolved
@@ -8789,7 +8789,6 @@
 		assert.NoError(suite.T(), err)
 		assert.Equal(
 			suite.T(),
-<<<<<<< HEAD
 			map[string]models.XClaimResponse{
 				streamid_6.Value(): {
 					Fields: []models.FieldInfo{
@@ -8797,9 +8796,6 @@
 					},
 				},
 			},
-=======
-			map[string]models.XClaimResponse{streamid_6.Value(): {Fields: map[string]string{"field6": "value6"}}},
->>>>>>> e6c0bb64
 			claimResult,
 		)
 
