--- conflicted
+++ resolved
@@ -5717,7 +5717,114 @@
 	})
 }
 
-<<<<<<< HEAD
+func (suite *GlideTestSuite) TestObjectEncoding() {
+	suite.runWithDefaultClients(func(client api.BaseClient) {
+		// Test 1: Check object encoding for embstr
+		key := "{keyName}" + uuid.NewString()
+		value1 := "Hello"
+		t := suite.T()
+		suite.verifyOK(client.Set(key, value1))
+		resultObjectEncoding, err := client.ObjectEncoding(key)
+		assert.Nil(t, err)
+		assert.Equal(t, "embstr", resultObjectEncoding.Value(), "The result should be embstr")
+
+		// Test 2: Check object encoding command for non existing key
+		key2 := "{keyName}" + uuid.NewString()
+		resultDumpNull, err := client.ObjectEncoding(key2)
+		assert.Nil(t, err)
+		assert.Equal(t, "", resultDumpNull.Value())
+	})
+}
+
+func (suite *GlideTestSuite) TestDumpRestore() {
+	suite.runWithDefaultClients(func(client api.BaseClient) {
+		// Test 1: Check restore command for deleted key and check value
+		key := "testKey1_" + uuid.New().String()
+		value := "hello"
+		t := suite.T()
+		suite.verifyOK(client.Set(key, value))
+		resultDump, err := client.Dump(key)
+		assert.Nil(t, err)
+		assert.NotNil(t, resultDump)
+		deletedCount, err := client.Del([]string{key})
+		assert.Nil(t, err)
+		assert.Equal(t, int64(1), deletedCount)
+		result_test1, err := client.Restore(key, int64(0), resultDump.Value())
+		assert.Nil(suite.T(), err)
+		assert.Equal(suite.T(), "OK", result_test1.Value())
+		resultGetRestoreKey, err := client.Get(key)
+		assert.Nil(t, err)
+		assert.Equal(t, value, resultGetRestoreKey.Value())
+
+		// Test 2: Check dump command for non existing key
+		key1 := "{keyName}" + uuid.NewString()
+		resultDumpNull, err := client.Dump(key1)
+		assert.Nil(t, err)
+		assert.Equal(t, "", resultDumpNull.Value())
+	})
+}
+
+func (suite *GlideTestSuite) TestRestoreWithOptions() {
+	suite.runWithDefaultClients(func(client api.BaseClient) {
+		key := "testKey1_" + uuid.New().String()
+		value := "hello"
+		t := suite.T()
+		suite.verifyOK(client.Set(key, value))
+
+		resultDump, err := client.Dump(key)
+		assert.Nil(t, err)
+		assert.NotNil(t, resultDump)
+
+		// Test 1: Check restore command with restoreOptions REPLACE modifier
+		deletedCount, err := client.Del([]string{key})
+		assert.Nil(t, err)
+		assert.Equal(t, int64(1), deletedCount)
+		optsReplace := api.NewRestoreOptionsBuilder().SetReplace()
+		result_test1, err := client.RestoreWithOptions(key, int64(0), resultDump.Value(), optsReplace)
+		assert.Nil(suite.T(), err)
+		assert.Equal(suite.T(), "OK", result_test1.Value())
+		resultGetRestoreKey, err := client.Get(key)
+		assert.Nil(t, err)
+		assert.Equal(t, value, resultGetRestoreKey.Value())
+
+		// Test 2: Check restore command with restoreOptions ABSTTL modifier
+		delete_test2, err := client.Del([]string{key})
+		assert.Nil(t, err)
+		assert.Equal(t, int64(1), delete_test2)
+		opts_test2 := api.NewRestoreOptionsBuilder().SetABSTTL()
+		result_test2, err := client.RestoreWithOptions(key, int64(0), resultDump.Value(), opts_test2)
+		assert.Nil(suite.T(), err)
+		assert.Equal(suite.T(), "OK", result_test2.Value())
+		resultGet_test2, err := client.Get(key)
+		assert.Nil(t, err)
+		assert.Equal(t, value, resultGet_test2.Value())
+
+		// Test 3: Check restore command with restoreOptions FREQ modifier
+		delete_test3, err := client.Del([]string{key})
+		assert.Nil(t, err)
+		assert.Equal(t, int64(1), delete_test3)
+		opts_test3 := api.NewRestoreOptionsBuilder().SetEviction(api.FREQ, 10)
+		result_test3, err := client.RestoreWithOptions(key, int64(0), resultDump.Value(), opts_test3)
+		assert.Nil(suite.T(), err)
+		assert.Equal(suite.T(), "OK", result_test3.Value())
+		resultGet_test3, err := client.Get(key)
+		assert.Nil(t, err)
+		assert.Equal(t, value, resultGet_test3.Value())
+
+		// Test 4: Check restore command with restoreOptions IDLETIME modifier
+		delete_test4, err := client.Del([]string{key})
+		assert.Nil(t, err)
+		assert.Equal(t, int64(1), delete_test4)
+		opts_test4 := api.NewRestoreOptionsBuilder().SetEviction(api.IDLETIME, 10)
+		result_test4, err := client.RestoreWithOptions(key, int64(0), resultDump.Value(), opts_test4)
+		assert.Nil(suite.T(), err)
+		assert.Equal(suite.T(), "OK", result_test4.Value())
+		resultGet_test4, err := client.Get(key)
+		assert.Nil(t, err)
+		assert.Equal(t, value, resultGet_test4.Value())
+	})
+}
+
 func (suite *GlideTestSuite) TestObjectIdleTime() {
 	suite.runWithDefaultClients(func(client api.BaseClient) {
 		defaultClient := suite.defaultClient()
@@ -5748,35 +5855,10 @@
 
 func (suite *GlideTestSuite) TestObjectRefCount() {
 	suite.runWithDefaultClients(func(client api.BaseClient) {
-=======
-func (suite *GlideTestSuite) TestObjectEncoding() {
-	suite.runWithDefaultClients(func(client api.BaseClient) {
-		// Test 1: Check object encoding for embstr
-		key := "{keyName}" + uuid.NewString()
-		value1 := "Hello"
-		t := suite.T()
-		suite.verifyOK(client.Set(key, value1))
-		resultObjectEncoding, err := client.ObjectEncoding(key)
-		assert.Nil(t, err)
-		assert.Equal(t, "embstr", resultObjectEncoding.Value(), "The result should be embstr")
-
-		// Test 2: Check object encoding command for non existing key
-		key2 := "{keyName}" + uuid.NewString()
-		resultDumpNull, err := client.ObjectEncoding(key2)
-		assert.Nil(t, err)
-		assert.Equal(t, "", resultDumpNull.Value())
-	})
-}
-
-func (suite *GlideTestSuite) TestDumpRestore() {
-	suite.runWithDefaultClients(func(client api.BaseClient) {
-		// Test 1: Check restore command for deleted key and check value
->>>>>>> b1a2c1f5
 		key := "testKey1_" + uuid.New().String()
 		value := "hello"
 		t := suite.T()
 		suite.verifyOK(client.Set(key, value))
-<<<<<<< HEAD
 		resultGetRestoreKey, err := client.Get(key)
 		assert.Nil(t, err)
 		assert.Equal(t, value, resultGetRestoreKey.Value())
@@ -5814,86 +5896,5 @@
 		resultObjFreq, err := defaultClient.ObjectFreq(key)
 		assert.Nil(t, err)
 		assert.GreaterOrEqual(t, resultObjFreq.Value(), int64(2))
-=======
-		resultDump, err := client.Dump(key)
-		assert.Nil(t, err)
-		assert.NotNil(t, resultDump)
-		deletedCount, err := client.Del([]string{key})
-		assert.Nil(t, err)
-		assert.Equal(t, int64(1), deletedCount)
-		result_test1, err := client.Restore(key, int64(0), resultDump.Value())
-		assert.Nil(suite.T(), err)
-		assert.Equal(suite.T(), "OK", result_test1.Value())
-		resultGetRestoreKey, err := client.Get(key)
-		assert.Nil(t, err)
-		assert.Equal(t, value, resultGetRestoreKey.Value())
-
-		// Test 2: Check dump command for non existing key
-		key1 := "{keyName}" + uuid.NewString()
-		resultDumpNull, err := client.Dump(key1)
-		assert.Nil(t, err)
-		assert.Equal(t, "", resultDumpNull.Value())
-	})
-}
-
-func (suite *GlideTestSuite) TestRestoreWithOptions() {
-	suite.runWithDefaultClients(func(client api.BaseClient) {
-		key := "testKey1_" + uuid.New().String()
-		value := "hello"
-		t := suite.T()
-		suite.verifyOK(client.Set(key, value))
-
-		resultDump, err := client.Dump(key)
-		assert.Nil(t, err)
-		assert.NotNil(t, resultDump)
-
-		// Test 1: Check restore command with restoreOptions REPLACE modifier
-		deletedCount, err := client.Del([]string{key})
-		assert.Nil(t, err)
-		assert.Equal(t, int64(1), deletedCount)
-		optsReplace := api.NewRestoreOptionsBuilder().SetReplace()
-		result_test1, err := client.RestoreWithOptions(key, int64(0), resultDump.Value(), optsReplace)
-		assert.Nil(suite.T(), err)
-		assert.Equal(suite.T(), "OK", result_test1.Value())
-		resultGetRestoreKey, err := client.Get(key)
-		assert.Nil(t, err)
-		assert.Equal(t, value, resultGetRestoreKey.Value())
-
-		// Test 2: Check restore command with restoreOptions ABSTTL modifier
-		delete_test2, err := client.Del([]string{key})
-		assert.Nil(t, err)
-		assert.Equal(t, int64(1), delete_test2)
-		opts_test2 := api.NewRestoreOptionsBuilder().SetABSTTL()
-		result_test2, err := client.RestoreWithOptions(key, int64(0), resultDump.Value(), opts_test2)
-		assert.Nil(suite.T(), err)
-		assert.Equal(suite.T(), "OK", result_test2.Value())
-		resultGet_test2, err := client.Get(key)
-		assert.Nil(t, err)
-		assert.Equal(t, value, resultGet_test2.Value())
-
-		// Test 3: Check restore command with restoreOptions FREQ modifier
-		delete_test3, err := client.Del([]string{key})
-		assert.Nil(t, err)
-		assert.Equal(t, int64(1), delete_test3)
-		opts_test3 := api.NewRestoreOptionsBuilder().SetEviction(api.FREQ, 10)
-		result_test3, err := client.RestoreWithOptions(key, int64(0), resultDump.Value(), opts_test3)
-		assert.Nil(suite.T(), err)
-		assert.Equal(suite.T(), "OK", result_test3.Value())
-		resultGet_test3, err := client.Get(key)
-		assert.Nil(t, err)
-		assert.Equal(t, value, resultGet_test3.Value())
-
-		// Test 4: Check restore command with restoreOptions IDLETIME modifier
-		delete_test4, err := client.Del([]string{key})
-		assert.Nil(t, err)
-		assert.Equal(t, int64(1), delete_test4)
-		opts_test4 := api.NewRestoreOptionsBuilder().SetEviction(api.IDLETIME, 10)
-		result_test4, err := client.RestoreWithOptions(key, int64(0), resultDump.Value(), opts_test4)
-		assert.Nil(suite.T(), err)
-		assert.Equal(suite.T(), "OK", result_test4.Value())
-		resultGet_test4, err := client.Get(key)
-		assert.Nil(t, err)
-		assert.Equal(t, value, resultGet_test4.Value())
->>>>>>> b1a2c1f5
 	})
 }