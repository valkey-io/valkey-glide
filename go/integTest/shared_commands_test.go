// Copyright Valkey GLIDE Project Contributors - SPDX Identifier: Apache-2.0

package integTest

import (
	"fmt"
	"math"
	"reflect"
	"strconv"
	"strings"
	"time"

	"github.com/google/uuid"
	"github.com/stretchr/testify/assert"
	"github.com/valkey-io/valkey-glide/go/glide/api"
	"github.com/valkey-io/valkey-glide/go/glide/api/options"
)

const (
	keyName      = "key"
	initialValue = "value"
	anotherValue = "value2"
)

func (suite *GlideTestSuite) TestSetAndGet_noOptions() {
	suite.runWithDefaultClients(func(client api.BaseClient) {
		suite.verifyOK(client.Set(keyName, initialValue))
		result, err := client.Get(keyName)

		assert.Nil(suite.T(), err)
		assert.Equal(suite.T(), initialValue, result.Value())
	})
}

func (suite *GlideTestSuite) TestSetAndGet_byteString() {
	suite.runWithDefaultClients(func(client api.BaseClient) {
		invalidUTF8Value := "\xff\xfe\xfd"
		suite.verifyOK(client.Set(keyName, invalidUTF8Value))
		result, err := client.Get(keyName)

		assert.Nil(suite.T(), err)
		assert.Equal(suite.T(), invalidUTF8Value, result.Value())
	})
}

func (suite *GlideTestSuite) TestSetWithOptions_ReturnOldValue() {
	suite.runWithDefaultClients(func(client api.BaseClient) {
		suite.verifyOK(client.Set(keyName, initialValue))

		opts := api.NewSetOptionsBuilder().SetReturnOldValue(true)
		result, err := client.SetWithOptions(keyName, anotherValue, opts)

		assert.Nil(suite.T(), err)
		assert.Equal(suite.T(), initialValue, result.Value())
	})
}

func (suite *GlideTestSuite) TestSetWithOptions_OnlyIfExists_overwrite() {
	suite.runWithDefaultClients(func(client api.BaseClient) {
		key := uuid.New().String()
		suite.verifyOK(client.Set(key, initialValue))

		opts := api.NewSetOptionsBuilder().SetConditionalSet(api.OnlyIfExists)
		result, err := client.SetWithOptions(key, anotherValue, opts)
		assert.Nil(suite.T(), err)
		assert.Equal(suite.T(), "OK", result.Value())

		result, err = client.Get(key)
		assert.Nil(suite.T(), err)
		assert.Equal(suite.T(), anotherValue, result.Value())
	})
}

func (suite *GlideTestSuite) TestSetWithOptions_OnlyIfExists_missingKey() {
	suite.runWithDefaultClients(func(client api.BaseClient) {
		key := uuid.New().String()
		opts := api.NewSetOptionsBuilder().SetConditionalSet(api.OnlyIfExists)
		result, err := client.SetWithOptions(key, anotherValue, opts)

		assert.Nil(suite.T(), err)
		assert.Equal(suite.T(), "", result.Value())
	})
}

func (suite *GlideTestSuite) TestSetWithOptions_OnlyIfDoesNotExist_missingKey() {
	suite.runWithDefaultClients(func(client api.BaseClient) {
		key := uuid.New().String()
		opts := api.NewSetOptionsBuilder().SetConditionalSet(api.OnlyIfDoesNotExist)
		result, err := client.SetWithOptions(key, anotherValue, opts)
		assert.Nil(suite.T(), err)
		assert.Equal(suite.T(), "OK", result.Value())

		result, err = client.Get(key)
		assert.Nil(suite.T(), err)
		assert.Equal(suite.T(), anotherValue, result.Value())
	})
}

func (suite *GlideTestSuite) TestSetWithOptions_OnlyIfDoesNotExist_existingKey() {
	suite.runWithDefaultClients(func(client api.BaseClient) {
		key := uuid.New().String()
		opts := api.NewSetOptionsBuilder().SetConditionalSet(api.OnlyIfDoesNotExist)
		suite.verifyOK(client.Set(key, initialValue))

		result, err := client.SetWithOptions(key, anotherValue, opts)

		assert.Nil(suite.T(), err)
		assert.Equal(suite.T(), "", result.Value())

		result, err = client.Get(key)

		assert.Nil(suite.T(), err)
		assert.Equal(suite.T(), initialValue, result.Value())
	})
}

func (suite *GlideTestSuite) TestSetWithOptions_KeepExistingExpiry() {
	suite.runWithDefaultClients(func(client api.BaseClient) {
		key := uuid.New().String()
		opts := api.NewSetOptionsBuilder().SetExpiry(api.NewExpiryBuilder().SetType(api.Milliseconds).SetCount(uint64(2000)))
		result, err := client.SetWithOptions(key, initialValue, opts)
		assert.Nil(suite.T(), err)
		assert.Equal(suite.T(), "OK", result.Value())

		result, err = client.Get(key)
		assert.Nil(suite.T(), err)
		assert.Equal(suite.T(), initialValue, result.Value())

		opts = api.NewSetOptionsBuilder().SetExpiry(api.NewExpiryBuilder().SetType(api.KeepExisting))
		result, err = client.SetWithOptions(key, anotherValue, opts)
		assert.Nil(suite.T(), err)
		assert.Equal(suite.T(), "OK", result.Value())

		result, err = client.Get(key)

		assert.Nil(suite.T(), err)
		assert.Equal(suite.T(), anotherValue, result.Value())

		time.Sleep(2222 * time.Millisecond)
		result, err = client.Get(key)

		assert.Nil(suite.T(), err)
		assert.Equal(suite.T(), "", result.Value())
	})
}

func (suite *GlideTestSuite) TestSetWithOptions_UpdateExistingExpiry() {
	suite.runWithDefaultClients(func(client api.BaseClient) {
		key := uuid.New().String()
		opts := api.NewSetOptionsBuilder().SetExpiry(api.NewExpiryBuilder().SetType(api.Milliseconds).SetCount(uint64(100500)))
		result, err := client.SetWithOptions(key, initialValue, opts)
		assert.Nil(suite.T(), err)
		assert.Equal(suite.T(), "OK", result.Value())

		result, err = client.Get(key)
		assert.Nil(suite.T(), err)
		assert.Equal(suite.T(), initialValue, result.Value())

		opts = api.NewSetOptionsBuilder().SetExpiry(api.NewExpiryBuilder().SetType(api.Milliseconds).SetCount(uint64(2000)))
		result, err = client.SetWithOptions(key, anotherValue, opts)
		assert.Nil(suite.T(), err)
		assert.Equal(suite.T(), "OK", result.Value())

		result, err = client.Get(key)
		assert.Nil(suite.T(), err)
		assert.Equal(suite.T(), anotherValue, result.Value())

		time.Sleep(2222 * time.Millisecond)
		result, err = client.Get(key)

		assert.Nil(suite.T(), err)
		assert.Equal(suite.T(), "", result.Value())
	})
}

func (suite *GlideTestSuite) TestGetEx_existingAndNonExistingKeys() {
	suite.runWithDefaultClients(func(client api.BaseClient) {
		key := uuid.New().String()
		suite.verifyOK(client.Set(key, initialValue))

		result, err := client.GetEx(key)
		assert.Nil(suite.T(), err)
		assert.Equal(suite.T(), initialValue, result.Value())

		key = uuid.New().String()
		result, err = client.Get(key)
		assert.Nil(suite.T(), err)
		assert.Equal(suite.T(), "", result.Value())
	})
}

func (suite *GlideTestSuite) TestGetExWithOptions_PersistKey() {
	suite.runWithDefaultClients(func(client api.BaseClient) {
		key := uuid.New().String()
		suite.verifyOK(client.Set(key, initialValue))

		opts := api.NewGetExOptionsBuilder().SetExpiry(api.NewExpiryBuilder().SetType(api.Milliseconds).SetCount(uint64(2000)))
		result, err := client.GetExWithOptions(key, opts)
		assert.Nil(suite.T(), err)
		assert.Equal(suite.T(), initialValue, result.Value())

		result, err = client.Get(key)
		assert.Nil(suite.T(), err)
		assert.Equal(suite.T(), initialValue, result.Value())

		time.Sleep(1000 * time.Millisecond)

		opts = api.NewGetExOptionsBuilder().SetExpiry(api.NewExpiryBuilder().SetType(api.Persist))
		result, err = client.GetExWithOptions(key, opts)
		assert.Nil(suite.T(), err)
		assert.Equal(suite.T(), initialValue, result.Value())
	})
}

func (suite *GlideTestSuite) TestGetExWithOptions_UpdateExpiry() {
	suite.runWithDefaultClients(func(client api.BaseClient) {
		key := uuid.New().String()
		suite.verifyOK(client.Set(key, initialValue))

		opts := api.NewGetExOptionsBuilder().SetExpiry(api.NewExpiryBuilder().SetType(api.Milliseconds).SetCount(uint64(2000)))
		result, err := client.GetExWithOptions(key, opts)
		assert.Nil(suite.T(), err)
		assert.Equal(suite.T(), initialValue, result.Value())

		result, err = client.Get(key)
		assert.Nil(suite.T(), err)
		assert.Equal(suite.T(), initialValue, result.Value())

		time.Sleep(2222 * time.Millisecond)

		result, err = client.Get(key)
		assert.Nil(suite.T(), err)
		assert.Equal(suite.T(), "", result.Value())
	})
}

func (suite *GlideTestSuite) TestSetWithOptions_ReturnOldValue_nonExistentKey() {
	suite.runWithDefaultClients(func(client api.BaseClient) {
		key := uuid.New().String()
		opts := api.NewSetOptionsBuilder().SetReturnOldValue(true)

		result, err := client.SetWithOptions(key, anotherValue, opts)

		assert.Nil(suite.T(), err)
		assert.Equal(suite.T(), "", result.Value())
	})
}

func (suite *GlideTestSuite) TestMSetAndMGet_existingAndNonExistingKeys() {
	suite.runWithDefaultClients(func(client api.BaseClient) {
		key1 := uuid.New().String()
		key2 := uuid.New().String()
		key3 := uuid.New().String()
		oldValue := uuid.New().String()
		value := uuid.New().String()
		suite.verifyOK(client.Set(key1, oldValue))
		keyValueMap := map[string]string{
			key1: value,
			key2: value,
		}
		suite.verifyOK(client.MSet(keyValueMap))
		keys := []string{key1, key2, key3}
		stringValue := api.CreateStringResult(value)
		nullResult := api.CreateNilStringResult()
		values := []api.Result[string]{stringValue, stringValue, nullResult}
		result, err := client.MGet(keys)

		assert.Nil(suite.T(), err)
		assert.Equal(suite.T(), values, result)
	})
}

func (suite *GlideTestSuite) TestMSetNXAndMGet_nonExistingKey_valuesSet() {
	suite.runWithDefaultClients(func(client api.BaseClient) {
		key1 := "{key}" + uuid.New().String()
		key2 := "{key}" + uuid.New().String()
		key3 := "{key}" + uuid.New().String()
		value := uuid.New().String()
		keyValueMap := map[string]string{
			key1: value,
			key2: value,
			key3: value,
		}
		res, err := client.MSetNX(keyValueMap)
		assert.Nil(suite.T(), err)
		assert.True(suite.T(), res)
		keys := []string{key1, key2, key3}
		stringValue := api.CreateStringResult(value)
		values := []api.Result[string]{stringValue, stringValue, stringValue}
		result, err := client.MGet(keys)

		assert.Nil(suite.T(), err)
		assert.Equal(suite.T(), values, result)
	})
}

func (suite *GlideTestSuite) TestMSetNXAndMGet_existingKey_valuesNotUpdated() {
	suite.runWithDefaultClients(func(client api.BaseClient) {
		key1 := "{key}" + uuid.New().String()
		key2 := "{key}" + uuid.New().String()
		key3 := "{key}" + uuid.New().String()
		oldValue := uuid.New().String()
		value := uuid.New().String()
		suite.verifyOK(client.Set(key1, oldValue))
		keyValueMap := map[string]string{
			key1: value,
			key2: value,
			key3: value,
		}
		res, err := client.MSetNX(keyValueMap)
		assert.Nil(suite.T(), err)
		assert.False(suite.T(), res)
		keys := []string{key1, key2, key3}
		oldResult := api.CreateStringResult(oldValue)
		nullResult := api.CreateNilStringResult()
		values := []api.Result[string]{oldResult, nullResult, nullResult}
		result, err := client.MGet(keys)

		assert.Nil(suite.T(), err)
		assert.Equal(suite.T(), values, result)
	})
}

func (suite *GlideTestSuite) TestIncrCommands_existingKey() {
	suite.runWithDefaultClients(func(client api.BaseClient) {
		key := uuid.New().String()
		suite.verifyOK(client.Set(key, "10"))

		res1, err := client.Incr(key)
		assert.Nil(suite.T(), err)
		assert.Equal(suite.T(), int64(11), res1)

		res2, err := client.IncrBy(key, 10)
		assert.Nil(suite.T(), err)
		assert.Equal(suite.T(), int64(21), res2)

		res3, err := client.IncrByFloat(key, float64(10.1))
		assert.Nil(suite.T(), err)
		assert.Equal(suite.T(), float64(31.1), res3)
	})
}

func (suite *GlideTestSuite) TestIncrCommands_nonExistingKey() {
	suite.runWithDefaultClients(func(client api.BaseClient) {
		key1 := uuid.New().String()
		res1, err := client.Incr(key1)
		assert.Nil(suite.T(), err)
		assert.Equal(suite.T(), int64(1), res1)

		key2 := uuid.New().String()
		res2, err := client.IncrBy(key2, 10)
		assert.Nil(suite.T(), err)
		assert.Equal(suite.T(), int64(10), res2)

		key3 := uuid.New().String()
		res3, err := client.IncrByFloat(key3, float64(10.1))
		assert.Nil(suite.T(), err)
		assert.Equal(suite.T(), float64(10.1), res3)
	})
}

func (suite *GlideTestSuite) TestIncrCommands_TypeError() {
	suite.runWithDefaultClients(func(client api.BaseClient) {
		key := uuid.New().String()
		suite.verifyOK(client.Set(key, "stringValue"))

		res1, err := client.Incr(key)
		assert.Equal(suite.T(), int64(0), res1)
		assert.NotNil(suite.T(), err)
		assert.IsType(suite.T(), &api.RequestError{}, err)

		res2, err := client.IncrBy(key, 10)
		assert.Equal(suite.T(), int64(0), res2)
		assert.NotNil(suite.T(), err)
		assert.IsType(suite.T(), &api.RequestError{}, err)

		res3, err := client.IncrByFloat(key, float64(10.1))
		assert.Equal(suite.T(), float64(0), res3)
		assert.NotNil(suite.T(), err)
		assert.IsType(suite.T(), &api.RequestError{}, err)
	})
}

func (suite *GlideTestSuite) TestDecrCommands_existingKey() {
	suite.runWithDefaultClients(func(client api.BaseClient) {
		key := uuid.New().String()
		suite.verifyOK(client.Set(key, "10"))

		res1, err := client.Decr(key)
		assert.Nil(suite.T(), err)
		assert.Equal(suite.T(), int64(9), res1)

		res2, err := client.DecrBy(key, 10)
		assert.Nil(suite.T(), err)
		assert.Equal(suite.T(), int64(-1), res2)
	})
}

func (suite *GlideTestSuite) TestDecrCommands_nonExistingKey() {
	suite.runWithDefaultClients(func(client api.BaseClient) {
		key1 := uuid.New().String()
		res1, err := client.Decr(key1)
		assert.Nil(suite.T(), err)
		assert.Equal(suite.T(), int64(-1), res1)

		key2 := uuid.New().String()
		res2, err := client.DecrBy(key2, 10)
		assert.Nil(suite.T(), err)
		assert.Equal(suite.T(), int64(-10), res2)
	})
}

func (suite *GlideTestSuite) TestStrlen_existingKey() {
	suite.runWithDefaultClients(func(client api.BaseClient) {
		key := uuid.New().String()
		value := uuid.New().String()
		suite.verifyOK(client.Set(key, value))

		res, err := client.Strlen(key)
		assert.Nil(suite.T(), err)
		assert.Equal(suite.T(), int64(len(value)), res)
	})
}

func (suite *GlideTestSuite) TestStrlen_nonExistingKey() {
	suite.runWithDefaultClients(func(client api.BaseClient) {
		key := uuid.New().String()
		res, err := client.Strlen(key)
		assert.Nil(suite.T(), err)
		assert.Equal(suite.T(), int64(0), res)
	})
}

func (suite *GlideTestSuite) TestSetRange_existingAndNonExistingKeys() {
	suite.runWithDefaultClients(func(client api.BaseClient) {
		key := uuid.New().String()
		res, err := client.SetRange(key, 0, "Dummy string")
		assert.Nil(suite.T(), err)
		assert.Equal(suite.T(), int64(12), res)

		res, err = client.SetRange(key, 6, "values")
		assert.Nil(suite.T(), err)
		assert.Equal(suite.T(), int64(12), res)
		res1, err := client.Get(key)
		assert.Nil(suite.T(), err)
		assert.Equal(suite.T(), "Dummy values", res1.Value())

		res, err = client.SetRange(key, 15, "test")
		assert.Nil(suite.T(), err)
		assert.Equal(suite.T(), int64(19), res)
		res1, err = client.Get(key)
		assert.Nil(suite.T(), err)
		assert.Equal(suite.T(), "Dummy values\x00\x00\x00test", res1.Value())

		res, err = client.SetRange(key, math.MaxInt32, "test")
		assert.Equal(suite.T(), int64(0), res)
		assert.NotNil(suite.T(), err)
		assert.IsType(suite.T(), &api.RequestError{}, err)
	})
}

func (suite *GlideTestSuite) TestSetRange_existingAndNonExistingKeys_binaryString() {
	suite.runWithDefaultClients(func(client api.BaseClient) {
		nonUtf8String := "Dummy \xFF string"
		key := uuid.New().String()
		res, err := client.SetRange(key, 0, nonUtf8String)
		assert.Nil(suite.T(), err)
		assert.Equal(suite.T(), int64(14), res)

		res, err = client.SetRange(key, 6, "values ")
		assert.Nil(suite.T(), err)
		assert.Equal(suite.T(), int64(14), res)
		res1, err := client.Get(key)
		assert.Nil(suite.T(), err)
		assert.Equal(suite.T(), "Dummy values g", res1.Value())

		res, err = client.SetRange(key, 15, "test")
		assert.Nil(suite.T(), err)
		assert.Equal(suite.T(), int64(19), res)
		res1, err = client.Get(key)
		assert.Nil(suite.T(), err)
		assert.Equal(suite.T(), "Dummy values g\x00test", res1.Value())
	})
}

func (suite *GlideTestSuite) TestGetRange_existingAndNonExistingKeys() {
	suite.runWithDefaultClients(func(client api.BaseClient) {
		key := uuid.New().String()
		suite.verifyOK(client.Set(key, "Dummy string"))

		res, err := client.GetRange(key, 0, 4)
		assert.Nil(suite.T(), err)
		assert.Equal(suite.T(), "Dummy", res)

		res, err = client.GetRange(key, -6, -1)
		assert.Nil(suite.T(), err)
		assert.Equal(suite.T(), "string", res)

		res, err = client.GetRange(key, -1, -6)
		assert.Nil(suite.T(), err)
		assert.Equal(suite.T(), "", res)

		res, err = client.GetRange(key, 15, 16)
		assert.Nil(suite.T(), err)
		assert.Equal(suite.T(), "", res)

		nonExistingKey := uuid.New().String()
		res, err = client.GetRange(nonExistingKey, 0, 5)
		assert.Nil(suite.T(), err)
		assert.Equal(suite.T(), "", res)
	})
}

func (suite *GlideTestSuite) TestGetRange_binaryString() {
	suite.runWithDefaultClients(func(client api.BaseClient) {
		key := uuid.New().String()
		nonUtf8String := "Dummy \xFF string"
		suite.verifyOK(client.Set(key, nonUtf8String))

		res, err := client.GetRange(key, 4, 6)
		assert.Nil(suite.T(), err)
		assert.Equal(suite.T(), "y \xFF", res)
	})
}

func (suite *GlideTestSuite) TestAppend_existingAndNonExistingKeys() {
	suite.runWithDefaultClients(func(client api.BaseClient) {
		key := uuid.New().String()
		value1 := uuid.New().String()
		value2 := uuid.New().String()

		res, err := client.Append(key, value1)
		assert.Nil(suite.T(), err)
		assert.Equal(suite.T(), int64(len(value1)), res)
		res1, err := client.Get(key)
		assert.Nil(suite.T(), err)
		assert.Equal(suite.T(), value1, res1.Value())

		res, err = client.Append(key, value2)
		assert.Nil(suite.T(), err)
		assert.Equal(suite.T(), int64(len(value1)+len(value2)), res)
		res1, err = client.Get(key)
		assert.Nil(suite.T(), err)
		assert.Equal(suite.T(), value1+value2, res1.Value())
	})
}

func (suite *GlideTestSuite) TestLCS_existingAndNonExistingKeys() {
	suite.SkipIfServerVersionLowerThanBy("7.0.0")

	suite.runWithDefaultClients(func(client api.BaseClient) {
		key1 := "{key}" + uuid.New().String()
		key2 := "{key}" + uuid.New().String()

		res, err := client.LCS(key1, key2)
		assert.Nil(suite.T(), err)
		assert.Equal(suite.T(), "", res)

		suite.verifyOK(client.Set(key1, "Dummy string"))
		suite.verifyOK(client.Set(key2, "Dummy value"))

		res, err = client.LCS(key1, key2)
		assert.Nil(suite.T(), err)
		assert.Equal(suite.T(), "Dummy ", res)
	})
}

func (suite *GlideTestSuite) TestGetDel_ExistingKey() {
	suite.runWithDefaultClients(func(client api.BaseClient) {
		key := uuid.New().String()
		value := "testValue"

		suite.verifyOK(client.Set(key, value))
		result, err := client.GetDel(key)
		assert.Nil(suite.T(), err)
		assert.Equal(suite.T(), value, result.Value())

		result, err = client.Get(key)
		assert.Nil(suite.T(), err)
		assert.Equal(suite.T(), "", result.Value())
	})
}

func (suite *GlideTestSuite) TestGetDel_NonExistingKey() {
	suite.runWithDefaultClients(func(client api.BaseClient) {
		key := uuid.New().String()

		result, err := client.GetDel(key)

		assert.Nil(suite.T(), err)
		assert.Equal(suite.T(), "", result.Value())
	})
}

func (suite *GlideTestSuite) TestGetDel_EmptyKey() {
	suite.runWithDefaultClients(func(client api.BaseClient) {
		result, err := client.GetDel("")

		assert.NotNil(suite.T(), err)
		assert.Equal(suite.T(), "", result.Value())
		assert.Equal(suite.T(), "key is required", err.Error())
	})
}

func (suite *GlideTestSuite) TestPing_NoArgument() {
	suite.runWithDefaultClients(func(client api.BaseClient) {
		result, err := client.Ping()
		assert.Nil(suite.T(), err)
		assert.Equal(suite.T(), "PONG", result)
	})
}

func (suite *GlideTestSuite) TestPing_WithArgument() {
	suite.runWithDefaultClients(func(client api.BaseClient) {
		// Passing "Hello" as the message
		result, err := client.PingWithMessage("Hello")
		assert.Nil(suite.T(), err)
		assert.Equal(suite.T(), "Hello", result)
	})
}

func (suite *GlideTestSuite) TestHSet_WithExistingKey() {
	suite.runWithDefaultClients(func(client api.BaseClient) {
		fields := map[string]string{"field1": "value1", "field2": "value2"}
		key := uuid.New().String()

		res1, err := client.HSet(key, fields)
		assert.Nil(suite.T(), err)
		assert.Equal(suite.T(), int64(2), res1)

		res2, err := client.HSet(key, fields)
		assert.Nil(suite.T(), err)
		assert.Equal(suite.T(), int64(0), res2)
	})
}

func (suite *GlideTestSuite) TestHSet_byteString() {
	suite.runWithDefaultClients(func(client api.BaseClient) {
		fields := map[string]string{
			string([]byte{0xFF, 0x00, 0xAA}):       string([]byte{0xDE, 0xAD, 0xBE, 0xEF}),
			string([]byte{0x01, 0x02, 0x03, 0xFE}): string([]byte{0xCA, 0xFE, 0xBA, 0xBE}),
		}
		key := string([]byte{0x01, 0x02, 0x03, 0xFE})

		res1, err := client.HSet(key, fields)
		assert.Nil(suite.T(), err)
		assert.Equal(suite.T(), int64(2), res1)

		res2, err := client.HGetAll(key)
		key1 := api.CreateStringResult(string([]byte{0xFF, 0x00, 0xAA}))
		value1 := api.CreateStringResult(string([]byte{0xDE, 0xAD, 0xBE, 0xEF}))
		key2 := api.CreateStringResult(string([]byte{0x01, 0x02, 0x03, 0xFE}))
		value2 := api.CreateStringResult(string([]byte{0xCA, 0xFE, 0xBA, 0xBE}))
		fieldsResult := map[api.Result[string]]api.Result[string]{
			key1: value1,
			key2: value2,
		}
		assert.Nil(suite.T(), err)
		assert.Equal(suite.T(), fieldsResult, res2)
	})
}

func (suite *GlideTestSuite) TestHSet_WithAddNewField() {
	suite.runWithDefaultClients(func(client api.BaseClient) {
		fields := map[string]string{"field1": "value1", "field2": "value2"}
		key := uuid.New().String()

		res1, err := client.HSet(key, fields)
		assert.Nil(suite.T(), err)
		assert.Equal(suite.T(), int64(2), res1)

		res2, err := client.HSet(key, fields)
		assert.Nil(suite.T(), err)
		assert.Equal(suite.T(), int64(0), res2)

		fields["field3"] = "value3"
		res3, err := client.HSet(key, fields)
		assert.Nil(suite.T(), err)
		assert.Equal(suite.T(), int64(1), res3)
	})
}

func (suite *GlideTestSuite) TestHGet_WithExistingKey() {
	suite.runWithDefaultClients(func(client api.BaseClient) {
		fields := map[string]string{"field1": "value1", "field2": "value2"}
		key := uuid.NewString()

		res1, err := client.HSet(key, fields)
		assert.Nil(suite.T(), err)
		assert.Equal(suite.T(), int64(2), res1)

		res2, err := client.HGet(key, "field1")
		assert.Nil(suite.T(), err)
		assert.Equal(suite.T(), "value1", res2.Value())
	})
}

func (suite *GlideTestSuite) TestHGet_WithNotExistingKey() {
	suite.runWithDefaultClients(func(client api.BaseClient) {
		key := uuid.NewString()

		res1, err := client.HGet(key, "field1")
		assert.Nil(suite.T(), err)
		assert.Equal(suite.T(), api.CreateNilStringResult(), res1)
	})
}

func (suite *GlideTestSuite) TestHGet_WithNotExistingField() {
	suite.runWithDefaultClients(func(client api.BaseClient) {
		fields := map[string]string{"field1": "value1", "field2": "value2"}
		key := uuid.NewString()

		res1, err := client.HSet(key, fields)
		assert.Nil(suite.T(), err)
		assert.Equal(suite.T(), int64(2), res1)

		res2, err := client.HGet(key, "foo")
		assert.Nil(suite.T(), err)
		assert.Equal(suite.T(), api.CreateNilStringResult(), res2)
	})
}

func (suite *GlideTestSuite) TestHGetAll_WithExistingKey() {
	suite.runWithDefaultClients(func(client api.BaseClient) {
		fields := map[string]string{"field1": "value1", "field2": "value2"}
		key := uuid.NewString()

		res1, err := client.HSet(key, fields)
		assert.Nil(suite.T(), err)
		assert.Equal(suite.T(), int64(2), res1)

		field1 := api.CreateStringResult("field1")
		value1 := api.CreateStringResult("value1")
		field2 := api.CreateStringResult("field2")
		value2 := api.CreateStringResult("value2")
		fieldsResult := map[api.Result[string]]api.Result[string]{field1: value1, field2: value2}
		res2, err := client.HGetAll(key)
		assert.Nil(suite.T(), err)
		assert.Equal(suite.T(), fieldsResult, res2)
	})
}

func (suite *GlideTestSuite) TestHGetAll_WithNotExistingKey() {
	suite.runWithDefaultClients(func(client api.BaseClient) {
		key := uuid.NewString()

		res, err := client.HGetAll(key)
		assert.Nil(suite.T(), err)
		assert.Empty(suite.T(), res)
	})
}

func (suite *GlideTestSuite) TestHMGet() {
	suite.runWithDefaultClients(func(client api.BaseClient) {
		fields := map[string]string{"field1": "value1", "field2": "value2"}
		key := uuid.NewString()

		res1, err := client.HSet(key, fields)
		assert.Nil(suite.T(), err)
		assert.Equal(suite.T(), int64(2), res1)

		res2, err := client.HMGet(key, []string{"field1", "field2", "field3"})
		value1 := api.CreateStringResult("value1")
		value2 := api.CreateStringResult("value2")
		nullValue := api.CreateNilStringResult()
		assert.Nil(suite.T(), err)
		assert.Equal(suite.T(), []api.Result[string]{value1, value2, nullValue}, res2)
	})
}

func (suite *GlideTestSuite) TestHMGet_WithNotExistingKey() {
	suite.runWithDefaultClients(func(client api.BaseClient) {
		key := uuid.NewString()

		res, err := client.HMGet(key, []string{"field1", "field2", "field3"})
		nullValue := api.CreateNilStringResult()
		assert.Nil(suite.T(), err)
		assert.Equal(suite.T(), []api.Result[string]{nullValue, nullValue, nullValue}, res)
	})
}

func (suite *GlideTestSuite) TestHMGet_WithNotExistingField() {
	suite.runWithDefaultClients(func(client api.BaseClient) {
		fields := map[string]string{"field1": "value1", "field2": "value2"}
		key := uuid.NewString()

		res1, err := client.HSet(key, fields)
		assert.Nil(suite.T(), err)
		assert.Equal(suite.T(), int64(2), res1)

		res2, err := client.HMGet(key, []string{"field3", "field4"})
		nullValue := api.CreateNilStringResult()
		assert.Nil(suite.T(), err)
		assert.Equal(suite.T(), []api.Result[string]{nullValue, nullValue}, res2)
	})
}

func (suite *GlideTestSuite) TestHSetNX_WithExistingKey() {
	suite.runWithDefaultClients(func(client api.BaseClient) {
		fields := map[string]string{"field1": "value1", "field2": "value2"}
		key := uuid.NewString()

		res1, err := client.HSet(key, fields)
		assert.Nil(suite.T(), err)
		assert.Equal(suite.T(), int64(2), res1)

		res2, err := client.HSetNX(key, "field1", "value1")
		assert.Nil(suite.T(), err)
		assert.False(suite.T(), res2)
	})
}

func (suite *GlideTestSuite) TestHSetNX_WithNotExistingKey() {
	suite.runWithDefaultClients(func(client api.BaseClient) {
		key := uuid.NewString()

		res1, err := client.HSetNX(key, "field1", "value1")
		assert.Nil(suite.T(), err)
		assert.True(suite.T(), res1)

		res2, err := client.HGetAll(key)
		field1 := api.CreateStringResult("field1")
		value1 := api.CreateStringResult("value1")
		assert.Nil(suite.T(), err)
		assert.Equal(suite.T(), map[api.Result[string]]api.Result[string]{field1: value1}, res2)
	})
}

func (suite *GlideTestSuite) TestHSetNX_WithExistingField() {
	suite.runWithDefaultClients(func(client api.BaseClient) {
		fields := map[string]string{"field1": "value1", "field2": "value2"}
		key := uuid.NewString()

		res1, err := client.HSet(key, fields)
		assert.Nil(suite.T(), err)
		assert.Equal(suite.T(), int64(2), res1)

		res2, err := client.HSetNX(key, "field1", "value1")
		assert.Nil(suite.T(), err)
		assert.False(suite.T(), res2)
	})
}

func (suite *GlideTestSuite) TestHDel() {
	suite.runWithDefaultClients(func(client api.BaseClient) {
		fields := map[string]string{"field1": "value1", "field2": "value2"}
		key := uuid.NewString()

		res1, err := client.HSet(key, fields)
		assert.Nil(suite.T(), err)
		assert.Equal(suite.T(), int64(2), res1)

		res2, err := client.HDel(key, []string{"field1", "field2"})
		assert.Nil(suite.T(), err)
		assert.Equal(suite.T(), int64(2), res2)

		res3, err := client.HGetAll(key)
		assert.Nil(suite.T(), err)
		assert.Empty(suite.T(), res3)

		res4, err := client.HDel(key, []string{"field1", "field2"})
		assert.Nil(suite.T(), err)
		assert.Equal(suite.T(), int64(0), res4)
	})
}

func (suite *GlideTestSuite) TestHDel_WithNotExistingKey() {
	suite.runWithDefaultClients(func(client api.BaseClient) {
		key := uuid.NewString()
		res, err := client.HDel(key, []string{"field1", "field2"})
		assert.Nil(suite.T(), err)
		assert.Equal(suite.T(), int64(0), res)
	})
}

func (suite *GlideTestSuite) TestHDel_WithNotExistingField() {
	suite.runWithDefaultClients(func(client api.BaseClient) {
		fields := map[string]string{"field1": "value1", "field2": "value2"}
		key := uuid.NewString()

		res1, err := client.HSet(key, fields)
		assert.Nil(suite.T(), err)
		assert.Equal(suite.T(), int64(2), res1)

		res2, err := client.HDel(key, []string{"field3", "field4"})
		assert.Nil(suite.T(), err)
		assert.Equal(suite.T(), int64(0), res2)
	})
}

func (suite *GlideTestSuite) TestHLen() {
	suite.runWithDefaultClients(func(client api.BaseClient) {
		fields := map[string]string{"field1": "value1", "field2": "value2"}
		key := uuid.NewString()

		res1, err := client.HSet(key, fields)
		assert.Nil(suite.T(), err)
		assert.Equal(suite.T(), int64(2), res1)

		res2, err := client.HLen(key)
		assert.Nil(suite.T(), err)
		assert.Equal(suite.T(), int64(2), res2)
	})
}

func (suite *GlideTestSuite) TestHLen_WithNotExistingKey() {
	suite.runWithDefaultClients(func(client api.BaseClient) {
		key := uuid.NewString()
		res, err := client.HLen(key)

		assert.Nil(suite.T(), err)
		assert.Equal(suite.T(), int64(0), res)
	})
}

func (suite *GlideTestSuite) TestHVals_WithExistingKey() {
	suite.runWithDefaultClients(func(client api.BaseClient) {
		fields := map[string]string{"field1": "value1", "field2": "value2"}
		key := uuid.NewString()

		res1, err := client.HSet(key, fields)
		assert.Nil(suite.T(), err)
		assert.Equal(suite.T(), int64(2), res1)

		res2, err := client.HVals(key)
		value1 := api.CreateStringResult("value1")
		value2 := api.CreateStringResult("value2")
		assert.Nil(suite.T(), err)
		assert.Contains(suite.T(), res2, value1)
		assert.Contains(suite.T(), res2, value2)
	})
}

func (suite *GlideTestSuite) TestHVals_WithNotExistingKey() {
	suite.runWithDefaultClients(func(client api.BaseClient) {
		key := uuid.NewString()

		res, err := client.HVals(key)
		assert.Nil(suite.T(), err)
		assert.Equal(suite.T(), []api.Result[string]{}, res)
	})
}

func (suite *GlideTestSuite) TestHExists_WithExistingKey() {
	suite.runWithDefaultClients(func(client api.BaseClient) {
		fields := map[string]string{"field1": "value1", "field2": "value2"}
		key := uuid.NewString()

		res1, err := client.HSet(key, fields)
		assert.Nil(suite.T(), err)
		assert.Equal(suite.T(), int64(2), res1)

		res2, err := client.HExists(key, "field1")
		assert.Nil(suite.T(), err)
		assert.True(suite.T(), res2)
	})
}

func (suite *GlideTestSuite) TestHExists_WithNotExistingKey() {
	suite.runWithDefaultClients(func(client api.BaseClient) {
		key := uuid.NewString()

		res, err := client.HExists(key, "field1")
		assert.Nil(suite.T(), err)
		assert.False(suite.T(), res)
	})
}

func (suite *GlideTestSuite) TestHExists_WithNotExistingField() {
	suite.runWithDefaultClients(func(client api.BaseClient) {
		fields := map[string]string{"field1": "value1", "field2": "value2"}
		key := uuid.NewString()

		res1, err := client.HSet(key, fields)
		assert.Nil(suite.T(), err)
		assert.Equal(suite.T(), int64(2), res1)

		res2, err := client.HExists(key, "field3")
		assert.Nil(suite.T(), err)
		assert.False(suite.T(), res2)
	})
}

func (suite *GlideTestSuite) TestHKeys_WithExistingKey() {
	suite.runWithDefaultClients(func(client api.BaseClient) {
		fields := map[string]string{"field1": "value1", "field2": "value2"}
		key := uuid.NewString()

		res1, err := client.HSet(key, fields)
		assert.Nil(suite.T(), err)
		assert.Equal(suite.T(), int64(2), res1)

		res2, err := client.HKeys(key)
		field1 := api.CreateStringResult("field1")
		field2 := api.CreateStringResult("field2")
		assert.Nil(suite.T(), err)
		assert.Contains(suite.T(), res2, field1)
		assert.Contains(suite.T(), res2, field2)
	})
}

func (suite *GlideTestSuite) TestHKeys_WithNotExistingKey() {
	suite.runWithDefaultClients(func(client api.BaseClient) {
		key := uuid.NewString()

		res, err := client.HKeys(key)
		assert.Nil(suite.T(), err)
		assert.Equal(suite.T(), []api.Result[string]{}, res)
	})
}

func (suite *GlideTestSuite) TestHStrLen_WithExistingKey() {
	suite.runWithDefaultClients(func(client api.BaseClient) {
		fields := map[string]string{"field1": "value1", "field2": "value2"}
		key := uuid.NewString()

		res1, err := client.HSet(key, fields)
		assert.Nil(suite.T(), err)
		assert.Equal(suite.T(), int64(2), res1)

		res2, err := client.HStrLen(key, "field1")
		assert.Nil(suite.T(), err)
		assert.Equal(suite.T(), int64(6), res2)
	})
}

func (suite *GlideTestSuite) TestHStrLen_WithNotExistingKey() {
	suite.runWithDefaultClients(func(client api.BaseClient) {
		key := uuid.NewString()

		res, err := client.HStrLen(key, "field1")
		assert.Nil(suite.T(), err)
		assert.Equal(suite.T(), int64(0), res)
	})
}

func (suite *GlideTestSuite) TestHStrLen_WithNotExistingField() {
	suite.runWithDefaultClients(func(client api.BaseClient) {
		fields := map[string]string{"field1": "value1", "field2": "value2"}
		key := uuid.NewString()

		res1, err := client.HSet(key, fields)
		assert.Nil(suite.T(), err)
		assert.Equal(suite.T(), int64(2), res1)

		res2, err := client.HStrLen(key, "field3")
		assert.Nil(suite.T(), err)
		assert.Equal(suite.T(), int64(0), res2)
	})
}

func (suite *GlideTestSuite) TestHIncrBy_WithExistingField() {
	suite.runWithDefaultClients(func(client api.BaseClient) {
		key := uuid.NewString()
		field := uuid.NewString()
		fieldValueMap := map[string]string{field: "10"}

		hsetResult, err := client.HSet(key, fieldValueMap)
		assert.Nil(suite.T(), err)
		assert.Equal(suite.T(), int64(1), hsetResult)

		hincrByResult, hincrByErr := client.HIncrBy(key, field, 1)
		assert.Nil(suite.T(), hincrByErr)
		assert.Equal(suite.T(), int64(11), hincrByResult)
	})
}

func (suite *GlideTestSuite) TestHIncrBy_WithNonExistingField() {
	suite.runWithDefaultClients(func(client api.BaseClient) {
		key := uuid.NewString()
		field := uuid.NewString()
		field2 := uuid.NewString()
		fieldValueMap := map[string]string{field2: "1"}

		hsetResult, err := client.HSet(key, fieldValueMap)
		assert.Nil(suite.T(), err)
		assert.Equal(suite.T(), int64(1), hsetResult)

		hincrByResult, hincrByErr := client.HIncrBy(key, field, 2)
		assert.Nil(suite.T(), hincrByErr)
		assert.Equal(suite.T(), int64(2), hincrByResult)
	})
}

func (suite *GlideTestSuite) TestHIncrByFloat_WithExistingField() {
	suite.runWithDefaultClients(func(client api.BaseClient) {
		key := uuid.NewString()
		field := uuid.NewString()
		fieldValueMap := map[string]string{field: "10"}

		hsetResult, err := client.HSet(key, fieldValueMap)
		assert.Nil(suite.T(), err)
		assert.Equal(suite.T(), int64(1), hsetResult)

		hincrByFloatResult, hincrByFloatErr := client.HIncrByFloat(key, field, 1.5)
		assert.Nil(suite.T(), hincrByFloatErr)
		assert.Equal(suite.T(), float64(11.5), hincrByFloatResult)
	})
}

func (suite *GlideTestSuite) TestHIncrByFloat_WithNonExistingField() {
	suite.runWithDefaultClients(func(client api.BaseClient) {
		key := uuid.NewString()
		field := uuid.NewString()
		field2 := uuid.NewString()
		fieldValueMap := map[string]string{field2: "1"}

		hsetResult, err := client.HSet(key, fieldValueMap)
		assert.Nil(suite.T(), err)
		assert.Equal(suite.T(), int64(1), hsetResult)

		hincrByFloatResult, hincrByFloatErr := client.HIncrByFloat(key, field, 1.5)
		assert.Nil(suite.T(), hincrByFloatErr)
		assert.Equal(suite.T(), float64(1.5), hincrByFloatResult)
	})
}

func (suite *GlideTestSuite) TestHScan() {
	suite.runWithDefaultClients(func(client api.BaseClient) {
		key1 := "{key}-1" + uuid.NewString()
		key2 := "{key}-2" + uuid.NewString()
		initialCursor := "0"
		defaultCount := 20

		// Setup test data
		numberMap := make(map[string]string)
		// This is an unusually large dataset because the server can ignore the COUNT option if the dataset is small enough
		// because it is more efficient to transfer its entire content at once.
		for i := 0; i < 50000; i++ {
			numberMap[strconv.Itoa(i)] = "num" + strconv.Itoa(i)
		}
		charMembers := []string{"a", "b", "c", "d", "e"}
		charMap := make(map[string]string)
		for i, val := range charMembers {
			charMap[val] = strconv.Itoa(i)
		}

		t := suite.T()

		// Check for empty set.
		resCursor, resCollection, err := client.HScan(key1, initialCursor)
		assert.NoError(t, err)
		assert.Equal(t, initialCursor, resCursor.Value())
		assert.Empty(t, resCollection)

		// Negative cursor check.
		if suite.serverVersion >= "8.0.0" {
			_, _, err = client.HScan(key1, "-1")
			assert.NotEmpty(t, err)
		} else {
			resCursor, resCollection, _ = client.HScan(key1, "-1")
			assert.Equal(t, initialCursor, resCursor.Value())
			assert.Empty(t, resCollection)
		}

		// Result contains the whole set
		hsetResult, _ := client.HSet(key1, charMap)
		assert.Equal(t, int64(len(charMembers)), hsetResult)

		resCursor, resCollection, _ = client.HScan(key1, initialCursor)
		assert.Equal(t, initialCursor, resCursor.Value())
		// Length includes the score which is twice the map size
		assert.Equal(t, len(charMap)*2, len(resCollection))

		resultKeys := make([]api.Result[string], 0)
		resultValues := make([]api.Result[string], 0)

		for i := 0; i < len(resCollection); i += 2 {
			resultKeys = append(resultKeys, resCollection[i])
			resultValues = append(resultValues, resCollection[i+1])
		}
		keysList, valuesList := convertMapKeysAndValuesToResultList(charMap)
		assert.True(t, isSubset(resultKeys, keysList) && isSubset(keysList, resultKeys))
		assert.True(t, isSubset(resultValues, valuesList) && isSubset(valuesList, resultValues))

		opts := options.NewHashScanOptionsBuilder().SetMatch("a")
		resCursor, resCollection, _ = client.HScanWithOptions(key1, initialCursor, opts)
		assert.Equal(t, initialCursor, resCursor.Value())
		assert.Equal(t, len(resCollection), 2)
		assert.Equal(t, resCollection[0].Value(), "a")
		assert.Equal(t, resCollection[1].Value(), "0")

		// Result contains a subset of the key
		combinedMap := make(map[string]string)
		for key, value := range numberMap {
			combinedMap[key] = value
		}
		for key, value := range charMap {
			combinedMap[key] = value
		}

		hsetResult, _ = client.HSet(key1, combinedMap)
		assert.Equal(t, int64(len(numberMap)), hsetResult)
		resultCursor := "0"
		secondResultAllKeys := make([]api.Result[string], 0)
		secondResultAllValues := make([]api.Result[string], 0)
		isFirstLoop := true
		for {
			resCursor, resCollection, _ = client.HScan(key1, resultCursor)
			resultCursor = resCursor.Value()
			for i := 0; i < len(resCollection); i += 2 {
				secondResultAllKeys = append(secondResultAllKeys, resCollection[i])
				secondResultAllValues = append(secondResultAllValues, resCollection[i+1])
			}
			if isFirstLoop {
				assert.NotEqual(t, "0", resultCursor)
				isFirstLoop = false
			} else if resultCursor == "0" {
				break
			}

			// Scan with result cursor to get the next set of data.
			newResultCursor, secondResult, _ := client.HScan(key1, resultCursor)
			assert.NotEqual(t, resultCursor, newResultCursor)
			resultCursor = newResultCursor.Value()
			assert.False(t, reflect.DeepEqual(secondResult, resCollection))
			for i := 0; i < len(secondResult); i += 2 {
				secondResultAllKeys = append(secondResultAllKeys, secondResult[i])
				secondResultAllValues = append(secondResultAllValues, secondResult[i+1])
			}

			// 0 is returned for the cursor of the last iteration.
			if resultCursor == "0" {
				break
			}
		}
		numberKeysList, numberValuesList := convertMapKeysAndValuesToResultList(numberMap)
		assert.True(t, isSubset(numberKeysList, secondResultAllKeys))
		assert.True(t, isSubset(numberValuesList, secondResultAllValues))

		// Test match pattern
		opts = options.NewHashScanOptionsBuilder().SetMatch("*")
		resCursor, resCollection, _ = client.HScanWithOptions(key1, initialCursor, opts)
		resCursorInt, _ := strconv.Atoi(resCursor.Value())
		assert.True(t, resCursorInt >= 0)
		assert.True(t, int(len(resCollection)) >= defaultCount)

		// Test count
		opts = options.NewHashScanOptionsBuilder().SetCount(int64(20))
		resCursor, resCollection, _ = client.HScanWithOptions(key1, initialCursor, opts)
		resCursorInt, _ = strconv.Atoi(resCursor.Value())
		assert.True(t, resCursorInt >= 0)
		assert.True(t, len(resCollection) >= 20)

		// Test count with match returns a non-empty list
		opts = options.NewHashScanOptionsBuilder().SetMatch("1*").SetCount(int64(20))
		resCursor, resCollection, _ = client.HScanWithOptions(key1, initialCursor, opts)
		resCursorInt, _ = strconv.Atoi(resCursor.Value())
		assert.True(t, resCursorInt >= 0)
		assert.True(t, len(resCollection) >= 0)

		if suite.serverVersion >= "8.0.0" {
			opts = options.NewHashScanOptionsBuilder().SetNoValue(true)
			resCursor, resCollection, _ = client.HScanWithOptions(key1, initialCursor, opts)
			resCursorInt, _ = strconv.Atoi(resCursor.Value())
			assert.True(t, resCursorInt >= 0)

			// Check if all fields don't start with "num"
			containsElementsWithNumKeyword := false
			for i := 0; i < len(resCollection); i++ {
				if strings.Contains(resCollection[i].Value(), "num") {
					containsElementsWithNumKeyword = true
					break
				}
			}
			assert.False(t, containsElementsWithNumKeyword)
		}

		// Check if Non-hash key throws an error.
		suite.verifyOK(client.Set(key2, "test"))
		_, _, err = client.HScan(key2, initialCursor)
		assert.NotEmpty(t, err)

		// Check if Non-hash key throws an error when HSCAN called with options.
		opts = options.NewHashScanOptionsBuilder().SetMatch("test").SetCount(int64(1))
		_, _, err = client.HScanWithOptions(key2, initialCursor, opts)
		assert.NotEmpty(t, err)

		// Check if a negative cursor value throws an error.
		opts = options.NewHashScanOptionsBuilder().SetCount(int64(-1))
		_, _, err = client.HScanWithOptions(key1, initialCursor, opts)
		assert.NotEmpty(t, err)
	})
}

func (suite *GlideTestSuite) TestLPushLPop_WithExistingKey() {
	suite.runWithDefaultClients(func(client api.BaseClient) {
		list := []string{"value4", "value3", "value2", "value1"}
		key := uuid.NewString()

		res1, err := client.LPush(key, list)
		assert.Nil(suite.T(), err)
		assert.Equal(suite.T(), int64(4), res1)

		res2, err := client.LPop(key)
		assert.Nil(suite.T(), err)
		assert.Equal(suite.T(), "value1", res2.Value())

		resultList := []api.Result[string]{api.CreateStringResult("value2"), api.CreateStringResult("value3")}
		res3, err := client.LPopCount(key, 2)
		assert.Nil(suite.T(), err)
		assert.Equal(suite.T(), resultList, res3)
	})
}

func (suite *GlideTestSuite) TestLPop_nonExistingKey() {
	suite.runWithDefaultClients(func(client api.BaseClient) {
		key := uuid.NewString()

		res1, err := client.LPop(key)
		assert.Nil(suite.T(), err)
		assert.Equal(suite.T(), api.CreateNilStringResult(), res1)

		res2, err := client.LPopCount(key, 2)
		assert.Nil(suite.T(), err)
		assert.Equal(suite.T(), ([]api.Result[string])(nil), res2)
	})
}

func (suite *GlideTestSuite) TestLPushLPop_typeError() {
	suite.runWithDefaultClients(func(client api.BaseClient) {
		key := uuid.NewString()
		suite.verifyOK(client.Set(key, "value"))

		res1, err := client.LPush(key, []string{"value1"})
		assert.Equal(suite.T(), int64(0), res1)
		assert.NotNil(suite.T(), err)
		assert.IsType(suite.T(), &api.RequestError{}, err)

		res2, err := client.LPopCount(key, 2)
		assert.Equal(suite.T(), ([]api.Result[string])(nil), res2)
		assert.NotNil(suite.T(), err)
		assert.IsType(suite.T(), &api.RequestError{}, err)
	})
}

func (suite *GlideTestSuite) TestLPos_withAndWithoutOptions() {
	suite.runWithDefaultClients(func(client api.BaseClient) {
		key := uuid.NewString()
		res1, err := client.RPush(key, []string{"a", "a", "b", "c", "a", "b"})
		assert.Nil(suite.T(), err)
		assert.Equal(suite.T(), int64(6), res1)

		res2, err := client.LPos(key, "a")
		assert.Nil(suite.T(), err)
		assert.Equal(suite.T(), int64(0), res2.Value())

		res3, err := client.LPosWithOptions(key, "b", api.NewLPosOptionsBuilder().SetRank(2))
		assert.Nil(suite.T(), err)
		assert.Equal(suite.T(), int64(5), res3.Value())

		// element doesn't exist
		res4, err := client.LPos(key, "e")
		assert.Nil(suite.T(), err)
		assert.Equal(suite.T(), api.CreateNilInt64Result(), res4)

		// reverse traversal
		res5, err := client.LPosWithOptions(key, "b", api.NewLPosOptionsBuilder().SetRank(-2))
		assert.Nil(suite.T(), err)
		assert.Equal(suite.T(), int64(2), res5.Value())

		// unlimited comparisons
		res6, err := client.LPosWithOptions(
			key,
			"a",
			api.NewLPosOptionsBuilder().SetRank(1).SetMaxLen(0),
		)
		assert.Nil(suite.T(), err)
		assert.Equal(suite.T(), int64(0), res6.Value())

		// limited comparisons
		res7, err := client.LPosWithOptions(
			key,
			"c",
			api.NewLPosOptionsBuilder().SetRank(1).SetMaxLen(2),
		)
		assert.Nil(suite.T(), err)
		assert.Equal(suite.T(), api.CreateNilInt64Result(), res7)

		// invalid rank value
		res8, err := client.LPosWithOptions(key, "a", api.NewLPosOptionsBuilder().SetRank(0))
		assert.Equal(suite.T(), api.CreateNilInt64Result(), res8)
		assert.NotNil(suite.T(), err)
		assert.IsType(suite.T(), &api.RequestError{}, err)

		// invalid maxlen value
		res9, err := client.LPosWithOptions(key, "a", api.NewLPosOptionsBuilder().SetMaxLen(-1))
		assert.Equal(suite.T(), api.CreateNilInt64Result(), res9)
		assert.NotNil(suite.T(), err)
		assert.IsType(suite.T(), &api.RequestError{}, err)

		// non-existent key
		res10, err := client.LPos("non_existent_key", "a")
		assert.Equal(suite.T(), api.CreateNilInt64Result(), res10)
		assert.Nil(suite.T(), err)

		// wrong key data type
		keyString := uuid.NewString()
		suite.verifyOK(client.Set(keyString, "value"))
		res11, err := client.LPos(keyString, "a")
		assert.Equal(suite.T(), api.CreateNilInt64Result(), res11)
		assert.NotNil(suite.T(), err)
		assert.IsType(suite.T(), &api.RequestError{}, err)
	})
}

func (suite *GlideTestSuite) TestLPosCount() {
	suite.runWithDefaultClients(func(client api.BaseClient) {
		key := uuid.NewString()

		res1, err := client.RPush(key, []string{"a", "a", "b", "c", "a", "b"})
		assert.Equal(suite.T(), int64(6), res1)
		assert.Nil(suite.T(), err)

		res2, err := client.LPosCount(key, "a", int64(2))
		assert.Equal(suite.T(), []api.Result[int64]{api.CreateInt64Result(0), api.CreateInt64Result(1)}, res2)
		assert.Nil(suite.T(), err)

		res3, err := client.LPosCount(key, "a", int64(0))
		assert.Equal(
			suite.T(),
			[]api.Result[int64]{api.CreateInt64Result(0), api.CreateInt64Result(1), api.CreateInt64Result(4)},
			res3,
		)
		assert.Nil(suite.T(), err)

		// invalid count value
		res4, err := client.LPosCount(key, "a", int64(-1))
		assert.Equal(suite.T(), ([]api.Result[int64])(nil), res4)
		assert.NotNil(suite.T(), err)
		assert.IsType(suite.T(), &api.RequestError{}, err)

		// non-existent key
		res5, err := client.LPosCount("non_existent_key", "a", int64(1))
		assert.Equal(suite.T(), []api.Result[int64]{}, res5)
		assert.Nil(suite.T(), err)

		// wrong key data type
		keyString := uuid.NewString()
		suite.verifyOK(client.Set(keyString, "value"))
		res6, err := client.LPosCount(keyString, "a", int64(1))
		assert.Equal(suite.T(), ([]api.Result[int64])(nil), res6)
		assert.NotNil(suite.T(), err)
		assert.IsType(suite.T(), &api.RequestError{}, err)
	})
}

func (suite *GlideTestSuite) TestLPosCount_withOptions() {
	suite.runWithDefaultClients(func(client api.BaseClient) {
		key := uuid.NewString()

		res1, err := client.RPush(key, []string{"a", "a", "b", "c", "a", "b"})
		assert.Equal(suite.T(), int64(6), res1)
		assert.Nil(suite.T(), err)

		res2, err := client.LPosCountWithOptions(key, "a", int64(0), api.NewLPosOptionsBuilder().SetRank(1))
		assert.Equal(
			suite.T(),
			[]api.Result[int64]{api.CreateInt64Result(0), api.CreateInt64Result(1), api.CreateInt64Result(4)},
			res2,
		)
		assert.Nil(suite.T(), err)

		res3, err := client.LPosCountWithOptions(key, "a", int64(0), api.NewLPosOptionsBuilder().SetRank(2))
		assert.Equal(suite.T(), []api.Result[int64]{api.CreateInt64Result(1), api.CreateInt64Result(4)}, res3)
		assert.Nil(suite.T(), err)

		// reverse traversal
		res4, err := client.LPosCountWithOptions(key, "a", int64(0), api.NewLPosOptionsBuilder().SetRank(-1))
		assert.Equal(
			suite.T(),
			[]api.Result[int64]{api.CreateInt64Result(4), api.CreateInt64Result(1), api.CreateInt64Result(0)},
			res4,
		)
		assert.Nil(suite.T(), err)
	})
}

func (suite *GlideTestSuite) TestRPush() {
	suite.runWithDefaultClients(func(client api.BaseClient) {
		list := []string{"value1", "value2", "value3", "value4"}
		key := uuid.NewString()

		res1, err := client.RPush(key, list)
		assert.Nil(suite.T(), err)
		assert.Equal(suite.T(), int64(4), res1)

		key2 := uuid.NewString()
		suite.verifyOK(client.Set(key2, "value"))

		res2, err := client.RPush(key2, []string{"value1"})
		assert.Equal(suite.T(), int64(0), res2)
		assert.NotNil(suite.T(), err)
		assert.IsType(suite.T(), &api.RequestError{}, err)
	})
}

func (suite *GlideTestSuite) TestSAdd() {
	suite.runWithDefaultClients(func(client api.BaseClient) {
		key := uuid.NewString()
		members := []string{"member1", "member2"}

		res, err := client.SAdd(key, members)
		assert.Nil(suite.T(), err)
		assert.Equal(suite.T(), int64(2), res)
	})
}

func (suite *GlideTestSuite) TestSAdd_WithExistingKey() {
	suite.runWithDefaultClients(func(client api.BaseClient) {
		key := uuid.NewString()
		members := []string{"member1", "member2"}

		res1, err := client.SAdd(key, members)
		assert.Nil(suite.T(), err)
		assert.Equal(suite.T(), int64(2), res1)

		res2, err := client.SAdd(key, members)
		assert.Nil(suite.T(), err)
		assert.Equal(suite.T(), int64(0), res2)
	})
}

func (suite *GlideTestSuite) TestSRem() {
	suite.runWithDefaultClients(func(client api.BaseClient) {
		key := uuid.NewString()
		members := []string{"member1", "member2", "member3"}

		res1, err := client.SAdd(key, members)
		assert.Nil(suite.T(), err)
		assert.Equal(suite.T(), int64(3), res1)

		res2, err := client.SRem(key, []string{"member1", "member2"})
		assert.Nil(suite.T(), err)
		assert.Equal(suite.T(), int64(2), res2)
	})
}

func (suite *GlideTestSuite) TestSRem_WithExistingKey() {
	suite.runWithDefaultClients(func(client api.BaseClient) {
		key := uuid.NewString()
		members := []string{"member1", "member2"}

		res1, err := client.SAdd(key, members)
		assert.Nil(suite.T(), err)
		assert.Equal(suite.T(), int64(2), res1)

		res2, err := client.SRem(key, []string{"member3", "member4"})
		assert.Nil(suite.T(), err)
		assert.Equal(suite.T(), int64(0), res2)
	})
}

func (suite *GlideTestSuite) TestSRem_WithNotExistingKey() {
	suite.runWithDefaultClients(func(client api.BaseClient) {
		key := uuid.NewString()

		res2, err := client.SRem(key, []string{"member1", "member2"})
		assert.Nil(suite.T(), err)
		assert.Equal(suite.T(), int64(0), res2)
	})
}

func (suite *GlideTestSuite) TestSRem_WithExistingKeyAndDifferentMembers() {
	suite.runWithDefaultClients(func(client api.BaseClient) {
		key := uuid.NewString()
		members := []string{"member1", "member2", "member3"}

		res1, err := client.SAdd(key, members)
		assert.Nil(suite.T(), err)
		assert.Equal(suite.T(), int64(3), res1)

		res2, err := client.SRem(key, []string{"member1", "member3", "member4"})
		assert.Nil(suite.T(), err)
		assert.Equal(suite.T(), int64(2), res2)
	})
}

func (suite *GlideTestSuite) TestSUnionStore() {
	suite.runWithDefaultClients(func(client api.BaseClient) {
		key1 := "{key}-1-" + uuid.NewString()
		key2 := "{key}-2-" + uuid.NewString()
		key3 := "{key}-3-" + uuid.NewString()
		key4 := "{key}-4-" + uuid.NewString()
		stringKey := "{key}-5-" + uuid.NewString()
		nonExistingKey := "{key}-6-" + uuid.NewString()

		memberArray1 := []string{"a", "b", "c"}
		memberArray2 := []string{"c", "d", "e"}
		memberArray3 := []string{"e", "f", "g"}
		expected1 := map[api.Result[string]]struct{}{
			api.CreateStringResult("a"): {},
			api.CreateStringResult("b"): {},
			api.CreateStringResult("c"): {},
			api.CreateStringResult("d"): {},
			api.CreateStringResult("e"): {},
		}
		expected2 := map[api.Result[string]]struct{}{
			api.CreateStringResult("a"): {},
			api.CreateStringResult("b"): {},
			api.CreateStringResult("c"): {},
			api.CreateStringResult("d"): {},
			api.CreateStringResult("e"): {},
			api.CreateStringResult("f"): {},
			api.CreateStringResult("g"): {},
		}
		t := suite.T()

		res1, err := client.SAdd(key1, memberArray1)
		assert.NoError(t, err)
		assert.Equal(t, int64(3), res1)

		res2, err := client.SAdd(key2, memberArray2)
		assert.NoError(t, err)
		assert.Equal(t, int64(3), res2)

		res3, err := client.SAdd(key3, memberArray3)
		assert.NoError(t, err)
		assert.Equal(t, int64(3), res3)

		// store union in new key
		res4, err := client.SUnionStore(key4, []string{key1, key2})
		assert.NoError(t, err)
		assert.Equal(t, int64(5), res4)

		res5, err := client.SMembers(key4)
		assert.NoError(t, err)
		assert.Len(t, res5, 5)
		assert.True(t, reflect.DeepEqual(res5, expected1))

		// overwrite existing set
		res6, err := client.SUnionStore(key1, []string{key4, key2})
		assert.NoError(t, err)
		assert.Equal(t, int64(5), res6)

		res7, err := client.SMembers(key1)
		assert.NoError(t, err)
		assert.Len(t, res7, 5)
		assert.True(t, reflect.DeepEqual(res7, expected1))

		// overwrite one of the source keys
		res8, err := client.SUnionStore(key2, []string{key4, key2})
		assert.NoError(t, err)
		assert.Equal(t, int64(5), res8)

		res9, err := client.SMembers(key2)
		assert.NoError(t, err)
		assert.Len(t, res9, 5)
		assert.True(t, reflect.DeepEqual(res9, expected1))

		// union with non-existing key
		res10, err := client.SUnionStore(key2, []string{nonExistingKey})
		assert.NoError(t, err)
		assert.Equal(t, int64(0), res10)

		// check that the key is now empty
		members1, err := client.SMembers(key2)
		assert.NoError(t, err)
		assert.Empty(t, members1)

		// invalid argument - key list must not be empty
		res11, err := client.SUnionStore(key4, []string{})
		assert.Equal(suite.T(), int64(0), res11)
		assert.NotNil(suite.T(), err)
		assert.IsType(suite.T(), &api.RequestError{}, err)

		// non-set key
		_, err = client.Set(stringKey, "value")
		assert.NoError(t, err)

		res12, err := client.SUnionStore(key4, []string{stringKey, key1})
		assert.Equal(suite.T(), int64(0), res12)
		assert.NotNil(suite.T(), err)
		assert.IsType(suite.T(), &api.RequestError{}, err)

		// overwrite destination when destination is not a set
		res13, err := client.SUnionStore(stringKey, []string{key1, key3})
		assert.NoError(t, err)
		assert.Equal(t, int64(7), res13)

		// check that the key is now empty
		res14, err := client.SMembers(stringKey)
		assert.NoError(t, err)
		assert.Len(t, res14, 7)
		assert.True(t, reflect.DeepEqual(res14, expected2))
	})
}

func (suite *GlideTestSuite) TestSMembers() {
	suite.runWithDefaultClients(func(client api.BaseClient) {
		key := uuid.NewString()
		members := []string{"member1", "member2", "member3"}

		res1, err := client.SAdd(key, members)
		assert.Nil(suite.T(), err)
		assert.Equal(suite.T(), int64(3), res1)

		res2, err := client.SMembers(key)
		assert.Nil(suite.T(), err)
		assert.Len(suite.T(), res2, 3)
	})
}

func (suite *GlideTestSuite) TestSMembers_WithNotExistingKey() {
	suite.runWithDefaultClients(func(client api.BaseClient) {
		key := uuid.NewString()

		res, err := client.SMembers(key)
		assert.Nil(suite.T(), err)
		assert.Empty(suite.T(), res)
	})
}

func (suite *GlideTestSuite) TestSCard() {
	suite.runWithDefaultClients(func(client api.BaseClient) {
		key := uuid.NewString()
		members := []string{"member1", "member2", "member3"}

		res1, err := client.SAdd(key, members)
		assert.Nil(suite.T(), err)
		assert.Equal(suite.T(), int64(3), res1)

		res2, err := client.SCard(key)
		assert.Nil(suite.T(), err)
		assert.Equal(suite.T(), int64(3), res2)
	})
}

func (suite *GlideTestSuite) TestSCard_WithNotExistingKey() {
	suite.runWithDefaultClients(func(client api.BaseClient) {
		key := uuid.NewString()

		res, err := client.SCard(key)
		assert.Nil(suite.T(), err)
		assert.Equal(suite.T(), int64(0), res)
	})
}

func (suite *GlideTestSuite) TestSIsMember() {
	suite.runWithDefaultClients(func(client api.BaseClient) {
		key := uuid.NewString()
		members := []string{"member1", "member2", "member3"}

		res1, err := client.SAdd(key, members)
		assert.Nil(suite.T(), err)
		assert.Equal(suite.T(), int64(3), res1)

		res2, err := client.SIsMember(key, "member2")
		assert.Nil(suite.T(), err)
		assert.True(suite.T(), res2)
	})
}

func (suite *GlideTestSuite) TestSIsMember_WithNotExistingKey() {
	suite.runWithDefaultClients(func(client api.BaseClient) {
		key := uuid.NewString()

		res, err := client.SIsMember(key, "member2")
		assert.Nil(suite.T(), err)
		assert.False(suite.T(), res)
	})
}

func (suite *GlideTestSuite) TestSIsMember_WithNotExistingMember() {
	suite.runWithDefaultClients(func(client api.BaseClient) {
		key := uuid.NewString()
		members := []string{"member1", "member2", "member3"}

		res1, err := client.SAdd(key, members)
		assert.Nil(suite.T(), err)
		assert.Equal(suite.T(), int64(3), res1)

		res2, err := client.SIsMember(key, "nonExistingMember")
		assert.Nil(suite.T(), err)
		assert.False(suite.T(), res2)
	})
}

func (suite *GlideTestSuite) TestSDiff() {
	suite.runWithDefaultClients(func(client api.BaseClient) {
		key1 := "{key}-1-" + uuid.NewString()
		key2 := "{key}-2-" + uuid.NewString()

		res1, err := client.SAdd(key1, []string{"a", "b", "c", "d"})
		assert.Nil(suite.T(), err)
		assert.Equal(suite.T(), int64(4), res1)

		res2, err := client.SAdd(key2, []string{"c", "d", "e"})
		assert.Nil(suite.T(), err)
		assert.Equal(suite.T(), int64(3), res2)

		result, err := client.SDiff([]string{key1, key2})
		assert.Nil(suite.T(), err)
		assert.Len(suite.T(), result, 2)
		assert.Contains(suite.T(), result, api.CreateStringResult("a"))
		assert.Contains(suite.T(), result, api.CreateStringResult("b"))
	})
}

func (suite *GlideTestSuite) TestSDiff_WithNotExistingKey() {
	suite.runWithDefaultClients(func(client api.BaseClient) {
		key1 := "{key}-1-" + uuid.NewString()
		key2 := "{key}-2-" + uuid.NewString()

		result, err := client.SDiff([]string{key1, key2})
		assert.Nil(suite.T(), err)
		assert.Empty(suite.T(), result)
	})
}

func (suite *GlideTestSuite) TestSDiff_WithSingleKeyExist() {
	suite.runWithDefaultClients(func(client api.BaseClient) {
		key1 := "{key}-1-" + uuid.NewString()
		key2 := "{key}-2-" + uuid.NewString()

		res1, err := client.SAdd(key1, []string{"a", "b", "c"})
		assert.Nil(suite.T(), err)
		assert.Equal(suite.T(), int64(3), res1)

		res2, err := client.SDiff([]string{key1, key2})
		assert.Nil(suite.T(), err)
		assert.Len(suite.T(), res2, 3)
		assert.Contains(suite.T(), res2, api.CreateStringResult("a"))
		assert.Contains(suite.T(), res2, api.CreateStringResult("b"))
		assert.Contains(suite.T(), res2, api.CreateStringResult("c"))
	})
}

func (suite *GlideTestSuite) TestSDiffStore() {
	suite.runWithDefaultClients(func(client api.BaseClient) {
		key1 := "{key}-1-" + uuid.NewString()
		key2 := "{key}-2-" + uuid.NewString()
		key3 := "{key}-3-" + uuid.NewString()

		res1, err := client.SAdd(key1, []string{"a", "b", "c"})
		assert.Nil(suite.T(), err)
		assert.Equal(suite.T(), int64(3), res1)

		res2, err := client.SAdd(key2, []string{"c", "d", "e"})
		assert.Nil(suite.T(), err)
		assert.Equal(suite.T(), int64(3), res2)

		res3, err := client.SDiffStore(key3, []string{key1, key2})
		assert.Nil(suite.T(), err)
		assert.Equal(suite.T(), int64(2), res3)

		members, err := client.SMembers(key3)
		assert.Nil(suite.T(), err)
		assert.Len(suite.T(), members, 2)
		assert.Contains(suite.T(), members, api.CreateStringResult("a"))
		assert.Contains(suite.T(), members, api.CreateStringResult("b"))
	})
}

func (suite *GlideTestSuite) TestSDiffStore_WithNotExistingKeys() {
	suite.runWithDefaultClients(func(client api.BaseClient) {
		key1 := "{key}-1-" + uuid.NewString()
		key2 := "{key}-2-" + uuid.NewString()
		key3 := "{key}-3-" + uuid.NewString()

		res, err := client.SDiffStore(key3, []string{key1, key2})
		assert.Nil(suite.T(), err)
		assert.Equal(suite.T(), int64(0), res)

		members, err := client.SMembers(key3)
		assert.Nil(suite.T(), err)
		assert.Empty(suite.T(), members)
	})
}

func (suite *GlideTestSuite) TestSinter() {
	suite.runWithDefaultClients(func(client api.BaseClient) {
		key1 := "{key}-1-" + uuid.NewString()
		key2 := "{key}-2-" + uuid.NewString()

		res1, err := client.SAdd(key1, []string{"a", "b", "c", "d"})
		assert.Nil(suite.T(), err)
		assert.Equal(suite.T(), int64(4), res1)

		res2, err := client.SAdd(key2, []string{"c", "d", "e"})
		assert.Nil(suite.T(), err)
		assert.Equal(suite.T(), int64(3), res2)

		members, err := client.SInter([]string{key1, key2})
		assert.Nil(suite.T(), err)
		assert.Len(suite.T(), members, 2)
		assert.Contains(suite.T(), members, api.CreateStringResult("c"))
		assert.Contains(suite.T(), members, api.CreateStringResult("d"))
	})
}

func (suite *GlideTestSuite) TestSinter_WithNotExistingKeys() {
	suite.runWithDefaultClients(func(client api.BaseClient) {
		key1 := "{key}-1-" + uuid.NewString()
		key2 := "{key}-2-" + uuid.NewString()

		members, err := client.SInter([]string{key1, key2})
		assert.Nil(suite.T(), err)
		assert.Empty(suite.T(), members)
	})
}

func (suite *GlideTestSuite) TestSinterStore() {
	suite.runWithDefaultClients(func(client api.BaseClient) {
		key1 := "{key}-1-" + uuid.NewString()
		key2 := "{key}-2-" + uuid.NewString()
		key3 := "{key}-3-" + uuid.NewString()
		stringKey := "{key}-4-" + uuid.NewString()
		nonExistingKey := "{key}-5-" + uuid.NewString()
		memberArray1 := []string{"a", "b", "c"}
		memberArray2 := []string{"c", "d", "e"}
		t := suite.T()

		res1, err := client.SAdd(key1, memberArray1)
		assert.NoError(t, err)
		assert.Equal(t, int64(3), res1)

		res2, err := client.SAdd(key2, memberArray2)
		assert.NoError(t, err)
		assert.Equal(t, int64(3), res2)

		// store in new key
		res3, err := client.SInterStore(key3, []string{key1, key2})
		assert.NoError(t, err)
		assert.Equal(t, int64(1), res3)

		res4, err := client.SMembers(key3)
		assert.NoError(t, err)
		assert.Len(t, res4, 1)
		for key := range res4 {
			assert.Equal(t, key.Value(), "c")
		}

		// overwrite existing set, which is also a source set
		res5, err := client.SInterStore(key2, []string{key1, key2})
		assert.NoError(t, err)
		assert.Equal(t, int64(1), res5)

		res6, err := client.SMembers(key2)
		assert.NoError(t, err)
		assert.Len(t, res6, 1)
		for key := range res6 {
			assert.Equal(t, key.Value(), "c")
		}

		// source set is the same as the existing set
		res7, err := client.SInterStore(key1, []string{key2})
		assert.NoError(t, err)
		assert.Equal(t, int64(1), res7)

		res8, err := client.SMembers(key2)
		assert.NoError(t, err)
		assert.Len(t, res8, 1)
		for key := range res8 {
			assert.Equal(t, key.Value(), "c")
		}

		// intersection with non-existing key
		res9, err := client.SInterStore(key1, []string{key2, nonExistingKey})
		assert.NoError(t, err)
		assert.Equal(t, int64(0), res9)

		// check that the key is now empty
		members1, err := client.SMembers(key1)
		assert.NoError(t, err)
		assert.Empty(t, members1)

		// invalid argument - key list must not be empty
		res10, err := client.SInterStore(key3, []string{})
		assert.Equal(suite.T(), int64(0), res10)
		assert.NotNil(suite.T(), err)
		assert.IsType(suite.T(), &api.RequestError{}, err)

		// non-set key
		_, err = client.Set(stringKey, "value")
		assert.NoError(t, err)

		res11, err := client.SInterStore(key3, []string{stringKey})
		assert.Equal(suite.T(), int64(0), res11)
		assert.NotNil(suite.T(), err)
		assert.IsType(suite.T(), &api.RequestError{}, err)

		// overwrite the non-set key
		res12, err := client.SInterStore(stringKey, []string{key2})
		assert.NoError(t, err)
		assert.Equal(t, int64(1), res12)

		// check that the key is now empty
		res13, err := client.SMembers(stringKey)
		assert.NoError(t, err)
		assert.Len(t, res13, 1)
		for key := range res13 {
			assert.Equal(t, key.Value(), "c")
		}
	})
}

func (suite *GlideTestSuite) TestSInterCard() {
	suite.SkipIfServerVersionLowerThanBy("7.0.0")

	suite.runWithDefaultClients(func(client api.BaseClient) {
		key1 := "{key}-1-" + uuid.NewString()
		key2 := "{key}-2-" + uuid.NewString()

		res1, err := client.SAdd(key1, []string{"one", "two", "three", "four"})
		assert.Nil(suite.T(), err)
		assert.Equal(suite.T(), int64(4), res1)

		result1, err := client.SInterCard([]string{key1, key2})
		assert.Nil(suite.T(), err)
		assert.Equal(suite.T(), int64(0), result1)

		res2, err := client.SAdd(key2, []string{"two", "three", "four", "five"})
		assert.Nil(suite.T(), err)
		assert.Equal(suite.T(), int64(4), res2)

		result2, err := client.SInterCard([]string{key1, key2})
		assert.Nil(suite.T(), err)
		assert.Equal(suite.T(), int64(3), result2)
	})
}

func (suite *GlideTestSuite) TestSInterCardLimit() {
	suite.SkipIfServerVersionLowerThanBy("7.0.0")

	suite.runWithDefaultClients(func(client api.BaseClient) {
		key1 := "{key}-1-" + uuid.NewString()
		key2 := "{key}-2-" + uuid.NewString()

		res1, err := client.SAdd(key1, []string{"one", "two", "three", "four"})
		assert.Nil(suite.T(), err)
		assert.Equal(suite.T(), int64(4), res1)

		res2, err := client.SAdd(key2, []string{"two", "three", "four", "five"})
		assert.Nil(suite.T(), err)
		assert.Equal(suite.T(), int64(4), res2)

		result1, err := client.SInterCardLimit([]string{key1, key2}, 2)
		assert.Nil(suite.T(), err)
		assert.Equal(suite.T(), int64(2), result1)

		result2, err := client.SInterCardLimit([]string{key1, key2}, 4)
		assert.Nil(suite.T(), err)
		assert.Equal(suite.T(), int64(3), result2)
	})
}

func (suite *GlideTestSuite) TestSRandMember() {
	suite.runWithDefaultClients(func(client api.BaseClient) {
		key := uuid.NewString()

		res, err := client.SAdd(key, []string{"one"})
		assert.Nil(suite.T(), err)
		assert.Equal(suite.T(), int64(1), res)

		member, err := client.SRandMember(key)
		assert.Nil(suite.T(), err)
		assert.Equal(suite.T(), "one", member.Value())
		assert.False(suite.T(), member.IsNil())
	})
}

func (suite *GlideTestSuite) TestSPop() {
	suite.runWithDefaultClients(func(client api.BaseClient) {
		key := uuid.NewString()
		members := []string{"value1", "value2", "value3"}

		res, err := client.SAdd(key, members)
		assert.Nil(suite.T(), err)
		assert.Equal(suite.T(), int64(3), res)

		popMember, err := client.SPop(key)
		assert.Nil(suite.T(), err)
		assert.Contains(suite.T(), members, popMember.Value())
		assert.False(suite.T(), popMember.IsNil())

		remainingMembers, err := client.SMembers(key)
		assert.Nil(suite.T(), err)
		assert.Len(suite.T(), remainingMembers, 2)
		assert.NotContains(suite.T(), remainingMembers, popMember)
	})
}

func (suite *GlideTestSuite) TestSPop_LastMember() {
	suite.runWithDefaultClients(func(client api.BaseClient) {
		key := uuid.NewString()

		res1, err := client.SAdd(key, []string{"lastValue"})
		assert.Nil(suite.T(), err)
		assert.Equal(suite.T(), int64(1), res1)

		popMember, err := client.SPop(key)
		assert.Nil(suite.T(), err)
		assert.Equal(suite.T(), "lastValue", popMember.Value())
		assert.False(suite.T(), popMember.IsNil())

		remainingMembers, err := client.SMembers(key)
		assert.Nil(suite.T(), err)
		assert.Empty(suite.T(), remainingMembers)
	})
}

func (suite *GlideTestSuite) TestSMIsMember() {
	suite.runWithDefaultClients(func(client api.BaseClient) {
		key1 := uuid.NewString()
		stringKey := uuid.NewString()
		nonExistingKey := uuid.NewString()

		res1, err1 := client.SAdd(key1, []string{"one", "two"})
		assert.Nil(suite.T(), err1)
		assert.Equal(suite.T(), int64(2), res1)

		res2, err2 := client.SMIsMember(key1, []string{"two", "three"})
		assert.Nil(suite.T(), err2)
		assert.Equal(suite.T(), []bool{true, false}, res2)

		res3, err3 := client.SMIsMember(nonExistingKey, []string{"two"})
		assert.Nil(suite.T(), err3)
		assert.Equal(suite.T(), []bool{false}, res3)

		// invalid argument - member list must not be empty
		_, err4 := client.SMIsMember(key1, []string{})
		assert.NotNil(suite.T(), err4)
		assert.IsType(suite.T(), &api.RequestError{}, err4)

		// source key exists, but it is not a set
		suite.verifyOK(client.Set(stringKey, "value"))
		_, err5 := client.SMIsMember(stringKey, []string{"two"})
		assert.NotNil(suite.T(), err5)
		assert.IsType(suite.T(), &api.RequestError{}, err5)
	})
}

func (suite *GlideTestSuite) TestSUnion() {
	suite.runWithDefaultClients(func(client api.BaseClient) {
		key1 := "{key}-1-" + uuid.NewString()
		key2 := "{key}-2-" + uuid.NewString()
		key3 := "{key}-3-" + uuid.NewString()
		nonSetKey := uuid.NewString()
		memberList1 := []string{"a", "b", "c"}
		memberList2 := []string{"b", "c", "d", "e"}
		expected1 := map[api.Result[string]]struct{}{
			api.CreateStringResult("a"): {},
			api.CreateStringResult("b"): {},
			api.CreateStringResult("c"): {},
			api.CreateStringResult("d"): {},
			api.CreateStringResult("e"): {},
		}
		expected2 := map[api.Result[string]]struct{}{
			api.CreateStringResult("a"): {},
			api.CreateStringResult("b"): {},
			api.CreateStringResult("c"): {},
		}

		res1, err := client.SAdd(key1, memberList1)
		assert.Nil(suite.T(), err)
		assert.Equal(suite.T(), int64(3), res1)

		res2, err := client.SAdd(key2, memberList2)
		assert.Nil(suite.T(), err)
		assert.Equal(suite.T(), int64(4), res2)

		res3, err := client.SUnion([]string{key1, key2})
		assert.Nil(suite.T(), err)
		assert.True(suite.T(), reflect.DeepEqual(res3, expected1))

		res4, err := client.SUnion([]string{key3})
		assert.Nil(suite.T(), err)
		assert.Equal(suite.T(), map[api.Result[string]]struct{}{}, res4)

		res5, err := client.SUnion([]string{key1, key3})
		assert.Nil(suite.T(), err)
		assert.True(suite.T(), reflect.DeepEqual(res5, expected2))

		// Exceptions with empty keys
		res6, err := client.SUnion([]string{})
		assert.Nil(suite.T(), res6)
		assert.IsType(suite.T(), &api.RequestError{}, err)

		// Exception with a non-set key
		suite.verifyOK(client.Set(nonSetKey, "value"))
		res7, err := client.SUnion([]string{nonSetKey, key1})
		assert.Nil(suite.T(), res7)
		assert.IsType(suite.T(), &api.RequestError{}, err)
	})
}

func (suite *GlideTestSuite) TestSMove() {
	suite.runWithDefaultClients(func(client api.BaseClient) {
		key1 := "{key}-1-" + uuid.NewString()
		key2 := "{key}-2-" + uuid.NewString()
		key3 := "{key}-3-" + uuid.NewString()
		stringKey := "{key}-4-" + uuid.NewString()
		nonExistingKey := "{key}-5-" + uuid.NewString()
		memberArray1 := []string{"1", "2", "3"}
		memberArray2 := []string{"2", "3"}
		t := suite.T()

		res1, err := client.SAdd(key1, memberArray1)
		assert.NoError(t, err)
		assert.Equal(t, int64(3), res1)

		res2, err := client.SAdd(key2, memberArray2)
		assert.NoError(t, err)
		assert.Equal(t, int64(2), res2)

		// move an element
		res3, err := client.SMove(key1, key2, "1")
		assert.NoError(t, err)
		assert.True(t, res3)

		res4, err := client.SMembers(key1)
		assert.NoError(t, err)
		expectedSet := map[api.Result[string]]struct{}{
			api.CreateStringResult("2"): {},
			api.CreateStringResult("3"): {},
		}
		assert.True(t, reflect.DeepEqual(expectedSet, res4))

		res5, err := client.SMembers(key2)
		assert.NoError(t, err)
		expectedSet = map[api.Result[string]]struct{}{
			api.CreateStringResult("1"): {},
			api.CreateStringResult("2"): {},
			api.CreateStringResult("3"): {},
		}
		assert.True(t, reflect.DeepEqual(expectedSet, res5))

		// moved element already exists in the destination set
		res6, err := client.SMove(key2, key1, "2")
		assert.NoError(t, err)
		assert.True(t, res6)

		res7, err := client.SMembers(key1)
		assert.NoError(t, err)
		expectedSet = map[api.Result[string]]struct{}{
			api.CreateStringResult("2"): {},
			api.CreateStringResult("3"): {},
		}
		assert.True(t, reflect.DeepEqual(expectedSet, res7))

		res8, err := client.SMembers(key2)
		assert.NoError(t, err)
		expectedSet = map[api.Result[string]]struct{}{
			api.CreateStringResult("1"): {},
			api.CreateStringResult("3"): {},
		}
		assert.True(t, reflect.DeepEqual(expectedSet, res8))

		// attempt to move from a non-existing key
		res9, err := client.SMove(nonExistingKey, key1, "4")
		assert.NoError(t, err)
		assert.False(t, res9)

		res10, err := client.SMembers(key1)
		assert.NoError(t, err)
		expectedSet = map[api.Result[string]]struct{}{
			api.CreateStringResult("2"): {},
			api.CreateStringResult("3"): {},
		}
		assert.True(t, reflect.DeepEqual(expectedSet, res10))

		// move to a new set
		res11, err := client.SMove(key1, key3, "2")
		assert.NoError(t, err)
		assert.True(t, res11)

		res12, err := client.SMembers(key1)
		assert.NoError(t, err)
		assert.Len(t, res12, 1)
		assert.Contains(t, res12, api.CreateStringResult("3"))

		res13, err := client.SMembers(key3)
		assert.NoError(t, err)
		assert.Len(t, res13, 1)
		assert.Contains(t, res13, api.CreateStringResult("2"))

		// attempt to move a missing element
		res14, err := client.SMove(key1, key3, "42")
		assert.NoError(t, err)
		assert.False(t, res14)

		res12, err = client.SMembers(key1)
		assert.NoError(t, err)
		assert.Len(t, res12, 1)
		assert.Contains(t, res12, api.CreateStringResult("3"))

		res13, err = client.SMembers(key3)
		assert.NoError(t, err)
		assert.Len(t, res13, 1)
		assert.Contains(t, res13, api.CreateStringResult("2"))

		// moving missing element to missing key
		res15, err := client.SMove(key1, nonExistingKey, "42")
		assert.NoError(t, err)
		assert.False(t, res15)

		res12, err = client.SMembers(key1)
		assert.NoError(t, err)
		assert.Len(t, res12, 1)
		assert.Contains(t, res12, api.CreateStringResult("3"))

		// key exists but is not contain a set
		_, err = client.Set(stringKey, "value")
		assert.NoError(t, err)

		_, err = client.SMove(stringKey, key1, "_")
		assert.NotNil(suite.T(), err)
		assert.IsType(suite.T(), &api.RequestError{}, err)
	})
}

func (suite *GlideTestSuite) TestSScan() {
	suite.runWithDefaultClients(func(client api.BaseClient) {
		key1 := "{key}-1-" + uuid.NewString()
		key2 := "{key}-2-" + uuid.NewString()
		initialCursor := "0"
		defaultCount := 10
		// use large dataset to force an iterative cursor.
		numMembers := make([]string, 50000)
		numMembersResult := make([]api.Result[string], 50000)
		charMembers := []string{"a", "b", "c", "d", "e"}
		charMembersResult := []api.Result[string]{
			api.CreateStringResult("a"),
			api.CreateStringResult("b"),
			api.CreateStringResult("c"),
			api.CreateStringResult("d"),
			api.CreateStringResult("e"),
		}
		t := suite.T()

		// populate the dataset slice
		for i := 0; i < 50000; i++ {
			numMembers[i] = strconv.Itoa(i)
			numMembersResult[i] = api.CreateStringResult(strconv.Itoa(i))
		}

		// empty set
		resCursor, resCollection, err := client.SScan(key1, initialCursor)
		assert.NoError(t, err)
		assert.Equal(t, initialCursor, resCursor.Value())
		assert.Empty(t, resCollection)

		// negative cursor
		if suite.serverVersion < "8.0.0" {
			resCursor, resCollection, err = client.SScan(key1, "-1")
			assert.NoError(t, err)
			assert.Equal(t, initialCursor, resCursor.Value())
			assert.Empty(t, resCollection)
		} else {
			_, _, err = client.SScan(key1, "-1")
			assert.NotNil(suite.T(), err)
			assert.IsType(suite.T(), &api.RequestError{}, err)
		}

		// result contains the whole set
		res, err := client.SAdd(key1, charMembers)
		assert.NoError(t, err)
		assert.Equal(t, int64(len(charMembers)), res)
		resCursor, resCollection, err = client.SScan(key1, initialCursor)
		assert.NoError(t, err)
		assert.Equal(t, initialCursor, resCursor.Value())
		assert.Equal(t, len(charMembers), len(resCollection))
		assert.True(t, isSubset(resCollection, charMembersResult))

		opts := options.NewBaseScanOptionsBuilder().SetMatch("a")
		resCursor, resCollection, err = client.SScanWithOptions(key1, initialCursor, opts)
		assert.NoError(t, err)
		assert.Equal(t, initialCursor, resCursor.Value())
		assert.True(t, isSubset(resCollection, []api.Result[string]{api.CreateStringResult("a")}))

		// result contains a subset of the key
		res, err = client.SAdd(key1, numMembers)
		assert.NoError(t, err)
		assert.Equal(t, int64(50000), res)
		resCursor, resCollection, err = client.SScan(key1, "0")
		assert.NoError(t, err)
		resultCollection := resCollection

		// 0 is returned for the cursor of the last iteration
		for resCursor.Value() != "0" {
			nextCursor, nextCol, err := client.SScan(key1, resCursor.Value())
			assert.NoError(t, err)
			assert.NotEqual(t, nextCursor, resCursor)
			assert.False(t, isSubset(resultCollection, nextCol))
			resultCollection = append(resultCollection, nextCol...)
			resCursor = nextCursor
		}
		assert.NotEmpty(t, resultCollection)
		assert.True(t, isSubset(numMembersResult, resultCollection))
		assert.True(t, isSubset(charMembersResult, resultCollection))

		// test match pattern
		opts = options.NewBaseScanOptionsBuilder().SetMatch("*")
		resCursor, resCollection, err = client.SScanWithOptions(key1, initialCursor, opts)
		assert.NoError(t, err)
		assert.NotEqual(t, initialCursor, resCursor.Value())
		assert.GreaterOrEqual(t, len(resCollection), defaultCount)

		// test count
		opts = options.NewBaseScanOptionsBuilder().SetCount(20)
		resCursor, resCollection, err = client.SScanWithOptions(key1, initialCursor, opts)
		assert.NoError(t, err)
		assert.NotEqual(t, initialCursor, resCursor.Value())
		assert.GreaterOrEqual(t, len(resCollection), 20)

		// test count with match, returns a non-empty array
		opts = options.NewBaseScanOptionsBuilder().SetMatch("1*").SetCount(20)
		resCursor, resCollection, err = client.SScanWithOptions(key1, initialCursor, opts)
		assert.NoError(t, err)
		assert.NotEqual(t, initialCursor, resCursor.Value())
		assert.GreaterOrEqual(t, len(resCollection), 0)

		// exceptions
		// non-set key
		_, err = client.Set(key2, "test")
		assert.NoError(t, err)

		_, _, err = client.SScan(key2, initialCursor)
		assert.NotNil(suite.T(), err)
		assert.IsType(suite.T(), &api.RequestError{}, err)
	})
}

func (suite *GlideTestSuite) TestLRange() {
	suite.runWithDefaultClients(func(client api.BaseClient) {
		list := []string{"value4", "value3", "value2", "value1"}
		key := uuid.NewString()

		res1, err := client.LPush(key, list)
		assert.Nil(suite.T(), err)
		assert.Equal(suite.T(), int64(4), res1)

		resultList := []api.Result[string]{
			api.CreateStringResult("value1"),
			api.CreateStringResult("value2"),
			api.CreateStringResult("value3"),
			api.CreateStringResult("value4"),
		}
		res2, err := client.LRange(key, int64(0), int64(-1))
		assert.Nil(suite.T(), err)
		assert.Equal(suite.T(), resultList, res2)

		res3, err := client.LRange("non_existing_key", int64(0), int64(-1))
		assert.Nil(suite.T(), err)
		assert.Equal(suite.T(), []api.Result[string]{}, res3)

		key2 := uuid.NewString()
		suite.verifyOK(client.Set(key2, "value"))

		res4, err := client.LRange(key2, int64(0), int64(1))
		assert.Equal(suite.T(), ([]api.Result[string])(nil), res4)
		assert.NotNil(suite.T(), err)
		assert.IsType(suite.T(), &api.RequestError{}, err)
	})
}

func (suite *GlideTestSuite) TestLIndex() {
	suite.runWithDefaultClients(func(client api.BaseClient) {
		list := []string{"value4", "value3", "value2", "value1"}
		key := uuid.NewString()

		res1, err := client.LPush(key, list)
		assert.Nil(suite.T(), err)
		assert.Equal(suite.T(), int64(4), res1)

		res2, err := client.LIndex(key, int64(0))
		assert.Nil(suite.T(), err)
		assert.Equal(suite.T(), "value1", res2.Value())
		assert.False(suite.T(), res2.IsNil())

		res3, err := client.LIndex(key, int64(-1))
		assert.Nil(suite.T(), err)
		assert.Equal(suite.T(), "value4", res3.Value())
		assert.False(suite.T(), res3.IsNil())

		res4, err := client.LIndex("non_existing_key", int64(0))
		assert.Nil(suite.T(), err)
		assert.Equal(suite.T(), api.CreateNilStringResult(), res4)

		key2 := uuid.NewString()
		suite.verifyOK(client.Set(key2, "value"))

		res5, err := client.LIndex(key2, int64(0))
		assert.Equal(suite.T(), api.CreateNilStringResult(), res5)
		assert.NotNil(suite.T(), err)
		assert.IsType(suite.T(), &api.RequestError{}, err)
	})
}

func (suite *GlideTestSuite) TestLTrim() {
	suite.runWithDefaultClients(func(client api.BaseClient) {
		list := []string{"value4", "value3", "value2", "value1"}
		key := uuid.NewString()

		res1, err := client.LPush(key, list)
		assert.Nil(suite.T(), err)
		assert.Equal(suite.T(), int64(4), res1)

		suite.verifyOK(client.LTrim(key, int64(0), int64(1)))

		res2, err := client.LRange(key, int64(0), int64(-1))
		assert.Nil(suite.T(), err)
		assert.Equal(suite.T(), []api.Result[string]{api.CreateStringResult("value1"), api.CreateStringResult("value2")}, res2)

		suite.verifyOK(client.LTrim(key, int64(4), int64(2)))

		res3, err := client.LRange(key, int64(0), int64(-1))
		assert.Nil(suite.T(), err)
		assert.Equal(suite.T(), []api.Result[string]{}, res3)

		key2 := uuid.NewString()
		suite.verifyOK(client.Set(key2, "value"))

		res4, err := client.LIndex(key2, int64(0))
		assert.Equal(suite.T(), api.CreateNilStringResult(), res4)
		assert.NotNil(suite.T(), err)
		assert.IsType(suite.T(), &api.RequestError{}, err)
	})
}

func (suite *GlideTestSuite) TestLLen() {
	suite.runWithDefaultClients(func(client api.BaseClient) {
		list := []string{"value4", "value3", "value2", "value1"}
		key := uuid.NewString()

		res1, err := client.LPush(key, list)
		assert.Nil(suite.T(), err)
		assert.Equal(suite.T(), int64(4), res1)

		res2, err := client.LLen(key)
		assert.Nil(suite.T(), err)
		assert.Equal(suite.T(), int64(4), res2)

		res3, err := client.LLen("non_existing_key")
		assert.Nil(suite.T(), err)
		assert.Equal(suite.T(), int64(0), res3)

		key2 := uuid.NewString()
		suite.verifyOK(client.Set(key2, "value"))

		res4, err := client.LLen(key2)
		assert.Equal(suite.T(), int64(0), res4)
		assert.NotNil(suite.T(), err)
		assert.IsType(suite.T(), &api.RequestError{}, err)
	})
}

func (suite *GlideTestSuite) TestLRem() {
	suite.runWithDefaultClients(func(client api.BaseClient) {
		list := []string{"value1", "value2", "value1", "value1", "value2"}
		key := uuid.NewString()

		res1, err := client.LPush(key, list)
		assert.Nil(suite.T(), err)
		assert.Equal(suite.T(), int64(5), res1)

		res2, err := client.LRem(key, 2, "value1")
		assert.Nil(suite.T(), err)
		assert.Equal(suite.T(), int64(2), res2)
		res3, err := client.LRange(key, int64(0), int64(-1))
		assert.Nil(suite.T(), err)
		assert.Equal(
			suite.T(),
			[]api.Result[string]{
				api.CreateStringResult("value2"),
				api.CreateStringResult("value2"),
				api.CreateStringResult("value1"),
			},
			res3,
		)

		res4, err := client.LRem(key, -1, "value2")
		assert.Nil(suite.T(), err)
		assert.Equal(suite.T(), int64(1), res4)
		res5, err := client.LRange(key, int64(0), int64(-1))
		assert.Nil(suite.T(), err)
		assert.Equal(suite.T(), []api.Result[string]{api.CreateStringResult("value2"), api.CreateStringResult("value1")}, res5)

		res6, err := client.LRem(key, 0, "value2")
		assert.Nil(suite.T(), err)
		assert.Equal(suite.T(), int64(1), res6)
		res7, err := client.LRange(key, int64(0), int64(-1))
		assert.Nil(suite.T(), err)
		assert.Equal(suite.T(), []api.Result[string]{api.CreateStringResult("value1")}, res7)

		res8, err := client.LRem("non_existing_key", 0, "value")
		assert.Nil(suite.T(), err)
		assert.Equal(suite.T(), int64(0), res8)
	})
}

func (suite *GlideTestSuite) TestRPopAndRPopCount() {
	suite.runWithDefaultClients(func(client api.BaseClient) {
		list := []string{"value1", "value2", "value3", "value4"}
		key := uuid.NewString()

		res1, err := client.RPush(key, list)
		assert.Nil(suite.T(), err)
		assert.Equal(suite.T(), int64(4), res1)

		res2, err := client.RPop(key)
		assert.Nil(suite.T(), err)
		assert.Equal(suite.T(), "value4", res2.Value())
		assert.False(suite.T(), res2.IsNil())

		res3, err := client.RPopCount(key, int64(2))
		assert.Nil(suite.T(), err)
		assert.Equal(suite.T(), []api.Result[string]{api.CreateStringResult("value3"), api.CreateStringResult("value2")}, res3)

		res4, err := client.RPop("non_existing_key")
		assert.Nil(suite.T(), err)
		assert.Equal(suite.T(), api.CreateNilStringResult(), res4)

		res5, err := client.RPopCount("non_existing_key", int64(2))
		assert.Equal(suite.T(), ([]api.Result[string])(nil), res5)
		assert.Nil(suite.T(), err)

		key2 := uuid.NewString()
		suite.verifyOK(client.Set(key2, "value"))

		res6, err := client.RPop(key2)
		assert.Equal(suite.T(), api.CreateNilStringResult(), res6)
		assert.NotNil(suite.T(), err)
		assert.IsType(suite.T(), &api.RequestError{}, err)

		res7, err := client.RPopCount(key2, int64(2))
		assert.Equal(suite.T(), ([]api.Result[string])(nil), res7)
		assert.NotNil(suite.T(), err)
		assert.IsType(suite.T(), &api.RequestError{}, err)
	})
}

func (suite *GlideTestSuite) TestLInsert() {
	suite.runWithDefaultClients(func(client api.BaseClient) {
		list := []string{"value1", "value2", "value3", "value4"}
		key := uuid.NewString()

		res1, err := client.RPush(key, list)
		assert.Nil(suite.T(), err)
		assert.Equal(suite.T(), int64(4), res1)

		res2, err := client.LInsert(key, api.Before, "value2", "value1.5")
		assert.Nil(suite.T(), err)
		assert.Equal(suite.T(), int64(5), res2)

		res3, err := client.LInsert(key, api.After, "value3", "value3.5")
		assert.Nil(suite.T(), err)
		assert.Equal(suite.T(), int64(6), res3)

		res4, err := client.LRange(key, int64(0), int64(-1))
		assert.Nil(suite.T(), err)
		assert.Equal(
			suite.T(),
			[]api.Result[string]{
				api.CreateStringResult("value1"),
				api.CreateStringResult("value1.5"),
				api.CreateStringResult("value2"),
				api.CreateStringResult("value3"),
				api.CreateStringResult("value3.5"),
				api.CreateStringResult("value4"),
			},
			res4,
		)

		res5, err := client.LInsert("non_existing_key", api.Before, "pivot", "elem")
		assert.Nil(suite.T(), err)
		assert.Equal(suite.T(), int64(0), res5)

		res6, err := client.LInsert(key, api.Before, "value5", "value6")
		assert.Nil(suite.T(), err)
		assert.Equal(suite.T(), int64(-1), res6)

		key2 := uuid.NewString()
		suite.verifyOK(client.Set(key2, "value"))

		res7, err := client.LInsert(key2, api.Before, "value5", "value6")
		assert.Equal(suite.T(), int64(0), res7)
		assert.NotNil(suite.T(), err)
		assert.IsType(suite.T(), &api.RequestError{}, err)
	})
}

func (suite *GlideTestSuite) TestBLPop() {
	suite.runWithDefaultClients(func(client api.BaseClient) {
		listKey1 := "{listKey}-1-" + uuid.NewString()
		listKey2 := "{listKey}-2-" + uuid.NewString()

		res1, err := client.LPush(listKey1, []string{"value1", "value2"})
		assert.Nil(suite.T(), err)
		assert.Equal(suite.T(), int64(2), res1)

		res2, err := client.BLPop([]string{listKey1, listKey2}, float64(0.5))
		assert.Nil(suite.T(), err)
		assert.Equal(suite.T(), []api.Result[string]{api.CreateStringResult(listKey1), api.CreateStringResult("value2")}, res2)

		res3, err := client.BLPop([]string{listKey2}, float64(1.0))
		assert.Nil(suite.T(), err)
		assert.Equal(suite.T(), ([]api.Result[string])(nil), res3)

		key := uuid.NewString()
		suite.verifyOK(client.Set(key, "value"))

		res4, err := client.BLPop([]string{key}, float64(1.0))
		assert.Equal(suite.T(), ([]api.Result[string])(nil), res4)
		assert.NotNil(suite.T(), err)
		assert.IsType(suite.T(), &api.RequestError{}, err)
	})
}

func (suite *GlideTestSuite) TestBRPop() {
	suite.runWithDefaultClients(func(client api.BaseClient) {
		listKey1 := "{listKey}-1-" + uuid.NewString()
		listKey2 := "{listKey}-2-" + uuid.NewString()

		res1, err := client.LPush(listKey1, []string{"value1", "value2"})
		assert.Nil(suite.T(), err)
		assert.Equal(suite.T(), int64(2), res1)

		res2, err := client.BRPop([]string{listKey1, listKey2}, float64(0.5))
		assert.Nil(suite.T(), err)
		assert.Equal(suite.T(), []api.Result[string]{api.CreateStringResult(listKey1), api.CreateStringResult("value1")}, res2)

		res3, err := client.BRPop([]string{listKey2}, float64(1.0))
		assert.Nil(suite.T(), err)
		assert.Equal(suite.T(), ([]api.Result[string])(nil), res3)

		key := uuid.NewString()
		suite.verifyOK(client.Set(key, "value"))

		res4, err := client.BRPop([]string{key}, float64(1.0))
		assert.Equal(suite.T(), ([]api.Result[string])(nil), res4)
		assert.NotNil(suite.T(), err)
		assert.IsType(suite.T(), &api.RequestError{}, err)
	})
}

func (suite *GlideTestSuite) TestRPushX() {
	suite.runWithDefaultClients(func(client api.BaseClient) {
		key1 := uuid.NewString()
		key2 := uuid.NewString()
		key3 := uuid.NewString()

		res1, err := client.RPush(key1, []string{"value1"})
		assert.Nil(suite.T(), err)
		assert.Equal(suite.T(), int64(1), res1)

		res2, err := client.RPushX(key1, []string{"value2", "value3", "value4"})
		assert.Nil(suite.T(), err)
		assert.Equal(suite.T(), int64(4), res2)

		res3, err := client.LRange(key1, int64(0), int64(-1))
		assert.Nil(suite.T(), err)
		assert.Equal(
			suite.T(),
			[]api.Result[string]{
				api.CreateStringResult("value1"),
				api.CreateStringResult("value2"),
				api.CreateStringResult("value3"),
				api.CreateStringResult("value4"),
			},
			res3,
		)

		res4, err := client.RPushX(key2, []string{"value1"})
		assert.Nil(suite.T(), err)
		assert.Equal(suite.T(), int64(0), res4)

		res5, err := client.LRange(key2, int64(0), int64(-1))
		assert.Nil(suite.T(), err)
		assert.Equal(suite.T(), []api.Result[string]{}, res5)

		suite.verifyOK(client.Set(key3, "value"))

		res6, err := client.RPushX(key3, []string{"value1"})
		assert.Equal(suite.T(), int64(0), res6)
		assert.NotNil(suite.T(), err)
		assert.IsType(suite.T(), &api.RequestError{}, err)

		res7, err := client.RPushX(key2, []string{})
		assert.Equal(suite.T(), int64(0), res7)
		assert.NotNil(suite.T(), err)
		assert.IsType(suite.T(), &api.RequestError{}, err)
	})
}

func (suite *GlideTestSuite) TestLPushX() {
	suite.runWithDefaultClients(func(client api.BaseClient) {
		key1 := uuid.NewString()
		key2 := uuid.NewString()
		key3 := uuid.NewString()

		res1, err := client.LPush(key1, []string{"value1"})
		assert.Nil(suite.T(), err)
		assert.Equal(suite.T(), int64(1), res1)

		res2, err := client.LPushX(key1, []string{"value2", "value3", "value4"})
		assert.Nil(suite.T(), err)
		assert.Equal(suite.T(), int64(4), res2)

		res3, err := client.LRange(key1, int64(0), int64(-1))
		assert.Nil(suite.T(), err)
		assert.Equal(
			suite.T(),
			[]api.Result[string]{
				api.CreateStringResult("value4"),
				api.CreateStringResult("value3"),
				api.CreateStringResult("value2"),
				api.CreateStringResult("value1"),
			},
			res3,
		)

		res4, err := client.LPushX(key2, []string{"value1"})
		assert.Nil(suite.T(), err)
		assert.Equal(suite.T(), int64(0), res4)

		res5, err := client.LRange(key2, int64(0), int64(-1))
		assert.Nil(suite.T(), err)
		assert.Equal(suite.T(), []api.Result[string]{}, res5)

		suite.verifyOK(client.Set(key3, "value"))

		res6, err := client.LPushX(key3, []string{"value1"})
		assert.Equal(suite.T(), int64(0), res6)
		assert.NotNil(suite.T(), err)
		assert.IsType(suite.T(), &api.RequestError{}, err)

		res7, err := client.LPushX(key2, []string{})
		assert.Equal(suite.T(), int64(0), res7)
		assert.NotNil(suite.T(), err)
		assert.IsType(suite.T(), &api.RequestError{}, err)
	})
}

func (suite *GlideTestSuite) TestLMPopAndLMPopCount() {
	if suite.serverVersion < "7.0.0" {
		suite.T().Skip("This feature is added in version 7")
	}
	suite.runWithDefaultClients(func(client api.BaseClient) {
		key1 := "{key}-1" + uuid.NewString()
		key2 := "{key}-2" + uuid.NewString()
		key3 := "{key}-3" + uuid.NewString()

		res1, err := client.LMPop([]string{key1}, api.Left)
		assert.Nil(suite.T(), err)
		assert.Equal(suite.T(), (map[api.Result[string]][]api.Result[string])(nil), res1)

		res2, err := client.LMPopCount([]string{key1}, api.Left, int64(1))
		assert.Nil(suite.T(), err)
		assert.Equal(suite.T(), (map[api.Result[string]][]api.Result[string])(nil), res2)

		res3, err := client.LPush(key1, []string{"one", "two", "three", "four", "five"})
		assert.Nil(suite.T(), err)
		assert.Equal(suite.T(), int64(5), res3)
		res4, err := client.LPush(key2, []string{"one", "two", "three", "four", "five"})
		assert.Nil(suite.T(), err)
		assert.Equal(suite.T(), int64(5), res4)

		res5, err := client.LMPop([]string{key1}, api.Left)
		assert.Nil(suite.T(), err)
		assert.Equal(
			suite.T(),
			map[api.Result[string]][]api.Result[string]{api.CreateStringResult(key1): {api.CreateStringResult("five")}},
			res5,
		)

		res6, err := client.LMPopCount([]string{key2, key1}, api.Right, int64(2))
		assert.Nil(suite.T(), err)
		assert.Equal(
			suite.T(),
			map[api.Result[string]][]api.Result[string]{
				api.CreateStringResult(key2): {api.CreateStringResult("one"), api.CreateStringResult("two")},
			},
			res6,
		)

		suite.verifyOK(client.Set(key3, "value"))

		res7, err := client.LMPop([]string{key3}, api.Left)
		assert.Equal(suite.T(), (map[api.Result[string]][]api.Result[string])(nil), res7)
		assert.NotNil(suite.T(), err)
		assert.IsType(suite.T(), &api.RequestError{}, err)

		res8, err := client.LMPop([]string{key3}, "Invalid")
		assert.Equal(suite.T(), (map[api.Result[string]][]api.Result[string])(nil), res8)
		assert.NotNil(suite.T(), err)
		assert.IsType(suite.T(), &api.RequestError{}, err)
	})
}

func (suite *GlideTestSuite) TestBLMPopAndBLMPopCount() {
	if suite.serverVersion < "7.0.0" {
		suite.T().Skip("This feature is added in version 7")
	}
	suite.runWithDefaultClients(func(client api.BaseClient) {
		key1 := "{key}-1" + uuid.NewString()
		key2 := "{key}-2" + uuid.NewString()
		key3 := "{key}-3" + uuid.NewString()

		res1, err := client.BLMPop([]string{key1}, api.Left, float64(0.1))
		assert.Nil(suite.T(), err)
		assert.Equal(suite.T(), (map[api.Result[string]][]api.Result[string])(nil), res1)

		res2, err := client.BLMPopCount([]string{key1}, api.Left, int64(1), float64(0.1))
		assert.Nil(suite.T(), err)
		assert.Equal(suite.T(), (map[api.Result[string]][]api.Result[string])(nil), res2)

		res3, err := client.LPush(key1, []string{"one", "two", "three", "four", "five"})
		assert.Nil(suite.T(), err)
		assert.Equal(suite.T(), int64(5), res3)
		res4, err := client.LPush(key2, []string{"one", "two", "three", "four", "five"})
		assert.Nil(suite.T(), err)
		assert.Equal(suite.T(), int64(5), res4)

		res5, err := client.BLMPop([]string{key1}, api.Left, float64(0.1))
		assert.Nil(suite.T(), err)
		assert.Equal(
			suite.T(),
			map[api.Result[string]][]api.Result[string]{api.CreateStringResult(key1): {api.CreateStringResult("five")}},
			res5,
		)

		res6, err := client.BLMPopCount([]string{key2, key1}, api.Right, int64(2), float64(0.1))
		assert.Nil(suite.T(), err)
		assert.Equal(
			suite.T(),
			map[api.Result[string]][]api.Result[string]{
				api.CreateStringResult(key2): {api.CreateStringResult("one"), api.CreateStringResult("two")},
			},
			res6,
		)

		suite.verifyOK(client.Set(key3, "value"))

		res7, err := client.BLMPop([]string{key3}, api.Left, float64(0.1))
		assert.Equal(suite.T(), (map[api.Result[string]][]api.Result[string])(nil), res7)
		assert.NotNil(suite.T(), err)
		assert.IsType(suite.T(), &api.RequestError{}, err)
	})
}

func (suite *GlideTestSuite) TestLSet() {
	suite.runWithDefaultClients(func(client api.BaseClient) {
		key := uuid.NewString()
		nonExistentKey := uuid.NewString()

		_, err := client.LSet(nonExistentKey, int64(0), "zero")
		assert.NotNil(suite.T(), err)
		assert.IsType(suite.T(), &api.RequestError{}, err)

		res2, err := client.LPush(key, []string{"four", "three", "two", "one"})
		assert.Nil(suite.T(), err)
		assert.Equal(suite.T(), int64(4), res2)

		_, err = client.LSet(key, int64(10), "zero")
		assert.NotNil(suite.T(), err)
		assert.IsType(suite.T(), &api.RequestError{}, err)

		suite.verifyOK(client.LSet(key, int64(0), "zero"))

		res5, err := client.LRange(key, int64(0), int64(-1))
		assert.Nil(suite.T(), err)
		assert.Equal(
			suite.T(),
			[]api.Result[string]{
				api.CreateStringResult("zero"),
				api.CreateStringResult("two"),
				api.CreateStringResult("three"),
				api.CreateStringResult("four"),
			},
			res5,
		)

		suite.verifyOK(client.LSet(key, int64(-1), "zero"))

		res7, err := client.LRange(key, int64(0), int64(-1))
		assert.Nil(suite.T(), err)
		assert.Equal(
			suite.T(),
			[]api.Result[string]{
				api.CreateStringResult("zero"),
				api.CreateStringResult("two"),
				api.CreateStringResult("three"),
				api.CreateStringResult("zero"),
			},
			res7,
		)
	})
}

func (suite *GlideTestSuite) TestLMove() {
	if suite.serverVersion < "6.2.0" {
		suite.T().Skip("This feature is added in version 6.2.0")
	}
	suite.runWithDefaultClients(func(client api.BaseClient) {
		key1 := "{key}-1" + uuid.NewString()
		key2 := "{key}-2" + uuid.NewString()
		nonExistentKey := "{key}-3" + uuid.NewString()
		nonListKey := "{key}-4" + uuid.NewString()

		res1, err := client.LMove(key1, key2, api.Left, api.Right)
		assert.Equal(suite.T(), api.CreateNilStringResult(), res1)
		assert.Nil(suite.T(), err)

		res2, err := client.LPush(key1, []string{"four", "three", "two", "one"})
		assert.Nil(suite.T(), err)
		assert.Equal(suite.T(), int64(4), res2)

		// only source exists, only source elements gets popped, creates a list at nonExistingKey
		res3, err := client.LMove(key1, nonExistentKey, api.Right, api.Left)
		assert.Equal(suite.T(), "four", res3.Value())
		assert.Nil(suite.T(), err)

		res4, err := client.LRange(key1, int64(0), int64(-1))
		assert.Nil(suite.T(), err)
		assert.Equal(
			suite.T(),
			[]api.Result[string]{
				api.CreateStringResult("one"),
				api.CreateStringResult("two"),
				api.CreateStringResult("three"),
			},
			res4,
		)

		// source and destination are the same, performing list rotation, "one" gets popped and added back
		res5, err := client.LMove(key1, key1, api.Left, api.Left)
		assert.Equal(suite.T(), "one", res5.Value())
		assert.Nil(suite.T(), err)

		res6, err := client.LRange(key1, int64(0), int64(-1))
		assert.Nil(suite.T(), err)
		assert.Equal(
			suite.T(),
			[]api.Result[string]{
				api.CreateStringResult("one"),
				api.CreateStringResult("two"),
				api.CreateStringResult("three"),
			},
			res6,
		)
		// normal use case, "three" gets popped and added to the left of destination
		res7, err := client.LPush(key2, []string{"six", "five", "four"})
		assert.Nil(suite.T(), err)
		assert.Equal(suite.T(), int64(3), res7)

		res8, err := client.LMove(key1, key2, api.Right, api.Left)
		assert.Equal(suite.T(), "three", res8.Value())
		assert.Nil(suite.T(), err)

		res9, err := client.LRange(key1, int64(0), int64(-1))
		assert.Nil(suite.T(), err)
		assert.Equal(
			suite.T(),
			[]api.Result[string]{
				api.CreateStringResult("one"),
				api.CreateStringResult("two"),
			},
			res9,
		)
		res10, err := client.LRange(key2, int64(0), int64(-1))
		assert.Nil(suite.T(), err)
		assert.Equal(
			suite.T(),
			[]api.Result[string]{
				api.CreateStringResult("three"),
				api.CreateStringResult("four"),
				api.CreateStringResult("five"),
				api.CreateStringResult("six"),
			},
			res10,
		)

		// source exists but is not a list type key
		suite.verifyOK(client.Set(nonListKey, "value"))

		res11, err := client.LMove(nonListKey, key1, api.Left, api.Left)
		assert.Equal(suite.T(), api.CreateNilStringResult(), res11)
		assert.NotNil(suite.T(), err)
		assert.IsType(suite.T(), &api.RequestError{}, err)

		// destination exists but is not a list type key
		suite.verifyOK(client.Set(nonListKey, "value"))

		res12, err := client.LMove(key1, nonListKey, api.Left, api.Left)
		assert.Equal(suite.T(), api.CreateNilStringResult(), res12)
		assert.NotNil(suite.T(), err)
		assert.IsType(suite.T(), &api.RequestError{}, err)
	})
}

func (suite *GlideTestSuite) TestExists() {
	suite.runWithDefaultClients(func(client api.BaseClient) {
		key := uuid.New().String()
		value := uuid.New().String()
		// Test 1: Check if an existing key returns 1
		suite.verifyOK(client.Set(key, initialValue))
		result, err := client.Exists([]string{key})
		assert.Nil(suite.T(), err)
		assert.Equal(suite.T(), int64(1), result, "The key should exist")

		// Test 2: Check if a non-existent key returns 0
		result, err = client.Exists([]string{"nonExistentKey"})
		assert.Nil(suite.T(), err)
		assert.Equal(suite.T(), int64(0), result, "The non-existent key should not exist")

		// Test 3: Multiple keys, some exist, some do not
		existingKey := uuid.New().String()
		testKey := uuid.New().String()
		suite.verifyOK(client.Set(existingKey, value))
		suite.verifyOK(client.Set(testKey, value))
		result, err = client.Exists([]string{testKey, existingKey, "anotherNonExistentKey"})
		assert.Nil(suite.T(), err)
		assert.Equal(suite.T(), int64(2), result, "Two keys should exist")
	})
}

func (suite *GlideTestSuite) TestExpire() {
	suite.runWithDefaultClients(func(client api.BaseClient) {
		key := uuid.New().String()
		value := uuid.New().String()

		suite.verifyOK(client.Set(key, value))

		result, err := client.Expire(key, 1)
		assert.Nil(suite.T(), err, "Expected no error from Expire command")
		assert.True(suite.T(), result, "Expire command should return true when expiry is set")

		time.Sleep(1500 * time.Millisecond)

		resultGet, err := client.Get(key)
		assert.Nil(suite.T(), err, "Expected no error from Get command after expiry")
		assert.Equal(suite.T(), "", resultGet.Value(), "Key should be expired and return empty value")
	})
}

func (suite *GlideTestSuite) TestExpire_KeyDoesNotExist() {
	suite.runWithDefaultClients(func(client api.BaseClient) {
		key := uuid.New().String()
		// Trying to set an expiry on a non-existent key
		result, err := client.Expire(key, 1)
		assert.Nil(suite.T(), err)
		assert.False(suite.T(), result)
	})
}

func (suite *GlideTestSuite) TestExpireWithOptions_HasNoExpiry() {
	suite.SkipIfServerVersionLowerThanBy("7.0.0")
	suite.runWithDefaultClients(func(client api.BaseClient) {
		key := uuid.New().String()
		value := uuid.New().String()

		suite.verifyOK(client.Set(key, value))

		result, err := client.ExpireWithOptions(key, 2, api.HasNoExpiry)
		assert.Nil(suite.T(), err)
		assert.True(suite.T(), result)

		time.Sleep(2500 * time.Millisecond)

		resultGet, err := client.Get(key)
		assert.Nil(suite.T(), err)
		assert.Equal(suite.T(), "", resultGet.Value())

		result, err = client.ExpireWithOptions(key, 1, api.HasNoExpiry)
		assert.Nil(suite.T(), err)
		assert.False(suite.T(), result)
	})
}

func (suite *GlideTestSuite) TestExpireWithOptions_HasExistingExpiry() {
	suite.SkipIfServerVersionLowerThanBy("7.0.0")
	suite.runWithDefaultClients(func(client api.BaseClient) {
		key := uuid.New().String()
		value := uuid.New().String()

		suite.verifyOK(client.Set(key, value))

		resexp, err := client.ExpireWithOptions(key, 20, api.HasNoExpiry)
		assert.Nil(suite.T(), err)
		assert.True(suite.T(), resexp)

		resultExpire, err := client.ExpireWithOptions(key, 1, api.HasExistingExpiry)
		assert.Nil(suite.T(), err)
		assert.True(suite.T(), resultExpire)

		time.Sleep(2 * time.Second)

		resultExpireTest, err := client.Exists([]string{key})
		assert.Nil(suite.T(), err)

		assert.Equal(suite.T(), int64(0), resultExpireTest)
	})
}

func (suite *GlideTestSuite) TestExpireWithOptions_NewExpiryGreaterThanCurrent() {
	suite.SkipIfServerVersionLowerThanBy("7.0.0")
	suite.runWithDefaultClients(func(client api.BaseClient) {
		key := uuid.New().String()
		value := uuid.New().String()
		suite.verifyOK(client.Set(key, value))

		resultExpire, err := client.ExpireWithOptions(key, 2, api.HasNoExpiry)
		assert.Nil(suite.T(), err)
		assert.True(suite.T(), resultExpire)

		resultExpire, err = client.ExpireWithOptions(key, 5, api.NewExpiryGreaterThanCurrent)
		assert.Nil(suite.T(), err)
		assert.True(suite.T(), resultExpire)
		time.Sleep(6 * time.Second)
		resultExpireTest, err := client.Exists([]string{key})
		assert.Nil(suite.T(), err)
		assert.Equal(suite.T(), int64(0), resultExpireTest)
	})
}

func (suite *GlideTestSuite) TestExpireWithOptions_NewExpiryLessThanCurrent() {
	suite.SkipIfServerVersionLowerThanBy("7.0.0")
	suite.runWithDefaultClients(func(client api.BaseClient) {
		key := uuid.New().String()
		value := uuid.New().String()

		suite.verifyOK(client.Set(key, value))

		resultExpire, err := client.ExpireWithOptions(key, 10, api.HasNoExpiry)
		assert.Nil(suite.T(), err)
		assert.True(suite.T(), resultExpire)

		resultExpire, err = client.ExpireWithOptions(key, 5, api.NewExpiryLessThanCurrent)
		assert.Nil(suite.T(), err)

		assert.True(suite.T(), resultExpire)

		resultExpire, err = client.ExpireWithOptions(key, 15, api.NewExpiryGreaterThanCurrent)
		assert.Nil(suite.T(), err)

		assert.True(suite.T(), resultExpire)

		time.Sleep(16 * time.Second)
		resultExpireTest, err := client.Exists([]string{key})
		assert.Nil(suite.T(), err)
		assert.Equal(suite.T(), int64(0), resultExpireTest)
	})
}

func (suite *GlideTestSuite) TestExpireAtWithOptions_HasNoExpiry() {
	suite.SkipIfServerVersionLowerThanBy("7.0.0")
	suite.runWithDefaultClients(func(client api.BaseClient) {
		key := uuid.New().String()
		value := uuid.New().String()
		suite.verifyOK(client.Set(key, value))

		futureTimestamp := time.Now().Add(10 * time.Second).Unix()

		resultExpire, err := client.ExpireAtWithOptions(key, futureTimestamp, api.HasNoExpiry)
		assert.Nil(suite.T(), err)
		assert.True(suite.T(), resultExpire)
		resultExpireAt, err := client.ExpireAt(key, futureTimestamp)
		assert.Nil(suite.T(), err)
		assert.True(suite.T(), resultExpireAt)
		resultExpireWithOptions, err := client.ExpireAtWithOptions(key, futureTimestamp+10, api.HasNoExpiry)
		assert.Nil(suite.T(), err)
		assert.False(suite.T(), resultExpireWithOptions)
	})
}

func (suite *GlideTestSuite) TestExpireAtWithOptions_HasExistingExpiry() {
	suite.SkipIfServerVersionLowerThanBy("7.0.0")
	suite.runWithDefaultClients(func(client api.BaseClient) {
		key := uuid.New().String()
		value := uuid.New().String()
		suite.verifyOK(client.Set(key, value))

		futureTimestamp := time.Now().Add(10 * time.Second).Unix()
		resultExpireAt, err := client.ExpireAt(key, futureTimestamp)
		assert.Nil(suite.T(), err)
		assert.True(suite.T(), resultExpireAt)

		resultExpireWithOptions, err := client.ExpireAtWithOptions(key, futureTimestamp+10, api.HasExistingExpiry)
		assert.Nil(suite.T(), err)
		assert.True(suite.T(), resultExpireWithOptions)
	})
}

func (suite *GlideTestSuite) TestExpireAtWithOptions_NewExpiryGreaterThanCurrent() {
	suite.SkipIfServerVersionLowerThanBy("7.0.0")
	suite.runWithDefaultClients(func(client api.BaseClient) {
		key := uuid.New().String()
		value := uuid.New().String()

		suite.verifyOK(client.Set(key, value))

		futureTimestamp := time.Now().Add(10 * time.Second).Unix()
		resultExpireAt, err := client.ExpireAt(key, futureTimestamp)
		assert.Nil(suite.T(), err)
		assert.True(suite.T(), resultExpireAt)

		newFutureTimestamp := time.Now().Add(20 * time.Second).Unix()
		resultExpireWithOptions, err := client.ExpireAtWithOptions(key, newFutureTimestamp, api.NewExpiryGreaterThanCurrent)
		assert.Nil(suite.T(), err)
		assert.True(suite.T(), resultExpireWithOptions)
	})
}

func (suite *GlideTestSuite) TestExpireAtWithOptions_NewExpiryLessThanCurrent() {
	suite.SkipIfServerVersionLowerThanBy("7.0.0")
	suite.runWithDefaultClients(func(client api.BaseClient) {
		key := uuid.New().String()
		value := uuid.New().String()

		suite.verifyOK(client.Set(key, value))

		futureTimestamp := time.Now().Add(10 * time.Second).Unix()
		resultExpireAt, err := client.ExpireAt(key, futureTimestamp)
		assert.Nil(suite.T(), err)
		assert.True(suite.T(), resultExpireAt)

		newFutureTimestamp := time.Now().Add(5 * time.Second).Unix()
		resultExpireWithOptions, err := client.ExpireAtWithOptions(key, newFutureTimestamp, api.NewExpiryLessThanCurrent)
		assert.Nil(suite.T(), err)
		assert.True(suite.T(), resultExpireWithOptions)

		time.Sleep(5 * time.Second)
		resultExpireAtTest, err := client.Exists([]string{key})
		assert.Nil(suite.T(), err)

		assert.Equal(suite.T(), int64(0), resultExpireAtTest)
	})
}

func (suite *GlideTestSuite) TestPExpire() {
	suite.runWithDefaultClients(func(client api.BaseClient) {
		key := uuid.New().String()
		value := uuid.New().String()

		suite.verifyOK(client.Set(key, value))

		resultExpire, err := client.PExpire(key, 500)
		assert.Nil(suite.T(), err)
		assert.True(suite.T(), resultExpire)

		time.Sleep(600 * time.Millisecond)
		resultExpireCheck, err := client.Exists([]string{key})
		assert.Nil(suite.T(), err)
		assert.Equal(suite.T(), int64(0), resultExpireCheck)
	})
}

func (suite *GlideTestSuite) TestPExpireWithOptions_HasExistingExpiry() {
	suite.SkipIfServerVersionLowerThanBy("7.0.0")
	suite.runWithDefaultClients(func(client api.BaseClient) {
		key := uuid.New().String()
		value := uuid.New().String()

		suite.verifyOK(client.Set(key, value))

		initialExpire := 500
		resultExpire, err := client.PExpire(key, int64(initialExpire))
		assert.Nil(suite.T(), err)
		assert.True(suite.T(), resultExpire)

		newExpire := 1000

		resultExpireWithOptions, err := client.PExpireWithOptions(key, int64(newExpire), api.HasExistingExpiry)
		assert.Nil(suite.T(), err)
		assert.True(suite.T(), resultExpireWithOptions)

		time.Sleep(1100 * time.Millisecond)
		resultExist, err := client.Exists([]string{key})
		assert.Nil(suite.T(), err)
		assert.Equal(suite.T(), int64(0), resultExist)
	})
}

func (suite *GlideTestSuite) TestPExpireWithOptions_HasNoExpiry() {
	suite.SkipIfServerVersionLowerThanBy("7.0.0")
	suite.runWithDefaultClients(func(client api.BaseClient) {
		key := uuid.New().String()
		value := uuid.New().String()

		suite.verifyOK(client.Set(key, value))

		newExpire := 500

		resultExpireWithOptions, err := client.PExpireWithOptions(key, int64(newExpire), api.HasNoExpiry)
		assert.Nil(suite.T(), err)
		assert.True(suite.T(), resultExpireWithOptions)

		time.Sleep(600 * time.Millisecond)
		resultExist, err := client.Exists([]string{key})
		assert.Nil(suite.T(), err)
		assert.Equal(suite.T(), int64(0), resultExist)
	})
}

func (suite *GlideTestSuite) TestPExpireWithOptions_NewExpiryGreaterThanCurrent() {
	suite.SkipIfServerVersionLowerThanBy("7.0.0")
	suite.runWithDefaultClients(func(client api.BaseClient) {
		key := uuid.New().String()
		value := uuid.New().String()

		suite.verifyOK(client.Set(key, value))

		initialExpire := 500
		resultExpire, err := client.PExpire(key, int64(initialExpire))
		assert.Nil(suite.T(), err)
		assert.True(suite.T(), resultExpire)

		newExpire := 1000

		resultExpireWithOptions, err := client.PExpireWithOptions(key, int64(newExpire), api.NewExpiryGreaterThanCurrent)
		assert.Nil(suite.T(), err)
		assert.True(suite.T(), resultExpireWithOptions)

		time.Sleep(1100 * time.Millisecond)
		resultExist, err := client.Exists([]string{key})
		assert.Nil(suite.T(), err)
		assert.Equal(suite.T(), int64(0), resultExist)
	})
}

func (suite *GlideTestSuite) TestPExpireWithOptions_NewExpiryLessThanCurrent() {
	suite.SkipIfServerVersionLowerThanBy("7.0.0")
	suite.runWithDefaultClients(func(client api.BaseClient) {
		key := uuid.New().String()
		value := uuid.New().String()

		suite.verifyOK(client.Set(key, value))

		initialExpire := 500
		resultExpire, err := client.PExpire(key, int64(initialExpire))
		assert.Nil(suite.T(), err)
		assert.True(suite.T(), resultExpire)

		newExpire := 200

		resultExpireWithOptions, err := client.PExpireWithOptions(key, int64(newExpire), api.NewExpiryLessThanCurrent)
		assert.Nil(suite.T(), err)
		assert.True(suite.T(), resultExpireWithOptions)

		time.Sleep(600 * time.Millisecond)
		resultExist, err := client.Exists([]string{key})
		assert.Nil(suite.T(), err)
		assert.Equal(suite.T(), int64(0), resultExist)
	})
}

func (suite *GlideTestSuite) TestPExpireAt() {
	suite.runWithDefaultClients(func(client api.BaseClient) {
		key := uuid.New().String()
		value := uuid.New().String()
		suite.verifyOK(client.Set(key, value))

		expireAfterMilliseconds := time.Now().Unix() * 1000
		resultPExpireAt, err := client.PExpireAt(key, expireAfterMilliseconds)
		assert.Nil(suite.T(), err)

		assert.True(suite.T(), resultPExpireAt)

		time.Sleep(6 * time.Second)

		resultpExists, err := client.Exists([]string{key})
		assert.Nil(suite.T(), err)
		assert.Equal(suite.T(), int64(0), resultpExists)
	})
}

func (suite *GlideTestSuite) TestPExpireAtWithOptions_HasNoExpiry() {
	suite.SkipIfServerVersionLowerThanBy("7.0.0")
	suite.runWithDefaultClients(func(client api.BaseClient) {
		key := uuid.New().String()
		value := uuid.New().String()

		suite.verifyOK(client.Set(key, value))

		timestamp := time.Now().Unix() * 1000
		result, err := client.PExpireAtWithOptions(key, timestamp, api.HasNoExpiry)

		assert.Nil(suite.T(), err)
		assert.True(suite.T(), result)

		time.Sleep(2 * time.Second)
		resultExist, err := client.Exists([]string{key})
		assert.Nil(suite.T(), err)
		assert.Equal(suite.T(), int64(0), resultExist)
	})
}

func (suite *GlideTestSuite) TestPExpireAtWithOptions_HasExistingExpiry() {
	suite.SkipIfServerVersionLowerThanBy("7.0.0")
	suite.runWithDefaultClients(func(client api.BaseClient) {
		key := uuid.New().String()
		value := uuid.New().String()

		suite.verifyOK(client.Set(key, value))
		initialExpire := 500
		resultExpire, err := client.PExpire(key, int64(initialExpire))
		assert.Nil(suite.T(), err)
		assert.True(suite.T(), resultExpire)
		newExpire := time.Now().Unix()*1000 + 1000

		resultExpireWithOptions, err := client.PExpireAtWithOptions(key, newExpire, api.HasExistingExpiry)
		assert.Nil(suite.T(), err)
		assert.True(suite.T(), resultExpireWithOptions)

		time.Sleep(1100 * time.Millisecond)
		resultExist, err := client.Exists([]string{key})
		assert.Nil(suite.T(), err)
		assert.Equal(suite.T(), int64(0), resultExist)
	})
}

func (suite *GlideTestSuite) TestPExpireAtWithOptions_NewExpiryGreaterThanCurrent() {
	suite.SkipIfServerVersionLowerThanBy("7.0.0")
	suite.runWithDefaultClients(func(client api.BaseClient) {
		key := uuid.New().String()
		value := uuid.New().String()

		suite.verifyOK(client.Set(key, value))

		initialExpire := time.Now().UnixMilli() + 1000
		resultExpire, err := client.PExpireAt(key, initialExpire)
		assert.Nil(suite.T(), err)
		assert.True(suite.T(), resultExpire)

		newExpire := time.Now().UnixMilli() + 2000

		resultExpireWithOptions, err := client.PExpireAtWithOptions(key, newExpire, api.NewExpiryGreaterThanCurrent)
		assert.Nil(suite.T(), err)
		assert.True(suite.T(), resultExpireWithOptions)

		time.Sleep(2100 * time.Millisecond)
		resultExist, err := client.Exists([]string{key})
		assert.Nil(suite.T(), err)
		assert.Equal(suite.T(), int64(0), resultExist)
	})
}

func (suite *GlideTestSuite) TestPExpireAtWithOptions_NewExpiryLessThanCurrent() {
	suite.SkipIfServerVersionLowerThanBy("7.0.0")
	suite.runWithDefaultClients(func(client api.BaseClient) {
		key := uuid.New().String()
		value := uuid.New().String()

		suite.verifyOK(client.Set(key, value))

		initialExpire := 1000
		resultExpire, err := client.PExpire(key, int64(initialExpire))
		assert.Nil(suite.T(), err)
		assert.True(suite.T(), resultExpire)

		newExpire := time.Now().Unix()*1000 + 500

		resultExpireWithOptions, err := client.PExpireAtWithOptions(key, newExpire, api.NewExpiryLessThanCurrent)
		assert.Nil(suite.T(), err)

		assert.True(suite.T(), resultExpireWithOptions)

		time.Sleep(1100 * time.Millisecond)
		resultExist, err := client.Exists([]string{key})
		assert.Nil(suite.T(), err)
		assert.Equal(suite.T(), int64(0), resultExist)
	})
}

func (suite *GlideTestSuite) TestExpireTime() {
	suite.SkipIfServerVersionLowerThanBy("7.0.0")
	suite.runWithDefaultClients(func(client api.BaseClient) {
		key := uuid.New().String()
		value := uuid.New().String()

		suite.verifyOK(client.Set(key, value))

		result, err := client.Get(key)
		assert.Nil(suite.T(), err)
		assert.Equal(suite.T(), value, result.Value())

		expireTime := time.Now().Unix() + 3
		resultExpAt, err := client.ExpireAt(key, expireTime)
		assert.Nil(suite.T(), err)
		assert.True(suite.T(), resultExpAt)

		resexptime, err := client.ExpireTime(key)
		assert.Nil(suite.T(), err)
		assert.Equal(suite.T(), expireTime, resexptime)

		time.Sleep(4 * time.Second)

		resultAfterExpiry, err := client.Get(key)
		assert.Nil(suite.T(), err)
		assert.Equal(suite.T(), "", resultAfterExpiry.Value())
	})
}

func (suite *GlideTestSuite) TestExpireTime_KeyDoesNotExist() {
	suite.SkipIfServerVersionLowerThanBy("7.0.0")
	suite.runWithDefaultClients(func(client api.BaseClient) {
		key := uuid.New().String()

		// Call ExpireTime on a key that doesn't exist
		expiryResult, err := client.ExpireTime(key)
		assert.Nil(suite.T(), err)
		assert.Equal(suite.T(), int64(-2), expiryResult)
	})
}

func (suite *GlideTestSuite) TestPExpireTime() {
	suite.SkipIfServerVersionLowerThanBy("7.0.0")
	suite.runWithDefaultClients(func(client api.BaseClient) {
		key := uuid.New().String()
		value := uuid.New().String()

		suite.verifyOK(client.Set(key, value))

		result, err := client.Get(key)
		assert.Nil(suite.T(), err)
		assert.Equal(suite.T(), value, result.Value())

		pexpireTime := time.Now().UnixMilli() + 3000
		resultExpAt, err := client.PExpireAt(key, pexpireTime)
		assert.Nil(suite.T(), err)
		assert.True(suite.T(), resultExpAt)

		respexptime, err := client.PExpireTime(key)
		assert.Nil(suite.T(), err)
		assert.Equal(suite.T(), pexpireTime, respexptime)

		time.Sleep(4 * time.Second)

		resultAfterExpiry, err := client.Get(key)
		assert.Nil(suite.T(), err)
		assert.Equal(suite.T(), "", resultAfterExpiry.Value())
	})
}

func (suite *GlideTestSuite) Test_ZCard() {
	suite.runWithDefaultClients(func(client api.BaseClient) {
		key := "{key}" + uuid.NewString()
		membersScores := map[string]float64{
			"one":   1.0,
			"two":   2.0,
			"three": 3.0,
		}
		t := suite.T()
		res1, err := client.ZAdd(key, membersScores)
		assert.Nil(t, err)
		assert.Equal(t, int64(3), res1)

		res2, err := client.ZCard(key)
		assert.Nil(t, err)
		assert.Equal(t, int64(3), res2)

		res3, err := client.ZRem(key, []string{"one"})
		assert.Nil(t, err)
		assert.Equal(t, int64(1), res3)

		res4, err := client.ZCard(key)
		assert.Nil(t, err)
		assert.Equal(t, int64(2), res4)
	})
}

func (suite *GlideTestSuite) TestPExpireTime_KeyDoesNotExist() {
	suite.SkipIfServerVersionLowerThanBy("7.0.0")
	suite.runWithDefaultClients(func(client api.BaseClient) {
		key := uuid.New().String()

		// Call ExpireTime on a key that doesn't exist
		expiryResult, err := client.PExpireTime(key)
		assert.Nil(suite.T(), err)
		assert.Equal(suite.T(), int64(-2), expiryResult)
	})
}

func (suite *GlideTestSuite) TestTTL_WithValidKey() {
	suite.runWithDefaultClients(func(client api.BaseClient) {
		key := uuid.New().String()
		value := uuid.New().String()
		suite.verifyOK(client.Set(key, value))

		resExpire, err := client.Expire(key, 1)
		assert.Nil(suite.T(), err)
		assert.True(suite.T(), resExpire)
		resTTL, err := client.TTL(key)
		assert.Nil(suite.T(), err)
		assert.Equal(suite.T(), int64(1), resTTL)
	})
}

func (suite *GlideTestSuite) TestTTL_WithExpiredKey() {
	suite.runWithDefaultClients(func(client api.BaseClient) {
		key := uuid.New().String()
		value := uuid.New().String()
		suite.verifyOK(client.Set(key, value))

		resExpire, err := client.Expire(key, 1)
		assert.Nil(suite.T(), err)
		assert.True(suite.T(), resExpire)

		time.Sleep(2 * time.Second)

		resTTL, err := client.TTL(key)
		assert.Nil(suite.T(), err)
		assert.Equal(suite.T(), int64(-2), resTTL)
	})
}

func (suite *GlideTestSuite) TestPTTL_WithValidKey() {
	suite.runWithDefaultClients(func(client api.BaseClient) {
		key := uuid.New().String()
		value := uuid.New().String()
		suite.verifyOK(client.Set(key, value))

		resExpire, err := client.Expire(key, 1)
		assert.Nil(suite.T(), err)
		assert.True(suite.T(), resExpire)

		resPTTL, err := client.PTTL(key)
		assert.Nil(suite.T(), err)
		assert.Greater(suite.T(), resPTTL, int64(900))
	})
}

func (suite *GlideTestSuite) TestPTTL_WithExpiredKey() {
	suite.runWithDefaultClients(func(client api.BaseClient) {
		key := uuid.New().String()
		value := uuid.New().String()
		suite.verifyOK(client.Set(key, value))

		resExpire, err := client.Expire(key, 1)
		assert.Nil(suite.T(), err)
		assert.True(suite.T(), resExpire)

		time.Sleep(2 * time.Second)

		resPTTL, err := client.PTTL(key)
		assert.Nil(suite.T(), err)
		assert.Equal(suite.T(), resPTTL, int64(-2))
	})
}

func (suite *GlideTestSuite) TestPfAdd_SuccessfulAddition() {
	suite.runWithDefaultClients(func(client api.BaseClient) {
		key := uuid.New().String()
		res, err := client.PfAdd(key, []string{"a", "b", "c", "d", "e"})
		assert.Nil(suite.T(), err)
		assert.Equal(suite.T(), int64(1), res)
	})
}

func (suite *GlideTestSuite) TestPfAdd_DuplicateElements() {
	suite.runWithDefaultClients(func(client api.BaseClient) {
		key := uuid.New().String()

		// case : Add elements and add same elements again
		res, err := client.PfAdd(key, []string{"a", "b", "c", "d", "e"})
		assert.Nil(suite.T(), err)
		assert.Equal(suite.T(), int64(1), res)

		res2, err := client.PfAdd(key, []string{"a", "b", "c", "d", "e"})
		assert.Nil(suite.T(), err)
		assert.Equal(suite.T(), int64(0), res2)

		// case : (mixed elements) add new elements with 1 duplicate elements
		res1, err := client.PfAdd(key, []string{"f", "g", "h"})
		assert.Nil(suite.T(), err)
		assert.Equal(suite.T(), int64(1), res1)

		res2, err = client.PfAdd(key, []string{"i", "j", "g"})
		assert.Nil(suite.T(), err)
		assert.Equal(suite.T(), int64(1), res2)

		// case : add empty array(no elements to the HyperLogLog)
		res, err = client.PfAdd(key, []string{})
		assert.Nil(suite.T(), err)
		assert.Equal(suite.T(), int64(0), res)
	})
}

func (suite *GlideTestSuite) TestPfCount_SingleKey() {
	suite.runWithDefaultClients(func(client api.BaseClient) {
		key := uuid.New().String()
		res, err := client.PfAdd(key, []string{"i", "j", "g"})
		assert.Nil(suite.T(), err)
		assert.Equal(suite.T(), int64(1), res)

		resCount, err := client.PfCount([]string{key})
		assert.Nil(suite.T(), err)
		assert.Equal(suite.T(), int64(3), resCount)
	})
}

func (suite *GlideTestSuite) TestPfCount_MultipleKeys() {
	suite.runWithDefaultClients(func(client api.BaseClient) {
		key1 := uuid.New().String() + "{group}"
		key2 := uuid.New().String() + "{group}"

		res, err := client.PfAdd(key1, []string{"a", "b", "c"})
		assert.Nil(suite.T(), err)
		assert.Equal(suite.T(), int64(1), res)

		res, err = client.PfAdd(key2, []string{"c", "d", "e"})
		assert.Nil(suite.T(), err)
		assert.Equal(suite.T(), int64(1), res)

		resCount, err := client.PfCount([]string{key1, key2})
		assert.Nil(suite.T(), err)
		assert.Equal(suite.T(), int64(5), resCount)
	})
}

func (suite *GlideTestSuite) TestPfCount_NoExistingKeys() {
	suite.runWithDefaultClients(func(client api.BaseClient) {
		key1 := uuid.New().String() + "{group}"
		key2 := uuid.New().String() + "{group}"

		resCount, err := client.PfCount([]string{key1, key2})
		assert.Nil(suite.T(), err)
		assert.Equal(suite.T(), int64(0), resCount)
	})
}

func (suite *GlideTestSuite) TestBLMove() {
	if suite.serverVersion < "6.2.0" {
		suite.T().Skip("This feature is added in version 6.2.0")
	}
	suite.runWithDefaultClients(func(client api.BaseClient) {
		key1 := "{key}-1" + uuid.NewString()
		key2 := "{key}-2" + uuid.NewString()
		nonExistentKey := "{key}-3" + uuid.NewString()
		nonListKey := "{key}-4" + uuid.NewString()

		res1, err := client.BLMove(key1, key2, api.Left, api.Right, float64(0.1))
		assert.Equal(suite.T(), api.CreateNilStringResult(), res1)
		assert.Nil(suite.T(), err)

		res2, err := client.LPush(key1, []string{"four", "three", "two", "one"})
		assert.Nil(suite.T(), err)
		assert.Equal(suite.T(), int64(4), res2)

		// only source exists, only source elements gets popped, creates a list at nonExistingKey
		res3, err := client.BLMove(key1, nonExistentKey, api.Right, api.Left, float64(0.1))
		assert.Equal(suite.T(), "four", res3.Value())
		assert.Nil(suite.T(), err)

		res4, err := client.LRange(key1, int64(0), int64(-1))
		assert.Nil(suite.T(), err)
		assert.Equal(
			suite.T(),
			[]api.Result[string]{
				api.CreateStringResult("one"),
				api.CreateStringResult("two"),
				api.CreateStringResult("three"),
			},
			res4,
		)

		// source and destination are the same, performing list rotation, "one" gets popped and added back
		res5, err := client.BLMove(key1, key1, api.Left, api.Left, float64(0.1))
		assert.Equal(suite.T(), "one", res5.Value())
		assert.Nil(suite.T(), err)

		res6, err := client.LRange(key1, int64(0), int64(-1))
		assert.Nil(suite.T(), err)
		assert.Equal(
			suite.T(),
			[]api.Result[string]{
				api.CreateStringResult("one"),
				api.CreateStringResult("two"),
				api.CreateStringResult("three"),
			},
			res6,
		)
		// normal use case, "three" gets popped and added to the left of destination
		res7, err := client.LPush(key2, []string{"six", "five", "four"})
		assert.Nil(suite.T(), err)
		assert.Equal(suite.T(), int64(3), res7)

		res8, err := client.BLMove(key1, key2, api.Right, api.Left, float64(0.1))
		assert.Equal(suite.T(), "three", res8.Value())
		assert.Nil(suite.T(), err)

		res9, err := client.LRange(key1, int64(0), int64(-1))
		assert.Nil(suite.T(), err)
		assert.Equal(
			suite.T(),
			[]api.Result[string]{
				api.CreateStringResult("one"),
				api.CreateStringResult("two"),
			},
			res9,
		)
		res10, err := client.LRange(key2, int64(0), int64(-1))
		assert.Nil(suite.T(), err)
		assert.Equal(
			suite.T(),
			[]api.Result[string]{
				api.CreateStringResult("three"),
				api.CreateStringResult("four"),
				api.CreateStringResult("five"),
				api.CreateStringResult("six"),
			},
			res10,
		)

		// source exists but is not a list type key
		suite.verifyOK(client.Set(nonListKey, "value"))

		res11, err := client.BLMove(nonListKey, key1, api.Left, api.Left, float64(0.1))
		assert.Equal(suite.T(), api.CreateNilStringResult(), res11)
		assert.NotNil(suite.T(), err)
		assert.IsType(suite.T(), &api.RequestError{}, err)

		// destination exists but is not a list type key
		suite.verifyOK(client.Set(nonListKey, "value"))

		res12, err := client.BLMove(key1, nonListKey, api.Left, api.Left, float64(0.1))
		assert.Equal(suite.T(), api.CreateNilStringResult(), res12)
		assert.NotNil(suite.T(), err)
		assert.IsType(suite.T(), &api.RequestError{}, err)
	})
}

func (suite *GlideTestSuite) TestDel_MultipleKeys() {
	suite.runWithDefaultClients(func(client api.BaseClient) {
		key1 := "testKey1_" + uuid.New().String()
		key2 := "testKey2_" + uuid.New().String()
		key3 := "testKey3_" + uuid.New().String()

		suite.verifyOK(client.Set(key1, initialValue))
		suite.verifyOK(client.Set(key2, initialValue))
		suite.verifyOK(client.Set(key3, initialValue))

		deletedCount, err := client.Del([]string{key1, key2, key3})

		assert.Nil(suite.T(), err)
		assert.Equal(suite.T(), int64(3), deletedCount)

		result1, err1 := client.Get(key1)
		result2, err2 := client.Get(key2)
		result3, err3 := client.Get(key3)

		assert.Nil(suite.T(), err1)
		assert.True(suite.T(), result1.IsNil())

		assert.Nil(suite.T(), err2)
		assert.True(suite.T(), result2.IsNil())

		assert.Nil(suite.T(), err3)
		assert.True(suite.T(), result3.IsNil())
	})
}

func (suite *GlideTestSuite) TestType() {
	suite.runWithDefaultClients(func(client api.BaseClient) {
		// Test 1: Check if the value is string
		keyName := "{keyName}" + uuid.NewString()
		suite.verifyOK(client.Set(keyName, initialValue))
		result, err := client.Type(keyName)
		assert.Nil(suite.T(), err)
		assert.IsType(suite.T(), result, api.CreateStringResult("string"), "Value is string")

		// Test 2: Check if the value is list
		key1 := "{keylist}-1" + uuid.NewString()
		resultLPush, err := client.LPush(key1, []string{"one", "two", "three"})
		assert.Equal(suite.T(), int64(3), resultLPush)
		assert.Nil(suite.T(), err)
		resultType, err := client.Type(key1)
		assert.Nil(suite.T(), err)
		assert.IsType(suite.T(), resultType, api.CreateStringResult("list"), "Value is list")
	})
}

func (suite *GlideTestSuite) TestTouch() {
	suite.runWithDefaultClients(func(client api.BaseClient) {
		// Test 1: Check if an touch valid key
		keyName := "{keyName}" + uuid.NewString()
		keyName1 := "{keyName1}" + uuid.NewString()
		suite.verifyOK(client.Set(keyName, initialValue))
		suite.verifyOK(client.Set(keyName1, "anotherValue"))
		result, err := client.Touch([]string{keyName, keyName1})
		assert.Nil(suite.T(), err)
		assert.Equal(suite.T(), int64(2), result, "The touch should be 2")

		// Test 2: Check if an touch invalid key
		resultInvalidKey, err := client.Touch([]string{"invalidKey", "invalidKey1"})
		assert.Nil(suite.T(), err)
		assert.Equal(suite.T(), int64(0), resultInvalidKey, "The touch should be 0")
	})
}

func (suite *GlideTestSuite) TestUnlink() {
	suite.runWithDefaultClients(func(client api.BaseClient) {
		// Test 1: Check if an unlink valid key
		keyName := "{keyName}" + uuid.NewString()
		keyName1 := "{keyName1}" + uuid.NewString()
		suite.verifyOK(client.Set(keyName, initialValue))
		suite.verifyOK(client.Set(keyName1, "anotherValue"))
		resultValidKey, err := client.Unlink([]string{keyName, keyName1})
		assert.Nil(suite.T(), err)
		assert.Equal(suite.T(), int64(2), resultValidKey, "The unlink should be 2")

		// Test 2: Check if an unlink for invalid key
		resultInvalidKey, err := client.Unlink([]string{"invalidKey2", "invalidKey3"})
		assert.Nil(suite.T(), err)
		assert.Equal(suite.T(), int64(0), resultInvalidKey, "The unlink should be 0")
	})
}

func (suite *GlideTestSuite) TestRename() {
	suite.runWithDefaultClients(func(client api.BaseClient) {
		// Test 1 Check if the command successfully renamed
		key := "{keyName}" + uuid.NewString()
		initialValueRename := "TestRename_RenameValue"
		newRenameKey := "{newkeyName}" + uuid.NewString()
		suite.verifyOK(client.Set(key, initialValueRename))
		client.Rename(key, newRenameKey)

		// Test 2 Check if the rename command return false if the key/newkey is invalid.
		key1 := "{keyName}" + uuid.NewString()
		res1, err := client.Rename(key1, "invalidKey")
		assert.Equal(suite.T(), "", res1.Value())
		assert.NotNil(suite.T(), err)
		assert.IsType(suite.T(), &api.RequestError{}, err)
	})
}

func (suite *GlideTestSuite) TestRenamenx() {
	suite.runWithDefaultClients(func(client api.BaseClient) {
		// Test 1 Check if the renamenx command return true if key was renamed to newKey
		key := "{keyName}" + uuid.NewString()
		key2 := "{keyName}" + uuid.NewString()
		suite.verifyOK(client.Set(key, initialValue))
		res1, err := client.Renamenx(key, key2)
		assert.Nil(suite.T(), err)
		assert.True(suite.T(), res1)

		// Test 2 Check if the renamenx command return false if newKey already exists.
		key3 := "{keyName}" + uuid.NewString()
		key4 := "{keyName}" + uuid.NewString()
		suite.verifyOK(client.Set(key3, initialValue))
		suite.verifyOK(client.Set(key4, initialValue))
		res2, err := client.Renamenx(key3, key4)
		assert.Nil(suite.T(), err)
		assert.False(suite.T(), res2)
	})
}

func (suite *GlideTestSuite) TestXAdd() {
	suite.runWithDefaultClients(func(client api.BaseClient) {
		key := uuid.NewString()
		// stream does not exist
		res, err := client.XAdd(key, [][]string{{"field1", "value1"}, {"field1", "value2"}})
		assert.Nil(suite.T(), err)
		assert.False(suite.T(), res.IsNil())
		// don't check the value, because it contains server's timestamp

		// adding data to existing stream
		res, err = client.XAdd(key, [][]string{{"field3", "value3"}})
		assert.Nil(suite.T(), err)
		assert.False(suite.T(), res.IsNil())

		// incorrect input
		_, err = client.XAdd(key, [][]string{})
		assert.NotNil(suite.T(), err)
		_, err = client.XAdd(key, [][]string{{"1", "2", "3"}})
		assert.NotNil(suite.T(), err)

		// key is not a string
		key = uuid.NewString()
		client.Set(key, "abc")
		_, err = client.XAdd(key, [][]string{{"f", "v"}})
		assert.NotNil(suite.T(), err)
	})
}

func (suite *GlideTestSuite) TestXAddWithOptions() {
	suite.runWithDefaultClients(func(client api.BaseClient) {
		key := uuid.NewString()
		// stream does not exist
		res, err := client.XAddWithOptions(
			key,
			[][]string{{"field1", "value1"}},
			options.NewXAddOptions().SetDontMakeNewStream(),
		)
		assert.Nil(suite.T(), err)
		assert.True(suite.T(), res.IsNil())

		// adding data to with given ID
		res, err = client.XAddWithOptions(key, [][]string{{"field1", "value1"}}, options.NewXAddOptions().SetId("0-1"))
		assert.Nil(suite.T(), err)
		assert.Equal(suite.T(), "0-1", res.Value())

		client.XAdd(key, [][]string{{"field2", "value2"}})
		// TODO run XLen there
		// this will trim the first entry.
		res, err = client.XAddWithOptions(
			key,
			[][]string{{"field3", "value3"}},
			options.NewXAddOptions().SetTrimOptions(options.NewXTrimOptionsWithMaxLen(2).SetExactTrimming()),
		)
		assert.Nil(suite.T(), err)
		assert.False(suite.T(), res.IsNil())
		// TODO run XLen there
	})
}

func (suite *GlideTestSuite) TestXRead() {
	suite.runWithDefaultClients(func(client api.BaseClient) {
		key1 := "{xread}" + uuid.NewString()
		key2 := "{xread}" + uuid.NewString()
		key3 := "{xread}" + uuid.NewString()

		// key does not exist
		read, err := client.XRead(map[string]string{key1: "0-0"})
		assert.Nil(suite.T(), err)
		assert.Nil(suite.T(), read)

		res, err := client.XAddWithOptions(
			key1,
			[][]string{{"k1_field1", "k1_value1"}, {"k1_field1", "k1_value2"}},
			options.NewXAddOptions().SetId("0-1"),
		)
		assert.Nil(suite.T(), err)
		assert.False(suite.T(), res.IsNil())

		res, err = client.XAddWithOptions(key2, [][]string{{"k2_field1", "k2_value1"}}, options.NewXAddOptions().SetId("2-0"))
		assert.Nil(suite.T(), err)
		assert.False(suite.T(), res.IsNil())

		// reading ID which does not exist yet
		read, err = client.XRead(map[string]string{key1: "100-500"})
		assert.Nil(suite.T(), err)
		assert.Nil(suite.T(), read)

		read, err = client.XRead(map[string]string{key1: "0-0", key2: "0-0"})
		assert.Nil(suite.T(), err)
		assert.Equal(suite.T(), map[string]map[string][][]string{
			key1: {
				"0-1": {{"k1_field1", "k1_value1"}, {"k1_field1", "k1_value2"}},
			},
			key2: {
				"2-0": {{"k2_field1", "k2_value1"}},
			},
		}, read)

		// Key exists, but it is not a stream
		client.Set(key3, "xread")
		_, err = client.XRead(map[string]string{key1: "0-0", key3: "0-0"})
		assert.NotNil(suite.T(), err)
		assert.IsType(suite.T(), &api.RequestError{}, err)

		// ensure that commands doesn't time out even if timeout > request timeout
		var testClient api.BaseClient
		if _, ok := client.(api.GlideClient); ok {
			testClient = suite.client(api.NewGlideClientConfiguration().
				WithAddress(&suite.standaloneHosts[0]).
				WithUseTLS(suite.tls))
		} else {
			testClient = suite.clusterClient(api.NewGlideClusterClientConfiguration().
				WithAddress(&suite.clusterHosts[0]).
				WithUseTLS(suite.tls))
		}
		read, err = testClient.XReadWithOptions(map[string]string{key1: "0-1"}, options.NewXReadOptions().SetBlock(1000))
		assert.Nil(suite.T(), err)
		assert.Nil(suite.T(), read)

		// with 0 timeout (no timeout) should never time out,
		// but we wrap the test with timeout to avoid test failing or stuck forever
		finished := make(chan bool)
		go func() {
			testClient.XReadWithOptions(map[string]string{key1: "0-1"}, options.NewXReadOptions().SetBlock(0))
			finished <- true
		}()
		select {
		case <-finished:
			assert.Fail(suite.T(), "Infinite block finished")
		case <-time.After(3 * time.Second):
		}
		testClient.Close()
	})
}

func (suite *GlideTestSuite) TestZAddAndZAddIncr() {
	suite.runWithDefaultClients(func(client api.BaseClient) {
		key := uuid.New().String()
		key2 := uuid.New().String()
		key3 := uuid.New().String()
		key4 := uuid.New().String()
		membersScoreMap := map[string]float64{
			"one":   1.0,
			"two":   2.0,
			"three": 3.0,
		}
		t := suite.T()

		res, err := client.ZAdd(key, membersScoreMap)
		assert.Nil(t, err)
		assert.Equal(t, int64(3), res)

		resIncr, err := client.ZAddIncr(key, "one", float64(2))
		assert.Nil(t, err)
		assert.Equal(t, float64(3), resIncr.Value())

		// exceptions
		// non-sortedset key
		_, err = client.Set(key2, "test")
		assert.NoError(t, err)

		_, err = client.ZAdd(key2, membersScoreMap)
		assert.NotNil(suite.T(), err)
		assert.IsType(suite.T(), &api.RequestError{}, err)

		// wrong key type for zaddincr
		_, err = client.ZAddIncr(key2, "one", float64(2))
		assert.NotNil(suite.T(), err)
		assert.IsType(suite.T(), &api.RequestError{}, err)

		// with NX & XX
		onlyIfExistsOpts := options.NewZAddOptionsBuilder().SetConditionalChange(options.OnlyIfExists)
		onlyIfDoesNotExistOpts := options.NewZAddOptionsBuilder().SetConditionalChange(options.OnlyIfDoesNotExist)

		res, err = client.ZAddWithOptions(key3, membersScoreMap, onlyIfExistsOpts)
		assert.Nil(suite.T(), err)
		assert.Equal(suite.T(), int64(0), res)

		res, err = client.ZAddWithOptions(key3, membersScoreMap, onlyIfDoesNotExistOpts)
		assert.Nil(suite.T(), err)
		assert.Equal(suite.T(), int64(3), res)

		resIncr, err = client.ZAddIncrWithOptions(key3, "one", 5, onlyIfDoesNotExistOpts)
		assert.Nil(suite.T(), err)
		assert.True(suite.T(), resIncr.IsNil())

		resIncr, err = client.ZAddIncrWithOptions(key3, "one", 5, onlyIfExistsOpts)
		assert.Nil(suite.T(), err)
		assert.Equal(suite.T(), float64(6), resIncr.Value())

		// with GT or LT
		membersScoreMap2 := map[string]float64{
			"one":   -3.0,
			"two":   2.0,
			"three": 3.0,
		}

		res, err = client.ZAdd(key4, membersScoreMap2)
		assert.Nil(suite.T(), err)
		assert.Equal(suite.T(), int64(3), res)

		membersScoreMap2["one"] = 10.0

		gtOpts := options.NewZAddOptionsBuilder().SetUpdateOptions(options.ScoreGreaterThanCurrent)
		ltOpts := options.NewZAddOptionsBuilder().SetUpdateOptions(options.ScoreLessThanCurrent)
		gtOptsChanged, _ := options.NewZAddOptionsBuilder().SetUpdateOptions(options.ScoreGreaterThanCurrent).SetChanged(true)
		ltOptsChanged, _ := options.NewZAddOptionsBuilder().SetUpdateOptions(options.ScoreLessThanCurrent).SetChanged(true)

		res, err = client.ZAddWithOptions(key4, membersScoreMap2, gtOptsChanged)
		assert.Nil(suite.T(), err)
		assert.Equal(suite.T(), int64(1), res)

		res, err = client.ZAddWithOptions(key4, membersScoreMap2, ltOptsChanged)
		assert.Nil(suite.T(), err)
		assert.Equal(suite.T(), int64(0), res)

		resIncr, err = client.ZAddIncrWithOptions(key4, "one", -3, ltOpts)
		assert.Nil(suite.T(), err)
		assert.Equal(suite.T(), float64(7), resIncr.Value())

		resIncr, err = client.ZAddIncrWithOptions(key4, "one", -3, gtOpts)
		assert.Nil(suite.T(), err)
		assert.True(suite.T(), resIncr.IsNil())
	})
}

func (suite *GlideTestSuite) TestZincrBy() {
	suite.runWithDefaultClients(func(client api.BaseClient) {
		key1 := uuid.New().String()
		key2 := uuid.New().String()

		// key does not exist
		res1, err := client.ZIncrBy(key1, 2.5, "value1")
		assert.Nil(suite.T(), err)
		assert.Equal(suite.T(), 2.5, res1)

		// key exists, but value doesn't
		res2, err := client.ZIncrBy(key1, -3.3, "value2")
		assert.Nil(suite.T(), err)
		assert.Equal(suite.T(), -3.3, res2)

		// updating existing value in existing key
		res3, err := client.ZIncrBy(key1, 1.0, "value1")
		assert.Nil(suite.T(), err)
		assert.Equal(suite.T(), 3.5, res3)

		// Key exists, but it is not a sorted set
		res4, err := client.SAdd(key2, []string{"one", "two"})
		assert.Nil(suite.T(), err)
		assert.Equal(suite.T(), int64(2), res4)

		_, err = client.ZIncrBy(key2, 0.5, "_")
		assert.NotNil(suite.T(), err)
		assert.IsType(suite.T(), &api.RequestError{}, err)
	})
}

func (suite *GlideTestSuite) TestBZPopMin() {
	suite.runWithDefaultClients(func(client api.BaseClient) {
		key1 := "{zset}-1-" + uuid.NewString()
		key2 := "{zset}-2-" + uuid.NewString()
		key3 := "{zset}-2-" + uuid.NewString()

		// Add elements to key1
		zaddResult1, err := client.ZAdd(key1, map[string]float64{"a": 1.0, "b": 1.5})
		assert.Nil(suite.T(), err)
		assert.Equal(suite.T(), int64(2), zaddResult1)

		// Add elements to key2
		zaddResult2, err := client.ZAdd(key2, map[string]float64{"c": 2.0})
		assert.Nil(suite.T(), err)
		assert.Equal(suite.T(), int64(1), zaddResult2)

		// Pop minimum element from key1 and key2
		bzpopminResult1, err := client.BZPopMin([]string{key1, key2}, float64(.5))
		assert.Nil(suite.T(), err)
		assert.Equal(suite.T(), api.KeyWithMemberAndScore{Key: key1, Member: "a", Score: 1.0}, bzpopminResult1.Value())

		// Attempt to pop from non-existent key3
		bzpopminResult2, err := client.BZPopMin([]string{key3}, float64(1))
		assert.Nil(suite.T(), err)
		assert.True(suite.T(), bzpopminResult2.IsNil())

		// Pop minimum element from key2
		bzpopminResult3, err := client.BZPopMin([]string{key3, key2}, float64(.5))
		assert.Nil(suite.T(), err)
		assert.Equal(suite.T(), api.KeyWithMemberAndScore{Key: key2, Member: "c", Score: 2.0}, bzpopminResult3.Value())

		// Set key3 to a non-sorted set value
		suite.verifyOK(client.Set(key3, "value"))

		// Attempt to pop from key3 which is not a sorted set
		_, err = client.BZPopMin([]string{key3}, float64(.5))
		if assert.Error(suite.T(), err) {
			assert.IsType(suite.T(), &api.RequestError{}, err)
		}
	})
}

func (suite *GlideTestSuite) TestZPopMin() {
	suite.runWithDefaultClients(func(client api.BaseClient) {
		key1 := uuid.New().String()
		key2 := uuid.New().String()
		memberScoreMap := map[string]float64{
			"one":   1.0,
			"two":   2.0,
			"three": 3.0,
		}

		res, err := client.ZAdd(key1, memberScoreMap)
		assert.Nil(suite.T(), err)
		assert.Equal(suite.T(), int64(3), res)

		res2, err := client.ZPopMin(key1)
		assert.Nil(suite.T(), err)
		assert.Len(suite.T(), res2, 1)
		assert.Equal(suite.T(), float64(1.0), res2[api.CreateStringResult("one")].Value())

		res3, err := client.ZPopMinWithCount(key1, 2)
		assert.Nil(suite.T(), err)
		assert.Len(suite.T(), res3, 2)
		assert.Equal(suite.T(), float64(2.0), res3[api.CreateStringResult("two")].Value())
		assert.Equal(suite.T(), float64(3.0), res3[api.CreateStringResult("three")].Value())

		// non sorted set key
		_, err = client.Set(key2, "test")
		assert.Nil(suite.T(), err)

		_, err = client.ZPopMin(key2)
		assert.NotNil(suite.T(), err)
		assert.IsType(suite.T(), &api.RequestError{}, err)
	})
}

func (suite *GlideTestSuite) TestZPopMax() {
	suite.runWithDefaultClients(func(client api.BaseClient) {
		key1 := uuid.New().String()
		key2 := uuid.New().String()
		memberScoreMap := map[string]float64{
			"one":   1.0,
			"two":   2.0,
			"three": 3.0,
		}
		res, err := client.ZAdd(key1, memberScoreMap)
		assert.Nil(suite.T(), err)
		assert.Equal(suite.T(), int64(3), res)

		res2, err := client.ZPopMax(key1)
		assert.Nil(suite.T(), err)
		assert.Len(suite.T(), res2, 1)
		assert.Equal(suite.T(), float64(3.0), res2[api.CreateStringResult("three")].Value())

		res3, err := client.ZPopMaxWithCount(key1, 2)
		assert.Nil(suite.T(), err)
		assert.Len(suite.T(), res3, 2)
		assert.Equal(suite.T(), float64(2.0), res3[api.CreateStringResult("two")].Value())
		assert.Equal(suite.T(), float64(1.0), res3[api.CreateStringResult("one")].Value())

		// non sorted set key
		_, err = client.Set(key2, "test")
		assert.Nil(suite.T(), err)

		_, err = client.ZPopMax(key2)
		assert.NotNil(suite.T(), err)
		assert.IsType(suite.T(), &api.RequestError{}, err)
	})
}

func (suite *GlideTestSuite) TestZRem() {
	suite.runWithDefaultClients(func(client api.BaseClient) {
		key := uuid.New().String()
		memberScoreMap := map[string]float64{
			"one":   1.0,
			"two":   2.0,
			"three": 3.0,
		}
		res, err := client.ZAdd(key, memberScoreMap)
		assert.Nil(suite.T(), err)
		assert.Equal(suite.T(), int64(3), res)

		// no members to remove
		_, err = client.ZRem(key, []string{})
		assert.NotNil(suite.T(), err)
		assert.IsType(suite.T(), &api.RequestError{}, err)

		res, err = client.ZRem(key, []string{"one"})
		assert.Nil(suite.T(), err)
		assert.Equal(suite.T(), int64(1), res)

		// TODO: run ZCard there
		res, err = client.ZRem(key, []string{"one", "two", "three"})
		assert.Nil(suite.T(), err)
		assert.Equal(suite.T(), int64(2), res)

		// non sorted set key
		_, err = client.Set(key, "test")
		assert.Nil(suite.T(), err)

		_, err = client.ZRem(key, []string{"value"})
		assert.NotNil(suite.T(), err)
		assert.IsType(suite.T(), &api.RequestError{}, err)
	})
}

func (suite *GlideTestSuite) TestZRange() {
	suite.runWithDefaultClients(func(client api.BaseClient) {
		t := suite.T()
		key := uuid.New().String()
		memberScoreMap := map[string]float64{
			"a": 1.0,
			"b": 2.0,
			"c": 3.0,
		}
		_, err := client.ZAdd(key, memberScoreMap)
		assert.NoError(t, err)
		// index [0:1]
		res, err := client.ZRange(key, options.NewRangeByIndexQuery(0, 1))
		expected := []api.Result[string]{
			api.CreateStringResult("a"),
			api.CreateStringResult("b"),
		}
		assert.NoError(t, err)
		assert.Equal(t, expected, res)
		// index [0:-1] (all)
		res, err = client.ZRange(key, options.NewRangeByIndexQuery(0, -1))
		expected = []api.Result[string]{
			api.CreateStringResult("a"),
			api.CreateStringResult("b"),
			api.CreateStringResult("c"),
		}
		assert.NoError(t, err)
		assert.Equal(t, expected, res)
		// index [3:1] (none)
		res, err = client.ZRange(key, options.NewRangeByIndexQuery(3, 1))
		assert.NoError(t, err)
		assert.Equal(t, 0, len(res))
		// score [-inf:3]
		var query options.ZRangeQuery
		query = options.NewRangeByScoreQuery(
			options.NewInfiniteScoreBoundary(options.NegativeInfinity),
			options.NewScoreBoundary(3, true))
		res, err = client.ZRange(key, query)
		expected = []api.Result[string]{
			api.CreateStringResult("a"),
			api.CreateStringResult("b"),
			api.CreateStringResult("c"),
		}
		assert.NoError(t, err)
		assert.Equal(t, expected, res)
		// score [-inf:3)
		query = options.NewRangeByScoreQuery(
			options.NewInfiniteScoreBoundary(options.NegativeInfinity),
			options.NewScoreBoundary(3, false))
		res, err = client.ZRange(key, query)
		expected = []api.Result[string]{
			api.CreateStringResult("a"),
			api.CreateStringResult("b"),
		}
		assert.NoError(t, err)
		assert.Equal(t, expected, res)
		// score (3:-inf] reverse
		query = options.NewRangeByScoreQuery(
			options.NewScoreBoundary(3, false),
			options.NewInfiniteScoreBoundary(options.NegativeInfinity)).
			SetReverse()
		res, err = client.ZRange(key, query)
		expected = []api.Result[string]{
			api.CreateStringResult("b"),
			api.CreateStringResult("a"),
		}
		assert.NoError(t, err)
		assert.Equal(t, expected, res)
		// score [-inf:+inf] limit 1 2
		query = options.NewRangeByScoreQuery(
			options.NewInfiniteScoreBoundary(options.NegativeInfinity),
			options.NewInfiniteScoreBoundary(options.PositiveInfinity)).
			SetLimit(1, 2)
		res, err = client.ZRange(key, query)
		expected = []api.Result[string]{
			api.CreateStringResult("b"),
			api.CreateStringResult("c"),
		}
		assert.NoError(t, err)
		assert.Equal(t, expected, res)
		// score [-inf:3) reverse (none)
		query = options.NewRangeByScoreQuery(
			options.NewInfiniteScoreBoundary(options.NegativeInfinity),
			options.NewScoreBoundary(3, true)).
			SetReverse()
		res, err = client.ZRange(key, query)
		assert.NoError(t, err)
		assert.Equal(t, 0, len(res))
		// score [+inf:3) (none)
		query = options.NewRangeByScoreQuery(
			options.NewInfiniteScoreBoundary(options.PositiveInfinity),
			options.NewScoreBoundary(3, false))
		res, err = client.ZRange(key, query)
		assert.NoError(t, err)
		assert.Equal(t, 0, len(res))
		// lex [-:c)
		query = options.NewRangeByLexQuery(
			options.NewInfiniteLexBoundary(options.NegativeInfinity),
			options.NewLexBoundary("c", false))
		res, err = client.ZRange(key, query)
		expected = []api.Result[string]{
			api.CreateStringResult("a"),
			api.CreateStringResult("b"),
		}
		assert.NoError(t, err)
		assert.Equal(t, expected, res)
		// lex [+:-] reverse limit 1 2
		query = options.NewRangeByLexQuery(
			options.NewInfiniteLexBoundary(options.PositiveInfinity),
			options.NewInfiniteLexBoundary(options.NegativeInfinity)).
			SetReverse().SetLimit(1, 2)
		res, err = client.ZRange(key, query)
		expected = []api.Result[string]{
			api.CreateStringResult("b"),
			api.CreateStringResult("a"),
		}
		assert.NoError(t, err)
		assert.Equal(t, expected, res)
		// lex (c:-] reverse
		query = options.NewRangeByLexQuery(
			options.NewLexBoundary("c", false),
			options.NewInfiniteLexBoundary(options.NegativeInfinity)).
			SetReverse()
		res, err = client.ZRange(key, query)
		expected = []api.Result[string]{
			api.CreateStringResult("b"),
			api.CreateStringResult("a"),
		}
		assert.NoError(t, err)
		assert.Equal(t, expected, res)
		// lex [+:c] (none)
		query = options.NewRangeByLexQuery(
			options.NewInfiniteLexBoundary(options.PositiveInfinity),
			options.NewLexBoundary("c", true))
		res, err = client.ZRange(key, query)
		assert.NoError(t, err)
		assert.Equal(t, 0, len(res))
	})
}

func (suite *GlideTestSuite) TestZRangeWithScores() {
	suite.runWithDefaultClients(func(client api.BaseClient) {
		t := suite.T()
		key := uuid.New().String()
		memberScoreMap := map[string]float64{
			"a": 1.0,
			"b": 2.0,
			"c": 3.0,
		}
		_, err := client.ZAdd(key, memberScoreMap)
		assert.NoError(t, err)
		// index [0:1]
		res, err := client.ZRangeWithScores(key, options.NewRangeByIndexQuery(0, 1))
		expected := map[api.Result[string]]api.Result[float64]{
			api.CreateStringResult("a"): api.CreateFloat64Result(1.0),
			api.CreateStringResult("b"): api.CreateFloat64Result(2.0),
		}
		assert.NoError(t, err)
		assert.Equal(t, expected, res)
		// index [0:-1] (all)
		res, err = client.ZRangeWithScores(key, options.NewRangeByIndexQuery(0, -1))
		expected = map[api.Result[string]]api.Result[float64]{
			api.CreateStringResult("a"): api.CreateFloat64Result(1.0),
			api.CreateStringResult("b"): api.CreateFloat64Result(2.0),
			api.CreateStringResult("c"): api.CreateFloat64Result(3.0),
		}
		assert.NoError(t, err)
		assert.Equal(t, expected, res)
		// index [3:1] (none)
		res, err = client.ZRangeWithScores(key, options.NewRangeByIndexQuery(3, 1))
		assert.NoError(t, err)
		assert.Equal(t, 0, len(res))
		// score [-inf:3]
		query := options.NewRangeByScoreQuery(
			options.NewInfiniteScoreBoundary(options.NegativeInfinity),
			options.NewScoreBoundary(3, true))
		res, err = client.ZRangeWithScores(key, query)
		expected = map[api.Result[string]]api.Result[float64]{
			api.CreateStringResult("a"): api.CreateFloat64Result(1.0),
			api.CreateStringResult("b"): api.CreateFloat64Result(2.0),
			api.CreateStringResult("c"): api.CreateFloat64Result(3.0),
		}
		assert.NoError(t, err)
		assert.Equal(t, expected, res)
		// score [-inf:3)
		query = options.NewRangeByScoreQuery(
			options.NewInfiniteScoreBoundary(options.NegativeInfinity),
			options.NewScoreBoundary(3, false))
		res, err = client.ZRangeWithScores(key, query)
		expected = map[api.Result[string]]api.Result[float64]{
			api.CreateStringResult("a"): api.CreateFloat64Result(1.0),
			api.CreateStringResult("b"): api.CreateFloat64Result(2.0),
		}
		assert.NoError(t, err)
		assert.Equal(t, expected, res)
		// score (3:-inf] reverse
		query = options.NewRangeByScoreQuery(
			options.NewScoreBoundary(3, false),
			options.NewInfiniteScoreBoundary(options.NegativeInfinity)).
			SetReverse()
		res, err = client.ZRangeWithScores(key, query)
		expected = map[api.Result[string]]api.Result[float64]{
			api.CreateStringResult("b"): api.CreateFloat64Result(2.0),
			api.CreateStringResult("a"): api.CreateFloat64Result(1.0),
		}
		assert.NoError(t, err)
		assert.Equal(t, expected, res)
		// score [-inf:+inf] limit 1 2
		query = options.NewRangeByScoreQuery(
			options.NewInfiniteScoreBoundary(options.NegativeInfinity),
			options.NewInfiniteScoreBoundary(options.PositiveInfinity)).
			SetLimit(1, 2)
		res, err = client.ZRangeWithScores(key, query)
		expected = map[api.Result[string]]api.Result[float64]{
			api.CreateStringResult("b"): api.CreateFloat64Result(2.0),
			api.CreateStringResult("c"): api.CreateFloat64Result(3.0),
		}
		assert.NoError(t, err)
		assert.Equal(t, expected, res)
		// score [-inf:3) reverse (none)
		query = options.NewRangeByScoreQuery(
			options.NewInfiniteScoreBoundary(options.NegativeInfinity),
			options.NewScoreBoundary(3, true)).
			SetReverse()
		res, err = client.ZRangeWithScores(key, query)
		assert.NoError(t, err)
		assert.Equal(t, 0, len(res))
		// score [+inf:3) (none)
		query = options.NewRangeByScoreQuery(
			options.NewInfiniteScoreBoundary(options.PositiveInfinity),
			options.NewScoreBoundary(3, false))
		res, err = client.ZRangeWithScores(key, query)
		assert.NoError(t, err)
		assert.Equal(t, 0, len(res))
	})
}

func (suite *GlideTestSuite) TestPersist() {
	suite.runWithDefaultClients(func(client api.BaseClient) {
		// Test 1: Check if persist command removes the expiration time of a key.
		keyName := "{keyName}" + uuid.NewString()
		t := suite.T()
		suite.verifyOK(client.Set(keyName, initialValue))
		resultExpire, err := client.Expire(keyName, 300)
		assert.Nil(t, err)
		assert.True(t, resultExpire)
		resultPersist, err := client.Persist(keyName)
		assert.Nil(t, err)
		assert.True(t, resultPersist)

		// Test 2: Check if persist command return false if key that doesnt have associated timeout.
		keyNoExp := "{keyName}" + uuid.NewString()
		suite.verifyOK(client.Set(keyNoExp, initialValue))
		resultPersistNoExp, err := client.Persist(keyNoExp)
		assert.Nil(t, err)
		assert.False(t, resultPersistNoExp)

		// Test 3: Check if persist command return false if key not exist.
		keyInvalid := "{invalidkey_forPersistTest}" + uuid.NewString()
		resultInvalidKey, err := client.Persist(keyInvalid)
		assert.Nil(t, err)
		assert.False(t, resultInvalidKey)
	})
}

func (suite *GlideTestSuite) TestZRank() {
	suite.runWithDefaultClients(func(client api.BaseClient) {
		key := uuid.New().String()
		stringKey := uuid.New().String()
		client.ZAdd(key, map[string]float64{"one": 1.5, "two": 2.0, "three": 3.0})
		res, err := client.ZRank(key, "two")
		assert.Nil(suite.T(), err)
		assert.Equal(suite.T(), int64(1), res.Value())

		if suite.serverVersion >= "7.2.0" {
			res2Rank, res2Score, err := client.ZRankWithScore(key, "one")
			assert.Nil(suite.T(), err)
			assert.Equal(suite.T(), int64(0), res2Rank.Value())
			assert.Equal(suite.T(), float64(1.5), res2Score.Value())
			res4Rank, res4Score, err := client.ZRankWithScore(key, "non-existing-member")
			assert.Nil(suite.T(), err)
			assert.True(suite.T(), res4Rank.IsNil())
			assert.True(suite.T(), res4Score.IsNil())
		}

		res3, err := client.ZRank(key, "non-existing-member")
		assert.Nil(suite.T(), err)
		assert.True(suite.T(), res3.IsNil())

		// key exists, but it is not a set
		suite.verifyOK(client.Set(stringKey, "value"))

		_, err = client.ZRank(stringKey, "value")
		assert.NotNil(suite.T(), err)
		assert.IsType(suite.T(), &api.RequestError{}, err)
	})
}

func (suite *GlideTestSuite) TestZRevRank() {
	suite.runWithDefaultClients(func(client api.BaseClient) {
		key := uuid.New().String()
		stringKey := uuid.New().String()
		client.ZAdd(key, map[string]float64{"one": 1.5, "two": 2.0, "three": 3.0})
		res, err := client.ZRevRank(key, "two")
		assert.Nil(suite.T(), err)
		assert.Equal(suite.T(), int64(1), res.Value())

		if suite.serverVersion >= "7.2.0" {
			res2Rank, res2Score, err := client.ZRevRankWithScore(key, "one")
			assert.Nil(suite.T(), err)
			assert.Equal(suite.T(), int64(2), res2Rank.Value())
			assert.Equal(suite.T(), float64(1.5), res2Score.Value())
			res4Rank, res4Score, err := client.ZRevRankWithScore(key, "non-existing-member")
			assert.Nil(suite.T(), err)
			assert.True(suite.T(), res4Rank.IsNil())
			assert.True(suite.T(), res4Score.IsNil())
		}

		res3, err := client.ZRevRank(key, "non-existing-member")
		assert.Nil(suite.T(), err)
		assert.True(suite.T(), res3.IsNil())

		// key exists, but it is not a set
		suite.verifyOK(client.Set(stringKey, "value"))

		_, err = client.ZRevRank(stringKey, "value")
		assert.NotNil(suite.T(), err)
		assert.IsType(suite.T(), &api.RequestError{}, err)
	})
}

func (suite *GlideTestSuite) Test_XAdd_XLen_XTrim() {
	suite.runWithDefaultClients(func(client api.BaseClient) {
		key1 := uuid.NewString()
		key2 := uuid.NewString()
		field1 := uuid.NewString()
		field2 := uuid.NewString()
		t := suite.T()
		xAddResult, err := client.XAddWithOptions(
			key1,
			[][]string{{field1, "foo"}, {field2, "bar"}},
			options.NewXAddOptions().SetDontMakeNewStream(),
		)
		assert.NoError(t, err)
		assert.True(t, xAddResult.IsNil())

		xAddResult, err = client.XAddWithOptions(
			key1,
			[][]string{{field1, "foo1"}, {field2, "bar1"}},
			options.NewXAddOptions().SetId("0-1"),
		)
		assert.NoError(t, err)
		assert.Equal(t, xAddResult.Value(), "0-1")

		xAddResult, err = client.XAdd(
			key1,
			[][]string{{field1, "foo2"}, {field2, "bar2"}},
		)
		assert.NoError(t, err)
		assert.False(t, xAddResult.IsNil())

		xLenResult, err := client.XLen(key1)
		assert.NoError(t, err)
		assert.Equal(t, int64(2), xLenResult)

		// Trim the first entry.
		xAddResult, err = client.XAddWithOptions(
			key1,
			[][]string{{field1, "foo3"}, {field2, "bar2"}},
			options.NewXAddOptions().SetTrimOptions(
				options.NewXTrimOptionsWithMaxLen(2).SetExactTrimming(),
			),
		)
		assert.NotNil(t, xAddResult.Value())
		assert.NoError(t, err)
		id := xAddResult.Value()
		xLenResult, err = client.XLen(key1)
		assert.NoError(t, err)
		assert.Equal(t, int64(2), xLenResult)

		// Trim the second entry.
		xAddResult, err = client.XAddWithOptions(
			key1,
			[][]string{{field1, "foo4"}, {field2, "bar4"}},
			options.NewXAddOptions().SetTrimOptions(
				options.NewXTrimOptionsWithMinId(id).SetExactTrimming(),
			),
		)
		assert.NoError(t, err)
		assert.NotNil(t, xAddResult.Value())
		xLenResult, err = client.XLen(key1)
		assert.NoError(t, err)
		assert.Equal(t, int64(2), xLenResult)

		// Test xtrim to remove 1 element
		xTrimResult, err := client.XTrim(
			key1,
			options.NewXTrimOptionsWithMaxLen(1).SetExactTrimming(),
		)
		assert.NoError(t, err)
		assert.Equal(t, int64(1), xTrimResult)
		xLenResult, err = client.XLen(key1)
		assert.NoError(t, err)
		assert.Equal(t, int64(1), xLenResult)

		// Key does not exist - returns 0
		xTrimResult, err = client.XTrim(
			key2,
			options.NewXTrimOptionsWithMaxLen(1).SetExactTrimming(),
		)
		assert.NoError(t, err)
		assert.Equal(t, int64(0), xTrimResult)
		xLenResult, err = client.XLen(key2)
		assert.NoError(t, err)
		assert.Equal(t, int64(0), xLenResult)

		// Throw Exception: Key exists - but it is not a stream
		suite.verifyOK(client.Set(key2, "xtrimtest"))
		_, err = client.XTrim(key2, options.NewXTrimOptionsWithMinId("0-1"))
		assert.NotNil(t, err)
		assert.IsType(t, &api.RequestError{}, err)
		_, err = client.XLen(key2)
		assert.NotNil(t, err)
		assert.IsType(t, &api.RequestError{}, err)
	})
}

<<<<<<< HEAD
func (suite *GlideTestSuite) TestSetBit_SetSingleBit() {
	suite.runWithDefaultClients(func(client api.BaseClient) {
		key := uuid.New().String()
		var resultInt64 api.Result[int64]
		resultInt64, err := client.SetBit(key, 7, 1)
		assert.Nil(suite.T(), err)
		assert.Equal(suite.T(), int64(0), resultInt64.Value())

		result, err := client.Get(key)
		assert.Nil(suite.T(), err)
		assert.Contains(suite.T(), result.Value(), "\x01")
	})
}

func (suite *GlideTestSuite) TestSetBit_SetAndCheckPreviousBit() {
	suite.runWithDefaultClients(func(client api.BaseClient) {
		key := uuid.New().String()
		var resultInt64 api.Result[int64]
		resultInt64, err := client.SetBit(key, 7, 1)
		assert.Nil(suite.T(), err)
		assert.Equal(suite.T(), int64(0), resultInt64.Value())

		resultInt64, err = client.SetBit(key, 7, 0)
		assert.Nil(suite.T(), err)
		assert.Equal(suite.T(), int64(1), resultInt64.Value())
	})
}

func (suite *GlideTestSuite) TestSetBit_SetMultipleBits() {
	suite.runWithDefaultClients(func(client api.BaseClient) {
		key := uuid.New().String()
		var resultInt64 api.Result[int64]

		resultInt64, err := client.SetBit(key, 3, 1)
		assert.Nil(suite.T(), err)
		assert.Equal(suite.T(), int64(0), resultInt64.Value())

		resultInt64, err = client.SetBit(key, 5, 1)
		assert.Nil(suite.T(), err)
		assert.Equal(suite.T(), int64(0), resultInt64.Value())

		result, err := client.Get(key)
		assert.Nil(suite.T(), err)
		value := result.Value()

		binaryString := fmt.Sprintf("%08b", value[0])

		assert.Equal(suite.T(), "00010100", binaryString)
	})
}

func (suite *GlideTestSuite) TestWait() {
	suite.runWithDefaultClients(func(client api.BaseClient) {
		key := uuid.New().String()
		client.Set(key, "test")
		// Test 1:  numberOfReplicas (2)
		resultInt64, err := client.Wait(2, 2000)
		assert.Nil(suite.T(), err)
		assert.True(suite.T(), resultInt64.Value() >= 2)

		// Test 2: Invalid numberOfReplicas (0)
		resultInt64, err = client.Wait(0, 2000)

		// Assert error and message for invalid number of replicas
		assert.NotNil(suite.T(), err)
		assert.Equal(suite.T(), "Number of Replicas should be greater than 0", err.Error())

		// Test 3: Invalid timeout (negative)
		resultInt64, err = client.Wait(2, -1)

		// Assert error and message for invalid timeout
		assert.NotNil(suite.T(), err)
		assert.Equal(suite.T(), "Timeout cannot be lesser than 0", err.Error())
	})
}

func (suite *GlideTestSuite) TestGetBit_ExistingKey_ValidOffset() {
	suite.runWithDefaultClients(func(client api.BaseClient) {
		key := uuid.New().String()
		offset := int64(7)
		value := int64(1)

		client.SetBit(key, offset, value)

		result, err := client.GetBit(key, offset)
		assert.Nil(suite.T(), err)
		assert.Equal(suite.T(), value, result.Value())
	})
}

func (suite *GlideTestSuite) TestGetBit_NonExistentKey() {
	suite.runWithDefaultClients(func(client api.BaseClient) {
		key := uuid.New().String()
		offset := int64(10)

		result, err := client.GetBit(key, offset)
		assert.Nil(suite.T(), err)
		assert.Equal(suite.T(), int64(0), result.Value())
	})
}

func (suite *GlideTestSuite) TestGetBit_InvalidOffset() {
	suite.runWithDefaultClients(func(client api.BaseClient) {
		key := uuid.New().String()
		invalidOffset := int64(-1)

		_, err := client.GetBit(key, invalidOffset)
		assert.NotNil(suite.T(), err)
	})
}

func (suite *GlideTestSuite) TestBitCount_ExistingKey() {
	suite.runWithDefaultClients(func(client api.BaseClient) {
		key := uuid.New().String()
		for i := int64(0); i < 8; i++ {
			client.SetBit(key, i, 1)
		}

		result, err := client.BitCount(key)
		assert.Nil(suite.T(), err)
		assert.Equal(suite.T(), int64(8), result.Value())
	})
}

func (suite *GlideTestSuite) TestBitCount_ZeroBits() {
	suite.runWithDefaultClients(func(client api.BaseClient) {
		key := uuid.New().String()

		result, err := client.BitCount(key)
		assert.Nil(suite.T(), err)
		assert.Equal(suite.T(), int64(0), result.Value())
	})
}

func (suite *GlideTestSuite) TestBitCountWithOptions_StartEnd() {
	suite.runWithDefaultClients(func(client api.BaseClient) {
		key := uuid.New().String()
		value := "TestBitCountWithOptions_StartEnd"

		client.Set(key, value)

		start := int64(1)
		end := int64(5)
		opts := &options.BitCountOptions{}
		opts.SetStart(start)
		opts.SetEnd(end)

		result, err := client.BitCountWithOptions(key, opts)
		assert.Nil(suite.T(), err)
		assert.Equal(suite.T(), int64(19), result.Value())
	})
}

func (suite *GlideTestSuite) TestBitCountWithOptions_StartEndByte() {
	suite.runWithDefaultClients(func(client api.BaseClient) {
		key := uuid.New().String()
		value := "TestBitCountWithOptions_StartEnd"

		client.Set(key, value)

		start := int64(1)
		end := int64(5)
		opts := &options.BitCountOptions{}
		opts.SetStart(start)
		opts.SetEnd(end)
		opts.SetBitmapIndexType(options.BYTE)

		result, err := client.BitCountWithOptions(key, opts)
		assert.Nil(suite.T(), err)
		assert.Equal(suite.T(), int64(19), result.Value())
	})
}

func (suite *GlideTestSuite) TestBitCountWithOptions_StartEndBit() {
	suite.runWithDefaultClients(func(client api.BaseClient) {
		key := uuid.New().String()
		value := "TestBitCountWithOptions_StartEnd"

		client.Set(key, value)

		start := int64(1)
		end := int64(5)
		opts := &options.BitCountOptions{}
		opts.SetStart(start)
		opts.SetEnd(end)
		opts.SetBitmapIndexType(options.BIT)

		result, err := client.BitCountWithOptions(key, opts)
		assert.Nil(suite.T(), err)
		assert.Equal(suite.T(), int64(3), result.Value())
=======
func (suite *GlideTestSuite) Test_ZScore() {
	suite.runWithDefaultClients(func(client api.BaseClient) {
		key1 := uuid.NewString()
		key2 := uuid.NewString()
		t := suite.T()

		membersScores := map[string]float64{
			"one":   1.0,
			"two":   2.0,
			"three": 3.0,
		}

		zAddResult, err := client.ZAdd(key1, membersScores)
		assert.NoError(t, err)
		assert.Equal(t, zAddResult, int64(3))

		zScoreResult, err := client.ZScore(key1, "one")
		assert.NoError(t, err)
		assert.Equal(t, zScoreResult.Value(), float64(1.0))

		zScoreResult, err = client.ZScore(key1, "non_existing_member")
		assert.NoError(t, err)
		assert.True(t, zScoreResult.IsNil())

		zScoreResult, err = client.ZScore("non_existing_key", "non_existing_member")
		assert.NoError(t, err)
		assert.True(t, zScoreResult.IsNil())

		// Key exists, but it is not a set
		setResult, err := client.Set(key2, "bar")
		assert.NoError(t, err)
		assert.Equal(t, setResult, "OK")

		_, err = client.ZScore(key2, "one")
		assert.NotNil(t, err)
		assert.IsType(t, &api.RequestError{}, err)
	})
}

func (suite *GlideTestSuite) TestZCount() {
	suite.runWithDefaultClients(func(client api.BaseClient) {
		key1 := uuid.NewString()
		key2 := uuid.NewString()
		membersScores := map[string]float64{
			"one":   1.0,
			"two":   2.0,
			"three": 3.0,
		}
		t := suite.T()
		res1, err := client.ZAdd(key1, membersScores)
		assert.Nil(t, err)
		assert.Equal(t, int64(3), res1)

		// In range negative to positive infinity.
		zCountRange := options.NewZCountRangeBuilder(
			options.NewInfiniteScoreBoundary(options.NegativeInfinity),
			options.NewInfiniteScoreBoundary(options.PositiveInfinity),
		)
		zCountResult, err := client.ZCount(key1, zCountRange)
		assert.Nil(t, err)
		assert.Equal(t, int64(3), zCountResult)
		zCountRange = options.NewZCountRangeBuilder(
			options.NewInclusiveScoreBoundary(math.Inf(-1)),
			options.NewInclusiveScoreBoundary(math.Inf(+1)),
		)
		zCountResult, err = client.ZCount(key1, zCountRange)
		assert.Nil(t, err)
		assert.Equal(t, int64(3), zCountResult)

		// In range 1 (exclusive) to 3 (inclusive)
		zCountRange = options.NewZCountRangeBuilder(
			options.NewScoreBoundary(1, false),
			options.NewScoreBoundary(3, true),
		)
		zCountResult, err = client.ZCount(key1, zCountRange)
		assert.Nil(t, err)
		assert.Equal(t, int64(2), zCountResult)

		// In range negative infinity to 3 (inclusive)
		zCountRange = options.NewZCountRangeBuilder(
			options.NewInfiniteScoreBoundary(options.NegativeInfinity),
			options.NewScoreBoundary(3, true),
		)
		zCountResult, err = client.ZCount(key1, zCountRange)
		assert.Nil(t, err)
		assert.Equal(t, int64(3), zCountResult)

		// Incorrect range start > end
		zCountRange = options.NewZCountRangeBuilder(
			options.NewInfiniteScoreBoundary(options.PositiveInfinity),
			options.NewInclusiveScoreBoundary(3),
		)
		zCountResult, err = client.ZCount(key1, zCountRange)
		assert.Nil(t, err)
		assert.Equal(t, int64(0), zCountResult)

		// Non-existing key
		zCountRange = options.NewZCountRangeBuilder(
			options.NewInfiniteScoreBoundary(options.NegativeInfinity),
			options.NewInfiniteScoreBoundary(options.PositiveInfinity),
		)
		zCountResult, err = client.ZCount("non_existing_key", zCountRange)
		assert.Nil(t, err)
		assert.Equal(t, int64(0), zCountResult)

		// Key exists, but it is not a set
		setResult, _ := client.Set(key2, "value")
		assert.Equal(t, setResult, "OK")
		zCountRange = options.NewZCountRangeBuilder(
			options.NewInfiniteScoreBoundary(options.NegativeInfinity),
			options.NewInfiniteScoreBoundary(options.PositiveInfinity),
		)
		_, err = client.ZCount(key2, zCountRange)
		assert.NotNil(t, err)
		assert.IsType(suite.T(), &api.RequestError{}, err)
	})
}

func (suite *GlideTestSuite) Test_XDel() {
	suite.runWithDefaultClients(func(client api.BaseClient) {
		key1 := uuid.NewString()
		key2 := uuid.NewString()
		streamId1 := "0-1"
		streamId2 := "0-2"
		streamId3 := "0-3"
		t := suite.T()

		xAddResult, err := client.XAddWithOptions(
			key1,
			[][]string{{"f1", "foo1"}, {"f2", "bar2"}},
			options.NewXAddOptions().SetId(streamId1),
		)
		assert.NoError(t, err)
		assert.Equal(t, xAddResult.Value(), streamId1)

		xAddResult, err = client.XAddWithOptions(
			key1,
			[][]string{{"f1", "foo1"}, {"f2", "bar2"}},
			options.NewXAddOptions().SetId(streamId2),
		)
		assert.NoError(t, err)
		assert.Equal(t, xAddResult.Value(), streamId2)

		xLenResult, err := client.XLen(key1)
		assert.NoError(t, err)
		assert.Equal(t, xLenResult, int64(2))

		// Deletes one stream id, and ignores anything invalid:
		xDelResult, err := client.XDel(key1, []string{streamId1, streamId3})
		assert.NoError(t, err)
		assert.Equal(t, xDelResult, int64(1))

		xDelResult, err = client.XDel(key2, []string{streamId3})
		assert.NoError(t, err)
		assert.Equal(t, xDelResult, int64(0))

		// Throws error: Key exists - but it is not a stream
		setResult, err := client.Set(key2, "xdeltest")
		assert.NoError(t, err)
		assert.Equal(t, "OK", setResult)

		_, err = client.XDel(key2, []string{streamId3})
		assert.NotNil(t, err)
		assert.IsType(t, &api.RequestError{}, err)
	})
}

func (suite *GlideTestSuite) TestZScan() {
	suite.runWithDefaultClients(func(client api.BaseClient) {
		key1 := uuid.New().String()
		initialCursor := "0"
		defaultCount := 20

		// Set up test data - use a large number of entries to force an iterative cursor
		numberMap := make(map[string]float64)
		numMembersResult := make([]api.Result[string], 50000)
		charMembers := []string{"a", "b", "c", "d", "e"}
		charMembersResult := []api.Result[string]{
			api.CreateStringResult("a"),
			api.CreateStringResult("b"),
			api.CreateStringResult("c"),
			api.CreateStringResult("d"),
			api.CreateStringResult("e"),
		}
		for i := 0; i < 50000; i++ {
			numberMap["member"+strconv.Itoa(i)] = float64(i)
			numMembersResult[i] = api.CreateStringResult("member" + strconv.Itoa(i))
		}
		charMap := make(map[string]float64)
		charMapValues := []api.Result[string]{}
		for i, val := range charMembers {
			charMap[val] = float64(i)
			charMapValues = append(charMapValues, api.CreateStringResult(strconv.Itoa(i)))
		}

		// Empty set
		resCursor, resCollection, err := client.ZScan(key1, initialCursor)
		assert.NoError(suite.T(), err)
		assert.Equal(suite.T(), initialCursor, resCursor.Value())
		assert.Empty(suite.T(), resCollection)

		// Negative cursor
		if suite.serverVersion >= "8.0.0" {
			_, _, err = client.ZScan(key1, "-1")
			assert.NotNil(suite.T(), err)
			assert.IsType(suite.T(), &api.RequestError{}, err)
		} else {
			resCursor, resCollection, err = client.ZScan(key1, "-1")
			assert.NoError(suite.T(), err)
			assert.Equal(suite.T(), initialCursor, resCursor.Value())
			assert.Empty(suite.T(), resCollection)
		}

		// Result contains the whole set
		res, err := client.ZAdd(key1, charMap)
		assert.NoError(suite.T(), err)
		assert.Equal(suite.T(), int64(5), res)

		resCursor, resCollection, err = client.ZScan(key1, initialCursor)
		assert.NoError(suite.T(), err)
		assert.Equal(suite.T(), initialCursor, resCursor.Value())
		assert.Equal(suite.T(), len(charMap)*2, len(resCollection))

		resultKeySet := make([]api.Result[string], 0, len(charMap))
		resultValueSet := make([]api.Result[string], 0, len(charMap))

		// Iterate through array taking pairs of items
		for i := 0; i < len(resCollection); i += 2 {
			resultKeySet = append(resultKeySet, resCollection[i])
			resultValueSet = append(resultValueSet, resCollection[i+1])
		}

		// Verify all expected keys exist in result
		assert.True(suite.T(), isSubset(charMembersResult, resultKeySet))

		// Scores come back as integers converted to a string when the fraction is zero.
		assert.True(suite.T(), isSubset(charMapValues, resultValueSet))

		opts := options.NewZScanOptionsBuilder().SetMatch("a")
		resCursor, resCollection, err = client.ZScanWithOptions(key1, initialCursor, opts)
		assert.NoError(suite.T(), err)
		assert.Equal(suite.T(), initialCursor, resCursor.Value())
		assert.Equal(suite.T(), resCollection, []api.Result[string]{api.CreateStringResult("a"), api.CreateStringResult("0")})

		// Result contains a subset of the key
		res, err = client.ZAdd(key1, numberMap)
		assert.NoError(suite.T(), err)
		assert.Equal(suite.T(), int64(50000), res)

		resCursor, resCollection, err = client.ZScan(key1, "0")
		assert.NoError(suite.T(), err)
		resultCollection := resCollection
		resKeys := []api.Result[string]{}

		// 0 is returned for the cursor of the last iteration
		for resCursor.Value() != "0" {
			nextCursor, nextCol, err := client.ZScan(key1, resCursor.Value())
			assert.NoError(suite.T(), err)
			assert.NotEqual(suite.T(), nextCursor, resCursor)
			assert.False(suite.T(), isSubset(resultCollection, nextCol))
			resultCollection = append(resultCollection, nextCol...)
			resCursor = nextCursor
		}

		for i := 0; i < len(resultCollection); i += 2 {
			resKeys = append(resKeys, resultCollection[i])
		}

		assert.NotEmpty(suite.T(), resultCollection)
		// Verify we got all keys and values
		assert.True(suite.T(), isSubset(numMembersResult, resKeys))

		// Test match pattern
		opts = options.NewZScanOptionsBuilder().SetMatch("*")
		resCursor, resCollection, err = client.ZScanWithOptions(key1, initialCursor, opts)
		assert.NoError(suite.T(), err)
		assert.NotEqual(suite.T(), initialCursor, resCursor.Value())
		assert.GreaterOrEqual(suite.T(), len(resCollection), defaultCount)

		// test count
		opts = options.NewZScanOptionsBuilder().SetCount(20)
		resCursor, resCollection, err = client.ZScanWithOptions(key1, initialCursor, opts)
		assert.NoError(suite.T(), err)
		assert.NotEqual(suite.T(), initialCursor, resCursor.Value())
		assert.GreaterOrEqual(suite.T(), len(resCollection), 20)

		// test count with match, returns a non-empty array
		opts = options.NewZScanOptionsBuilder().SetMatch("1*").SetCount(20)
		resCursor, resCollection, err = client.ZScanWithOptions(key1, initialCursor, opts)
		assert.NoError(suite.T(), err)
		assert.NotEqual(suite.T(), initialCursor, resCursor.Value())
		assert.GreaterOrEqual(suite.T(), len(resCollection), 0)

		// Test NoScores option for Redis 8.0.0+
		if suite.serverVersion >= "8.0.0" {
			opts = options.NewZScanOptionsBuilder().SetNoScores(true)
			resCursor, resCollection, err = client.ZScanWithOptions(key1, initialCursor, opts)
			assert.NoError(suite.T(), err)
			cursor, err := strconv.ParseInt(resCursor.Value(), 10, 64)
			assert.NoError(suite.T(), err)
			assert.GreaterOrEqual(suite.T(), cursor, int64(0))

			// Verify all fields start with "member"
			for _, field := range resCollection {
				assert.True(suite.T(), strings.HasPrefix(field.Value(), "member"))
			}
		}

		// Test exceptions
		// Non-set key
		stringKey := uuid.New().String()
		setRes, err := client.Set(stringKey, "test")
		assert.NoError(suite.T(), err)
		assert.Equal(suite.T(), "OK", setRes)

		_, _, err = client.ZScan(stringKey, initialCursor)
		assert.NotNil(suite.T(), err)
		assert.IsType(suite.T(), &api.RequestError{}, err)

		opts = options.NewZScanOptionsBuilder().SetMatch("test").SetCount(1)
		_, _, err = client.ZScanWithOptions(stringKey, initialCursor, opts)
		assert.NotNil(suite.T(), err)
		assert.IsType(suite.T(), &api.RequestError{}, err)

		// Negative count
		opts = options.NewZScanOptionsBuilder().SetCount(-1)
		_, _, err = client.ZScanWithOptions(key1, "-1", opts)
		assert.NotNil(suite.T(), err)
		assert.IsType(suite.T(), &api.RequestError{}, err)
>>>>>>> dbb83b69
	})
}<|MERGE_RESOLUTION|>--- conflicted
+++ resolved
@@ -4878,198 +4878,6 @@
 	})
 }
 
-<<<<<<< HEAD
-func (suite *GlideTestSuite) TestSetBit_SetSingleBit() {
-	suite.runWithDefaultClients(func(client api.BaseClient) {
-		key := uuid.New().String()
-		var resultInt64 api.Result[int64]
-		resultInt64, err := client.SetBit(key, 7, 1)
-		assert.Nil(suite.T(), err)
-		assert.Equal(suite.T(), int64(0), resultInt64.Value())
-
-		result, err := client.Get(key)
-		assert.Nil(suite.T(), err)
-		assert.Contains(suite.T(), result.Value(), "\x01")
-	})
-}
-
-func (suite *GlideTestSuite) TestSetBit_SetAndCheckPreviousBit() {
-	suite.runWithDefaultClients(func(client api.BaseClient) {
-		key := uuid.New().String()
-		var resultInt64 api.Result[int64]
-		resultInt64, err := client.SetBit(key, 7, 1)
-		assert.Nil(suite.T(), err)
-		assert.Equal(suite.T(), int64(0), resultInt64.Value())
-
-		resultInt64, err = client.SetBit(key, 7, 0)
-		assert.Nil(suite.T(), err)
-		assert.Equal(suite.T(), int64(1), resultInt64.Value())
-	})
-}
-
-func (suite *GlideTestSuite) TestSetBit_SetMultipleBits() {
-	suite.runWithDefaultClients(func(client api.BaseClient) {
-		key := uuid.New().String()
-		var resultInt64 api.Result[int64]
-
-		resultInt64, err := client.SetBit(key, 3, 1)
-		assert.Nil(suite.T(), err)
-		assert.Equal(suite.T(), int64(0), resultInt64.Value())
-
-		resultInt64, err = client.SetBit(key, 5, 1)
-		assert.Nil(suite.T(), err)
-		assert.Equal(suite.T(), int64(0), resultInt64.Value())
-
-		result, err := client.Get(key)
-		assert.Nil(suite.T(), err)
-		value := result.Value()
-
-		binaryString := fmt.Sprintf("%08b", value[0])
-
-		assert.Equal(suite.T(), "00010100", binaryString)
-	})
-}
-
-func (suite *GlideTestSuite) TestWait() {
-	suite.runWithDefaultClients(func(client api.BaseClient) {
-		key := uuid.New().String()
-		client.Set(key, "test")
-		// Test 1:  numberOfReplicas (2)
-		resultInt64, err := client.Wait(2, 2000)
-		assert.Nil(suite.T(), err)
-		assert.True(suite.T(), resultInt64.Value() >= 2)
-
-		// Test 2: Invalid numberOfReplicas (0)
-		resultInt64, err = client.Wait(0, 2000)
-
-		// Assert error and message for invalid number of replicas
-		assert.NotNil(suite.T(), err)
-		assert.Equal(suite.T(), "Number of Replicas should be greater than 0", err.Error())
-
-		// Test 3: Invalid timeout (negative)
-		resultInt64, err = client.Wait(2, -1)
-
-		// Assert error and message for invalid timeout
-		assert.NotNil(suite.T(), err)
-		assert.Equal(suite.T(), "Timeout cannot be lesser than 0", err.Error())
-	})
-}
-
-func (suite *GlideTestSuite) TestGetBit_ExistingKey_ValidOffset() {
-	suite.runWithDefaultClients(func(client api.BaseClient) {
-		key := uuid.New().String()
-		offset := int64(7)
-		value := int64(1)
-
-		client.SetBit(key, offset, value)
-
-		result, err := client.GetBit(key, offset)
-		assert.Nil(suite.T(), err)
-		assert.Equal(suite.T(), value, result.Value())
-	})
-}
-
-func (suite *GlideTestSuite) TestGetBit_NonExistentKey() {
-	suite.runWithDefaultClients(func(client api.BaseClient) {
-		key := uuid.New().String()
-		offset := int64(10)
-
-		result, err := client.GetBit(key, offset)
-		assert.Nil(suite.T(), err)
-		assert.Equal(suite.T(), int64(0), result.Value())
-	})
-}
-
-func (suite *GlideTestSuite) TestGetBit_InvalidOffset() {
-	suite.runWithDefaultClients(func(client api.BaseClient) {
-		key := uuid.New().String()
-		invalidOffset := int64(-1)
-
-		_, err := client.GetBit(key, invalidOffset)
-		assert.NotNil(suite.T(), err)
-	})
-}
-
-func (suite *GlideTestSuite) TestBitCount_ExistingKey() {
-	suite.runWithDefaultClients(func(client api.BaseClient) {
-		key := uuid.New().String()
-		for i := int64(0); i < 8; i++ {
-			client.SetBit(key, i, 1)
-		}
-
-		result, err := client.BitCount(key)
-		assert.Nil(suite.T(), err)
-		assert.Equal(suite.T(), int64(8), result.Value())
-	})
-}
-
-func (suite *GlideTestSuite) TestBitCount_ZeroBits() {
-	suite.runWithDefaultClients(func(client api.BaseClient) {
-		key := uuid.New().String()
-
-		result, err := client.BitCount(key)
-		assert.Nil(suite.T(), err)
-		assert.Equal(suite.T(), int64(0), result.Value())
-	})
-}
-
-func (suite *GlideTestSuite) TestBitCountWithOptions_StartEnd() {
-	suite.runWithDefaultClients(func(client api.BaseClient) {
-		key := uuid.New().String()
-		value := "TestBitCountWithOptions_StartEnd"
-
-		client.Set(key, value)
-
-		start := int64(1)
-		end := int64(5)
-		opts := &options.BitCountOptions{}
-		opts.SetStart(start)
-		opts.SetEnd(end)
-
-		result, err := client.BitCountWithOptions(key, opts)
-		assert.Nil(suite.T(), err)
-		assert.Equal(suite.T(), int64(19), result.Value())
-	})
-}
-
-func (suite *GlideTestSuite) TestBitCountWithOptions_StartEndByte() {
-	suite.runWithDefaultClients(func(client api.BaseClient) {
-		key := uuid.New().String()
-		value := "TestBitCountWithOptions_StartEnd"
-
-		client.Set(key, value)
-
-		start := int64(1)
-		end := int64(5)
-		opts := &options.BitCountOptions{}
-		opts.SetStart(start)
-		opts.SetEnd(end)
-		opts.SetBitmapIndexType(options.BYTE)
-
-		result, err := client.BitCountWithOptions(key, opts)
-		assert.Nil(suite.T(), err)
-		assert.Equal(suite.T(), int64(19), result.Value())
-	})
-}
-
-func (suite *GlideTestSuite) TestBitCountWithOptions_StartEndBit() {
-	suite.runWithDefaultClients(func(client api.BaseClient) {
-		key := uuid.New().String()
-		value := "TestBitCountWithOptions_StartEnd"
-
-		client.Set(key, value)
-
-		start := int64(1)
-		end := int64(5)
-		opts := &options.BitCountOptions{}
-		opts.SetStart(start)
-		opts.SetEnd(end)
-		opts.SetBitmapIndexType(options.BIT)
-
-		result, err := client.BitCountWithOptions(key, opts)
-		assert.Nil(suite.T(), err)
-		assert.Equal(suite.T(), int64(3), result.Value())
-=======
 func (suite *GlideTestSuite) Test_ZScore() {
 	suite.runWithDefaultClients(func(client api.BaseClient) {
 		key1 := uuid.NewString()
@@ -5399,6 +5207,198 @@
 		_, _, err = client.ZScanWithOptions(key1, "-1", opts)
 		assert.NotNil(suite.T(), err)
 		assert.IsType(suite.T(), &api.RequestError{}, err)
->>>>>>> dbb83b69
+	})
+}
+
+func (suite *GlideTestSuite) TestSetBit_SetSingleBit() {
+	suite.runWithDefaultClients(func(client api.BaseClient) {
+		key := uuid.New().String()
+		var resultInt64 api.Result[int64]
+		resultInt64, err := client.SetBit(key, 7, 1)
+		assert.Nil(suite.T(), err)
+		assert.Equal(suite.T(), int64(0), resultInt64.Value())
+
+		result, err := client.Get(key)
+		assert.Nil(suite.T(), err)
+		assert.Contains(suite.T(), result.Value(), "\x01")
+	})
+}
+
+func (suite *GlideTestSuite) TestSetBit_SetAndCheckPreviousBit() {
+	suite.runWithDefaultClients(func(client api.BaseClient) {
+		key := uuid.New().String()
+		var resultInt64 api.Result[int64]
+		resultInt64, err := client.SetBit(key, 7, 1)
+		assert.Nil(suite.T(), err)
+		assert.Equal(suite.T(), int64(0), resultInt64.Value())
+
+		resultInt64, err = client.SetBit(key, 7, 0)
+		assert.Nil(suite.T(), err)
+		assert.Equal(suite.T(), int64(1), resultInt64.Value())
+	})
+}
+
+func (suite *GlideTestSuite) TestSetBit_SetMultipleBits() {
+	suite.runWithDefaultClients(func(client api.BaseClient) {
+		key := uuid.New().String()
+		var resultInt64 api.Result[int64]
+
+		resultInt64, err := client.SetBit(key, 3, 1)
+		assert.Nil(suite.T(), err)
+		assert.Equal(suite.T(), int64(0), resultInt64.Value())
+
+		resultInt64, err = client.SetBit(key, 5, 1)
+		assert.Nil(suite.T(), err)
+		assert.Equal(suite.T(), int64(0), resultInt64.Value())
+
+		result, err := client.Get(key)
+		assert.Nil(suite.T(), err)
+		value := result.Value()
+
+		binaryString := fmt.Sprintf("%08b", value[0])
+
+		assert.Equal(suite.T(), "00010100", binaryString)
+	})
+}
+
+func (suite *GlideTestSuite) TestWait() {
+	suite.runWithDefaultClients(func(client api.BaseClient) {
+		key := uuid.New().String()
+		client.Set(key, "test")
+		// Test 1:  numberOfReplicas (2)
+		resultInt64, err := client.Wait(2, 2000)
+		assert.Nil(suite.T(), err)
+		assert.True(suite.T(), resultInt64.Value() >= 2)
+
+		// Test 2: Invalid numberOfReplicas (0)
+		resultInt64, err = client.Wait(0, 2000)
+
+		// Assert error and message for invalid number of replicas
+		assert.NotNil(suite.T(), err)
+		assert.Equal(suite.T(), "Number of Replicas should be greater than 0", err.Error())
+
+		// Test 3: Invalid timeout (negative)
+		resultInt64, err = client.Wait(2, -1)
+
+		// Assert error and message for invalid timeout
+		assert.NotNil(suite.T(), err)
+		assert.Equal(suite.T(), "Timeout cannot be lesser than 0", err.Error())
+	})
+}
+
+func (suite *GlideTestSuite) TestGetBit_ExistingKey_ValidOffset() {
+	suite.runWithDefaultClients(func(client api.BaseClient) {
+		key := uuid.New().String()
+		offset := int64(7)
+		value := int64(1)
+
+		client.SetBit(key, offset, value)
+
+		result, err := client.GetBit(key, offset)
+		assert.Nil(suite.T(), err)
+		assert.Equal(suite.T(), value, result.Value())
+	})
+}
+
+func (suite *GlideTestSuite) TestGetBit_NonExistentKey() {
+	suite.runWithDefaultClients(func(client api.BaseClient) {
+		key := uuid.New().String()
+		offset := int64(10)
+
+		result, err := client.GetBit(key, offset)
+		assert.Nil(suite.T(), err)
+		assert.Equal(suite.T(), int64(0), result.Value())
+	})
+}
+
+func (suite *GlideTestSuite) TestGetBit_InvalidOffset() {
+	suite.runWithDefaultClients(func(client api.BaseClient) {
+		key := uuid.New().String()
+		invalidOffset := int64(-1)
+
+		_, err := client.GetBit(key, invalidOffset)
+		assert.NotNil(suite.T(), err)
+	})
+}
+
+func (suite *GlideTestSuite) TestBitCount_ExistingKey() {
+	suite.runWithDefaultClients(func(client api.BaseClient) {
+		key := uuid.New().String()
+		for i := int64(0); i < 8; i++ {
+			client.SetBit(key, i, 1)
+		}
+
+		result, err := client.BitCount(key)
+		assert.Nil(suite.T(), err)
+		assert.Equal(suite.T(), int64(8), result.Value())
+	})
+}
+
+func (suite *GlideTestSuite) TestBitCount_ZeroBits() {
+	suite.runWithDefaultClients(func(client api.BaseClient) {
+		key := uuid.New().String()
+
+		result, err := client.BitCount(key)
+		assert.Nil(suite.T(), err)
+		assert.Equal(suite.T(), int64(0), result.Value())
+	})
+}
+
+func (suite *GlideTestSuite) TestBitCountWithOptions_StartEnd() {
+	suite.runWithDefaultClients(func(client api.BaseClient) {
+		key := uuid.New().String()
+		value := "TestBitCountWithOptions_StartEnd"
+
+		client.Set(key, value)
+
+		start := int64(1)
+		end := int64(5)
+		opts := &options.BitCountOptions{}
+		opts.SetStart(start)
+		opts.SetEnd(end)
+
+		result, err := client.BitCountWithOptions(key, opts)
+		assert.Nil(suite.T(), err)
+		assert.Equal(suite.T(), int64(19), result.Value())
+	})
+}
+
+func (suite *GlideTestSuite) TestBitCountWithOptions_StartEndByte() {
+	suite.runWithDefaultClients(func(client api.BaseClient) {
+		key := uuid.New().String()
+		value := "TestBitCountWithOptions_StartEnd"
+
+		client.Set(key, value)
+
+		start := int64(1)
+		end := int64(5)
+		opts := &options.BitCountOptions{}
+		opts.SetStart(start)
+		opts.SetEnd(end)
+		opts.SetBitmapIndexType(options.BYTE)
+
+		result, err := client.BitCountWithOptions(key, opts)
+		assert.Nil(suite.T(), err)
+		assert.Equal(suite.T(), int64(19), result.Value())
+	})
+}
+
+func (suite *GlideTestSuite) TestBitCountWithOptions_StartEndBit() {
+	suite.runWithDefaultClients(func(client api.BaseClient) {
+		key := uuid.New().String()
+		value := "TestBitCountWithOptions_StartEnd"
+
+		client.Set(key, value)
+
+		start := int64(1)
+		end := int64(5)
+		opts := &options.BitCountOptions{}
+		opts.SetStart(start)
+		opts.SetEnd(end)
+		opts.SetBitmapIndexType(options.BIT)
+
+		result, err := client.BitCountWithOptions(key, opts)
+		assert.Nil(suite.T(), err)
+		assert.Equal(suite.T(), int64(3), result.Value())
 	})
 }