--- conflicted
+++ resolved
@@ -9065,16 +9065,6 @@
 	})
 }
 
-<<<<<<< HEAD
-func (suite *GlideTestSuite) TestGetSet_SendLargeValues() {
-	suite.runWithDefaultClients(func(client api.BaseClient) {
-		key := suite.GenerateLargeUuid()
-		value := suite.GenerateLargeUuid()
-		suite.verifyOK(client.Set(key, value))
-		result, err := client.Get(key)
-		assert.Nil(suite.T(), err)
-		assert.Equal(suite.T(), value, result.Value())
-=======
 func (suite *GlideTestSuite) TestGeoAdd() {
 	suite.runWithDefaultClients(func(client api.BaseClient) {
 		t := suite.T()
@@ -9176,6 +9166,16 @@
 		})
 		assert.Error(t, err)
 		assert.IsType(t, &errors.RequestError{}, err)
->>>>>>> 581bae10
+	})
+}
+
+func (suite *GlideTestSuite) TestGetSet_SendLargeValues() {
+	suite.runWithDefaultClients(func(client api.BaseClient) {
+		key := suite.GenerateLargeUuid()
+		value := suite.GenerateLargeUuid()
+		suite.verifyOK(client.Set(key, value))
+		result, err := client.Get(key)
+		assert.Nil(suite.T(), err)
+		assert.Equal(suite.T(), value, result.Value())
 	})
 }