--- conflicted
+++ resolved
@@ -3503,7 +3503,193 @@
 		assert.Nil(suite.T(), err)
 		assert.Equal(suite.T(), int64(0), resultInvalidKey.Value(), "The unlink should be 0")
 	})
-<<<<<<< HEAD
+}
+
+func (suite *GlideTestSuite) TestBLMove() {
+	if suite.serverVersion < "6.2.0" {
+		suite.T().Skip("This feature is added in version 6.2.0")
+	}
+	suite.runWithDefaultClients(func(client api.BaseClient) {
+		key1 := "{key}-1" + uuid.NewString()
+		key2 := "{key}-2" + uuid.NewString()
+		nonExistentKey := "{key}-3" + uuid.NewString()
+		nonListKey := "{key}-4" + uuid.NewString()
+
+		res1, err := client.BLMove(key1, key2, api.Left, api.Right, float64(0.1))
+		assert.Equal(suite.T(), api.CreateNilStringResult(), res1)
+		assert.Nil(suite.T(), err)
+
+		res2, err := client.LPush(key1, []string{"four", "three", "two", "one"})
+		assert.Nil(suite.T(), err)
+		assert.Equal(suite.T(), int64(4), res2.Value())
+
+		// only source exists, only source elements gets popped, creates a list at nonExistingKey
+		res3, err := client.BLMove(key1, nonExistentKey, api.Right, api.Left, float64(0.1))
+		assert.Equal(suite.T(), "four", res3.Value())
+		assert.Nil(suite.T(), err)
+
+		res4, err := client.LRange(key1, int64(0), int64(-1))
+		assert.Nil(suite.T(), err)
+		assert.Equal(
+			suite.T(),
+			[]api.Result[string]{
+				api.CreateStringResult("one"),
+				api.CreateStringResult("two"),
+				api.CreateStringResult("three"),
+			},
+			res4,
+		)
+
+		// source and destination are the same, performing list rotation, "one" gets popped and added back
+		res5, err := client.BLMove(key1, key1, api.Left, api.Left, float64(0.1))
+		assert.Equal(suite.T(), "one", res5.Value())
+		assert.Nil(suite.T(), err)
+
+		res6, err := client.LRange(key1, int64(0), int64(-1))
+		assert.Nil(suite.T(), err)
+		assert.Equal(
+			suite.T(),
+			[]api.Result[string]{
+				api.CreateStringResult("one"),
+				api.CreateStringResult("two"),
+				api.CreateStringResult("three"),
+			},
+			res6,
+		)
+		// normal use case, "three" gets popped and added to the left of destination
+		res7, err := client.LPush(key2, []string{"six", "five", "four"})
+		assert.Nil(suite.T(), err)
+		assert.Equal(suite.T(), int64(3), res7.Value())
+
+		res8, err := client.BLMove(key1, key2, api.Right, api.Left, float64(0.1))
+		assert.Equal(suite.T(), "three", res8.Value())
+		assert.Nil(suite.T(), err)
+
+		res9, err := client.LRange(key1, int64(0), int64(-1))
+		assert.Nil(suite.T(), err)
+		assert.Equal(
+			suite.T(),
+			[]api.Result[string]{
+				api.CreateStringResult("one"),
+				api.CreateStringResult("two"),
+			},
+			res9,
+		)
+		res10, err := client.LRange(key2, int64(0), int64(-1))
+		assert.Nil(suite.T(), err)
+		assert.Equal(
+			suite.T(),
+			[]api.Result[string]{
+				api.CreateStringResult("three"),
+				api.CreateStringResult("four"),
+				api.CreateStringResult("five"),
+				api.CreateStringResult("six"),
+			},
+			res10,
+		)
+
+		// source exists but is not a list type key
+		suite.verifyOK(client.Set(nonListKey, "value"))
+
+		res11, err := client.BLMove(nonListKey, key1, api.Left, api.Left, float64(0.1))
+		assert.Equal(suite.T(), api.CreateNilStringResult(), res11)
+		assert.NotNil(suite.T(), err)
+		assert.IsType(suite.T(), &api.RequestError{}, err)
+
+		// destination exists but is not a list type key
+		suite.verifyOK(client.Set(nonListKey, "value"))
+
+		res12, err := client.BLMove(key1, nonListKey, api.Left, api.Left, float64(0.1))
+		assert.Equal(suite.T(), api.CreateNilStringResult(), res12)
+		assert.NotNil(suite.T(), err)
+		assert.IsType(suite.T(), &api.RequestError{}, err)
+	})
+}
+
+func (suite *GlideTestSuite) TestDel_MultipleKeys() {
+	suite.runWithDefaultClients(func(client api.BaseClient) {
+		key1 := "testKey1_" + uuid.New().String()
+		key2 := "testKey2_" + uuid.New().String()
+		key3 := "testKey3_" + uuid.New().String()
+
+		suite.verifyOK(client.Set(key1, initialValue))
+		suite.verifyOK(client.Set(key2, initialValue))
+		suite.verifyOK(client.Set(key3, initialValue))
+
+		deletedCount, err := client.Del([]string{key1, key2, key3})
+
+		assert.Nil(suite.T(), err)
+		assert.Equal(suite.T(), int64(3), deletedCount.Value())
+
+		result1, err1 := client.Get(key1)
+		result2, err2 := client.Get(key2)
+		result3, err3 := client.Get(key3)
+
+		assert.Nil(suite.T(), err1)
+		assert.True(suite.T(), result1.IsNil())
+
+		assert.Nil(suite.T(), err2)
+		assert.True(suite.T(), result2.IsNil())
+
+		assert.Nil(suite.T(), err3)
+		assert.True(suite.T(), result3.IsNil())
+	})
+}
+
+func (suite *GlideTestSuite) TestType() {
+	suite.runWithDefaultClients(func(client api.BaseClient) {
+		// Test 1: Check if the value is string
+		keyName := "{keyName}" + uuid.NewString()
+		suite.verifyOK(client.Set(keyName, initialValue))
+		result, err := client.Type(keyName)
+		assert.Nil(suite.T(), err)
+		assert.IsType(suite.T(), result, api.CreateStringResult("string"), "Value is string")
+
+		// Test 2: Check if the value is list
+		key1 := "{keylist}-1" + uuid.NewString()
+		resultLPush, err := client.LPush(key1, []string{"one", "two", "three"})
+		assert.Equal(suite.T(), int64(3), resultLPush.Value())
+		assert.Nil(suite.T(), err)
+		resultType, err := client.Type(key1)
+		assert.Nil(suite.T(), err)
+		assert.IsType(suite.T(), resultType, api.CreateStringResult("list"), "Value is list")
+	})
+}
+
+func (suite *GlideTestSuite) TestTouch() {
+	suite.runWithDefaultClients(func(client api.BaseClient) {
+		// Test 1: Check if an touch valid key
+		keyName := "{keyName}" + uuid.NewString()
+		keyName1 := "{keyName1}" + uuid.NewString()
+		suite.verifyOK(client.Set(keyName, initialValue))
+		suite.verifyOK(client.Set(keyName1, "anotherValue"))
+		result, err := client.Touch([]string{keyName, keyName1})
+		assert.Nil(suite.T(), err)
+		assert.Equal(suite.T(), int64(2), result.Value(), "The touch should be 2")
+
+		// Test 2: Check if an touch invalid key
+		resultInvalidKey, err := client.Touch([]string{"invalidKey", "invalidKey1"})
+		assert.Nil(suite.T(), err)
+		assert.Equal(suite.T(), int64(0), resultInvalidKey.Value(), "The touch should be 0")
+	})
+}
+
+func (suite *GlideTestSuite) TestUnlink() {
+	suite.runWithDefaultClients(func(client api.BaseClient) {
+		// Test 1: Check if an unlink valid key
+		keyName := "{keyName}" + uuid.NewString()
+		keyName1 := "{keyName1}" + uuid.NewString()
+		suite.verifyOK(client.Set(keyName, initialValue))
+		suite.verifyOK(client.Set(keyName1, "anotherValue"))
+		resultValidKey, err := client.Unlink([]string{keyName, keyName1})
+		assert.Nil(suite.T(), err)
+		assert.Equal(suite.T(), int64(2), resultValidKey.Value(), "The unlink should be 2")
+
+		// Test 2: Check if an unlink for invalid key
+		resultInvalidKey, err := client.Unlink([]string{"invalidKey2", "invalidKey3"})
+		assert.Nil(suite.T(), err)
+		assert.Equal(suite.T(), int64(0), resultInvalidKey.Value(), "The unlink should be 0")
+	})
 }
 
 func (suite *GlideTestSuite) Test_Rename() {
@@ -3526,7 +3712,6 @@
 
 func (suite *GlideTestSuite) TestRenamenx() {
 	suite.runWithDefaultClients(func(client api.BaseClient) {
-
 		// Test 1 Check if the renamenx command return true if key was renamed to newKey
 		key := "{keyName}" + uuid.NewString()
 		key2 := "{keyName}" + uuid.NewString()
@@ -3544,6 +3729,4 @@
 		assert.Nil(suite.T(), err)
 		assert.Equal(suite.T(), false, res2.Value())
 	})
-=======
->>>>>>> 2882c81e
 }