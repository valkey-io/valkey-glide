// Copyright Valkey GLIDE Project Contributors - SPDX Identifier: Apache-2.0

package integTest

import (
	"fmt"
	"math"
	"reflect"
	"strconv"
	"strings"
	"time"

	"github.com/google/uuid"
	"github.com/stretchr/testify/assert"
	"github.com/valkey-io/valkey-glide/go/glide/api"
	"github.com/valkey-io/valkey-glide/go/glide/api/errors"
	"github.com/valkey-io/valkey-glide/go/glide/api/options"
)

const (
	keyName      = "key"
	initialValue = "value"
	anotherValue = "value2"
)

func (suite *GlideTestSuite) TestSetAndGet_noOptions() {
	suite.runWithDefaultClients(func(client api.BaseClient) {
		suite.verifyOK(client.Set(keyName, initialValue))
		result, err := client.Get(keyName)

		assert.Nil(suite.T(), err)
		assert.Equal(suite.T(), initialValue, result.Value())
	})
}

func (suite *GlideTestSuite) TestSetAndGet_byteString() {
	suite.runWithDefaultClients(func(client api.BaseClient) {
		invalidUTF8Value := "\xff\xfe\xfd"
		suite.verifyOK(client.Set(keyName, invalidUTF8Value))
		result, err := client.Get(keyName)

		assert.Nil(suite.T(), err)
		assert.Equal(suite.T(), invalidUTF8Value, result.Value())
	})
}

func (suite *GlideTestSuite) TestSetWithOptions_ReturnOldValue() {
	suite.runWithDefaultClients(func(client api.BaseClient) {
		suite.verifyOK(client.Set(keyName, initialValue))

		opts := api.NewSetOptionsBuilder().SetReturnOldValue(true)
		result, err := client.SetWithOptions(keyName, anotherValue, opts)

		assert.Nil(suite.T(), err)
		assert.Equal(suite.T(), initialValue, result.Value())
	})
}

func (suite *GlideTestSuite) TestSetWithOptions_OnlyIfExists_overwrite() {
	suite.runWithDefaultClients(func(client api.BaseClient) {
		key := uuid.New().String()
		suite.verifyOK(client.Set(key, initialValue))

		opts := api.NewSetOptionsBuilder().SetConditionalSet(api.OnlyIfExists)
		result, err := client.SetWithOptions(key, anotherValue, opts)
		assert.Nil(suite.T(), err)
		assert.Equal(suite.T(), "OK", result.Value())

		result, err = client.Get(key)
		assert.Nil(suite.T(), err)
		assert.Equal(suite.T(), anotherValue, result.Value())
	})
}

func (suite *GlideTestSuite) TestSetWithOptions_OnlyIfExists_missingKey() {
	suite.runWithDefaultClients(func(client api.BaseClient) {
		key := uuid.New().String()
		opts := api.NewSetOptionsBuilder().SetConditionalSet(api.OnlyIfExists)
		result, err := client.SetWithOptions(key, anotherValue, opts)

		assert.Nil(suite.T(), err)
		assert.Equal(suite.T(), "", result.Value())
	})
}

func (suite *GlideTestSuite) TestSetWithOptions_OnlyIfDoesNotExist_missingKey() {
	suite.runWithDefaultClients(func(client api.BaseClient) {
		key := uuid.New().String()
		opts := api.NewSetOptionsBuilder().SetConditionalSet(api.OnlyIfDoesNotExist)
		result, err := client.SetWithOptions(key, anotherValue, opts)
		assert.Nil(suite.T(), err)
		assert.Equal(suite.T(), "OK", result.Value())

		result, err = client.Get(key)
		assert.Nil(suite.T(), err)
		assert.Equal(suite.T(), anotherValue, result.Value())
	})
}

func (suite *GlideTestSuite) TestSetWithOptions_OnlyIfDoesNotExist_existingKey() {
	suite.runWithDefaultClients(func(client api.BaseClient) {
		key := uuid.New().String()
		opts := api.NewSetOptionsBuilder().SetConditionalSet(api.OnlyIfDoesNotExist)
		suite.verifyOK(client.Set(key, initialValue))

		result, err := client.SetWithOptions(key, anotherValue, opts)

		assert.Nil(suite.T(), err)
		assert.Equal(suite.T(), "", result.Value())

		result, err = client.Get(key)

		assert.Nil(suite.T(), err)
		assert.Equal(suite.T(), initialValue, result.Value())
	})
}

func (suite *GlideTestSuite) TestSetWithOptions_KeepExistingExpiry() {
	suite.runWithDefaultClients(func(client api.BaseClient) {
		key := uuid.New().String()
		opts := api.NewSetOptionsBuilder().SetExpiry(api.NewExpiryBuilder().SetType(api.Milliseconds).SetCount(uint64(2000)))
		result, err := client.SetWithOptions(key, initialValue, opts)
		assert.Nil(suite.T(), err)
		assert.Equal(suite.T(), "OK", result.Value())

		result, err = client.Get(key)
		assert.Nil(suite.T(), err)
		assert.Equal(suite.T(), initialValue, result.Value())

		opts = api.NewSetOptionsBuilder().SetExpiry(api.NewExpiryBuilder().SetType(api.KeepExisting))
		result, err = client.SetWithOptions(key, anotherValue, opts)
		assert.Nil(suite.T(), err)
		assert.Equal(suite.T(), "OK", result.Value())

		result, err = client.Get(key)

		assert.Nil(suite.T(), err)
		assert.Equal(suite.T(), anotherValue, result.Value())

		time.Sleep(2222 * time.Millisecond)
		result, err = client.Get(key)

		assert.Nil(suite.T(), err)
		assert.Equal(suite.T(), "", result.Value())
	})
}

func (suite *GlideTestSuite) TestSetWithOptions_UpdateExistingExpiry() {
	suite.runWithDefaultClients(func(client api.BaseClient) {
		key := uuid.New().String()
		opts := api.NewSetOptionsBuilder().SetExpiry(api.NewExpiryBuilder().SetType(api.Milliseconds).SetCount(uint64(100500)))
		result, err := client.SetWithOptions(key, initialValue, opts)
		assert.Nil(suite.T(), err)
		assert.Equal(suite.T(), "OK", result.Value())

		result, err = client.Get(key)
		assert.Nil(suite.T(), err)
		assert.Equal(suite.T(), initialValue, result.Value())

		opts = api.NewSetOptionsBuilder().SetExpiry(api.NewExpiryBuilder().SetType(api.Milliseconds).SetCount(uint64(2000)))
		result, err = client.SetWithOptions(key, anotherValue, opts)
		assert.Nil(suite.T(), err)
		assert.Equal(suite.T(), "OK", result.Value())

		result, err = client.Get(key)
		assert.Nil(suite.T(), err)
		assert.Equal(suite.T(), anotherValue, result.Value())

		time.Sleep(2222 * time.Millisecond)
		result, err = client.Get(key)

		assert.Nil(suite.T(), err)
		assert.Equal(suite.T(), "", result.Value())
	})
}

func (suite *GlideTestSuite) TestGetEx_existingAndNonExistingKeys() {
	suite.runWithDefaultClients(func(client api.BaseClient) {
		key := uuid.New().String()
		suite.verifyOK(client.Set(key, initialValue))

		result, err := client.GetEx(key)
		assert.Nil(suite.T(), err)
		assert.Equal(suite.T(), initialValue, result.Value())

		key = uuid.New().String()
		result, err = client.Get(key)
		assert.Nil(suite.T(), err)
		assert.Equal(suite.T(), "", result.Value())
	})
}

func (suite *GlideTestSuite) TestGetExWithOptions_PersistKey() {
	suite.runWithDefaultClients(func(client api.BaseClient) {
		key := uuid.New().String()
		suite.verifyOK(client.Set(key, initialValue))

		opts := api.NewGetExOptionsBuilder().SetExpiry(api.NewExpiryBuilder().SetType(api.Milliseconds).SetCount(uint64(2000)))
		result, err := client.GetExWithOptions(key, opts)
		assert.Nil(suite.T(), err)
		assert.Equal(suite.T(), initialValue, result.Value())

		result, err = client.Get(key)
		assert.Nil(suite.T(), err)
		assert.Equal(suite.T(), initialValue, result.Value())

		time.Sleep(1000 * time.Millisecond)

		opts = api.NewGetExOptionsBuilder().SetExpiry(api.NewExpiryBuilder().SetType(api.Persist))
		result, err = client.GetExWithOptions(key, opts)
		assert.Nil(suite.T(), err)
		assert.Equal(suite.T(), initialValue, result.Value())
	})
}

func (suite *GlideTestSuite) TestGetExWithOptions_UpdateExpiry() {
	suite.runWithDefaultClients(func(client api.BaseClient) {
		key := uuid.New().String()
		suite.verifyOK(client.Set(key, initialValue))

		opts := api.NewGetExOptionsBuilder().SetExpiry(api.NewExpiryBuilder().SetType(api.Milliseconds).SetCount(uint64(2000)))
		result, err := client.GetExWithOptions(key, opts)
		assert.Nil(suite.T(), err)
		assert.Equal(suite.T(), initialValue, result.Value())

		result, err = client.Get(key)
		assert.Nil(suite.T(), err)
		assert.Equal(suite.T(), initialValue, result.Value())

		time.Sleep(2222 * time.Millisecond)

		result, err = client.Get(key)
		assert.Nil(suite.T(), err)
		assert.Equal(suite.T(), "", result.Value())
	})
}

func (suite *GlideTestSuite) TestSetWithOptions_ReturnOldValue_nonExistentKey() {
	suite.runWithDefaultClients(func(client api.BaseClient) {
		key := uuid.New().String()
		opts := api.NewSetOptionsBuilder().SetReturnOldValue(true)

		result, err := client.SetWithOptions(key, anotherValue, opts)

		assert.Nil(suite.T(), err)
		assert.Equal(suite.T(), "", result.Value())
	})
}

func (suite *GlideTestSuite) TestMSetAndMGet_existingAndNonExistingKeys() {
	suite.runWithDefaultClients(func(client api.BaseClient) {
		key1 := uuid.New().String()
		key2 := uuid.New().String()
		key3 := uuid.New().String()
		oldValue := uuid.New().String()
		value := uuid.New().String()
		suite.verifyOK(client.Set(key1, oldValue))
		keyValueMap := map[string]string{
			key1: value,
			key2: value,
		}
		suite.verifyOK(client.MSet(keyValueMap))
		keys := []string{key1, key2, key3}
		stringValue := api.CreateStringResult(value)
		nullResult := api.CreateNilStringResult()
		values := []api.Result[string]{stringValue, stringValue, nullResult}
		result, err := client.MGet(keys)

		assert.Nil(suite.T(), err)
		assert.Equal(suite.T(), values, result)
	})
}

func (suite *GlideTestSuite) TestMSetNXAndMGet_nonExistingKey_valuesSet() {
	suite.runWithDefaultClients(func(client api.BaseClient) {
		key1 := "{key}" + uuid.New().String()
		key2 := "{key}" + uuid.New().String()
		key3 := "{key}" + uuid.New().String()
		value := uuid.New().String()
		keyValueMap := map[string]string{
			key1: value,
			key2: value,
			key3: value,
		}
		res, err := client.MSetNX(keyValueMap)
		assert.Nil(suite.T(), err)
		assert.True(suite.T(), res)
		keys := []string{key1, key2, key3}
		stringValue := api.CreateStringResult(value)
		values := []api.Result[string]{stringValue, stringValue, stringValue}
		result, err := client.MGet(keys)

		assert.Nil(suite.T(), err)
		assert.Equal(suite.T(), values, result)
	})
}

func (suite *GlideTestSuite) TestMSetNXAndMGet_existingKey_valuesNotUpdated() {
	suite.runWithDefaultClients(func(client api.BaseClient) {
		key1 := "{key}" + uuid.New().String()
		key2 := "{key}" + uuid.New().String()
		key3 := "{key}" + uuid.New().String()
		oldValue := uuid.New().String()
		value := uuid.New().String()
		suite.verifyOK(client.Set(key1, oldValue))
		keyValueMap := map[string]string{
			key1: value,
			key2: value,
			key3: value,
		}
		res, err := client.MSetNX(keyValueMap)
		assert.Nil(suite.T(), err)
		assert.False(suite.T(), res)
		keys := []string{key1, key2, key3}
		oldResult := api.CreateStringResult(oldValue)
		nullResult := api.CreateNilStringResult()
		values := []api.Result[string]{oldResult, nullResult, nullResult}
		result, err := client.MGet(keys)

		assert.Nil(suite.T(), err)
		assert.Equal(suite.T(), values, result)
	})
}

func (suite *GlideTestSuite) TestIncrCommands_existingKey() {
	suite.runWithDefaultClients(func(client api.BaseClient) {
		key := uuid.New().String()
		suite.verifyOK(client.Set(key, "10"))

		res1, err := client.Incr(key)
		assert.Nil(suite.T(), err)
		assert.Equal(suite.T(), int64(11), res1)

		res2, err := client.IncrBy(key, 10)
		assert.Nil(suite.T(), err)
		assert.Equal(suite.T(), int64(21), res2)

		res3, err := client.IncrByFloat(key, float64(10.1))
		assert.Nil(suite.T(), err)
		assert.Equal(suite.T(), float64(31.1), res3)
	})
}

func (suite *GlideTestSuite) TestIncrCommands_nonExistingKey() {
	suite.runWithDefaultClients(func(client api.BaseClient) {
		key1 := uuid.New().String()
		res1, err := client.Incr(key1)
		assert.Nil(suite.T(), err)
		assert.Equal(suite.T(), int64(1), res1)

		key2 := uuid.New().String()
		res2, err := client.IncrBy(key2, 10)
		assert.Nil(suite.T(), err)
		assert.Equal(suite.T(), int64(10), res2)

		key3 := uuid.New().String()
		res3, err := client.IncrByFloat(key3, float64(10.1))
		assert.Nil(suite.T(), err)
		assert.Equal(suite.T(), float64(10.1), res3)
	})
}

func (suite *GlideTestSuite) TestIncrCommands_TypeError() {
	suite.runWithDefaultClients(func(client api.BaseClient) {
		key := uuid.New().String()
		suite.verifyOK(client.Set(key, "stringValue"))

		res1, err := client.Incr(key)
		assert.Equal(suite.T(), int64(0), res1)
		assert.NotNil(suite.T(), err)
		assert.IsType(suite.T(), &errors.RequestError{}, err)

		res2, err := client.IncrBy(key, 10)
		assert.Equal(suite.T(), int64(0), res2)
		assert.NotNil(suite.T(), err)
		assert.IsType(suite.T(), &errors.RequestError{}, err)

		res3, err := client.IncrByFloat(key, float64(10.1))
		assert.Equal(suite.T(), float64(0), res3)
		assert.NotNil(suite.T(), err)
		assert.IsType(suite.T(), &errors.RequestError{}, err)
	})
}

func (suite *GlideTestSuite) TestDecrCommands_existingKey() {
	suite.runWithDefaultClients(func(client api.BaseClient) {
		key := uuid.New().String()
		suite.verifyOK(client.Set(key, "10"))

		res1, err := client.Decr(key)
		assert.Nil(suite.T(), err)
		assert.Equal(suite.T(), int64(9), res1)

		res2, err := client.DecrBy(key, 10)
		assert.Nil(suite.T(), err)
		assert.Equal(suite.T(), int64(-1), res2)
	})
}

func (suite *GlideTestSuite) TestDecrCommands_nonExistingKey() {
	suite.runWithDefaultClients(func(client api.BaseClient) {
		key1 := uuid.New().String()
		res1, err := client.Decr(key1)
		assert.Nil(suite.T(), err)
		assert.Equal(suite.T(), int64(-1), res1)

		key2 := uuid.New().String()
		res2, err := client.DecrBy(key2, 10)
		assert.Nil(suite.T(), err)
		assert.Equal(suite.T(), int64(-10), res2)
	})
}

func (suite *GlideTestSuite) TestStrlen_existingKey() {
	suite.runWithDefaultClients(func(client api.BaseClient) {
		key := uuid.New().String()
		value := uuid.New().String()
		suite.verifyOK(client.Set(key, value))

		res, err := client.Strlen(key)
		assert.Nil(suite.T(), err)
		assert.Equal(suite.T(), int64(len(value)), res)
	})
}

func (suite *GlideTestSuite) TestStrlen_nonExistingKey() {
	suite.runWithDefaultClients(func(client api.BaseClient) {
		key := uuid.New().String()
		res, err := client.Strlen(key)
		assert.Nil(suite.T(), err)
		assert.Equal(suite.T(), int64(0), res)
	})
}

func (suite *GlideTestSuite) TestSetRange_existingAndNonExistingKeys() {
	suite.runWithDefaultClients(func(client api.BaseClient) {
		key := uuid.New().String()
		res, err := client.SetRange(key, 0, "Dummy string")
		assert.Nil(suite.T(), err)
		assert.Equal(suite.T(), int64(12), res)

		res, err = client.SetRange(key, 6, "values")
		assert.Nil(suite.T(), err)
		assert.Equal(suite.T(), int64(12), res)
		res1, err := client.Get(key)
		assert.Nil(suite.T(), err)
		assert.Equal(suite.T(), "Dummy values", res1.Value())

		res, err = client.SetRange(key, 15, "test")
		assert.Nil(suite.T(), err)
		assert.Equal(suite.T(), int64(19), res)
		res1, err = client.Get(key)
		assert.Nil(suite.T(), err)
		assert.Equal(suite.T(), "Dummy values\x00\x00\x00test", res1.Value())

		res, err = client.SetRange(key, math.MaxInt32, "test")
		assert.Equal(suite.T(), int64(0), res)
		assert.NotNil(suite.T(), err)
		assert.IsType(suite.T(), &errors.RequestError{}, err)
	})
}

func (suite *GlideTestSuite) TestSetRange_existingAndNonExistingKeys_binaryString() {
	suite.runWithDefaultClients(func(client api.BaseClient) {
		nonUtf8String := "Dummy \xFF string"
		key := uuid.New().String()
		res, err := client.SetRange(key, 0, nonUtf8String)
		assert.Nil(suite.T(), err)
		assert.Equal(suite.T(), int64(14), res)

		res, err = client.SetRange(key, 6, "values ")
		assert.Nil(suite.T(), err)
		assert.Equal(suite.T(), int64(14), res)
		res1, err := client.Get(key)
		assert.Nil(suite.T(), err)
		assert.Equal(suite.T(), "Dummy values g", res1.Value())

		res, err = client.SetRange(key, 15, "test")
		assert.Nil(suite.T(), err)
		assert.Equal(suite.T(), int64(19), res)
		res1, err = client.Get(key)
		assert.Nil(suite.T(), err)
		assert.Equal(suite.T(), "Dummy values g\x00test", res1.Value())
	})
}

func (suite *GlideTestSuite) TestGetRange_existingAndNonExistingKeys() {
	suite.runWithDefaultClients(func(client api.BaseClient) {
		key := uuid.New().String()
		suite.verifyOK(client.Set(key, "Dummy string"))

		res, err := client.GetRange(key, 0, 4)
		assert.Nil(suite.T(), err)
		assert.Equal(suite.T(), "Dummy", res)

		res, err = client.GetRange(key, -6, -1)
		assert.Nil(suite.T(), err)
		assert.Equal(suite.T(), "string", res)

		res, err = client.GetRange(key, -1, -6)
		assert.Nil(suite.T(), err)
		assert.Equal(suite.T(), "", res)

		res, err = client.GetRange(key, 15, 16)
		assert.Nil(suite.T(), err)
		assert.Equal(suite.T(), "", res)

		nonExistingKey := uuid.New().String()
		res, err = client.GetRange(nonExistingKey, 0, 5)
		assert.Nil(suite.T(), err)
		assert.Equal(suite.T(), "", res)
	})
}

func (suite *GlideTestSuite) TestGetRange_binaryString() {
	suite.runWithDefaultClients(func(client api.BaseClient) {
		key := uuid.New().String()
		nonUtf8String := "Dummy \xFF string"
		suite.verifyOK(client.Set(key, nonUtf8String))

		res, err := client.GetRange(key, 4, 6)
		assert.Nil(suite.T(), err)
		assert.Equal(suite.T(), "y \xFF", res)
	})
}

func (suite *GlideTestSuite) TestAppend_existingAndNonExistingKeys() {
	suite.runWithDefaultClients(func(client api.BaseClient) {
		key := uuid.New().String()
		value1 := uuid.New().String()
		value2 := uuid.New().String()

		res, err := client.Append(key, value1)
		assert.Nil(suite.T(), err)
		assert.Equal(suite.T(), int64(len(value1)), res)
		res1, err := client.Get(key)
		assert.Nil(suite.T(), err)
		assert.Equal(suite.T(), value1, res1.Value())

		res, err = client.Append(key, value2)
		assert.Nil(suite.T(), err)
		assert.Equal(suite.T(), int64(len(value1)+len(value2)), res)
		res1, err = client.Get(key)
		assert.Nil(suite.T(), err)
		assert.Equal(suite.T(), value1+value2, res1.Value())
	})
}

func (suite *GlideTestSuite) TestLCS_existingAndNonExistingKeys() {
	suite.SkipIfServerVersionLowerThanBy("7.0.0")

	suite.runWithDefaultClients(func(client api.BaseClient) {
		key1 := "{key}" + uuid.New().String()
		key2 := "{key}" + uuid.New().String()

		res, err := client.LCS(key1, key2)
		assert.Nil(suite.T(), err)
		assert.Equal(suite.T(), "", res)

		suite.verifyOK(client.Set(key1, "Dummy string"))
		suite.verifyOK(client.Set(key2, "Dummy value"))

		res, err = client.LCS(key1, key2)
		assert.Nil(suite.T(), err)
		assert.Equal(suite.T(), "Dummy ", res)
	})
}

func (suite *GlideTestSuite) TestGetDel_ExistingKey() {
	suite.runWithDefaultClients(func(client api.BaseClient) {
		key := uuid.New().String()
		value := "testValue"

		suite.verifyOK(client.Set(key, value))
		result, err := client.GetDel(key)
		assert.Nil(suite.T(), err)
		assert.Equal(suite.T(), value, result.Value())

		result, err = client.Get(key)
		assert.Nil(suite.T(), err)
		assert.Equal(suite.T(), "", result.Value())
	})
}

func (suite *GlideTestSuite) TestGetDel_NonExistingKey() {
	suite.runWithDefaultClients(func(client api.BaseClient) {
		key := uuid.New().String()

		result, err := client.GetDel(key)

		assert.Nil(suite.T(), err)
		assert.Equal(suite.T(), "", result.Value())
	})
}

func (suite *GlideTestSuite) TestGetDel_EmptyKey() {
	suite.runWithDefaultClients(func(client api.BaseClient) {
		result, err := client.GetDel("")

		assert.NotNil(suite.T(), err)
		assert.Equal(suite.T(), "", result.Value())
		assert.Equal(suite.T(), "key is required", err.Error())
	})
}

func (suite *GlideTestSuite) TestHSet_WithExistingKey() {
	suite.runWithDefaultClients(func(client api.BaseClient) {
		fields := map[string]string{"field1": "value1", "field2": "value2"}
		key := uuid.New().String()

		res1, err := client.HSet(key, fields)
		assert.Nil(suite.T(), err)
		assert.Equal(suite.T(), int64(2), res1)

		res2, err := client.HSet(key, fields)
		assert.Nil(suite.T(), err)
		assert.Equal(suite.T(), int64(0), res2)
	})
}

func (suite *GlideTestSuite) TestHSet_byteString() {
	suite.runWithDefaultClients(func(client api.BaseClient) {
		field1 := string([]byte{0xFF, 0x00, 0xAA})
		value1 := string([]byte{0xDE, 0xAD, 0xBE, 0xEF})
		field2 := string([]byte{0x01, 0x02, 0x03, 0xFE})
		value2 := string([]byte{0xCA, 0xFE, 0xBA, 0xBE})

		fields := map[string]string{
			field1: value1,
			field2: value2,
		}
		key := string([]byte{0x01, 0x02, 0x03, 0xFE})

		res1, err := client.HSet(key, fields)
		assert.Nil(suite.T(), err)
		assert.Equal(suite.T(), int64(2), res1)

		res2, err := client.HGetAll(key)
		assert.Nil(suite.T(), err)
		assert.Equal(suite.T(), fields, res2)
	})
}

func (suite *GlideTestSuite) TestHSet_WithAddNewField() {
	suite.runWithDefaultClients(func(client api.BaseClient) {
		fields := map[string]string{"field1": "value1", "field2": "value2"}
		key := uuid.New().String()

		res1, err := client.HSet(key, fields)
		assert.Nil(suite.T(), err)
		assert.Equal(suite.T(), int64(2), res1)

		res2, err := client.HSet(key, fields)
		assert.Nil(suite.T(), err)
		assert.Equal(suite.T(), int64(0), res2)

		fields["field3"] = "value3"
		res3, err := client.HSet(key, fields)
		assert.Nil(suite.T(), err)
		assert.Equal(suite.T(), int64(1), res3)
	})
}

func (suite *GlideTestSuite) TestHGet_WithExistingKey() {
	suite.runWithDefaultClients(func(client api.BaseClient) {
		fields := map[string]string{"field1": "value1", "field2": "value2"}
		key := uuid.NewString()

		res1, err := client.HSet(key, fields)
		assert.Nil(suite.T(), err)
		assert.Equal(suite.T(), int64(2), res1)

		res2, err := client.HGet(key, "field1")
		assert.Nil(suite.T(), err)
		assert.Equal(suite.T(), "value1", res2.Value())
	})
}

func (suite *GlideTestSuite) TestHGet_WithNotExistingKey() {
	suite.runWithDefaultClients(func(client api.BaseClient) {
		key := uuid.NewString()

		res1, err := client.HGet(key, "field1")
		assert.Nil(suite.T(), err)
		assert.Equal(suite.T(), api.CreateNilStringResult(), res1)
	})
}

func (suite *GlideTestSuite) TestHGet_WithNotExistingField() {
	suite.runWithDefaultClients(func(client api.BaseClient) {
		fields := map[string]string{"field1": "value1", "field2": "value2"}
		key := uuid.NewString()

		res1, err := client.HSet(key, fields)
		assert.Nil(suite.T(), err)
		assert.Equal(suite.T(), int64(2), res1)

		res2, err := client.HGet(key, "foo")
		assert.Nil(suite.T(), err)
		assert.Equal(suite.T(), api.CreateNilStringResult(), res2)
	})
}

func (suite *GlideTestSuite) TestHGetAll_WithExistingKey() {
	suite.runWithDefaultClients(func(client api.BaseClient) {
		fields := map[string]string{"field1": "value1", "field2": "value2"}
		key := uuid.NewString()

		res1, err := client.HSet(key, fields)
		assert.Nil(suite.T(), err)
		assert.Equal(suite.T(), int64(2), res1)

		res2, err := client.HGetAll(key)
		assert.Nil(suite.T(), err)
		assert.Equal(suite.T(), fields, res2)
	})
}

func (suite *GlideTestSuite) TestHGetAll_WithNotExistingKey() {
	suite.runWithDefaultClients(func(client api.BaseClient) {
		key := uuid.NewString()

		res, err := client.HGetAll(key)
		assert.Nil(suite.T(), err)
		assert.Empty(suite.T(), res)
	})
}

func (suite *GlideTestSuite) TestHMGet() {
	suite.runWithDefaultClients(func(client api.BaseClient) {
		fields := map[string]string{"field1": "value1", "field2": "value2"}
		key := uuid.NewString()

		res1, err := client.HSet(key, fields)
		assert.Nil(suite.T(), err)
		assert.Equal(suite.T(), int64(2), res1)

		res2, err := client.HMGet(key, []string{"field1", "field2", "field3"})
		value1 := api.CreateStringResult("value1")
		value2 := api.CreateStringResult("value2")
		nullValue := api.CreateNilStringResult()
		assert.Nil(suite.T(), err)
		assert.Equal(suite.T(), []api.Result[string]{value1, value2, nullValue}, res2)
	})
}

func (suite *GlideTestSuite) TestHMGet_WithNotExistingKey() {
	suite.runWithDefaultClients(func(client api.BaseClient) {
		key := uuid.NewString()

		res, err := client.HMGet(key, []string{"field1", "field2", "field3"})
		nullValue := api.CreateNilStringResult()
		assert.Nil(suite.T(), err)
		assert.Equal(suite.T(), []api.Result[string]{nullValue, nullValue, nullValue}, res)
	})
}

func (suite *GlideTestSuite) TestHMGet_WithNotExistingField() {
	suite.runWithDefaultClients(func(client api.BaseClient) {
		fields := map[string]string{"field1": "value1", "field2": "value2"}
		key := uuid.NewString()

		res1, err := client.HSet(key, fields)
		assert.Nil(suite.T(), err)
		assert.Equal(suite.T(), int64(2), res1)

		res2, err := client.HMGet(key, []string{"field3", "field4"})
		nullValue := api.CreateNilStringResult()
		assert.Nil(suite.T(), err)
		assert.Equal(suite.T(), []api.Result[string]{nullValue, nullValue}, res2)
	})
}

func (suite *GlideTestSuite) TestHSetNX_WithExistingKey() {
	suite.runWithDefaultClients(func(client api.BaseClient) {
		fields := map[string]string{"field1": "value1", "field2": "value2"}
		key := uuid.NewString()

		res1, err := client.HSet(key, fields)
		assert.Nil(suite.T(), err)
		assert.Equal(suite.T(), int64(2), res1)

		res2, err := client.HSetNX(key, "field1", "value1")
		assert.Nil(suite.T(), err)
		assert.False(suite.T(), res2)
	})
}

func (suite *GlideTestSuite) TestHSetNX_WithNotExistingKey() {
	suite.runWithDefaultClients(func(client api.BaseClient) {
		key := uuid.NewString()

		res1, err := client.HSetNX(key, "field1", "value1")
		assert.Nil(suite.T(), err)
		assert.True(suite.T(), res1)

		res2, err := client.HGetAll(key)
		assert.Nil(suite.T(), err)
		assert.Equal(suite.T(), map[string]string{"field1": "value1"}, res2)
	})
}

func (suite *GlideTestSuite) TestHSetNX_WithExistingField() {
	suite.runWithDefaultClients(func(client api.BaseClient) {
		fields := map[string]string{"field1": "value1", "field2": "value2"}
		key := uuid.NewString()

		res1, err := client.HSet(key, fields)
		assert.Nil(suite.T(), err)
		assert.Equal(suite.T(), int64(2), res1)

		res2, err := client.HSetNX(key, "field1", "value1")
		assert.Nil(suite.T(), err)
		assert.False(suite.T(), res2)
	})
}

func (suite *GlideTestSuite) TestHDel() {
	suite.runWithDefaultClients(func(client api.BaseClient) {
		fields := map[string]string{"field1": "value1", "field2": "value2"}
		key := uuid.NewString()

		res1, err := client.HSet(key, fields)
		assert.Nil(suite.T(), err)
		assert.Equal(suite.T(), int64(2), res1)

		res2, err := client.HDel(key, []string{"field1", "field2"})
		assert.Nil(suite.T(), err)
		assert.Equal(suite.T(), int64(2), res2)

		res3, err := client.HGetAll(key)
		assert.Nil(suite.T(), err)
		assert.Empty(suite.T(), res3)

		res4, err := client.HDel(key, []string{"field1", "field2"})
		assert.Nil(suite.T(), err)
		assert.Equal(suite.T(), int64(0), res4)
	})
}

func (suite *GlideTestSuite) TestHDel_WithNotExistingKey() {
	suite.runWithDefaultClients(func(client api.BaseClient) {
		key := uuid.NewString()
		res, err := client.HDel(key, []string{"field1", "field2"})
		assert.Nil(suite.T(), err)
		assert.Equal(suite.T(), int64(0), res)
	})
}

func (suite *GlideTestSuite) TestHDel_WithNotExistingField() {
	suite.runWithDefaultClients(func(client api.BaseClient) {
		fields := map[string]string{"field1": "value1", "field2": "value2"}
		key := uuid.NewString()

		res1, err := client.HSet(key, fields)
		assert.Nil(suite.T(), err)
		assert.Equal(suite.T(), int64(2), res1)

		res2, err := client.HDel(key, []string{"field3", "field4"})
		assert.Nil(suite.T(), err)
		assert.Equal(suite.T(), int64(0), res2)
	})
}

func (suite *GlideTestSuite) TestHLen() {
	suite.runWithDefaultClients(func(client api.BaseClient) {
		fields := map[string]string{"field1": "value1", "field2": "value2"}
		key := uuid.NewString()

		res1, err := client.HSet(key, fields)
		assert.Nil(suite.T(), err)
		assert.Equal(suite.T(), int64(2), res1)

		res2, err := client.HLen(key)
		assert.Nil(suite.T(), err)
		assert.Equal(suite.T(), int64(2), res2)
	})
}

func (suite *GlideTestSuite) TestHLen_WithNotExistingKey() {
	suite.runWithDefaultClients(func(client api.BaseClient) {
		key := uuid.NewString()
		res, err := client.HLen(key)

		assert.Nil(suite.T(), err)
		assert.Equal(suite.T(), int64(0), res)
	})
}

func (suite *GlideTestSuite) TestHVals_WithExistingKey() {
	suite.runWithDefaultClients(func(client api.BaseClient) {
		fields := map[string]string{"field1": "value1", "field2": "value2"}
		key := uuid.NewString()

		res1, err := client.HSet(key, fields)
		assert.Nil(suite.T(), err)
		assert.Equal(suite.T(), int64(2), res1)

		res2, err := client.HVals(key)
		assert.Nil(suite.T(), err)
		assert.ElementsMatch(suite.T(), []string{"value1", "value2"}, res2)
	})
}

func (suite *GlideTestSuite) TestHVals_WithNotExistingKey() {
	suite.runWithDefaultClients(func(client api.BaseClient) {
		key := uuid.NewString()

		res, err := client.HVals(key)
		assert.Nil(suite.T(), err)
		assert.Empty(suite.T(), res)
	})
}

func (suite *GlideTestSuite) TestHExists_WithExistingKey() {
	suite.runWithDefaultClients(func(client api.BaseClient) {
		fields := map[string]string{"field1": "value1", "field2": "value2"}
		key := uuid.NewString()

		res1, err := client.HSet(key, fields)
		assert.Nil(suite.T(), err)
		assert.Equal(suite.T(), int64(2), res1)

		res2, err := client.HExists(key, "field1")
		assert.Nil(suite.T(), err)
		assert.True(suite.T(), res2)
	})
}

func (suite *GlideTestSuite) TestHExists_WithNotExistingKey() {
	suite.runWithDefaultClients(func(client api.BaseClient) {
		key := uuid.NewString()

		res, err := client.HExists(key, "field1")
		assert.Nil(suite.T(), err)
		assert.False(suite.T(), res)
	})
}

func (suite *GlideTestSuite) TestHExists_WithNotExistingField() {
	suite.runWithDefaultClients(func(client api.BaseClient) {
		fields := map[string]string{"field1": "value1", "field2": "value2"}
		key := uuid.NewString()

		res1, err := client.HSet(key, fields)
		assert.Nil(suite.T(), err)
		assert.Equal(suite.T(), int64(2), res1)

		res2, err := client.HExists(key, "field3")
		assert.Nil(suite.T(), err)
		assert.False(suite.T(), res2)
	})
}

func (suite *GlideTestSuite) TestHKeys_WithExistingKey() {
	suite.runWithDefaultClients(func(client api.BaseClient) {
		fields := map[string]string{"field1": "value1", "field2": "value2"}
		key := uuid.NewString()

		res1, err := client.HSet(key, fields)
		assert.Nil(suite.T(), err)
		assert.Equal(suite.T(), int64(2), res1)

		res2, err := client.HKeys(key)
		assert.Nil(suite.T(), err)
		assert.ElementsMatch(suite.T(), []string{"field1", "field2"}, res2)
	})
}

func (suite *GlideTestSuite) TestHKeys_WithNotExistingKey() {
	suite.runWithDefaultClients(func(client api.BaseClient) {
		key := uuid.NewString()

		res, err := client.HKeys(key)
		assert.Nil(suite.T(), err)
		assert.Empty(suite.T(), res)
	})
}

func (suite *GlideTestSuite) TestHStrLen_WithExistingKey() {
	suite.runWithDefaultClients(func(client api.BaseClient) {
		fields := map[string]string{"field1": "value1", "field2": "value2"}
		key := uuid.NewString()

		res1, err := client.HSet(key, fields)
		assert.Nil(suite.T(), err)
		assert.Equal(suite.T(), int64(2), res1)

		res2, err := client.HStrLen(key, "field1")
		assert.Nil(suite.T(), err)
		assert.Equal(suite.T(), int64(6), res2)
	})
}

func (suite *GlideTestSuite) TestHStrLen_WithNotExistingKey() {
	suite.runWithDefaultClients(func(client api.BaseClient) {
		key := uuid.NewString()

		res, err := client.HStrLen(key, "field1")
		assert.Nil(suite.T(), err)
		assert.Equal(suite.T(), int64(0), res)
	})
}

func (suite *GlideTestSuite) TestHStrLen_WithNotExistingField() {
	suite.runWithDefaultClients(func(client api.BaseClient) {
		fields := map[string]string{"field1": "value1", "field2": "value2"}
		key := uuid.NewString()

		res1, err := client.HSet(key, fields)
		assert.Nil(suite.T(), err)
		assert.Equal(suite.T(), int64(2), res1)

		res2, err := client.HStrLen(key, "field3")
		assert.Nil(suite.T(), err)
		assert.Equal(suite.T(), int64(0), res2)
	})
}

func (suite *GlideTestSuite) TestHIncrBy_WithExistingField() {
	suite.runWithDefaultClients(func(client api.BaseClient) {
		key := uuid.NewString()
		field := uuid.NewString()
		fieldValueMap := map[string]string{field: "10"}

		hsetResult, err := client.HSet(key, fieldValueMap)
		assert.Nil(suite.T(), err)
		assert.Equal(suite.T(), int64(1), hsetResult)

		hincrByResult, hincrByErr := client.HIncrBy(key, field, 1)
		assert.Nil(suite.T(), hincrByErr)
		assert.Equal(suite.T(), int64(11), hincrByResult)
	})
}

func (suite *GlideTestSuite) TestHIncrBy_WithNonExistingField() {
	suite.runWithDefaultClients(func(client api.BaseClient) {
		key := uuid.NewString()
		field := uuid.NewString()
		field2 := uuid.NewString()
		fieldValueMap := map[string]string{field2: "1"}

		hsetResult, err := client.HSet(key, fieldValueMap)
		assert.Nil(suite.T(), err)
		assert.Equal(suite.T(), int64(1), hsetResult)

		hincrByResult, hincrByErr := client.HIncrBy(key, field, 2)
		assert.Nil(suite.T(), hincrByErr)
		assert.Equal(suite.T(), int64(2), hincrByResult)
	})
}

func (suite *GlideTestSuite) TestHIncrByFloat_WithExistingField() {
	suite.runWithDefaultClients(func(client api.BaseClient) {
		key := uuid.NewString()
		field := uuid.NewString()
		fieldValueMap := map[string]string{field: "10"}

		hsetResult, err := client.HSet(key, fieldValueMap)
		assert.Nil(suite.T(), err)
		assert.Equal(suite.T(), int64(1), hsetResult)

		hincrByFloatResult, hincrByFloatErr := client.HIncrByFloat(key, field, 1.5)
		assert.Nil(suite.T(), hincrByFloatErr)
		assert.Equal(suite.T(), float64(11.5), hincrByFloatResult)
	})
}

func (suite *GlideTestSuite) TestHIncrByFloat_WithNonExistingField() {
	suite.runWithDefaultClients(func(client api.BaseClient) {
		key := uuid.NewString()
		field := uuid.NewString()
		field2 := uuid.NewString()
		fieldValueMap := map[string]string{field2: "1"}

		hsetResult, err := client.HSet(key, fieldValueMap)
		assert.Nil(suite.T(), err)
		assert.Equal(suite.T(), int64(1), hsetResult)

		hincrByFloatResult, hincrByFloatErr := client.HIncrByFloat(key, field, 1.5)
		assert.Nil(suite.T(), hincrByFloatErr)
		assert.Equal(suite.T(), float64(1.5), hincrByFloatResult)
	})
}

func (suite *GlideTestSuite) TestHScan() {
	suite.runWithDefaultClients(func(client api.BaseClient) {
		key1 := "{key}-1" + uuid.NewString()
		key2 := "{key}-2" + uuid.NewString()
		initialCursor := "0"
		defaultCount := 20

		// Setup test data
		numberMap := make(map[string]string)
		// This is an unusually large dataset because the server can ignore the COUNT option if the dataset is small enough
		// because it is more efficient to transfer its entire content at once.
		for i := 0; i < 50000; i++ {
			numberMap[strconv.Itoa(i)] = "num" + strconv.Itoa(i)
		}
		charMembers := []string{"a", "b", "c", "d", "e"}
		charMap := make(map[string]string)
		for i, val := range charMembers {
			charMap[val] = strconv.Itoa(i)
		}

		t := suite.T()

		// Check for empty set.
		resCursor, resCollection, err := client.HScan(key1, initialCursor)
		assert.NoError(t, err)
		assert.Equal(t, initialCursor, resCursor)
		assert.Empty(t, resCollection)

		// Negative cursor check.
		if suite.serverVersion >= "8.0.0" {
			_, _, err = client.HScan(key1, "-1")
			assert.NotEmpty(t, err)
		} else {
			resCursor, resCollection, _ = client.HScan(key1, "-1")
			assert.Equal(t, initialCursor, resCursor)
			assert.Empty(t, resCollection)
		}

		// Result contains the whole set
		hsetResult, _ := client.HSet(key1, charMap)
		assert.Equal(t, int64(len(charMembers)), hsetResult)

		resCursor, resCollection, _ = client.HScan(key1, initialCursor)
		assert.Equal(t, initialCursor, resCursor)
		// Length includes the score which is twice the map size
		assert.Equal(t, len(charMap)*2, len(resCollection))

		resultKeys := make([]string, 0)
		resultValues := make([]string, 0)

		for i := 0; i < len(resCollection); i += 2 {
			resultKeys = append(resultKeys, resCollection[i])
			resultValues = append(resultValues, resCollection[i+1])
		}
		keysList, valuesList := convertMapKeysAndValuesToLists(charMap)
		assert.True(t, isSubset(resultKeys, keysList) && isSubset(keysList, resultKeys))
		assert.True(t, isSubset(resultValues, valuesList) && isSubset(valuesList, resultValues))

		opts := options.NewHashScanOptionsBuilder().SetMatch("a")
		resCursor, resCollection, _ = client.HScanWithOptions(key1, initialCursor, opts)
		assert.Equal(t, initialCursor, resCursor)
		assert.Equal(t, len(resCollection), 2)
		assert.Equal(t, resCollection[0], "a")
		assert.Equal(t, resCollection[1], "0")

		// Result contains a subset of the key
		combinedMap := make(map[string]string)
		for key, value := range numberMap {
			combinedMap[key] = value
		}
		for key, value := range charMap {
			combinedMap[key] = value
		}

		hsetResult, _ = client.HSet(key1, combinedMap)
		assert.Equal(t, int64(len(numberMap)), hsetResult)
		resultCursor := "0"
		secondResultAllKeys := make([]string, 0)
		secondResultAllValues := make([]string, 0)
		isFirstLoop := true
		for {
			resCursor, resCollection, _ = client.HScan(key1, resultCursor)
			resultCursor = resCursor
			for i := 0; i < len(resCollection); i += 2 {
				secondResultAllKeys = append(secondResultAllKeys, resCollection[i])
				secondResultAllValues = append(secondResultAllValues, resCollection[i+1])
			}
			if isFirstLoop {
				assert.NotEqual(t, "0", resultCursor)
				isFirstLoop = false
			} else if resultCursor == "0" {
				break
			}

			// Scan with result cursor to get the next set of data.
			newResultCursor, secondResult, _ := client.HScan(key1, resultCursor)
			assert.NotEqual(t, resultCursor, newResultCursor)
			resultCursor = newResultCursor
			assert.False(t, reflect.DeepEqual(secondResult, resCollection))
			for i := 0; i < len(secondResult); i += 2 {
				secondResultAllKeys = append(secondResultAllKeys, secondResult[i])
				secondResultAllValues = append(secondResultAllValues, secondResult[i+1])
			}

			// 0 is returned for the cursor of the last iteration.
			if resultCursor == "0" {
				break
			}
		}
		numberKeysList, numberValuesList := convertMapKeysAndValuesToLists(numberMap)
		assert.True(t, isSubset(numberKeysList, secondResultAllKeys))
		assert.True(t, isSubset(numberValuesList, secondResultAllValues))

		// Test match pattern
		opts = options.NewHashScanOptionsBuilder().SetMatch("*")
		resCursor, resCollection, _ = client.HScanWithOptions(key1, initialCursor, opts)
		resCursorInt, _ := strconv.Atoi(resCursor)
		assert.True(t, resCursorInt >= 0)
		assert.True(t, int(len(resCollection)) >= defaultCount)

		// Test count
		opts = options.NewHashScanOptionsBuilder().SetCount(int64(20))
		resCursor, resCollection, _ = client.HScanWithOptions(key1, initialCursor, opts)
		resCursorInt, _ = strconv.Atoi(resCursor)
		assert.True(t, resCursorInt >= 0)
		assert.True(t, len(resCollection) >= 20)

		// Test count with match returns a non-empty list
		opts = options.NewHashScanOptionsBuilder().SetMatch("1*").SetCount(int64(20))
		resCursor, resCollection, _ = client.HScanWithOptions(key1, initialCursor, opts)
		resCursorInt, _ = strconv.Atoi(resCursor)
		assert.True(t, resCursorInt >= 0)
		assert.True(t, len(resCollection) >= 0)

		if suite.serverVersion >= "8.0.0" {
			opts = options.NewHashScanOptionsBuilder().SetNoValue(true)
			resCursor, resCollection, _ = client.HScanWithOptions(key1, initialCursor, opts)
			resCursorInt, _ = strconv.Atoi(resCursor)
			assert.True(t, resCursorInt >= 0)

			// Check if all fields don't start with "num"
			containsElementsWithNumKeyword := false
			for i := 0; i < len(resCollection); i++ {
				if strings.Contains(resCollection[i], "num") {
					containsElementsWithNumKeyword = true
					break
				}
			}
			assert.False(t, containsElementsWithNumKeyword)
		}

		// Check if Non-hash key throws an error.
		suite.verifyOK(client.Set(key2, "test"))
		_, _, err = client.HScan(key2, initialCursor)
		assert.NotEmpty(t, err)

		// Check if Non-hash key throws an error when HSCAN called with options.
		opts = options.NewHashScanOptionsBuilder().SetMatch("test").SetCount(int64(1))
		_, _, err = client.HScanWithOptions(key2, initialCursor, opts)
		assert.NotEmpty(t, err)

		// Check if a negative cursor value throws an error.
		opts = options.NewHashScanOptionsBuilder().SetCount(int64(-1))
		_, _, err = client.HScanWithOptions(key1, initialCursor, opts)
		assert.NotEmpty(t, err)
	})
}

func (suite *GlideTestSuite) TestHRandField() {
	suite.SkipIfServerVersionLowerThanBy("6.2.0")
	suite.runWithDefaultClients(func(client api.BaseClient) {
		key := uuid.NewString()

		// key does not exist
		res, err := client.HRandField(key)
		assert.NoError(suite.T(), err)
		assert.True(suite.T(), res.IsNil())
		resc, err := client.HRandFieldWithCount(key, 5)
		assert.NoError(suite.T(), err)
		assert.Empty(suite.T(), resc)
		rescv, err := client.HRandFieldWithCountWithValues(key, 5)
		assert.NoError(suite.T(), err)
		assert.Empty(suite.T(), rescv)

		data := map[string]string{"f1": "v1", "f2": "v2", "f3": "v3"}
		hset, err := client.HSet(key, data)
		assert.NoError(suite.T(), err)
		assert.Equal(suite.T(), int64(3), hset)

		fields := make([]string, 0, len(data))
		for k := range data {
			fields = append(fields, k)
		}
		res, err = client.HRandField(key)
		assert.NoError(suite.T(), err)
		assert.Contains(suite.T(), fields, res.Value())

		// With Count - positive count
		resc, err = client.HRandFieldWithCount(key, 5)
		assert.NoError(suite.T(), err)
		assert.ElementsMatch(suite.T(), fields, resc)

		// With Count - negative count
		resc, err = client.HRandFieldWithCount(key, -5)
		assert.NoError(suite.T(), err)
		assert.Len(suite.T(), resc, 5)
		for _, field := range resc {
			assert.Contains(suite.T(), fields, field)
		}

		// With values - positive count
		rescv, err = client.HRandFieldWithCountWithValues(key, 5)
		assert.NoError(suite.T(), err)
		resvMap := make(map[string]string)
		for _, pair := range rescv {
			resvMap[pair[0]] = pair[1]
		}
		assert.Equal(suite.T(), data, resvMap)

		// With values - negative count
		rescv, err = client.HRandFieldWithCountWithValues(key, -5)
		assert.NoError(suite.T(), err)
		assert.Len(suite.T(), resc, 5)
		for _, pair := range rescv {
			assert.Contains(suite.T(), fields, pair[0])
		}

		// key exists but holds non hash type value
		key = uuid.NewString()
		suite.verifyOK(client.Set(key, "HRandField"))
		_, err = client.HRandField(key)
		assert.IsType(suite.T(), &errors.RequestError{}, err)
		_, err = client.HRandFieldWithCount(key, 42)
		assert.IsType(suite.T(), &errors.RequestError{}, err)
		_, err = client.HRandFieldWithCountWithValues(key, 42)
		assert.IsType(suite.T(), &errors.RequestError{}, err)
	})
}

func (suite *GlideTestSuite) TestLPushLPop_WithExistingKey() {
	suite.runWithDefaultClients(func(client api.BaseClient) {
		list := []string{"value4", "value3", "value2", "value1"}
		key := uuid.NewString()

		res1, err := client.LPush(key, list)
		assert.Nil(suite.T(), err)
		assert.Equal(suite.T(), int64(4), res1)

		res2, err := client.LPop(key)
		assert.Nil(suite.T(), err)
		assert.Equal(suite.T(), "value1", res2.Value())

		res3, err := client.LPopCount(key, 2)
		assert.Nil(suite.T(), err)
		assert.Equal(suite.T(), []string{"value2", "value3"}, res3)
	})
}

func (suite *GlideTestSuite) TestLPop_nonExistingKey() {
	suite.runWithDefaultClients(func(client api.BaseClient) {
		key := uuid.NewString()

		res1, err := client.LPop(key)
		assert.Nil(suite.T(), err)
		assert.Equal(suite.T(), api.CreateNilStringResult(), res1)

		res2, err := client.LPopCount(key, 2)
		assert.Nil(suite.T(), err)
		assert.Nil(suite.T(), res2)
	})
}

func (suite *GlideTestSuite) TestLPushLPop_typeError() {
	suite.runWithDefaultClients(func(client api.BaseClient) {
		key := uuid.NewString()
		suite.verifyOK(client.Set(key, "value"))

		res1, err := client.LPush(key, []string{"value1"})
		assert.Equal(suite.T(), int64(0), res1)
		assert.NotNil(suite.T(), err)
		assert.IsType(suite.T(), &errors.RequestError{}, err)

		res2, err := client.LPopCount(key, 2)
		assert.Nil(suite.T(), res2)
		assert.NotNil(suite.T(), err)
		assert.IsType(suite.T(), &errors.RequestError{}, err)
	})
}

func (suite *GlideTestSuite) TestLPos_withAndWithoutOptions() {
	suite.runWithDefaultClients(func(client api.BaseClient) {
		key := uuid.NewString()
		res1, err := client.RPush(key, []string{"a", "a", "b", "c", "a", "b"})
		assert.Nil(suite.T(), err)
		assert.Equal(suite.T(), int64(6), res1)

		res2, err := client.LPos(key, "a")
		assert.Nil(suite.T(), err)
		assert.Equal(suite.T(), int64(0), res2.Value())

		res3, err := client.LPosWithOptions(key, "b", api.NewLPosOptionsBuilder().SetRank(2))
		assert.Nil(suite.T(), err)
		assert.Equal(suite.T(), int64(5), res3.Value())

		// element doesn't exist
		res4, err := client.LPos(key, "e")
		assert.Nil(suite.T(), err)
		assert.Equal(suite.T(), api.CreateNilInt64Result(), res4)

		// reverse traversal
		res5, err := client.LPosWithOptions(key, "b", api.NewLPosOptionsBuilder().SetRank(-2))
		assert.Nil(suite.T(), err)
		assert.Equal(suite.T(), int64(2), res5.Value())

		// unlimited comparisons
		res6, err := client.LPosWithOptions(
			key,
			"a",
			api.NewLPosOptionsBuilder().SetRank(1).SetMaxLen(0),
		)
		assert.Nil(suite.T(), err)
		assert.Equal(suite.T(), int64(0), res6.Value())

		// limited comparisons
		res7, err := client.LPosWithOptions(
			key,
			"c",
			api.NewLPosOptionsBuilder().SetRank(1).SetMaxLen(2),
		)
		assert.Nil(suite.T(), err)
		assert.Equal(suite.T(), api.CreateNilInt64Result(), res7)

		// invalid rank value
		res8, err := client.LPosWithOptions(key, "a", api.NewLPosOptionsBuilder().SetRank(0))
		assert.Equal(suite.T(), api.CreateNilInt64Result(), res8)
		assert.NotNil(suite.T(), err)
		assert.IsType(suite.T(), &errors.RequestError{}, err)

		// invalid maxlen value
		res9, err := client.LPosWithOptions(key, "a", api.NewLPosOptionsBuilder().SetMaxLen(-1))
		assert.Equal(suite.T(), api.CreateNilInt64Result(), res9)
		assert.NotNil(suite.T(), err)
		assert.IsType(suite.T(), &errors.RequestError{}, err)

		// non-existent key
		res10, err := client.LPos("non_existent_key", "a")
		assert.Equal(suite.T(), api.CreateNilInt64Result(), res10)
		assert.Nil(suite.T(), err)

		// wrong key data type
		keyString := uuid.NewString()
		suite.verifyOK(client.Set(keyString, "value"))
		res11, err := client.LPos(keyString, "a")
		assert.Equal(suite.T(), api.CreateNilInt64Result(), res11)
		assert.NotNil(suite.T(), err)
		assert.IsType(suite.T(), &errors.RequestError{}, err)
	})
}

func (suite *GlideTestSuite) TestLPosCount() {
	suite.runWithDefaultClients(func(client api.BaseClient) {
		key := uuid.NewString()

		res1, err := client.RPush(key, []string{"a", "a", "b", "c", "a", "b"})
		assert.Equal(suite.T(), int64(6), res1)
		assert.Nil(suite.T(), err)

		res2, err := client.LPosCount(key, "a", int64(2))
		assert.Equal(suite.T(), []int64{0, 1}, res2)
		assert.Nil(suite.T(), err)

		res3, err := client.LPosCount(key, "a", int64(0))
		assert.Equal(suite.T(), []int64{0, 1, 4}, res3)
		assert.Nil(suite.T(), err)

		// invalid count value
		res4, err := client.LPosCount(key, "a", int64(-1))
		assert.Nil(suite.T(), res4)
		assert.NotNil(suite.T(), err)
		assert.IsType(suite.T(), &errors.RequestError{}, err)

		// non-existent key
		res5, err := client.LPosCount("non_existent_key", "a", int64(1))
		assert.Empty(suite.T(), res5)
		assert.Nil(suite.T(), err)

		// wrong key data type
		keyString := uuid.NewString()
		suite.verifyOK(client.Set(keyString, "value"))
		res6, err := client.LPosCount(keyString, "a", int64(1))
		assert.Nil(suite.T(), res6)
		assert.NotNil(suite.T(), err)
		assert.IsType(suite.T(), &errors.RequestError{}, err)
	})
}

func (suite *GlideTestSuite) TestLPosCount_withOptions() {
	suite.runWithDefaultClients(func(client api.BaseClient) {
		key := uuid.NewString()

		res1, err := client.RPush(key, []string{"a", "a", "b", "c", "a", "b"})
		assert.Equal(suite.T(), int64(6), res1)
		assert.Nil(suite.T(), err)

		res2, err := client.LPosCountWithOptions(key, "a", int64(0), api.NewLPosOptionsBuilder().SetRank(1))
		assert.Equal(suite.T(), []int64{0, 1, 4}, res2)
		assert.Nil(suite.T(), err)

		res3, err := client.LPosCountWithOptions(key, "a", int64(0), api.NewLPosOptionsBuilder().SetRank(2))
		assert.Equal(suite.T(), []int64{1, 4}, res3)
		assert.Nil(suite.T(), err)

		// reverse traversal
		res4, err := client.LPosCountWithOptions(key, "a", int64(0), api.NewLPosOptionsBuilder().SetRank(-1))
		assert.Equal(suite.T(), []int64{4, 1, 0}, res4)
		assert.Nil(suite.T(), err)
	})
}

func (suite *GlideTestSuite) TestRPush() {
	suite.runWithDefaultClients(func(client api.BaseClient) {
		list := []string{"value1", "value2", "value3", "value4"}
		key := uuid.NewString()

		res1, err := client.RPush(key, list)
		assert.Nil(suite.T(), err)
		assert.Equal(suite.T(), int64(4), res1)

		key2 := uuid.NewString()
		suite.verifyOK(client.Set(key2, "value"))

		res2, err := client.RPush(key2, []string{"value1"})
		assert.Equal(suite.T(), int64(0), res2)
		assert.NotNil(suite.T(), err)
		assert.IsType(suite.T(), &errors.RequestError{}, err)
	})
}

func (suite *GlideTestSuite) TestSAdd() {
	suite.runWithDefaultClients(func(client api.BaseClient) {
		key := uuid.NewString()
		members := []string{"member1", "member2"}

		res, err := client.SAdd(key, members)
		assert.Nil(suite.T(), err)
		assert.Equal(suite.T(), int64(2), res)
	})
}

func (suite *GlideTestSuite) TestSAdd_WithExistingKey() {
	suite.runWithDefaultClients(func(client api.BaseClient) {
		key := uuid.NewString()
		members := []string{"member1", "member2"}

		res1, err := client.SAdd(key, members)
		assert.Nil(suite.T(), err)
		assert.Equal(suite.T(), int64(2), res1)

		res2, err := client.SAdd(key, members)
		assert.Nil(suite.T(), err)
		assert.Equal(suite.T(), int64(0), res2)
	})
}

func (suite *GlideTestSuite) TestSRem() {
	suite.runWithDefaultClients(func(client api.BaseClient) {
		key := uuid.NewString()
		members := []string{"member1", "member2", "member3"}

		res1, err := client.SAdd(key, members)
		assert.Nil(suite.T(), err)
		assert.Equal(suite.T(), int64(3), res1)

		res2, err := client.SRem(key, []string{"member1", "member2"})
		assert.Nil(suite.T(), err)
		assert.Equal(suite.T(), int64(2), res2)
	})
}

func (suite *GlideTestSuite) TestSRem_WithExistingKey() {
	suite.runWithDefaultClients(func(client api.BaseClient) {
		key := uuid.NewString()
		members := []string{"member1", "member2"}

		res1, err := client.SAdd(key, members)
		assert.Nil(suite.T(), err)
		assert.Equal(suite.T(), int64(2), res1)

		res2, err := client.SRem(key, []string{"member3", "member4"})
		assert.Nil(suite.T(), err)
		assert.Equal(suite.T(), int64(0), res2)
	})
}

func (suite *GlideTestSuite) TestSRem_WithNotExistingKey() {
	suite.runWithDefaultClients(func(client api.BaseClient) {
		key := uuid.NewString()

		res2, err := client.SRem(key, []string{"member1", "member2"})
		assert.Nil(suite.T(), err)
		assert.Equal(suite.T(), int64(0), res2)
	})
}

func (suite *GlideTestSuite) TestSRem_WithExistingKeyAndDifferentMembers() {
	suite.runWithDefaultClients(func(client api.BaseClient) {
		key := uuid.NewString()
		members := []string{"member1", "member2", "member3"}

		res1, err := client.SAdd(key, members)
		assert.Nil(suite.T(), err)
		assert.Equal(suite.T(), int64(3), res1)

		res2, err := client.SRem(key, []string{"member1", "member3", "member4"})
		assert.Nil(suite.T(), err)
		assert.Equal(suite.T(), int64(2), res2)
	})
}

func (suite *GlideTestSuite) TestSUnionStore() {
	suite.runWithDefaultClients(func(client api.BaseClient) {
		key1 := "{key}-1-" + uuid.NewString()
		key2 := "{key}-2-" + uuid.NewString()
		key3 := "{key}-3-" + uuid.NewString()
		key4 := "{key}-4-" + uuid.NewString()
		stringKey := "{key}-5-" + uuid.NewString()
		nonExistingKey := "{key}-6-" + uuid.NewString()

		memberArray1 := []string{"a", "b", "c"}
		memberArray2 := []string{"c", "d", "e"}
		memberArray3 := []string{"e", "f", "g"}
		expected1 := map[string]struct{}{
			"a": {},
			"b": {},
			"c": {},
			"d": {},
			"e": {},
		}
		expected2 := map[string]struct{}{
			"a": {},
			"b": {},
			"c": {},
			"d": {},
			"e": {},
			"f": {},
			"g": {},
		}
		t := suite.T()

		res1, err := client.SAdd(key1, memberArray1)
		assert.NoError(t, err)
		assert.Equal(t, int64(3), res1)

		res2, err := client.SAdd(key2, memberArray2)
		assert.NoError(t, err)
		assert.Equal(t, int64(3), res2)

		res3, err := client.SAdd(key3, memberArray3)
		assert.NoError(t, err)
		assert.Equal(t, int64(3), res3)

		// store union in new key
		res4, err := client.SUnionStore(key4, []string{key1, key2})
		assert.NoError(t, err)
		assert.Equal(t, int64(5), res4)

		res5, err := client.SMembers(key4)
		assert.NoError(t, err)
		assert.Len(t, res5, 5)
		assert.True(t, reflect.DeepEqual(res5, expected1))

		// overwrite existing set
		res6, err := client.SUnionStore(key1, []string{key4, key2})
		assert.NoError(t, err)
		assert.Equal(t, int64(5), res6)

		res7, err := client.SMembers(key1)
		assert.NoError(t, err)
		assert.Len(t, res7, 5)
		assert.True(t, reflect.DeepEqual(res7, expected1))

		// overwrite one of the source keys
		res8, err := client.SUnionStore(key2, []string{key4, key2})
		assert.NoError(t, err)
		assert.Equal(t, int64(5), res8)

		res9, err := client.SMembers(key2)
		assert.NoError(t, err)
		assert.Len(t, res9, 5)
		assert.True(t, reflect.DeepEqual(res9, expected1))

		// union with non-existing key
		res10, err := client.SUnionStore(key2, []string{nonExistingKey})
		assert.NoError(t, err)
		assert.Equal(t, int64(0), res10)

		// check that the key is now empty
		members1, err := client.SMembers(key2)
		assert.NoError(t, err)
		assert.Empty(t, members1)

		// invalid argument - key list must not be empty
		res11, err := client.SUnionStore(key4, []string{})
		assert.Equal(suite.T(), int64(0), res11)
		assert.NotNil(suite.T(), err)
		assert.IsType(suite.T(), &errors.RequestError{}, err)

		// non-set key
		_, err = client.Set(stringKey, "value")
		assert.NoError(t, err)

		res12, err := client.SUnionStore(key4, []string{stringKey, key1})
		assert.Equal(suite.T(), int64(0), res12)
		assert.NotNil(suite.T(), err)
		assert.IsType(suite.T(), &errors.RequestError{}, err)

		// overwrite destination when destination is not a set
		res13, err := client.SUnionStore(stringKey, []string{key1, key3})
		assert.NoError(t, err)
		assert.Equal(t, int64(7), res13)

		// check that the key is now empty
		res14, err := client.SMembers(stringKey)
		assert.NoError(t, err)
		assert.Len(t, res14, 7)
		assert.True(t, reflect.DeepEqual(res14, expected2))
	})
}

func (suite *GlideTestSuite) TestSMembers() {
	suite.runWithDefaultClients(func(client api.BaseClient) {
		key := uuid.NewString()
		members := []string{"member1", "member2", "member3"}

		res1, err := client.SAdd(key, members)
		assert.Nil(suite.T(), err)
		assert.Equal(suite.T(), int64(3), res1)

		res2, err := client.SMembers(key)
		assert.Nil(suite.T(), err)
		assert.Len(suite.T(), res2, 3)
	})
}

func (suite *GlideTestSuite) TestSMembers_WithNotExistingKey() {
	suite.runWithDefaultClients(func(client api.BaseClient) {
		key := uuid.NewString()

		res, err := client.SMembers(key)
		assert.Nil(suite.T(), err)
		assert.Empty(suite.T(), res)
	})
}

func (suite *GlideTestSuite) TestSCard() {
	suite.runWithDefaultClients(func(client api.BaseClient) {
		key := uuid.NewString()
		members := []string{"member1", "member2", "member3"}

		res1, err := client.SAdd(key, members)
		assert.Nil(suite.T(), err)
		assert.Equal(suite.T(), int64(3), res1)

		res2, err := client.SCard(key)
		assert.Nil(suite.T(), err)
		assert.Equal(suite.T(), int64(3), res2)
	})
}

func (suite *GlideTestSuite) TestSCard_WithNotExistingKey() {
	suite.runWithDefaultClients(func(client api.BaseClient) {
		key := uuid.NewString()

		res, err := client.SCard(key)
		assert.Nil(suite.T(), err)
		assert.Equal(suite.T(), int64(0), res)
	})
}

func (suite *GlideTestSuite) TestSIsMember() {
	suite.runWithDefaultClients(func(client api.BaseClient) {
		key := uuid.NewString()
		members := []string{"member1", "member2", "member3"}

		res1, err := client.SAdd(key, members)
		assert.Nil(suite.T(), err)
		assert.Equal(suite.T(), int64(3), res1)

		res2, err := client.SIsMember(key, "member2")
		assert.Nil(suite.T(), err)
		assert.True(suite.T(), res2)
	})
}

func (suite *GlideTestSuite) TestSIsMember_WithNotExistingKey() {
	suite.runWithDefaultClients(func(client api.BaseClient) {
		key := uuid.NewString()

		res, err := client.SIsMember(key, "member2")
		assert.Nil(suite.T(), err)
		assert.False(suite.T(), res)
	})
}

func (suite *GlideTestSuite) TestSIsMember_WithNotExistingMember() {
	suite.runWithDefaultClients(func(client api.BaseClient) {
		key := uuid.NewString()
		members := []string{"member1", "member2", "member3"}

		res1, err := client.SAdd(key, members)
		assert.Nil(suite.T(), err)
		assert.Equal(suite.T(), int64(3), res1)

		res2, err := client.SIsMember(key, "nonExistingMember")
		assert.Nil(suite.T(), err)
		assert.False(suite.T(), res2)
	})
}

func (suite *GlideTestSuite) TestSDiff() {
	suite.runWithDefaultClients(func(client api.BaseClient) {
		key1 := "{key}-1-" + uuid.NewString()
		key2 := "{key}-2-" + uuid.NewString()

		res1, err := client.SAdd(key1, []string{"a", "b", "c", "d"})
		assert.Nil(suite.T(), err)
		assert.Equal(suite.T(), int64(4), res1)

		res2, err := client.SAdd(key2, []string{"c", "d", "e"})
		assert.Nil(suite.T(), err)
		assert.Equal(suite.T(), int64(3), res2)

		result, err := client.SDiff([]string{key1, key2})
		assert.Nil(suite.T(), err)
		assert.Equal(suite.T(), map[string]struct{}{"a": {}, "b": {}}, result)
	})
}

func (suite *GlideTestSuite) TestSDiff_WithNotExistingKey() {
	suite.runWithDefaultClients(func(client api.BaseClient) {
		key1 := "{key}-1-" + uuid.NewString()
		key2 := "{key}-2-" + uuid.NewString()

		result, err := client.SDiff([]string{key1, key2})
		assert.Nil(suite.T(), err)
		assert.Empty(suite.T(), result)
	})
}

func (suite *GlideTestSuite) TestSDiff_WithSingleKeyExist() {
	suite.runWithDefaultClients(func(client api.BaseClient) {
		key1 := "{key}-1-" + uuid.NewString()
		key2 := "{key}-2-" + uuid.NewString()

		res1, err := client.SAdd(key1, []string{"a", "b", "c"})
		assert.Nil(suite.T(), err)
		assert.Equal(suite.T(), int64(3), res1)

		res2, err := client.SDiff([]string{key1, key2})
		assert.Nil(suite.T(), err)
		assert.Equal(suite.T(), map[string]struct{}{"a": {}, "b": {}, "c": {}}, res2)
	})
}

func (suite *GlideTestSuite) TestSDiffStore() {
	suite.runWithDefaultClients(func(client api.BaseClient) {
		key1 := "{key}-1-" + uuid.NewString()
		key2 := "{key}-2-" + uuid.NewString()
		key3 := "{key}-3-" + uuid.NewString()

		res1, err := client.SAdd(key1, []string{"a", "b", "c"})
		assert.Nil(suite.T(), err)
		assert.Equal(suite.T(), int64(3), res1)

		res2, err := client.SAdd(key2, []string{"c", "d", "e"})
		assert.Nil(suite.T(), err)
		assert.Equal(suite.T(), int64(3), res2)

		res3, err := client.SDiffStore(key3, []string{key1, key2})
		assert.Nil(suite.T(), err)
		assert.Equal(suite.T(), int64(2), res3)

		members, err := client.SMembers(key3)
		assert.Nil(suite.T(), err)
		assert.Equal(suite.T(), map[string]struct{}{"a": {}, "b": {}}, members)
	})
}

func (suite *GlideTestSuite) TestSDiffStore_WithNotExistingKeys() {
	suite.runWithDefaultClients(func(client api.BaseClient) {
		key1 := "{key}-1-" + uuid.NewString()
		key2 := "{key}-2-" + uuid.NewString()
		key3 := "{key}-3-" + uuid.NewString()

		res, err := client.SDiffStore(key3, []string{key1, key2})
		assert.Nil(suite.T(), err)
		assert.Equal(suite.T(), int64(0), res)

		members, err := client.SMembers(key3)
		assert.Nil(suite.T(), err)
		assert.Empty(suite.T(), members)
	})
}

func (suite *GlideTestSuite) TestSinter() {
	suite.runWithDefaultClients(func(client api.BaseClient) {
		key1 := "{key}-1-" + uuid.NewString()
		key2 := "{key}-2-" + uuid.NewString()

		res1, err := client.SAdd(key1, []string{"a", "b", "c", "d"})
		assert.Nil(suite.T(), err)
		assert.Equal(suite.T(), int64(4), res1)

		res2, err := client.SAdd(key2, []string{"c", "d", "e"})
		assert.Nil(suite.T(), err)
		assert.Equal(suite.T(), int64(3), res2)

		members, err := client.SInter([]string{key1, key2})
		assert.Nil(suite.T(), err)
		assert.Equal(suite.T(), map[string]struct{}{"c": {}, "d": {}}, members)
	})
}

func (suite *GlideTestSuite) TestSinter_WithNotExistingKeys() {
	suite.runWithDefaultClients(func(client api.BaseClient) {
		key1 := "{key}-1-" + uuid.NewString()
		key2 := "{key}-2-" + uuid.NewString()

		members, err := client.SInter([]string{key1, key2})
		assert.Nil(suite.T(), err)
		assert.Empty(suite.T(), members)
	})
}

func (suite *GlideTestSuite) TestSinterStore() {
	suite.runWithDefaultClients(func(client api.BaseClient) {
		key1 := "{key}-1-" + uuid.NewString()
		key2 := "{key}-2-" + uuid.NewString()
		key3 := "{key}-3-" + uuid.NewString()
		stringKey := "{key}-4-" + uuid.NewString()
		nonExistingKey := "{key}-5-" + uuid.NewString()
		memberArray1 := []string{"a", "b", "c"}
		memberArray2 := []string{"c", "d", "e"}
		t := suite.T()

		res1, err := client.SAdd(key1, memberArray1)
		assert.NoError(t, err)
		assert.Equal(t, int64(3), res1)

		res2, err := client.SAdd(key2, memberArray2)
		assert.NoError(t, err)
		assert.Equal(t, int64(3), res2)

		// store in new key
		res3, err := client.SInterStore(key3, []string{key1, key2})
		assert.NoError(t, err)
		assert.Equal(t, int64(1), res3)

		res4, err := client.SMembers(key3)
		assert.NoError(t, err)
		assert.Equal(t, map[string]struct{}{"c": {}}, res4)

		// overwrite existing set, which is also a source set
		res5, err := client.SInterStore(key2, []string{key1, key2})
		assert.NoError(t, err)
		assert.Equal(t, int64(1), res5)

		res6, err := client.SMembers(key2)
		assert.NoError(t, err)
		assert.Equal(t, map[string]struct{}{"c": {}}, res6)

		// source set is the same as the existing set
		res7, err := client.SInterStore(key1, []string{key2})
		assert.NoError(t, err)
		assert.Equal(t, int64(1), res7)

		res8, err := client.SMembers(key2)
		assert.NoError(t, err)
		assert.Equal(t, map[string]struct{}{"c": {}}, res8)

		// intersection with non-existing key
		res9, err := client.SInterStore(key1, []string{key2, nonExistingKey})
		assert.NoError(t, err)
		assert.Equal(t, int64(0), res9)

		// check that the key is now empty
		members1, err := client.SMembers(key1)
		assert.NoError(t, err)
		assert.Empty(t, members1)

		// invalid argument - key list must not be empty
		res10, err := client.SInterStore(key3, []string{})
		assert.Equal(suite.T(), int64(0), res10)
		assert.NotNil(suite.T(), err)
		assert.IsType(suite.T(), &errors.RequestError{}, err)

		// non-set key
		_, err = client.Set(stringKey, "value")
		assert.NoError(t, err)

		res11, err := client.SInterStore(key3, []string{stringKey})
		assert.Equal(suite.T(), int64(0), res11)
		assert.NotNil(suite.T(), err)
		assert.IsType(suite.T(), &errors.RequestError{}, err)

		// overwrite the non-set key
		res12, err := client.SInterStore(stringKey, []string{key2})
		assert.NoError(t, err)
		assert.Equal(t, int64(1), res12)

		// check that the key is now empty
		res13, err := client.SMembers(stringKey)
		assert.NoError(t, err)
		assert.Equal(t, map[string]struct{}{"c": {}}, res13)
	})
}

func (suite *GlideTestSuite) TestSInterCard() {
	suite.SkipIfServerVersionLowerThanBy("7.0.0")

	suite.runWithDefaultClients(func(client api.BaseClient) {
		key1 := "{key}-1-" + uuid.NewString()
		key2 := "{key}-2-" + uuid.NewString()

		res1, err := client.SAdd(key1, []string{"one", "two", "three", "four"})
		assert.Nil(suite.T(), err)
		assert.Equal(suite.T(), int64(4), res1)

		result1, err := client.SInterCard([]string{key1, key2})
		assert.Nil(suite.T(), err)
		assert.Equal(suite.T(), int64(0), result1)

		res2, err := client.SAdd(key2, []string{"two", "three", "four", "five"})
		assert.Nil(suite.T(), err)
		assert.Equal(suite.T(), int64(4), res2)

		result2, err := client.SInterCard([]string{key1, key2})
		assert.Nil(suite.T(), err)
		assert.Equal(suite.T(), int64(3), result2)
	})
}

func (suite *GlideTestSuite) TestSInterCardLimit() {
	suite.SkipIfServerVersionLowerThanBy("7.0.0")

	suite.runWithDefaultClients(func(client api.BaseClient) {
		key1 := "{key}-1-" + uuid.NewString()
		key2 := "{key}-2-" + uuid.NewString()

		res1, err := client.SAdd(key1, []string{"one", "two", "three", "four"})
		assert.Nil(suite.T(), err)
		assert.Equal(suite.T(), int64(4), res1)

		res2, err := client.SAdd(key2, []string{"two", "three", "four", "five"})
		assert.Nil(suite.T(), err)
		assert.Equal(suite.T(), int64(4), res2)

		result1, err := client.SInterCardLimit([]string{key1, key2}, 2)
		assert.Nil(suite.T(), err)
		assert.Equal(suite.T(), int64(2), result1)

		result2, err := client.SInterCardLimit([]string{key1, key2}, 4)
		assert.Nil(suite.T(), err)
		assert.Equal(suite.T(), int64(3), result2)
	})
}

func (suite *GlideTestSuite) TestSRandMember() {
	suite.runWithDefaultClients(func(client api.BaseClient) {
		key := uuid.NewString()

		res, err := client.SAdd(key, []string{"one"})
		assert.Nil(suite.T(), err)
		assert.Equal(suite.T(), int64(1), res)

		member, err := client.SRandMember(key)
		assert.Nil(suite.T(), err)
		assert.Equal(suite.T(), "one", member.Value())
		assert.False(suite.T(), member.IsNil())
	})
}

func (suite *GlideTestSuite) TestSPop() {
	suite.runWithDefaultClients(func(client api.BaseClient) {
		key := uuid.NewString()
		members := []string{"value1", "value2", "value3"}

		res, err := client.SAdd(key, members)
		assert.Nil(suite.T(), err)
		assert.Equal(suite.T(), int64(3), res)

		popMember, err := client.SPop(key)
		assert.Nil(suite.T(), err)
		assert.Contains(suite.T(), members, popMember.Value())
		assert.False(suite.T(), popMember.IsNil())

		remainingMembers, err := client.SMembers(key)
		assert.Nil(suite.T(), err)
		assert.Len(suite.T(), remainingMembers, 2)
		assert.NotContains(suite.T(), remainingMembers, popMember)
	})
}

func (suite *GlideTestSuite) TestSPop_LastMember() {
	suite.runWithDefaultClients(func(client api.BaseClient) {
		key := uuid.NewString()

		res1, err := client.SAdd(key, []string{"lastValue"})
		assert.Nil(suite.T(), err)
		assert.Equal(suite.T(), int64(1), res1)

		popMember, err := client.SPop(key)
		assert.Nil(suite.T(), err)
		assert.Equal(suite.T(), "lastValue", popMember.Value())
		assert.False(suite.T(), popMember.IsNil())

		remainingMembers, err := client.SMembers(key)
		assert.Nil(suite.T(), err)
		assert.Empty(suite.T(), remainingMembers)
	})
}

func (suite *GlideTestSuite) TestSMIsMember() {
	suite.runWithDefaultClients(func(client api.BaseClient) {
		key1 := uuid.NewString()
		stringKey := uuid.NewString()
		nonExistingKey := uuid.NewString()

		res1, err1 := client.SAdd(key1, []string{"one", "two"})
		assert.Nil(suite.T(), err1)
		assert.Equal(suite.T(), int64(2), res1)

		res2, err2 := client.SMIsMember(key1, []string{"two", "three"})
		assert.Nil(suite.T(), err2)
		assert.Equal(suite.T(), []bool{true, false}, res2)

		res3, err3 := client.SMIsMember(nonExistingKey, []string{"two"})
		assert.Nil(suite.T(), err3)
		assert.Equal(suite.T(), []bool{false}, res3)

		// invalid argument - member list must not be empty
		_, err4 := client.SMIsMember(key1, []string{})
		assert.NotNil(suite.T(), err4)
		assert.IsType(suite.T(), &errors.RequestError{}, err4)

		// source key exists, but it is not a set
		suite.verifyOK(client.Set(stringKey, "value"))
		_, err5 := client.SMIsMember(stringKey, []string{"two"})
		assert.NotNil(suite.T(), err5)
		assert.IsType(suite.T(), &errors.RequestError{}, err5)
	})
}

func (suite *GlideTestSuite) TestSUnion() {
	suite.runWithDefaultClients(func(client api.BaseClient) {
		key1 := "{key}-1-" + uuid.NewString()
		key2 := "{key}-2-" + uuid.NewString()
		key3 := "{key}-3-" + uuid.NewString()
		nonSetKey := uuid.NewString()
		memberList1 := []string{"a", "b", "c"}
		memberList2 := []string{"b", "c", "d", "e"}
		expected1 := map[string]struct{}{
			"a": {},
			"b": {},
			"c": {},
			"d": {},
			"e": {},
		}
		expected2 := map[string]struct{}{
			"a": {},
			"b": {},
			"c": {},
		}

		res1, err := client.SAdd(key1, memberList1)
		assert.Nil(suite.T(), err)
		assert.Equal(suite.T(), int64(3), res1)

		res2, err := client.SAdd(key2, memberList2)
		assert.Nil(suite.T(), err)
		assert.Equal(suite.T(), int64(4), res2)

		res3, err := client.SUnion([]string{key1, key2})
		assert.Nil(suite.T(), err)
		assert.True(suite.T(), reflect.DeepEqual(res3, expected1))

		res4, err := client.SUnion([]string{key3})
		assert.Nil(suite.T(), err)
		assert.Empty(suite.T(), res4)

		res5, err := client.SUnion([]string{key1, key3})
		assert.Nil(suite.T(), err)
		assert.True(suite.T(), reflect.DeepEqual(res5, expected2))

		// Exceptions with empty keys
		res6, err := client.SUnion([]string{})
		assert.Nil(suite.T(), res6)
		assert.IsType(suite.T(), &errors.RequestError{}, err)

		// Exception with a non-set key
		suite.verifyOK(client.Set(nonSetKey, "value"))
		res7, err := client.SUnion([]string{nonSetKey, key1})
		assert.Nil(suite.T(), res7)
		assert.IsType(suite.T(), &errors.RequestError{}, err)
	})
}

func (suite *GlideTestSuite) TestSMove() {
	suite.runWithDefaultClients(func(client api.BaseClient) {
		key1 := "{key}-1-" + uuid.NewString()
		key2 := "{key}-2-" + uuid.NewString()
		key3 := "{key}-3-" + uuid.NewString()
		stringKey := "{key}-4-" + uuid.NewString()
		nonExistingKey := "{key}-5-" + uuid.NewString()
		memberArray1 := []string{"1", "2", "3"}
		memberArray2 := []string{"2", "3"}
		t := suite.T()

		res1, err := client.SAdd(key1, memberArray1)
		assert.NoError(t, err)
		assert.Equal(t, int64(3), res1)

		res2, err := client.SAdd(key2, memberArray2)
		assert.NoError(t, err)
		assert.Equal(t, int64(2), res2)

		// move an element
		res3, err := client.SMove(key1, key2, "1")
		assert.NoError(t, err)
		assert.True(t, res3)

		res4, err := client.SMembers(key1)
		assert.NoError(t, err)
		assert.Equal(suite.T(), map[string]struct{}{"2": {}, "3": {}}, res4)

		res5, err := client.SMembers(key2)
		assert.NoError(t, err)
		assert.Equal(suite.T(), map[string]struct{}{"1": {}, "2": {}, "3": {}}, res5)

		// moved element already exists in the destination set
		res6, err := client.SMove(key2, key1, "2")
		assert.NoError(t, err)
		assert.True(t, res6)

		res7, err := client.SMembers(key1)
		assert.NoError(t, err)
		assert.Equal(suite.T(), map[string]struct{}{"2": {}, "3": {}}, res7)

		res8, err := client.SMembers(key2)
		assert.NoError(t, err)
		assert.Equal(suite.T(), map[string]struct{}{"1": {}, "3": {}}, res8)

		// attempt to move from a non-existing key
		res9, err := client.SMove(nonExistingKey, key1, "4")
		assert.NoError(t, err)
		assert.False(t, res9)

		res10, err := client.SMembers(key1)
		assert.NoError(t, err)
		assert.Equal(suite.T(), map[string]struct{}{"2": {}, "3": {}}, res10)

		// move to a new set
		res11, err := client.SMove(key1, key3, "2")
		assert.NoError(t, err)
		assert.True(t, res11)

		res12, err := client.SMembers(key1)
		assert.NoError(t, err)
		assert.Equal(suite.T(), map[string]struct{}{"3": {}}, res12)

		res13, err := client.SMembers(key3)
		assert.NoError(t, err)
		assert.Equal(suite.T(), map[string]struct{}{"2": {}}, res13)

		// attempt to move a missing element
		res14, err := client.SMove(key1, key3, "42")
		assert.NoError(t, err)
		assert.False(t, res14)

		res12, err = client.SMembers(key1)
		assert.NoError(t, err)
		assert.Equal(suite.T(), map[string]struct{}{"3": {}}, res12)

		res13, err = client.SMembers(key3)
		assert.NoError(t, err)
		assert.Equal(suite.T(), map[string]struct{}{"2": {}}, res13)

		// moving missing element to missing key
		res15, err := client.SMove(key1, nonExistingKey, "42")
		assert.NoError(t, err)
		assert.False(t, res15)

		res12, err = client.SMembers(key1)
		assert.NoError(t, err)
		assert.Equal(suite.T(), map[string]struct{}{"3": {}}, res12)

		// key exists but is not contain a set
		_, err = client.Set(stringKey, "value")
		assert.NoError(t, err)

		_, err = client.SMove(stringKey, key1, "_")
		assert.NotNil(suite.T(), err)
		assert.IsType(suite.T(), &errors.RequestError{}, err)
	})
}

func (suite *GlideTestSuite) TestSScan() {
	suite.runWithDefaultClients(func(client api.BaseClient) {
		key1 := "{key}-1-" + uuid.NewString()
		key2 := "{key}-2-" + uuid.NewString()
		initialCursor := "0"
		defaultCount := 10
		// use large dataset to force an iterative cursor.
		numMembers := make([]string, 50000)
		numMembersResult := make([]string, 50000)
		charMembers := []string{"a", "b", "c", "d", "e"}
		t := suite.T()

		// populate the dataset slice
		for i := 0; i < 50000; i++ {
			numMembers[i] = strconv.Itoa(i)
			numMembersResult[i] = strconv.Itoa(i)
		}

		// empty set
		resCursor, resCollection, err := client.SScan(key1, initialCursor)
		assert.NoError(t, err)
		assert.Equal(t, initialCursor, resCursor)
		assert.Empty(t, resCollection)

		// negative cursor
		if suite.serverVersion < "8.0.0" {
			resCursor, resCollection, err = client.SScan(key1, "-1")
			assert.NoError(t, err)
			assert.Equal(t, initialCursor, resCursor)
			assert.Empty(t, resCollection)
		} else {
			_, _, err = client.SScan(key1, "-1")
			assert.NotNil(suite.T(), err)
			assert.IsType(suite.T(), &errors.RequestError{}, err)
		}

		// result contains the whole set
		res, err := client.SAdd(key1, charMembers)
		assert.NoError(t, err)
		assert.Equal(t, int64(len(charMembers)), res)
		resCursor, resCollection, err = client.SScan(key1, initialCursor)
		assert.NoError(t, err)
		assert.Equal(t, initialCursor, resCursor)
		assert.Equal(t, len(charMembers), len(resCollection))
		assert.True(t, isSubset(resCollection, charMembers))

		opts := options.NewBaseScanOptionsBuilder().SetMatch("a")
		resCursor, resCollection, err = client.SScanWithOptions(key1, initialCursor, opts)
		assert.NoError(t, err)
		assert.Equal(t, initialCursor, resCursor)
		assert.True(t, isSubset(resCollection, []string{"a"}))

		// result contains a subset of the key
		res, err = client.SAdd(key1, numMembers)
		assert.NoError(t, err)
		assert.Equal(t, int64(50000), res)
		resCursor, resCollection, err = client.SScan(key1, "0")
		assert.NoError(t, err)
		resultCollection := resCollection

		// 0 is returned for the cursor of the last iteration
		for resCursor != "0" {
			nextCursor, nextCol, err := client.SScan(key1, resCursor)
			assert.NoError(t, err)
			assert.NotEqual(t, nextCursor, resCursor)
			assert.False(t, isSubset(resultCollection, nextCol))
			resultCollection = append(resultCollection, nextCol...)
			resCursor = nextCursor
		}
		assert.NotEmpty(t, resultCollection)
		assert.True(t, isSubset(numMembersResult, resultCollection))
		assert.True(t, isSubset(charMembers, resultCollection))

		// test match pattern
		opts = options.NewBaseScanOptionsBuilder().SetMatch("*")
		resCursor, resCollection, err = client.SScanWithOptions(key1, initialCursor, opts)
		assert.NoError(t, err)
		assert.NotEqual(t, initialCursor, resCursor)
		assert.GreaterOrEqual(t, len(resCollection), defaultCount)

		// test count
		opts = options.NewBaseScanOptionsBuilder().SetCount(20)
		resCursor, resCollection, err = client.SScanWithOptions(key1, initialCursor, opts)
		assert.NoError(t, err)
		assert.NotEqual(t, initialCursor, resCursor)
		assert.GreaterOrEqual(t, len(resCollection), 20)

		// test count with match, returns a non-empty array
		opts = options.NewBaseScanOptionsBuilder().SetMatch("1*").SetCount(20)
		resCursor, resCollection, err = client.SScanWithOptions(key1, initialCursor, opts)
		assert.NoError(t, err)
		assert.NotEqual(t, initialCursor, resCursor)
		assert.GreaterOrEqual(t, len(resCollection), 0)

		// exceptions
		// non-set key
		_, err = client.Set(key2, "test")
		assert.NoError(t, err)

		_, _, err = client.SScan(key2, initialCursor)
		assert.NotNil(suite.T(), err)
		assert.IsType(suite.T(), &errors.RequestError{}, err)
	})
}

func (suite *GlideTestSuite) TestLRange() {
	suite.runWithDefaultClients(func(client api.BaseClient) {
		list := []string{"value4", "value3", "value2", "value1"}
		key := uuid.NewString()

		res1, err := client.LPush(key, list)
		assert.Nil(suite.T(), err)
		assert.Equal(suite.T(), int64(4), res1)

		res2, err := client.LRange(key, int64(0), int64(-1))
		assert.Nil(suite.T(), err)
		assert.Equal(suite.T(), []string{"value1", "value2", "value3", "value4"}, res2)

		res3, err := client.LRange("non_existing_key", int64(0), int64(-1))
		assert.Nil(suite.T(), err)
		assert.Empty(suite.T(), res3)

		key2 := uuid.NewString()
		suite.verifyOK(client.Set(key2, "value"))

		res4, err := client.LRange(key2, int64(0), int64(1))
		assert.Nil(suite.T(), res4)
		assert.NotNil(suite.T(), err)
		assert.IsType(suite.T(), &errors.RequestError{}, err)
	})
}

func (suite *GlideTestSuite) TestLIndex() {
	suite.runWithDefaultClients(func(client api.BaseClient) {
		list := []string{"value4", "value3", "value2", "value1"}
		key := uuid.NewString()

		res1, err := client.LPush(key, list)
		assert.Nil(suite.T(), err)
		assert.Equal(suite.T(), int64(4), res1)

		res2, err := client.LIndex(key, int64(0))
		assert.Nil(suite.T(), err)
		assert.Equal(suite.T(), "value1", res2.Value())
		assert.False(suite.T(), res2.IsNil())

		res3, err := client.LIndex(key, int64(-1))
		assert.Nil(suite.T(), err)
		assert.Equal(suite.T(), "value4", res3.Value())
		assert.False(suite.T(), res3.IsNil())

		res4, err := client.LIndex("non_existing_key", int64(0))
		assert.Nil(suite.T(), err)
		assert.Equal(suite.T(), api.CreateNilStringResult(), res4)

		key2 := uuid.NewString()
		suite.verifyOK(client.Set(key2, "value"))

		res5, err := client.LIndex(key2, int64(0))
		assert.Equal(suite.T(), api.CreateNilStringResult(), res5)
		assert.NotNil(suite.T(), err)
		assert.IsType(suite.T(), &errors.RequestError{}, err)
	})
}

func (suite *GlideTestSuite) TestLTrim() {
	suite.runWithDefaultClients(func(client api.BaseClient) {
		list := []string{"value4", "value3", "value2", "value1"}
		key := uuid.NewString()

		res1, err := client.LPush(key, list)
		assert.Nil(suite.T(), err)
		assert.Equal(suite.T(), int64(4), res1)

		suite.verifyOK(client.LTrim(key, int64(0), int64(1)))

		res2, err := client.LRange(key, int64(0), int64(-1))
		assert.Nil(suite.T(), err)
		assert.Equal(suite.T(), []string{"value1", "value2"}, res2)

		suite.verifyOK(client.LTrim(key, int64(4), int64(2)))

		res3, err := client.LRange(key, int64(0), int64(-1))
		assert.Nil(suite.T(), err)
		assert.Empty(suite.T(), res3)

		key2 := uuid.NewString()
		suite.verifyOK(client.Set(key2, "value"))

		res4, err := client.LIndex(key2, int64(0))
		assert.Equal(suite.T(), api.CreateNilStringResult(), res4)
		assert.NotNil(suite.T(), err)
		assert.IsType(suite.T(), &errors.RequestError{}, err)
	})
}

func (suite *GlideTestSuite) TestLLen() {
	suite.runWithDefaultClients(func(client api.BaseClient) {
		list := []string{"value4", "value3", "value2", "value1"}
		key := uuid.NewString()

		res1, err := client.LPush(key, list)
		assert.Nil(suite.T(), err)
		assert.Equal(suite.T(), int64(4), res1)

		res2, err := client.LLen(key)
		assert.Nil(suite.T(), err)
		assert.Equal(suite.T(), int64(4), res2)

		res3, err := client.LLen("non_existing_key")
		assert.Nil(suite.T(), err)
		assert.Equal(suite.T(), int64(0), res3)

		key2 := uuid.NewString()
		suite.verifyOK(client.Set(key2, "value"))

		res4, err := client.LLen(key2)
		assert.Equal(suite.T(), int64(0), res4)
		assert.NotNil(suite.T(), err)
		assert.IsType(suite.T(), &errors.RequestError{}, err)
	})
}

func (suite *GlideTestSuite) TestLRem() {
	suite.runWithDefaultClients(func(client api.BaseClient) {
		list := []string{"value1", "value2", "value1", "value1", "value2"}
		key := uuid.NewString()

		res1, err := client.LPush(key, list)
		assert.Nil(suite.T(), err)
		assert.Equal(suite.T(), int64(5), res1)

		res2, err := client.LRem(key, 2, "value1")
		assert.Nil(suite.T(), err)
		assert.Equal(suite.T(), int64(2), res2)
		res3, err := client.LRange(key, int64(0), int64(-1))
		assert.Nil(suite.T(), err)
		assert.Equal(suite.T(), []string{"value2", "value2", "value1"}, res3)

		res4, err := client.LRem(key, -1, "value2")
		assert.Nil(suite.T(), err)
		assert.Equal(suite.T(), int64(1), res4)
		res5, err := client.LRange(key, int64(0), int64(-1))
		assert.Nil(suite.T(), err)
		assert.Equal(suite.T(), []string{"value2", "value1"}, res5)

		res6, err := client.LRem(key, 0, "value2")
		assert.Nil(suite.T(), err)
		assert.Equal(suite.T(), int64(1), res6)
		res7, err := client.LRange(key, int64(0), int64(-1))
		assert.Nil(suite.T(), err)
		assert.Equal(suite.T(), []string{"value1"}, res7)

		res8, err := client.LRem("non_existing_key", 0, "value")
		assert.Nil(suite.T(), err)
		assert.Equal(suite.T(), int64(0), res8)
	})
}

func (suite *GlideTestSuite) TestRPopAndRPopCount() {
	suite.runWithDefaultClients(func(client api.BaseClient) {
		list := []string{"value1", "value2", "value3", "value4"}
		key := uuid.NewString()

		res1, err := client.RPush(key, list)
		assert.Nil(suite.T(), err)
		assert.Equal(suite.T(), int64(4), res1)

		res2, err := client.RPop(key)
		assert.Nil(suite.T(), err)
		assert.Equal(suite.T(), "value4", res2.Value())
		assert.False(suite.T(), res2.IsNil())

		res3, err := client.RPopCount(key, int64(2))
		assert.Nil(suite.T(), err)
		assert.Equal(suite.T(), []string{"value3", "value2"}, res3)

		res4, err := client.RPop("non_existing_key")
		assert.Nil(suite.T(), err)
		assert.Equal(suite.T(), api.CreateNilStringResult(), res4)

		res5, err := client.RPopCount("non_existing_key", int64(2))
		assert.Nil(suite.T(), res5)
		assert.Nil(suite.T(), err)

		key2 := uuid.NewString()
		suite.verifyOK(client.Set(key2, "value"))

		res6, err := client.RPop(key2)
		assert.Equal(suite.T(), api.CreateNilStringResult(), res6)
		assert.NotNil(suite.T(), err)
		assert.IsType(suite.T(), &errors.RequestError{}, err)

		res7, err := client.RPopCount(key2, int64(2))
		assert.Nil(suite.T(), res7)
		assert.NotNil(suite.T(), err)
		assert.IsType(suite.T(), &errors.RequestError{}, err)
	})
}

func (suite *GlideTestSuite) TestLInsert() {
	suite.runWithDefaultClients(func(client api.BaseClient) {
		list := []string{"value1", "value2", "value3", "value4"}
		key := uuid.NewString()

		res1, err := client.RPush(key, list)
		assert.Nil(suite.T(), err)
		assert.Equal(suite.T(), int64(4), res1)

		res2, err := client.LInsert(key, api.Before, "value2", "value1.5")
		assert.Nil(suite.T(), err)
		assert.Equal(suite.T(), int64(5), res2)

		res3, err := client.LInsert(key, api.After, "value3", "value3.5")
		assert.Nil(suite.T(), err)
		assert.Equal(suite.T(), int64(6), res3)

		res4, err := client.LRange(key, int64(0), int64(-1))
		assert.Nil(suite.T(), err)
		assert.Equal(suite.T(), []string{"value1", "value1.5", "value2", "value3", "value3.5", "value4"}, res4)

		res5, err := client.LInsert("non_existing_key", api.Before, "pivot", "elem")
		assert.Nil(suite.T(), err)
		assert.Equal(suite.T(), int64(0), res5)

		res6, err := client.LInsert(key, api.Before, "value5", "value6")
		assert.Nil(suite.T(), err)
		assert.Equal(suite.T(), int64(-1), res6)

		key2 := uuid.NewString()
		suite.verifyOK(client.Set(key2, "value"))

		res7, err := client.LInsert(key2, api.Before, "value5", "value6")
		assert.Equal(suite.T(), int64(0), res7)
		assert.NotNil(suite.T(), err)
		assert.IsType(suite.T(), &errors.RequestError{}, err)
	})
}

func (suite *GlideTestSuite) TestBLPop() {
	suite.runWithDefaultClients(func(client api.BaseClient) {
		listKey1 := "{listKey}-1-" + uuid.NewString()
		listKey2 := "{listKey}-2-" + uuid.NewString()

		res1, err := client.LPush(listKey1, []string{"value1", "value2"})
		assert.Nil(suite.T(), err)
		assert.Equal(suite.T(), int64(2), res1)

		res2, err := client.BLPop([]string{listKey1, listKey2}, float64(0.5))
		assert.Nil(suite.T(), err)
		assert.Equal(suite.T(), []string{listKey1, "value2"}, res2)

		res3, err := client.BLPop([]string{listKey2}, float64(1.0))
		assert.Nil(suite.T(), err)
		assert.Nil(suite.T(), res3)

		key := uuid.NewString()
		suite.verifyOK(client.Set(key, "value"))

		res4, err := client.BLPop([]string{key}, float64(1.0))
		assert.Nil(suite.T(), res4)
		assert.NotNil(suite.T(), err)
		assert.IsType(suite.T(), &errors.RequestError{}, err)
	})
}

func (suite *GlideTestSuite) TestBRPop() {
	suite.runWithDefaultClients(func(client api.BaseClient) {
		listKey1 := "{listKey}-1-" + uuid.NewString()
		listKey2 := "{listKey}-2-" + uuid.NewString()

		res1, err := client.LPush(listKey1, []string{"value1", "value2"})
		assert.Nil(suite.T(), err)
		assert.Equal(suite.T(), int64(2), res1)

		res2, err := client.BRPop([]string{listKey1, listKey2}, float64(0.5))
		assert.Nil(suite.T(), err)
		assert.Equal(suite.T(), []string{listKey1, "value1"}, res2)

		res3, err := client.BRPop([]string{listKey2}, float64(1.0))
		assert.Nil(suite.T(), err)
		assert.Nil(suite.T(), res3)

		key := uuid.NewString()
		suite.verifyOK(client.Set(key, "value"))

		res4, err := client.BRPop([]string{key}, float64(1.0))
		assert.Nil(suite.T(), res4)
		assert.NotNil(suite.T(), err)
		assert.IsType(suite.T(), &errors.RequestError{}, err)
	})
}

func (suite *GlideTestSuite) TestRPushX() {
	suite.runWithDefaultClients(func(client api.BaseClient) {
		key1 := uuid.NewString()
		key2 := uuid.NewString()
		key3 := uuid.NewString()

		res1, err := client.RPush(key1, []string{"value1"})
		assert.Nil(suite.T(), err)
		assert.Equal(suite.T(), int64(1), res1)

		res2, err := client.RPushX(key1, []string{"value2", "value3", "value4"})
		assert.Nil(suite.T(), err)
		assert.Equal(suite.T(), int64(4), res2)

		res3, err := client.LRange(key1, int64(0), int64(-1))
		assert.Nil(suite.T(), err)
		assert.Equal(suite.T(), []string{"value1", "value2", "value3", "value4"}, res3)

		res4, err := client.RPushX(key2, []string{"value1"})
		assert.Nil(suite.T(), err)
		assert.Equal(suite.T(), int64(0), res4)

		res5, err := client.LRange(key2, int64(0), int64(-1))
		assert.Nil(suite.T(), err)
		assert.Empty(suite.T(), res5)

		suite.verifyOK(client.Set(key3, "value"))

		res6, err := client.RPushX(key3, []string{"value1"})
		assert.Equal(suite.T(), int64(0), res6)
		assert.NotNil(suite.T(), err)
		assert.IsType(suite.T(), &errors.RequestError{}, err)

		res7, err := client.RPushX(key2, []string{})
		assert.Equal(suite.T(), int64(0), res7)
		assert.NotNil(suite.T(), err)
		assert.IsType(suite.T(), &errors.RequestError{}, err)
	})
}

func (suite *GlideTestSuite) TestLPushX() {
	suite.runWithDefaultClients(func(client api.BaseClient) {
		key1 := uuid.NewString()
		key2 := uuid.NewString()
		key3 := uuid.NewString()

		res1, err := client.LPush(key1, []string{"value1"})
		assert.Nil(suite.T(), err)
		assert.Equal(suite.T(), int64(1), res1)

		res2, err := client.LPushX(key1, []string{"value2", "value3", "value4"})
		assert.Nil(suite.T(), err)
		assert.Equal(suite.T(), int64(4), res2)

		res3, err := client.LRange(key1, int64(0), int64(-1))
		assert.Nil(suite.T(), err)
		assert.Equal(suite.T(), []string{"value4", "value3", "value2", "value1"}, res3)

		res4, err := client.LPushX(key2, []string{"value1"})
		assert.Nil(suite.T(), err)
		assert.Equal(suite.T(), int64(0), res4)

		res5, err := client.LRange(key2, int64(0), int64(-1))
		assert.Nil(suite.T(), err)
		assert.Empty(suite.T(), res5)

		suite.verifyOK(client.Set(key3, "value"))

		res6, err := client.LPushX(key3, []string{"value1"})
		assert.Equal(suite.T(), int64(0), res6)
		assert.NotNil(suite.T(), err)
		assert.IsType(suite.T(), &errors.RequestError{}, err)

		res7, err := client.LPushX(key2, []string{})
		assert.Equal(suite.T(), int64(0), res7)
		assert.NotNil(suite.T(), err)
		assert.IsType(suite.T(), &errors.RequestError{}, err)
	})
}

func (suite *GlideTestSuite) TestLMPopAndLMPopCount() {
	if suite.serverVersion < "7.0.0" {
		suite.T().Skip("This feature is added in version 7")
	}
	suite.runWithDefaultClients(func(client api.BaseClient) {
		key1 := "{key}-1" + uuid.NewString()
		key2 := "{key}-2" + uuid.NewString()
		key3 := "{key}-3" + uuid.NewString()

		res1, err := client.LMPop([]string{key1}, api.Left)
		assert.Nil(suite.T(), err)
		assert.Nil(suite.T(), res1)

		res2, err := client.LMPopCount([]string{key1}, api.Left, int64(1))
		assert.Nil(suite.T(), err)
		assert.Nil(suite.T(), res2)

		res3, err := client.LPush(key1, []string{"one", "two", "three", "four", "five"})
		assert.Nil(suite.T(), err)
		assert.Equal(suite.T(), int64(5), res3)
		res4, err := client.LPush(key2, []string{"one", "two", "three", "four", "five"})
		assert.Nil(suite.T(), err)
		assert.Equal(suite.T(), int64(5), res4)

		res5, err := client.LMPop([]string{key1}, api.Left)
		assert.Nil(suite.T(), err)
		assert.Equal(
			suite.T(),
			map[string][]string{key1: {"five"}},
			res5,
		)

		res6, err := client.LMPopCount([]string{key2, key1}, api.Right, int64(2))
		assert.Nil(suite.T(), err)
		assert.Equal(
			suite.T(),
			map[string][]string{
				key2: {"one", "two"},
			},
			res6,
		)

		suite.verifyOK(client.Set(key3, "value"))

		res7, err := client.LMPop([]string{key3}, api.Left)
		assert.Nil(suite.T(), res7)
		assert.NotNil(suite.T(), err)
		assert.IsType(suite.T(), &errors.RequestError{}, err)

		res8, err := client.LMPop([]string{key3}, "Invalid")
		assert.Nil(suite.T(), res8)
		assert.NotNil(suite.T(), err)
		assert.IsType(suite.T(), &errors.RequestError{}, err)
	})
}

func (suite *GlideTestSuite) TestBLMPopAndBLMPopCount() {
	if suite.serverVersion < "7.0.0" {
		suite.T().Skip("This feature is added in version 7")
	}
	suite.runWithDefaultClients(func(client api.BaseClient) {
		key1 := "{key}-1" + uuid.NewString()
		key2 := "{key}-2" + uuid.NewString()
		key3 := "{key}-3" + uuid.NewString()

		res1, err := client.BLMPop([]string{key1}, api.Left, float64(0.1))
		assert.Nil(suite.T(), err)
		assert.Nil(suite.T(), res1)

		res2, err := client.BLMPopCount([]string{key1}, api.Left, int64(1), float64(0.1))
		assert.Nil(suite.T(), err)
		assert.Nil(suite.T(), res2)

		res3, err := client.LPush(key1, []string{"one", "two", "three", "four", "five"})
		assert.Nil(suite.T(), err)
		assert.Equal(suite.T(), int64(5), res3)
		res4, err := client.LPush(key2, []string{"one", "two", "three", "four", "five"})
		assert.Nil(suite.T(), err)
		assert.Equal(suite.T(), int64(5), res4)

		res5, err := client.BLMPop([]string{key1}, api.Left, float64(0.1))
		assert.Nil(suite.T(), err)
		assert.Equal(
			suite.T(),
			map[string][]string{key1: {"five"}},
			res5,
		)

		res6, err := client.BLMPopCount([]string{key2, key1}, api.Right, int64(2), float64(0.1))
		assert.Nil(suite.T(), err)
		assert.Equal(
			suite.T(),
			map[string][]string{
				key2: {"one", "two"},
			},
			res6,
		)

		suite.verifyOK(client.Set(key3, "value"))

		res7, err := client.BLMPop([]string{key3}, api.Left, float64(0.1))
		assert.Nil(suite.T(), res7)
		assert.NotNil(suite.T(), err)
		assert.IsType(suite.T(), &errors.RequestError{}, err)
	})
}

func (suite *GlideTestSuite) TestBZMPopAndBZMPopWithOptions() {
	if suite.serverVersion < "7.0.0" {
		suite.T().Skip("This feature is added in version 7")
	}
	suite.runWithDefaultClients(func(client api.BaseClient) {
		key1 := "{key}-1" + uuid.NewString()
		key2 := "{key}-2" + uuid.NewString()
		key3 := "{key}-3" + uuid.NewString()

		res1, err := client.BZMPop([]string{key1}, api.MIN, float64(0.1))
		assert.Nil(suite.T(), err)
		assert.True(suite.T(), res1.IsNil())

		membersScoreMap := map[string]float64{
			"one":   1.0,
			"two":   2.0,
			"three": 3.0,
		}

		res3, err := client.ZAdd(key1, membersScoreMap)
		assert.Nil(suite.T(), err)
		assert.Equal(suite.T(), int64(3), res3)
		res4, err := client.ZAdd(key2, membersScoreMap)
		assert.Nil(suite.T(), err)
		assert.Equal(suite.T(), int64(3), res4)

		// Try to pop the top 2 elements from key1
		res5, err := client.BZMPopWithOptions([]string{key1}, api.MAX, float64(0.1), options.NewZMPopOptions().SetCount(2))
		assert.Nil(suite.T(), err)
		assert.Equal(suite.T(), key1, res5.Value().Key)
		assert.ElementsMatch(
			suite.T(),
			[]api.MemberAndScore{
				{Member: "three", Score: 3.0},
				{Member: "two", Score: 2.0},
			},
			res5.Value().MembersAndScores,
		)

		// Try to pop the minimum value from key2
		res6, err := client.BZMPop([]string{key2}, api.MIN, float64(0.1))
		assert.Nil(suite.T(), err)
		assert.Equal(
			suite.T(),
			api.CreateKeyWithArrayOfMembersAndScoresResult(
				api.KeyWithArrayOfMembersAndScores{
					Key: key2,
					MembersAndScores: []api.MemberAndScore{
						{Member: "one", Score: 1.0},
					},
				},
			),
			res6,
		)

		// Pop the minimum value from multiple keys
		res7, err := client.BZMPop([]string{key1, key2}, api.MIN, float64(0.1))
		assert.Nil(suite.T(), err)
		assert.Equal(
			suite.T(),
			api.CreateKeyWithArrayOfMembersAndScoresResult(
				api.KeyWithArrayOfMembersAndScores{
					Key: key1,
					MembersAndScores: []api.MemberAndScore{
						{Member: "one", Score: 1.0},
					},
				},
			),
			res7,
		)

		suite.verifyOK(client.Set(key3, "value"))

		// Popping a non-existent value in key3
		res8, err := client.BZMPop([]string{key3}, api.MIN, float64(0.1))
		assert.True(suite.T(), res8.IsNil())
		assert.NotNil(suite.T(), err)
		assert.IsType(suite.T(), &errors.RequestError{}, err)
	})
}

func (suite *GlideTestSuite) TestLSet() {
	suite.runWithDefaultClients(func(client api.BaseClient) {
		key := uuid.NewString()
		nonExistentKey := uuid.NewString()

		_, err := client.LSet(nonExistentKey, int64(0), "zero")
		assert.NotNil(suite.T(), err)
		assert.IsType(suite.T(), &errors.RequestError{}, err)

		res2, err := client.LPush(key, []string{"four", "three", "two", "one"})
		assert.Nil(suite.T(), err)
		assert.Equal(suite.T(), int64(4), res2)

		_, err = client.LSet(key, int64(10), "zero")
		assert.NotNil(suite.T(), err)
		assert.IsType(suite.T(), &errors.RequestError{}, err)

		suite.verifyOK(client.LSet(key, int64(0), "zero"))

		res5, err := client.LRange(key, int64(0), int64(-1))
		assert.Nil(suite.T(), err)
		assert.Equal(suite.T(), []string{"zero", "two", "three", "four"}, res5)

		suite.verifyOK(client.LSet(key, int64(-1), "zero"))

		res7, err := client.LRange(key, int64(0), int64(-1))
		assert.Nil(suite.T(), err)
		assert.Equal(suite.T(), []string{"zero", "two", "three", "zero"}, res7)
	})
}

func (suite *GlideTestSuite) TestLMove() {
	if suite.serverVersion < "6.2.0" {
		suite.T().Skip("This feature is added in version 6.2.0")
	}
	suite.runWithDefaultClients(func(client api.BaseClient) {
		key1 := "{key}-1" + uuid.NewString()
		key2 := "{key}-2" + uuid.NewString()
		nonExistentKey := "{key}-3" + uuid.NewString()
		nonListKey := "{key}-4" + uuid.NewString()

		res1, err := client.LMove(key1, key2, api.Left, api.Right)
		assert.Equal(suite.T(), api.CreateNilStringResult(), res1)
		assert.Nil(suite.T(), err)

		res2, err := client.LPush(key1, []string{"four", "three", "two", "one"})
		assert.Nil(suite.T(), err)
		assert.Equal(suite.T(), int64(4), res2)

		// only source exists, only source elements gets popped, creates a list at nonExistingKey
		res3, err := client.LMove(key1, nonExistentKey, api.Right, api.Left)
		assert.Equal(suite.T(), "four", res3.Value())
		assert.Nil(suite.T(), err)

		res4, err := client.LRange(key1, int64(0), int64(-1))
		assert.Nil(suite.T(), err)
		assert.Equal(suite.T(), []string{"one", "two", "three"}, res4)

		// source and destination are the same, performing list rotation, "one" gets popped and added back
		res5, err := client.LMove(key1, key1, api.Left, api.Left)
		assert.Equal(suite.T(), "one", res5.Value())
		assert.Nil(suite.T(), err)

		res6, err := client.LRange(key1, int64(0), int64(-1))
		assert.Nil(suite.T(), err)
		assert.Equal(suite.T(), []string{"one", "two", "three"}, res6)
		// normal use case, "three" gets popped and added to the left of destination
		res7, err := client.LPush(key2, []string{"six", "five", "four"})
		assert.Nil(suite.T(), err)
		assert.Equal(suite.T(), int64(3), res7)

		res8, err := client.LMove(key1, key2, api.Right, api.Left)
		assert.Equal(suite.T(), "three", res8.Value())
		assert.Nil(suite.T(), err)

		res9, err := client.LRange(key1, int64(0), int64(-1))
		assert.Nil(suite.T(), err)
		assert.Equal(suite.T(), []string{"one", "two"}, res9)
		res10, err := client.LRange(key2, int64(0), int64(-1))
		assert.Nil(suite.T(), err)
		assert.Equal(suite.T(), []string{"three", "four", "five", "six"}, res10)

		// source exists but is not a list type key
		suite.verifyOK(client.Set(nonListKey, "value"))

		res11, err := client.LMove(nonListKey, key1, api.Left, api.Left)
		assert.Equal(suite.T(), api.CreateNilStringResult(), res11)
		assert.NotNil(suite.T(), err)
		assert.IsType(suite.T(), &errors.RequestError{}, err)

		// destination exists but is not a list type key
		suite.verifyOK(client.Set(nonListKey, "value"))

		res12, err := client.LMove(key1, nonListKey, api.Left, api.Left)
		assert.Equal(suite.T(), api.CreateNilStringResult(), res12)
		assert.NotNil(suite.T(), err)
		assert.IsType(suite.T(), &errors.RequestError{}, err)
	})
}

func (suite *GlideTestSuite) TestExists() {
	suite.runWithDefaultClients(func(client api.BaseClient) {
		key := uuid.New().String()
		value := uuid.New().String()
		// Test 1: Check if an existing key returns 1
		suite.verifyOK(client.Set(key, initialValue))
		result, err := client.Exists([]string{key})
		assert.Nil(suite.T(), err)
		assert.Equal(suite.T(), int64(1), result, "The key should exist")

		// Test 2: Check if a non-existent key returns 0
		result, err = client.Exists([]string{"nonExistentKey"})
		assert.Nil(suite.T(), err)
		assert.Equal(suite.T(), int64(0), result, "The non-existent key should not exist")

		// Test 3: Multiple keys, some exist, some do not
		existingKey := uuid.New().String()
		testKey := uuid.New().String()
		suite.verifyOK(client.Set(existingKey, value))
		suite.verifyOK(client.Set(testKey, value))
		result, err = client.Exists([]string{testKey, existingKey, "anotherNonExistentKey"})
		assert.Nil(suite.T(), err)
		assert.Equal(suite.T(), int64(2), result, "Two keys should exist")
	})
}

func (suite *GlideTestSuite) TestExpire() {
	suite.runWithDefaultClients(func(client api.BaseClient) {
		key := uuid.New().String()
		value := uuid.New().String()

		suite.verifyOK(client.Set(key, value))

		result, err := client.Expire(key, 1)
		assert.Nil(suite.T(), err, "Expected no error from Expire command")
		assert.True(suite.T(), result, "Expire command should return true when expiry is set")

		time.Sleep(1500 * time.Millisecond)

		resultGet, err := client.Get(key)
		assert.Nil(suite.T(), err, "Expected no error from Get command after expiry")
		assert.Equal(suite.T(), "", resultGet.Value(), "Key should be expired and return empty value")
	})
}

func (suite *GlideTestSuite) TestExpire_KeyDoesNotExist() {
	suite.runWithDefaultClients(func(client api.BaseClient) {
		key := uuid.New().String()
		// Trying to set an expiry on a non-existent key
		result, err := client.Expire(key, 1)
		assert.Nil(suite.T(), err)
		assert.False(suite.T(), result)
	})
}

func (suite *GlideTestSuite) TestExpireWithOptions_HasNoExpiry() {
	suite.SkipIfServerVersionLowerThanBy("7.0.0")
	suite.runWithDefaultClients(func(client api.BaseClient) {
		key := uuid.New().String()
		value := uuid.New().String()

		suite.verifyOK(client.Set(key, value))

		result, err := client.ExpireWithOptions(key, 2, api.HasNoExpiry)
		assert.Nil(suite.T(), err)
		assert.True(suite.T(), result)

		time.Sleep(2500 * time.Millisecond)

		resultGet, err := client.Get(key)
		assert.Nil(suite.T(), err)
		assert.Equal(suite.T(), "", resultGet.Value())

		result, err = client.ExpireWithOptions(key, 1, api.HasNoExpiry)
		assert.Nil(suite.T(), err)
		assert.False(suite.T(), result)
	})
}

func (suite *GlideTestSuite) TestExpireWithOptions_HasExistingExpiry() {
	suite.SkipIfServerVersionLowerThanBy("7.0.0")
	suite.runWithDefaultClients(func(client api.BaseClient) {
		key := uuid.New().String()
		value := uuid.New().String()

		suite.verifyOK(client.Set(key, value))

		resexp, err := client.ExpireWithOptions(key, 20, api.HasNoExpiry)
		assert.Nil(suite.T(), err)
		assert.True(suite.T(), resexp)

		resultExpire, err := client.ExpireWithOptions(key, 1, api.HasExistingExpiry)
		assert.Nil(suite.T(), err)
		assert.True(suite.T(), resultExpire)

		time.Sleep(2 * time.Second)

		resultExpireTest, err := client.Exists([]string{key})
		assert.Nil(suite.T(), err)

		assert.Equal(suite.T(), int64(0), resultExpireTest)
	})
}

func (suite *GlideTestSuite) TestExpireWithOptions_NewExpiryGreaterThanCurrent() {
	suite.SkipIfServerVersionLowerThanBy("7.0.0")
	suite.runWithDefaultClients(func(client api.BaseClient) {
		key := uuid.New().String()
		value := uuid.New().String()
		suite.verifyOK(client.Set(key, value))

		resultExpire, err := client.ExpireWithOptions(key, 2, api.HasNoExpiry)
		assert.Nil(suite.T(), err)
		assert.True(suite.T(), resultExpire)

		resultExpire, err = client.ExpireWithOptions(key, 5, api.NewExpiryGreaterThanCurrent)
		assert.Nil(suite.T(), err)
		assert.True(suite.T(), resultExpire)
		time.Sleep(6 * time.Second)
		resultExpireTest, err := client.Exists([]string{key})
		assert.Nil(suite.T(), err)
		assert.Equal(suite.T(), int64(0), resultExpireTest)
	})
}

func (suite *GlideTestSuite) TestExpireWithOptions_NewExpiryLessThanCurrent() {
	suite.SkipIfServerVersionLowerThanBy("7.0.0")
	suite.runWithDefaultClients(func(client api.BaseClient) {
		key := uuid.New().String()
		value := uuid.New().String()

		suite.verifyOK(client.Set(key, value))

		resultExpire, err := client.ExpireWithOptions(key, 10, api.HasNoExpiry)
		assert.Nil(suite.T(), err)
		assert.True(suite.T(), resultExpire)

		resultExpire, err = client.ExpireWithOptions(key, 5, api.NewExpiryLessThanCurrent)
		assert.Nil(suite.T(), err)

		assert.True(suite.T(), resultExpire)

		resultExpire, err = client.ExpireWithOptions(key, 15, api.NewExpiryGreaterThanCurrent)
		assert.Nil(suite.T(), err)

		assert.True(suite.T(), resultExpire)

		time.Sleep(16 * time.Second)
		resultExpireTest, err := client.Exists([]string{key})
		assert.Nil(suite.T(), err)
		assert.Equal(suite.T(), int64(0), resultExpireTest)
	})
}

func (suite *GlideTestSuite) TestExpireAtWithOptions_HasNoExpiry() {
	suite.SkipIfServerVersionLowerThanBy("7.0.0")
	suite.runWithDefaultClients(func(client api.BaseClient) {
		key := uuid.New().String()
		value := uuid.New().String()
		suite.verifyOK(client.Set(key, value))

		futureTimestamp := time.Now().Add(10 * time.Second).Unix()

		resultExpire, err := client.ExpireAtWithOptions(key, futureTimestamp, api.HasNoExpiry)
		assert.Nil(suite.T(), err)
		assert.True(suite.T(), resultExpire)
		resultExpireAt, err := client.ExpireAt(key, futureTimestamp)
		assert.Nil(suite.T(), err)
		assert.True(suite.T(), resultExpireAt)
		resultExpireWithOptions, err := client.ExpireAtWithOptions(key, futureTimestamp+10, api.HasNoExpiry)
		assert.Nil(suite.T(), err)
		assert.False(suite.T(), resultExpireWithOptions)
	})
}

func (suite *GlideTestSuite) TestExpireAtWithOptions_HasExistingExpiry() {
	suite.SkipIfServerVersionLowerThanBy("7.0.0")
	suite.runWithDefaultClients(func(client api.BaseClient) {
		key := uuid.New().String()
		value := uuid.New().String()
		suite.verifyOK(client.Set(key, value))

		futureTimestamp := time.Now().Add(10 * time.Second).Unix()
		resultExpireAt, err := client.ExpireAt(key, futureTimestamp)
		assert.Nil(suite.T(), err)
		assert.True(suite.T(), resultExpireAt)

		resultExpireWithOptions, err := client.ExpireAtWithOptions(key, futureTimestamp+10, api.HasExistingExpiry)
		assert.Nil(suite.T(), err)
		assert.True(suite.T(), resultExpireWithOptions)
	})
}

func (suite *GlideTestSuite) TestExpireAtWithOptions_NewExpiryGreaterThanCurrent() {
	suite.SkipIfServerVersionLowerThanBy("7.0.0")
	suite.runWithDefaultClients(func(client api.BaseClient) {
		key := uuid.New().String()
		value := uuid.New().String()

		suite.verifyOK(client.Set(key, value))

		futureTimestamp := time.Now().Add(10 * time.Second).Unix()
		resultExpireAt, err := client.ExpireAt(key, futureTimestamp)
		assert.Nil(suite.T(), err)
		assert.True(suite.T(), resultExpireAt)

		newFutureTimestamp := time.Now().Add(20 * time.Second).Unix()
		resultExpireWithOptions, err := client.ExpireAtWithOptions(key, newFutureTimestamp, api.NewExpiryGreaterThanCurrent)
		assert.Nil(suite.T(), err)
		assert.True(suite.T(), resultExpireWithOptions)
	})
}

func (suite *GlideTestSuite) TestExpireAtWithOptions_NewExpiryLessThanCurrent() {
	suite.SkipIfServerVersionLowerThanBy("7.0.0")
	suite.runWithDefaultClients(func(client api.BaseClient) {
		key := uuid.New().String()
		value := uuid.New().String()

		suite.verifyOK(client.Set(key, value))

		futureTimestamp := time.Now().Add(10 * time.Second).Unix()
		resultExpireAt, err := client.ExpireAt(key, futureTimestamp)
		assert.Nil(suite.T(), err)
		assert.True(suite.T(), resultExpireAt)

		newFutureTimestamp := time.Now().Add(5 * time.Second).Unix()
		resultExpireWithOptions, err := client.ExpireAtWithOptions(key, newFutureTimestamp, api.NewExpiryLessThanCurrent)
		assert.Nil(suite.T(), err)
		assert.True(suite.T(), resultExpireWithOptions)

		time.Sleep(5 * time.Second)
		resultExpireAtTest, err := client.Exists([]string{key})
		assert.Nil(suite.T(), err)

		assert.Equal(suite.T(), int64(0), resultExpireAtTest)
	})
}

func (suite *GlideTestSuite) TestPExpire() {
	suite.runWithDefaultClients(func(client api.BaseClient) {
		key := uuid.New().String()
		value := uuid.New().String()

		suite.verifyOK(client.Set(key, value))

		resultExpire, err := client.PExpire(key, 500)
		assert.Nil(suite.T(), err)
		assert.True(suite.T(), resultExpire)

		time.Sleep(600 * time.Millisecond)
		resultExpireCheck, err := client.Exists([]string{key})
		assert.Nil(suite.T(), err)
		assert.Equal(suite.T(), int64(0), resultExpireCheck)
	})
}

func (suite *GlideTestSuite) TestPExpireWithOptions_HasExistingExpiry() {
	suite.SkipIfServerVersionLowerThanBy("7.0.0")
	suite.runWithDefaultClients(func(client api.BaseClient) {
		key := uuid.New().String()
		value := uuid.New().String()

		suite.verifyOK(client.Set(key, value))

		initialExpire := 500
		resultExpire, err := client.PExpire(key, int64(initialExpire))
		assert.Nil(suite.T(), err)
		assert.True(suite.T(), resultExpire)

		newExpire := 1000

		resultExpireWithOptions, err := client.PExpireWithOptions(key, int64(newExpire), api.HasExistingExpiry)
		assert.Nil(suite.T(), err)
		assert.True(suite.T(), resultExpireWithOptions)

		time.Sleep(1100 * time.Millisecond)
		resultExist, err := client.Exists([]string{key})
		assert.Nil(suite.T(), err)
		assert.Equal(suite.T(), int64(0), resultExist)
	})
}

func (suite *GlideTestSuite) TestPExpireWithOptions_HasNoExpiry() {
	suite.SkipIfServerVersionLowerThanBy("7.0.0")
	suite.runWithDefaultClients(func(client api.BaseClient) {
		key := uuid.New().String()
		value := uuid.New().String()

		suite.verifyOK(client.Set(key, value))

		newExpire := 500

		resultExpireWithOptions, err := client.PExpireWithOptions(key, int64(newExpire), api.HasNoExpiry)
		assert.Nil(suite.T(), err)
		assert.True(suite.T(), resultExpireWithOptions)

		time.Sleep(600 * time.Millisecond)
		resultExist, err := client.Exists([]string{key})
		assert.Nil(suite.T(), err)
		assert.Equal(suite.T(), int64(0), resultExist)
	})
}

func (suite *GlideTestSuite) TestPExpireWithOptions_NewExpiryGreaterThanCurrent() {
	suite.SkipIfServerVersionLowerThanBy("7.0.0")
	suite.runWithDefaultClients(func(client api.BaseClient) {
		key := uuid.New().String()
		value := uuid.New().String()

		suite.verifyOK(client.Set(key, value))

		initialExpire := 500
		resultExpire, err := client.PExpire(key, int64(initialExpire))
		assert.Nil(suite.T(), err)
		assert.True(suite.T(), resultExpire)

		newExpire := 1000

		resultExpireWithOptions, err := client.PExpireWithOptions(key, int64(newExpire), api.NewExpiryGreaterThanCurrent)
		assert.Nil(suite.T(), err)
		assert.True(suite.T(), resultExpireWithOptions)

		time.Sleep(1100 * time.Millisecond)
		resultExist, err := client.Exists([]string{key})
		assert.Nil(suite.T(), err)
		assert.Equal(suite.T(), int64(0), resultExist)
	})
}

func (suite *GlideTestSuite) TestPExpireWithOptions_NewExpiryLessThanCurrent() {
	suite.SkipIfServerVersionLowerThanBy("7.0.0")
	suite.runWithDefaultClients(func(client api.BaseClient) {
		key := uuid.New().String()
		value := uuid.New().String()

		suite.verifyOK(client.Set(key, value))

		initialExpire := 500
		resultExpire, err := client.PExpire(key, int64(initialExpire))
		assert.Nil(suite.T(), err)
		assert.True(suite.T(), resultExpire)

		newExpire := 200

		resultExpireWithOptions, err := client.PExpireWithOptions(key, int64(newExpire), api.NewExpiryLessThanCurrent)
		assert.Nil(suite.T(), err)
		assert.True(suite.T(), resultExpireWithOptions)

		time.Sleep(600 * time.Millisecond)
		resultExist, err := client.Exists([]string{key})
		assert.Nil(suite.T(), err)
		assert.Equal(suite.T(), int64(0), resultExist)
	})
}

func (suite *GlideTestSuite) TestPExpireAt() {
	suite.runWithDefaultClients(func(client api.BaseClient) {
		key := uuid.New().String()
		value := uuid.New().String()
		suite.verifyOK(client.Set(key, value))

		expireAfterMilliseconds := time.Now().Unix() * 1000
		resultPExpireAt, err := client.PExpireAt(key, expireAfterMilliseconds)
		assert.Nil(suite.T(), err)

		assert.True(suite.T(), resultPExpireAt)

		time.Sleep(6 * time.Second)

		resultpExists, err := client.Exists([]string{key})
		assert.Nil(suite.T(), err)
		assert.Equal(suite.T(), int64(0), resultpExists)
	})
}

func (suite *GlideTestSuite) TestPExpireAtWithOptions_HasNoExpiry() {
	suite.SkipIfServerVersionLowerThanBy("7.0.0")
	suite.runWithDefaultClients(func(client api.BaseClient) {
		key := uuid.New().String()
		value := uuid.New().String()

		suite.verifyOK(client.Set(key, value))

		timestamp := time.Now().Unix() * 1000
		result, err := client.PExpireAtWithOptions(key, timestamp, api.HasNoExpiry)

		assert.Nil(suite.T(), err)
		assert.True(suite.T(), result)

		time.Sleep(2 * time.Second)
		resultExist, err := client.Exists([]string{key})
		assert.Nil(suite.T(), err)
		assert.Equal(suite.T(), int64(0), resultExist)
	})
}

func (suite *GlideTestSuite) TestPExpireAtWithOptions_HasExistingExpiry() {
	suite.SkipIfServerVersionLowerThanBy("7.0.0")
	suite.runWithDefaultClients(func(client api.BaseClient) {
		key := uuid.New().String()
		value := uuid.New().String()

		suite.verifyOK(client.Set(key, value))
		initialExpire := 500
		resultExpire, err := client.PExpire(key, int64(initialExpire))
		assert.Nil(suite.T(), err)
		assert.True(suite.T(), resultExpire)
		newExpire := time.Now().Unix()*1000 + 1000

		resultExpireWithOptions, err := client.PExpireAtWithOptions(key, newExpire, api.HasExistingExpiry)
		assert.Nil(suite.T(), err)
		assert.True(suite.T(), resultExpireWithOptions)

		time.Sleep(1100 * time.Millisecond)
		resultExist, err := client.Exists([]string{key})
		assert.Nil(suite.T(), err)
		assert.Equal(suite.T(), int64(0), resultExist)
	})
}

func (suite *GlideTestSuite) TestPExpireAtWithOptions_NewExpiryGreaterThanCurrent() {
	suite.SkipIfServerVersionLowerThanBy("7.0.0")
	suite.runWithDefaultClients(func(client api.BaseClient) {
		key := uuid.New().String()
		value := uuid.New().String()

		suite.verifyOK(client.Set(key, value))

		initialExpire := time.Now().UnixMilli() + 1000
		resultExpire, err := client.PExpireAt(key, initialExpire)
		assert.Nil(suite.T(), err)
		assert.True(suite.T(), resultExpire)

		newExpire := time.Now().UnixMilli() + 2000

		resultExpireWithOptions, err := client.PExpireAtWithOptions(key, newExpire, api.NewExpiryGreaterThanCurrent)
		assert.Nil(suite.T(), err)
		assert.True(suite.T(), resultExpireWithOptions)

		time.Sleep(2100 * time.Millisecond)
		resultExist, err := client.Exists([]string{key})
		assert.Nil(suite.T(), err)
		assert.Equal(suite.T(), int64(0), resultExist)
	})
}

func (suite *GlideTestSuite) TestPExpireAtWithOptions_NewExpiryLessThanCurrent() {
	suite.SkipIfServerVersionLowerThanBy("7.0.0")
	suite.runWithDefaultClients(func(client api.BaseClient) {
		key := uuid.New().String()
		value := uuid.New().String()

		suite.verifyOK(client.Set(key, value))

		initialExpire := 1000
		resultExpire, err := client.PExpire(key, int64(initialExpire))
		assert.Nil(suite.T(), err)
		assert.True(suite.T(), resultExpire)

		newExpire := time.Now().Unix()*1000 + 500

		resultExpireWithOptions, err := client.PExpireAtWithOptions(key, newExpire, api.NewExpiryLessThanCurrent)
		assert.Nil(suite.T(), err)

		assert.True(suite.T(), resultExpireWithOptions)

		time.Sleep(1100 * time.Millisecond)
		resultExist, err := client.Exists([]string{key})
		assert.Nil(suite.T(), err)
		assert.Equal(suite.T(), int64(0), resultExist)
	})
}

func (suite *GlideTestSuite) TestExpireTime() {
	suite.SkipIfServerVersionLowerThanBy("7.0.0")
	suite.runWithDefaultClients(func(client api.BaseClient) {
		key := uuid.New().String()
		value := uuid.New().String()

		suite.verifyOK(client.Set(key, value))

		result, err := client.Get(key)
		assert.Nil(suite.T(), err)
		assert.Equal(suite.T(), value, result.Value())

		expireTime := time.Now().Unix() + 3
		resultExpAt, err := client.ExpireAt(key, expireTime)
		assert.Nil(suite.T(), err)
		assert.True(suite.T(), resultExpAt)

		resexptime, err := client.ExpireTime(key)
		assert.Nil(suite.T(), err)
		assert.Equal(suite.T(), expireTime, resexptime)

		time.Sleep(4 * time.Second)

		resultAfterExpiry, err := client.Get(key)
		assert.Nil(suite.T(), err)
		assert.Equal(suite.T(), "", resultAfterExpiry.Value())
	})
}

func (suite *GlideTestSuite) TestExpireTime_KeyDoesNotExist() {
	suite.SkipIfServerVersionLowerThanBy("7.0.0")
	suite.runWithDefaultClients(func(client api.BaseClient) {
		key := uuid.New().String()

		// Call ExpireTime on a key that doesn't exist
		expiryResult, err := client.ExpireTime(key)
		assert.Nil(suite.T(), err)
		assert.Equal(suite.T(), int64(-2), expiryResult)
	})
}

func (suite *GlideTestSuite) TestPExpireTime() {
	suite.SkipIfServerVersionLowerThanBy("7.0.0")
	suite.runWithDefaultClients(func(client api.BaseClient) {
		key := uuid.New().String()
		value := uuid.New().String()

		suite.verifyOK(client.Set(key, value))

		result, err := client.Get(key)
		assert.Nil(suite.T(), err)
		assert.Equal(suite.T(), value, result.Value())

		pexpireTime := time.Now().UnixMilli() + 3000
		resultExpAt, err := client.PExpireAt(key, pexpireTime)
		assert.Nil(suite.T(), err)
		assert.True(suite.T(), resultExpAt)

		respexptime, err := client.PExpireTime(key)
		assert.Nil(suite.T(), err)
		assert.Equal(suite.T(), pexpireTime, respexptime)

		time.Sleep(4 * time.Second)

		resultAfterExpiry, err := client.Get(key)
		assert.Nil(suite.T(), err)
		assert.Equal(suite.T(), "", resultAfterExpiry.Value())
	})
}

func (suite *GlideTestSuite) Test_ZCard() {
	suite.runWithDefaultClients(func(client api.BaseClient) {
		key := "{key}" + uuid.NewString()
		membersScores := map[string]float64{
			"one":   1.0,
			"two":   2.0,
			"three": 3.0,
		}
		t := suite.T()
		res1, err := client.ZAdd(key, membersScores)
		assert.Nil(t, err)
		assert.Equal(t, int64(3), res1)

		res2, err := client.ZCard(key)
		assert.Nil(t, err)
		assert.Equal(t, int64(3), res2)

		res3, err := client.ZRem(key, []string{"one"})
		assert.Nil(t, err)
		assert.Equal(t, int64(1), res3)

		res4, err := client.ZCard(key)
		assert.Nil(t, err)
		assert.Equal(t, int64(2), res4)
	})
}

func (suite *GlideTestSuite) TestPExpireTime_KeyDoesNotExist() {
	suite.SkipIfServerVersionLowerThanBy("7.0.0")
	suite.runWithDefaultClients(func(client api.BaseClient) {
		key := uuid.New().String()

		// Call ExpireTime on a key that doesn't exist
		expiryResult, err := client.PExpireTime(key)
		assert.Nil(suite.T(), err)
		assert.Equal(suite.T(), int64(-2), expiryResult)
	})
}

func (suite *GlideTestSuite) TestTTL_WithValidKey() {
	suite.runWithDefaultClients(func(client api.BaseClient) {
		key := uuid.New().String()
		value := uuid.New().String()
		suite.verifyOK(client.Set(key, value))

		resExpire, err := client.Expire(key, 1)
		assert.Nil(suite.T(), err)
		assert.True(suite.T(), resExpire)
		resTTL, err := client.TTL(key)
		assert.Nil(suite.T(), err)
		assert.Equal(suite.T(), int64(1), resTTL)
	})
}

func (suite *GlideTestSuite) TestTTL_WithExpiredKey() {
	suite.runWithDefaultClients(func(client api.BaseClient) {
		key := uuid.New().String()
		value := uuid.New().String()
		suite.verifyOK(client.Set(key, value))

		resExpire, err := client.Expire(key, 1)
		assert.Nil(suite.T(), err)
		assert.True(suite.T(), resExpire)

		time.Sleep(2 * time.Second)

		resTTL, err := client.TTL(key)
		assert.Nil(suite.T(), err)
		assert.Equal(suite.T(), int64(-2), resTTL)
	})
}

func (suite *GlideTestSuite) TestPTTL_WithValidKey() {
	suite.runWithDefaultClients(func(client api.BaseClient) {
		key := uuid.New().String()
		value := uuid.New().String()
		suite.verifyOK(client.Set(key, value))

		resExpire, err := client.Expire(key, 1)
		assert.Nil(suite.T(), err)
		assert.True(suite.T(), resExpire)

		resPTTL, err := client.PTTL(key)
		assert.Nil(suite.T(), err)
		assert.Greater(suite.T(), resPTTL, int64(900))
	})
}

func (suite *GlideTestSuite) TestPTTL_WithExpiredKey() {
	suite.runWithDefaultClients(func(client api.BaseClient) {
		key := uuid.New().String()
		value := uuid.New().String()
		suite.verifyOK(client.Set(key, value))

		resExpire, err := client.Expire(key, 1)
		assert.Nil(suite.T(), err)
		assert.True(suite.T(), resExpire)

		time.Sleep(2 * time.Second)

		resPTTL, err := client.PTTL(key)
		assert.Nil(suite.T(), err)
		assert.Equal(suite.T(), resPTTL, int64(-2))
	})
}

func (suite *GlideTestSuite) TestPfAdd_SuccessfulAddition() {
	suite.runWithDefaultClients(func(client api.BaseClient) {
		key := uuid.New().String()
		res, err := client.PfAdd(key, []string{"a", "b", "c", "d", "e"})
		assert.Nil(suite.T(), err)
		assert.Equal(suite.T(), int64(1), res)
	})
}

func (suite *GlideTestSuite) TestPfAdd_DuplicateElements() {
	suite.runWithDefaultClients(func(client api.BaseClient) {
		key := uuid.New().String()

		// case : Add elements and add same elements again
		res, err := client.PfAdd(key, []string{"a", "b", "c", "d", "e"})
		assert.Nil(suite.T(), err)
		assert.Equal(suite.T(), int64(1), res)

		res2, err := client.PfAdd(key, []string{"a", "b", "c", "d", "e"})
		assert.Nil(suite.T(), err)
		assert.Equal(suite.T(), int64(0), res2)

		// case : (mixed elements) add new elements with 1 duplicate elements
		res1, err := client.PfAdd(key, []string{"f", "g", "h"})
		assert.Nil(suite.T(), err)
		assert.Equal(suite.T(), int64(1), res1)

		res2, err = client.PfAdd(key, []string{"i", "j", "g"})
		assert.Nil(suite.T(), err)
		assert.Equal(suite.T(), int64(1), res2)

		// case : add empty array(no elements to the HyperLogLog)
		res, err = client.PfAdd(key, []string{})
		assert.Nil(suite.T(), err)
		assert.Equal(suite.T(), int64(0), res)
	})
}

func (suite *GlideTestSuite) TestPfCount_SingleKey() {
	suite.runWithDefaultClients(func(client api.BaseClient) {
		key := uuid.New().String()
		res, err := client.PfAdd(key, []string{"i", "j", "g"})
		assert.Nil(suite.T(), err)
		assert.Equal(suite.T(), int64(1), res)

		resCount, err := client.PfCount([]string{key})
		assert.Nil(suite.T(), err)
		assert.Equal(suite.T(), int64(3), resCount)
	})
}

func (suite *GlideTestSuite) TestPfCount_MultipleKeys() {
	suite.runWithDefaultClients(func(client api.BaseClient) {
		key1 := uuid.New().String() + "{group}"
		key2 := uuid.New().String() + "{group}"

		res, err := client.PfAdd(key1, []string{"a", "b", "c"})
		assert.Nil(suite.T(), err)
		assert.Equal(suite.T(), int64(1), res)

		res, err = client.PfAdd(key2, []string{"c", "d", "e"})
		assert.Nil(suite.T(), err)
		assert.Equal(suite.T(), int64(1), res)

		resCount, err := client.PfCount([]string{key1, key2})
		assert.Nil(suite.T(), err)
		assert.Equal(suite.T(), int64(5), resCount)
	})
}

func (suite *GlideTestSuite) TestPfCount_NoExistingKeys() {
	suite.runWithDefaultClients(func(client api.BaseClient) {
		key1 := uuid.New().String() + "{group}"
		key2 := uuid.New().String() + "{group}"

		resCount, err := client.PfCount([]string{key1, key2})
		assert.Nil(suite.T(), err)
		assert.Equal(suite.T(), int64(0), resCount)
	})
}

func (suite *GlideTestSuite) TestSortWithOptions_AscendingOrder() {
	suite.runWithDefaultClients(func(client api.BaseClient) {
		key := uuid.New().String()
		client.LPush(key, []string{"b", "a", "c"})

		options := options.NewSortOptions().
			SetOrderBy(options.ASC).
			SetIsAlpha(true)

		sortResult, err := client.SortWithOptions(key, options)

		assert.Nil(suite.T(), err)

		resultList := []api.Result[string]{
			api.CreateStringResult("a"),
			api.CreateStringResult("b"),
			api.CreateStringResult("c"),
		}
		assert.Equal(suite.T(), resultList, sortResult)
	})
}

func (suite *GlideTestSuite) TestSortWithOptions_DescendingOrder() {
	suite.runWithDefaultClients(func(client api.BaseClient) {
		key := uuid.New().String()
		client.LPush(key, []string{"b", "a", "c"})

		options := options.NewSortOptions().
			SetOrderBy(options.DESC).
			SetIsAlpha(true).
			SetSortLimit(0, 3)

		sortResult, err := client.SortWithOptions(key, options)

		assert.Nil(suite.T(), err)

		resultList := []api.Result[string]{
			api.CreateStringResult("c"),
			api.CreateStringResult("b"),
			api.CreateStringResult("a"),
		}

		assert.Equal(suite.T(), resultList, sortResult)
	})
}

func (suite *GlideTestSuite) TestSort_SuccessfulSort() {
	suite.runWithDefaultClients(func(client api.BaseClient) {
		key := uuid.New().String()
		client.LPush(key, []string{"3", "1", "2"})

		sortResult, err := client.Sort(key)

		assert.Nil(suite.T(), err)

		resultList := []api.Result[string]{
			api.CreateStringResult("1"),
			api.CreateStringResult("2"),
			api.CreateStringResult("3"),
		}

		assert.Equal(suite.T(), resultList, sortResult)
	})
}

func (suite *GlideTestSuite) TestSortStore_BasicSorting() {
	suite.runWithDefaultClients(func(client api.BaseClient) {
		key := "{listKey}" + uuid.New().String()
		sortedKey := "{listKey}" + uuid.New().String()
		client.LPush(key, []string{"10", "2", "5", "1", "4"})

		result, err := client.SortStore(key, sortedKey)

		assert.Nil(suite.T(), err)
		assert.NotNil(suite.T(), result)
		assert.Equal(suite.T(), int64(5), result)

		sortedValues, err := client.LRange(sortedKey, 0, -1)
		assert.Nil(suite.T(), err)
		assert.Equal(suite.T(), []string{"1", "2", "4", "5", "10"}, sortedValues)
	})
}

func (suite *GlideTestSuite) TestSortStore_ErrorHandling() {
	suite.runWithDefaultClients(func(client api.BaseClient) {
		result, err := client.SortStore("{listKey}nonExistingKey", "{listKey}mydestinationKey")

		assert.Nil(suite.T(), err)
		assert.Equal(suite.T(), int64(0), result)
	})
}

func (suite *GlideTestSuite) TestSortStoreWithOptions_DescendingOrder() {
	suite.runWithDefaultClients(func(client api.BaseClient) {
		key := "{key}" + uuid.New().String()
		sortedKey := "{key}" + uuid.New().String()
		client.LPush(key, []string{"30", "20", "10", "40", "50"})

		options := options.NewSortOptions().SetOrderBy(options.DESC).SetIsAlpha(false)
		result, err := client.SortStoreWithOptions(key, sortedKey, options)

		assert.Nil(suite.T(), err)
		assert.NotNil(suite.T(), result)
		assert.Equal(suite.T(), int64(5), result)

		sortedValues, err := client.LRange(sortedKey, 0, -1)
		assert.Nil(suite.T(), err)
		assert.Equal(suite.T(), []string{"50", "40", "30", "20", "10"}, sortedValues)
	})
}

func (suite *GlideTestSuite) TestSortStoreWithOptions_AlphaSorting() {
	suite.runWithDefaultClients(func(client api.BaseClient) {
		key := "{listKey}" + uuid.New().String()
		sortedKey := "{listKey}" + uuid.New().String()
		client.LPush(key, []string{"apple", "banana", "cherry", "date", "elderberry"})

		options := options.NewSortOptions().SetIsAlpha(true)
		result, err := client.SortStoreWithOptions(key, sortedKey, options)

		assert.Nil(suite.T(), err)
		assert.NotNil(suite.T(), result)
		assert.Equal(suite.T(), int64(5), result)

		sortedValues, err := client.LRange(sortedKey, 0, -1)
		resultList := []string{"apple", "banana", "cherry", "date", "elderberry"}
		assert.Nil(suite.T(), err)
		assert.Equal(suite.T(), resultList, sortedValues)
	})
}

func (suite *GlideTestSuite) TestSortStoreWithOptions_Limit() {
	suite.runWithDefaultClients(func(client api.BaseClient) {
		key := "{listKey}" + uuid.New().String()
		sortedKey := "{listKey}" + uuid.New().String()
		client.LPush(key, []string{"10", "20", "30", "40", "50"})

		options := options.NewSortOptions().SetSortLimit(1, 3)
		result, err := client.SortStoreWithOptions(key, sortedKey, options)

		assert.Nil(suite.T(), err)
		assert.NotNil(suite.T(), result)
		assert.Equal(suite.T(), int64(3), result)

		sortedValues, err := client.LRange(sortedKey, 0, -1)
		assert.Nil(suite.T(), err)
		assert.Equal(suite.T(), []string{"20", "30", "40"}, sortedValues)
	})
}

func (suite *GlideTestSuite) TestSortReadOnly_SuccessfulSort() {
	suite.SkipIfServerVersionLowerThanBy("7.0.0")
	suite.runWithDefaultClients(func(client api.BaseClient) {
		key := uuid.New().String()
		client.LPush(key, []string{"3", "1", "2"})

		sortResult, err := client.SortReadOnly(key)

		assert.Nil(suite.T(), err)

		resultList := []api.Result[string]{
			api.CreateStringResult("1"),
			api.CreateStringResult("2"),
			api.CreateStringResult("3"),
		}

		assert.Equal(suite.T(), resultList, sortResult)
	})
}

func (suite *GlideTestSuite) TestSortReadyOnlyWithOptions_DescendingOrder() {
	suite.SkipIfServerVersionLowerThanBy("7.0.0")
	suite.runWithDefaultClients(func(client api.BaseClient) {
		key := uuid.New().String()
		client.LPush(key, []string{"b", "a", "c"})

		options := options.NewSortOptions().
			SetOrderBy(options.DESC).
			SetIsAlpha(true).
			SetSortLimit(0, 3)

		sortResult, err := client.SortReadOnlyWithOptions(key, options)

		assert.Nil(suite.T(), err)

		resultList := []api.Result[string]{
			api.CreateStringResult("c"),
			api.CreateStringResult("b"),
			api.CreateStringResult("a"),
		}
		assert.Equal(suite.T(), resultList, sortResult)
	})
}

func (suite *GlideTestSuite) TestBLMove() {
	if suite.serverVersion < "6.2.0" {
		suite.T().Skip("This feature is added in version 6.2.0")
	}
	suite.runWithDefaultClients(func(client api.BaseClient) {
		key1 := "{key}-1" + uuid.NewString()
		key2 := "{key}-2" + uuid.NewString()
		nonExistentKey := "{key}-3" + uuid.NewString()
		nonListKey := "{key}-4" + uuid.NewString()

		res1, err := client.BLMove(key1, key2, api.Left, api.Right, float64(0.1))
		assert.Equal(suite.T(), api.CreateNilStringResult(), res1)
		assert.Nil(suite.T(), err)

		res2, err := client.LPush(key1, []string{"four", "three", "two", "one"})
		assert.Nil(suite.T(), err)
		assert.Equal(suite.T(), int64(4), res2)

		// only source exists, only source elements gets popped, creates a list at nonExistingKey
		res3, err := client.BLMove(key1, nonExistentKey, api.Right, api.Left, float64(0.1))
		assert.Equal(suite.T(), "four", res3.Value())
		assert.Nil(suite.T(), err)

		res4, err := client.LRange(key1, int64(0), int64(-1))
		assert.Nil(suite.T(), err)
		assert.Equal(suite.T(), []string{"one", "two", "three"}, res4)

		// source and destination are the same, performing list rotation, "one" gets popped and added back
		res5, err := client.BLMove(key1, key1, api.Left, api.Left, float64(0.1))
		assert.Equal(suite.T(), "one", res5.Value())
		assert.Nil(suite.T(), err)

		res6, err := client.LRange(key1, int64(0), int64(-1))
		assert.Nil(suite.T(), err)
		assert.Equal(suite.T(), []string{"one", "two", "three"}, res6)
		// normal use case, "three" gets popped and added to the left of destination
		res7, err := client.LPush(key2, []string{"six", "five", "four"})
		assert.Nil(suite.T(), err)
		assert.Equal(suite.T(), int64(3), res7)

		res8, err := client.BLMove(key1, key2, api.Right, api.Left, float64(0.1))
		assert.Equal(suite.T(), "three", res8.Value())
		assert.Nil(suite.T(), err)

		res9, err := client.LRange(key1, int64(0), int64(-1))
		assert.Nil(suite.T(), err)
		assert.Equal(suite.T(), []string{"one", "two"}, res9)

		res10, err := client.LRange(key2, int64(0), int64(-1))
		assert.Nil(suite.T(), err)
		assert.Equal(suite.T(), []string{"three", "four", "five", "six"}, res10)

		// source exists but is not a list type key
		suite.verifyOK(client.Set(nonListKey, "value"))

		res11, err := client.BLMove(nonListKey, key1, api.Left, api.Left, float64(0.1))
		assert.Equal(suite.T(), api.CreateNilStringResult(), res11)
		assert.NotNil(suite.T(), err)
		assert.IsType(suite.T(), &errors.RequestError{}, err)

		// destination exists but is not a list type key
		suite.verifyOK(client.Set(nonListKey, "value"))

		res12, err := client.BLMove(key1, nonListKey, api.Left, api.Left, float64(0.1))
		assert.Equal(suite.T(), api.CreateNilStringResult(), res12)
		assert.NotNil(suite.T(), err)
		assert.IsType(suite.T(), &errors.RequestError{}, err)
	})
}

func (suite *GlideTestSuite) TestDel_MultipleKeys() {
	suite.runWithDefaultClients(func(client api.BaseClient) {
		key1 := "testKey1_" + uuid.New().String()
		key2 := "testKey2_" + uuid.New().String()
		key3 := "testKey3_" + uuid.New().String()

		suite.verifyOK(client.Set(key1, initialValue))
		suite.verifyOK(client.Set(key2, initialValue))
		suite.verifyOK(client.Set(key3, initialValue))

		deletedCount, err := client.Del([]string{key1, key2, key3})

		assert.Nil(suite.T(), err)
		assert.Equal(suite.T(), int64(3), deletedCount)

		result1, err1 := client.Get(key1)
		result2, err2 := client.Get(key2)
		result3, err3 := client.Get(key3)

		assert.Nil(suite.T(), err1)
		assert.True(suite.T(), result1.IsNil())

		assert.Nil(suite.T(), err2)
		assert.True(suite.T(), result2.IsNil())

		assert.Nil(suite.T(), err3)
		assert.True(suite.T(), result3.IsNil())
	})
}

func (suite *GlideTestSuite) TestType() {
	suite.runWithDefaultClients(func(client api.BaseClient) {
		// Test 1: Check if the value is string
		keyName := "{keyName}" + uuid.NewString()
		suite.verifyOK(client.Set(keyName, initialValue))
		result, err := client.Type(keyName)
		assert.Nil(suite.T(), err)
		assert.IsType(suite.T(), result, "string", "Value is string")

		// Test 2: Check if the value is list
		key1 := "{keylist}-1" + uuid.NewString()
		resultLPush, err := client.LPush(key1, []string{"one", "two", "three"})
		assert.Equal(suite.T(), int64(3), resultLPush)
		assert.Nil(suite.T(), err)
		resultType, err := client.Type(key1)
		assert.Nil(suite.T(), err)
		assert.IsType(suite.T(), resultType, "list", "Value is list")
	})
}

func (suite *GlideTestSuite) TestTouch() {
	suite.runWithDefaultClients(func(client api.BaseClient) {
		// Test 1: Check if an touch valid key
		keyName := "{keyName}" + uuid.NewString()
		keyName1 := "{keyName1}" + uuid.NewString()
		suite.verifyOK(client.Set(keyName, initialValue))
		suite.verifyOK(client.Set(keyName1, "anotherValue"))
		result, err := client.Touch([]string{keyName, keyName1})
		assert.Nil(suite.T(), err)
		assert.Equal(suite.T(), int64(2), result, "The touch should be 2")

		// Test 2: Check if an touch invalid key
		resultInvalidKey, err := client.Touch([]string{"invalidKey", "invalidKey1"})
		assert.Nil(suite.T(), err)
		assert.Equal(suite.T(), int64(0), resultInvalidKey, "The touch should be 0")
	})
}

func (suite *GlideTestSuite) TestUnlink() {
	suite.runWithDefaultClients(func(client api.BaseClient) {
		// Test 1: Check if an unlink valid key
		keyName := "{keyName}" + uuid.NewString()
		keyName1 := "{keyName1}" + uuid.NewString()
		suite.verifyOK(client.Set(keyName, initialValue))
		suite.verifyOK(client.Set(keyName1, "anotherValue"))
		resultValidKey, err := client.Unlink([]string{keyName, keyName1})
		assert.Nil(suite.T(), err)
		assert.Equal(suite.T(), int64(2), resultValidKey, "The unlink should be 2")

		// Test 2: Check if an unlink for invalid key
		resultInvalidKey, err := client.Unlink([]string{"invalidKey2", "invalidKey3"})
		assert.Nil(suite.T(), err)
		assert.Equal(suite.T(), int64(0), resultInvalidKey, "The unlink should be 0")
	})
}

func (suite *GlideTestSuite) TestRename() {
	suite.runWithDefaultClients(func(client api.BaseClient) {
		// Test 1 Check if the command successfully renamed
		key := "{keyName}" + uuid.NewString()
		initialValueRename := "TestRename_RenameValue"
		newRenameKey := "{newkeyName}" + uuid.NewString()
		suite.verifyOK(client.Set(key, initialValueRename))
		client.Rename(key, newRenameKey)

		// Test 2 Check if the rename command return false if the key/newkey is invalid.
		key1 := "{keyName}" + uuid.NewString()
		res1, err := client.Rename(key1, "invalidKey")
		assert.Equal(suite.T(), "", res1)
		assert.NotNil(suite.T(), err)
		assert.IsType(suite.T(), &errors.RequestError{}, err)
	})
}

func (suite *GlideTestSuite) TestRenamenx() {
	suite.runWithDefaultClients(func(client api.BaseClient) {
		// Test 1 Check if the renamenx command return true if key was renamed to newKey
		key := "{keyName}" + uuid.NewString()
		key2 := "{keyName}" + uuid.NewString()
		suite.verifyOK(client.Set(key, initialValue))
		res1, err := client.Renamenx(key, key2)
		assert.Nil(suite.T(), err)
		assert.True(suite.T(), res1)

		// Test 2 Check if the renamenx command return false if newKey already exists.
		key3 := "{keyName}" + uuid.NewString()
		key4 := "{keyName}" + uuid.NewString()
		suite.verifyOK(client.Set(key3, initialValue))
		suite.verifyOK(client.Set(key4, initialValue))
		res2, err := client.Renamenx(key3, key4)
		assert.Nil(suite.T(), err)
		assert.False(suite.T(), res2)
	})
}

func (suite *GlideTestSuite) TestXAdd() {
	suite.runWithDefaultClients(func(client api.BaseClient) {
		key := uuid.NewString()
		// stream does not exist
		res, err := client.XAdd(key, [][]string{{"field1", "value1"}, {"field1", "value2"}})
		assert.Nil(suite.T(), err)
		assert.False(suite.T(), res.IsNil())
		// don't check the value, because it contains server's timestamp

		// adding data to existing stream
		res, err = client.XAdd(key, [][]string{{"field3", "value3"}})
		assert.Nil(suite.T(), err)
		assert.False(suite.T(), res.IsNil())

		// incorrect input
		_, err = client.XAdd(key, [][]string{})
		assert.NotNil(suite.T(), err)
		_, err = client.XAdd(key, [][]string{{"1", "2", "3"}})
		assert.NotNil(suite.T(), err)

		// key is not a string
		key = uuid.NewString()
		client.Set(key, "abc")
		_, err = client.XAdd(key, [][]string{{"f", "v"}})
		assert.NotNil(suite.T(), err)
	})
}

func (suite *GlideTestSuite) TestXAddWithOptions() {
	suite.runWithDefaultClients(func(client api.BaseClient) {
		key := uuid.NewString()
		// stream does not exist
		res, err := client.XAddWithOptions(
			key,
			[][]string{{"field1", "value1"}},
			options.NewXAddOptions().SetDontMakeNewStream(),
		)
		assert.Nil(suite.T(), err)
		assert.True(suite.T(), res.IsNil())

		// adding data to with given ID
		res, err = client.XAddWithOptions(key, [][]string{{"field1", "value1"}}, options.NewXAddOptions().SetId("0-1"))
		assert.Nil(suite.T(), err)
		assert.Equal(suite.T(), "0-1", res.Value())

		client.XAdd(key, [][]string{{"field2", "value2"}})
		// TODO run XLen there
		// this will trim the first entry.
		res, err = client.XAddWithOptions(
			key,
			[][]string{{"field3", "value3"}},
			options.NewXAddOptions().SetTrimOptions(options.NewXTrimOptionsWithMaxLen(2).SetExactTrimming()),
		)
		assert.Nil(suite.T(), err)
		assert.False(suite.T(), res.IsNil())
		// TODO run XLen there
	})
}

// submit args with custom command API, check that no error returned.
// returns a response or raises `errMsg` if failed to submit the command.
func sendWithCustomCommand(suite *GlideTestSuite, client api.BaseClient, args []string, errMsg string) any {
	var res any
	var err error
	switch c := client.(type) {
	case api.GlideClientCommands:
		res, err = c.CustomCommand(args)
	case api.GlideClusterClientCommands:
		res, err = c.CustomCommand(args)
	default:
		suite.FailNow(errMsg)
	}
	assert.NoError(suite.T(), err)
	return res
}

func (suite *GlideTestSuite) TestXAutoClaim() {
	suite.runWithDefaultClients(func(client api.BaseClient) {
		key := uuid.NewString()
		group := uuid.NewString()
		consumer := uuid.NewString()

		sendWithCustomCommand(
			suite,
			client,
			[]string{"xgroup", "create", key, group, "0", "MKSTREAM"},
			"Can't send XGROUP CREATE as a custom command",
		)
		sendWithCustomCommand(
			suite,
			client,
			[]string{"xgroup", "createconsumer", key, group, consumer},
			"Can't send XGROUP CREATECONSUMER as a custom command",
		)

		xadd, err := client.XAddWithOptions(
			key,
			[][]string{{"entry1_field1", "entry1_value1"}, {"entry1_field2", "entry1_value2"}},
			options.NewXAddOptions().SetId("0-1"),
		)
		assert.NoError(suite.T(), err)
		assert.Equal(suite.T(), "0-1", xadd.Value())
		xadd, err = client.XAddWithOptions(
			key,
			[][]string{{"entry2_field1", "entry2_value1"}},
			options.NewXAddOptions().SetId("0-2"),
		)
		assert.NoError(suite.T(), err)
		assert.Equal(suite.T(), "0-2", xadd.Value())

		xreadgroup, err := client.XReadGroup(group, consumer, map[string]string{key: ">"})
		assert.NoError(suite.T(), err)
		assert.Equal(suite.T(), map[string]map[string][][]string{
			key: {
				"0-1": {{"entry1_field1", "entry1_value1"}, {"entry1_field2", "entry1_value2"}},
				"0-2": {{"entry2_field1", "entry2_value1"}},
			},
		}, xreadgroup)

		opts := options.NewXAutoClaimOptionsWithCount(1)
		xautoclaim, err := client.XAutoClaimWithOptions(key, group, consumer, 0, "0-0", opts)
		assert.NoError(suite.T(), err)
		var deletedEntries []string
		if suite.serverVersion >= "7.0.0" {
			deletedEntries = []string{}
		}
		assert.Equal(
			suite.T(),
			api.XAutoClaimResponse{
				NextEntry: "0-2",
				ClaimedEntries: map[string][][]string{
					"0-1": {{"entry1_field1", "entry1_value1"}, {"entry1_field2", "entry1_value2"}},
				},
				DeletedMessages: deletedEntries,
			},
			xautoclaim,
		)

		justId, err := client.XAutoClaimJustId(key, group, consumer, 0, "0-0")
		assert.NoError(suite.T(), err)
		assert.Equal(
			suite.T(),
			api.XAutoClaimJustIdResponse{
				NextEntry:       "0-0",
				ClaimedEntries:  []string{"0-1", "0-2"},
				DeletedMessages: deletedEntries,
			},
			justId,
		)

		// add one more entry
		xadd, err = client.XAddWithOptions(
			key,
			[][]string{{"entry3_field1", "entry3_value1"}},
			options.NewXAddOptions().SetId("0-3"),
		)
		assert.NoError(suite.T(), err)
		assert.Equal(suite.T(), "0-3", xadd.Value())

		// incorrect IDs - response is empty
		xautoclaim, err = client.XAutoClaim(key, group, consumer, 0, "5-0")
		assert.NoError(suite.T(), err)
		assert.Equal(
			suite.T(),
			api.XAutoClaimResponse{
				NextEntry:       "0-0",
				ClaimedEntries:  map[string][][]string{},
				DeletedMessages: deletedEntries,
			},
			xautoclaim,
		)

		justId, err = client.XAutoClaimJustId(key, group, consumer, 0, "5-0")
		assert.NoError(suite.T(), err)
		assert.Equal(
			suite.T(),
			api.XAutoClaimJustIdResponse{
				NextEntry:       "0-0",
				ClaimedEntries:  []string{},
				DeletedMessages: deletedEntries,
			},
			justId,
		)

		// key exists, but it is not a stream
		key2 := uuid.New().String()
		suite.verifyOK(client.Set(key2, key2))
		_, err = client.XAutoClaim(key2, "_", "_", 0, "_")
		assert.IsType(suite.T(), &errors.RequestError{}, err)
	})
}

func (suite *GlideTestSuite) TestXReadGroup() {
	suite.runWithDefaultClients(func(client api.BaseClient) {
		key1 := "{xreadgroup}-1-" + uuid.NewString()
		key2 := "{xreadgroup}-2-" + uuid.NewString()
		key3 := "{xreadgroup}-3-" + uuid.NewString()
		group := uuid.NewString()
		consumer := uuid.NewString()

		sendWithCustomCommand(
			suite,
			client,
			[]string{"xgroup", "create", key1, group, "0", "MKSTREAM"},
			"Can't send XGROUP CREATE as a custom command",
		)
		sendWithCustomCommand(
			suite,
			client,
			[]string{"xgroup", "createconsumer", key1, group, consumer},
			"Can't send XGROUP CREATECONSUMER as a custom command",
		)

		entry1, err := client.XAdd(key1, [][]string{{"a", "b"}})
		assert.NoError(suite.T(), err)
		assert.False(suite.T(), entry1.IsNil())
		entry2, err := client.XAdd(key1, [][]string{{"c", "d"}})
		assert.NoError(suite.T(), err)
		assert.False(suite.T(), entry2.IsNil())

		// read the entire stream for the consumer and mark messages as pending
		res, err := client.XReadGroup(group, consumer, map[string]string{key1: ">"})
		assert.NoError(suite.T(), err)
		assert.Equal(suite.T(), map[string]map[string][][]string{
			key1: {
				entry1.Value(): {{"a", "b"}},
				entry2.Value(): {{"c", "d"}},
			},
		}, res)

		// delete one of the entries
		sendWithCustomCommand(suite, client, []string{"xdel", key1, entry1.Value()}, "Can't send XDEL as a custom command")

		// now xreadgroup returns one empty entry and one non-empty entry
		res, err = client.XReadGroup(group, consumer, map[string]string{key1: "0"})
		assert.NoError(suite.T(), err)
		assert.Equal(suite.T(), map[string]map[string][][]string{
			key1: {
				entry1.Value(): nil,
				entry2.Value(): {{"c", "d"}},
			},
		}, res)

		// try to read new messages only
		res, err = client.XReadGroup(group, consumer, map[string]string{key1: ">"})
		assert.NoError(suite.T(), err)
		assert.Nil(suite.T(), res)

		// add a message and read it with ">"
		entry3, err := client.XAdd(key1, [][]string{{"e", "f"}})
		assert.NoError(suite.T(), err)
		assert.False(suite.T(), entry3.IsNil())
		res, err = client.XReadGroup(group, consumer, map[string]string{key1: ">"})
		assert.NoError(suite.T(), err)
		assert.Equal(suite.T(), map[string]map[string][][]string{
			key1: {
				entry3.Value(): {{"e", "f"}},
			},
		}, res)

		// add second key with a group and a consumer, but no messages
		sendWithCustomCommand(
			suite,
			client,
			[]string{"xgroup", "create", key2, group, "0", "MKSTREAM"},
			"Can't send XGROUP CREATE as a custom command",
		)
		sendWithCustomCommand(
			suite,
			client,
			[]string{"xgroup", "createconsumer", key2, group, consumer},
			"Can't send XGROUP CREATECONSUMER as a custom command",
		)

		// read both keys
		res, err = client.XReadGroup(group, consumer, map[string]string{key1: "0", key2: "0"})
		assert.NoError(suite.T(), err)
		assert.Equal(suite.T(), map[string]map[string][][]string{
			key1: {
				entry1.Value(): nil,
				entry2.Value(): {{"c", "d"}},
				entry3.Value(): {{"e", "f"}},
			},
			key2: {},
		}, res)

		// error cases:
		// key does not exist
		_, err = client.XReadGroup("_", "_", map[string]string{key3: "0"})
		assert.IsType(suite.T(), &errors.RequestError{}, err)
		// key is not a stream
		suite.verifyOK(client.Set(key3, uuid.New().String()))
		_, err = client.XReadGroup("_", "_", map[string]string{key3: "0"})
		assert.IsType(suite.T(), &errors.RequestError{}, err)
		del, err := client.Del([]string{key3})
		assert.NoError(suite.T(), err)
		assert.Equal(suite.T(), int64(1), del)
		// group and consumer don't exist
		xadd, err := client.XAdd(key3, [][]string{{"a", "b"}})
		assert.NoError(suite.T(), err)
		assert.NotNil(suite.T(), xadd)
		_, err = client.XReadGroup("_", "_", map[string]string{key3: "0"})
		assert.IsType(suite.T(), &errors.RequestError{}, err)
		// consumer don't exist
		sendWithCustomCommand(
			suite,
			client,
			[]string{"xgroup", "create", key3, group, "0-0"},
			"Can't send XGROUP CREATE as a custom command",
		)
		res, err = client.XReadGroup(group, "_", map[string]string{key3: "0"})
		assert.NoError(suite.T(), err)
		assert.Equal(suite.T(), map[string]map[string][][]string{key3: {}}, res)
	})
}

func (suite *GlideTestSuite) TestXRead() {
	suite.runWithDefaultClients(func(client api.BaseClient) {
		key1 := "{xread}" + uuid.NewString()
		key2 := "{xread}" + uuid.NewString()
		key3 := "{xread}" + uuid.NewString()

		// key does not exist
		read, err := client.XRead(map[string]string{key1: "0-0"})
		assert.Nil(suite.T(), err)
		assert.Nil(suite.T(), read)

		res, err := client.XAddWithOptions(
			key1,
			[][]string{{"k1_field1", "k1_value1"}, {"k1_field1", "k1_value2"}},
			options.NewXAddOptions().SetId("0-1"),
		)
		assert.Nil(suite.T(), err)
		assert.False(suite.T(), res.IsNil())

		res, err = client.XAddWithOptions(key2, [][]string{{"k2_field1", "k2_value1"}}, options.NewXAddOptions().SetId("2-0"))
		assert.Nil(suite.T(), err)
		assert.False(suite.T(), res.IsNil())

		// reading ID which does not exist yet
		read, err = client.XRead(map[string]string{key1: "100-500"})
		assert.Nil(suite.T(), err)
		assert.Nil(suite.T(), read)

		read, err = client.XRead(map[string]string{key1: "0-0", key2: "0-0"})
		assert.Nil(suite.T(), err)
		assert.Equal(suite.T(), map[string]map[string][][]string{
			key1: {
				"0-1": {{"k1_field1", "k1_value1"}, {"k1_field1", "k1_value2"}},
			},
			key2: {
				"2-0": {{"k2_field1", "k2_value1"}},
			},
		}, read)

		// Key exists, but it is not a stream
		client.Set(key3, "xread")
		_, err = client.XRead(map[string]string{key1: "0-0", key3: "0-0"})
		assert.NotNil(suite.T(), err)
		assert.IsType(suite.T(), &errors.RequestError{}, err)

		// ensure that commands doesn't time out even if timeout > request timeout
		var testClient api.BaseClient
		if _, ok := client.(api.GlideClientCommands); ok {
			testClient = suite.client(api.NewGlideClientConfiguration().
				WithAddress(&suite.standaloneHosts[0]).
				WithUseTLS(suite.tls))
		} else {
			testClient = suite.clusterClient(api.NewGlideClusterClientConfiguration().
				WithAddress(&suite.clusterHosts[0]).
				WithUseTLS(suite.tls))
		}
		read, err = testClient.XReadWithOptions(map[string]string{key1: "0-1"}, options.NewXReadOptions().SetBlock(1000))
		assert.Nil(suite.T(), err)
		assert.Nil(suite.T(), read)

		// with 0 timeout (no timeout) should never time out,
		// but we wrap the test with timeout to avoid test failing or stuck forever
		finished := make(chan bool)
		go func() {
			testClient.XReadWithOptions(map[string]string{key1: "0-1"}, options.NewXReadOptions().SetBlock(0))
			finished <- true
		}()
		select {
		case <-finished:
			assert.Fail(suite.T(), "Infinite block finished")
		case <-time.After(3 * time.Second):
		}
		testClient.Close()
	})
}

func (suite *GlideTestSuite) TestXGroupSetId() {
	suite.runWithDefaultClients(func(client api.BaseClient) {
		key := uuid.NewString()
		group := uuid.NewString()
		consumer := uuid.NewString()

		// Setup: Create stream with 3 entries, create consumer group, read entries to add them to the Pending Entries List
		xadd, err := client.XAddWithOptions(
			key,
			[][]string{{"f0", "v0"}},
			options.NewXAddOptions().SetId("1-0"),
		)
		assert.NoError(suite.T(), err)
		assert.Equal(suite.T(), "1-0", xadd.Value())
		xadd, err = client.XAddWithOptions(
			key,
			[][]string{{"f1", "v1"}},
			options.NewXAddOptions().SetId("1-1"),
		)
		assert.NoError(suite.T(), err)
		assert.Equal(suite.T(), "1-1", xadd.Value())
		xadd, err = client.XAddWithOptions(
			key,
			[][]string{{"f2", "v2"}},
			options.NewXAddOptions().SetId("1-2"),
		)
		assert.NoError(suite.T(), err)
		assert.Equal(suite.T(), "1-2", xadd.Value())

		sendWithCustomCommand(
			suite,
			client,
			[]string{"xgroup", "create", key, group, "0"},
			"Can't send XGROUP CREATE as a custom command",
		)

		xreadgroup, err := client.XReadGroup(group, consumer, map[string]string{key: ">"})
		assert.NoError(suite.T(), err)
		assert.Equal(suite.T(), map[string]map[string][][]string{
			key: {
				"1-0": {{"f0", "v0"}},
				"1-1": {{"f1", "v1"}},
				"1-2": {{"f2", "v2"}},
			},
		}, xreadgroup)

		// Sanity check: xreadgroup should not return more entries since they're all already in the
		// Pending Entries List.
		xreadgroup, err = client.XReadGroup(group, consumer, map[string]string{key: ">"})
		assert.NoError(suite.T(), err)
		assert.Nil(suite.T(), xreadgroup)

		// Reset the last delivered ID for the consumer group to "1-1"
		if suite.serverVersion < "7.0.0" {
			suite.verifyOK(client.XGroupSetId(key, group, "1-1"))
		} else {
			opts := options.NewXGroupSetIdOptionsOptions().SetEntriesRead(42)
			suite.verifyOK(client.XGroupSetIdWithOptions(key, group, "1-1", opts))
		}

		// xreadgroup should only return entry 1-2 since we reset the last delivered ID to 1-1
		xreadgroup, err = client.XReadGroup(group, consumer, map[string]string{key: ">"})
		assert.NoError(suite.T(), err)
		assert.Equal(suite.T(), map[string]map[string][][]string{
			key: {
				"1-2": {{"f2", "v2"}},
			},
		}, xreadgroup)

		// An error is raised if XGROUP SETID is called with a non-existing key
		_, err = client.XGroupSetId(uuid.NewString(), group, "1-1")
		assert.IsType(suite.T(), &errors.RequestError{}, err)

		// An error is raised if XGROUP SETID is called with a non-existing group
		_, err = client.XGroupSetId(key, uuid.NewString(), "1-1")
		assert.IsType(suite.T(), &errors.RequestError{}, err)

		// Setting the ID to a non-existing ID is allowed
		suite.verifyOK(client.XGroupSetId(key, group, "99-99"))

		// key exists, but is not a stream
		key = uuid.NewString()
		suite.verifyOK(client.Set(key, "xgroup setid"))
		_, err = client.XGroupSetId(key, group, "1-1")
		assert.IsType(suite.T(), &errors.RequestError{}, err)
	})
}

func (suite *GlideTestSuite) TestZAddAndZAddIncr() {
	suite.runWithDefaultClients(func(client api.BaseClient) {
		key := uuid.New().String()
		key2 := uuid.New().String()
		key3 := uuid.New().String()
		key4 := uuid.New().String()
		membersScoreMap := map[string]float64{
			"one":   1.0,
			"two":   2.0,
			"three": 3.0,
		}
		t := suite.T()

		res, err := client.ZAdd(key, membersScoreMap)
		assert.Nil(t, err)
		assert.Equal(t, int64(3), res)

		resIncr, err := client.ZAddIncr(key, "one", float64(2))
		assert.Nil(t, err)
		assert.Equal(t, float64(3), resIncr.Value())

		// exceptions
		// non-sortedset key
		_, err = client.Set(key2, "test")
		assert.NoError(t, err)

		_, err = client.ZAdd(key2, membersScoreMap)
		assert.NotNil(suite.T(), err)
		assert.IsType(suite.T(), &errors.RequestError{}, err)

		// wrong key type for zaddincr
		_, err = client.ZAddIncr(key2, "one", float64(2))
		assert.NotNil(suite.T(), err)
		assert.IsType(suite.T(), &errors.RequestError{}, err)

		// with NX & XX
		onlyIfExistsOpts := options.NewZAddOptionsBuilder().SetConditionalChange(options.OnlyIfExists)
		onlyIfDoesNotExistOpts := options.NewZAddOptionsBuilder().SetConditionalChange(options.OnlyIfDoesNotExist)

		res, err = client.ZAddWithOptions(key3, membersScoreMap, onlyIfExistsOpts)
		assert.Nil(suite.T(), err)
		assert.Equal(suite.T(), int64(0), res)

		res, err = client.ZAddWithOptions(key3, membersScoreMap, onlyIfDoesNotExistOpts)
		assert.Nil(suite.T(), err)
		assert.Equal(suite.T(), int64(3), res)

		resIncr, err = client.ZAddIncrWithOptions(key3, "one", 5, onlyIfDoesNotExistOpts)
		assert.Nil(suite.T(), err)
		assert.True(suite.T(), resIncr.IsNil())

		resIncr, err = client.ZAddIncrWithOptions(key3, "one", 5, onlyIfExistsOpts)
		assert.Nil(suite.T(), err)
		assert.Equal(suite.T(), float64(6), resIncr.Value())

		// with GT or LT
		membersScoreMap2 := map[string]float64{
			"one":   -3.0,
			"two":   2.0,
			"three": 3.0,
		}

		res, err = client.ZAdd(key4, membersScoreMap2)
		assert.Nil(suite.T(), err)
		assert.Equal(suite.T(), int64(3), res)

		membersScoreMap2["one"] = 10.0

		gtOpts := options.NewZAddOptionsBuilder().SetUpdateOptions(options.ScoreGreaterThanCurrent)
		ltOpts := options.NewZAddOptionsBuilder().SetUpdateOptions(options.ScoreLessThanCurrent)
		gtOptsChanged, _ := options.NewZAddOptionsBuilder().SetUpdateOptions(options.ScoreGreaterThanCurrent).SetChanged(true)
		ltOptsChanged, _ := options.NewZAddOptionsBuilder().SetUpdateOptions(options.ScoreLessThanCurrent).SetChanged(true)

		res, err = client.ZAddWithOptions(key4, membersScoreMap2, gtOptsChanged)
		assert.Nil(suite.T(), err)
		assert.Equal(suite.T(), int64(1), res)

		res, err = client.ZAddWithOptions(key4, membersScoreMap2, ltOptsChanged)
		assert.Nil(suite.T(), err)
		assert.Equal(suite.T(), int64(0), res)

		resIncr, err = client.ZAddIncrWithOptions(key4, "one", -3, ltOpts)
		assert.Nil(suite.T(), err)
		assert.Equal(suite.T(), float64(7), resIncr.Value())

		resIncr, err = client.ZAddIncrWithOptions(key4, "one", -3, gtOpts)
		assert.Nil(suite.T(), err)
		assert.True(suite.T(), resIncr.IsNil())
	})
}

func (suite *GlideTestSuite) TestZincrBy() {
	suite.runWithDefaultClients(func(client api.BaseClient) {
		key1 := uuid.New().String()
		key2 := uuid.New().String()

		// key does not exist
		res1, err := client.ZIncrBy(key1, 2.5, "value1")
		assert.Nil(suite.T(), err)
		assert.Equal(suite.T(), 2.5, res1)

		// key exists, but value doesn't
		res2, err := client.ZIncrBy(key1, -3.3, "value2")
		assert.Nil(suite.T(), err)
		assert.Equal(suite.T(), -3.3, res2)

		// updating existing value in existing key
		res3, err := client.ZIncrBy(key1, 1.0, "value1")
		assert.Nil(suite.T(), err)
		assert.Equal(suite.T(), 3.5, res3)

		// Key exists, but it is not a sorted set
		res4, err := client.SAdd(key2, []string{"one", "two"})
		assert.Nil(suite.T(), err)
		assert.Equal(suite.T(), int64(2), res4)

		_, err = client.ZIncrBy(key2, 0.5, "_")
		assert.NotNil(suite.T(), err)
		assert.IsType(suite.T(), &errors.RequestError{}, err)
	})
}

func (suite *GlideTestSuite) TestBZPopMin() {
	suite.runWithDefaultClients(func(client api.BaseClient) {
		key1 := "{zset}-1-" + uuid.NewString()
		key2 := "{zset}-2-" + uuid.NewString()
		key3 := "{zset}-2-" + uuid.NewString()

		// Add elements to key1
		zaddResult1, err := client.ZAdd(key1, map[string]float64{"a": 1.0, "b": 1.5})
		assert.Nil(suite.T(), err)
		assert.Equal(suite.T(), int64(2), zaddResult1)

		// Add elements to key2
		zaddResult2, err := client.ZAdd(key2, map[string]float64{"c": 2.0})
		assert.Nil(suite.T(), err)
		assert.Equal(suite.T(), int64(1), zaddResult2)

		// Pop minimum element from key1 and key2
		bzpopminResult1, err := client.BZPopMin([]string{key1, key2}, float64(.5))
		assert.Nil(suite.T(), err)
		assert.Equal(suite.T(), api.KeyWithMemberAndScore{Key: key1, Member: "a", Score: 1.0}, bzpopminResult1.Value())

		// Attempt to pop from non-existent key3
		bzpopminResult2, err := client.BZPopMin([]string{key3}, float64(1))
		assert.Nil(suite.T(), err)
		assert.True(suite.T(), bzpopminResult2.IsNil())

		// Pop minimum element from key2
		bzpopminResult3, err := client.BZPopMin([]string{key3, key2}, float64(.5))
		assert.Nil(suite.T(), err)
		assert.Equal(suite.T(), api.KeyWithMemberAndScore{Key: key2, Member: "c", Score: 2.0}, bzpopminResult3.Value())

		// Set key3 to a non-sorted set value
		suite.verifyOK(client.Set(key3, "value"))

		// Attempt to pop from key3 which is not a sorted set
		_, err = client.BZPopMin([]string{key3}, float64(.5))
		if assert.Error(suite.T(), err) {
			assert.IsType(suite.T(), &errors.RequestError{}, err)
		}
	})
}

func (suite *GlideTestSuite) TestZPopMin() {
	suite.runWithDefaultClients(func(client api.BaseClient) {
		key1 := uuid.New().String()
		key2 := uuid.New().String()
		memberScoreMap := map[string]float64{
			"one":   1.0,
			"two":   2.0,
			"three": 3.0,
		}

		res, err := client.ZAdd(key1, memberScoreMap)
		assert.Nil(suite.T(), err)
		assert.Equal(suite.T(), int64(3), res)

		res2, err := client.ZPopMin(key1)
		assert.Nil(suite.T(), err)
		assert.Equal(suite.T(), map[string]float64{"one": float64(1)}, res2)

		res3, err := client.ZPopMinWithCount(key1, 2)
		assert.Nil(suite.T(), err)
		assert.Equal(suite.T(), map[string]float64{"two": float64(2), "three": float64(3)}, res3)

		// non sorted set key
		_, err = client.Set(key2, "test")
		assert.Nil(suite.T(), err)

		_, err = client.ZPopMin(key2)
		assert.NotNil(suite.T(), err)
		assert.IsType(suite.T(), &errors.RequestError{}, err)
	})
}

func (suite *GlideTestSuite) TestZPopMax() {
	suite.runWithDefaultClients(func(client api.BaseClient) {
		key1 := uuid.New().String()
		key2 := uuid.New().String()
		memberScoreMap := map[string]float64{
			"one":   1.0,
			"two":   2.0,
			"three": 3.0,
		}
		res, err := client.ZAdd(key1, memberScoreMap)
		assert.Nil(suite.T(), err)
		assert.Equal(suite.T(), int64(3), res)

		res2, err := client.ZPopMax(key1)
		assert.Nil(suite.T(), err)
		assert.Equal(suite.T(), map[string]float64{"three": float64(3)}, res2)

		res3, err := client.ZPopMaxWithCount(key1, 2)
		assert.Nil(suite.T(), err)
		assert.Equal(suite.T(), map[string]float64{"two": float64(2), "one": float64(1)}, res3)

		// non sorted set key
		_, err = client.Set(key2, "test")
		assert.Nil(suite.T(), err)

		_, err = client.ZPopMax(key2)
		assert.NotNil(suite.T(), err)
		assert.IsType(suite.T(), &errors.RequestError{}, err)
	})
}

func (suite *GlideTestSuite) TestZRem() {
	suite.runWithDefaultClients(func(client api.BaseClient) {
		key := uuid.New().String()
		memberScoreMap := map[string]float64{
			"one":   1.0,
			"two":   2.0,
			"three": 3.0,
		}
		res, err := client.ZAdd(key, memberScoreMap)
		assert.Nil(suite.T(), err)
		assert.Equal(suite.T(), int64(3), res)

		// no members to remove
		_, err = client.ZRem(key, []string{})
		assert.NotNil(suite.T(), err)
		assert.IsType(suite.T(), &errors.RequestError{}, err)

		res, err = client.ZRem(key, []string{"one"})
		assert.Nil(suite.T(), err)
		assert.Equal(suite.T(), int64(1), res)

		// TODO: run ZCard there
		res, err = client.ZRem(key, []string{"one", "two", "three"})
		assert.Nil(suite.T(), err)
		assert.Equal(suite.T(), int64(2), res)

		// non sorted set key
		_, err = client.Set(key, "test")
		assert.Nil(suite.T(), err)

		_, err = client.ZRem(key, []string{"value"})
		assert.NotNil(suite.T(), err)
		assert.IsType(suite.T(), &errors.RequestError{}, err)
	})
}

func (suite *GlideTestSuite) TestZRange() {
	suite.runWithDefaultClients(func(client api.BaseClient) {
		t := suite.T()
		key := uuid.New().String()
		memberScoreMap := map[string]float64{
			"a": 1.0,
			"b": 2.0,
			"c": 3.0,
		}
		_, err := client.ZAdd(key, memberScoreMap)
		assert.NoError(t, err)
		// index [0:1]
		res, err := client.ZRange(key, options.NewRangeByIndexQuery(0, 1))
		assert.NoError(t, err)
		assert.Equal(t, []string{"a", "b"}, res)
		// index [0:-1] (all)
		res, err = client.ZRange(key, options.NewRangeByIndexQuery(0, -1))
		assert.NoError(t, err)
		assert.Equal(t, []string{"a", "b", "c"}, res)
		// index [3:1] (none)
		res, err = client.ZRange(key, options.NewRangeByIndexQuery(3, 1))
		assert.NoError(t, err)
		assert.Equal(t, 0, len(res))
		// score [-inf:3]
		var query options.ZRangeQuery
		query = options.NewRangeByScoreQuery(
			options.NewInfiniteScoreBoundary(options.NegativeInfinity),
			options.NewScoreBoundary(3, true))
		res, err = client.ZRange(key, query)
		assert.NoError(t, err)
		assert.Equal(t, []string{"a", "b", "c"}, res)
		// score [-inf:3)
		query = options.NewRangeByScoreQuery(
			options.NewInfiniteScoreBoundary(options.NegativeInfinity),
			options.NewScoreBoundary(3, false))
		res, err = client.ZRange(key, query)
		assert.NoError(t, err)
		assert.Equal(t, []string{"a", "b"}, res)
		// score (3:-inf] reverse
		query = options.NewRangeByScoreQuery(
			options.NewScoreBoundary(3, false),
			options.NewInfiniteScoreBoundary(options.NegativeInfinity)).
			SetReverse()
		res, err = client.ZRange(key, query)
		assert.NoError(t, err)
		assert.Equal(t, []string{"b", "a"}, res)
		// score [-inf:+inf] limit 1 2
		query = options.NewRangeByScoreQuery(
			options.NewInfiniteScoreBoundary(options.NegativeInfinity),
			options.NewInfiniteScoreBoundary(options.PositiveInfinity)).
			SetLimit(1, 2)
		res, err = client.ZRange(key, query)
		assert.NoError(t, err)
		assert.Equal(t, []string{"b", "c"}, res)
		// score [-inf:3) reverse (none)
		query = options.NewRangeByScoreQuery(
			options.NewInfiniteScoreBoundary(options.NegativeInfinity),
			options.NewScoreBoundary(3, true)).
			SetReverse()
		res, err = client.ZRange(key, query)
		assert.NoError(t, err)
		assert.Equal(t, 0, len(res))
		// score [+inf:3) (none)
		query = options.NewRangeByScoreQuery(
			options.NewInfiniteScoreBoundary(options.PositiveInfinity),
			options.NewScoreBoundary(3, false))
		res, err = client.ZRange(key, query)
		assert.NoError(t, err)
		assert.Equal(t, 0, len(res))
		// lex [-:c)
		query = options.NewRangeByLexQuery(
			options.NewInfiniteLexBoundary(options.NegativeInfinity),
			options.NewLexBoundary("c", false))
		res, err = client.ZRange(key, query)
		assert.NoError(t, err)
		assert.Equal(t, []string{"a", "b"}, res)
		// lex [+:-] reverse limit 1 2
		query = options.NewRangeByLexQuery(
			options.NewInfiniteLexBoundary(options.PositiveInfinity),
			options.NewInfiniteLexBoundary(options.NegativeInfinity)).
			SetReverse().SetLimit(1, 2)
		res, err = client.ZRange(key, query)
		assert.NoError(t, err)
		assert.Equal(t, []string{"b", "a"}, res)
		// lex (c:-] reverse
		query = options.NewRangeByLexQuery(
			options.NewLexBoundary("c", false),
			options.NewInfiniteLexBoundary(options.NegativeInfinity)).
			SetReverse()
		res, err = client.ZRange(key, query)
		assert.NoError(t, err)
		assert.Equal(t, []string{"b", "a"}, res)
		// lex [+:c] (none)
		query = options.NewRangeByLexQuery(
			options.NewInfiniteLexBoundary(options.PositiveInfinity),
			options.NewLexBoundary("c", true))
		res, err = client.ZRange(key, query)
		assert.NoError(t, err)
		assert.Equal(t, 0, len(res))
	})
}

func (suite *GlideTestSuite) TestZRangeWithScores() {
	suite.runWithDefaultClients(func(client api.BaseClient) {
		t := suite.T()
		key := uuid.New().String()
		memberScoreMap := map[string]float64{
			"a": 1.0,
			"b": 2.0,
			"c": 3.0,
		}
		_, err := client.ZAdd(key, memberScoreMap)
		assert.NoError(t, err)
		// index [0:1]
		res, err := client.ZRangeWithScores(key, options.NewRangeByIndexQuery(0, 1))
		expected := map[string]float64{
			"a": float64(1.0),
			"b": float64(2.0),
		}
		assert.NoError(t, err)
		assert.Equal(t, expected, res)
		// index [0:-1] (all)
		res, err = client.ZRangeWithScores(key, options.NewRangeByIndexQuery(0, -1))
		expected = map[string]float64{
			"a": float64(1.0),
			"b": float64(2.0),
			"c": float64(3.0),
		}
		assert.NoError(t, err)
		assert.Equal(t, expected, res)
		// index [3:1] (none)
		res, err = client.ZRangeWithScores(key, options.NewRangeByIndexQuery(3, 1))
		assert.NoError(t, err)
		assert.Equal(t, 0, len(res))
		// score [-inf:3]
		query := options.NewRangeByScoreQuery(
			options.NewInfiniteScoreBoundary(options.NegativeInfinity),
			options.NewScoreBoundary(3, true))
		res, err = client.ZRangeWithScores(key, query)
		expected = map[string]float64{
			"a": float64(1.0),
			"b": float64(2.0),
			"c": float64(3.0),
		}
		assert.NoError(t, err)
		assert.Equal(t, expected, res)
		// score [-inf:3)
		query = options.NewRangeByScoreQuery(
			options.NewInfiniteScoreBoundary(options.NegativeInfinity),
			options.NewScoreBoundary(3, false))
		res, err = client.ZRangeWithScores(key, query)
		expected = map[string]float64{
			"a": float64(1.0),
			"b": float64(2.0),
		}
		assert.NoError(t, err)
		assert.Equal(t, expected, res)
		// score (3:-inf] reverse
		query = options.NewRangeByScoreQuery(
			options.NewScoreBoundary(3, false),
			options.NewInfiniteScoreBoundary(options.NegativeInfinity)).
			SetReverse()
		res, err = client.ZRangeWithScores(key, query)
		expected = map[string]float64{
			"b": float64(2.0),
			"a": float64(1.0),
		}
		assert.NoError(t, err)
		assert.Equal(t, expected, res)
		// score [-inf:+inf] limit 1 2
		query = options.NewRangeByScoreQuery(
			options.NewInfiniteScoreBoundary(options.NegativeInfinity),
			options.NewInfiniteScoreBoundary(options.PositiveInfinity)).
			SetLimit(1, 2)
		res, err = client.ZRangeWithScores(key, query)
		expected = map[string]float64{
			"b": float64(2.0),
			"c": float64(3.0),
		}
		assert.NoError(t, err)
		assert.Equal(t, expected, res)
		// score [-inf:3) reverse (none)
		query = options.NewRangeByScoreQuery(
			options.NewInfiniteScoreBoundary(options.NegativeInfinity),
			options.NewScoreBoundary(3, true)).
			SetReverse()
		res, err = client.ZRangeWithScores(key, query)
		assert.NoError(t, err)
		assert.Equal(t, 0, len(res))
		// score [+inf:3) (none)
		query = options.NewRangeByScoreQuery(
			options.NewInfiniteScoreBoundary(options.PositiveInfinity),
			options.NewScoreBoundary(3, false))
		res, err = client.ZRangeWithScores(key, query)
		assert.NoError(t, err)
		assert.Equal(t, 0, len(res))
	})
}

func (suite *GlideTestSuite) TestPersist() {
	suite.runWithDefaultClients(func(client api.BaseClient) {
		// Test 1: Check if persist command removes the expiration time of a key.
		keyName := "{keyName}" + uuid.NewString()
		t := suite.T()
		suite.verifyOK(client.Set(keyName, initialValue))
		resultExpire, err := client.Expire(keyName, 300)
		assert.Nil(t, err)
		assert.True(t, resultExpire)
		resultPersist, err := client.Persist(keyName)
		assert.Nil(t, err)
		assert.True(t, resultPersist)

		// Test 2: Check if persist command return false if key that doesnt have associated timeout.
		keyNoExp := "{keyName}" + uuid.NewString()
		suite.verifyOK(client.Set(keyNoExp, initialValue))
		resultPersistNoExp, err := client.Persist(keyNoExp)
		assert.Nil(t, err)
		assert.False(t, resultPersistNoExp)

		// Test 3: Check if persist command return false if key not exist.
		keyInvalid := "{invalidkey_forPersistTest}" + uuid.NewString()
		resultInvalidKey, err := client.Persist(keyInvalid)
		assert.Nil(t, err)
		assert.False(t, resultInvalidKey)
	})
}

func (suite *GlideTestSuite) TestZRank() {
	suite.runWithDefaultClients(func(client api.BaseClient) {
		key := uuid.New().String()
		stringKey := uuid.New().String()
		client.ZAdd(key, map[string]float64{"one": 1.5, "two": 2.0, "three": 3.0})
		res, err := client.ZRank(key, "two")
		assert.Nil(suite.T(), err)
		assert.Equal(suite.T(), int64(1), res.Value())

		if suite.serverVersion >= "7.2.0" {
			res2Rank, res2Score, err := client.ZRankWithScore(key, "one")
			assert.Nil(suite.T(), err)
			assert.Equal(suite.T(), int64(0), res2Rank.Value())
			assert.Equal(suite.T(), float64(1.5), res2Score.Value())
			res4Rank, res4Score, err := client.ZRankWithScore(key, "non-existing-member")
			assert.Nil(suite.T(), err)
			assert.True(suite.T(), res4Rank.IsNil())
			assert.True(suite.T(), res4Score.IsNil())
		}

		res3, err := client.ZRank(key, "non-existing-member")
		assert.Nil(suite.T(), err)
		assert.True(suite.T(), res3.IsNil())

		// key exists, but it is not a set
		suite.verifyOK(client.Set(stringKey, "value"))

		_, err = client.ZRank(stringKey, "value")
		assert.NotNil(suite.T(), err)
		assert.IsType(suite.T(), &errors.RequestError{}, err)
	})
}

func (suite *GlideTestSuite) TestZRevRank() {
	suite.runWithDefaultClients(func(client api.BaseClient) {
		key := uuid.New().String()
		stringKey := uuid.New().String()
		client.ZAdd(key, map[string]float64{"one": 1.5, "two": 2.0, "three": 3.0})
		res, err := client.ZRevRank(key, "two")
		assert.Nil(suite.T(), err)
		assert.Equal(suite.T(), int64(1), res.Value())

		if suite.serverVersion >= "7.2.0" {
			res2Rank, res2Score, err := client.ZRevRankWithScore(key, "one")
			assert.Nil(suite.T(), err)
			assert.Equal(suite.T(), int64(2), res2Rank.Value())
			assert.Equal(suite.T(), float64(1.5), res2Score.Value())
			res4Rank, res4Score, err := client.ZRevRankWithScore(key, "non-existing-member")
			assert.Nil(suite.T(), err)
			assert.True(suite.T(), res4Rank.IsNil())
			assert.True(suite.T(), res4Score.IsNil())
		}

		res3, err := client.ZRevRank(key, "non-existing-member")
		assert.Nil(suite.T(), err)
		assert.True(suite.T(), res3.IsNil())

		// key exists, but it is not a set
		suite.verifyOK(client.Set(stringKey, "value"))

		_, err = client.ZRevRank(stringKey, "value")
		assert.NotNil(suite.T(), err)
		assert.IsType(suite.T(), &errors.RequestError{}, err)
	})
}

func (suite *GlideTestSuite) Test_XAdd_XLen_XTrim() {
	suite.runWithDefaultClients(func(client api.BaseClient) {
		key1 := uuid.NewString()
		key2 := uuid.NewString()
		field1 := uuid.NewString()
		field2 := uuid.NewString()
		t := suite.T()
		xAddResult, err := client.XAddWithOptions(
			key1,
			[][]string{{field1, "foo"}, {field2, "bar"}},
			options.NewXAddOptions().SetDontMakeNewStream(),
		)
		assert.NoError(t, err)
		assert.True(t, xAddResult.IsNil())

		xAddResult, err = client.XAddWithOptions(
			key1,
			[][]string{{field1, "foo1"}, {field2, "bar1"}},
			options.NewXAddOptions().SetId("0-1"),
		)
		assert.NoError(t, err)
		assert.Equal(t, xAddResult.Value(), "0-1")

		xAddResult, err = client.XAdd(
			key1,
			[][]string{{field1, "foo2"}, {field2, "bar2"}},
		)
		assert.NoError(t, err)
		assert.False(t, xAddResult.IsNil())

		xLenResult, err := client.XLen(key1)
		assert.NoError(t, err)
		assert.Equal(t, int64(2), xLenResult)

		// Trim the first entry.
		xAddResult, err = client.XAddWithOptions(
			key1,
			[][]string{{field1, "foo3"}, {field2, "bar2"}},
			options.NewXAddOptions().SetTrimOptions(
				options.NewXTrimOptionsWithMaxLen(2).SetExactTrimming(),
			),
		)
		assert.NotNil(t, xAddResult.Value())
		assert.NoError(t, err)
		id := xAddResult.Value()
		xLenResult, err = client.XLen(key1)
		assert.NoError(t, err)
		assert.Equal(t, int64(2), xLenResult)

		// Trim the second entry.
		xAddResult, err = client.XAddWithOptions(
			key1,
			[][]string{{field1, "foo4"}, {field2, "bar4"}},
			options.NewXAddOptions().SetTrimOptions(
				options.NewXTrimOptionsWithMinId(id).SetExactTrimming(),
			),
		)
		assert.NoError(t, err)
		assert.NotNil(t, xAddResult.Value())
		xLenResult, err = client.XLen(key1)
		assert.NoError(t, err)
		assert.Equal(t, int64(2), xLenResult)

		// Test xtrim to remove 1 element
		xTrimResult, err := client.XTrim(
			key1,
			options.NewXTrimOptionsWithMaxLen(1).SetExactTrimming(),
		)
		assert.NoError(t, err)
		assert.Equal(t, int64(1), xTrimResult)
		xLenResult, err = client.XLen(key1)
		assert.NoError(t, err)
		assert.Equal(t, int64(1), xLenResult)

		// Key does not exist - returns 0
		xTrimResult, err = client.XTrim(
			key2,
			options.NewXTrimOptionsWithMaxLen(1).SetExactTrimming(),
		)
		assert.NoError(t, err)
		assert.Equal(t, int64(0), xTrimResult)
		xLenResult, err = client.XLen(key2)
		assert.NoError(t, err)
		assert.Equal(t, int64(0), xLenResult)

		// Throw Exception: Key exists - but it is not a stream
		suite.verifyOK(client.Set(key2, "xtrimtest"))
		_, err = client.XTrim(key2, options.NewXTrimOptionsWithMinId("0-1"))
		assert.NotNil(t, err)
		assert.IsType(t, &errors.RequestError{}, err)
		_, err = client.XLen(key2)
		assert.NotNil(t, err)
		assert.IsType(t, &errors.RequestError{}, err)
	})
}

func (suite *GlideTestSuite) Test_ZScore() {
	suite.runWithDefaultClients(func(client api.BaseClient) {
		key1 := uuid.NewString()
		key2 := uuid.NewString()
		t := suite.T()

		membersScores := map[string]float64{
			"one":   1.0,
			"two":   2.0,
			"three": 3.0,
		}

		zAddResult, err := client.ZAdd(key1, membersScores)
		assert.NoError(t, err)
		assert.Equal(t, zAddResult, int64(3))

		zScoreResult, err := client.ZScore(key1, "one")
		assert.NoError(t, err)
		assert.Equal(t, zScoreResult.Value(), float64(1.0))

		zScoreResult, err = client.ZScore(key1, "non_existing_member")
		assert.NoError(t, err)
		assert.True(t, zScoreResult.IsNil())

		zScoreResult, err = client.ZScore("non_existing_key", "non_existing_member")
		assert.NoError(t, err)
		assert.True(t, zScoreResult.IsNil())

		// Key exists, but it is not a set
		setResult, err := client.Set(key2, "bar")
		assert.NoError(t, err)
		assert.Equal(t, setResult, "OK")

		_, err = client.ZScore(key2, "one")
		assert.NotNil(t, err)
		assert.IsType(t, &errors.RequestError{}, err)
	})
}

func (suite *GlideTestSuite) TestZCount() {
	suite.runWithDefaultClients(func(client api.BaseClient) {
		key1 := uuid.NewString()
		key2 := uuid.NewString()
		membersScores := map[string]float64{
			"one":   1.0,
			"two":   2.0,
			"three": 3.0,
		}
		t := suite.T()
		res1, err := client.ZAdd(key1, membersScores)
		assert.Nil(t, err)
		assert.Equal(t, int64(3), res1)

		// In range negative to positive infinity.
		zCountRange := options.NewZCountRangeBuilder(
			options.NewInfiniteScoreBoundary(options.NegativeInfinity),
			options.NewInfiniteScoreBoundary(options.PositiveInfinity),
		)
		zCountResult, err := client.ZCount(key1, zCountRange)
		assert.Nil(t, err)
		assert.Equal(t, int64(3), zCountResult)
		zCountRange = options.NewZCountRangeBuilder(
			options.NewInclusiveScoreBoundary(math.Inf(-1)),
			options.NewInclusiveScoreBoundary(math.Inf(+1)),
		)
		zCountResult, err = client.ZCount(key1, zCountRange)
		assert.Nil(t, err)
		assert.Equal(t, int64(3), zCountResult)

		// In range 1 (exclusive) to 3 (inclusive)
		zCountRange = options.NewZCountRangeBuilder(
			options.NewScoreBoundary(1, false),
			options.NewScoreBoundary(3, true),
		)
		zCountResult, err = client.ZCount(key1, zCountRange)
		assert.Nil(t, err)
		assert.Equal(t, int64(2), zCountResult)

		// In range negative infinity to 3 (inclusive)
		zCountRange = options.NewZCountRangeBuilder(
			options.NewInfiniteScoreBoundary(options.NegativeInfinity),
			options.NewScoreBoundary(3, true),
		)
		zCountResult, err = client.ZCount(key1, zCountRange)
		assert.Nil(t, err)
		assert.Equal(t, int64(3), zCountResult)

		// Incorrect range start > end
		zCountRange = options.NewZCountRangeBuilder(
			options.NewInfiniteScoreBoundary(options.PositiveInfinity),
			options.NewInclusiveScoreBoundary(3),
		)
		zCountResult, err = client.ZCount(key1, zCountRange)
		assert.Nil(t, err)
		assert.Equal(t, int64(0), zCountResult)

		// Non-existing key
		zCountRange = options.NewZCountRangeBuilder(
			options.NewInfiniteScoreBoundary(options.NegativeInfinity),
			options.NewInfiniteScoreBoundary(options.PositiveInfinity),
		)
		zCountResult, err = client.ZCount("non_existing_key", zCountRange)
		assert.Nil(t, err)
		assert.Equal(t, int64(0), zCountResult)

		// Key exists, but it is not a set
		setResult, _ := client.Set(key2, "value")
		assert.Equal(t, setResult, "OK")
		zCountRange = options.NewZCountRangeBuilder(
			options.NewInfiniteScoreBoundary(options.NegativeInfinity),
			options.NewInfiniteScoreBoundary(options.PositiveInfinity),
		)
		_, err = client.ZCount(key2, zCountRange)
		assert.NotNil(t, err)
		assert.IsType(suite.T(), &errors.RequestError{}, err)
	})
}

func (suite *GlideTestSuite) Test_XDel() {
	suite.runWithDefaultClients(func(client api.BaseClient) {
		key1 := uuid.NewString()
		key2 := uuid.NewString()
		streamId1 := "0-1"
		streamId2 := "0-2"
		streamId3 := "0-3"
		t := suite.T()

		xAddResult, err := client.XAddWithOptions(
			key1,
			[][]string{{"f1", "foo1"}, {"f2", "bar2"}},
			options.NewXAddOptions().SetId(streamId1),
		)
		assert.NoError(t, err)
		assert.Equal(t, xAddResult.Value(), streamId1)

		xAddResult, err = client.XAddWithOptions(
			key1,
			[][]string{{"f1", "foo1"}, {"f2", "bar2"}},
			options.NewXAddOptions().SetId(streamId2),
		)
		assert.NoError(t, err)
		assert.Equal(t, xAddResult.Value(), streamId2)

		xLenResult, err := client.XLen(key1)
		assert.NoError(t, err)
		assert.Equal(t, xLenResult, int64(2))

		// Deletes one stream id, and ignores anything invalid:
		xDelResult, err := client.XDel(key1, []string{streamId1, streamId3})
		assert.NoError(t, err)
		assert.Equal(t, xDelResult, int64(1))

		xDelResult, err = client.XDel(key2, []string{streamId3})
		assert.NoError(t, err)
		assert.Equal(t, xDelResult, int64(0))

		// Throws error: Key exists - but it is not a stream
		setResult, err := client.Set(key2, "xdeltest")
		assert.NoError(t, err)
		assert.Equal(t, "OK", setResult)

		_, err = client.XDel(key2, []string{streamId3})
		assert.NotNil(t, err)
		assert.IsType(t, &errors.RequestError{}, err)
	})
}

func (suite *GlideTestSuite) TestZScan() {
	suite.runWithDefaultClients(func(client api.BaseClient) {
		key1 := uuid.New().String()
		initialCursor := "0"
		defaultCount := 20

		// Set up test data - use a large number of entries to force an iterative cursor
		numberMap := make(map[string]float64)
		numMembers := make([]string, 50000)
		charMembers := []string{"a", "b", "c", "d", "e"}
		for i := 0; i < 50000; i++ {
			numberMap["member"+strconv.Itoa(i)] = float64(i)
			numMembers[i] = "member" + strconv.Itoa(i)
		}
		charMap := make(map[string]float64)
		charMapValues := []string{}
		for i, val := range charMembers {
			charMap[val] = float64(i)
			charMapValues = append(charMapValues, strconv.Itoa(i))
		}

		// Empty set
		resCursor, resCollection, err := client.ZScan(key1, initialCursor)
		assert.NoError(suite.T(), err)
		assert.Equal(suite.T(), initialCursor, resCursor)
		assert.Empty(suite.T(), resCollection)

		// Negative cursor
		if suite.serverVersion >= "8.0.0" {
			_, _, err = client.ZScan(key1, "-1")
			assert.NotNil(suite.T(), err)
			assert.IsType(suite.T(), &errors.RequestError{}, err)
		} else {
			resCursor, resCollection, err = client.ZScan(key1, "-1")
			assert.NoError(suite.T(), err)
			assert.Equal(suite.T(), initialCursor, resCursor)
			assert.Empty(suite.T(), resCollection)
		}

		// Result contains the whole set
		res, err := client.ZAdd(key1, charMap)
		assert.NoError(suite.T(), err)
		assert.Equal(suite.T(), int64(5), res)

		resCursor, resCollection, err = client.ZScan(key1, initialCursor)
		assert.NoError(suite.T(), err)
		assert.Equal(suite.T(), initialCursor, resCursor)
		assert.Equal(suite.T(), len(charMap)*2, len(resCollection))

		resultKeySet := make([]string, 0, len(charMap))
		resultValueSet := make([]string, 0, len(charMap))

		// Iterate through array taking pairs of items
		for i := 0; i < len(resCollection); i += 2 {
			resultKeySet = append(resultKeySet, resCollection[i])
			resultValueSet = append(resultValueSet, resCollection[i+1])
		}

		// Verify all expected keys exist in result
		assert.True(suite.T(), isSubset(charMembers, resultKeySet))

		// Scores come back as integers converted to a string when the fraction is zero.
		assert.True(suite.T(), isSubset(charMapValues, resultValueSet))

		opts := options.NewZScanOptionsBuilder().SetMatch("a")
		resCursor, resCollection, err = client.ZScanWithOptions(key1, initialCursor, opts)
		assert.NoError(suite.T(), err)
		assert.Equal(suite.T(), initialCursor, resCursor)
		assert.Equal(suite.T(), resCollection, []string{"a", "0"})

		// Result contains a subset of the key
		res, err = client.ZAdd(key1, numberMap)
		assert.NoError(suite.T(), err)
		assert.Equal(suite.T(), int64(50000), res)

		resCursor, resCollection, err = client.ZScan(key1, "0")
		assert.NoError(suite.T(), err)
		resultCollection := resCollection
		resKeys := []string{}

		// 0 is returned for the cursor of the last iteration
		for resCursor != "0" {
			nextCursor, nextCol, err := client.ZScan(key1, resCursor)
			assert.NoError(suite.T(), err)
			assert.NotEqual(suite.T(), nextCursor, resCursor)
			assert.False(suite.T(), isSubset(resultCollection, nextCol))
			resultCollection = append(resultCollection, nextCol...)
			resCursor = nextCursor
		}

		for i := 0; i < len(resultCollection); i += 2 {
			resKeys = append(resKeys, resultCollection[i])
		}

		assert.NotEmpty(suite.T(), resultCollection)
		// Verify we got all keys and values
		assert.True(suite.T(), isSubset(numMembers, resKeys))

		// Test match pattern
		opts = options.NewZScanOptionsBuilder().SetMatch("*")
		resCursor, resCollection, err = client.ZScanWithOptions(key1, initialCursor, opts)
		assert.NoError(suite.T(), err)
		assert.NotEqual(suite.T(), initialCursor, resCursor)
		assert.GreaterOrEqual(suite.T(), len(resCollection), defaultCount)

		// test count
		opts = options.NewZScanOptionsBuilder().SetCount(20)
		resCursor, resCollection, err = client.ZScanWithOptions(key1, initialCursor, opts)
		assert.NoError(suite.T(), err)
		assert.NotEqual(suite.T(), initialCursor, resCursor)
		assert.GreaterOrEqual(suite.T(), len(resCollection), 20)

		// test count with match, returns a non-empty array
		opts = options.NewZScanOptionsBuilder().SetMatch("1*").SetCount(20)
		resCursor, resCollection, err = client.ZScanWithOptions(key1, initialCursor, opts)
		assert.NoError(suite.T(), err)
		assert.NotEqual(suite.T(), initialCursor, resCursor)
		assert.GreaterOrEqual(suite.T(), len(resCollection), 0)

		// Test NoScores option for Redis 8.0.0+
		if suite.serverVersion >= "8.0.0" {
			opts = options.NewZScanOptionsBuilder().SetNoScores(true)
			resCursor, resCollection, err = client.ZScanWithOptions(key1, initialCursor, opts)
			assert.NoError(suite.T(), err)
			cursor, err := strconv.ParseInt(resCursor, 10, 64)
			assert.NoError(suite.T(), err)
			assert.GreaterOrEqual(suite.T(), cursor, int64(0))

			// Verify all fields start with "member"
			for _, field := range resCollection {
				assert.True(suite.T(), strings.HasPrefix(field, "member"))
			}
		}

		// Test exceptions
		// Non-set key
		stringKey := uuid.New().String()
		setRes, err := client.Set(stringKey, "test")
		assert.NoError(suite.T(), err)
		assert.Equal(suite.T(), "OK", setRes)

		_, _, err = client.ZScan(stringKey, initialCursor)
		assert.NotNil(suite.T(), err)
		assert.IsType(suite.T(), &errors.RequestError{}, err)

		opts = options.NewZScanOptionsBuilder().SetMatch("test").SetCount(1)
		_, _, err = client.ZScanWithOptions(stringKey, initialCursor, opts)
		assert.NotNil(suite.T(), err)
		assert.IsType(suite.T(), &errors.RequestError{}, err)

		// Negative count
		opts = options.NewZScanOptionsBuilder().SetCount(-1)
		_, _, err = client.ZScanWithOptions(key1, "-1", opts)
		assert.NotNil(suite.T(), err)
		assert.IsType(suite.T(), &errors.RequestError{}, err)
	})
}

func (suite *GlideTestSuite) TestXPending() {
	suite.runWithDefaultClients(func(client api.BaseClient) {
		// TODO: Update tests when XGroupCreate, XGroupCreateConsumer, XReadGroup, XClaim, XClaimJustId and XAck are added to
		// the Go client.
		//
		// This test splits out the cluster and standalone tests into their own functions because we are forced to use
		// CustomCommands for many stream commands which are not included in the preview Go client. Using a type switch for
		// each use of CustomCommand would make the tests difficult to read and maintain. These tests can be
		// collapsed once the native commands are added in a subsequent release.

		execStandalone := func(client api.GlideClientCommands) {
			// 1. Arrange the data
			key := uuid.New().String()
			groupName := "group" + uuid.New().String()
			zeroStreamId := "0"
			consumer1 := "consumer-1-" + uuid.New().String()
			consumer2 := "consumer-2-" + uuid.New().String()

			command := []string{"XGroup", "Create", key, groupName, zeroStreamId, "MKSTREAM"}

			resp, err := client.CustomCommand(command)
			assert.NoError(suite.T(), err)
			assert.Equal(suite.T(), "OK", resp.(string))

			command = []string{"XGroup", "CreateConsumer", key, groupName, consumer1}
			resp, err = client.CustomCommand(command)
			assert.NoError(suite.T(), err)
			assert.True(suite.T(), resp.(bool))

			command = []string{"XGroup", "CreateConsumer", key, groupName, consumer2}
			resp, err = client.CustomCommand(command)
			assert.NoError(suite.T(), err)
			assert.True(suite.T(), resp.(bool))

			streamid_1, err := client.XAdd(key, [][]string{{"field1", "value1"}})
			assert.NoError(suite.T(), err)
			streamid_2, err := client.XAdd(key, [][]string{{"field2", "value2"}})
			assert.NoError(suite.T(), err)

			_, err = client.XReadGroup(groupName, consumer1, map[string]string{key: ">"})
			assert.NoError(suite.T(), err)

			_, err = client.XAdd(key, [][]string{{"field3", "value3"}})
			assert.NoError(suite.T(), err)
			_, err = client.XAdd(key, [][]string{{"field4", "value4"}})
			assert.NoError(suite.T(), err)
			streamid_5, err := client.XAdd(key, [][]string{{"field5", "value5"}})
			assert.NoError(suite.T(), err)

			_, err = client.XReadGroup(groupName, consumer2, map[string]string{key: ">"})
			assert.NoError(suite.T(), err)

			expectedSummary := api.XPendingSummary{
				NumOfMessages: 5,
				StartId:       streamid_1,
				EndId:         streamid_5,
				ConsumerMessages: []api.ConsumerPendingMessage{
					{ConsumerName: consumer1, MessageCount: 2},
					{ConsumerName: consumer2, MessageCount: 3},
				},
			}

			// 2. Act
			summaryResult, err := client.XPending(key, groupName)

			// 3a. Assert that we get 5 messages in total, 2 for consumer1 and 3 for consumer2
			assert.NoError(suite.T(), err)
			assert.True(
				suite.T(),
				reflect.DeepEqual(expectedSummary, summaryResult),
				"Expected and actual results do not match",
			)

			// 3b. Assert that we get 2 details for consumer1 that includes
			detailResult, _ := client.XPendingWithOptions(
				key,
				groupName,
				options.NewXPendingOptions("-", "+", 10).SetConsumer(consumer1),
			)
			assert.Equal(suite.T(), len(detailResult), 2)
			assert.Equal(suite.T(), streamid_1.Value(), detailResult[0].Id)
			assert.Equal(suite.T(), streamid_2.Value(), detailResult[1].Id)
		}

		execCluster := func(client api.GlideClusterClientCommands) {
			// 1. Arrange the data
			key := uuid.New().String()
			groupName := "group" + uuid.New().String()
			zeroStreamId := "0"
			consumer1 := "consumer-1-" + uuid.New().String()
			consumer2 := "consumer-2-" + uuid.New().String()

			command := []string{"XGroup", "Create", key, groupName, zeroStreamId, "MKSTREAM"}

			resp, err := client.CustomCommand(command)
			assert.NoError(suite.T(), err)
			assert.Equal(suite.T(), "OK", resp.SingleValue().(string))

			command = []string{"XGroup", "CreateConsumer", key, groupName, consumer1}
			resp, err = client.CustomCommand(command)
			assert.NoError(suite.T(), err)
			assert.True(suite.T(), resp.SingleValue().(bool))

			command = []string{"XGroup", "CreateConsumer", key, groupName, consumer2}
			resp, err = client.CustomCommand(command)
			assert.NoError(suite.T(), err)
			assert.True(suite.T(), resp.SingleValue().(bool))

			streamid_1, err := client.XAdd(key, [][]string{{"field1", "value1"}})
			assert.NoError(suite.T(), err)
			streamid_2, err := client.XAdd(key, [][]string{{"field2", "value2"}})
			assert.NoError(suite.T(), err)

			_, err = client.XReadGroup(groupName, consumer1, map[string]string{key: ">"})
			assert.NoError(suite.T(), err)

			_, err = client.XAdd(key, [][]string{{"field3", "value3"}})
			assert.NoError(suite.T(), err)
			_, err = client.XAdd(key, [][]string{{"field4", "value4"}})
			assert.NoError(suite.T(), err)
			streamid_5, err := client.XAdd(key, [][]string{{"field5", "value5"}})
			assert.NoError(suite.T(), err)

			_, err = client.XReadGroup(groupName, consumer2, map[string]string{key: ">"})
			assert.NoError(suite.T(), err)

			expectedSummary := api.XPendingSummary{
				NumOfMessages: 5,
				StartId:       streamid_1,
				EndId:         streamid_5,
				ConsumerMessages: []api.ConsumerPendingMessage{
					{ConsumerName: consumer1, MessageCount: 2},
					{ConsumerName: consumer2, MessageCount: 3},
				},
			}

			// 2. Act
			summaryResult, err := client.XPending(key, groupName)

			// 3a. Assert that we get 5 messages in total, 2 for consumer1 and 3 for consumer2
			assert.NoError(suite.T(), err)
			assert.True(
				suite.T(),
				reflect.DeepEqual(expectedSummary, summaryResult),
				"Expected and actual results do not match",
			)

			// 3b. Assert that we get 2 details for consumer1 that includes
			detailResult, _ := client.XPendingWithOptions(
				key,
				groupName,
				options.NewXPendingOptions("-", "+", 10).SetConsumer(consumer1),
			)
			assert.Equal(suite.T(), len(detailResult), 2)
			assert.Equal(suite.T(), streamid_1.Value(), detailResult[0].Id)
			assert.Equal(suite.T(), streamid_2.Value(), detailResult[1].Id)

			//
		}

		assert.Equal(suite.T(), "OK", "OK")

		// create group and consumer for the group
		// this is only needed in order to be able to use custom commands.
		// Once the native commands are added, this logic will be refactored.
		switch c := client.(type) {
		case api.GlideClientCommands:
			execStandalone(c)
		case api.GlideClusterClientCommands:
			execCluster(c)
		}
	})
}

func (suite *GlideTestSuite) TestXPendingFailures() {
	suite.runWithDefaultClients(func(client api.BaseClient) {
		// TODO: Update tests when XGroupCreate, XGroupCreateConsumer, XReadGroup, XClaim, XClaimJustId and XAck are added to
		// the Go client.
		//
		// This test splits out the cluster and standalone tests into their own functions because we are forced to use
		// CustomCommands for many stream commands which are not included in the preview Go client. Using a type switch for
		// each use of CustomCommand would make the tests difficult to read and maintain. These tests can be
		// collapsed once the native commands are added in a subsequent release.

		execStandalone := func(client api.GlideClientCommands) {
			// 1. Arrange the data
			key := uuid.New().String()
			missingKey := uuid.New().String()
			nonStreamKey := uuid.New().String()
			groupName := "group" + uuid.New().String()
			zeroStreamId := "0"
			consumer1 := "consumer-1-" + uuid.New().String()
			invalidConsumer := "invalid-consumer-" + uuid.New().String()

			suite.verifyOK(
				client.XGroupCreateWithOptions(
					key,
					groupName,
					zeroStreamId,
					options.NewXGroupCreateOptions().SetMakeStream(),
				),
			)

			command := []string{"XGroup", "CreateConsumer", key, groupName, consumer1}
			resp, err := client.CustomCommand(command)
			assert.NoError(suite.T(), err)
			assert.True(suite.T(), resp.(bool))

			_, err = client.XAdd(key, [][]string{{"field1", "value1"}})
			assert.NoError(suite.T(), err)
			_, err = client.XAdd(key, [][]string{{"field2", "value2"}})
			assert.NoError(suite.T(), err)

			// no pending messages yet...
			summaryResult, err := client.XPending(key, groupName)
			assert.NoError(suite.T(), err)
			assert.Equal(suite.T(), int64(0), summaryResult.NumOfMessages)

			detailResult, err := client.XPendingWithOptions(key, groupName, options.NewXPendingOptions("-", "+", 10))
			assert.NoError(suite.T(), err)
			assert.Equal(suite.T(), 0, len(detailResult))

			// read the entire stream for the consumer and mark messages as pending
			_, err = client.XReadGroup(groupName, consumer1, map[string]string{key: ">"})
			assert.NoError(suite.T(), err)

			// sanity check - expect some results:
			summaryResult, err = client.XPending(key, groupName)
			assert.NoError(suite.T(), err)
			assert.True(suite.T(), summaryResult.NumOfMessages > 0)

			detailResult, err = client.XPendingWithOptions(
				key,
				groupName,
				options.NewXPendingOptions("-", "+", 1).SetConsumer(consumer1),
			)
			assert.NoError(suite.T(), err)
			assert.True(suite.T(), len(detailResult) > 0)

			// returns empty if + before -
			detailResult, err = client.XPendingWithOptions(
				key,
				groupName,
				options.NewXPendingOptions("+", "-", 10).SetConsumer(consumer1),
			)
			assert.NoError(suite.T(), err)
			assert.Equal(suite.T(), 0, len(detailResult))

			// min idletime of 100 seconds shouldn't produce any results
			detailResult, err = client.XPendingWithOptions(
				key,
				groupName,
				options.NewXPendingOptions("-", "+", 10).SetMinIdleTime(100000),
			)
			assert.NoError(suite.T(), err)
			assert.Equal(suite.T(), 0, len(detailResult))

			// invalid consumer - no results
			detailResult, err = client.XPendingWithOptions(
				key,
				groupName,
				options.NewXPendingOptions("-", "+", 10).SetConsumer(invalidConsumer),
			)
			assert.NoError(suite.T(), err)
			assert.Equal(suite.T(), 0, len(detailResult))

			// Return an error when range bound is not a valid ID
			_, err = client.XPendingWithOptions(
				key,
				groupName,
				options.NewXPendingOptions("invalid-id", "+", 10),
			)
			assert.Error(suite.T(), err)
			assert.IsType(suite.T(), &errors.RequestError{}, err)

			_, err = client.XPendingWithOptions(
				key,
				groupName,
				options.NewXPendingOptions("-", "invalid-id", 10),
			)
			assert.Error(suite.T(), err)
			assert.IsType(suite.T(), &errors.RequestError{}, err)

			// invalid count should return no results
			detailResult, err = client.XPendingWithOptions(
				key,
				groupName,
				options.NewXPendingOptions("-", "+", -1),
			)
			assert.NoError(suite.T(), err)
			assert.Equal(suite.T(), 0, len(detailResult))

			// Return an error when an invalid group is provided
			_, err = client.XPending(
				key,
				"invalid-group",
			)
			assert.Error(suite.T(), err)
			assert.IsType(suite.T(), &errors.RequestError{}, err)
			assert.True(suite.T(), strings.Contains(err.Error(), "NOGROUP"))

			// non-existent key throws a RequestError (NOGROUP)
			_, err = client.XPending(
				missingKey,
				groupName,
			)
			assert.Error(suite.T(), err)
			assert.IsType(suite.T(), &errors.RequestError{}, err)
			assert.True(suite.T(), strings.Contains(err.Error(), "NOGROUP"))

			_, err = client.XPendingWithOptions(
				missingKey,
				groupName,
				options.NewXPendingOptions("-", "+", 10),
			)
			assert.Error(suite.T(), err)
			assert.IsType(suite.T(), &errors.RequestError{}, err)
			assert.True(suite.T(), strings.Contains(err.Error(), "NOGROUP"))

			// Key exists, but it is not a stream
			_, _ = client.Set(nonStreamKey, "bar")
			_, err = client.XPending(
				nonStreamKey,
				groupName,
			)
			assert.Error(suite.T(), err)
			assert.IsType(suite.T(), &errors.RequestError{}, err)
			assert.True(suite.T(), strings.Contains(err.Error(), "WRONGTYPE"))

			_, err = client.XPendingWithOptions(
				nonStreamKey,
				groupName,
				options.NewXPendingOptions("-", "+", 10),
			)
			assert.Error(suite.T(), err)
			assert.IsType(suite.T(), &errors.RequestError{}, err)
			assert.True(suite.T(), strings.Contains(err.Error(), "WRONGTYPE"))
		}

		execCluster := func(client api.GlideClusterClientCommands) {
			// 1. Arrange the data
			key := uuid.New().String()
			missingKey := uuid.New().String()
			nonStreamKey := uuid.New().String()
			groupName := "group" + uuid.New().String()
			zeroStreamId := "0"
			consumer1 := "consumer-1-" + uuid.New().String()
			invalidConsumer := "invalid-consumer-" + uuid.New().String()

			suite.verifyOK(
				client.XGroupCreateWithOptions(key, groupName, zeroStreamId, options.NewXGroupCreateOptions().SetMakeStream()),
			)

			command := []string{"XGroup", "CreateConsumer", key, groupName, consumer1}
			resp, err := client.CustomCommand(command)
			assert.NoError(suite.T(), err)
			assert.True(suite.T(), resp.SingleValue().(bool))

			_, err = client.XAdd(key, [][]string{{"field1", "value1"}})
			assert.NoError(suite.T(), err)
			_, err = client.XAdd(key, [][]string{{"field2", "value2"}})
			assert.NoError(suite.T(), err)

			// no pending messages yet...
			summaryResult, err := client.XPending(key, groupName)
			assert.NoError(suite.T(), err)
			assert.Equal(suite.T(), int64(0), summaryResult.NumOfMessages)

			detailResult, err := client.XPendingWithOptions(key, groupName, options.NewXPendingOptions("-", "+", 10))
			assert.NoError(suite.T(), err)
			assert.Equal(suite.T(), 0, len(detailResult))

			// read the entire stream for the consumer and mark messages as pending
			_, err = client.XReadGroup(groupName, consumer1, map[string]string{key: ">"})
			assert.NoError(suite.T(), err)

			// sanity check - expect some results:
			summaryResult, err = client.XPending(key, groupName)
			assert.NoError(suite.T(), err)
			assert.True(suite.T(), summaryResult.NumOfMessages > 0)

			detailResult, err = client.XPendingWithOptions(
				key,
				groupName,
				options.NewXPendingOptions("-", "+", 1).SetConsumer(consumer1),
			)
			assert.NoError(suite.T(), err)
			assert.True(suite.T(), len(detailResult) > 0)

			// returns empty if + before -
			detailResult, err = client.XPendingWithOptions(
				key,
				groupName,
				options.NewXPendingOptions("+", "-", 10).SetConsumer(consumer1),
			)
			assert.NoError(suite.T(), err)
			assert.Equal(suite.T(), 0, len(detailResult))

			// min idletime of 100 seconds shouldn't produce any results
			detailResult, err = client.XPendingWithOptions(
				key,
				groupName,
				options.NewXPendingOptions("-", "+", 10).SetMinIdleTime(100000),
			)
			assert.NoError(suite.T(), err)
			assert.Equal(suite.T(), 0, len(detailResult))

			// invalid consumer - no results
			detailResult, err = client.XPendingWithOptions(
				key,
				groupName,
				options.NewXPendingOptions("-", "+", 10).SetConsumer(invalidConsumer),
			)
			assert.NoError(suite.T(), err)
			assert.Equal(suite.T(), 0, len(detailResult))

			// Return an error when range bound is not a valid ID
			_, err = client.XPendingWithOptions(
				key,
				groupName,
				options.NewXPendingOptions("invalid-id", "+", 10),
			)
			assert.Error(suite.T(), err)
			assert.IsType(suite.T(), &errors.RequestError{}, err)

			_, err = client.XPendingWithOptions(
				key,
				groupName,
				options.NewXPendingOptions("-", "invalid-id", 10),
			)
			assert.Error(suite.T(), err)
			assert.IsType(suite.T(), &errors.RequestError{}, err)

			// invalid count should return no results
			detailResult, err = client.XPendingWithOptions(
				key,
				groupName,
				options.NewXPendingOptions("-", "+", -1),
			)
			assert.NoError(suite.T(), err)
			assert.Equal(suite.T(), 0, len(detailResult))

			// Return an error when an invalid group is provided
			_, err = client.XPending(
				key,
				"invalid-group",
			)
			assert.Error(suite.T(), err)
			assert.IsType(suite.T(), &errors.RequestError{}, err)
			assert.True(suite.T(), strings.Contains(err.Error(), "NOGROUP"))

			// non-existent key throws a RequestError (NOGROUP)
			_, err = client.XPending(
				missingKey,
				groupName,
			)
			assert.Error(suite.T(), err)
			assert.IsType(suite.T(), &errors.RequestError{}, err)
			assert.True(suite.T(), strings.Contains(err.Error(), "NOGROUP"))

			_, err = client.XPendingWithOptions(
				missingKey,
				groupName,
				options.NewXPendingOptions("-", "+", 10),
			)
			assert.Error(suite.T(), err)
			assert.IsType(suite.T(), &errors.RequestError{}, err)
			assert.True(suite.T(), strings.Contains(err.Error(), "NOGROUP"))

			// Key exists, but it is not a stream
			_, _ = client.Set(nonStreamKey, "bar")
			_, err = client.XPending(
				nonStreamKey,
				groupName,
			)
			assert.Error(suite.T(), err)
			assert.IsType(suite.T(), &errors.RequestError{}, err)
			assert.True(suite.T(), strings.Contains(err.Error(), "WRONGTYPE"))

			_, err = client.XPendingWithOptions(
				nonStreamKey,
				groupName,
				options.NewXPendingOptions("-", "+", 10),
			)
			assert.Error(suite.T(), err)
			assert.IsType(suite.T(), &errors.RequestError{}, err)
			assert.True(suite.T(), strings.Contains(err.Error(), "WRONGTYPE"))
		}

		assert.Equal(suite.T(), "OK", "OK")

		// create group and consumer for the group
		// this is only needed in order to be able to use custom commands.
		// Once the native commands are added, this logic will be refactored.
		switch c := client.(type) {
		case api.GlideClientCommands:
			execStandalone(c)
		case api.GlideClusterClientCommands:
			execCluster(c)
		}
	})
}

func (suite *GlideTestSuite) TestXGroupCreate_XGroupDestroy() {
	suite.runWithDefaultClients(func(client api.BaseClient) {
		key := uuid.NewString()
		group := uuid.NewString()
		id := "0-1"

		// Stream not created results in error
		_, err := client.XGroupCreate(key, group, id)
		assert.Error(suite.T(), err)
		assert.IsType(suite.T(), &errors.RequestError{}, err)

		// Stream with option to create creates stream & Group
		opts := options.NewXGroupCreateOptions().SetMakeStream()
		suite.verifyOK(client.XGroupCreateWithOptions(key, group, id, opts))

		// ...and again results in BUSYGROUP error, because group names must be unique
		_, err = client.XGroupCreate(key, group, id)
		assert.ErrorContains(suite.T(), err, "BUSYGROUP")
		assert.IsType(suite.T(), &errors.RequestError{}, err)

		// Stream Group can be destroyed returns: true
		destroyed, err := client.XGroupDestroy(key, group)
		assert.NoError(suite.T(), err)
		assert.True(suite.T(), destroyed)

		// ...and again results in: false
		destroyed, err = client.XGroupDestroy(key, group)
		assert.NoError(suite.T(), err)
		assert.False(suite.T(), destroyed)

		// ENTRIESREAD option was added in valkey 7.0.0
		opts = options.NewXGroupCreateOptions().SetEntriesRead(100)
		if suite.serverVersion >= "7.0.0" {
			suite.verifyOK(client.XGroupCreateWithOptions(key, group, id, opts))
		} else {
			_, err = client.XGroupCreateWithOptions(key, group, id, opts)
			assert.Error(suite.T(), err)
			assert.IsType(suite.T(), &errors.RequestError{}, err)
		}

		// key is not a stream
		key = uuid.NewString()
		suite.verifyOK(client.Set(key, id))
		_, err = client.XGroupCreate(key, group, id)
		assert.Error(suite.T(), err)
		assert.IsType(suite.T(), &errors.RequestError{}, err)
	})
}

func (suite *GlideTestSuite) TestObjectEncoding() {
	suite.runWithDefaultClients(func(client api.BaseClient) {
		// Test 1: Check object encoding for embstr
		key := "{keyName}" + uuid.NewString()
		value1 := "Hello"
		t := suite.T()
		suite.verifyOK(client.Set(key, value1))
		resultObjectEncoding, err := client.ObjectEncoding(key)
		assert.Nil(t, err)
		assert.Equal(t, "embstr", resultObjectEncoding.Value(), "The result should be embstr")

		// Test 2: Check object encoding command for non existing key
		key2 := "{keyName}" + uuid.NewString()
		resultDumpNull, err := client.ObjectEncoding(key2)
		assert.Nil(t, err)
		assert.Equal(t, "", resultDumpNull.Value())
	})
}

func (suite *GlideTestSuite) TestDumpRestore() {
	suite.runWithDefaultClients(func(client api.BaseClient) {
		// Test 1: Check restore command for deleted key and check value
		key := "testKey1_" + uuid.New().String()
		value := "hello"
		t := suite.T()
		suite.verifyOK(client.Set(key, value))
		resultDump, err := client.Dump(key)
		assert.Nil(t, err)
		assert.NotNil(t, resultDump)
		deletedCount, err := client.Del([]string{key})
		assert.Nil(t, err)
		assert.Equal(t, int64(1), deletedCount)
		result_test1, err := client.Restore(key, int64(0), resultDump.Value())
		assert.Nil(suite.T(), err)
		assert.Equal(suite.T(), "OK", result_test1.Value())
		resultGetRestoreKey, err := client.Get(key)
		assert.Nil(t, err)
		assert.Equal(t, value, resultGetRestoreKey.Value())

		// Test 2: Check dump command for non existing key
		key1 := "{keyName}" + uuid.NewString()
		resultDumpNull, err := client.Dump(key1)
		assert.Nil(t, err)
		assert.Equal(t, "", resultDumpNull.Value())
	})
}

func (suite *GlideTestSuite) TestRestoreWithOptions() {
	suite.runWithDefaultClients(func(client api.BaseClient) {
		key := "testKey1_" + uuid.New().String()
		value := "hello"
		t := suite.T()
		suite.verifyOK(client.Set(key, value))

		resultDump, err := client.Dump(key)
		assert.Nil(t, err)
		assert.NotNil(t, resultDump)

		// Test 1: Check restore command with restoreOptions REPLACE modifier
		deletedCount, err := client.Del([]string{key})
		assert.Nil(t, err)
		assert.Equal(t, int64(1), deletedCount)
		optsReplace := api.NewRestoreOptionsBuilder().SetReplace()
		result_test1, err := client.RestoreWithOptions(key, int64(0), resultDump.Value(), optsReplace)
		assert.Nil(suite.T(), err)
		assert.Equal(suite.T(), "OK", result_test1.Value())
		resultGetRestoreKey, err := client.Get(key)
		assert.Nil(t, err)
		assert.Equal(t, value, resultGetRestoreKey.Value())

		// Test 2: Check restore command with restoreOptions ABSTTL modifier
		delete_test2, err := client.Del([]string{key})
		assert.Nil(t, err)
		assert.Equal(t, int64(1), delete_test2)
		opts_test2 := api.NewRestoreOptionsBuilder().SetABSTTL()
		result_test2, err := client.RestoreWithOptions(key, int64(0), resultDump.Value(), opts_test2)
		assert.Nil(suite.T(), err)
		assert.Equal(suite.T(), "OK", result_test2.Value())
		resultGet_test2, err := client.Get(key)
		assert.Nil(t, err)
		assert.Equal(t, value, resultGet_test2.Value())

		// Test 3: Check restore command with restoreOptions FREQ modifier
		delete_test3, err := client.Del([]string{key})
		assert.Nil(t, err)
		assert.Equal(t, int64(1), delete_test3)
		opts_test3 := api.NewRestoreOptionsBuilder().SetEviction(api.FREQ, 10)
		result_test3, err := client.RestoreWithOptions(key, int64(0), resultDump.Value(), opts_test3)
		assert.Nil(suite.T(), err)
		assert.Equal(suite.T(), "OK", result_test3.Value())
		resultGet_test3, err := client.Get(key)
		assert.Nil(t, err)
		assert.Equal(t, value, resultGet_test3.Value())

		// Test 4: Check restore command with restoreOptions IDLETIME modifier
		delete_test4, err := client.Del([]string{key})
		assert.Nil(t, err)
		assert.Equal(t, int64(1), delete_test4)
		opts_test4 := api.NewRestoreOptionsBuilder().SetEviction(api.IDLETIME, 10)
		result_test4, err := client.RestoreWithOptions(key, int64(0), resultDump.Value(), opts_test4)
		assert.Nil(suite.T(), err)
		assert.Equal(suite.T(), "OK", result_test4.Value())
		resultGet_test4, err := client.Get(key)
		assert.Nil(t, err)
		assert.Equal(t, value, resultGet_test4.Value())
	})
}

func (suite *GlideTestSuite) TestZRemRangeByRank() {
	suite.runWithDefaultClients(func(client api.BaseClient) {
		key1 := uuid.New().String()
		stringKey := uuid.New().String()
		membersScores := map[string]float64{
			"one":   1.0,
			"two":   2.0,
			"three": 3.0,
		}
		zAddResult, err := client.ZAdd(key1, membersScores)
		assert.NoError(suite.T(), err)
		assert.Equal(suite.T(), int64(3), zAddResult)

		// Incorrect range start > stop
		zRemRangeByRankResult, err := client.ZRemRangeByRank(key1, 2, 1)
		assert.NoError(suite.T(), err)
		assert.Equal(suite.T(), int64(0), zRemRangeByRankResult)

		// Remove first two members
		zRemRangeByRankResult, err = client.ZRemRangeByRank(key1, 0, 1)
		assert.NoError(suite.T(), err)
		assert.Equal(suite.T(), int64(2), zRemRangeByRankResult)

		// Remove all members
		zRemRangeByRankResult, err = client.ZRemRangeByRank(key1, 0, 10)
		assert.NoError(suite.T(), err)
		assert.Equal(suite.T(), int64(1), zRemRangeByRankResult)

		zRangeWithScoresResult, err := client.ZRangeWithScores(key1, options.NewRangeByIndexQuery(0, -1))
		assert.NoError(suite.T(), err)
		assert.Equal(suite.T(), 0, len(zRangeWithScoresResult))

		// Non-existing key
		zRemRangeByRankResult, err = client.ZRemRangeByRank("non_existing_key", 0, 10)
		assert.NoError(suite.T(), err)
		assert.Equal(suite.T(), int64(0), zRemRangeByRankResult)

		// Key exists, but it is not a set
		setResult, err := client.Set(stringKey, "test")
		assert.NoError(suite.T(), err)
		assert.Equal(suite.T(), "OK", setResult)

		_, err = client.ZRemRangeByRank(stringKey, 0, 10)
		assert.NotNil(suite.T(), err)
		assert.IsType(suite.T(), &errors.RequestError{}, err)
	})
}

func (suite *GlideTestSuite) TestZRemRangeByLex() {
	suite.runWithDefaultClients(func(client api.BaseClient) {
		key1 := uuid.New().String()
		stringKey := uuid.New().String()

		// Add members to the set
		zAddResult, err := client.ZAdd(key1, map[string]float64{"a": 1.0, "b": 2.0, "c": 3.0, "d": 4.0})
		assert.NoError(suite.T(), err)
		assert.Equal(suite.T(), int64(4), zAddResult)

		// min > max
		zRemRangeByLexResult, err := client.ZRemRangeByLex(
			key1,
			*options.NewRangeByLexQuery(options.NewLexBoundary("d", false), options.NewLexBoundary("a", false)),
		)
		assert.NoError(suite.T(), err)
		assert.Equal(suite.T(), int64(0), zRemRangeByLexResult)

		// Remove members with lexicographical range
		zRemRangeByLexResult, err = client.ZRemRangeByLex(
			key1,
			*options.NewRangeByLexQuery(options.NewLexBoundary("a", false), options.NewLexBoundary("c", true)),
		)
		assert.NoError(suite.T(), err)
		assert.Equal(suite.T(), int64(2), zRemRangeByLexResult)

		zRemRangeByLexResult, err = client.ZRemRangeByLex(
			key1,
			*options.NewRangeByLexQuery(options.NewLexBoundary("d", true), options.NewInfiniteLexBoundary(options.PositiveInfinity)),
		)
		assert.NoError(suite.T(), err)
		assert.Equal(suite.T(), int64(1), zRemRangeByLexResult)

		// Non-existing key
		zRemRangeByLexResult, err = client.ZRemRangeByLex(
			"non_existing_key",
			*options.NewRangeByLexQuery(options.NewLexBoundary("a", false), options.NewLexBoundary("c", false)),
		)
		assert.NoError(suite.T(), err)
		assert.Equal(suite.T(), int64(0), zRemRangeByLexResult)

		// Key exists, but it is not a set
		setResult, err := client.Set(stringKey, "test")
		assert.NoError(suite.T(), err)
		assert.Equal(suite.T(), "OK", setResult)

		_, err = client.ZRemRangeByLex(
			stringKey,
			*options.NewRangeByLexQuery(options.NewLexBoundary("a", false), options.NewLexBoundary("c", false)),
		)
		assert.NotNil(suite.T(), err)
		assert.IsType(suite.T(), &errors.RequestError{}, err)
	})
}

func (suite *GlideTestSuite) TestZRemRangeByScore() {
	suite.runWithDefaultClients(func(client api.BaseClient) {
		key1 := uuid.New().String()
		stringKey := uuid.New().String()

		// Add members to the set
		zAddResult, err := client.ZAdd(key1, map[string]float64{"one": 1.0, "two": 2.0, "three": 3.0, "four": 4.0})
		assert.NoError(suite.T(), err)
		assert.Equal(suite.T(), int64(4), zAddResult)

		// min > max
		zRemRangeByScoreResult, err := client.ZRemRangeByScore(
			key1,
			*options.NewRangeByScoreQuery(options.NewScoreBoundary(2.0, false), options.NewScoreBoundary(1.0, false)),
		)
		assert.NoError(suite.T(), err)
		assert.Equal(suite.T(), int64(0), zRemRangeByScoreResult)

		// Remove members with score range
		zRemRangeByScoreResult, err = client.ZRemRangeByScore(
			key1,
			*options.NewRangeByScoreQuery(options.NewScoreBoundary(1.0, false), options.NewScoreBoundary(3.0, true)),
		)
		assert.NoError(suite.T(), err)
		assert.Equal(suite.T(), int64(2), zRemRangeByScoreResult)

		// Remove all members
		zRemRangeByScoreResult, err = client.ZRemRangeByScore(
			key1,
			*options.NewRangeByScoreQuery(options.NewScoreBoundary(1.0, false), options.NewScoreBoundary(10.0, true)),
		)
		assert.NoError(suite.T(), err)
		assert.Equal(suite.T(), int64(1), zRemRangeByScoreResult)

		// Non-existing key
		zRemRangeByScoreResult, err = client.ZRemRangeByScore(
			"non_existing_key",
			*options.NewRangeByScoreQuery(options.NewScoreBoundary(1.0, false), options.NewScoreBoundary(10.0, true)),
		)
		assert.NoError(suite.T(), err)
		assert.Equal(suite.T(), int64(0), zRemRangeByScoreResult)

		// Key exists, but it is not a set
		setResult, err := client.Set(stringKey, "test")
		assert.NoError(suite.T(), err)
		assert.Equal(suite.T(), "OK", setResult)

		_, err = client.ZRemRangeByScore(
			stringKey,
			*options.NewRangeByScoreQuery(options.NewScoreBoundary(1.0, false), options.NewScoreBoundary(10.0, true)),
		)
		assert.NotNil(suite.T(), err)
		assert.IsType(suite.T(), &errors.RequestError{}, err)
	})
}

func (suite *GlideTestSuite) TestZMScore() {
	suite.SkipIfServerVersionLowerThanBy("6.2.0")
	suite.runWithDefaultClients(func(client api.BaseClient) {
		key := uuid.NewString()

		zAddResult, err := client.ZAdd(key, map[string]float64{"one": 1.0, "two": 2.0, "three": 3.0})
		assert.NoError(suite.T(), err)
		assert.Equal(suite.T(), int64(3), zAddResult)

		res, err := client.ZMScore(key, []string{"one", "three", "two"})
		expected := []api.Result[float64]{
			api.CreateFloat64Result(1),
			api.CreateFloat64Result(3),
			api.CreateFloat64Result(2),
		}
		assert.NoError(suite.T(), err)
		assert.Equal(suite.T(), expected, res)

		// not existing members
		res, err = client.ZMScore(key, []string{"nonExistingMember", "two", "nonExistingMember"})
		expected = []api.Result[float64]{
			api.CreateNilFloat64Result(),
			api.CreateFloat64Result(2),
			api.CreateNilFloat64Result(),
		}
		assert.NoError(suite.T(), err)
		assert.Equal(suite.T(), expected, res)

		// not existing key
		res, err = client.ZMScore(uuid.NewString(), []string{"one", "three", "two"})
		expected = []api.Result[float64]{
			api.CreateNilFloat64Result(),
			api.CreateNilFloat64Result(),
			api.CreateNilFloat64Result(),
		}
		assert.NoError(suite.T(), err)
		assert.Equal(suite.T(), expected, res)

		// invalid arg - member list must not be empty
		_, err = client.ZMScore(key, []string{})
		assert.IsType(suite.T(), &errors.RequestError{}, err)

		// key exists, but it is not a sorted set
		key2 := uuid.NewString()
		suite.verifyOK(client.Set(key2, "ZMScore"))
		_, err = client.ZMScore(key2, []string{"one"})
		assert.IsType(suite.T(), &errors.RequestError{}, err)
	})
}

func (suite *GlideTestSuite) TestZRandMember() {
	suite.runWithDefaultClients(func(client api.BaseClient) {
		t := suite.T()
		key1 := uuid.NewString()
		key2 := uuid.NewString()
		members := []string{"one", "two"}

		zadd, err := client.ZAdd(key1, map[string]float64{"one": 1.0, "two": 2.0})
		assert.NoError(t, err)
		assert.Equal(t, int64(2), zadd)

		randomMember, err := client.ZRandMember(key1)
		assert.NoError(t, err)
		assert.Contains(t, members, randomMember.Value())

		// unique values are expected as count is positive
		randomMembers, err := client.ZRandMemberWithCount(key1, 4)
		assert.NoError(t, err)
		assert.ElementsMatch(t, members, randomMembers)

		membersAndScores, err := client.ZRandMemberWithCountWithScores(key1, 4)
		expectedMembersAndScores := []api.MemberAndScore{{Member: "one", Score: 1}, {Member: "two", Score: 2}}
		assert.NoError(t, err)
		assert.ElementsMatch(t, expectedMembersAndScores, membersAndScores)

		// Duplicate values are expected as count is negative
		randomMembers, err = client.ZRandMemberWithCount(key1, -4)
		assert.NoError(t, err)
		assert.Len(t, randomMembers, 4)
		for _, member := range randomMembers {
			assert.Contains(t, members, member)
		}

		membersAndScores, err = client.ZRandMemberWithCountWithScores(key1, -4)
		assert.NoError(t, err)
		assert.Len(t, membersAndScores, 4)
		for _, memberAndScore := range membersAndScores {
			assert.Contains(t, expectedMembersAndScores, memberAndScore)
		}

		// non existing key should return null or empty array
		randomMember, err = client.ZRandMember(key2)
		assert.NoError(t, err)
		assert.True(t, randomMember.IsNil())
		randomMembers, err = client.ZRandMemberWithCount(key2, -4)
		assert.NoError(t, err)
		assert.Len(t, randomMembers, 0)
		membersAndScores, err = client.ZRandMemberWithCountWithScores(key2, -4)
		assert.NoError(t, err)
		assert.Len(t, membersAndScores, 0)

		// Key exists, but is not a set
		suite.verifyOK(client.Set(key2, "ZRandMember"))
		_, err = client.ZRandMember(key2)
		assert.IsType(suite.T(), &errors.RequestError{}, err)
		_, err = client.ZRandMemberWithCount(key2, 2)
		assert.IsType(suite.T(), &errors.RequestError{}, err)
		_, err = client.ZRandMemberWithCountWithScores(key2, 2)
		assert.IsType(suite.T(), &errors.RequestError{}, err)
	})
}

func (suite *GlideTestSuite) TestObjectIdleTime() {
	suite.runWithDefaultClients(func(client api.BaseClient) {
		defaultClient := suite.defaultClient()
		key := "testKey1_" + uuid.New().String()
		value := "hello"
		sleepSec := int64(5)
		t := suite.T()
		suite.verifyOK(defaultClient.Set(key, value))
		keyValueMap := map[string]string{
			"maxmemory-policy": "noeviction",
		}
		suite.verifyOK(defaultClient.ConfigSet(keyValueMap))
		resultConfig, err := defaultClient.ConfigGet([]string{"maxmemory-policy"})
		assert.Nil(t, err, "Failed to get configuration")
		assert.Equal(t, keyValueMap, resultConfig, "Configuration mismatch for maxmemory-policy")
		resultGet, err := defaultClient.Get(key)
		assert.Nil(t, err)
		assert.Equal(t, value, resultGet.Value())
		time.Sleep(time.Duration(sleepSec) * time.Second)
		resultIdleTime, err := defaultClient.ObjectIdleTime(key)
		assert.Nil(t, err)
		assert.GreaterOrEqual(t, resultIdleTime.Value(), sleepSec)
	})
}

func (suite *GlideTestSuite) TestObjectRefCount() {
	suite.runWithDefaultClients(func(client api.BaseClient) {
		key := "testKey1_" + uuid.New().String()
		value := "hello"
		t := suite.T()
		suite.verifyOK(client.Set(key, value))
		resultGetRestoreKey, err := client.Get(key)
		assert.Nil(t, err)
		assert.Equal(t, value, resultGetRestoreKey.Value())
		resultObjectRefCount, err := client.ObjectRefCount(key)
		assert.Nil(t, err)
		assert.GreaterOrEqual(t, resultObjectRefCount.Value(), int64(1))
	})
}

func (suite *GlideTestSuite) TestObjectFreq() {
	suite.runWithDefaultClients(func(client api.BaseClient) {
		defaultClient := suite.defaultClient()
		key := "testKey1_" + uuid.New().String()
		value := "hello"
		t := suite.T()
		suite.verifyOK(defaultClient.Set(key, value))
		keyValueMap := map[string]string{
			"maxmemory-policy": "volatile-lfu",
		}
		suite.verifyOK(defaultClient.ConfigSet(keyValueMap))
		resultConfig, err := defaultClient.ConfigGet([]string{"maxmemory-policy"})
		assert.Nil(t, err, "Failed to get configuration")
		assert.Equal(t, keyValueMap, resultConfig, "Configuration mismatch for maxmemory-policy")
		sleepSec := int64(5)
		time.Sleep(time.Duration(sleepSec) * time.Second)
		resultGet, err := defaultClient.Get(key)
		assert.Nil(t, err)
		assert.Equal(t, value, resultGet.Value())
		resultGet2, err := defaultClient.Get(key)
		assert.Nil(t, err)
		assert.Equal(t, value, resultGet2.Value())
		resultObjFreq, err := defaultClient.ObjectFreq(key)
		assert.Nil(t, err)
		assert.GreaterOrEqual(t, resultObjFreq.Value(), int64(2))
	})
}

func (suite *GlideTestSuite) TestSortWithOptions_ExternalWeights() {
	suite.SkipIfServerVersionLowerThanBy("8.1.0")
	suite.runWithDefaultClients(func(client api.BaseClient) {
		key := uuid.New().String()
		client.LPush(key, []string{"item1", "item2", "item3"})

		client.Set("weight_item1", "3")
		client.Set("weight_item2", "1")
		client.Set("weight_item3", "2")

		options := options.NewSortOptions().
			SetByPattern("weight_*").
			SetOrderBy(options.ASC).
			SetIsAlpha(false)

		sortResult, err := client.SortWithOptions(key, options)

		assert.Nil(suite.T(), err)
		resultList := []api.Result[string]{
			api.CreateStringResult("item2"),
			api.CreateStringResult("item3"),
			api.CreateStringResult("item1"),
		}

		assert.Equal(suite.T(), resultList, sortResult)
	})
}

func (suite *GlideTestSuite) TestSortWithOptions_GetPatterns() {
	suite.SkipIfServerVersionLowerThanBy("8.1.0")
	suite.runWithDefaultClients(func(client api.BaseClient) {
		key := uuid.New().String()
		client.LPush(key, []string{"item1", "item2", "item3"})

		client.Set("object_item1", "Object_1")
		client.Set("object_item2", "Object_2")
		client.Set("object_item3", "Object_3")

		options := options.NewSortOptions().
			SetByPattern("weight_*").
			SetOrderBy(options.ASC).
			SetIsAlpha(false).
			AddGetPattern("object_*")

		sortResult, err := client.SortWithOptions(key, options)

		assert.Nil(suite.T(), err)

		resultList := []api.Result[string]{
			api.CreateStringResult("Object_2"),
			api.CreateStringResult("Object_3"),
			api.CreateStringResult("Object_1"),
		}

		assert.Equal(suite.T(), resultList, sortResult)
	})
}

func (suite *GlideTestSuite) TestSortWithOptions_SuccessfulSortByWeightAndGet() {
	suite.SkipIfServerVersionLowerThanBy("8.1.0")
	suite.runWithDefaultClients(func(client api.BaseClient) {
		key := uuid.New().String()
		client.LPush(key, []string{"item1", "item2", "item3"})

		client.Set("weight_item1", "10")
		client.Set("weight_item2", "5")
		client.Set("weight_item3", "15")

		client.Set("object_item1", "Object 1")
		client.Set("object_item2", "Object 2")
		client.Set("object_item3", "Object 3")

		options := options.NewSortOptions().
			SetOrderBy(options.ASC).
			SetIsAlpha(false).
			SetByPattern("weight_*").
			AddGetPattern("object_*").
			AddGetPattern("#")

		sortResult, err := client.SortWithOptions(key, options)

		assert.Nil(suite.T(), err)

		resultList := []api.Result[string]{
			api.CreateStringResult("Object 2"),
			api.CreateStringResult("item2"),
			api.CreateStringResult("Object 1"),
			api.CreateStringResult("item1"),
			api.CreateStringResult("Object 3"),
			api.CreateStringResult("item3"),
		}

		assert.Equal(suite.T(), resultList, sortResult)

		objectItem2, err := client.Get("object_item2")
		assert.Nil(suite.T(), err)
		assert.Equal(suite.T(), "Object 2", objectItem2.Value())

		objectItem1, err := client.Get("object_item1")
		assert.Nil(suite.T(), err)
		assert.Equal(suite.T(), "Object 1", objectItem1.Value())

		objectItem3, err := client.Get("object_item3")
		assert.Nil(suite.T(), err)
		assert.Equal(suite.T(), "Object 3", objectItem3.Value())

		assert.Equal(suite.T(), "item2", sortResult[1].Value())
		assert.Equal(suite.T(), "item1", sortResult[3].Value())
		assert.Equal(suite.T(), "item3", sortResult[5].Value())
	})
}

func (suite *GlideTestSuite) TestSortStoreWithOptions_ByPattern() {
	suite.SkipIfServerVersionLowerThanBy("8.1.0")
	suite.runWithDefaultClients(func(client api.BaseClient) {
		key := "{listKey}" + uuid.New().String()
		sortedKey := "{listKey}" + uuid.New().String()
		client.LPush(key, []string{"a", "b", "c", "d", "e"})
		client.Set("{listKey}weight_a", "5")
		client.Set("{listKey}weight_b", "2")
		client.Set("{listKey}weight_c", "3")
		client.Set("{listKey}weight_d", "1")
		client.Set("{listKey}weight_e", "4")

		options := options.NewSortOptions().SetByPattern("{listKey}weight_*")

		result, err := client.SortStoreWithOptions(key, sortedKey, options)

		assert.Nil(suite.T(), err)
		assert.NotNil(suite.T(), result)
		assert.Equal(suite.T(), int64(5), result)

		sortedValues, err := client.LRange(sortedKey, 0, -1)
		assert.Nil(suite.T(), err)
		assert.Equal(suite.T(), []string{"d", "b", "c", "e", "a"}, sortedValues)
	})
}

func (suite *GlideTestSuite) TestXGroupStreamCommands() {
	suite.runWithDefaultClients(func(client api.BaseClient) {
		key := uuid.New().String()
		stringKey := uuid.New().String()
		groupName := "group" + uuid.New().String()
		zeroStreamId := "0"
		consumerName := "consumer-" + uuid.New().String()

		sendWithCustomCommand(
			suite,
			client,
			[]string{"xgroup", "create", key, groupName, zeroStreamId, "MKSTREAM"},
			"Can't send XGROUP CREATE as a custom command",
		)
		respBool, err := client.XGroupCreateConsumer(key, groupName, consumerName)
		assert.NoError(suite.T(), err)
		assert.True(suite.T(), respBool)

		// create a consumer for a group that doesn't exist should result in a NOGROUP error
		_, err = client.XGroupCreateConsumer(key, "non-existent-group", consumerName)
		assert.Error(suite.T(), err)
		assert.IsType(suite.T(), &errors.RequestError{}, err)
		assert.True(suite.T(), strings.Contains(err.Error(), "NOGROUP"))

		// create consumer that already exists should return false
		respBool, err = client.XGroupCreateConsumer(key, groupName, consumerName)
		assert.NoError(suite.T(), err)
		assert.False(suite.T(), respBool)

		// Delete a consumer that hasn't been created should return 0
		respInt64, err := client.XGroupDelConsumer(key, groupName, "non-existent-consumer")
		assert.NoError(suite.T(), err)
		assert.Equal(suite.T(), int64(0), respInt64)

		// Add two stream entries
		streamId1, err := client.XAdd(key, [][]string{{"field1", "value1"}})
		assert.NoError(suite.T(), err)
		streamId2, err := client.XAdd(key, [][]string{{"field2", "value2"}})
		assert.NoError(suite.T(), err)

		// read the stream for the consumer and mark messages as pending
		expectedGroup := map[string]map[string][][]string{
			key: {streamId1.Value(): {{"field1", "value1"}}, streamId2.Value(): {{"field2", "value2"}}},
		}
		actualGroup, err := client.XReadGroup(groupName, consumerName, map[string]string{key: ">"})
		assert.NoError(suite.T(), err)
		assert.True(suite.T(), reflect.DeepEqual(expectedGroup, actualGroup),
			"Expected and actual results do not match",
		)

		// delete one of the streams using XDel
		respInt64, err = client.XDel(key, []string{streamId1.Value()})
		assert.NoError(suite.T(), err)
		assert.Equal(suite.T(), int64(1), respInt64)

		// xreadgroup should return one empty stream and one non-empty stream
		resp, err := client.XReadGroup(groupName, consumerName, map[string]string{key: zeroStreamId})
		assert.NoError(suite.T(), err)
		assert.Equal(suite.T(), map[string]map[string][][]string{
			key: {
				streamId1.Value(): nil,
				streamId2.Value(): {{"field2", "value2"}},
			},
		}, resp)

		// add a new stream entry
		streamId3, err := client.XAdd(key, [][]string{{"field3", "value3"}})
		assert.NoError(suite.T(), err)
		assert.NotNil(suite.T(), streamId3)

		// xack that streamid1 and streamid2 have been processed
		xackResult, err := client.XAck(key, groupName, []string{streamId1.Value(), streamId2.Value()})
		assert.NoError(suite.T(), err)
		assert.Equal(suite.T(), int64(2), xackResult)

		// Delete the consumer group and expect 0 pending messages
		respInt64, err = client.XGroupDelConsumer(key, groupName, consumerName)
		assert.NoError(suite.T(), err)
		assert.Equal(suite.T(), int64(0), respInt64)

		// xack streamid_1, and streamid_2 already received returns 0L
		xackResult, err = client.XAck(key, groupName, []string{streamId1.Value(), streamId2.Value()})
		assert.NoError(suite.T(), err)
		assert.Equal(suite.T(), int64(0), xackResult)

		// Consume the last message with the previously deleted consumer (creates the consumer anew)
		resp, err = client.XReadGroup(groupName, consumerName, map[string]string{key: ">"})
		assert.NoError(suite.T(), err)
		assert.Equal(suite.T(), 1, len(resp[key]))

		// Use non existent group, so xack streamid_3 returns 0
		xackResult, err = client.XAck(key, "non-existent-group", []string{streamId3.Value()})
		assert.NoError(suite.T(), err)
		assert.Equal(suite.T(), int64(0), xackResult)

		// Delete the consumer group and expect 1 pending message
		respInt64, err = client.XGroupDelConsumer(key, groupName, consumerName)
		assert.NoError(suite.T(), err)
		assert.Equal(suite.T(), int64(1), respInt64)

		// Set a string key, and expect an error when you try to create or delete a consumer group
		_, err = client.Set(stringKey, "test")
		assert.NoError(suite.T(), err)
		_, err = client.XGroupCreateConsumer(stringKey, groupName, consumerName)
		assert.Error(suite.T(), err)
		assert.IsType(suite.T(), &errors.RequestError{}, err)

		_, err = client.XGroupDelConsumer(stringKey, groupName, consumerName)
		assert.Error(suite.T(), err)
		assert.IsType(suite.T(), &errors.RequestError{}, err)
	})
}

func (suite *GlideTestSuite) TestSetBit_SetSingleBit() {
	suite.runWithDefaultClients(func(client api.BaseClient) {
		key := uuid.New().String()
		var resultInt64 int64
		resultInt64, err := client.SetBit(key, 7, 1)
		assert.NoError(suite.T(), err)
		assert.Equal(suite.T(), int64(0), resultInt64)

		result, err := client.Get(key)
		assert.NoError(suite.T(), err)
		assert.Contains(suite.T(), result.Value(), "\x01")
	})
}

func (suite *GlideTestSuite) TestSetBit_SetAndCheckPreviousBit() {
	suite.runWithDefaultClients(func(client api.BaseClient) {
		key := uuid.New().String()
		var resultInt64 int64
		resultInt64, err := client.SetBit(key, 7, 1)
		assert.NoError(suite.T(), err)
		assert.Equal(suite.T(), int64(0), resultInt64)

		resultInt64, err = client.SetBit(key, 7, 0)
		assert.NoError(suite.T(), err)
		assert.Equal(suite.T(), int64(1), resultInt64)
	})
}

func (suite *GlideTestSuite) TestSetBit_SetMultipleBits() {
	suite.runWithDefaultClients(func(client api.BaseClient) {
		key := uuid.New().String()
		var resultInt64 int64

		resultInt64, err := client.SetBit(key, 3, 1)
		assert.NoError(suite.T(), err)
		assert.Equal(suite.T(), int64(0), resultInt64)

		resultInt64, err = client.SetBit(key, 5, 1)
		assert.NoError(suite.T(), err)
		assert.Equal(suite.T(), int64(0), resultInt64)

		result, err := client.Get(key)
		assert.NoError(suite.T(), err)
		value := result.Value()

		binaryString := fmt.Sprintf("%08b", value[0])

		assert.Equal(suite.T(), "00010100", binaryString)
	})
}

func (suite *GlideTestSuite) TestWait() {
	suite.runWithDefaultClients(func(client api.BaseClient) {
		key := uuid.New().String()
		client.Set(key, "test")
		// Test 1:  numberOfReplicas (2)
		resultInt64, err := client.Wait(2, 2000)
		assert.NoError(suite.T(), err)
		assert.True(suite.T(), resultInt64 >= 2)

		// Test 2: Invalid timeout (negative)
		_, err = client.Wait(2, -1)

		// Assert error and message for invalid timeout
		assert.NotNil(suite.T(), err)
	})
}

func (suite *GlideTestSuite) TestGetBit_ExistingKey_ValidOffset() {
	suite.runWithDefaultClients(func(client api.BaseClient) {
		key := uuid.New().String()
		offset := int64(7)
		value := int64(1)

		client.SetBit(key, offset, value)

		result, err := client.GetBit(key, offset)
		assert.NoError(suite.T(), err)
		assert.Equal(suite.T(), value, result)
	})
}

func (suite *GlideTestSuite) TestGetBit_NonExistentKey() {
	suite.runWithDefaultClients(func(client api.BaseClient) {
		key := uuid.New().String()
		offset := int64(10)

		result, err := client.GetBit(key, offset)
		assert.NoError(suite.T(), err)
		assert.Equal(suite.T(), int64(0), result)
	})
}

func (suite *GlideTestSuite) TestGetBit_InvalidOffset() {
	suite.runWithDefaultClients(func(client api.BaseClient) {
		key := uuid.New().String()
		invalidOffset := int64(-1)

		_, err := client.GetBit(key, invalidOffset)
		assert.NotNil(suite.T(), err)
	})
}

func (suite *GlideTestSuite) TestBitCount_ExistingKey() {
	suite.runWithDefaultClients(func(client api.BaseClient) {
		key := uuid.New().String()
		for i := int64(0); i < 8; i++ {
			client.SetBit(key, i, 1)
		}

		result, err := client.BitCount(key)
		assert.NoError(suite.T(), err)
		assert.Equal(suite.T(), int64(8), result)
	})
}

func (suite *GlideTestSuite) TestBitCount_ZeroBits() {
	suite.runWithDefaultClients(func(client api.BaseClient) {
		key := uuid.New().String()

		result, err := client.BitCount(key)
		assert.NoError(suite.T(), err)
		assert.Equal(suite.T(), int64(0), result)
	})
}

func (suite *GlideTestSuite) TestBitCountWithOptions_StartEnd() {
	suite.runWithDefaultClients(func(client api.BaseClient) {
		key := uuid.New().String()
		value := "TestBitCountWithOptions_StartEnd"

		client.Set(key, value)

		start := int64(1)
		end := int64(5)
		opts := &options.BitCountOptions{}
		opts.SetStart(start)
		opts.SetEnd(end)

		result, err := client.BitCountWithOptions(key, opts)
		assert.NoError(suite.T(), err)
		assert.Equal(suite.T(), int64(19), result)
	})
}

func (suite *GlideTestSuite) TestBitCountWithOptions_StartEndByte() {
	suite.SkipIfServerVersionLowerThanBy("7.0.0")
	suite.runWithDefaultClients(func(client api.BaseClient) {
		key := uuid.New().String()
		value := "TestBitCountWithOptions_StartEnd"

		client.Set(key, value)

		start := int64(1)
		end := int64(5)
		opts := &options.BitCountOptions{}
		opts.SetStart(start)
		opts.SetEnd(end)
		opts.SetBitmapIndexType(options.BYTE)

		result, err := client.BitCountWithOptions(key, opts)
		assert.NoError(suite.T(), err)
		assert.Equal(suite.T(), int64(19), result)
	})
}

func (suite *GlideTestSuite) TestBitCountWithOptions_StartEndBit() {
	suite.SkipIfServerVersionLowerThanBy("7.0.0")
	suite.runWithDefaultClients(func(client api.BaseClient) {
		key := uuid.New().String()
		value := "TestBitCountWithOptions_StartEnd"

		client.Set(key, value)

		start := int64(1)
		end := int64(5)
		opts := &options.BitCountOptions{}
		opts.SetStart(start)
		opts.SetEnd(end)
		opts.SetBitmapIndexType(options.BIT)

		result, err := client.BitCountWithOptions(key, opts)
		assert.NoError(suite.T(), err)
		assert.Equal(suite.T(), int64(3), result)
	})
}

func (suite *GlideTestSuite) TestXPendingAndXClaim() {
	suite.runWithDefaultClients(func(client api.BaseClient) {
		// 1. Arrange the data
		key := uuid.New().String()
		groupName := "group" + uuid.New().String()
		zeroStreamId := "0"
		consumer1 := "consumer-1-" + uuid.New().String()
		consumer2 := "consumer-2-" + uuid.New().String()

		resp, err := client.XGroupCreateWithOptions(
			key,
			groupName,
			zeroStreamId,
			options.NewXGroupCreateOptions().SetMakeStream(),
		)
		assert.NoError(suite.T(), err)
		assert.Equal(suite.T(), "OK", resp)

		respBool, err := client.XGroupCreateConsumer(key, groupName, consumer1)
		assert.NoError(suite.T(), err)
		assert.True(suite.T(), respBool)

		respBool, err = client.XGroupCreateConsumer(key, groupName, consumer2)
		assert.NoError(suite.T(), err)
		assert.True(suite.T(), respBool)

		// Add two stream entries for consumer 1
		streamid_1, err := client.XAdd(key, [][]string{{"field1", "value1"}})
		assert.NoError(suite.T(), err)
		streamid_2, err := client.XAdd(key, [][]string{{"field2", "value2"}})
		assert.NoError(suite.T(), err)

		// Read the stream entries for consumer 1 and mark messages as pending
		xReadGroupResult1, err := client.XReadGroup(groupName, consumer1, map[string]string{key: ">"})
		assert.NoError(suite.T(), err)
		expectedResult := map[string]map[string][][]string{
			key: {
				streamid_1.Value(): {{"field1", "value1"}},
				streamid_2.Value(): {{"field2", "value2"}},
			},
		}
		assert.Equal(suite.T(), expectedResult, xReadGroupResult1)

		// Add 3 more stream entries for consumer 2
		streamid_3, err := client.XAdd(key, [][]string{{"field3", "value3"}})
		assert.NoError(suite.T(), err)
		streamid_4, err := client.XAdd(key, [][]string{{"field4", "value4"}})
		assert.NoError(suite.T(), err)
		streamid_5, err := client.XAdd(key, [][]string{{"field5", "value5"}})
		assert.NoError(suite.T(), err)

		// read the entire stream for consumer 2 and mark messages as pending
		xReadGroupResult2, err := client.XReadGroup(groupName, consumer2, map[string]string{key: ">"})
		assert.NoError(suite.T(), err)
		expectedResult2 := map[string]map[string][][]string{
			key: {
				streamid_3.Value(): {{"field3", "value3"}},
				streamid_4.Value(): {{"field4", "value4"}},
				streamid_5.Value(): {{"field5", "value5"}},
			},
		}
		assert.Equal(suite.T(), expectedResult2, xReadGroupResult2)

		expectedSummary := api.XPendingSummary{
			NumOfMessages: 5,
			StartId:       streamid_1,
			EndId:         streamid_5,
			ConsumerMessages: []api.ConsumerPendingMessage{
				{ConsumerName: consumer1, MessageCount: 2},
				{ConsumerName: consumer2, MessageCount: 3},
			},
		}
		summaryResult, err := client.XPending(key, groupName)
		assert.NoError(suite.T(), err)
		assert.True(
			suite.T(),
			reflect.DeepEqual(expectedSummary, summaryResult),
			"Expected and actual results do not match",
		)

		// ensure idle time > 0
		time.Sleep(2000 * time.Millisecond)
		pendingResultExtended, err := client.XPendingWithOptions(
			key,
			groupName,
			options.NewXPendingOptions("-", "+", 10),
		)
		assert.NoError(suite.T(), err)

		assert.Greater(suite.T(), len(pendingResultExtended), 2)
		// because of the idle time return, we have to exclude it from the expected result
		// and check separately
		assert.Equal(suite.T(), pendingResultExtended[0].Id, streamid_1.Value())
		assert.Equal(suite.T(), pendingResultExtended[0].ConsumerName, consumer1)
		assert.GreaterOrEqual(suite.T(), pendingResultExtended[0].DeliveryCount, int64(0))

		assert.Equal(suite.T(), pendingResultExtended[1].Id, streamid_2.Value())
		assert.Equal(suite.T(), pendingResultExtended[1].ConsumerName, consumer1)
		assert.GreaterOrEqual(suite.T(), pendingResultExtended[1].DeliveryCount, int64(0))

		assert.Equal(suite.T(), pendingResultExtended[2].Id, streamid_3.Value())
		assert.Equal(suite.T(), pendingResultExtended[2].ConsumerName, consumer2)
		assert.GreaterOrEqual(suite.T(), pendingResultExtended[2].DeliveryCount, int64(0))

		assert.Equal(suite.T(), pendingResultExtended[3].Id, streamid_4.Value())
		assert.Equal(suite.T(), pendingResultExtended[3].ConsumerName, consumer2)
		assert.GreaterOrEqual(suite.T(), pendingResultExtended[3].DeliveryCount, int64(0))

		assert.Equal(suite.T(), pendingResultExtended[4].Id, streamid_5.Value())
		assert.Equal(suite.T(), pendingResultExtended[4].ConsumerName, consumer2)
		assert.GreaterOrEqual(suite.T(), pendingResultExtended[4].DeliveryCount, int64(0))

		// use claim to claim stream 3 and 5 for consumer 1
		claimResult, err := client.XClaim(
			key,
			groupName,
			consumer1,
			int64(0),
			[]string{streamid_3.Value(), streamid_5.Value()},
		)
		assert.NoError(suite.T(), err)
		expectedClaimResult := map[string][][]string{
			streamid_3.Value(): {{"field3", "value3"}},
			streamid_5.Value(): {{"field5", "value5"}},
		}
		assert.Equal(suite.T(), expectedClaimResult, claimResult)

		claimResultJustId, err := client.XClaimJustId(
			key,
			groupName,
			consumer1,
			int64(0),
			[]string{streamid_3.Value(), streamid_5.Value()},
		)
		assert.NoError(suite.T(), err)
		assert.Equal(suite.T(), []string{streamid_3.Value(), streamid_5.Value()}, claimResultJustId)

		// add one more stream
		streamid_6, err := client.XAdd(key, [][]string{{"field6", "value6"}})
		assert.NoError(suite.T(), err)

		// using force, we can xclaim the message without reading it
		claimResult, err = client.XClaimWithOptions(
			key,
			groupName,
			consumer1,
			int64(0),
			[]string{streamid_6.Value()},
			options.NewStreamClaimOptions().SetForce().SetRetryCount(99),
		)
		assert.NoError(suite.T(), err)
		assert.Equal(suite.T(), map[string][][]string{streamid_6.Value(): {{"field6", "value6"}}}, claimResult)

		forcePendingResult, err := client.XPendingWithOptions(
			key,
			groupName,
			options.NewXPendingOptions(streamid_6.Value(), streamid_6.Value(), 1),
		)
		assert.NoError(suite.T(), err)
		assert.Equal(suite.T(), 1, len(forcePendingResult))
		assert.Equal(suite.T(), streamid_6.Value(), forcePendingResult[0].Id)
		assert.Equal(suite.T(), consumer1, forcePendingResult[0].ConsumerName)
		assert.Equal(suite.T(), int64(99), forcePendingResult[0].DeliveryCount)

		// acknowledge streams 2, 3, 4 and 6 and remove them from xpending results
		xackResult, err := client.XAck(
			key, groupName,
			[]string{streamid_2.Value(), streamid_3.Value(), streamid_4.Value(), streamid_6.Value()})
		assert.NoError(suite.T(), err)
		assert.Equal(suite.T(), int64(4), xackResult)

		pendingResultExtended, err = client.XPendingWithOptions(
			key,
			groupName,
			options.NewXPendingOptions(streamid_3.Value(), "+", 10),
		)
		assert.NoError(suite.T(), err)
		assert.Equal(suite.T(), 1, len(pendingResultExtended))
		assert.Equal(suite.T(), streamid_5.Value(), pendingResultExtended[0].Id)
		assert.Equal(suite.T(), consumer1, pendingResultExtended[0].ConsumerName)

		pendingResultExtended, err = client.XPendingWithOptions(
			key,
			groupName,
			options.NewXPendingOptions("-", "("+streamid_5.Value(), 10),
		)
		assert.NoError(suite.T(), err)
		assert.Equal(suite.T(), 1, len(pendingResultExtended))
		assert.Equal(suite.T(), streamid_1.Value(), pendingResultExtended[0].Id)
		assert.Equal(suite.T(), consumer1, pendingResultExtended[0].ConsumerName)

		pendingResultExtended, err = client.XPendingWithOptions(
			key,
			groupName,
			options.NewXPendingOptions("-", "+", 10).SetMinIdleTime(1).SetConsumer(consumer1),
		)
		assert.NoError(suite.T(), err)
		assert.Equal(suite.T(), 2, len(pendingResultExtended))
	})
}

func (suite *GlideTestSuite) TestXClaimFailure() {
	suite.runWithDefaultClients(func(client api.BaseClient) {
		key := uuid.New().String()
		stringKey := "string-key-" + uuid.New().String()
		groupName := "group" + uuid.New().String()
		zeroStreamId := "0"
		consumer1 := "consumer-1-" + uuid.New().String()

		// create group and consumer for the group
		groupCreateResult, err := client.XGroupCreateWithOptions(
			key,
			groupName,
			zeroStreamId,
			options.NewXGroupCreateOptions().SetMakeStream(),
		)
		assert.NoError(suite.T(), err)
		assert.Equal(suite.T(), "OK", groupCreateResult)

		consumerCreateResult, err := client.XGroupCreateConsumer(key, groupName, consumer1)
		assert.NoError(suite.T(), err)
		assert.True(suite.T(), consumerCreateResult)

		// Add stream entry and mark as pending
		streamid_1, err := client.XAdd(key, [][]string{{"field1", "value1"}})
		assert.NoError(suite.T(), err)
		assert.NotNil(suite.T(), streamid_1)

		readGroupResult, err := client.XReadGroup(groupName, consumer1, map[string]string{key: ">"})
		assert.NoError(suite.T(), err)
		assert.NotNil(suite.T(), readGroupResult)

		// claim with invalid stream entry IDs
		_, err = client.XClaimJustId(key, groupName, consumer1, int64(1), []string{"invalid-stream-id"})
		assert.Error(suite.T(), err)
		assert.IsType(suite.T(), &errors.RequestError{}, err)

		// claim with empty stream entry IDs returns empty map
		claimResult, err := client.XClaimJustId(key, groupName, consumer1, int64(1), []string{})
		assert.NoError(suite.T(), err)
		assert.Equal(suite.T(), []string{}, claimResult)

		// non existent key causes a RequestError
		claimOptions := options.NewStreamClaimOptions().SetIdleTime(1)
		_, err = client.XClaim(stringKey, groupName, consumer1, int64(1), []string{streamid_1.Value()})
		assert.Error(suite.T(), err)
		assert.IsType(suite.T(), &errors.RequestError{}, err)
		assert.Contains(suite.T(), err.Error(), "NOGROUP")

		_, err = client.XClaimWithOptions(
			stringKey,
			groupName,
			consumer1,
			int64(1),
			[]string{streamid_1.Value()},
			claimOptions,
		)
		assert.Error(suite.T(), err)
		assert.IsType(suite.T(), &errors.RequestError{}, err)
		assert.Contains(suite.T(), err.Error(), "NOGROUP")

		_, err = client.XClaimJustId(stringKey, groupName, consumer1, int64(1), []string{streamid_1.Value()})
		assert.Error(suite.T(), err)
		assert.IsType(suite.T(), &errors.RequestError{}, err)
		assert.Contains(suite.T(), err.Error(), "NOGROUP")

		_, err = client.XClaimJustIdWithOptions(
			stringKey,
			groupName,
			consumer1,
			int64(1),
			[]string{streamid_1.Value()},
			claimOptions,
		)
		assert.Error(suite.T(), err)
		assert.IsType(suite.T(), &errors.RequestError{}, err)
		assert.Contains(suite.T(), err.Error(), "NOGROUP")

		// key exists, but is not a stream
		_, err = client.Set(stringKey, "test")
		assert.NoError(suite.T(), err)
		_, err = client.XClaim(stringKey, groupName, consumer1, int64(1), []string{streamid_1.Value()})
		assert.Error(suite.T(), err)
		assert.IsType(suite.T(), &errors.RequestError{}, err)

		_, err = client.XClaimWithOptions(
			stringKey,
			groupName,
			consumer1,
			int64(1),
			[]string{streamid_1.Value()},
			claimOptions,
		)
		assert.Error(suite.T(), err)
		assert.IsType(suite.T(), &errors.RequestError{}, err)

		_, err = client.XClaimJustId(stringKey, groupName, consumer1, int64(1), []string{streamid_1.Value()})
		assert.Error(suite.T(), err)
		assert.IsType(suite.T(), &errors.RequestError{}, err)

		_, err = client.XClaimJustIdWithOptions(
			stringKey,
			groupName,
			consumer1,
			int64(1),
			[]string{streamid_1.Value()},
			claimOptions,
		)
		assert.Error(suite.T(), err)
		assert.IsType(suite.T(), &errors.RequestError{}, err)
	})
}

func (suite *GlideTestSuite) TestCopy() {
	suite.runWithDefaultClients(func(client api.BaseClient) {
		key := "{key}" + uuid.New().String()
		key2 := "{key}" + uuid.New().String()
		value := "hello"
		t := suite.T()
		suite.verifyOK(client.Set(key, value))

		// Test 1: Check the copy command
		resultCopy, err := client.Copy(key, key2)
		assert.Nil(t, err)
		assert.True(t, resultCopy)

		// Test 2: Check if the value stored at the source is same with destination key.
		resultGet, err := client.Get(key2)
		assert.Nil(t, err)
		assert.Equal(t, value, resultGet.Value())
	})
}

func (suite *GlideTestSuite) TestCopyWithOptions() {
	suite.runWithDefaultClients(func(client api.BaseClient) {
		key := "{key}" + uuid.New().String()
		key2 := "{key}" + uuid.New().String()
		value := "hello"
		t := suite.T()
		suite.verifyOK(client.Set(key, value))
		suite.verifyOK(client.Set(key2, "World"))

		// Test 1: Check the copy command with options
		optsCopy := api.NewCopyOptionsBuilder().SetReplace()
		resultCopy, err := client.CopyWithOptions(key, key2, optsCopy)
		assert.Nil(t, err)
		assert.True(t, resultCopy)

		// Test 2: Check if the value stored at the source is same with destination key.
		resultGet, err := client.Get(key2)
		assert.Nil(t, err)
		assert.Equal(t, value, resultGet.Value())
	})
}

func (suite *GlideTestSuite) TestXRangeAndXRevRange() {
	suite.runWithDefaultClients(func(client api.BaseClient) {
		key := uuid.New().String()
		key2 := uuid.New().String()
		stringKey := uuid.New().String()
		positiveInfinity := options.NewInfiniteStreamBoundary(options.PositiveInfinity)
		negativeInfinity := options.NewInfiniteStreamBoundary(options.NegativeInfinity)

		// add stream entries
		streamId1, err := client.XAdd(
			key,
			[][]string{{"field1", "value1"}},
		)
		assert.NoError(suite.T(), err)
		assert.NotNil(suite.T(), streamId1)

		streamId2, err := client.XAdd(
			key,
			[][]string{{"field2", "value2"}},
		)
		assert.NoError(suite.T(), err)
		assert.NotNil(suite.T(), streamId2)

		xlenResult, err := client.XLen(key)
		assert.NoError(suite.T(), err)
		assert.Equal(suite.T(), int64(2), xlenResult)

		// get everything from the stream
		xrangeResult, err := client.XRange(
			key,
			negativeInfinity,
			positiveInfinity,
		)
		assert.NoError(suite.T(), err)
		assert.Equal(
			suite.T(),
			map[string][][]string{streamId1.Value(): {{"field1", "value1"}}, streamId2.Value(): {{"field2", "value2"}}},
			xrangeResult,
		)

		// get everything from the stream in reverse
		xrevrangeResult, err := client.XRevRange(
			key,
			positiveInfinity,
			negativeInfinity,
		)
		assert.NoError(suite.T(), err)
		assert.Equal(
			suite.T(),
			map[string][][]string{streamId2.Value(): {{"field2", "value2"}}, streamId1.Value(): {{"field1", "value1"}}},
			xrevrangeResult,
		)

		// returns empty map if + before -
		xrangeResult, err = client.XRange(
			key,
			positiveInfinity,
			negativeInfinity,
		)
		assert.NoError(suite.T(), err)
		assert.Empty(suite.T(), xrangeResult)

		// rev search returns empty if - before +
		xrevrangeResult, err = client.XRevRange(
			key,
			negativeInfinity,
			positiveInfinity,
		)
		assert.NoError(suite.T(), err)
		assert.Empty(suite.T(), xrevrangeResult)

		streamId3, err := client.XAdd(
			key,
			[][]string{{"field3", "value3"}},
		)
		assert.NoError(suite.T(), err)
		assert.NotNil(suite.T(), streamId3)

		// get the newest stream entry
		xrangeResult, err = client.XRangeWithOptions(
			key,
			options.NewStreamBoundary(streamId2.Value(), false),
			positiveInfinity,
			options.NewStreamRangeOptions().SetCount(1),
		)
		assert.NoError(suite.T(), err)
		assert.Equal(
			suite.T(),
			map[string][][]string{streamId3.Value(): {{"field3", "value3"}}},
			xrangeResult,
		)

		// doing the same with rev search
		xrevrangeResult, err = client.XRevRangeWithOptions(
			key,
			positiveInfinity,
			options.NewStreamBoundary(streamId2.Value(), false),
			options.NewStreamRangeOptions().SetCount(1),
		)
		assert.NoError(suite.T(), err)
		assert.Equal(
			suite.T(),
			map[string][][]string{streamId3.Value(): {{"field3", "value3"}}},
			xrevrangeResult,
		)

		// both xrange and xrevrange return nil with a zero/negative count
		xrangeResult, err = client.XRangeWithOptions(
			key,
			negativeInfinity,
			positiveInfinity,
			options.NewStreamRangeOptions().SetCount(0),
		)
		assert.NoError(suite.T(), err)
		assert.Empty(suite.T(), xrangeResult)

		xrevrangeResult, err = client.XRevRangeWithOptions(
			key,
			positiveInfinity,
			negativeInfinity,
			options.NewStreamRangeOptions().SetCount(-1),
		)
		assert.NoError(suite.T(), err)
		assert.Empty(suite.T(), xrevrangeResult)

		// xrange and xrevrange against an empty stream
		xdelResult, err := client.XDel(key, []string{streamId1.Value(), streamId2.Value(), streamId3.Value()})
		assert.NoError(suite.T(), err)
		assert.Equal(suite.T(), int64(3), xdelResult)

		xrangeResult, err = client.XRange(
			key,
			negativeInfinity,
			positiveInfinity,
		)
		assert.NoError(suite.T(), err)
		assert.Empty(suite.T(), xrangeResult)

		xrevrangeResult, err = client.XRevRange(
			key,
			positiveInfinity,
			negativeInfinity,
		)
		assert.NoError(suite.T(), err)
		assert.Empty(suite.T(), xrevrangeResult)

		// xrange and xrevrange against a non-existent stream
		xrangeResult, err = client.XRange(
			key2,
			negativeInfinity,
			positiveInfinity,
		)
		assert.NoError(suite.T(), err)
		assert.Empty(suite.T(), xrangeResult)

		xrevrangeResult, err = client.XRevRange(
			key2,
			positiveInfinity,
			negativeInfinity,
		)
		assert.NoError(suite.T(), err)
		assert.Empty(suite.T(), xrevrangeResult)

		// xrange and xrevrange against a non-stream key
		_, err = client.Set(stringKey, "test")
		assert.NoError(suite.T(), err)
		_, err = client.XRange(
			stringKey,
			negativeInfinity,
			positiveInfinity,
		)
		assert.Error(suite.T(), err)
		assert.IsType(suite.T(), &errors.RequestError{}, err)

		_, err = client.XRevRange(
			stringKey,
			positiveInfinity,
			negativeInfinity,
		)
		assert.Error(suite.T(), err)
		assert.IsType(suite.T(), &errors.RequestError{}, err)

		// xrange and xrevrange when range bound is not a valid id
		_, err = client.XRange(
			key,
			options.NewStreamBoundary("invalid-id", false),
			positiveInfinity,
		)
		assert.Error(suite.T(), err)
		assert.IsType(suite.T(), &errors.RequestError{}, err)

		_, err = client.XRevRange(
			key,
			options.NewStreamBoundary("invalid-id", false),
			negativeInfinity,
		)
		assert.Error(suite.T(), err)
		assert.IsType(suite.T(), &errors.RequestError{}, err)
	})
}

func (suite *GlideTestSuite) TestBitField_GetAndIncrBy() {
	suite.runWithDefaultClients(func(client api.BaseClient) {
		key := uuid.New().String()

		commands := []options.BitFieldSubCommands{
			options.NewBitFieldIncrBy(options.SignedInt, 5, 100, 1),
		}

		result1, err := client.BitField(key, commands)
		assert.Nil(suite.T(), err)
		assert.Len(suite.T(), result1, 1)
		firstValue := result1[0].Value()

		result2, err := client.BitField(key, commands)
		assert.Nil(suite.T(), err)
		assert.Len(suite.T(), result2, 1)
		assert.Equal(suite.T(), firstValue+1, result2[0].Value())

		getCommands := []options.BitFieldSubCommands{
			options.NewBitFieldGet(options.SignedInt, 5, 100),
		}

		getResult, err := client.BitField(key, getCommands)
		assert.Nil(suite.T(), err)
		assert.Len(suite.T(), getResult, 1)
		assert.Equal(suite.T(), result2[0].Value(), getResult[0].Value())
	})
}

func (suite *GlideTestSuite) TestBitField_Overflow() {
	suite.runWithDefaultClients(func(client api.BaseClient) {
		// SAT (Saturate) Overflow Test
		key1 := uuid.New().String()
		satCommands := []options.BitFieldSubCommands{
			options.NewBitFieldOverflow(options.SAT),
			options.NewBitFieldIncrBy(options.UnsignedInt, 2, 0, 2),
			options.NewBitFieldIncrBy(options.UnsignedInt, 2, 0, 2),
		}

		satResult, err := client.BitField(key1, satCommands)
		assert.Nil(suite.T(), err)
		assert.Len(suite.T(), satResult, 2)

		assert.Equal(suite.T(), int64(2), satResult[0].Value())
		assert.LessOrEqual(suite.T(), satResult[1].Value(), int64(3))

		// WRAP Overflow Test
		key2 := uuid.New().String()
		wrapCommands := []options.BitFieldSubCommands{
			options.NewBitFieldOverflow(options.WRAP),
			options.NewBitFieldIncrBy(options.UnsignedInt, 2, 0, 3),
			options.NewBitFieldIncrBy(options.UnsignedInt, 2, 0, 1),
		}

		wrapResult, err := client.BitField(key2, wrapCommands)
		assert.Nil(suite.T(), err)
		assert.Len(suite.T(), wrapResult, 2)

		assert.Equal(suite.T(), int64(3), wrapResult[0].Value())
		assert.Equal(suite.T(), int64(0), wrapResult[1].Value())

		// FAIL Overflow Test
		key3 := uuid.New().String()
		failCommands := []options.BitFieldSubCommands{
			options.NewBitFieldOverflow(options.FAIL),
			options.NewBitFieldIncrBy(options.UnsignedInt, 2, 0, 3),
			options.NewBitFieldIncrBy(options.UnsignedInt, 2, 0, 1),
		}

		failResult, err := client.BitField(key3, failCommands)
		assert.Nil(suite.T(), err)
		assert.Len(suite.T(), failResult, 2)

		assert.Equal(suite.T(), int64(3), failResult[0].Value())
		assert.True(suite.T(), failResult[1].IsNil())
	})
}

func (suite *GlideTestSuite) TestBitField_MultipleOperations() {
	suite.runWithDefaultClients(func(client api.BaseClient) {
		key := uuid.New().String()

		commands := []options.BitFieldSubCommands{
			options.NewBitFieldSet(options.UnsignedInt, 8, 0, 10),
			options.NewBitFieldGet(options.UnsignedInt, 8, 0),
			options.NewBitFieldIncrBy(options.UnsignedInt, 8, 0, 5),
		}

		result, err := client.BitField(key, commands)

		assert.Nil(suite.T(), err)
		assert.Len(suite.T(), result, 3)

		assert.LessOrEqual(suite.T(), result[0].Value(), int64(10))
		assert.Equal(suite.T(), int64(10), result[1].Value())
		assert.Equal(suite.T(), int64(15), result[2].Value())
	})
}

func (suite *GlideTestSuite) TestBitField_Failures() {
	suite.runWithDefaultClients(func(client api.BaseClient) {
		key := uuid.New().String()

		// Test invalid bit size for unsigned
		invalidUnsignedCommands := []options.BitFieldSubCommands{
			options.NewBitFieldGet(options.UnsignedInt, 64, 0),
		}

		_, err := client.BitField(key, invalidUnsignedCommands)
		assert.NotNil(suite.T(), err)

		// Test invalid bit size for signed
		invalidSignedCommands := []options.BitFieldSubCommands{
			options.NewBitFieldGet(options.SignedInt, 65, 0),
		}

		_, err = client.BitField(key, invalidSignedCommands)
		assert.NotNil(suite.T(), err)
	})
}

func (suite *GlideTestSuite) TestBitFieldRO_BasicOperation() {
	suite.runWithDefaultClients(func(client api.BaseClient) {
		key := uuid.New().String()
		value := int64(42)

		setCommands := []options.BitFieldSubCommands{
			options.NewBitFieldSet(options.SignedInt, 8, 16, value),
		}
		_, err := client.BitField(key, setCommands)
		assert.Nil(suite.T(), err)

		getNormalCommands := []options.BitFieldSubCommands{
			options.NewBitFieldGet(options.SignedInt, 8, 16),
		}
		getNormal, err := client.BitField(key, getNormalCommands)
		assert.Nil(suite.T(), err)

		getROCommands := []options.BitFieldROCommands{
			options.NewBitFieldGet(options.SignedInt, 8, 16),
		}
		getRO, err := client.BitFieldRO(key, getROCommands)
		assert.Nil(suite.T(), err)

		assert.Equal(suite.T(), getNormal[0].Value(), getRO[0].Value())
		assert.Equal(suite.T(), value, getRO[0].Value())
	})
}

func (suite *GlideTestSuite) TestBitFieldRO_MultipleGets() {
	suite.runWithDefaultClients(func(client api.BaseClient) {
		key := uuid.New().String()
		value1 := int64(42)
		value2 := int64(43)

		setCommands := []options.BitFieldSubCommands{
			options.NewBitFieldSet(options.SignedInt, 8, 0, value1),
			options.NewBitFieldSet(options.SignedInt, 8, 8, value2),
		}

		_, err := client.BitField(key, setCommands)
		assert.Nil(suite.T(), err)

		getNormalCommands := []options.BitFieldSubCommands{
			options.NewBitFieldGet(options.SignedInt, 8, 0),
			options.NewBitFieldGet(options.SignedInt, 8, 8),
		}

		getNormal, err := client.BitField(key, getNormalCommands)
		assert.Nil(suite.T(), err)

		getROCommands := []options.BitFieldROCommands{
			options.NewBitFieldGet(options.SignedInt, 8, 0),
			options.NewBitFieldGet(options.SignedInt, 8, 8),
		}

		getRO, err := client.BitFieldRO(key, getROCommands)
		assert.Nil(suite.T(), err)

		assert.Equal(suite.T(),
			[]int64{getNormal[0].Value(), getNormal[1].Value()},
			[]int64{getRO[0].Value(), getRO[1].Value()},
		)
		assert.Equal(suite.T(), []int64{value1, value2}, []int64{getRO[0].Value(), getRO[1].Value()})
	})
}

<<<<<<< HEAD
func (suite *GlideTestSuite) TestZDiff() {
	suite.runWithDefaultClients(func(client api.BaseClient) {
		suite.SkipIfServerVersionLowerThanBy("6.2.0")
		t := suite.T()
		key1 := "{testKey}:1-" + uuid.NewString()
		key2 := "{testKey}:2-" + uuid.NewString()
		key3 := "{testKey}:3-" + uuid.NewString()
		nonExistentKey := "{testKey}:4-" + uuid.NewString()

		membersScores1 := map[string]float64{
			"one":   1.0,
			"two":   2.0,
			"three": 3.0,
		}

		membersScores2 := map[string]float64{
			"two": 2.0,
		}

		membersScores3 := map[string]float64{
			"one":   1.0,
			"two":   2.0,
			"three": 3.0,
			"four":  4.0,
		}

		zAddResult1, err := client.ZAdd(key1, membersScores1)
		assert.NoError(t, err)
		assert.Equal(t, int64(3), zAddResult1)
		zAddResult2, err := client.ZAdd(key2, membersScores2)
		assert.NoError(t, err)
		assert.Equal(t, int64(1), zAddResult2)
		zAddResult3, err := client.ZAdd(key3, membersScores3)
		assert.NoError(t, err)
		assert.Equal(t, int64(4), zAddResult3)

		zDiffResult, err := client.ZDiff([]string{key1, key2})
		assert.NoError(t, err)
		assert.Equal(t, []string{"one", "three"}, zDiffResult)
		zDiffResult, err = client.ZDiff([]string{key1, key3})
		assert.NoError(t, err)
		assert.Equal(t, []string{}, zDiffResult)
		zDiffResult, err = client.ZDiff([]string{nonExistentKey, key3})
		assert.NoError(t, err)
		assert.Equal(t, []string{}, zDiffResult)

		zDiffResultWithScores, err := client.ZDiffWithScores([]string{key1, key2})
		assert.NoError(t, err)
		assert.Equal(t, map[string]float64{"one": 1.0, "three": 3.0}, zDiffResultWithScores)
		zDiffResultWithScores, err = client.ZDiffWithScores([]string{key1, key3})
		assert.NoError(t, err)
		assert.Equal(t, map[string]float64{}, zDiffResultWithScores)
		zDiffResultWithScores, err = client.ZDiffWithScores([]string{nonExistentKey, key3})
		assert.NoError(t, err)
		assert.Equal(t, map[string]float64{}, zDiffResultWithScores)

		// Key exists, but it is not a set
		setResult, _ := client.Set(nonExistentKey, "bar")
		assert.Equal(t, setResult, "OK")

		_, err = client.ZDiff([]string{nonExistentKey, key2})
		assert.NotNil(t, err)
		assert.IsType(t, &errors.RequestError{}, err)

		_, err = client.ZDiffWithScores([]string{nonExistentKey, key2})
		assert.NotNil(t, err)
		assert.IsType(t, &errors.RequestError{}, err)
=======
func (suite *GlideTestSuite) TestZInter() {
	suite.SkipIfServerVersionLowerThanBy("6.2.0")
	suite.runWithDefaultClients(func(client api.BaseClient) {
		key1 := "{key}-" + uuid.New().String()
		key2 := "{key}-" + uuid.New().String()
		key3 := "{key}-" + uuid.New().String()
		memberScoreMap1 := map[string]float64{
			"one": 1.0,
			"two": 2.0,
		}
		memberScoreMap2 := map[string]float64{
			"two":   3.5,
			"three": 3.0,
		}

		// Add members to sorted sets
		res, err := client.ZAdd(key1, memberScoreMap1)
		assert.NoError(suite.T(), err)
		assert.Equal(suite.T(), int64(2), res)

		res, err = client.ZAdd(key2, memberScoreMap2)
		assert.NoError(suite.T(), err)
		assert.Equal(suite.T(), int64(2), res)

		// intersection results are aggregated by the max score of elements
		zinterResult, err := client.ZInter(options.KeyArray{Keys: []string{key1, key2}})
		assert.NoError(suite.T(), err)
		assert.Equal(suite.T(), []string{"two"}, zinterResult)

		// intersection with scores
		zinterWithScoresResult, err := client.ZInterWithScores(
			options.NewZInterOptionsBuilder(options.KeyArray{Keys: []string{key1, key2}}).SetAggregate(options.AggregateSum),
		)
		assert.NoError(suite.T(), err)
		assert.Equal(suite.T(), map[string]float64{"two": 5.5}, zinterWithScoresResult)

		// intersect results with max aggregate
		zinterWithMaxAggregateResult, err := client.ZInterWithScores(
			options.NewZInterOptionsBuilder(options.KeyArray{Keys: []string{key1, key2}}).SetAggregate(options.AggregateMax),
		)
		assert.NoError(suite.T(), err)
		assert.Equal(suite.T(), map[string]float64{"two": 3.5}, zinterWithMaxAggregateResult)

		// intersect results with min aggregate
		zinterWithMinAggregateResult, err := client.ZInterWithScores(
			options.NewZInterOptionsBuilder(options.KeyArray{Keys: []string{key1, key2}}).SetAggregate(options.AggregateMin),
		)
		assert.NoError(suite.T(), err)
		assert.Equal(suite.T(), map[string]float64{"two": 2.0}, zinterWithMinAggregateResult)

		// intersect results with sum aggregate
		zinterWithSumAggregateResult, err := client.ZInterWithScores(
			options.NewZInterOptionsBuilder(options.KeyArray{Keys: []string{key1, key2}}).SetAggregate(options.AggregateSum),
		)
		assert.NoError(suite.T(), err)
		assert.Equal(suite.T(), map[string]float64{"two": 5.5}, zinterWithSumAggregateResult)

		// Scores are multiplied by a 2.0 weight for key1 and key2 during aggregation
		zinterWithWeightedKeysResult, err := client.ZInterWithScores(
			options.NewZInterOptionsBuilder(
				options.WeightedKeys{
					KeyWeightPairs: []options.KeyWeightPair{
						{Key: key1, Weight: 2.0},
						{Key: key2, Weight: 2.0},
					},
				},
			).SetAggregate(options.AggregateSum),
		)
		assert.NoError(suite.T(), err)
		assert.Equal(suite.T(), map[string]float64{"two": 11.0}, zinterWithWeightedKeysResult)

		// non-existent key - empty intersection
		zinterWithNonExistentKeyResult, err := client.ZInterWithScores(
			options.NewZInterOptionsBuilder(options.KeyArray{Keys: []string{key1, key3}}).SetAggregate(options.AggregateSum),
		)
		assert.NoError(suite.T(), err)
		assert.Empty(suite.T(), zinterWithNonExistentKeyResult)

		// empty key list - request error
		_, err = client.ZInterWithScores(options.NewZInterOptionsBuilder(options.KeyArray{Keys: []string{}}))
		assert.NotNil(suite.T(), err)
		assert.IsType(suite.T(), &errors.RequestError{}, err)

		// key exists but not a set
		_, err = client.Set(key3, "value")
		assert.NoError(suite.T(), err)

		_, err = client.ZInter(options.KeyArray{Keys: []string{key1, key3}})
		assert.NotNil(suite.T(), err)
		assert.IsType(suite.T(), &errors.RequestError{}, err)

		_, err = client.ZInterWithScores(
			options.NewZInterOptionsBuilder(options.KeyArray{Keys: []string{key1, key3}}).SetAggregate(options.AggregateSum),
		)
		assert.NotNil(suite.T(), err)
		assert.IsType(suite.T(), &errors.RequestError{}, err)
>>>>>>> 7b77603f
	})
}<|MERGE_RESOLUTION|>--- conflicted
+++ resolved
@@ -7807,7 +7807,6 @@
 	})
 }
 
-<<<<<<< HEAD
 func (suite *GlideTestSuite) TestZDiff() {
 	suite.runWithDefaultClients(func(client api.BaseClient) {
 		suite.SkipIfServerVersionLowerThanBy("6.2.0")
@@ -7875,7 +7874,9 @@
 		_, err = client.ZDiffWithScores([]string{nonExistentKey, key2})
 		assert.NotNil(t, err)
 		assert.IsType(t, &errors.RequestError{}, err)
-=======
+	})
+}
+
 func (suite *GlideTestSuite) TestZInter() {
 	suite.SkipIfServerVersionLowerThanBy("6.2.0")
 	suite.runWithDefaultClients(func(client api.BaseClient) {
@@ -7972,6 +7973,5 @@
 		)
 		assert.NotNil(suite.T(), err)
 		assert.IsType(suite.T(), &errors.RequestError{}, err)
->>>>>>> 7b77603f
 	})
 }