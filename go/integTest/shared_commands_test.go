// Copyright Valkey GLIDE Project Contributors - SPDX Identifier: Apache-2.0

package integTest

import (
	"context"
	"fmt"
	"math"
	"reflect"
	"strconv"
	"strings"
	"time"

	"github.com/valkey-io/valkey-glide/go/v2/config"
	"github.com/valkey-io/valkey-glide/go/v2/constants"

	"github.com/google/uuid"
	"github.com/stretchr/testify/assert"
	"github.com/stretchr/testify/require"
	"github.com/valkey-io/valkey-glide/go/v2/internal/interfaces"
	"github.com/valkey-io/valkey-glide/go/v2/models"
	"github.com/valkey-io/valkey-glide/go/v2/options"
)

const (
	keyName      = "key"
	initialValue = "value"
	anotherValue = "value2"
)

func (suite *GlideTestSuite) TestSetAndGet_noOptions() {
	suite.runWithDefaultClients(func(client interfaces.BaseClientCommands) {
		suite.verifyOK(client.Set(context.Background(), keyName, initialValue))
		result, err := client.Get(context.Background(), keyName)

		suite.NoError(err)
		assert.Equal(suite.T(), initialValue, result.Value())
	})
}

func (suite *GlideTestSuite) TestSetAndGet_byteString() {
	suite.runWithDefaultClients(func(client interfaces.BaseClientCommands) {
		invalidUTF8Value := "\xff\xfe\xfd"
		suite.verifyOK(client.Set(context.Background(), keyName, invalidUTF8Value))
		result, err := client.Get(context.Background(), keyName)

		suite.NoError(err)
		assert.Equal(suite.T(), invalidUTF8Value, result.Value())
	})
}

func (suite *GlideTestSuite) TestSetWithOptions_ReturnOldValue() {
	suite.runWithDefaultClients(func(client interfaces.BaseClientCommands) {
		suite.verifyOK(client.Set(context.Background(), keyName, initialValue))

		opts := options.NewSetOptions().SetReturnOldValue(true)
		result, err := client.SetWithOptions(context.Background(), keyName, anotherValue, *opts)

		suite.NoError(err)
		assert.Equal(suite.T(), initialValue, result.Value())
	})
}

func (suite *GlideTestSuite) TestSetWithOptions_OnlyIfExists_overwrite() {
	suite.runWithDefaultClients(func(client interfaces.BaseClientCommands) {
		key := uuid.New().String()
		suite.verifyOK(client.Set(context.Background(), key, initialValue))

		opts := options.NewSetOptions().SetOnlyIfExists()
		result, err := client.SetWithOptions(context.Background(), key, anotherValue, *opts)
		suite.NoError(err)
		assert.Equal(suite.T(), "OK", result.Value())

		result, err = client.Get(context.Background(), key)
		suite.NoError(err)
		assert.Equal(suite.T(), anotherValue, result.Value())
	})
}

func (suite *GlideTestSuite) TestSetWithOptions_OnlyIfExists_missingKey() {
	suite.runWithDefaultClients(func(client interfaces.BaseClientCommands) {
		key := uuid.New().String()
		opts := options.NewSetOptions().SetOnlyIfExists()
		result, err := client.SetWithOptions(context.Background(), key, anotherValue, *opts)

		suite.NoError(err)
		assert.Equal(suite.T(), "", result.Value())
	})
}

func (suite *GlideTestSuite) TestSetWithOptions_OnlyIfDoesNotExist_missingKey() {
	suite.runWithDefaultClients(func(client interfaces.BaseClientCommands) {
		key := uuid.New().String()
		opts := options.NewSetOptions().SetOnlyIfDoesNotExist()
		result, err := client.SetWithOptions(context.Background(), key, anotherValue, *opts)
		suite.NoError(err)
		assert.Equal(suite.T(), "OK", result.Value())

		result, err = client.Get(context.Background(), key)
		suite.NoError(err)
		assert.Equal(suite.T(), anotherValue, result.Value())
	})
}

func (suite *GlideTestSuite) TestSetWithOptions_OnlyIfDoesNotExist_existingKey() {
	suite.runWithDefaultClients(func(client interfaces.BaseClientCommands) {
		key := uuid.New().String()
		opts := options.NewSetOptions().SetOnlyIfDoesNotExist()
		suite.verifyOK(client.Set(context.Background(), key, initialValue))

		result, err := client.SetWithOptions(context.Background(), key, anotherValue, *opts)

		suite.NoError(err)
		assert.Equal(suite.T(), "", result.Value())

		result, err = client.Get(context.Background(), key)

		suite.NoError(err)
		assert.Equal(suite.T(), initialValue, result.Value())
	})
}

func (suite *GlideTestSuite) TestSetWithOptions_KeepExistingExpiry() {
	suite.runWithDefaultClients(func(client interfaces.BaseClientCommands) {
		key := uuid.New().String()
		opts := options.NewSetOptions().
			SetExpiry(options.NewExpiryIn(2000 * time.Millisecond))
		result, err := client.SetWithOptions(context.Background(), key, initialValue, *opts)
		suite.NoError(err)
		assert.Equal(suite.T(), "OK", result.Value())

		result, err = client.Get(context.Background(), key)
		suite.NoError(err)
		assert.Equal(suite.T(), initialValue, result.Value())

		opts = options.NewSetOptions().SetExpiry(options.NewExpiryKeepExisting())
		result, err = client.SetWithOptions(context.Background(), key, anotherValue, *opts)
		suite.NoError(err)
		assert.Equal(suite.T(), "OK", result.Value())

		result, err = client.Get(context.Background(), key)

		suite.NoError(err)
		assert.Equal(suite.T(), anotherValue, result.Value())

		time.Sleep(2222 * time.Millisecond)
		result, err = client.Get(context.Background(), key)

		suite.NoError(err)
		assert.Equal(suite.T(), "", result.Value())
	})
}

func (suite *GlideTestSuite) TestSetWithOptions_UpdateExistingExpiry() {
	suite.runWithDefaultClients(func(client interfaces.BaseClientCommands) {
		key := uuid.New().String()
		opts := options.NewSetOptions().
			SetExpiry(options.NewExpiryIn(100500 * time.Millisecond))
		result, err := client.SetWithOptions(context.Background(), key, initialValue, *opts)
		suite.NoError(err)
		assert.Equal(suite.T(), "OK", result.Value())

		result, err = client.Get(context.Background(), key)
		suite.NoError(err)
		assert.Equal(suite.T(), initialValue, result.Value())

		opts = options.NewSetOptions().
			SetExpiry(options.NewExpiryIn(2000 * time.Millisecond))
		result, err = client.SetWithOptions(context.Background(), key, anotherValue, *opts)
		suite.NoError(err)
		assert.Equal(suite.T(), "OK", result.Value())

		result, err = client.Get(context.Background(), key)
		suite.NoError(err)
		assert.Equal(suite.T(), anotherValue, result.Value())

		time.Sleep(2222 * time.Millisecond)
		result, err = client.Get(context.Background(), key)

		suite.NoError(err)
		assert.Equal(suite.T(), "", result.Value())
	})
}

func (suite *GlideTestSuite) TestSetWithOptions_OnlyIfEquals() {
	suite.SkipIfServerVersionLowerThan("8.1.0", suite.T())
	suite.runWithDefaultClients(func(client interfaces.BaseClientCommands) {
		key := uuid.New().String()
		suite.verifyOK(client.Set(context.Background(), key, initialValue))

		// successful set
		opts := options.NewSetOptions().SetOnlyIfEquals(initialValue)
		result, err := client.SetWithOptions(context.Background(), key, anotherValue, *opts)
		suite.NoError(err)
		assert.Equal(suite.T(), "OK", result.Value())

		result, err = client.Get(context.Background(), key)
		suite.NoError(err)
		assert.Equal(suite.T(), anotherValue, result.Value())

		// unsuccessful set
		opts = options.NewSetOptions().SetOnlyIfEquals(initialValue)
		result, err = client.SetWithOptions(context.Background(), key, initialValue, *opts)
		suite.NoError(err)
		assert.True(suite.T(), result.IsNil())
	})
}

func (suite *GlideTestSuite) TestGetEx_existingAndNonExistingKeys() {
	suite.runWithDefaultClients(func(client interfaces.BaseClientCommands) {
		key := uuid.New().String()
		suite.verifyOK(client.Set(context.Background(), key, initialValue))

		result, err := client.GetEx(context.Background(), key)
		suite.NoError(err)
		assert.Equal(suite.T(), initialValue, result.Value())

		key = uuid.New().String()
		result, err = client.Get(context.Background(), key)
		suite.NoError(err)
		assert.Equal(suite.T(), "", result.Value())
	})
}

func (suite *GlideTestSuite) TestGetExWithOptions_PersistKey() {
	suite.runWithDefaultClients(func(client interfaces.BaseClientCommands) {
		key := uuid.New().String()
		suite.verifyOK(client.Set(context.Background(), key, initialValue))

		opts := options.NewGetExOptions().
			SetExpiry(options.NewExpiryIn(2000 * time.Millisecond))
		result, err := client.GetExWithOptions(context.Background(), key, *opts)
		suite.NoError(err)
		assert.Equal(suite.T(), initialValue, result.Value())

		result, err = client.Get(context.Background(), key)
		suite.NoError(err)
		assert.Equal(suite.T(), initialValue, result.Value())

		time.Sleep(1000 * time.Millisecond)

		opts = options.NewGetExOptions().SetExpiry(options.NewExpiryPersist())
		result, err = client.GetExWithOptions(context.Background(), key, *opts)
		suite.NoError(err)
		assert.Equal(suite.T(), initialValue, result.Value())
	})
}

func (suite *GlideTestSuite) TestGetExWithOptions_UpdateExpiry() {
	suite.runWithDefaultClients(func(client interfaces.BaseClientCommands) {
		key := uuid.New().String()
		suite.verifyOK(client.Set(context.Background(), key, initialValue))

		opts := options.NewGetExOptions().
			SetExpiry(options.NewExpiryIn(2000 * time.Millisecond))
		result, err := client.GetExWithOptions(context.Background(), key, *opts)
		suite.NoError(err)
		assert.Equal(suite.T(), initialValue, result.Value())

		result, err = client.Get(context.Background(), key)
		suite.NoError(err)
		assert.Equal(suite.T(), initialValue, result.Value())

		time.Sleep(2222 * time.Millisecond)

		result, err = client.Get(context.Background(), key)
		suite.NoError(err)
		assert.Equal(suite.T(), "", result.Value())
	})
}

func (suite *GlideTestSuite) TestSetWithOptions_ReturnOldValue_nonExistentKey() {
	suite.runWithDefaultClients(func(client interfaces.BaseClientCommands) {
		key := uuid.New().String()
		opts := options.NewSetOptions().SetReturnOldValue(true)

		result, err := client.SetWithOptions(context.Background(), key, anotherValue, *opts)

		suite.NoError(err)
		assert.Equal(suite.T(), "", result.Value())
	})
}

func (suite *GlideTestSuite) TestMSetAndMGet_existingAndNonExistingKeys() {
	suite.runWithDefaultClients(func(client interfaces.BaseClientCommands) {
		key1 := uuid.New().String()
		key2 := uuid.New().String()
		key3 := uuid.New().String()
		oldValue := uuid.New().String()
		value := uuid.New().String()
		suite.verifyOK(client.Set(context.Background(), key1, oldValue))
		keyValueMap := map[string]string{
			key1: value,
			key2: value,
		}
		suite.verifyOK(client.MSet(context.Background(), keyValueMap))
		keys := []string{key1, key2, key3}
		stringValue := models.CreateStringResult(value)
		nullResult := models.CreateNilStringResult()
		values := []models.Result[string]{stringValue, stringValue, nullResult}
		result, err := client.MGet(context.Background(), keys)

		suite.NoError(err)
		assert.Equal(suite.T(), values, result)
	})
}

func (suite *GlideTestSuite) TestMSetNXAndMGet_nonExistingKey_valuesSet() {
	suite.runWithDefaultClients(func(client interfaces.BaseClientCommands) {
		key1 := "{key}" + uuid.New().String()
		key2 := "{key}" + uuid.New().String()
		key3 := "{key}" + uuid.New().String()
		value := uuid.New().String()
		keyValueMap := map[string]string{
			key1: value,
			key2: value,
			key3: value,
		}
		res, err := client.MSetNX(context.Background(), keyValueMap)
		suite.NoError(err)
		assert.True(suite.T(), res)
		keys := []string{key1, key2, key3}
		stringValue := models.CreateStringResult(value)
		values := []models.Result[string]{stringValue, stringValue, stringValue}
		result, err := client.MGet(context.Background(), keys)

		suite.NoError(err)
		assert.Equal(suite.T(), values, result)
	})
}

func (suite *GlideTestSuite) TestMSetNXAndMGet_existingKey_valuesNotUpdated() {
	suite.runWithDefaultClients(func(client interfaces.BaseClientCommands) {
		key1 := "{key}" + uuid.New().String()
		key2 := "{key}" + uuid.New().String()
		key3 := "{key}" + uuid.New().String()
		oldValue := uuid.New().String()
		value := uuid.New().String()
		suite.verifyOK(client.Set(context.Background(), key1, oldValue))
		keyValueMap := map[string]string{
			key1: value,
			key2: value,
			key3: value,
		}
		res, err := client.MSetNX(context.Background(), keyValueMap)
		suite.NoError(err)
		assert.False(suite.T(), res)
		keys := []string{key1, key2, key3}
		oldResult := models.CreateStringResult(oldValue)
		nullResult := models.CreateNilStringResult()
		values := []models.Result[string]{oldResult, nullResult, nullResult}
		result, err := client.MGet(context.Background(), keys)

		suite.NoError(err)
		assert.Equal(suite.T(), values, result)
	})
}

func (suite *GlideTestSuite) TestIncrCommands_existingKey() {
	suite.runWithDefaultClients(func(client interfaces.BaseClientCommands) {
		key := uuid.New().String()
		suite.verifyOK(client.Set(context.Background(), key, "10"))

		res1, err := client.Incr(context.Background(), key)
		suite.NoError(err)
		assert.Equal(suite.T(), int64(11), res1)

		res2, err := client.IncrBy(context.Background(), key, 10)
		suite.NoError(err)
		assert.Equal(suite.T(), int64(21), res2)

		res3, err := client.IncrByFloat(context.Background(), key, float64(10.1))
		suite.NoError(err)
		assert.Equal(suite.T(), float64(31.1), res3)
	})
}

func (suite *GlideTestSuite) TestIncrCommands_nonExistingKey() {
	suite.runWithDefaultClients(func(client interfaces.BaseClientCommands) {
		key1 := uuid.New().String()
		res1, err := client.Incr(context.Background(), key1)
		suite.NoError(err)
		assert.Equal(suite.T(), int64(1), res1)

		key2 := uuid.New().String()
		res2, err := client.IncrBy(context.Background(), key2, 10)
		suite.NoError(err)
		assert.Equal(suite.T(), int64(10), res2)

		key3 := uuid.New().String()
		res3, err := client.IncrByFloat(context.Background(), key3, float64(10.1))
		suite.NoError(err)
		assert.Equal(suite.T(), float64(10.1), res3)
	})
}

func (suite *GlideTestSuite) TestIncrCommands_TypeError() {
	suite.runWithDefaultClients(func(client interfaces.BaseClientCommands) {
		key := uuid.New().String()
		suite.verifyOK(client.Set(context.Background(), key, "stringValue"))

		res1, err := client.Incr(context.Background(), key)
		assert.Equal(suite.T(), int64(0), res1)
		suite.Error(err)

		res2, err := client.IncrBy(context.Background(), key, 10)
		assert.Equal(suite.T(), int64(0), res2)
		suite.Error(err)

		res3, err := client.IncrByFloat(context.Background(), key, float64(10.1))
		assert.Equal(suite.T(), float64(0), res3)
		suite.Error(err)
	})
}

func (suite *GlideTestSuite) TestDecrCommands_existingKey() {
	suite.runWithDefaultClients(func(client interfaces.BaseClientCommands) {
		key := uuid.New().String()
		suite.verifyOK(client.Set(context.Background(), key, "10"))

		res1, err := client.Decr(context.Background(), key)
		suite.NoError(err)
		assert.Equal(suite.T(), int64(9), res1)

		res2, err := client.DecrBy(context.Background(), key, 10)
		suite.NoError(err)
		assert.Equal(suite.T(), int64(-1), res2)
	})
}

func (suite *GlideTestSuite) TestDecrCommands_nonExistingKey() {
	suite.runWithDefaultClients(func(client interfaces.BaseClientCommands) {
		key1 := uuid.New().String()
		res1, err := client.Decr(context.Background(), key1)
		suite.NoError(err)
		assert.Equal(suite.T(), int64(-1), res1)

		key2 := uuid.New().String()
		res2, err := client.DecrBy(context.Background(), key2, 10)
		suite.NoError(err)
		assert.Equal(suite.T(), int64(-10), res2)
	})
}

func (suite *GlideTestSuite) TestStrlen_existingKey() {
	suite.runWithDefaultClients(func(client interfaces.BaseClientCommands) {
		key := uuid.New().String()
		value := uuid.New().String()
		suite.verifyOK(client.Set(context.Background(), key, value))

		res, err := client.Strlen(context.Background(), key)
		suite.NoError(err)
		assert.Equal(suite.T(), int64(len(value)), res)
	})
}

func (suite *GlideTestSuite) TestStrlen_nonExistingKey() {
	suite.runWithDefaultClients(func(client interfaces.BaseClientCommands) {
		key := uuid.New().String()
		res, err := client.Strlen(context.Background(), key)
		suite.NoError(err)
		assert.Equal(suite.T(), int64(0), res)
	})
}

func (suite *GlideTestSuite) TestSetRange_existingAndNonExistingKeys() {
	suite.runWithDefaultClients(func(client interfaces.BaseClientCommands) {
		key := uuid.New().String()
		res, err := client.SetRange(context.Background(), key, 0, "Dummy string")
		suite.NoError(err)
		assert.Equal(suite.T(), int64(12), res)

		res, err = client.SetRange(context.Background(), key, 6, "values")
		suite.NoError(err)
		assert.Equal(suite.T(), int64(12), res)
		res1, err := client.Get(context.Background(), key)
		suite.NoError(err)
		assert.Equal(suite.T(), "Dummy values", res1.Value())

		res, err = client.SetRange(context.Background(), key, 15, "test")
		suite.NoError(err)
		assert.Equal(suite.T(), int64(19), res)
		res1, err = client.Get(context.Background(), key)
		suite.NoError(err)
		assert.Equal(suite.T(), "Dummy values\x00\x00\x00test", res1.Value())

		res, err = client.SetRange(context.Background(), key, math.MaxInt32, "test")
		assert.Equal(suite.T(), int64(0), res)
		suite.Error(err)
	})
}

func (suite *GlideTestSuite) TestSetRange_existingAndNonExistingKeys_binaryString() {
	suite.runWithDefaultClients(func(client interfaces.BaseClientCommands) {
		nonUtf8String := "Dummy \xFF string"
		key := uuid.New().String()
		res, err := client.SetRange(context.Background(), key, 0, nonUtf8String)
		suite.NoError(err)
		assert.Equal(suite.T(), int64(14), res)

		res, err = client.SetRange(context.Background(), key, 6, "values ")
		suite.NoError(err)
		assert.Equal(suite.T(), int64(14), res)
		res1, err := client.Get(context.Background(), key)
		suite.NoError(err)
		assert.Equal(suite.T(), "Dummy values g", res1.Value())

		res, err = client.SetRange(context.Background(), key, 15, "test")
		suite.NoError(err)
		assert.Equal(suite.T(), int64(19), res)
		res1, err = client.Get(context.Background(), key)
		suite.NoError(err)
		assert.Equal(suite.T(), "Dummy values g\x00test", res1.Value())
	})
}

func (suite *GlideTestSuite) TestGetRange_existingAndNonExistingKeys() {
	suite.runWithDefaultClients(func(client interfaces.BaseClientCommands) {
		key := uuid.New().String()
		suite.verifyOK(client.Set(context.Background(), key, "Dummy string"))

		res, err := client.GetRange(context.Background(), key, 0, 4)
		suite.NoError(err)
		assert.Equal(suite.T(), "Dummy", res)

		res, err = client.GetRange(context.Background(), key, -6, -1)
		suite.NoError(err)
		assert.Equal(suite.T(), "string", res)

		res, err = client.GetRange(context.Background(), key, -1, -6)
		suite.NoError(err)
		assert.Equal(suite.T(), "", res)

		res, err = client.GetRange(context.Background(), key, 15, 16)
		suite.NoError(err)
		assert.Equal(suite.T(), "", res)

		nonExistingKey := uuid.New().String()
		res, err = client.GetRange(context.Background(), nonExistingKey, 0, 5)
		suite.NoError(err)
		assert.Equal(suite.T(), "", res)
	})
}

func (suite *GlideTestSuite) TestGetRange_binaryString() {
	suite.runWithDefaultClients(func(client interfaces.BaseClientCommands) {
		key := uuid.New().String()
		nonUtf8String := "Dummy \xFF string"
		suite.verifyOK(client.Set(context.Background(), key, nonUtf8String))

		res, err := client.GetRange(context.Background(), key, 4, 6)
		suite.NoError(err)
		assert.Equal(suite.T(), "y \xFF", res)
	})
}

func (suite *GlideTestSuite) TestAppend_existingAndNonExistingKeys() {
	suite.runWithDefaultClients(func(client interfaces.BaseClientCommands) {
		key := uuid.New().String()
		value1 := uuid.New().String()
		value2 := uuid.New().String()

		res, err := client.Append(context.Background(), key, value1)
		suite.NoError(err)
		assert.Equal(suite.T(), int64(len(value1)), res)
		res1, err := client.Get(context.Background(), key)
		suite.NoError(err)
		assert.Equal(suite.T(), value1, res1.Value())

		res, err = client.Append(context.Background(), key, value2)
		suite.NoError(err)
		assert.Equal(suite.T(), int64(len(value1)+len(value2)), res)
		res1, err = client.Get(context.Background(), key)
		suite.NoError(err)
		assert.Equal(suite.T(), value1+value2, res1.Value())
	})
}

func (suite *GlideTestSuite) TestLCS_existingAndNonExistingKeys() {
	suite.SkipIfServerVersionLowerThan("7.0.0", suite.T())

	suite.runWithDefaultClients(func(client interfaces.BaseClientCommands) {
		key1 := "{key}" + uuid.New().String()
		key2 := "{key}" + uuid.New().String()

		res, err := client.LCS(context.Background(), key1, key2)
		suite.NoError(err)
		assert.Equal(suite.T(), "", res)

		suite.verifyOK(client.Set(context.Background(), key1, "Dummy string"))
		suite.verifyOK(client.Set(context.Background(), key2, "Dummy value"))

		res, err = client.LCS(context.Background(), key1, key2)
		suite.NoError(err)
		assert.Equal(suite.T(), "Dummy ", res)
	})
}

func (suite *GlideTestSuite) TestLCSLen_existingAndNonExistingKeys() {
	suite.SkipIfServerVersionLowerThan("7.0.0", suite.T())

	suite.runWithDefaultClients(func(client interfaces.BaseClientCommands) {
		key1 := "{key}" + uuid.New().String()
		key2 := "{key}" + uuid.New().String()

		res, err := client.LCSLen(context.Background(), key1, key2)
		suite.NoError(err)
		assert.Equal(suite.T(), int64(0), res)

		suite.verifyOK(client.Set(context.Background(), key1, "ohmytext"))
		suite.verifyOK(client.Set(context.Background(), key2, "mynewtext"))

		res, err = client.LCSLen(context.Background(), key1, key2)
		suite.NoError(err)
		assert.Equal(suite.T(), int64(6), res)
	})
}

func (suite *GlideTestSuite) TestLCS_BasicIDXOption() {
	suite.SkipIfServerVersionLowerThan("7.0.0", suite.T())

	suite.runWithDefaultClients(func(client interfaces.BaseClientCommands) {
		_, err := client.Set(context.Background(), "{lcs}key1", "ohmytext")
		suite.NoError(err)

		_, err = client.Set(context.Background(), "{lcs}key2", "mynewtext")
		suite.NoError(err)

		opts := options.NewLCSIdxOptions()
		lcsIdxResult, err := client.LCSWithOptions(context.Background(), "{lcs}key1", "{lcs}key2", *opts)

		suite.NoError(err)
		assert.NotNil(suite.T(), lcsIdxResult)

		assert.Equal(suite.T(), int64(6), lcsIdxResult["len"])

		matches := lcsIdxResult["matches"].([]any)
		assert.Len(suite.T(), matches, 2)

		expectedMatches := []any{
			[]any{
				[]any{int64(4), int64(7)},
				[]any{int64(5), int64(8)},
			},
			[]any{
				[]any{int64(2), int64(3)},
				[]any{int64(0), int64(1)},
			},
		}
		assert.Equal(suite.T(), expectedMatches, matches)
	})
}

func (suite *GlideTestSuite) TestLCS_MinMatchLengthOption() {
	suite.SkipIfServerVersionLowerThan("7.0.0", suite.T())

	suite.runWithDefaultClients(func(client interfaces.BaseClientCommands) {
		_, err := client.Set(context.Background(), "{lcs}key1", "ohmytext")
		suite.NoError(err)

		_, err = client.Set(context.Background(), "{lcs}key2", "mynewtext")
		suite.NoError(err)

		opts := options.NewLCSIdxOptions()
		minMatchLen := int64(4)
		opts.SetMinMatchLen(minMatchLen)

		lcsIdxMinMatchResult, err := client.LCSWithOptions(context.Background(), "{lcs}key1", "{lcs}key2", *opts)

		suite.NoError(err)
		assert.NotNil(suite.T(), lcsIdxMinMatchResult)

		assert.Equal(suite.T(), int64(6), lcsIdxMinMatchResult["len"])

		matches := lcsIdxMinMatchResult["matches"].([]any)
		assert.Len(suite.T(), matches, 1)

		expectedMatch := []any{
			[]any{int64(4), int64(7)},
			[]any{int64(5), int64(8)},
		}
		assert.Equal(suite.T(), expectedMatch, matches[0])
	})
}

func (suite *GlideTestSuite) TestLCS_WithMatchLengthOption() {
	suite.SkipIfServerVersionLowerThan("7.0.0", suite.T())

	suite.runWithDefaultClients(func(client interfaces.BaseClientCommands) {
		_, err := client.Set(context.Background(), "{lcs}key1", "ohmytext")
		suite.NoError(err)

		_, err = client.Set(context.Background(), "{lcs}key2", "mynewtext")
		suite.NoError(err)

		opts := options.NewLCSIdxOptions()
		minMatchLen := int64(4)
		opts.SetMinMatchLen(minMatchLen)
		opts.SetWithMatchLen(true)

		lcsIdxFullOptionsResult, err := client.LCSWithOptions(context.Background(), "{lcs}key1", "{lcs}key2", *opts)

		suite.NoError(err)
		assert.NotNil(suite.T(), lcsIdxFullOptionsResult)

		assert.Equal(suite.T(), int64(6), lcsIdxFullOptionsResult["len"])

		matches := lcsIdxFullOptionsResult["matches"].([]any)
		assert.Len(suite.T(), matches, 1)

		expectedMatch := []any{
			[]any{int64(4), int64(7)},
			[]any{int64(5), int64(8)},
			int64(4),
		}
		assert.Equal(suite.T(), expectedMatch, matches[0])
	})
}

func (suite *GlideTestSuite) TestGetDel_ExistingKey() {
	suite.runWithDefaultClients(func(client interfaces.BaseClientCommands) {
		key := uuid.New().String()
		value := "testValue"

		suite.verifyOK(client.Set(context.Background(), key, value))
		result, err := client.GetDel(context.Background(), key)
		suite.NoError(err)
		suite.Equal(value, result.Value())

		result, err = client.Get(context.Background(), key)
		suite.NoError(err)
		suite.Equal("", result.Value())
	})
}

func (suite *GlideTestSuite) TestGetDel_NonExistingKey() {
	suite.runWithDefaultClients(func(client interfaces.BaseClientCommands) {
		key := uuid.New().String()

		result, err := client.GetDel(context.Background(), key)

		suite.NoError(err)
		suite.Equal("", result.Value())
	})
}

func (suite *GlideTestSuite) TestGetDel_EmptyKey() {
	suite.runWithDefaultClients(func(client interfaces.BaseClientCommands) {
		result, err := client.GetDel(context.Background(), "")

		suite.NoError(err)
		suite.Equal("", result.Value())
	})
}

func (suite *GlideTestSuite) TestHSet_WithExistingKey() {
	suite.runWithDefaultClients(func(client interfaces.BaseClientCommands) {
		fields := map[string]string{"field1": "value1", "field2": "value2"}
		key := uuid.New().String()

		res1, err := client.HSet(context.Background(), key, fields)
		suite.NoError(err)
		assert.Equal(suite.T(), int64(2), res1)

		res2, err := client.HSet(context.Background(), key, fields)
		suite.NoError(err)
		assert.Equal(suite.T(), int64(0), res2)
	})
}

func (suite *GlideTestSuite) TestHSet_byteString() {
	suite.runWithDefaultClients(func(client interfaces.BaseClientCommands) {
		field1 := string([]byte{0xFF, 0x00, 0xAA})
		value1 := string([]byte{0xDE, 0xAD, 0xBE, 0xEF})
		field2 := string([]byte{0x01, 0x02, 0x03, 0xFE})
		value2 := string([]byte{0xCA, 0xFE, 0xBA, 0xBE})

		fields := map[string]string{
			field1: value1,
			field2: value2,
		}
		key := string([]byte{0x01, 0x02, 0x03, 0xFE})

		res1, err := client.HSet(context.Background(), key, fields)
		suite.NoError(err)
		assert.Equal(suite.T(), int64(2), res1)

		res2, err := client.HGetAll(context.Background(), key)
		suite.NoError(err)
		assert.Equal(suite.T(), fields, res2)
	})
}

func (suite *GlideTestSuite) TestHSet_WithAddNewField() {
	suite.runWithDefaultClients(func(client interfaces.BaseClientCommands) {
		fields := map[string]string{"field1": "value1", "field2": "value2"}
		key := uuid.New().String()

		res1, err := client.HSet(context.Background(), key, fields)
		suite.NoError(err)
		assert.Equal(suite.T(), int64(2), res1)

		res2, err := client.HSet(context.Background(), key, fields)
		suite.NoError(err)
		assert.Equal(suite.T(), int64(0), res2)

		fields["field3"] = "value3"
		res3, err := client.HSet(context.Background(), key, fields)
		suite.NoError(err)
		assert.Equal(suite.T(), int64(1), res3)
	})
}

func (suite *GlideTestSuite) TestHGet_WithExistingKey() {
	suite.runWithDefaultClients(func(client interfaces.BaseClientCommands) {
		fields := map[string]string{"field1": "value1", "field2": "value2"}
		key := uuid.NewString()

		res1, err := client.HSet(context.Background(), key, fields)
		suite.NoError(err)
		assert.Equal(suite.T(), int64(2), res1)

		res2, err := client.HGet(context.Background(), key, "field1")
		suite.NoError(err)
		assert.Equal(suite.T(), "value1", res2.Value())
	})
}

func (suite *GlideTestSuite) TestHGet_WithNotExistingKey() {
	suite.runWithDefaultClients(func(client interfaces.BaseClientCommands) {
		key := uuid.NewString()

		res1, err := client.HGet(context.Background(), key, "field1")
		suite.NoError(err)
		assert.Equal(suite.T(), models.CreateNilStringResult(), res1)
	})
}

func (suite *GlideTestSuite) TestHGet_WithNotExistingField() {
	suite.runWithDefaultClients(func(client interfaces.BaseClientCommands) {
		fields := map[string]string{"field1": "value1", "field2": "value2"}
		key := uuid.NewString()

		res1, err := client.HSet(context.Background(), key, fields)
		suite.NoError(err)
		assert.Equal(suite.T(), int64(2), res1)

		res2, err := client.HGet(context.Background(), key, "foo")
		suite.NoError(err)
		assert.Equal(suite.T(), models.CreateNilStringResult(), res2)
	})
}

func (suite *GlideTestSuite) TestHGetAll_WithExistingKey() {
	suite.runWithDefaultClients(func(client interfaces.BaseClientCommands) {
		fields := map[string]string{"field1": "value1", "field2": "value2"}
		key := uuid.NewString()

		res1, err := client.HSet(context.Background(), key, fields)
		suite.NoError(err)
		assert.Equal(suite.T(), int64(2), res1)

		res2, err := client.HGetAll(context.Background(), key)
		suite.NoError(err)
		assert.Equal(suite.T(), fields, res2)
	})
}

func (suite *GlideTestSuite) TestHGetAll_WithNotExistingKey() {
	suite.runWithDefaultClients(func(client interfaces.BaseClientCommands) {
		key := uuid.NewString()

		res, err := client.HGetAll(context.Background(), key)
		suite.NoError(err)
		assert.Empty(suite.T(), res)
	})
}

func (suite *GlideTestSuite) TestHMGet() {
	suite.runWithDefaultClients(func(client interfaces.BaseClientCommands) {
		fields := map[string]string{"field1": "value1", "field2": "value2"}
		key := uuid.NewString()

		res1, err := client.HSet(context.Background(), key, fields)
		suite.NoError(err)
		assert.Equal(suite.T(), int64(2), res1)

		res2, err := client.HMGet(context.Background(), key, []string{"field1", "field2", "field3"})
		value1 := models.CreateStringResult("value1")
		value2 := models.CreateStringResult("value2")
		nullValue := models.CreateNilStringResult()
		suite.NoError(err)
		assert.Equal(suite.T(), []models.Result[string]{value1, value2, nullValue}, res2)
	})
}

func (suite *GlideTestSuite) TestHMGet_WithNotExistingKey() {
	suite.runWithDefaultClients(func(client interfaces.BaseClientCommands) {
		key := uuid.NewString()

		res, err := client.HMGet(context.Background(), key, []string{"field1", "field2", "field3"})
		nullValue := models.CreateNilStringResult()
		suite.NoError(err)
		assert.Equal(suite.T(), []models.Result[string]{nullValue, nullValue, nullValue}, res)
	})
}

func (suite *GlideTestSuite) TestHMGet_WithNotExistingField() {
	suite.runWithDefaultClients(func(client interfaces.BaseClientCommands) {
		fields := map[string]string{"field1": "value1", "field2": "value2"}
		key := uuid.NewString()

		res1, err := client.HSet(context.Background(), key, fields)
		suite.NoError(err)
		assert.Equal(suite.T(), int64(2), res1)

		res2, err := client.HMGet(context.Background(), key, []string{"field3", "field4"})
		nullValue := models.CreateNilStringResult()
		suite.NoError(err)
		assert.Equal(suite.T(), []models.Result[string]{nullValue, nullValue}, res2)
	})
}

func (suite *GlideTestSuite) TestHSetNX_WithExistingKey() {
	suite.runWithDefaultClients(func(client interfaces.BaseClientCommands) {
		fields := map[string]string{"field1": "value1", "field2": "value2"}
		key := uuid.NewString()

		res1, err := client.HSet(context.Background(), key, fields)
		suite.NoError(err)
		assert.Equal(suite.T(), int64(2), res1)

		res2, err := client.HSetNX(context.Background(), key, "field1", "value1")
		suite.NoError(err)
		assert.False(suite.T(), res2)
	})
}

func (suite *GlideTestSuite) TestHSetNX_WithNotExistingKey() {
	suite.runWithDefaultClients(func(client interfaces.BaseClientCommands) {
		key := uuid.NewString()

		res1, err := client.HSetNX(context.Background(), key, "field1", "value1")
		suite.NoError(err)
		assert.True(suite.T(), res1)

		res2, err := client.HGetAll(context.Background(), key)
		suite.NoError(err)
		assert.Equal(suite.T(), map[string]string{"field1": "value1"}, res2)
	})
}

func (suite *GlideTestSuite) TestHSetNX_WithExistingField() {
	suite.runWithDefaultClients(func(client interfaces.BaseClientCommands) {
		fields := map[string]string{"field1": "value1", "field2": "value2"}
		key := uuid.NewString()

		res1, err := client.HSet(context.Background(), key, fields)
		suite.NoError(err)
		assert.Equal(suite.T(), int64(2), res1)

		res2, err := client.HSetNX(context.Background(), key, "field1", "value1")
		suite.NoError(err)
		assert.False(suite.T(), res2)
	})
}

func (suite *GlideTestSuite) TestHDel() {
	suite.runWithDefaultClients(func(client interfaces.BaseClientCommands) {
		fields := map[string]string{"field1": "value1", "field2": "value2"}
		key := uuid.NewString()

		res1, err := client.HSet(context.Background(), key, fields)
		suite.NoError(err)
		assert.Equal(suite.T(), int64(2), res1)

		res2, err := client.HDel(context.Background(), key, []string{"field1", "field2"})
		suite.NoError(err)
		assert.Equal(suite.T(), int64(2), res2)

		res3, err := client.HGetAll(context.Background(), key)
		suite.NoError(err)
		assert.Empty(suite.T(), res3)

		res4, err := client.HDel(context.Background(), key, []string{"field1", "field2"})
		suite.NoError(err)
		assert.Equal(suite.T(), int64(0), res4)
	})
}

func (suite *GlideTestSuite) TestHDel_WithNotExistingKey() {
	suite.runWithDefaultClients(func(client interfaces.BaseClientCommands) {
		key := uuid.NewString()
		res, err := client.HDel(context.Background(), key, []string{"field1", "field2"})
		suite.NoError(err)
		assert.Equal(suite.T(), int64(0), res)
	})
}

func (suite *GlideTestSuite) TestHDel_WithNotExistingField() {
	suite.runWithDefaultClients(func(client interfaces.BaseClientCommands) {
		fields := map[string]string{"field1": "value1", "field2": "value2"}
		key := uuid.NewString()

		res1, err := client.HSet(context.Background(), key, fields)
		suite.NoError(err)
		assert.Equal(suite.T(), int64(2), res1)

		res2, err := client.HDel(context.Background(), key, []string{"field3", "field4"})
		suite.NoError(err)
		assert.Equal(suite.T(), int64(0), res2)
	})
}

func (suite *GlideTestSuite) TestHLen() {
	suite.runWithDefaultClients(func(client interfaces.BaseClientCommands) {
		fields := map[string]string{"field1": "value1", "field2": "value2"}
		key := uuid.NewString()

		res1, err := client.HSet(context.Background(), key, fields)
		suite.NoError(err)
		assert.Equal(suite.T(), int64(2), res1)

		res2, err := client.HLen(context.Background(), key)
		suite.NoError(err)
		assert.Equal(suite.T(), int64(2), res2)
	})
}

func (suite *GlideTestSuite) TestHLen_WithNotExistingKey() {
	suite.runWithDefaultClients(func(client interfaces.BaseClientCommands) {
		key := uuid.NewString()
		res, err := client.HLen(context.Background(), key)

		suite.NoError(err)
		assert.Equal(suite.T(), int64(0), res)
	})
}

func (suite *GlideTestSuite) TestHVals_WithExistingKey() {
	suite.runWithDefaultClients(func(client interfaces.BaseClientCommands) {
		fields := map[string]string{"field1": "value1", "field2": "value2"}
		key := uuid.NewString()

		res1, err := client.HSet(context.Background(), key, fields)
		suite.NoError(err)
		assert.Equal(suite.T(), int64(2), res1)

		res2, err := client.HVals(context.Background(), key)
		suite.NoError(err)
		assert.ElementsMatch(suite.T(), []string{"value1", "value2"}, res2)
	})
}

func (suite *GlideTestSuite) TestHVals_WithNotExistingKey() {
	suite.runWithDefaultClients(func(client interfaces.BaseClientCommands) {
		key := uuid.NewString()

		res, err := client.HVals(context.Background(), key)
		suite.NoError(err)
		assert.Empty(suite.T(), res)
	})
}

func (suite *GlideTestSuite) TestHExists_WithExistingKey() {
	suite.runWithDefaultClients(func(client interfaces.BaseClientCommands) {
		fields := map[string]string{"field1": "value1", "field2": "value2"}
		key := uuid.NewString()

		res1, err := client.HSet(context.Background(), key, fields)
		suite.NoError(err)
		assert.Equal(suite.T(), int64(2), res1)

		res2, err := client.HExists(context.Background(), key, "field1")
		suite.NoError(err)
		assert.True(suite.T(), res2)
	})
}

func (suite *GlideTestSuite) TestHExists_WithNotExistingKey() {
	suite.runWithDefaultClients(func(client interfaces.BaseClientCommands) {
		key := uuid.NewString()

		res, err := client.HExists(context.Background(), key, "field1")
		suite.NoError(err)
		assert.False(suite.T(), res)
	})
}

func (suite *GlideTestSuite) TestHExists_WithNotExistingField() {
	suite.runWithDefaultClients(func(client interfaces.BaseClientCommands) {
		fields := map[string]string{"field1": "value1", "field2": "value2"}
		key := uuid.NewString()

		res1, err := client.HSet(context.Background(), key, fields)
		suite.NoError(err)
		assert.Equal(suite.T(), int64(2), res1)

		res2, err := client.HExists(context.Background(), key, "field3")
		suite.NoError(err)
		assert.False(suite.T(), res2)
	})
}

func (suite *GlideTestSuite) TestHKeys_WithExistingKey() {
	suite.runWithDefaultClients(func(client interfaces.BaseClientCommands) {
		fields := map[string]string{"field1": "value1", "field2": "value2"}
		key := uuid.NewString()

		res1, err := client.HSet(context.Background(), key, fields)
		suite.NoError(err)
		assert.Equal(suite.T(), int64(2), res1)

		res2, err := client.HKeys(context.Background(), key)
		suite.NoError(err)
		assert.ElementsMatch(suite.T(), []string{"field1", "field2"}, res2)
	})
}

func (suite *GlideTestSuite) TestHKeys_WithNotExistingKey() {
	suite.runWithDefaultClients(func(client interfaces.BaseClientCommands) {
		key := uuid.NewString()

		res, err := client.HKeys(context.Background(), key)
		suite.NoError(err)
		assert.Empty(suite.T(), res)
	})
}

func (suite *GlideTestSuite) TestHStrLen_WithExistingKey() {
	suite.runWithDefaultClients(func(client interfaces.BaseClientCommands) {
		fields := map[string]string{"field1": "value1", "field2": "value2"}
		key := uuid.NewString()

		res1, err := client.HSet(context.Background(), key, fields)
		suite.NoError(err)
		assert.Equal(suite.T(), int64(2), res1)

		res2, err := client.HStrLen(context.Background(), key, "field1")
		suite.NoError(err)
		assert.Equal(suite.T(), int64(6), res2)
	})
}

func (suite *GlideTestSuite) TestHStrLen_WithNotExistingKey() {
	suite.runWithDefaultClients(func(client interfaces.BaseClientCommands) {
		key := uuid.NewString()

		res, err := client.HStrLen(context.Background(), key, "field1")
		suite.NoError(err)
		assert.Equal(suite.T(), int64(0), res)
	})
}

func (suite *GlideTestSuite) TestHStrLen_WithNotExistingField() {
	suite.runWithDefaultClients(func(client interfaces.BaseClientCommands) {
		fields := map[string]string{"field1": "value1", "field2": "value2"}
		key := uuid.NewString()

		res1, err := client.HSet(context.Background(), key, fields)
		suite.NoError(err)
		assert.Equal(suite.T(), int64(2), res1)

		res2, err := client.HStrLen(context.Background(), key, "field3")
		suite.NoError(err)
		assert.Equal(suite.T(), int64(0), res2)
	})
}

func (suite *GlideTestSuite) TestHIncrBy_WithExistingField() {
	suite.runWithDefaultClients(func(client interfaces.BaseClientCommands) {
		key := uuid.NewString()
		field := uuid.NewString()
		fieldValueMap := map[string]string{field: "10"}

		hsetResult, err := client.HSet(context.Background(), key, fieldValueMap)
		suite.NoError(err)
		assert.Equal(suite.T(), int64(1), hsetResult)

		hincrByResult, hincrByErr := client.HIncrBy(context.Background(), key, field, 1)
		assert.Nil(suite.T(), hincrByErr)
		assert.Equal(suite.T(), int64(11), hincrByResult)
	})
}

func (suite *GlideTestSuite) TestHIncrBy_WithNonExistingField() {
	suite.runWithDefaultClients(func(client interfaces.BaseClientCommands) {
		key := uuid.NewString()
		field := uuid.NewString()
		field2 := uuid.NewString()
		fieldValueMap := map[string]string{field2: "1"}

		hsetResult, err := client.HSet(context.Background(), key, fieldValueMap)
		suite.NoError(err)
		assert.Equal(suite.T(), int64(1), hsetResult)

		hincrByResult, hincrByErr := client.HIncrBy(context.Background(), key, field, 2)
		assert.Nil(suite.T(), hincrByErr)
		assert.Equal(suite.T(), int64(2), hincrByResult)
	})
}

func (suite *GlideTestSuite) TestHIncrByFloat_WithExistingField() {
	suite.runWithDefaultClients(func(client interfaces.BaseClientCommands) {
		key := uuid.NewString()
		field := uuid.NewString()
		fieldValueMap := map[string]string{field: "10"}

		hsetResult, err := client.HSet(context.Background(), key, fieldValueMap)
		suite.NoError(err)
		assert.Equal(suite.T(), int64(1), hsetResult)

		hincrByFloatResult, hincrByFloatErr := client.HIncrByFloat(context.Background(), key, field, 1.5)
		assert.Nil(suite.T(), hincrByFloatErr)
		assert.Equal(suite.T(), float64(11.5), hincrByFloatResult)
	})
}

func (suite *GlideTestSuite) TestHIncrByFloat_WithNonExistingField() {
	suite.runWithDefaultClients(func(client interfaces.BaseClientCommands) {
		key := uuid.NewString()
		field := uuid.NewString()
		field2 := uuid.NewString()
		fieldValueMap := map[string]string{field2: "1"}

		hsetResult, err := client.HSet(context.Background(), key, fieldValueMap)
		suite.NoError(err)
		assert.Equal(suite.T(), int64(1), hsetResult)

		hincrByFloatResult, hincrByFloatErr := client.HIncrByFloat(context.Background(), key, field, 1.5)
		suite.NoError(hincrByFloatErr)
		assert.Equal(suite.T(), float64(1.5), hincrByFloatResult)
	})
}

func (suite *GlideTestSuite) TestHScan() {
	suite.runWithDefaultClients(func(client interfaces.BaseClientCommands) {
		key1 := "{key}-1" + uuid.NewString()
		key2 := "{key}-2" + uuid.NewString()
		initialCursor := "0"
		defaultCount := 20

		// Setup test data
		numberMap := make(map[string]string)
		// This is an unusually large dataset because the server can ignore the COUNT option if the dataset is small enough
		// because it is more efficient to transfer its entire content at once.
		for i := 0; i < 50000; i++ {
			numberMap[strconv.Itoa(i)] = "num" + strconv.Itoa(i)
		}
		charMembers := []string{"a", "b", "c", "d", "e"}
		charMap := make(map[string]string)
		for i, val := range charMembers {
			charMap[val] = strconv.Itoa(i)
		}

		t := suite.T()

		// Check for empty set.
		resCursor, resCollection, err := client.HScan(context.Background(), key1, initialCursor)
		suite.NoError(err)
		assert.Equal(t, initialCursor, resCursor)
		assert.Empty(t, resCollection)

		// Negative cursor check.
		if suite.serverVersion >= "8.0.0" {
			_, _, err = client.HScan(context.Background(), key1, "-1")
			assert.NotEmpty(t, err)
		} else {
			resCursor, resCollection, _ = client.HScan(context.Background(), key1, "-1")
			assert.Equal(t, initialCursor, resCursor)
			assert.Empty(t, resCollection)
		}

		// Result contains the whole set
		hsetResult, _ := client.HSet(context.Background(), key1, charMap)
		assert.Equal(t, int64(len(charMembers)), hsetResult)

		resCursor, resCollection, _ = client.HScan(context.Background(), key1, initialCursor)
		assert.Equal(t, initialCursor, resCursor)
		// Length includes the score which is twice the map size
		assert.Equal(t, len(charMap)*2, len(resCollection))

		resultKeys := make([]string, 0)
		resultValues := make([]string, 0)

		for i := 0; i < len(resCollection); i += 2 {
			resultKeys = append(resultKeys, resCollection[i])
			resultValues = append(resultValues, resCollection[i+1])
		}
		keysList, valuesList := convertMapKeysAndValuesToLists(charMap)
		assert.True(t, isSubset(resultKeys, keysList) && isSubset(keysList, resultKeys))
		assert.True(t, isSubset(resultValues, valuesList) && isSubset(valuesList, resultValues))

		opts := options.NewHashScanOptions().SetMatch("a")
		resCursor, resCollection, _ = client.HScanWithOptions(context.Background(), key1, initialCursor, *opts)
		assert.Equal(t, initialCursor, resCursor)
		assert.Equal(t, len(resCollection), 2)
		assert.Equal(t, resCollection[0], "a")
		assert.Equal(t, resCollection[1], "0")

		// Result contains a subset of the key
		combinedMap := make(map[string]string)
		for key, value := range numberMap {
			combinedMap[key] = value
		}
		for key, value := range charMap {
			combinedMap[key] = value
		}

		hsetResult, _ = client.HSet(context.Background(), key1, combinedMap)
		assert.Equal(t, int64(len(numberMap)), hsetResult)
		resultCursor := "0"
		secondResultAllKeys := make([]string, 0)
		secondResultAllValues := make([]string, 0)
		isFirstLoop := true
		for {
			resCursor, resCollection, _ = client.HScan(context.Background(), key1, resultCursor)
			resultCursor = resCursor
			for i := 0; i < len(resCollection); i += 2 {
				secondResultAllKeys = append(secondResultAllKeys, resCollection[i])
				secondResultAllValues = append(secondResultAllValues, resCollection[i+1])
			}
			if isFirstLoop {
				assert.NotEqual(t, "0", resultCursor)
				isFirstLoop = false
			} else if resultCursor == "0" {
				break
			}

			// Scan with result cursor to get the next set of data.
			newResultCursor, secondResult, _ := client.HScan(context.Background(), key1, resultCursor)
			assert.NotEqual(t, resultCursor, newResultCursor)
			resultCursor = newResultCursor
			assert.False(t, reflect.DeepEqual(secondResult, resCollection))
			for i := 0; i < len(secondResult); i += 2 {
				secondResultAllKeys = append(secondResultAllKeys, secondResult[i])
				secondResultAllValues = append(secondResultAllValues, secondResult[i+1])
			}

			// 0 is returned for the cursor of the last iteration.
			if resultCursor == "0" {
				break
			}
		}
		numberKeysList, numberValuesList := convertMapKeysAndValuesToLists(numberMap)
		assert.True(t, isSubset(numberKeysList, secondResultAllKeys))
		assert.True(t, isSubset(numberValuesList, secondResultAllValues))

		// Test match pattern
		opts = options.NewHashScanOptions().SetMatch("*")
		resCursor, resCollection, _ = client.HScanWithOptions(context.Background(), key1, initialCursor, *opts)
		resCursorInt, _ := strconv.Atoi(resCursor)
		assert.True(t, resCursorInt >= 0)
		assert.True(t, int(len(resCollection)) >= defaultCount)

		// Test count
		opts = options.NewHashScanOptions().SetCount(int64(20))
		resCursor, resCollection, _ = client.HScanWithOptions(context.Background(), key1, initialCursor, *opts)
		resCursorInt, _ = strconv.Atoi(resCursor)
		assert.True(t, resCursorInt >= 0)
		assert.True(t, len(resCollection) >= 20)

		// Test count with match returns a non-empty list
		opts = options.NewHashScanOptions().SetMatch("1*").SetCount(int64(20))
		resCursor, resCollection, _ = client.HScanWithOptions(context.Background(), key1, initialCursor, *opts)
		resCursorInt, _ = strconv.Atoi(resCursor)
		assert.True(t, resCursorInt >= 0)
		assert.True(t, len(resCollection) >= 0)

		if suite.serverVersion >= "8.0.0" {
			opts = options.NewHashScanOptions().SetNoValue(true)
			resCursor, resCollection, _ = client.HScanWithOptions(context.Background(), key1, initialCursor, *opts)
			resCursorInt, _ = strconv.Atoi(resCursor)
			assert.True(t, resCursorInt >= 0)

			// Check if all fields don't start with "num"
			containsElementsWithNumKeyword := false
			for i := 0; i < len(resCollection); i++ {
				if strings.Contains(resCollection[i], "num") {
					containsElementsWithNumKeyword = true
					break
				}
			}
			assert.False(t, containsElementsWithNumKeyword)
		}

		// Check if Non-hash key throws an error.
		suite.verifyOK(client.Set(context.Background(), key2, "test"))
		_, _, err = client.HScan(context.Background(), key2, initialCursor)
		assert.NotEmpty(t, err)

		// Check if Non-hash key throws an error when HSCAN called with options.
		opts = options.NewHashScanOptions().SetMatch("test").SetCount(int64(1))
		_, _, err = client.HScanWithOptions(context.Background(), key2, initialCursor, *opts)
		assert.NotEmpty(t, err)

		// Check if a negative cursor value throws an error.
		opts = options.NewHashScanOptions().SetCount(int64(-1))
		_, _, err = client.HScanWithOptions(context.Background(), key1, initialCursor, *opts)
		assert.NotEmpty(t, err)
	})
}

func (suite *GlideTestSuite) TestHRandField() {
	suite.SkipIfServerVersionLowerThan("6.2.0", suite.T())
	suite.runWithDefaultClients(func(client interfaces.BaseClientCommands) {
		key := uuid.NewString()

		// key does not exist
		res, err := client.HRandField(context.Background(), key)
		assert.NoError(suite.T(), err)
		assert.True(suite.T(), res.IsNil())
		resc, err := client.HRandFieldWithCount(context.Background(), key, 5)
		assert.NoError(suite.T(), err)
		assert.Empty(suite.T(), resc)
		rescv, err := client.HRandFieldWithCountWithValues(context.Background(), key, 5)
		assert.NoError(suite.T(), err)
		assert.Empty(suite.T(), rescv)

		data := map[string]string{"f1": "v1", "f2": "v2", "f3": "v3"}
		hset, err := client.HSet(context.Background(), key, data)
		assert.NoError(suite.T(), err)
		assert.Equal(suite.T(), int64(3), hset)

		fields := make([]string, 0, len(data))
		for k := range data {
			fields = append(fields, k)
		}
		res, err = client.HRandField(context.Background(), key)
		assert.NoError(suite.T(), err)
		assert.Contains(suite.T(), fields, res.Value())

		// With Count - positive count
		resc, err = client.HRandFieldWithCount(context.Background(), key, 5)
		assert.NoError(suite.T(), err)
		assert.ElementsMatch(suite.T(), fields, resc)

		// With Count - negative count
		resc, err = client.HRandFieldWithCount(context.Background(), key, -5)
		assert.NoError(suite.T(), err)
		assert.Len(suite.T(), resc, 5)
		for _, field := range resc {
			assert.Contains(suite.T(), fields, field)
		}

		// With values - positive count
		rescv, err = client.HRandFieldWithCountWithValues(context.Background(), key, 5)
		assert.NoError(suite.T(), err)
		resvMap := make(map[string]string)
		for _, pair := range rescv {
			resvMap[pair[0]] = pair[1]
		}
		assert.Equal(suite.T(), data, resvMap)

		// With values - negative count
		rescv, err = client.HRandFieldWithCountWithValues(context.Background(), key, -5)
		assert.NoError(suite.T(), err)
		assert.Len(suite.T(), resc, 5)
		for _, pair := range rescv {
			assert.Contains(suite.T(), fields, pair[0])
		}

		// key exists but holds non hash type value
		key = uuid.NewString()
		suite.verifyOK(client.Set(context.Background(), key, "HRandField"))
		_, err = client.HRandField(context.Background(), key)
		suite.Error(err)
		_, err = client.HRandFieldWithCount(context.Background(), key, 42)
		suite.Error(err)
		_, err = client.HRandFieldWithCountWithValues(context.Background(), key, 42)
		suite.Error(err)
	})
}

func (suite *GlideTestSuite) TestLPushLPop_WithExistingKey() {
	suite.runWithDefaultClients(func(client interfaces.BaseClientCommands) {
		list := []string{"value4", "value3", "value2", "value1"}
		key := uuid.NewString()

		res1, err := client.LPush(context.Background(), key, list)
		suite.NoError(err)
		assert.Equal(suite.T(), int64(4), res1)

		res2, err := client.LPop(context.Background(), key)
		suite.NoError(err)
		assert.Equal(suite.T(), "value1", res2.Value())

		res3, err := client.LPopCount(context.Background(), key, 2)
		suite.NoError(err)
		assert.Equal(suite.T(), []string{"value2", "value3"}, res3)
	})
}

func (suite *GlideTestSuite) TestLPop_nonExistingKey() {
	suite.runWithDefaultClients(func(client interfaces.BaseClientCommands) {
		key := uuid.NewString()

		res1, err := client.LPop(context.Background(), key)
		suite.NoError(err)
		assert.Equal(suite.T(), models.CreateNilStringResult(), res1)

		res2, err := client.LPopCount(context.Background(), key, 2)
		suite.NoError(err)
		assert.Nil(suite.T(), res2)
	})
}

func (suite *GlideTestSuite) TestLPushLPop_typeError() {
	suite.runWithDefaultClients(func(client interfaces.BaseClientCommands) {
		key := uuid.NewString()
		suite.verifyOK(client.Set(context.Background(), key, "value"))

		res1, err := client.LPush(context.Background(), key, []string{"value1"})
		suite.Equal(int64(0), res1)
		suite.Error(err)

		res2, err := client.LPopCount(context.Background(), key, 2)
		suite.Error(err)
		suite.Nil(res2)
	})
}

func (suite *GlideTestSuite) TestLPos_withAndWithoutOptions() {
	suite.runWithDefaultClients(func(client interfaces.BaseClientCommands) {
		key := uuid.NewString()
		res1, err := client.RPush(context.Background(), key, []string{"a", "a", "b", "c", "a", "b"})
		suite.NoError(err)
		assert.Equal(suite.T(), int64(6), res1)

		res2, err := client.LPos(context.Background(), key, "a")
		suite.NoError(err)
		assert.Equal(suite.T(), int64(0), res2.Value())

		res3, err := client.LPosWithOptions(context.Background(), key, "b", *options.NewLPosOptions().SetRank(2))
		suite.NoError(err)
		assert.Equal(suite.T(), int64(5), res3.Value())

		// element doesn't exist
		res4, err := client.LPos(context.Background(), key, "e")
		suite.NoError(err)
		assert.Equal(suite.T(), models.CreateNilInt64Result(), res4)

		// reverse traversal
		res5, err := client.LPosWithOptions(context.Background(), key, "b", *options.NewLPosOptions().SetRank(-2))
		suite.NoError(err)
		assert.Equal(suite.T(), int64(2), res5.Value())

		// unlimited comparisons
		res6, err := client.LPosWithOptions(context.Background(),
			key,
			"a",
			*options.NewLPosOptions().SetRank(1).SetMaxLen(0),
		)
		suite.NoError(err)
		assert.Equal(suite.T(), int64(0), res6.Value())

		// limited comparisons
		res7, err := client.LPosWithOptions(context.Background(),
			key,
			"c",
			*options.NewLPosOptions().SetRank(1).SetMaxLen(2),
		)
		suite.NoError(err)
		assert.Equal(suite.T(), models.CreateNilInt64Result(), res7)

		// invalid rank value
		res8, err := client.LPosWithOptions(context.Background(), key, "a", *options.NewLPosOptions().SetRank(0))
		assert.Equal(suite.T(), models.CreateNilInt64Result(), res8)
		suite.Error(err)

		// invalid maxlen value
		res9, err := client.LPosWithOptions(context.Background(), key, "a", *options.NewLPosOptions().SetMaxLen(-1))
		assert.Equal(suite.T(), models.CreateNilInt64Result(), res9)
		suite.Error(err)

		// non-existent key
		res10, err := client.LPos(context.Background(), "non_existent_key", "a")
		assert.Equal(suite.T(), models.CreateNilInt64Result(), res10)
		suite.NoError(err)

		// wrong key data type
		keyString := uuid.NewString()
		suite.verifyOK(client.Set(context.Background(), keyString, "value"))
		res11, err := client.LPos(context.Background(), keyString, "a")
		assert.Equal(suite.T(), models.CreateNilInt64Result(), res11)
		suite.Error(err)
	})
}

func (suite *GlideTestSuite) TestLPosCount() {
	suite.runWithDefaultClients(func(client interfaces.BaseClientCommands) {
		key := uuid.NewString()

		res1, err := client.RPush(context.Background(), key, []string{"a", "a", "b", "c", "a", "b"})
		assert.Equal(suite.T(), int64(6), res1)
		suite.NoError(err)

		res2, err := client.LPosCount(context.Background(), key, "a", int64(2))
		assert.Equal(suite.T(), []int64{0, 1}, res2)
		suite.NoError(err)

		res3, err := client.LPosCount(context.Background(), key, "a", int64(0))
		assert.Equal(suite.T(), []int64{0, 1, 4}, res3)
		suite.NoError(err)

		// invalid count value
		res4, err := client.LPosCount(context.Background(), key, "a", int64(-1))
		suite.Nil(res4)
		suite.Error(err)

		// non-existent key
		res5, err := client.LPosCount(context.Background(), "non_existent_key", "a", int64(1))
		suite.Empty(res5)
		suite.NoError(err)

		// wrong key data type
		keyString := uuid.NewString()
		suite.verifyOK(client.Set(context.Background(), keyString, "value"))
		res6, err := client.LPosCount(context.Background(), keyString, "a", int64(1))
		assert.Nil(suite.T(), res6)
		suite.Error(err)
	})
}

func (suite *GlideTestSuite) TestLPosCount_withOptions() {
	suite.runWithDefaultClients(func(client interfaces.BaseClientCommands) {
		key := uuid.NewString()

		res1, err := client.RPush(context.Background(), key, []string{"a", "a", "b", "c", "a", "b"})
		assert.Equal(suite.T(), int64(6), res1)
		suite.NoError(err)

		res2, err := client.LPosCountWithOptions(
			context.Background(),
			key,
			"a",
			int64(0),
			*options.NewLPosOptions().SetRank(1),
		)
		assert.Equal(suite.T(), []int64{0, 1, 4}, res2)
		suite.NoError(err)

		res3, err := client.LPosCountWithOptions(
			context.Background(),
			key,
			"a",
			int64(0),
			*options.NewLPosOptions().SetRank(2),
		)
		assert.Equal(suite.T(), []int64{1, 4}, res3)
		suite.NoError(err)

		// reverse traversal
		res4, err := client.LPosCountWithOptions(
			context.Background(),
			key,
			"a",
			int64(0),
			*options.NewLPosOptions().SetRank(-1),
		)
		assert.Equal(suite.T(), []int64{4, 1, 0}, res4)
		suite.NoError(err)
	})
}

func (suite *GlideTestSuite) TestRPush() {
	suite.runWithDefaultClients(func(client interfaces.BaseClientCommands) {
		list := []string{"value1", "value2", "value3", "value4"}
		key := uuid.NewString()

		res1, err := client.RPush(context.Background(), key, list)
		suite.NoError(err)
		assert.Equal(suite.T(), int64(4), res1)

		key2 := uuid.NewString()
		suite.verifyOK(client.Set(context.Background(), key2, "value"))

		res2, err := client.RPush(context.Background(), key2, []string{"value1"})
		suite.Equal(int64(0), res2)
		suite.Error(err)
	})
}

func (suite *GlideTestSuite) TestSAdd() {
	suite.runWithDefaultClients(func(client interfaces.BaseClientCommands) {
		key := uuid.NewString()
		members := []string{"member1", "member2"}

		res, err := client.SAdd(context.Background(), key, members)
		suite.NoError(err)
		assert.Equal(suite.T(), int64(2), res)
	})
}

func (suite *GlideTestSuite) TestSAdd_WithExistingKey() {
	suite.runWithDefaultClients(func(client interfaces.BaseClientCommands) {
		key := uuid.NewString()
		members := []string{"member1", "member2"}

		res1, err := client.SAdd(context.Background(), key, members)
		suite.NoError(err)
		assert.Equal(suite.T(), int64(2), res1)

		res2, err := client.SAdd(context.Background(), key, members)
		suite.NoError(err)
		assert.Equal(suite.T(), int64(0), res2)
	})
}

func (suite *GlideTestSuite) TestSRem() {
	suite.runWithDefaultClients(func(client interfaces.BaseClientCommands) {
		key := uuid.NewString()
		members := []string{"member1", "member2", "member3"}

		res1, err := client.SAdd(context.Background(), key, members)
		suite.NoError(err)
		assert.Equal(suite.T(), int64(3), res1)

		res2, err := client.SRem(context.Background(), key, []string{"member1", "member2"})
		suite.NoError(err)
		assert.Equal(suite.T(), int64(2), res2)
	})
}

func (suite *GlideTestSuite) TestSRem_WithExistingKey() {
	suite.runWithDefaultClients(func(client interfaces.BaseClientCommands) {
		key := uuid.NewString()
		members := []string{"member1", "member2"}

		res1, err := client.SAdd(context.Background(), key, members)
		suite.NoError(err)
		assert.Equal(suite.T(), int64(2), res1)

		res2, err := client.SRem(context.Background(), key, []string{"member3", "member4"})
		suite.NoError(err)
		assert.Equal(suite.T(), int64(0), res2)
	})
}

func (suite *GlideTestSuite) TestSRem_WithNotExistingKey() {
	suite.runWithDefaultClients(func(client interfaces.BaseClientCommands) {
		key := uuid.NewString()

		res2, err := client.SRem(context.Background(), key, []string{"member1", "member2"})
		suite.NoError(err)
		assert.Equal(suite.T(), int64(0), res2)
	})
}

func (suite *GlideTestSuite) TestSRem_WithExistingKeyAndDifferentMembers() {
	suite.runWithDefaultClients(func(client interfaces.BaseClientCommands) {
		key := uuid.NewString()
		members := []string{"member1", "member2", "member3"}

		res1, err := client.SAdd(context.Background(), key, members)
		suite.NoError(err)
		assert.Equal(suite.T(), int64(3), res1)

		res2, err := client.SRem(context.Background(), key, []string{"member1", "member3", "member4"})
		suite.NoError(err)
		assert.Equal(suite.T(), int64(2), res2)
	})
}

func (suite *GlideTestSuite) TestSUnionStore() {
	suite.runWithDefaultClients(func(client interfaces.BaseClientCommands) {
		key1 := "{key}-1-" + uuid.NewString()
		key2 := "{key}-2-" + uuid.NewString()
		key3 := "{key}-3-" + uuid.NewString()
		key4 := "{key}-4-" + uuid.NewString()
		stringKey := "{key}-5-" + uuid.NewString()
		nonExistingKey := "{key}-6-" + uuid.NewString()

		memberArray1 := []string{"a", "b", "c"}
		memberArray2 := []string{"c", "d", "e"}
		memberArray3 := []string{"e", "f", "g"}
		expected1 := map[string]struct{}{
			"a": {},
			"b": {},
			"c": {},
			"d": {},
			"e": {},
		}
		expected2 := map[string]struct{}{
			"a": {},
			"b": {},
			"c": {},
			"d": {},
			"e": {},
			"f": {},
			"g": {},
		}
		t := suite.T()

		res1, err := client.SAdd(context.Background(), key1, memberArray1)
		assert.NoError(t, err)
		assert.Equal(t, int64(3), res1)

		res2, err := client.SAdd(context.Background(), key2, memberArray2)
		assert.NoError(t, err)
		assert.Equal(t, int64(3), res2)

		res3, err := client.SAdd(context.Background(), key3, memberArray3)
		assert.NoError(t, err)
		assert.Equal(t, int64(3), res3)

		// store union in new key
		res4, err := client.SUnionStore(context.Background(), key4, []string{key1, key2})
		assert.NoError(t, err)
		assert.Equal(t, int64(5), res4)

		res5, err := client.SMembers(context.Background(), key4)
		assert.NoError(t, err)
		assert.Len(t, res5, 5)
		assert.True(t, reflect.DeepEqual(res5, expected1))

		// overwrite existing set
		res6, err := client.SUnionStore(context.Background(), key1, []string{key4, key2})
		assert.NoError(t, err)
		assert.Equal(t, int64(5), res6)

		res7, err := client.SMembers(context.Background(), key1)
		assert.NoError(t, err)
		assert.Len(t, res7, 5)
		assert.True(t, reflect.DeepEqual(res7, expected1))

		// overwrite one of the source keys
		res8, err := client.SUnionStore(context.Background(), key2, []string{key4, key2})
		assert.NoError(t, err)
		assert.Equal(t, int64(5), res8)

		res9, err := client.SMembers(context.Background(), key2)
		assert.NoError(t, err)
		assert.Len(t, res9, 5)
		assert.True(t, reflect.DeepEqual(res9, expected1))

		// union with non-existing key
		res10, err := client.SUnionStore(context.Background(), key2, []string{nonExistingKey})
		assert.NoError(t, err)
		assert.Equal(t, int64(0), res10)

		// check that the key is now empty
		members1, err := client.SMembers(context.Background(), key2)
		assert.NoError(t, err)
		assert.Empty(t, members1)

		// invalid argument - key list must not be empty
		res11, err := client.SUnionStore(context.Background(), key4, []string{})
		assert.Equal(suite.T(), int64(0), res11)
		suite.Error(err)

		// non-set key
		_, err = client.Set(context.Background(), stringKey, "value")
		suite.NoError(err)

		res12, err := client.SUnionStore(context.Background(), key4, []string{stringKey, key1})
		suite.Equal(int64(0), res12)
		suite.Error(err)

		// overwrite destination when destination is not a set
		res13, err := client.SUnionStore(context.Background(), stringKey, []string{key1, key3})
		suite.NoError(err)
		suite.Equal(int64(7), res13)

		// check that the key is now empty
		res14, err := client.SMembers(context.Background(), stringKey)
		suite.NoError(err)
		suite.Len(res14, 7)
		suite.True(reflect.DeepEqual(res14, expected2))
	})
}

func (suite *GlideTestSuite) TestSMembers() {
	suite.runWithDefaultClients(func(client interfaces.BaseClientCommands) {
		key := uuid.NewString()
		members := []string{"member1", "member2", "member3"}

		res1, err := client.SAdd(context.Background(), key, members)
		suite.NoError(err)
		suite.Equal(int64(3), res1)

		res2, err := client.SMembers(context.Background(), key)
		suite.NoError(err)
		suite.Len(res2, 3)
	})
}

func (suite *GlideTestSuite) TestSMembers_WithNotExistingKey() {
	suite.runWithDefaultClients(func(client interfaces.BaseClientCommands) {
		key := uuid.NewString()

		res, err := client.SMembers(context.Background(), key)
		suite.NoError(err)
		assert.Empty(suite.T(), res)
	})
}

func (suite *GlideTestSuite) TestSCard() {
	suite.runWithDefaultClients(func(client interfaces.BaseClientCommands) {
		key := uuid.NewString()
		members := []string{"member1", "member2", "member3"}

		res1, err := client.SAdd(context.Background(), key, members)
		suite.NoError(err)
		assert.Equal(suite.T(), int64(3), res1)

		res2, err := client.SCard(context.Background(), key)
		suite.NoError(err)
		assert.Equal(suite.T(), int64(3), res2)
	})
}

func (suite *GlideTestSuite) TestSCard_WithNotExistingKey() {
	suite.runWithDefaultClients(func(client interfaces.BaseClientCommands) {
		key := uuid.NewString()

		res, err := client.SCard(context.Background(), key)
		suite.NoError(err)
		assert.Equal(suite.T(), int64(0), res)
	})
}

func (suite *GlideTestSuite) TestSIsMember() {
	suite.runWithDefaultClients(func(client interfaces.BaseClientCommands) {
		key := uuid.NewString()
		members := []string{"member1", "member2", "member3"}

		res1, err := client.SAdd(context.Background(), key, members)
		suite.NoError(err)
		assert.Equal(suite.T(), int64(3), res1)

		res2, err := client.SIsMember(context.Background(), key, "member2")
		suite.NoError(err)
		assert.True(suite.T(), res2)
	})
}

func (suite *GlideTestSuite) TestSIsMember_WithNotExistingKey() {
	suite.runWithDefaultClients(func(client interfaces.BaseClientCommands) {
		key := uuid.NewString()

		res, err := client.SIsMember(context.Background(), key, "member2")
		suite.NoError(err)
		assert.False(suite.T(), res)
	})
}

func (suite *GlideTestSuite) TestSIsMember_WithNotExistingMember() {
	suite.runWithDefaultClients(func(client interfaces.BaseClientCommands) {
		key := uuid.NewString()
		members := []string{"member1", "member2", "member3"}

		res1, err := client.SAdd(context.Background(), key, members)
		suite.NoError(err)
		assert.Equal(suite.T(), int64(3), res1)

		res2, err := client.SIsMember(context.Background(), key, "nonExistingMember")
		suite.NoError(err)
		assert.False(suite.T(), res2)
	})
}

func (suite *GlideTestSuite) TestSDiff() {
	suite.runWithDefaultClients(func(client interfaces.BaseClientCommands) {
		key1 := "{key}-1-" + uuid.NewString()
		key2 := "{key}-2-" + uuid.NewString()

		res1, err := client.SAdd(context.Background(), key1, []string{"a", "b", "c", "d"})
		suite.NoError(err)
		assert.Equal(suite.T(), int64(4), res1)

		res2, err := client.SAdd(context.Background(), key2, []string{"c", "d", "e"})
		suite.NoError(err)
		assert.Equal(suite.T(), int64(3), res2)

		result, err := client.SDiff(context.Background(), []string{key1, key2})
		suite.NoError(err)
		assert.Equal(suite.T(), map[string]struct{}{"a": {}, "b": {}}, result)
	})
}

func (suite *GlideTestSuite) TestSDiff_WithNotExistingKey() {
	suite.runWithDefaultClients(func(client interfaces.BaseClientCommands) {
		key1 := "{key}-1-" + uuid.NewString()
		key2 := "{key}-2-" + uuid.NewString()

		result, err := client.SDiff(context.Background(), []string{key1, key2})
		suite.NoError(err)
		assert.Empty(suite.T(), result)
	})
}

func (suite *GlideTestSuite) TestSDiff_WithSingleKeyExist() {
	suite.runWithDefaultClients(func(client interfaces.BaseClientCommands) {
		key1 := "{key}-1-" + uuid.NewString()
		key2 := "{key}-2-" + uuid.NewString()

		res1, err := client.SAdd(context.Background(), key1, []string{"a", "b", "c"})
		suite.NoError(err)
		assert.Equal(suite.T(), int64(3), res1)

		res2, err := client.SDiff(context.Background(), []string{key1, key2})
		suite.NoError(err)
		assert.Equal(suite.T(), map[string]struct{}{"a": {}, "b": {}, "c": {}}, res2)
	})
}

func (suite *GlideTestSuite) TestSDiffStore() {
	suite.runWithDefaultClients(func(client interfaces.BaseClientCommands) {
		key1 := "{key}-1-" + uuid.NewString()
		key2 := "{key}-2-" + uuid.NewString()
		key3 := "{key}-3-" + uuid.NewString()

		res1, err := client.SAdd(context.Background(), key1, []string{"a", "b", "c"})
		suite.NoError(err)
		assert.Equal(suite.T(), int64(3), res1)

		res2, err := client.SAdd(context.Background(), key2, []string{"c", "d", "e"})
		suite.NoError(err)
		assert.Equal(suite.T(), int64(3), res2)

		res3, err := client.SDiffStore(context.Background(), key3, []string{key1, key2})
		suite.NoError(err)
		assert.Equal(suite.T(), int64(2), res3)

		members, err := client.SMembers(context.Background(), key3)
		suite.NoError(err)
		assert.Equal(suite.T(), map[string]struct{}{"a": {}, "b": {}}, members)
	})
}

func (suite *GlideTestSuite) TestSDiffStore_WithNotExistingKeys() {
	suite.runWithDefaultClients(func(client interfaces.BaseClientCommands) {
		key1 := "{key}-1-" + uuid.NewString()
		key2 := "{key}-2-" + uuid.NewString()
		key3 := "{key}-3-" + uuid.NewString()

		res, err := client.SDiffStore(context.Background(), key3, []string{key1, key2})
		suite.NoError(err)
		assert.Equal(suite.T(), int64(0), res)

		members, err := client.SMembers(context.Background(), key3)
		suite.NoError(err)
		assert.Empty(suite.T(), members)
	})
}

func (suite *GlideTestSuite) TestSinter() {
	suite.runWithDefaultClients(func(client interfaces.BaseClientCommands) {
		key1 := "{key}-1-" + uuid.NewString()
		key2 := "{key}-2-" + uuid.NewString()

		res1, err := client.SAdd(context.Background(), key1, []string{"a", "b", "c", "d"})
		suite.NoError(err)
		assert.Equal(suite.T(), int64(4), res1)

		res2, err := client.SAdd(context.Background(), key2, []string{"c", "d", "e"})
		suite.NoError(err)
		assert.Equal(suite.T(), int64(3), res2)

		members, err := client.SInter(context.Background(), []string{key1, key2})
		suite.NoError(err)
		assert.Equal(suite.T(), map[string]struct{}{"c": {}, "d": {}}, members)
	})
}

func (suite *GlideTestSuite) TestSinter_WithNotExistingKeys() {
	suite.runWithDefaultClients(func(client interfaces.BaseClientCommands) {
		key1 := "{key}-1-" + uuid.NewString()
		key2 := "{key}-2-" + uuid.NewString()

		members, err := client.SInter(context.Background(), []string{key1, key2})
		suite.NoError(err)
		assert.Empty(suite.T(), members)
	})
}

func (suite *GlideTestSuite) TestSinterStore() {
	suite.runWithDefaultClients(func(client interfaces.BaseClientCommands) {
		key1 := "{key}-1-" + uuid.NewString()
		key2 := "{key}-2-" + uuid.NewString()
		key3 := "{key}-3-" + uuid.NewString()
		stringKey := "{key}-4-" + uuid.NewString()
		nonExistingKey := "{key}-5-" + uuid.NewString()
		memberArray1 := []string{"a", "b", "c"}
		memberArray2 := []string{"c", "d", "e"}
		t := suite.T()

		res1, err := client.SAdd(context.Background(), key1, memberArray1)
		assert.NoError(t, err)
		assert.Equal(t, int64(3), res1)

		res2, err := client.SAdd(context.Background(), key2, memberArray2)
		assert.NoError(t, err)
		assert.Equal(t, int64(3), res2)

		// store in new key
		res3, err := client.SInterStore(context.Background(), key3, []string{key1, key2})
		assert.NoError(t, err)
		assert.Equal(t, int64(1), res3)

		res4, err := client.SMembers(context.Background(), key3)
		assert.NoError(t, err)
		assert.Equal(t, map[string]struct{}{"c": {}}, res4)

		// overwrite existing set, which is also a source set
		res5, err := client.SInterStore(context.Background(), key2, []string{key1, key2})
		assert.NoError(t, err)
		assert.Equal(t, int64(1), res5)

		res6, err := client.SMembers(context.Background(), key2)
		assert.NoError(t, err)
		assert.Equal(t, map[string]struct{}{"c": {}}, res6)

		// source set is the same as the existing set
		res7, err := client.SInterStore(context.Background(), key1, []string{key2})
		assert.NoError(t, err)
		assert.Equal(t, int64(1), res7)

		res8, err := client.SMembers(context.Background(), key2)
		assert.NoError(t, err)
		assert.Equal(t, map[string]struct{}{"c": {}}, res8)

		// intersection with non-existing key
		res9, err := client.SInterStore(context.Background(), key1, []string{key2, nonExistingKey})
		assert.NoError(t, err)
		assert.Equal(t, int64(0), res9)

		// check that the key is now empty
		members1, err := client.SMembers(context.Background(), key1)
		assert.NoError(t, err)
		assert.Empty(t, members1)

		// invalid argument - key list must not be empty
		res10, err := client.SInterStore(context.Background(), key3, []string{})
		suite.Equal(int64(0), res10)
		suite.Error(err)

		// non-set key
		_, err = client.Set(context.Background(), stringKey, "value")
		suite.NoError(err)

		res11, err := client.SInterStore(context.Background(), key3, []string{stringKey})
		suite.Equal(int64(0), res11)
		suite.Error(err)

		// overwrite the non-set key
		res12, err := client.SInterStore(context.Background(), stringKey, []string{key2})
		suite.NoError(err)
		suite.Equal(int64(1), res12)

		// check that the key is now empty
		res13, err := client.SMembers(context.Background(), stringKey)
		suite.NoError(err)
		suite.Equal(map[string]struct{}{"c": {}}, res13)
	})
}

func (suite *GlideTestSuite) TestSInterCard() {
	suite.SkipIfServerVersionLowerThan("7.0.0", suite.T())

	suite.runWithDefaultClients(func(client interfaces.BaseClientCommands) {
		key1 := "{key}-1-" + uuid.NewString()
		key2 := "{key}-2-" + uuid.NewString()

		res1, err := client.SAdd(context.Background(), key1, []string{"one", "two", "three", "four"})
		suite.NoError(err)
		assert.Equal(suite.T(), int64(4), res1)

		result1, err := client.SInterCard(context.Background(), []string{key1, key2})
		suite.NoError(err)
		assert.Equal(suite.T(), int64(0), result1)

		res2, err := client.SAdd(context.Background(), key2, []string{"two", "three", "four", "five"})
		suite.NoError(err)
		assert.Equal(suite.T(), int64(4), res2)

		result2, err := client.SInterCard(context.Background(), []string{key1, key2})
		suite.NoError(err)
		assert.Equal(suite.T(), int64(3), result2)
	})
}

func (suite *GlideTestSuite) TestSInterCardLimit() {
	suite.SkipIfServerVersionLowerThan("7.0.0", suite.T())

	suite.runWithDefaultClients(func(client interfaces.BaseClientCommands) {
		key1 := "{key}-1-" + uuid.NewString()
		key2 := "{key}-2-" + uuid.NewString()

		res1, err := client.SAdd(context.Background(), key1, []string{"one", "two", "three", "four"})
		suite.NoError(err)
		assert.Equal(suite.T(), int64(4), res1)

		res2, err := client.SAdd(context.Background(), key2, []string{"two", "three", "four", "five"})
		suite.NoError(err)
		assert.Equal(suite.T(), int64(4), res2)

		result1, err := client.SInterCardLimit(context.Background(), []string{key1, key2}, 2)
		suite.NoError(err)
		assert.Equal(suite.T(), int64(2), result1)

		result2, err := client.SInterCardLimit(context.Background(), []string{key1, key2}, 4)
		suite.NoError(err)
		assert.Equal(suite.T(), int64(3), result2)
	})
}

func (suite *GlideTestSuite) TestSRandMember() {
	suite.runWithDefaultClients(func(client interfaces.BaseClientCommands) {
		key := uuid.NewString()

		res, err := client.SAdd(context.Background(), key, []string{"one"})
		suite.NoError(err)
		assert.Equal(suite.T(), int64(1), res)

		member, err := client.SRandMember(context.Background(), key)
		suite.NoError(err)
		assert.Equal(suite.T(), "one", member.Value())
		assert.False(suite.T(), member.IsNil())
	})
}

func (suite *GlideTestSuite) TestSRandMemberCount() {
	suite.runWithDefaultClients(func(client interfaces.BaseClientCommands) {
		key := uuid.NewString()
		nonExistingKey := uuid.NewString()
		stringKey := uuid.NewString()
		members := []string{"one", "two", "three", "four", "five"}

		// Test with empty set
		emptyResult, err := client.SRandMemberCount(context.Background(), nonExistingKey, 2)
		suite.NoError(err)
		assert.Empty(suite.T(), emptyResult)

		// Add members to the set
		res, err := client.SAdd(context.Background(), key, members)
		suite.NoError(err)
		assert.Equal(suite.T(), int64(5), res)

		// Test with positive count (unique elements)
		positiveResult, err := client.SRandMemberCount(context.Background(), key, 3)
		suite.NoError(err)
		assert.Equal(suite.T(), 3, len(positiveResult))
		// Verify all returned elements are unique and from the original set
		uniqueElements := make(map[string]struct{})
		for _, element := range positiveResult {
			uniqueElements[element] = struct{}{}
			assert.Contains(suite.T(), members, element)
		}
		assert.Equal(suite.T(), len(positiveResult), len(uniqueElements), "Elements should be unique")

		// Test with count larger than set size (should return all elements)
		largeCountResult, err := client.SRandMemberCount(context.Background(), key, 10)
		suite.NoError(err)
		assert.Equal(suite.T(), 5, len(largeCountResult))
		// Verify all elements are returned
		allElements := make(map[string]struct{})
		for _, element := range largeCountResult {
			allElements[element] = struct{}{}
		}
		assert.Equal(suite.T(), 5, len(allElements))

		// Test with negative count (allows duplicates)
		negativeResult, err := client.SRandMemberCount(context.Background(), key, -7)
		suite.NoError(err)
		assert.Equal(suite.T(), 7, len(negativeResult))
		// Verify all elements are from the original set (may contain duplicates)
		for _, element := range negativeResult {
			assert.Contains(suite.T(), members, element)
		}

		// Test with zero count (should return empty array)
		zeroResult, err := client.SRandMemberCount(context.Background(), key, 0)
		suite.NoError(err)
		assert.Empty(suite.T(), zeroResult)

		// Test with non-set key
		suite.verifyOK(client.Set(context.Background(), stringKey, "value"))
		_, err = client.SRandMemberCount(context.Background(), stringKey, 1)
		suite.Error(err)
	})
}

func (suite *GlideTestSuite) TestSPop() {
	suite.runWithDefaultClients(func(client interfaces.BaseClientCommands) {
		key := uuid.NewString()
		members := []string{"value1", "value2", "value3"}

		res, err := client.SAdd(context.Background(), key, members)
		suite.NoError(err)
		assert.Equal(suite.T(), int64(3), res)

		popMember, err := client.SPop(context.Background(), key)
		suite.NoError(err)
		assert.Contains(suite.T(), members, popMember.Value())
		assert.False(suite.T(), popMember.IsNil())

		remainingMembers, err := client.SMembers(context.Background(), key)
		suite.NoError(err)
		assert.Len(suite.T(), remainingMembers, 2)
		assert.NotContains(suite.T(), remainingMembers, popMember)
	})
}

func (suite *GlideTestSuite) TestSPop_LastMember() {
	suite.runWithDefaultClients(func(client interfaces.BaseClientCommands) {
		key := uuid.NewString()

		res1, err := client.SAdd(context.Background(), key, []string{"lastValue"})
		suite.NoError(err)
		assert.Equal(suite.T(), int64(1), res1)

		popMember, err := client.SPop(context.Background(), key)
		suite.NoError(err)
		assert.Equal(suite.T(), "lastValue", popMember.Value())
		assert.False(suite.T(), popMember.IsNil())

		remainingMembers, err := client.SMembers(context.Background(), key)
		suite.NoError(err)
		assert.Empty(suite.T(), remainingMembers)
	})
}

func (suite *GlideTestSuite) TestSPopCount() {
	suite.runWithDefaultClients(func(client interfaces.BaseClientCommands) {
		key := uuid.NewString()
		members := []string{"value1", "value2", "value3", "value4", "value5"}

		res, err := client.SAdd(context.Background(), key, members)
		suite.NoError(err)
		assert.Equal(suite.T(), int64(5), res)

		// Pop multiple members at once
		popMembers, err := client.SPopCount(context.Background(), key, 3)
		suite.NoError(err)
		assert.Len(suite.T(), popMembers, 3)

		// Verify all popped members were in the original set
		for member := range popMembers {
			assert.Contains(suite.T(), members, member)
		}

		// Verify remaining members count
		remainingMembers, err := client.SMembers(context.Background(), key)
		suite.NoError(err)
		assert.Len(suite.T(), remainingMembers, 2)

		// Verify no duplicates between popped and remaining
		for member := range popMembers {
			assert.NotContains(suite.T(), remainingMembers, member)
		}
	})
}

func (suite *GlideTestSuite) TestSPopCount_AllMembers() {
	suite.runWithDefaultClients(func(client interfaces.BaseClientCommands) {
		key := uuid.NewString()
		members := []string{"value1", "value2", "value3"}

		res, err := client.SAdd(context.Background(), key, members)
		suite.NoError(err)
		assert.Equal(suite.T(), int64(3), res)

		// Pop all members
		popMembers, err := client.SPopCount(context.Background(), key, 3)
		suite.NoError(err)
		assert.Len(suite.T(), popMembers, 3)

		popMembersArray := []string{}
		for popMember := range popMembers {
			popMembersArray = append(popMembersArray, popMember)
		}

		// Verify all original members were popped
		for _, member := range members {
			assert.Contains(suite.T(), popMembersArray, member)
		}

		// Verify set is now empty
		remainingMembers, err := client.SMembers(context.Background(), key)
		suite.NoError(err)
		assert.Empty(suite.T(), remainingMembers)
	})
}

func (suite *GlideTestSuite) TestSPopCount_MoreThanExist() {
	suite.runWithDefaultClients(func(client interfaces.BaseClientCommands) {
		key := uuid.NewString()
		members := []string{"value1", "value2"}

		res, err := client.SAdd(context.Background(), key, members)
		suite.NoError(err)
		assert.Equal(suite.T(), int64(2), res)

		// Try to pop more members than exist
		popMembers, err := client.SPopCount(context.Background(), key, 5)
		suite.NoError(err)
		assert.Len(suite.T(), popMembers, 2) // Should only return existing members

		popMembersArray := []string{}
		for popMember := range popMembers {
			popMembersArray = append(popMembersArray, popMember)
		}

		// Verify all original members were popped
		for _, member := range members {
			assert.Contains(suite.T(), popMembersArray, member)
		}

		// Verify set is now empty
		remainingMembers, err := client.SMembers(context.Background(), key)
		suite.NoError(err)
		assert.Empty(suite.T(), remainingMembers)
	})
}

func (suite *GlideTestSuite) TestSPopCount_NonExistingKey() {
	suite.runWithDefaultClients(func(client interfaces.BaseClientCommands) {
		key := uuid.NewString()

		// Try to pop from non-existing key
		popMembers, err := client.SPopCount(context.Background(), key, 3)
		suite.NoError(err)
		assert.Empty(suite.T(), popMembers)
	})
}

func (suite *GlideTestSuite) TestSPopCount_WrongType() {
	suite.runWithDefaultClients(func(client interfaces.BaseClientCommands) {
		key := uuid.NewString()

		// Set key to a string value
		suite.verifyOK(client.Set(context.Background(), key, "string-value"))

		// Try to pop from a key that's not a set
		_, err := client.SPopCount(context.Background(), key, 3)
		suite.ErrorContains(err, "WRONGTYPE")
	})
}

func (suite *GlideTestSuite) TestSMIsMember() {
	suite.runWithDefaultClients(func(client interfaces.BaseClientCommands) {
		key1 := uuid.NewString()
		stringKey := uuid.NewString()
		nonExistingKey := uuid.NewString()

		res1, err1 := client.SAdd(context.Background(), key1, []string{"one", "two"})
		assert.Nil(suite.T(), err1)
		assert.Equal(suite.T(), int64(2), res1)

		res2, err2 := client.SMIsMember(context.Background(), key1, []string{"two", "three"})
		assert.Nil(suite.T(), err2)
		assert.Equal(suite.T(), []bool{true, false}, res2)

		res3, err3 := client.SMIsMember(context.Background(), nonExistingKey, []string{"two"})
		assert.Nil(suite.T(), err3)
		assert.Equal(suite.T(), []bool{false}, res3)

		// invalid argument - member list must not be empty
		_, err4 := client.SMIsMember(context.Background(), key1, []string{})
		suite.Error(err4)

		// source key exists, but it is not a set
		suite.verifyOK(client.Set(context.Background(), stringKey, "value"))
		_, err5 := client.SMIsMember(context.Background(), stringKey, []string{"two"})
		suite.Error(err5)
	})
}

func (suite *GlideTestSuite) TestSUnion() {
	suite.runWithDefaultClients(func(client interfaces.BaseClientCommands) {
		key1 := "{key}-1-" + uuid.NewString()
		key2 := "{key}-2-" + uuid.NewString()
		key3 := "{key}-3-" + uuid.NewString()
		nonSetKey := uuid.NewString()
		memberList1 := []string{"a", "b", "c"}
		memberList2 := []string{"b", "c", "d", "e"}
		expected1 := map[string]struct{}{
			"a": {},
			"b": {},
			"c": {},
			"d": {},
			"e": {},
		}
		expected2 := map[string]struct{}{
			"a": {},
			"b": {},
			"c": {},
		}

		res1, err := client.SAdd(context.Background(), key1, memberList1)
		suite.NoError(err)
		suite.Equal(int64(3), res1)

		res2, err := client.SAdd(context.Background(), key2, memberList2)
		suite.NoError(err)
		suite.Equal(int64(4), res2)

		res3, err := client.SUnion(context.Background(), []string{key1, key2})
		suite.NoError(err)
		suite.True(reflect.DeepEqual(res3, expected1))

		res4, err := client.SUnion(context.Background(), []string{key3})
		suite.NoError(err)
		suite.Empty(res4)

		res5, err := client.SUnion(context.Background(), []string{key1, key3})
		suite.NoError(err)
		suite.True(reflect.DeepEqual(res5, expected2))

		// Errors with empty keys
		res6, err := client.SUnion(context.Background(), []string{})
		suite.Nil(res6)
		suite.Error(err)

		// Error with a non-set key
		suite.verifyOK(client.Set(context.Background(), nonSetKey, "value"))
		res7, err := client.SUnion(context.Background(), []string{nonSetKey, key1})
		suite.Nil(res7)
		suite.Error(err)
	})
}

func (suite *GlideTestSuite) TestSMove() {
	suite.runWithDefaultClients(func(client interfaces.BaseClientCommands) {
		key1 := "{key}-1-" + uuid.NewString()
		key2 := "{key}-2-" + uuid.NewString()
		key3 := "{key}-3-" + uuid.NewString()
		stringKey := "{key}-4-" + uuid.NewString()
		nonExistingKey := "{key}-5-" + uuid.NewString()
		memberArray1 := []string{"1", "2", "3"}
		memberArray2 := []string{"2", "3"}

		res1, err := client.SAdd(context.Background(), key1, memberArray1)
		suite.NoError(err)
		suite.Equal(int64(3), res1)

		res2, err := client.SAdd(context.Background(), key2, memberArray2)
		suite.NoError(err)
		suite.Equal(int64(2), res2)

		// move an element
		res3, err := client.SMove(context.Background(), key1, key2, "1")
		suite.NoError(err)
		suite.True(res3)

		res4, err := client.SMembers(context.Background(), key1)
		suite.NoError(err)
		suite.Equal(map[string]struct{}{"2": {}, "3": {}}, res4)

		res5, err := client.SMembers(context.Background(), key2)
		suite.NoError(err)
		suite.Equal(map[string]struct{}{"1": {}, "2": {}, "3": {}}, res5)

		// moved element already exists in the destination set
		res6, err := client.SMove(context.Background(), key2, key1, "2")
		suite.NoError(err)
		suite.True(res6)

		res7, err := client.SMembers(context.Background(), key1)
		suite.NoError(err)
		suite.Equal(map[string]struct{}{"2": {}, "3": {}}, res7)

		res8, err := client.SMembers(context.Background(), key2)
		suite.NoError(err)
		suite.Equal(map[string]struct{}{"1": {}, "3": {}}, res8)

		// attempt to move from a non-existing key
		res9, err := client.SMove(context.Background(), nonExistingKey, key1, "4")
		suite.NoError(err)
		suite.False(res9)

		res10, err := client.SMembers(context.Background(), key1)
		suite.NoError(err)
		suite.Equal(map[string]struct{}{"2": {}, "3": {}}, res10)

		// move to a new set
		res11, err := client.SMove(context.Background(), key1, key3, "2")
		suite.NoError(err)
		suite.True(res11)

		res12, err := client.SMembers(context.Background(), key1)
		suite.NoError(err)
		suite.Equal(map[string]struct{}{"3": {}}, res12)

		res13, err := client.SMembers(context.Background(), key3)
		suite.NoError(err)
		suite.Equal(map[string]struct{}{"2": {}}, res13)

		// attempt to move a missing element
		res14, err := client.SMove(context.Background(), key1, key3, "42")
		suite.NoError(err)
		suite.False(res14)

		res12, err = client.SMembers(context.Background(), key1)
		suite.NoError(err)
		suite.Equal(map[string]struct{}{"3": {}}, res12)

		res13, err = client.SMembers(context.Background(), key3)
		suite.NoError(err)
		suite.Equal(map[string]struct{}{"2": {}}, res13)

		// moving missing element to missing key
		res15, err := client.SMove(context.Background(), key1, nonExistingKey, "42")
		suite.NoError(err)
		suite.False(res15)

		res12, err = client.SMembers(context.Background(), key1)
		suite.NoError(err)
		suite.Equal(map[string]struct{}{"3": {}}, res12)

		// key exists but is not contain a set
		_, err = client.Set(context.Background(), stringKey, "value")
		suite.NoError(err)

		_, err = client.SMove(context.Background(), stringKey, key1, "_")
		suite.Error(err)
	})
}

func (suite *GlideTestSuite) TestSScan() {
	suite.runWithDefaultClients(func(client interfaces.BaseClientCommands) {
		key1 := "{key}-1-" + uuid.NewString()
		key2 := "{key}-2-" + uuid.NewString()
		initialCursor := "0"
		defaultCount := 10
		// use large dataset to force an iterative cursor.
		numMembers := make([]string, 50000)
		numMembersResult := make([]string, 50000)
		charMembers := []string{"a", "b", "c", "d", "e"}
		t := suite.T()

		// populate the dataset slice
		for i := 0; i < 50000; i++ {
			numMembers[i] = strconv.Itoa(i)
			numMembersResult[i] = strconv.Itoa(i)
		}

		// empty set
		resCursor, resCollection, err := client.SScan(context.Background(), key1, initialCursor)
		assert.NoError(t, err)
		assert.Equal(t, initialCursor, resCursor)
		assert.Empty(t, resCollection)

		// negative cursor
		if suite.serverVersion < "8.0.0" {
			resCursor, resCollection, err = client.SScan(context.Background(), key1, "-1")
			assert.NoError(t, err)
			assert.Equal(t, initialCursor, resCursor)
			assert.Empty(t, resCollection)
		} else {
			_, _, err = client.SScan(context.Background(), key1, "-1")
			suite.Error(err)
		}

		// result contains the whole set
		res, err := client.SAdd(context.Background(), key1, charMembers)
		assert.NoError(t, err)
		assert.Equal(t, int64(len(charMembers)), res)
		resCursor, resCollection, err = client.SScan(context.Background(), key1, initialCursor)
		assert.NoError(t, err)
		assert.Equal(t, initialCursor, resCursor)
		assert.Equal(t, len(charMembers), len(resCollection))
		assert.True(t, isSubset(resCollection, charMembers))

		opts := options.NewBaseScanOptions().SetMatch("a")
		resCursor, resCollection, err = client.SScanWithOptions(context.Background(), key1, initialCursor, *opts)
		assert.NoError(t, err)
		assert.Equal(t, initialCursor, resCursor)
		assert.True(t, isSubset(resCollection, []string{"a"}))

		// result contains a subset of the key
		res, err = client.SAdd(context.Background(), key1, numMembers)
		assert.NoError(t, err)
		assert.Equal(t, int64(50000), res)
		resCursor, resCollection, err = client.SScan(context.Background(), key1, "0")
		assert.NoError(t, err)
		resultCollection := resCollection

		// 0 is returned for the cursor of the last iteration
		for resCursor != "0" {
			nextCursor, nextCol, err := client.SScan(context.Background(), key1, resCursor)
			assert.NoError(t, err)
			assert.NotEqual(t, nextCursor, resCursor)
			assert.False(t, isSubset(resultCollection, nextCol))
			resultCollection = append(resultCollection, nextCol...)
			resCursor = nextCursor
		}
		assert.NotEmpty(t, resultCollection)
		assert.True(t, isSubset(numMembersResult, resultCollection))
		assert.True(t, isSubset(charMembers, resultCollection))

		// test match pattern
		opts = options.NewBaseScanOptions().SetMatch("*")
		resCursor, resCollection, err = client.SScanWithOptions(context.Background(), key1, initialCursor, *opts)
		assert.NoError(t, err)
		assert.NotEqual(t, initialCursor, resCursor)
		assert.GreaterOrEqual(t, len(resCollection), defaultCount)

		// test count
		opts = options.NewBaseScanOptions().SetCount(20)
		resCursor, resCollection, err = client.SScanWithOptions(context.Background(), key1, initialCursor, *opts)
		assert.NoError(t, err)
		assert.NotEqual(t, initialCursor, resCursor)
		assert.GreaterOrEqual(t, len(resCollection), 20)

		// test count with match, returns a non-empty array
		opts = options.NewBaseScanOptions().SetMatch("1*").SetCount(20)
		resCursor, resCollection, err = client.SScanWithOptions(context.Background(), key1, initialCursor, *opts)
		assert.NoError(t, err)
		assert.NotEqual(t, initialCursor, resCursor)
		assert.GreaterOrEqual(t, len(resCollection), 0)

		// error cases
		// non-set key
		_, err = client.Set(context.Background(), key2, "test")
		suite.NoError(err)

		_, _, err = client.SScan(context.Background(), key2, initialCursor)
		suite.Error(err)
	})
}

func (suite *GlideTestSuite) TestLRange() {
	suite.runWithDefaultClients(func(client interfaces.BaseClientCommands) {
		list := []string{"value4", "value3", "value2", "value1"}
		key := uuid.NewString()

		res1, err := client.LPush(context.Background(), key, list)
		suite.NoError(err)
		assert.Equal(suite.T(), int64(4), res1)

		res2, err := client.LRange(context.Background(), key, int64(0), int64(-1))
		suite.NoError(err)
		assert.Equal(suite.T(), []string{"value1", "value2", "value3", "value4"}, res2)

		res3, err := client.LRange(context.Background(), "non_existing_key", int64(0), int64(-1))
		suite.NoError(err)
		assert.Empty(suite.T(), res3)

		key2 := uuid.NewString()
		suite.verifyOK(client.Set(context.Background(), key2, "value"))

		res4, err := client.LRange(context.Background(), key2, int64(0), int64(1))
		suite.Error(err)
		suite.Empty(res4)
	})
}

func (suite *GlideTestSuite) TestLIndex() {
	suite.runWithDefaultClients(func(client interfaces.BaseClientCommands) {
		list := []string{"value4", "value3", "value2", "value1"}
		key := uuid.NewString()

		res1, err := client.LPush(context.Background(), key, list)
		suite.NoError(err)
		suite.Equal(int64(4), res1)

		res2, err := client.LIndex(context.Background(), key, int64(0))
		suite.NoError(err)
		suite.Equal("value1", res2.Value())
		suite.False(res2.IsNil())

		res3, err := client.LIndex(context.Background(), key, int64(-1))
		suite.NoError(err)
		suite.Equal("value4", res3.Value())
		suite.False(res3.IsNil())

		res4, err := client.LIndex(context.Background(), "non_existing_key", int64(0))
		suite.NoError(err)
		suite.Equal(models.CreateNilStringResult(), res4)

		key2 := uuid.NewString()
		suite.verifyOK(client.Set(context.Background(), key2, "value"))

		res5, err := client.LIndex(context.Background(), key2, int64(0))
		suite.Error(err)
		suite.Equal(models.CreateNilStringResult(), res5)
	})
}

func (suite *GlideTestSuite) TestLTrim() {
	suite.runWithDefaultClients(func(client interfaces.BaseClientCommands) {
		list := []string{"value4", "value3", "value2", "value1"}
		key := uuid.NewString()

		res1, err := client.LPush(context.Background(), key, list)
		suite.NoError(err)
		assert.Equal(suite.T(), int64(4), res1)

		suite.verifyOK(client.LTrim(context.Background(), key, int64(0), int64(1)))

		res2, err := client.LRange(context.Background(), key, int64(0), int64(-1))
		suite.NoError(err)
		assert.Equal(suite.T(), []string{"value1", "value2"}, res2)

		suite.verifyOK(client.LTrim(context.Background(), key, int64(4), int64(2)))

		res3, err := client.LRange(context.Background(), key, int64(0), int64(-1))
		suite.NoError(err)
		assert.Empty(suite.T(), res3)

		key2 := uuid.NewString()
		suite.verifyOK(client.Set(context.Background(), key2, "value"))

		res4, err := client.LIndex(context.Background(), key2, int64(0))
		suite.Error(err)
		suite.Equal(models.CreateNilStringResult(), res4)
	})
}

func (suite *GlideTestSuite) TestLLen() {
	suite.runWithDefaultClients(func(client interfaces.BaseClientCommands) {
		list := []string{"value4", "value3", "value2", "value1"}
		key := uuid.NewString()

		res1, err := client.LPush(context.Background(), key, list)
		suite.NoError(err)
		assert.Equal(suite.T(), int64(4), res1)

		res2, err := client.LLen(context.Background(), key)
		suite.NoError(err)
		assert.Equal(suite.T(), int64(4), res2)

		res3, err := client.LLen(context.Background(), "non_existing_key")
		suite.NoError(err)
		assert.Equal(suite.T(), int64(0), res3)

		key2 := uuid.NewString()
		suite.verifyOK(client.Set(context.Background(), key2, "value"))

		res4, err := client.LLen(context.Background(), key2)
		suite.Error(err)
		suite.Equal(int64(0), res4)
	})
}

func (suite *GlideTestSuite) TestLRem() {
	suite.runWithDefaultClients(func(client interfaces.BaseClientCommands) {
		list := []string{"value1", "value2", "value1", "value1", "value2"}
		key := uuid.NewString()

		res1, err := client.LPush(context.Background(), key, list)
		suite.NoError(err)
		assert.Equal(suite.T(), int64(5), res1)

		res2, err := client.LRem(context.Background(), key, 2, "value1")
		suite.NoError(err)
		assert.Equal(suite.T(), int64(2), res2)
		res3, err := client.LRange(context.Background(), key, int64(0), int64(-1))
		suite.NoError(err)
		assert.Equal(suite.T(), []string{"value2", "value2", "value1"}, res3)

		res4, err := client.LRem(context.Background(), key, -1, "value2")
		suite.NoError(err)
		assert.Equal(suite.T(), int64(1), res4)
		res5, err := client.LRange(context.Background(), key, int64(0), int64(-1))
		suite.NoError(err)
		assert.Equal(suite.T(), []string{"value2", "value1"}, res5)

		res6, err := client.LRem(context.Background(), key, 0, "value2")
		suite.NoError(err)
		assert.Equal(suite.T(), int64(1), res6)
		res7, err := client.LRange(context.Background(), key, int64(0), int64(-1))
		suite.NoError(err)
		assert.Equal(suite.T(), []string{"value1"}, res7)

		res8, err := client.LRem(context.Background(), "non_existing_key", 0, "value")
		suite.NoError(err)
		assert.Equal(suite.T(), int64(0), res8)
	})
}

func (suite *GlideTestSuite) TestRPopAndRPopCount() {
	suite.runWithDefaultClients(func(client interfaces.BaseClientCommands) {
		list := []string{"value1", "value2", "value3", "value4"}
		key := uuid.NewString()

		res1, err := client.RPush(context.Background(), key, list)
		suite.NoError(err)
		assert.Equal(suite.T(), int64(4), res1)

		res2, err := client.RPop(context.Background(), key)
		suite.NoError(err)
		assert.Equal(suite.T(), "value4", res2.Value())
		assert.False(suite.T(), res2.IsNil())

		res3, err := client.RPopCount(context.Background(), key, int64(2))
		suite.NoError(err)
		assert.Equal(suite.T(), []string{"value3", "value2"}, res3)

		res4, err := client.RPop(context.Background(), "non_existing_key")
		suite.NoError(err)
		assert.Equal(suite.T(), models.CreateNilStringResult(), res4)

		res5, err := client.RPopCount(context.Background(), "non_existing_key", int64(2))
		assert.Nil(suite.T(), res5)
		suite.NoError(err)

		key2 := uuid.NewString()
		suite.verifyOK(client.Set(context.Background(), key2, "value"))

		res6, err := client.RPop(context.Background(), key2)
		suite.Equal(models.CreateNilStringResult(), res6)
		suite.Error(err)

		res7, err := client.RPopCount(context.Background(), key2, int64(2))
		suite.Nil(res7)
		suite.Error(err)
	})
}

func (suite *GlideTestSuite) TestLInsert() {
	suite.runWithDefaultClients(func(client interfaces.BaseClientCommands) {
		list := []string{"value1", "value2", "value3", "value4"}
		key := uuid.NewString()

		res1, err := client.RPush(context.Background(), key, list)
		suite.NoError(err)
		assert.Equal(suite.T(), int64(4), res1)

		res2, err := client.LInsert(context.Background(), key, constants.Before, "value2", "value1.5")
		suite.NoError(err)
		assert.Equal(suite.T(), int64(5), res2)

		res3, err := client.LInsert(context.Background(), key, constants.After, "value3", "value3.5")
		suite.NoError(err)
		assert.Equal(suite.T(), int64(6), res3)

		res4, err := client.LRange(context.Background(), key, int64(0), int64(-1))
		suite.NoError(err)
		assert.Equal(suite.T(), []string{"value1", "value1.5", "value2", "value3", "value3.5", "value4"}, res4)

		res5, err := client.LInsert(context.Background(), "non_existing_key", constants.Before, "pivot", "elem")
		suite.NoError(err)
		assert.Equal(suite.T(), int64(0), res5)

		res6, err := client.LInsert(context.Background(), key, constants.Before, "value5", "value6")
		suite.NoError(err)
		assert.Equal(suite.T(), int64(-1), res6)

		key2 := uuid.NewString()
		suite.verifyOK(client.Set(context.Background(), key2, "value"))

		res7, err := client.LInsert(context.Background(), key2, constants.Before, "value5", "value6")
		suite.Error(err)
		suite.Equal(int64(0), res7)
	})
}

func (suite *GlideTestSuite) TestBLPop() {
	suite.runWithDefaultClients(func(client interfaces.BaseClientCommands) {
		listKey1 := "{listKey}-1-" + uuid.NewString()
		listKey2 := "{listKey}-2-" + uuid.NewString()

		res1, err := client.LPush(context.Background(), listKey1, []string{"value1", "value2"})
		suite.NoError(err)
		assert.Equal(suite.T(), int64(2), res1)

		res2, err := client.BLPop(context.Background(), []string{listKey1, listKey2}, 500*time.Millisecond)
		suite.NoError(err)
		assert.Equal(suite.T(), []string{listKey1, "value2"}, res2)

		res3, err := client.BLPop(context.Background(), []string{listKey2}, 1*time.Second)
		suite.NoError(err)
		assert.Nil(suite.T(), res3)

		key := uuid.NewString()
		suite.verifyOK(client.Set(context.Background(), key, "value"))

		res4, err := client.BLPop(context.Background(), []string{key}, 1*time.Second)
		suite.Error(err)
		suite.Nil(res4)
	})
}

func (suite *GlideTestSuite) TestBRPop() {
	suite.runWithDefaultClients(func(client interfaces.BaseClientCommands) {
		listKey1 := "{listKey}-1-" + uuid.NewString()
		listKey2 := "{listKey}-2-" + uuid.NewString()

		res1, err := client.LPush(context.Background(), listKey1, []string{"value1", "value2"})
		suite.NoError(err)
		assert.Equal(suite.T(), int64(2), res1)

		res2, err := client.BRPop(context.Background(), []string{listKey1, listKey2}, 500*time.Millisecond)
		suite.NoError(err)
		assert.Equal(suite.T(), []string{listKey1, "value1"}, res2)

		res3, err := client.BRPop(context.Background(), []string{listKey2}, 1*time.Second)
		suite.NoError(err)
		assert.Nil(suite.T(), res3)

		key := uuid.NewString()
		suite.verifyOK(client.Set(context.Background(), key, "value"))

		res4, err := client.BRPop(context.Background(), []string{key}, 1*time.Second)
		suite.Error(err)
		suite.Nil(res4)
	})
}

func (suite *GlideTestSuite) TestRPushX() {
	suite.runWithDefaultClients(func(client interfaces.BaseClientCommands) {
		key1 := uuid.NewString()
		key2 := uuid.NewString()
		key3 := uuid.NewString()

		res1, err := client.RPush(context.Background(), key1, []string{"value1"})
		suite.NoError(err)
		assert.Equal(suite.T(), int64(1), res1)

		res2, err := client.RPushX(context.Background(), key1, []string{"value2", "value3", "value4"})
		suite.NoError(err)
		assert.Equal(suite.T(), int64(4), res2)

		res3, err := client.LRange(context.Background(), key1, int64(0), int64(-1))
		suite.NoError(err)
		assert.Equal(suite.T(), []string{"value1", "value2", "value3", "value4"}, res3)

		res4, err := client.RPushX(context.Background(), key2, []string{"value1"})
		suite.NoError(err)
		assert.Equal(suite.T(), int64(0), res4)

		res5, err := client.LRange(context.Background(), key2, int64(0), int64(-1))
		suite.NoError(err)
		assert.Empty(suite.T(), res5)

		suite.verifyOK(client.Set(context.Background(), key3, "value"))

		res6, err := client.RPushX(context.Background(), key3, []string{"value1"})
		suite.Error(err)
		suite.Equal(int64(0), res6)

		res7, err := client.RPushX(context.Background(), key2, []string{})
		suite.Error(err)
		suite.Equal(int64(0), res7)
	})
}

func (suite *GlideTestSuite) TestLPushX() {
	suite.runWithDefaultClients(func(client interfaces.BaseClientCommands) {
		key1 := uuid.NewString()
		key2 := uuid.NewString()
		key3 := uuid.NewString()

		res1, err := client.LPush(context.Background(), key1, []string{"value1"})
		suite.NoError(err)
		assert.Equal(suite.T(), int64(1), res1)

		res2, err := client.LPushX(context.Background(), key1, []string{"value2", "value3", "value4"})
		suite.NoError(err)
		assert.Equal(suite.T(), int64(4), res2)

		res3, err := client.LRange(context.Background(), key1, int64(0), int64(-1))
		suite.NoError(err)
		assert.Equal(suite.T(), []string{"value4", "value3", "value2", "value1"}, res3)

		res4, err := client.LPushX(context.Background(), key2, []string{"value1"})
		suite.NoError(err)
		assert.Equal(suite.T(), int64(0), res4)

		res5, err := client.LRange(context.Background(), key2, int64(0), int64(-1))
		suite.NoError(err)
		assert.Empty(suite.T(), res5)

		suite.verifyOK(client.Set(context.Background(), key3, "value"))

		res6, err := client.LPushX(context.Background(), key3, []string{"value1"})
		suite.Error(err)
		suite.Equal(int64(0), res6)

		res7, err := client.LPushX(context.Background(), key2, []string{})
		suite.Error(err)
		suite.Equal(int64(0), res7)
	})
}

func (suite *GlideTestSuite) TestLMPopAndLMPopCount() {
	if suite.serverVersion < "7.0.0" {
		suite.T().Skip("This feature is added in version 7")
	}
	suite.runWithDefaultClients(func(client interfaces.BaseClientCommands) {
		key1 := "{key}-1" + uuid.NewString()
		key2 := "{key}-2" + uuid.NewString()
		key3 := "{key}-3" + uuid.NewString()

		res1, err := client.LMPop(context.Background(), []string{key1}, constants.Left)
		suite.NoError(err)
		assert.Nil(suite.T(), res1)

		res2, err := client.LMPopCount(context.Background(), []string{key1}, constants.Left, int64(1))
		suite.NoError(err)
		assert.Nil(suite.T(), res2)

		res3, err := client.LPush(context.Background(), key1, []string{"one", "two", "three", "four", "five"})
		suite.NoError(err)
		assert.Equal(suite.T(), int64(5), res3)
		res4, err := client.LPush(context.Background(), key2, []string{"one", "two", "three", "four", "five"})
		suite.NoError(err)
		assert.Equal(suite.T(), int64(5), res4)

		res5, err := client.LMPop(context.Background(), []string{key1}, constants.Left)
		suite.NoError(err)
		assert.Equal(
			suite.T(),
			map[string][]string{key1: {"five"}},
			res5,
		)

		res6, err := client.LMPopCount(context.Background(), []string{key2, key1}, constants.Right, int64(2))
		suite.NoError(err)
		assert.Equal(
			suite.T(),
			map[string][]string{
				key2: {"one", "two"},
			},
			res6,
		)

		suite.verifyOK(client.Set(context.Background(), key3, "value"))

		res7, err := client.LMPop(context.Background(), []string{key3}, constants.Left)
		suite.Error(err)
		suite.Nil(res7)

		res8, err := client.LMPop(context.Background(), []string{key3}, "Invalid")
		suite.Error(err)
		suite.Nil(res8)
	})
}

func (suite *GlideTestSuite) TestBLMPopAndBLMPopCount() {
	if suite.serverVersion < "7.0.0" {
		suite.T().Skip("This feature is added in version 7")
	}
	suite.runWithDefaultClients(func(client interfaces.BaseClientCommands) {
		key1 := "{key}-1" + uuid.NewString()
		key2 := "{key}-2" + uuid.NewString()
		key3 := "{key}-3" + uuid.NewString()

		res1, err := client.BLMPop(context.Background(), []string{key1}, constants.Left, 100*time.Millisecond)
		suite.NoError(err)
		assert.Nil(suite.T(), res1)

		res2, err := client.BLMPopCount(context.Background(), []string{key1}, constants.Left, int64(1), 100*time.Millisecond)
		suite.NoError(err)
		assert.Nil(suite.T(), res2)

		res3, err := client.LPush(context.Background(), key1, []string{"one", "two", "three", "four", "five"})
		suite.NoError(err)
		assert.Equal(suite.T(), int64(5), res3)
		res4, err := client.LPush(context.Background(), key2, []string{"one", "two", "three", "four", "five"})
		suite.NoError(err)
		assert.Equal(suite.T(), int64(5), res4)

		res5, err := client.BLMPop(context.Background(), []string{key1}, constants.Left, 100*time.Millisecond)
		suite.NoError(err)
		assert.Equal(
			suite.T(),
			map[string][]string{key1: {"five"}},
			res5,
		)

		res6, err := client.BLMPopCount(
			context.Background(),
			[]string{key2, key1},
			constants.Right,
			int64(2),
			100*time.Millisecond,
		)
		suite.NoError(err)
		assert.Equal(
			suite.T(),
			map[string][]string{
				key2: {"one", "two"},
			},
			res6,
		)

		suite.verifyOK(client.Set(context.Background(), key3, "value"))

		res7, err := client.BLMPop(context.Background(), []string{key3}, constants.Left, 100*time.Millisecond)
		suite.Error(err)
		suite.Nil(res7)
	})
}

func (suite *GlideTestSuite) TestBZMPopAndBZMPopWithOptions() {
	if suite.serverVersion < "7.0.0" {
		suite.T().Skip("This feature is added in version 7")
	}
	suite.runWithDefaultClients(func(client interfaces.BaseClientCommands) {
		key1 := "{key}-1" + uuid.NewString()
		key2 := "{key}-2" + uuid.NewString()
		key3 := "{key}-3" + uuid.NewString()

		res1, err := client.BZMPop(context.Background(), []string{key1}, constants.MIN, 100*time.Millisecond)
		suite.NoError(err)
		assert.True(suite.T(), res1.IsNil())

		membersScoreMap := map[string]float64{
			"one":   1.0,
			"two":   2.0,
			"three": 3.0,
		}

		res3, err := client.ZAdd(context.Background(), key1, membersScoreMap)
		suite.NoError(err)
		assert.Equal(suite.T(), int64(3), res3)
		res4, err := client.ZAdd(context.Background(), key2, membersScoreMap)
		suite.NoError(err)
		assert.Equal(suite.T(), int64(3), res4)

		// Try to pop the top 2 elements from key1
		res5, err := client.BZMPopWithOptions(context.Background(),
			[]string{key1},
			constants.MAX,
			100*time.Millisecond,
			*options.NewZMPopOptions().SetCount(2),
		)
		suite.NoError(err)
		assert.Equal(suite.T(), key1, res5.Value().Key)
		assert.ElementsMatch(
			suite.T(),
			[]models.MemberAndScore{
				{Member: "three", Score: 3.0},
				{Member: "two", Score: 2.0},
			},
			res5.Value().MembersAndScores,
		)

		// Try to pop the minimum value from key2
		res6, err := client.BZMPop(context.Background(), []string{key2}, constants.MIN, 100*time.Millisecond)
		suite.NoError(err)
		assert.Equal(
			suite.T(),
			models.CreateKeyWithArrayOfMembersAndScoresResult(
				models.KeyWithArrayOfMembersAndScores{
					Key: key2,
					MembersAndScores: []models.MemberAndScore{
						{Member: "one", Score: 1.0},
					},
				},
			),
			res6,
		)

		// Pop the minimum value from multiple keys
		res7, err := client.BZMPop(context.Background(), []string{key1, key2}, constants.MIN, 100*time.Millisecond)
		suite.NoError(err)
		assert.Equal(
			suite.T(),
			models.CreateKeyWithArrayOfMembersAndScoresResult(
				models.KeyWithArrayOfMembersAndScores{
					Key: key1,
					MembersAndScores: []models.MemberAndScore{
						{Member: "one", Score: 1.0},
					},
				},
			),
			res7,
		)

		suite.verifyOK(client.Set(context.Background(), key3, "value"))

		// Popping a non-existent value in key3
		res8, err := client.BZMPop(context.Background(), []string{key3}, constants.MIN, 100*time.Millisecond)
		suite.Error(err)
		suite.True(res8.IsNil())
	})
}

func (suite *GlideTestSuite) TestLSet() {
	suite.runWithDefaultClients(func(client interfaces.BaseClientCommands) {
		key := uuid.NewString()
		nonExistentKey := uuid.NewString()

		_, err := client.LSet(context.Background(), nonExistentKey, int64(0), "zero")
		suite.Error(err)

		res2, err := client.LPush(context.Background(), key, []string{"four", "three", "two", "one"})
		suite.NoError(err)
		assert.Equal(suite.T(), int64(4), res2)

		_, err = client.LSet(context.Background(), key, int64(10), "zero")
		suite.Error(err)

		suite.verifyOK(client.LSet(context.Background(), key, int64(0), "zero"))

		res5, err := client.LRange(context.Background(), key, int64(0), int64(-1))
		suite.NoError(err)
		assert.Equal(suite.T(), []string{"zero", "two", "three", "four"}, res5)

		suite.verifyOK(client.LSet(context.Background(), key, int64(-1), "zero"))

		res7, err := client.LRange(context.Background(), key, int64(0), int64(-1))
		suite.NoError(err)
		assert.Equal(suite.T(), []string{"zero", "two", "three", "zero"}, res7)
	})
}

func (suite *GlideTestSuite) TestLMove() {
	if suite.serverVersion < "6.2.0" {
		suite.T().Skip("This feature is added in version 6.2.0")
	}
	suite.runWithDefaultClients(func(client interfaces.BaseClientCommands) {
		key1 := "{key}-1" + uuid.NewString()
		key2 := "{key}-2" + uuid.NewString()
		nonExistentKey := "{key}-3" + uuid.NewString()
		nonListKey := "{key}-4" + uuid.NewString()

		res1, err := client.LMove(context.Background(), key1, key2, constants.Left, constants.Right)
		assert.Equal(suite.T(), models.CreateNilStringResult(), res1)
		suite.NoError(err)

		res2, err := client.LPush(context.Background(), key1, []string{"four", "three", "two", "one"})
		suite.NoError(err)
		assert.Equal(suite.T(), int64(4), res2)

		// only source exists, only source elements gets popped, creates a list at nonExistingKey
		res3, err := client.LMove(context.Background(), key1, nonExistentKey, constants.Right, constants.Left)
		assert.Equal(suite.T(), "four", res3.Value())
		suite.NoError(err)

		res4, err := client.LRange(context.Background(), key1, int64(0), int64(-1))
		suite.NoError(err)
		assert.Equal(suite.T(), []string{"one", "two", "three"}, res4)

		// source and destination are the same, performing list rotation, "one" gets popped and added back
		res5, err := client.LMove(context.Background(), key1, key1, constants.Left, constants.Left)
		assert.Equal(suite.T(), "one", res5.Value())
		suite.NoError(err)

		res6, err := client.LRange(context.Background(), key1, int64(0), int64(-1))
		suite.NoError(err)
		assert.Equal(suite.T(), []string{"one", "two", "three"}, res6)
		// normal use case, "three" gets popped and added to the left of destination
		res7, err := client.LPush(context.Background(), key2, []string{"six", "five", "four"})
		suite.NoError(err)
		assert.Equal(suite.T(), int64(3), res7)

		res8, err := client.LMove(context.Background(), key1, key2, constants.Right, constants.Left)
		assert.Equal(suite.T(), "three", res8.Value())
		suite.NoError(err)

		res9, err := client.LRange(context.Background(), key1, int64(0), int64(-1))
		suite.NoError(err)
		assert.Equal(suite.T(), []string{"one", "two"}, res9)
		res10, err := client.LRange(context.Background(), key2, int64(0), int64(-1))
		suite.NoError(err)
		assert.Equal(suite.T(), []string{"three", "four", "five", "six"}, res10)

		// source exists but is not a list type key
		suite.verifyOK(client.Set(context.Background(), nonListKey, "value"))

		res11, err := client.LMove(context.Background(), nonListKey, key1, constants.Left, constants.Left)
		suite.Error(err)
		suite.Equal(models.CreateNilStringResult(), res11)

		// destination exists but is not a list type key
		suite.verifyOK(client.Set(context.Background(), nonListKey, "value"))

		res12, err := client.LMove(context.Background(), key1, nonListKey, constants.Left, constants.Left)
		suite.Error(err)
		suite.Equal(models.CreateNilStringResult(), res12)
	})
}

func (suite *GlideTestSuite) TestExists() {
	suite.runWithDefaultClients(func(client interfaces.BaseClientCommands) {
		key := uuid.New().String()
		value := uuid.New().String()
		// Test 1: Check if an existing key returns 1
		suite.verifyOK(client.Set(context.Background(), key, initialValue))
		result, err := client.Exists(context.Background(), []string{key})
		suite.NoError(err)
		assert.Equal(suite.T(), int64(1), result, "The key should exist")

		// Test 2: Check if a non-existent key returns 0
		result, err = client.Exists(context.Background(), []string{"nonExistentKey"})
		suite.NoError(err)
		assert.Equal(suite.T(), int64(0), result, "The non-existent key should not exist")

		// Test 3: Multiple keys, some exist, some do not
		existingKey := uuid.New().String()
		testKey := uuid.New().String()
		suite.verifyOK(client.Set(context.Background(), existingKey, value))
		suite.verifyOK(client.Set(context.Background(), testKey, value))
		result, err = client.Exists(context.Background(), []string{testKey, existingKey, "anotherNonExistentKey"})
		suite.NoError(err)
		assert.Equal(suite.T(), int64(2), result, "Two keys should exist")
	})
}

func (suite *GlideTestSuite) TestExpire() {
	suite.runWithDefaultClients(func(client interfaces.BaseClientCommands) {
		key := uuid.New().String()
		value := uuid.New().String()

		suite.verifyOK(client.Set(context.Background(), key, value))

		result, err := client.Expire(context.Background(), key, 1*time.Second)
		assert.Nil(suite.T(), err, "Expected no error from Expire command")
		assert.True(suite.T(), result, "Expire command should return true when expiry is set")

		time.Sleep(1500 * time.Millisecond)

		resultGet, err := client.Get(context.Background(), key)
		assert.Nil(suite.T(), err, "Expected no error from Get command after expiry")
		assert.Equal(suite.T(), "", resultGet.Value(), "Key should be expired and return empty value")
	})
}

func (suite *GlideTestSuite) TestExpire_KeyDoesNotExist() {
	suite.runWithDefaultClients(func(client interfaces.BaseClientCommands) {
		key := uuid.New().String()
		// Trying to set an expiry on a non-existent key
<<<<<<< HEAD
		result, err := client.Expire(context.Background(), key, 1)
		suite.NoError(err)
=======
		result, err := client.Expire(context.Background(), key, 1*time.Second)
		assert.Nil(suite.T(), err)
>>>>>>> 458edb1d
		assert.False(suite.T(), result)
	})
}

func (suite *GlideTestSuite) TestExpireWithOptions_HasNoExpiry() {
	suite.SkipIfServerVersionLowerThan("7.0.0", suite.T())
	suite.runWithDefaultClients(func(client interfaces.BaseClientCommands) {
		key := uuid.New().String()
		value := uuid.New().String()

		suite.verifyOK(client.Set(context.Background(), key, value))

<<<<<<< HEAD
		result, err := client.ExpireWithOptions(context.Background(), key, 2, constants.HasNoExpiry)
		suite.NoError(err)
=======
		result, err := client.ExpireWithOptions(context.Background(), key, 2*time.Second, constants.HasNoExpiry)
		assert.Nil(suite.T(), err)
>>>>>>> 458edb1d
		assert.True(suite.T(), result)

		time.Sleep(2500 * time.Millisecond)

		resultGet, err := client.Get(context.Background(), key)
		suite.NoError(err)
		assert.Equal(suite.T(), "", resultGet.Value())

<<<<<<< HEAD
		result, err = client.ExpireWithOptions(context.Background(), key, 1, constants.HasNoExpiry)
		suite.NoError(err)
=======
		result, err = client.ExpireWithOptions(context.Background(), key, 1*time.Second, constants.HasNoExpiry)
		assert.Nil(suite.T(), err)
>>>>>>> 458edb1d
		assert.False(suite.T(), result)
	})
}

func (suite *GlideTestSuite) TestExpireWithOptions_HasExistingExpiry() {
	suite.SkipIfServerVersionLowerThan("7.0.0", suite.T())
	suite.runWithDefaultClients(func(client interfaces.BaseClientCommands) {
		key := uuid.New().String()
		value := uuid.New().String()

		suite.verifyOK(client.Set(context.Background(), key, value))

<<<<<<< HEAD
		resexp, err := client.ExpireWithOptions(context.Background(), key, 20, constants.HasNoExpiry)
		suite.NoError(err)
		assert.True(suite.T(), resexp)

		resultExpire, err := client.ExpireWithOptions(context.Background(), key, 1, constants.HasExistingExpiry)
		suite.NoError(err)
=======
		resexp, err := client.ExpireWithOptions(context.Background(), key, 20*time.Second, constants.HasNoExpiry)
		assert.Nil(suite.T(), err)
		assert.True(suite.T(), resexp)

		resultExpire, err := client.ExpireWithOptions(context.Background(), key, 1*time.Second, constants.HasExistingExpiry)
		assert.Nil(suite.T(), err)
>>>>>>> 458edb1d
		assert.True(suite.T(), resultExpire)

		time.Sleep(2 * time.Second)

		resultExpireTest, err := client.Exists(context.Background(), []string{key})
		suite.NoError(err)

		assert.Equal(suite.T(), int64(0), resultExpireTest)
	})
}

func (suite *GlideTestSuite) TestExpireWithOptions_NewExpiryGreaterThanCurrent() {
	suite.SkipIfServerVersionLowerThan("7.0.0", suite.T())
	suite.runWithDefaultClients(func(client interfaces.BaseClientCommands) {
		key := uuid.New().String()
		value := uuid.New().String()
		suite.verifyOK(client.Set(context.Background(), key, value))

<<<<<<< HEAD
		resultExpire, err := client.ExpireWithOptions(context.Background(), key, 2, constants.HasNoExpiry)
		suite.NoError(err)
		assert.True(suite.T(), resultExpire)

		resultExpire, err = client.ExpireWithOptions(context.Background(), key, 5, constants.NewExpiryGreaterThanCurrent)
		suite.NoError(err)
=======
		resultExpire, err := client.ExpireWithOptions(context.Background(), key, 2*time.Second, constants.HasNoExpiry)
		assert.Nil(suite.T(), err)
		assert.True(suite.T(), resultExpire)

		resultExpire, err = client.ExpireWithOptions(context.Background(), key, 5*time.Second, constants.NewExpiryGreaterThanCurrent)
		assert.Nil(suite.T(), err)
>>>>>>> 458edb1d
		assert.True(suite.T(), resultExpire)
		time.Sleep(6 * time.Second)
		resultExpireTest, err := client.Exists(context.Background(), []string{key})
		suite.NoError(err)
		assert.Equal(suite.T(), int64(0), resultExpireTest)
	})
}

func (suite *GlideTestSuite) TestExpireWithOptions_NewExpiryLessThanCurrent() {
	suite.SkipIfServerVersionLowerThan("7.0.0", suite.T())
	suite.runWithDefaultClients(func(client interfaces.BaseClientCommands) {
		key := uuid.New().String()
		value := uuid.New().String()

		suite.verifyOK(client.Set(context.Background(), key, value))

<<<<<<< HEAD
		resultExpire, err := client.ExpireWithOptions(context.Background(), key, 10, constants.HasNoExpiry)
		suite.NoError(err)
		assert.True(suite.T(), resultExpire)

		resultExpire, err = client.ExpireWithOptions(context.Background(), key, 5, constants.NewExpiryLessThanCurrent)
		suite.NoError(err)

		assert.True(suite.T(), resultExpire)

		resultExpire, err = client.ExpireWithOptions(context.Background(), key, 15, constants.NewExpiryGreaterThanCurrent)
		suite.NoError(err)
=======
		resultExpire, err := client.ExpireWithOptions(context.Background(), key, 10*time.Second, constants.HasNoExpiry)
		assert.Nil(suite.T(), err)
		assert.True(suite.T(), resultExpire)

		resultExpire, err = client.ExpireWithOptions(context.Background(), key, 5*time.Second, constants.NewExpiryLessThanCurrent)
		assert.Nil(suite.T(), err)

		assert.True(suite.T(), resultExpire)

		resultExpire, err = client.ExpireWithOptions(context.Background(), key, 15*time.Second, constants.NewExpiryGreaterThanCurrent)
		assert.Nil(suite.T(), err)
>>>>>>> 458edb1d

		assert.True(suite.T(), resultExpire)

		time.Sleep(16 * time.Second)
		resultExpireTest, err := client.Exists(context.Background(), []string{key})
		suite.NoError(err)
		assert.Equal(suite.T(), int64(0), resultExpireTest)
	})
}

func (suite *GlideTestSuite) TestExpireAtWithOptions_HasNoExpiry() {
	suite.SkipIfServerVersionLowerThan("7.0.0", suite.T())
	suite.runWithDefaultClients(func(client interfaces.BaseClientCommands) {
		key := uuid.New().String()
		value := uuid.New().String()
		suite.verifyOK(client.Set(context.Background(), key, value))

		futureTimestamp := time.Now().Add(10 * time.Second)

		resultExpire, err := client.ExpireAtWithOptions(context.Background(), key, futureTimestamp, constants.HasNoExpiry)
		suite.NoError(err)
		assert.True(suite.T(), resultExpire)
		resultExpireAt, err := client.ExpireAt(context.Background(), key, futureTimestamp)
		suite.NoError(err)
		assert.True(suite.T(), resultExpireAt)
		resultExpireWithOptions, err := client.ExpireAtWithOptions(
			context.Background(),
			key,
			futureTimestamp.Add(10),
			constants.HasNoExpiry,
		)
		suite.NoError(err)
		assert.False(suite.T(), resultExpireWithOptions)
	})
}

func (suite *GlideTestSuite) TestExpireAtWithOptions_HasExistingExpiry() {
	suite.SkipIfServerVersionLowerThan("7.0.0", suite.T())
	suite.runWithDefaultClients(func(client interfaces.BaseClientCommands) {
		key := uuid.New().String()
		value := uuid.New().String()
		suite.verifyOK(client.Set(context.Background(), key, value))

		futureTimestamp := time.Now().Add(10 * time.Second)
		resultExpireAt, err := client.ExpireAt(context.Background(), key, futureTimestamp)
		suite.NoError(err)
		assert.True(suite.T(), resultExpireAt)

		resultExpireWithOptions, err := client.ExpireAtWithOptions(
			context.Background(),
			key,
			futureTimestamp.Add(10),
			constants.HasExistingExpiry,
		)
		suite.NoError(err)
		assert.True(suite.T(), resultExpireWithOptions)
	})
}

func (suite *GlideTestSuite) TestExpireAtWithOptions_NewExpiryGreaterThanCurrent() {
	suite.SkipIfServerVersionLowerThan("7.0.0", suite.T())
	suite.runWithDefaultClients(func(client interfaces.BaseClientCommands) {
		key := uuid.New().String()
		value := uuid.New().String()

		suite.verifyOK(client.Set(context.Background(), key, value))

		futureTimestamp := time.Now().Add(10 * time.Second)
		resultExpireAt, err := client.ExpireAt(context.Background(), key, futureTimestamp)
		suite.NoError(err)
		assert.True(suite.T(), resultExpireAt)

		newFutureTimestamp := time.Now().Add(20 * time.Second)
		resultExpireWithOptions, err := client.ExpireAtWithOptions(context.Background(),
			key,
			newFutureTimestamp,
			constants.NewExpiryGreaterThanCurrent,
		)
		suite.NoError(err)
		assert.True(suite.T(), resultExpireWithOptions)
	})
}

func (suite *GlideTestSuite) TestExpireAtWithOptions_NewExpiryLessThanCurrent() {
	suite.SkipIfServerVersionLowerThan("7.0.0", suite.T())
	suite.runWithDefaultClients(func(client interfaces.BaseClientCommands) {
		key := uuid.New().String()
		value := uuid.New().String()

		suite.verifyOK(client.Set(context.Background(), key, value))

		futureTimestamp := time.Now().Add(10 * time.Second)
		resultExpireAt, err := client.ExpireAt(context.Background(), key, futureTimestamp)
		suite.NoError(err)
		assert.True(suite.T(), resultExpireAt)

		newFutureTimestamp := time.Now().Add(5 * time.Second)
		resultExpireWithOptions, err := client.ExpireAtWithOptions(
			context.Background(),
			key,
			newFutureTimestamp,
			constants.NewExpiryLessThanCurrent,
		)
		suite.NoError(err)
		assert.True(suite.T(), resultExpireWithOptions)

		time.Sleep(5 * time.Second)
		resultExpireAtTest, err := client.Exists(context.Background(), []string{key})
		suite.NoError(err)

		assert.Equal(suite.T(), int64(0), resultExpireAtTest)
	})
}

func (suite *GlideTestSuite) TestPExpire() {
	suite.runWithDefaultClients(func(client interfaces.BaseClientCommands) {
		key := uuid.New().String()
		value := uuid.New().String()

		suite.verifyOK(client.Set(context.Background(), key, value))

		resultExpire, err := client.PExpire(context.Background(), key, 500)
		suite.NoError(err)
		assert.True(suite.T(), resultExpire)

		time.Sleep(600 * time.Millisecond)
		resultExpireCheck, err := client.Exists(context.Background(), []string{key})
		suite.NoError(err)
		assert.Equal(suite.T(), int64(0), resultExpireCheck)
	})
}

func (suite *GlideTestSuite) TestPExpireWithOptions_HasExistingExpiry() {
	suite.SkipIfServerVersionLowerThan("7.0.0", suite.T())
	suite.runWithDefaultClients(func(client interfaces.BaseClientCommands) {
		key := uuid.New().String()
		value := uuid.New().String()

		suite.verifyOK(client.Set(context.Background(), key, value))

<<<<<<< HEAD
		initialExpire := 500
		resultExpire, err := client.PExpire(context.Background(), key, int64(initialExpire))
		suite.NoError(err)
=======
		resultExpire, err := client.PExpire(context.Background(), key, 500*time.Millisecond)
		assert.Nil(suite.T(), err)
>>>>>>> 458edb1d
		assert.True(suite.T(), resultExpire)

		newExpire := 1000 * time.Millisecond

		resultExpireWithOptions, err := client.PExpireWithOptions(
			context.Background(),
			key,
			newExpire,
			constants.HasExistingExpiry,
		)
		suite.NoError(err)
		assert.True(suite.T(), resultExpireWithOptions)

		time.Sleep(1100 * time.Millisecond)
		resultExist, err := client.Exists(context.Background(), []string{key})
		suite.NoError(err)
		assert.Equal(suite.T(), int64(0), resultExist)
	})
}

func (suite *GlideTestSuite) TestPExpireWithOptions_HasNoExpiry() {
	suite.SkipIfServerVersionLowerThan("7.0.0", suite.T())
	suite.runWithDefaultClients(func(client interfaces.BaseClientCommands) {
		key := uuid.New().String()
		value := uuid.New().String()

		suite.verifyOK(client.Set(context.Background(), key, value))

		newExpire := 500 * time.Millisecond

		resultExpireWithOptions, err := client.PExpireWithOptions(
			context.Background(),
			key,
			newExpire,
			constants.HasNoExpiry,
		)
		suite.NoError(err)
		assert.True(suite.T(), resultExpireWithOptions)

		time.Sleep(600 * time.Millisecond)
		resultExist, err := client.Exists(context.Background(), []string{key})
		suite.NoError(err)
		assert.Equal(suite.T(), int64(0), resultExist)
	})
}

func (suite *GlideTestSuite) TestPExpireWithOptions_NewExpiryGreaterThanCurrent() {
	suite.SkipIfServerVersionLowerThan("7.0.0", suite.T())
	suite.runWithDefaultClients(func(client interfaces.BaseClientCommands) {
		key := uuid.New().String()
		value := uuid.New().String()

		suite.verifyOK(client.Set(context.Background(), key, value))

<<<<<<< HEAD
		initialExpire := 500
		resultExpire, err := client.PExpire(context.Background(), key, int64(initialExpire))
		suite.NoError(err)
=======
		resultExpire, err := client.PExpire(context.Background(), key, 500*time.Millisecond)
		assert.Nil(suite.T(), err)
>>>>>>> 458edb1d
		assert.True(suite.T(), resultExpire)

		newExpire := 1000 * time.Millisecond

		resultExpireWithOptions, err := client.PExpireWithOptions(
			context.Background(),
			key,
			newExpire,
			constants.NewExpiryGreaterThanCurrent,
		)
		suite.NoError(err)
		assert.True(suite.T(), resultExpireWithOptions)

		time.Sleep(1100 * time.Millisecond)
		resultExist, err := client.Exists(context.Background(), []string{key})
		suite.NoError(err)
		assert.Equal(suite.T(), int64(0), resultExist)
	})
}

func (suite *GlideTestSuite) TestPExpireWithOptions_NewExpiryLessThanCurrent() {
	suite.SkipIfServerVersionLowerThan("7.0.0", suite.T())
	suite.runWithDefaultClients(func(client interfaces.BaseClientCommands) {
		key := uuid.New().String()
		value := uuid.New().String()

		suite.verifyOK(client.Set(context.Background(), key, value))

<<<<<<< HEAD
		initialExpire := 500
		resultExpire, err := client.PExpire(context.Background(), key, int64(initialExpire))
		suite.NoError(err)
=======
		resultExpire, err := client.PExpire(context.Background(), key, 500*time.Millisecond)
		assert.Nil(suite.T(), err)
>>>>>>> 458edb1d
		assert.True(suite.T(), resultExpire)

		newExpire := 200 * time.Millisecond

		resultExpireWithOptions, err := client.PExpireWithOptions(
			context.Background(),
			key,
			newExpire,
			constants.NewExpiryLessThanCurrent,
		)
		suite.NoError(err)
		assert.True(suite.T(), resultExpireWithOptions)

		time.Sleep(600 * time.Millisecond)
		resultExist, err := client.Exists(context.Background(), []string{key})
		suite.NoError(err)
		assert.Equal(suite.T(), int64(0), resultExist)
	})
}

func (suite *GlideTestSuite) TestPExpireAt() {
	suite.runWithDefaultClients(func(client interfaces.BaseClientCommands) {
		key := uuid.New().String()
		value := uuid.New().String()
		suite.verifyOK(client.Set(context.Background(), key, value))

		expireAfterMilliseconds := time.Now().Add(1000 * time.Millisecond)
		resultPExpireAt, err := client.PExpireAt(context.Background(), key, expireAfterMilliseconds)
		suite.NoError(err)

		assert.True(suite.T(), resultPExpireAt)

		time.Sleep(6 * time.Second)

		resultpExists, err := client.Exists(context.Background(), []string{key})
		suite.NoError(err)
		assert.Equal(suite.T(), int64(0), resultpExists)
	})
}

func (suite *GlideTestSuite) TestPExpireAtWithOptions_HasNoExpiry() {
	suite.SkipIfServerVersionLowerThan("7.0.0", suite.T())
	suite.runWithDefaultClients(func(client interfaces.BaseClientCommands) {
		key := uuid.New().String()
		value := uuid.New().String()

		suite.verifyOK(client.Set(context.Background(), key, value))

		timestamp := time.Now().Add(1000 * time.Millisecond)
		result, err := client.PExpireAtWithOptions(context.Background(), key, timestamp, constants.HasNoExpiry)

		suite.NoError(err)
		assert.True(suite.T(), result)

		time.Sleep(2 * time.Second)
		resultExist, err := client.Exists(context.Background(), []string{key})
		suite.NoError(err)
		assert.Equal(suite.T(), int64(0), resultExist)
	})
}

func (suite *GlideTestSuite) TestPExpireAtWithOptions_HasExistingExpiry() {
	suite.SkipIfServerVersionLowerThan("7.0.0", suite.T())
	suite.runWithDefaultClients(func(client interfaces.BaseClientCommands) {
		key := uuid.New().String()
		value := uuid.New().String()

		suite.verifyOK(client.Set(context.Background(), key, value))
<<<<<<< HEAD
		initialExpire := 500
		resultExpire, err := client.PExpire(context.Background(), key, int64(initialExpire))
		suite.NoError(err)
=======
		resultExpire, err := client.PExpire(context.Background(), key, 500*time.Millisecond)
		assert.Nil(suite.T(), err)
>>>>>>> 458edb1d
		assert.True(suite.T(), resultExpire)
		newExpire := time.Now().Add(1000 * time.Millisecond)

		resultExpireWithOptions, err := client.PExpireAtWithOptions(
			context.Background(),
			key,
			newExpire,
			constants.HasExistingExpiry,
		)
		suite.NoError(err)
		assert.True(suite.T(), resultExpireWithOptions)

		time.Sleep(1100 * time.Millisecond)
		resultExist, err := client.Exists(context.Background(), []string{key})
		suite.NoError(err)
		assert.Equal(suite.T(), int64(0), resultExist)
	})
}

func (suite *GlideTestSuite) TestPExpireAtWithOptions_NewExpiryGreaterThanCurrent() {
	suite.SkipIfServerVersionLowerThan("7.0.0", suite.T())
	suite.runWithDefaultClients(func(client interfaces.BaseClientCommands) {
		key := uuid.New().String()
		value := uuid.New().String()

		suite.verifyOK(client.Set(context.Background(), key, value))

		initialExpire := time.Now().Add(1000 * time.Millisecond)
		resultExpire, err := client.PExpireAt(context.Background(), key, initialExpire)
		suite.NoError(err)
		assert.True(suite.T(), resultExpire)

		newExpire := time.Now().Add(2000 * time.Millisecond)

		resultExpireWithOptions, err := client.PExpireAtWithOptions(
			context.Background(),
			key,
			newExpire,
			constants.NewExpiryGreaterThanCurrent,
		)
		suite.NoError(err)
		assert.True(suite.T(), resultExpireWithOptions)

		time.Sleep(2100 * time.Millisecond)
		resultExist, err := client.Exists(context.Background(), []string{key})
		suite.NoError(err)
		assert.Equal(suite.T(), int64(0), resultExist)
	})
}

func (suite *GlideTestSuite) TestPExpireAtWithOptions_NewExpiryLessThanCurrent() {
	suite.SkipIfServerVersionLowerThan("7.0.0", suite.T())
	suite.runWithDefaultClients(func(client interfaces.BaseClientCommands) {
		key := uuid.New().String()
		value := uuid.New().String()

		suite.verifyOK(client.Set(context.Background(), key, value))

<<<<<<< HEAD
		initialExpire := 1000
		resultExpire, err := client.PExpire(context.Background(), key, int64(initialExpire))
		suite.NoError(err)
=======
		resultExpire, err := client.PExpire(context.Background(), key, 1000*time.Millisecond)
		assert.Nil(suite.T(), err)
>>>>>>> 458edb1d
		assert.True(suite.T(), resultExpire)

		newExpire := time.Now().Add(500 * time.Millisecond)

		resultExpireWithOptions, err := client.PExpireAtWithOptions(
			context.Background(),
			key,
			newExpire,
			constants.NewExpiryLessThanCurrent,
		)
		suite.NoError(err)

		assert.True(suite.T(), resultExpireWithOptions)

		time.Sleep(1100 * time.Millisecond)
		resultExist, err := client.Exists(context.Background(), []string{key})
		suite.NoError(err)
		assert.Equal(suite.T(), int64(0), resultExist)
	})
}

func (suite *GlideTestSuite) TestExpireTime() {
	suite.SkipIfServerVersionLowerThan("7.0.0", suite.T())
	suite.runWithDefaultClients(func(client interfaces.BaseClientCommands) {
		key := uuid.New().String()
		value := uuid.New().String()

		suite.verifyOK(client.Set(context.Background(), key, value))

		result, err := client.Get(context.Background(), key)
		suite.NoError(err)
		assert.Equal(suite.T(), value, result.Value())

		expireTime := time.Now().Add(3 * time.Second)
		resultExpAt, err := client.ExpireAt(context.Background(), key, expireTime)
		suite.NoError(err)
		assert.True(suite.T(), resultExpAt)

		resexptime, err := client.ExpireTime(context.Background(), key)
<<<<<<< HEAD
		suite.NoError(err)
		assert.Equal(suite.T(), expireTime, resexptime)
=======
		assert.Nil(suite.T(), err)
		assert.Equal(suite.T(), expireTime.Unix(), resexptime)
>>>>>>> 458edb1d

		time.Sleep(4 * time.Second)

		resultAfterExpiry, err := client.Get(context.Background(), key)
		suite.NoError(err)
		assert.Equal(suite.T(), "", resultAfterExpiry.Value())
	})
}

func (suite *GlideTestSuite) TestExpireTime_KeyDoesNotExist() {
	suite.SkipIfServerVersionLowerThan("7.0.0", suite.T())
	suite.runWithDefaultClients(func(client interfaces.BaseClientCommands) {
		key := uuid.New().String()

		// Call ExpireTime on a key that doesn't exist
		expiryResult, err := client.ExpireTime(context.Background(), key)
		suite.NoError(err)
		assert.Equal(suite.T(), int64(-2), expiryResult)
	})
}

func (suite *GlideTestSuite) TestPExpireTime() {
	suite.SkipIfServerVersionLowerThan("7.0.0", suite.T())
	suite.runWithDefaultClients(func(client interfaces.BaseClientCommands) {
		key := uuid.New().String()
		value := uuid.New().String()

		suite.verifyOK(client.Set(context.Background(), key, value))

		result, err := client.Get(context.Background(), key)
		suite.NoError(err)
		assert.Equal(suite.T(), value, result.Value())

		pexpireTime := time.Now().Add(3000 * time.Millisecond)
		resultExpAt, err := client.PExpireAt(context.Background(), key, pexpireTime)
		suite.NoError(err)
		assert.True(suite.T(), resultExpAt)

		respexptime, err := client.PExpireTime(context.Background(), key)
<<<<<<< HEAD
		suite.NoError(err)
		assert.Equal(suite.T(), pexpireTime, respexptime)
=======
		assert.Nil(suite.T(), err)
		assert.Equal(suite.T(), pexpireTime.UnixMilli(), respexptime)
>>>>>>> 458edb1d

		time.Sleep(4 * time.Second)

		resultAfterExpiry, err := client.Get(context.Background(), key)
		suite.NoError(err)
		assert.Equal(suite.T(), "", resultAfterExpiry.Value())
	})
}

func (suite *GlideTestSuite) Test_ZCard() {
	suite.runWithDefaultClients(func(client interfaces.BaseClientCommands) {
		key := "{key}" + uuid.NewString()
		membersScores := map[string]float64{
			"one":   1.0,
			"two":   2.0,
			"three": 3.0,
		}
		t := suite.T()
		res1, err := client.ZAdd(context.Background(), key, membersScores)
		assert.Nil(t, err)
		assert.Equal(t, int64(3), res1)

		res2, err := client.ZCard(context.Background(), key)
		assert.Nil(t, err)
		assert.Equal(t, int64(3), res2)

		res3, err := client.ZRem(context.Background(), key, []string{"one"})
		assert.Nil(t, err)
		assert.Equal(t, int64(1), res3)

		res4, err := client.ZCard(context.Background(), key)
		assert.Nil(t, err)
		assert.Equal(t, int64(2), res4)
	})
}

func (suite *GlideTestSuite) TestPExpireTime_KeyDoesNotExist() {
	suite.SkipIfServerVersionLowerThan("7.0.0", suite.T())
	suite.runWithDefaultClients(func(client interfaces.BaseClientCommands) {
		key := uuid.New().String()

		// Call ExpireTime on a key that doesn't exist
		expiryResult, err := client.PExpireTime(context.Background(), key)
		suite.NoError(err)
		assert.Equal(suite.T(), int64(-2), expiryResult)
	})
}

func (suite *GlideTestSuite) TestTTL_WithValidKey() {
	suite.runWithDefaultClients(func(client interfaces.BaseClientCommands) {
		key := uuid.New().String()
		value := uuid.New().String()
		suite.verifyOK(client.Set(context.Background(), key, value))

<<<<<<< HEAD
		resExpire, err := client.Expire(context.Background(), key, 1)
		suite.NoError(err)
=======
		resExpire, err := client.Expire(context.Background(), key, 1*time.Second)
		assert.Nil(suite.T(), err)
>>>>>>> 458edb1d
		assert.True(suite.T(), resExpire)
		resTTL, err := client.TTL(context.Background(), key)
		suite.NoError(err)
		assert.Equal(suite.T(), int64(1), resTTL)
	})
}

func (suite *GlideTestSuite) TestTTL_WithExpiredKey() {
	suite.runWithDefaultClients(func(client interfaces.BaseClientCommands) {
		key := uuid.New().String()
		value := uuid.New().String()
		suite.verifyOK(client.Set(context.Background(), key, value))

<<<<<<< HEAD
		resExpire, err := client.Expire(context.Background(), key, 1)
		suite.NoError(err)
=======
		resExpire, err := client.Expire(context.Background(), key, 1*time.Second)
		assert.Nil(suite.T(), err)
>>>>>>> 458edb1d
		assert.True(suite.T(), resExpire)

		time.Sleep(2 * time.Second)

		resTTL, err := client.TTL(context.Background(), key)
		suite.NoError(err)
		assert.Equal(suite.T(), int64(-2), resTTL)
	})
}

func (suite *GlideTestSuite) TestPTTL_WithValidKey() {
	suite.runWithDefaultClients(func(client interfaces.BaseClientCommands) {
		key := uuid.New().String()
		value := uuid.New().String()
		suite.verifyOK(client.Set(context.Background(), key, value))

<<<<<<< HEAD
		resExpire, err := client.Expire(context.Background(), key, 1)
		suite.NoError(err)
=======
		resExpire, err := client.Expire(context.Background(), key, 1*time.Second)
		assert.Nil(suite.T(), err)
>>>>>>> 458edb1d
		assert.True(suite.T(), resExpire)

		resPTTL, err := client.PTTL(context.Background(), key)
		suite.NoError(err)
		assert.Greater(suite.T(), resPTTL, int64(900))
	})
}

func (suite *GlideTestSuite) TestPTTL_WithExpiredKey() {
	suite.runWithDefaultClients(func(client interfaces.BaseClientCommands) {
		key := uuid.New().String()
		value := uuid.New().String()
		suite.verifyOK(client.Set(context.Background(), key, value))

<<<<<<< HEAD
		resExpire, err := client.Expire(context.Background(), key, 1)
		suite.NoError(err)
=======
		resExpire, err := client.Expire(context.Background(), key, 1*time.Second)
		assert.Nil(suite.T(), err)
>>>>>>> 458edb1d
		assert.True(suite.T(), resExpire)

		time.Sleep(2 * time.Second)

		resPTTL, err := client.PTTL(context.Background(), key)
		suite.NoError(err)
		assert.Equal(suite.T(), resPTTL, int64(-2))
	})
}

func (suite *GlideTestSuite) TestPfAdd_SuccessfulAddition() {
	suite.runWithDefaultClients(func(client interfaces.BaseClientCommands) {
		key := uuid.New().String()
		res, err := client.PfAdd(context.Background(), key, []string{"a", "b", "c", "d", "e"})
		suite.NoError(err)
		assert.True(suite.T(), res)
	})
}

func (suite *GlideTestSuite) TestPfAdd_DuplicateElements() {
	suite.runWithDefaultClients(func(client interfaces.BaseClientCommands) {
		key := uuid.New().String()

		// case : Add elements and add same elements again
		res, err := client.PfAdd(context.Background(), key, []string{"a", "b", "c", "d", "e"})
		suite.NoError(err)
		assert.True(suite.T(), res)

		res2, err := client.PfAdd(context.Background(), key, []string{"a", "b", "c", "d", "e"})
		suite.NoError(err)
		assert.False(suite.T(), res2)

		// case : (mixed elements) add new elements with 1 duplicate elements
		res1, err := client.PfAdd(context.Background(), key, []string{"f", "g", "h"})
		suite.NoError(err)
		assert.True(suite.T(), res1)

		res2, err = client.PfAdd(context.Background(), key, []string{"i", "j", "g"})
		suite.NoError(err)
		assert.True(suite.T(), res2)

		// case : add empty array(no elements to the HyperLogLog)
		res, err = client.PfAdd(context.Background(), key, []string{})
		suite.NoError(err)
		assert.False(suite.T(), res)
	})
}

func (suite *GlideTestSuite) TestPfCount_SingleKey() {
	suite.runWithDefaultClients(func(client interfaces.BaseClientCommands) {
		key := uuid.New().String()
		res, err := client.PfAdd(context.Background(), key, []string{"i", "j", "g"})
		suite.NoError(err)
		assert.True(suite.T(), res)

		resCount, err := client.PfCount(context.Background(), []string{key})
		suite.NoError(err)
		assert.Equal(suite.T(), int64(3), resCount)
	})
}

func (suite *GlideTestSuite) TestPfCount_MultipleKeys() {
	suite.runWithDefaultClients(func(client interfaces.BaseClientCommands) {
		key1 := uuid.New().String() + "{group}"
		key2 := uuid.New().String() + "{group}"

		res, err := client.PfAdd(context.Background(), key1, []string{"a", "b", "c"})
		suite.NoError(err)
		assert.True(suite.T(), res)

		res, err = client.PfAdd(context.Background(), key2, []string{"c", "d", "e"})
		suite.NoError(err)
		assert.True(suite.T(), res)

		resCount, err := client.PfCount(context.Background(), []string{key1, key2})
		suite.NoError(err)
		assert.Equal(suite.T(), int64(5), resCount)
	})
}

func (suite *GlideTestSuite) TestPfCount_NoExistingKeys() {
	suite.runWithDefaultClients(func(client interfaces.BaseClientCommands) {
		key1 := uuid.New().String() + "{group}"
		key2 := uuid.New().String() + "{group}"

		resCount, err := client.PfCount(context.Background(), []string{key1, key2})
		suite.NoError(err)
		assert.Equal(suite.T(), int64(0), resCount)
	})
}

func (suite *GlideTestSuite) TestPfMerge() {
	suite.runWithDefaultClients(func(client interfaces.BaseClientCommands) {
		source1 := uuid.New().String() + "{group}"
		source2 := uuid.New().String() + "{group}"
		destination := uuid.New().String() + "{group}"

		res, err := client.PfAdd(context.Background(), source1, []string{"a", "b", "c"})
		suite.NoError(err)
		assert.True(suite.T(), res)

		res, err = client.PfAdd(context.Background(), source2, []string{"c", "d", "e"})
		suite.NoError(err)
		assert.True(suite.T(), res)

		result, err := client.PfMerge(context.Background(), destination, []string{source1, source2})
		suite.NoError(err)
		assert.Equal(suite.T(), "OK", result)

		count, err := client.PfCount(context.Background(), []string{destination})
		suite.NoError(err)
		assert.Equal(suite.T(), int64(5), count)
	})
}

func (suite *GlideTestSuite) TestPfMerge_SingleSource() {
	suite.runWithDefaultClients(func(client interfaces.BaseClientCommands) {
		source := uuid.New().String() + "{group}"
		destination := uuid.New().String() + "{group}"

		res, err := client.PfAdd(context.Background(), source, []string{"a", "b", "c"})
		suite.NoError(err)
		assert.True(suite.T(), res)

		result, err := client.PfMerge(context.Background(), destination, []string{source})
		suite.NoError(err)
		assert.Equal(suite.T(), "OK", result)

		count, err := client.PfCount(context.Background(), []string{destination})
		suite.NoError(err)
		assert.Equal(suite.T(), int64(3), count)
	})
}

func (suite *GlideTestSuite) TestPfMerge_NonExistentSource() {
	suite.runWithDefaultClients(func(client interfaces.BaseClientCommands) {
		nonExistentKey := uuid.New().String() + "{group}"
		destination := uuid.New().String() + "{group}"

		result, err := client.PfMerge(context.Background(), destination, []string{nonExistentKey})
		suite.NoError(err)
		assert.Equal(suite.T(), "OK", result)

		count, err := client.PfCount(context.Background(), []string{destination})
		suite.NoError(err)
		assert.Equal(suite.T(), int64(0), count)
	})
}

func (suite *GlideTestSuite) TestSortWithOptions_AscendingOrder() {
	suite.runWithDefaultClients(func(client interfaces.BaseClientCommands) {
		key := uuid.New().String()
		client.LPush(context.Background(), key, []string{"b", "a", "c"})

		options := options.NewSortOptions().
			SetOrderBy(options.ASC).
			SetIsAlpha(true)

		sortResult, err := client.SortWithOptions(context.Background(), key, *options)

		suite.NoError(err)

		resultList := []models.Result[string]{
			models.CreateStringResult("a"),
			models.CreateStringResult("b"),
			models.CreateStringResult("c"),
		}
		assert.Equal(suite.T(), resultList, sortResult)
	})
}

func (suite *GlideTestSuite) TestSortWithOptions_DescendingOrder() {
	suite.runWithDefaultClients(func(client interfaces.BaseClientCommands) {
		key := uuid.New().String()
		client.LPush(context.Background(), key, []string{"b", "a", "c"})

		options := options.NewSortOptions().
			SetOrderBy(options.DESC).
			SetIsAlpha(true).
			SetSortLimit(0, 3)

		sortResult, err := client.SortWithOptions(context.Background(), key, *options)

		suite.NoError(err)

		resultList := []models.Result[string]{
			models.CreateStringResult("c"),
			models.CreateStringResult("b"),
			models.CreateStringResult("a"),
		}

		assert.Equal(suite.T(), resultList, sortResult)
	})
}

func (suite *GlideTestSuite) TestSort_SuccessfulSort() {
	suite.runWithDefaultClients(func(client interfaces.BaseClientCommands) {
		key := uuid.New().String()
		client.LPush(context.Background(), key, []string{"3", "1", "2"})

		sortResult, err := client.Sort(context.Background(), key)

		suite.NoError(err)

		resultList := []models.Result[string]{
			models.CreateStringResult("1"),
			models.CreateStringResult("2"),
			models.CreateStringResult("3"),
		}

		assert.Equal(suite.T(), resultList, sortResult)
	})
}

func (suite *GlideTestSuite) TestSortStore_BasicSorting() {
	suite.runWithDefaultClients(func(client interfaces.BaseClientCommands) {
		key := "{listKey}" + uuid.New().String()
		sortedKey := "{listKey}" + uuid.New().String()
		client.LPush(context.Background(), key, []string{"10", "2", "5", "1", "4"})

		result, err := client.SortStore(context.Background(), key, sortedKey)

		suite.NoError(err)
		assert.NotNil(suite.T(), result)
		assert.Equal(suite.T(), int64(5), result)

		sortedValues, err := client.LRange(context.Background(), sortedKey, 0, -1)
		suite.NoError(err)
		assert.Equal(suite.T(), []string{"1", "2", "4", "5", "10"}, sortedValues)
	})
}

func (suite *GlideTestSuite) TestSortStore_ErrorHandling() {
	suite.runWithDefaultClients(func(client interfaces.BaseClientCommands) {
		result, err := client.SortStore(context.Background(), "{listKey}nonExistingKey", "{listKey}mydestinationKey")

		suite.NoError(err)
		assert.Equal(suite.T(), int64(0), result)
	})
}

func (suite *GlideTestSuite) TestSortStoreWithOptions_DescendingOrder() {
	suite.runWithDefaultClients(func(client interfaces.BaseClientCommands) {
		key := "{key}" + uuid.New().String()
		sortedKey := "{key}" + uuid.New().String()
		client.LPush(context.Background(), key, []string{"30", "20", "10", "40", "50"})

		options := options.NewSortOptions().SetOrderBy(options.DESC).SetIsAlpha(false)
		result, err := client.SortStoreWithOptions(context.Background(), key, sortedKey, *options)

		suite.NoError(err)
		assert.NotNil(suite.T(), result)
		assert.Equal(suite.T(), int64(5), result)

		sortedValues, err := client.LRange(context.Background(), sortedKey, 0, -1)
		suite.NoError(err)
		assert.Equal(suite.T(), []string{"50", "40", "30", "20", "10"}, sortedValues)
	})
}

func (suite *GlideTestSuite) TestSortStoreWithOptions_AlphaSorting() {
	suite.runWithDefaultClients(func(client interfaces.BaseClientCommands) {
		key := "{listKey}" + uuid.New().String()
		sortedKey := "{listKey}" + uuid.New().String()
		client.LPush(context.Background(), key, []string{"apple", "banana", "cherry", "date", "elderberry"})

		options := options.NewSortOptions().SetIsAlpha(true)
		result, err := client.SortStoreWithOptions(context.Background(), key, sortedKey, *options)

		suite.NoError(err)
		assert.NotNil(suite.T(), result)
		assert.Equal(suite.T(), int64(5), result)

		sortedValues, err := client.LRange(context.Background(), sortedKey, 0, -1)
		resultList := []string{"apple", "banana", "cherry", "date", "elderberry"}
		suite.NoError(err)
		assert.Equal(suite.T(), resultList, sortedValues)
	})
}

func (suite *GlideTestSuite) TestSortStoreWithOptions_Limit() {
	suite.runWithDefaultClients(func(client interfaces.BaseClientCommands) {
		key := "{listKey}" + uuid.New().String()
		sortedKey := "{listKey}" + uuid.New().String()
		client.LPush(context.Background(), key, []string{"10", "20", "30", "40", "50"})

		options := options.NewSortOptions().SetSortLimit(1, 3)
		result, err := client.SortStoreWithOptions(context.Background(), key, sortedKey, *options)

		suite.NoError(err)
		assert.NotNil(suite.T(), result)
		assert.Equal(suite.T(), int64(3), result)

		sortedValues, err := client.LRange(context.Background(), sortedKey, 0, -1)
		suite.NoError(err)
		assert.Equal(suite.T(), []string{"20", "30", "40"}, sortedValues)
	})
}

func (suite *GlideTestSuite) TestSortReadOnly_SuccessfulSort() {
	suite.SkipIfServerVersionLowerThan("7.0.0", suite.T())
	suite.runWithDefaultClients(func(client interfaces.BaseClientCommands) {
		key := uuid.New().String()
		client.LPush(context.Background(), key, []string{"3", "1", "2"})

		sortResult, err := client.SortReadOnly(context.Background(), key)

		suite.NoError(err)

		resultList := []models.Result[string]{
			models.CreateStringResult("1"),
			models.CreateStringResult("2"),
			models.CreateStringResult("3"),
		}

		assert.Equal(suite.T(), resultList, sortResult)
	})
}

func (suite *GlideTestSuite) TestSortReadyOnlyWithOptions_DescendingOrder() {
	suite.SkipIfServerVersionLowerThan("7.0.0", suite.T())
	suite.runWithDefaultClients(func(client interfaces.BaseClientCommands) {
		key := uuid.New().String()
		client.LPush(context.Background(), key, []string{"b", "a", "c"})

		options := options.NewSortOptions().
			SetOrderBy(options.DESC).
			SetIsAlpha(true).
			SetSortLimit(0, 3)

		sortResult, err := client.SortReadOnlyWithOptions(context.Background(), key, *options)

		suite.NoError(err)

		resultList := []models.Result[string]{
			models.CreateStringResult("c"),
			models.CreateStringResult("b"),
			models.CreateStringResult("a"),
		}
		assert.Equal(suite.T(), resultList, sortResult)
	})
}

func (suite *GlideTestSuite) TestBLMove() {
	if suite.serverVersion < "6.2.0" {
		suite.T().Skip("This feature is added in version 6.2.0")
	}
	suite.runWithDefaultClients(func(client interfaces.BaseClientCommands) {
		key1 := "{key}-1" + uuid.NewString()
		key2 := "{key}-2" + uuid.NewString()
		nonExistentKey := "{key}-3" + uuid.NewString()
		nonListKey := "{key}-4" + uuid.NewString()

		res1, err := client.BLMove(context.Background(), key1, key2, constants.Left, constants.Right, 100*time.Millisecond)
		assert.Equal(suite.T(), models.CreateNilStringResult(), res1)
		suite.NoError(err)

		res2, err := client.LPush(context.Background(), key1, []string{"four", "three", "two", "one"})
		suite.NoError(err)
		assert.Equal(suite.T(), int64(4), res2)

		// only source exists, only source elements gets popped, creates a list at nonExistingKey
		res3, err := client.BLMove(
			context.Background(),
			key1,
			nonExistentKey,
			constants.Right,
			constants.Left,
			100*time.Millisecond,
		)
		assert.Equal(suite.T(), "four", res3.Value())
		suite.NoError(err)

		res4, err := client.LRange(context.Background(), key1, int64(0), int64(-1))
		suite.NoError(err)
		assert.Equal(suite.T(), []string{"one", "two", "three"}, res4)

		// source and destination are the same, performing list rotation, "one" gets popped and added back
		res5, err := client.BLMove(context.Background(), key1, key1, constants.Left, constants.Left, 100*time.Millisecond)
		assert.Equal(suite.T(), "one", res5.Value())
		suite.NoError(err)

		res6, err := client.LRange(context.Background(), key1, int64(0), int64(-1))
		suite.NoError(err)
		assert.Equal(suite.T(), []string{"one", "two", "three"}, res6)
		// normal use case, "three" gets popped and added to the left of destination
		res7, err := client.LPush(context.Background(), key2, []string{"six", "five", "four"})
		suite.NoError(err)
		assert.Equal(suite.T(), int64(3), res7)

		res8, err := client.BLMove(context.Background(), key1, key2, constants.Right, constants.Left, 100*time.Millisecond)
		assert.Equal(suite.T(), "three", res8.Value())
		suite.NoError(err)

		res9, err := client.LRange(context.Background(), key1, int64(0), int64(-1))
		suite.NoError(err)
		assert.Equal(suite.T(), []string{"one", "two"}, res9)

		res10, err := client.LRange(context.Background(), key2, int64(0), int64(-1))
		suite.NoError(err)
		assert.Equal(suite.T(), []string{"three", "four", "five", "six"}, res10)

		// source exists but is not a list type key
		suite.verifyOK(client.Set(context.Background(), nonListKey, "value"))

		res11, _ := client.BLMove(
			context.Background(),
			nonListKey,
			key1,
			constants.Left,
			constants.Left,
			100*time.Millisecond,
		)
		suite.Equal(models.CreateNilStringResult(), res11)

		// destination exists but is not a list type key
		suite.verifyOK(client.Set(context.Background(), nonListKey, "value"))

		res12, _ := client.BLMove(
			context.Background(),
			key1,
			nonListKey,
			constants.Left,
			constants.Left,
			100*time.Millisecond,
		)
		suite.Equal(models.CreateNilStringResult(), res12)
	})
}

func (suite *GlideTestSuite) TestDel_MultipleKeys() {
	suite.runWithDefaultClients(func(client interfaces.BaseClientCommands) {
		key1 := "testKey1_" + uuid.New().String()
		key2 := "testKey2_" + uuid.New().String()
		key3 := "testKey3_" + uuid.New().String()

		suite.verifyOK(client.Set(context.Background(), key1, initialValue))
		suite.verifyOK(client.Set(context.Background(), key2, initialValue))
		suite.verifyOK(client.Set(context.Background(), key3, initialValue))

		deletedCount, err := client.Del(context.Background(), []string{key1, key2, key3})

		suite.NoError(err)
		assert.Equal(suite.T(), int64(3), deletedCount)

		result1, err1 := client.Get(context.Background(), key1)
		result2, err2 := client.Get(context.Background(), key2)
		result3, err3 := client.Get(context.Background(), key3)

		assert.Nil(suite.T(), err1)
		assert.True(suite.T(), result1.IsNil())

		assert.Nil(suite.T(), err2)
		assert.True(suite.T(), result2.IsNil())

		assert.Nil(suite.T(), err3)
		assert.True(suite.T(), result3.IsNil())
	})
}

func (suite *GlideTestSuite) TestType() {
	suite.runWithDefaultClients(func(client interfaces.BaseClientCommands) {
		// Test 1: Check if the value is string
		keyName := "{keyName}" + uuid.NewString()
		suite.verifyOK(client.Set(context.Background(), keyName, initialValue))
		result, err := client.Type(context.Background(), keyName)
		suite.NoError(err)
		assert.IsType(suite.T(), result, "string", "Value is string")

		// Test 2: Check if the value is list
		key1 := "{keylist}-1" + uuid.NewString()
		resultLPush, err := client.LPush(context.Background(), key1, []string{"one", "two", "three"})
		assert.Equal(suite.T(), int64(3), resultLPush)
		suite.NoError(err)
		resultType, err := client.Type(context.Background(), key1)
		suite.NoError(err)
		assert.IsType(suite.T(), resultType, "list", "Value is list")
	})
}

func (suite *GlideTestSuite) TestTouch() {
	suite.runWithDefaultClients(func(client interfaces.BaseClientCommands) {
		// Test 1: Check if an touch valid key
		keyName := "{keyName}" + uuid.NewString()
		keyName1 := "{keyName1}" + uuid.NewString()
		suite.verifyOK(client.Set(context.Background(), keyName, initialValue))
		suite.verifyOK(client.Set(context.Background(), keyName1, "anotherValue"))
		result, err := client.Touch(context.Background(), []string{keyName, keyName1})
		suite.NoError(err)
		assert.Equal(suite.T(), int64(2), result, "The touch should be 2")

		// Test 2: Check if an touch invalid key
		resultInvalidKey, err := client.Touch(context.Background(), []string{"invalidKey", "invalidKey1"})
		suite.NoError(err)
		assert.Equal(suite.T(), int64(0), resultInvalidKey, "The touch should be 0")
	})
}

func (suite *GlideTestSuite) TestUnlink() {
	suite.runWithDefaultClients(func(client interfaces.BaseClientCommands) {
		// Test 1: Check if an unlink valid key
		keyName := "{keyName}" + uuid.NewString()
		keyName1 := "{keyName1}" + uuid.NewString()
		suite.verifyOK(client.Set(context.Background(), keyName, initialValue))
		suite.verifyOK(client.Set(context.Background(), keyName1, "anotherValue"))
		resultValidKey, err := client.Unlink(context.Background(), []string{keyName, keyName1})
		suite.NoError(err)
		assert.Equal(suite.T(), int64(2), resultValidKey, "The unlink should be 2")

		// Test 2: Check if an unlink for invalid key
		resultInvalidKey, err := client.Unlink(context.Background(), []string{"invalidKey2", "invalidKey3"})
		suite.NoError(err)
		assert.Equal(suite.T(), int64(0), resultInvalidKey, "The unlink should be 0")
	})
}

func (suite *GlideTestSuite) TestRename() {
	suite.runWithDefaultClients(func(client interfaces.BaseClientCommands) {
		// Test 1 Check if the command successfully renamed
		key := "{keyName}" + uuid.NewString()
		initialValueRename := "TestRename_RenameValue"
		newRenameKey := "{newkeyName}" + uuid.NewString()
		suite.verifyOK(client.Set(context.Background(), key, initialValueRename))
		client.Rename(context.Background(), key, newRenameKey)

		// Test 2 Check if the rename command return false if the key/newkey is invalid.
		key1 := "{keyName}" + uuid.NewString()
		res1, err := client.Rename(context.Background(), key1, "invalidKey")
		suite.Error(err)
		suite.Equal("", res1)
	})
}

func (suite *GlideTestSuite) TestRenameNX() {
	suite.runWithDefaultClients(func(client interfaces.BaseClientCommands) {
		// Test 1 Check if the RenameNX command return true if key was renamed to newKey
		key := "{keyName}" + uuid.NewString()
		key2 := "{keyName}" + uuid.NewString()
		suite.verifyOK(client.Set(context.Background(), key, initialValue))
		res1, err := client.RenameNX(context.Background(), key, key2)
		suite.NoError(err)
		assert.True(suite.T(), res1)

		// Test 2 Check if the RenameNX command return false if newKey already exists.
		key3 := "{keyName}" + uuid.NewString()
		key4 := "{keyName}" + uuid.NewString()
		suite.verifyOK(client.Set(context.Background(), key3, initialValue))
		suite.verifyOK(client.Set(context.Background(), key4, initialValue))
		res2, err := client.RenameNX(context.Background(), key3, key4)
		suite.NoError(err)
		assert.False(suite.T(), res2)
	})
}

func (suite *GlideTestSuite) TestXAdd() {
	suite.runWithDefaultClients(func(client interfaces.BaseClientCommands) {
		key := uuid.NewString()
		// stream does not exist
		res, err := client.XAdd(context.Background(), key, [][]string{{"field1", "value1"}, {"field1", "value2"}})
		suite.NoError(err)
		assert.False(suite.T(), res.IsNil())
		// don't check the value, because it contains server's timestamp

		// adding data to existing stream
		res, err = client.XAdd(context.Background(), key, [][]string{{"field3", "value3"}})
		suite.NoError(err)
		assert.False(suite.T(), res.IsNil())

		// incorrect input
		_, err = client.XAdd(context.Background(), key, [][]string{})
		suite.Error(err)
		_, err = client.XAdd(context.Background(), key, [][]string{{"1", "2", "3"}})
		suite.Error(err)

		// key is not a string
		key = uuid.NewString()
		client.Set(context.Background(), key, "abc")
		_, err = client.XAdd(context.Background(), key, [][]string{{"f", "v"}})
		suite.Error(err)
	})
}

func (suite *GlideTestSuite) TestXAddWithOptions() {
	suite.runWithDefaultClients(func(client interfaces.BaseClientCommands) {
		key := uuid.NewString()
		// stream does not exist
		res, err := client.XAddWithOptions(context.Background(),
			key,
			[][]string{{"field1", "value1"}},
			*options.NewXAddOptions().SetDontMakeNewStream(),
		)
		suite.NoError(err)
		assert.True(suite.T(), res.IsNil())

		// adding data to with given ID
		res, err = client.XAddWithOptions(
			context.Background(),
			key,
			[][]string{{"field1", "value1"}},
			*options.NewXAddOptions().SetId("0-1"),
		)
		suite.NoError(err)
		assert.Equal(suite.T(), "0-1", res.Value())

		client.XAdd(context.Background(), key, [][]string{{"field2", "value2"}})
		// TODO run XLen there
		// this will trim the first entry.
		res, err = client.XAddWithOptions(context.Background(),
			key,
			[][]string{{"field3", "value3"}},
			*options.NewXAddOptions().SetTrimOptions(options.NewXTrimOptionsWithMaxLen(2).SetExactTrimming()),
		)
		suite.NoError(err)
		assert.False(suite.T(), res.IsNil())
		// TODO run XLen there
	})
}

// submit args with custom command API, check that no error returned.
// returns a response or raises `errMsg` if failed to submit the command.
func sendWithCustomCommand(suite *GlideTestSuite, client interfaces.BaseClientCommands, args []string, errMsg string) any {
	var res any
	var err error
	switch c := client.(type) {
	case interfaces.GlideClientCommands:
		res, err = c.CustomCommand(context.Background(), args)
	case interfaces.GlideClusterClientCommands:
		res, err = c.CustomCommand(context.Background(), args)
	default:
		suite.FailNow(errMsg)
	}
	assert.NoError(suite.T(), err)
	return res
}

func (suite *GlideTestSuite) TestXAutoClaim() {
	suite.runWithDefaultClients(func(client interfaces.BaseClientCommands) {
		key := uuid.NewString()
		group := uuid.NewString()
		consumer := uuid.NewString()

		sendWithCustomCommand(
			suite,
			client,
			[]string{"xgroup", "create", key, group, "0", "MKSTREAM"},
			"Can't send XGROUP CREATE as a custom command",
		)
		sendWithCustomCommand(
			suite,
			client,
			[]string{"xgroup", "createconsumer", key, group, consumer},
			"Can't send XGROUP CREATECONSUMER as a custom command",
		)

		xadd, err := client.XAddWithOptions(context.Background(),
			key,
			[][]string{{"entry1_field1", "entry1_value1"}, {"entry1_field2", "entry1_value2"}},
			*options.NewXAddOptions().SetId("0-1"),
		)
		assert.NoError(suite.T(), err)
		assert.Equal(suite.T(), "0-1", xadd.Value())
		xadd, err = client.XAddWithOptions(context.Background(),
			key,
			[][]string{{"entry2_field1", "entry2_value1"}},
			*options.NewXAddOptions().SetId("0-2"),
		)
		assert.NoError(suite.T(), err)
		assert.Equal(suite.T(), "0-2", xadd.Value())

		xreadgroup, err := client.XReadGroup(context.Background(), group, consumer, map[string]string{key: ">"})
		assert.NoError(suite.T(), err)

		// Check that we have the stream with the correct name in the map
		assert.Equal(suite.T(), 1, len(xreadgroup))
		streamResponse, exists := xreadgroup[key]
		assert.True(suite.T(), exists)

		// Check that we have two entries with the correct IDs and fields
		assert.Equal(suite.T(), 2, len(streamResponse.Entries))

		// Create a map of entry IDs to their fields for easier comparison
		entryMap := make(map[string]map[string]string)
		for _, entry := range streamResponse.Entries {
			entryMap[entry.ID] = entry.Fields
		}

		// Verify entries
		assert.Contains(suite.T(), entryMap, "0-1")
		assert.Equal(
			suite.T(),
			map[string]string{"entry1_field1": "entry1_value1", "entry1_field2": "entry1_value2"},
			entryMap["0-1"],
		)

		assert.Contains(suite.T(), entryMap, "0-2")
		assert.Equal(suite.T(), map[string]string{"entry2_field1": "entry2_value1"}, entryMap["0-2"])

		opts := options.NewXAutoClaimOptions().SetCount(1)
		xautoclaim, err := client.XAutoClaimWithOptions(context.Background(), key, group, consumer, 0, "0-0", *opts)
		assert.NoError(suite.T(), err)
		var deletedEntries []string
		if suite.serverVersion >= "7.0.0" {
			deletedEntries = []string{}
		}
		assert.Equal(
			suite.T(),
			models.XAutoClaimResponse{
				NextEntry: "0-2",
				ClaimedEntries: map[string][][]string{
					"0-1": {{"entry1_field1", "entry1_value1"}, {"entry1_field2", "entry1_value2"}},
				},
				DeletedMessages: deletedEntries,
			},
			xautoclaim,
		)

		justId, err := client.XAutoClaimJustId(context.Background(), key, group, consumer, 0, "0-0")
		assert.NoError(suite.T(), err)
		assert.Equal(
			suite.T(),
			models.XAutoClaimJustIdResponse{
				NextEntry:       "0-0",
				ClaimedEntries:  []string{"0-1", "0-2"},
				DeletedMessages: deletedEntries,
			},
			justId,
		)

		// add one more entry
		xadd, err = client.XAddWithOptions(context.Background(),
			key,
			[][]string{{"entry3_field1", "entry3_value1"}},
			*options.NewXAddOptions().SetId("0-3"),
		)
		assert.NoError(suite.T(), err)
		assert.Equal(suite.T(), "0-3", xadd.Value())

		// incorrect IDs - response is empty
		xautoclaim, err = client.XAutoClaim(context.Background(), key, group, consumer, 0, "5-0")
		assert.NoError(suite.T(), err)
		assert.Equal(
			suite.T(),
			models.XAutoClaimResponse{
				NextEntry:       "0-0",
				ClaimedEntries:  map[string][][]string{},
				DeletedMessages: deletedEntries,
			},
			xautoclaim,
		)

		justId, err = client.XAutoClaimJustId(context.Background(), key, group, consumer, 0, "5-0")
		assert.NoError(suite.T(), err)
		assert.Equal(
			suite.T(),
			models.XAutoClaimJustIdResponse{
				NextEntry:       "0-0",
				ClaimedEntries:  []string{},
				DeletedMessages: deletedEntries,
			},
			justId,
		)

		// key exists, but it is not a stream
		key2 := uuid.New().String()
		suite.verifyOK(client.Set(context.Background(), key2, key2))
		_, err = client.XAutoClaim(context.Background(), key2, "_", "_", 0, "_")
		suite.Error(err)
	})
}

func (suite *GlideTestSuite) TestXReadGroup() {
	suite.runWithDefaultClients(func(client interfaces.BaseClientCommands) {
		key1 := "{xreadgroup}-1-" + uuid.NewString()
		key2 := "{xreadgroup}-2-" + uuid.NewString()
		key3 := "{xreadgroup}-3-" + uuid.NewString()
		group := uuid.NewString()
		consumer := uuid.NewString()

		sendWithCustomCommand(
			suite,
			client,
			[]string{"xgroup", "create", key1, group, "0", "MKSTREAM"},
			"Can't send XGROUP CREATE as a custom command",
		)
		sendWithCustomCommand(
			suite,
			client,
			[]string{"xgroup", "createconsumer", key1, group, consumer},
			"Can't send XGROUP CREATECONSUMER as a custom command",
		)

		entry1, err := client.XAdd(context.Background(), key1, [][]string{{"a", "b"}})
		assert.NoError(suite.T(), err)
		assert.False(suite.T(), entry1.IsNil())
		entry2, err := client.XAdd(context.Background(), key1, [][]string{{"c", "d"}})
		assert.NoError(suite.T(), err)
		assert.False(suite.T(), entry2.IsNil())

		// read the entire stream for the consumer and mark messages as pending
		res, err := client.XReadGroup(context.Background(), group, consumer, map[string]string{key1: ">"})
		assert.NoError(suite.T(), err)

		// Check that we have the stream with the correct name in the map
		assert.Equal(suite.T(), 1, len(res))
		streamResponse, exists := res[key1]
		assert.True(suite.T(), exists)

		// Check that we have two entries with the correct IDs and fields
		assert.Equal(suite.T(), 2, len(streamResponse.Entries))

		// Create a map of entry IDs to their fields for easier comparison
		entryMap := make(map[string]map[string]string)
		for _, entry := range streamResponse.Entries {
			entryMap[entry.ID] = entry.Fields
		}

		// Verify entry1 has the correct fields
		assert.Contains(suite.T(), entryMap, entry1.Value())
		assert.Equal(suite.T(), map[string]string{"a": "b"}, entryMap[entry1.Value()])

		// Verify entry2 has the correct fields
		assert.Contains(suite.T(), entryMap, entry2.Value())
		assert.Equal(suite.T(), map[string]string{"c": "d"}, entryMap[entry2.Value()])

		// delete one of the entries
		sendWithCustomCommand(suite, client, []string{"xdel", key1, entry1.Value()}, "Can't send XDEL as a custom command")

		// now xreadgroup returns one empty entry and one non-empty entry
		res, err = client.XReadGroup(context.Background(), group, consumer, map[string]string{key1: "0"})
		assert.NoError(suite.T(), err)

		// Check that we have the stream with the correct name in the map
		assert.Equal(suite.T(), 1, len(res))
		streamResponse, exists = res[key1]
		assert.True(suite.T(), exists)

		// Check entries
		entryMap = make(map[string]map[string]string)
		for _, entry := range streamResponse.Entries {
			entryMap[entry.ID] = entry.Fields
		}

		// Verify entry1 exists but has no fields (was deleted)
		assert.Contains(suite.T(), entryMap, entry1.Value())
		assert.Empty(suite.T(), entryMap[entry1.Value()])

		// Verify entry2 has the correct fields
		assert.Contains(suite.T(), entryMap, entry2.Value())
		assert.Equal(suite.T(), map[string]string{"c": "d"}, entryMap[entry2.Value()])

		// try to read new messages only
		res, err = client.XReadGroup(context.Background(), group, consumer, map[string]string{key1: ">"})
		assert.NoError(suite.T(), err)
		assert.Empty(suite.T(), res)

		// add a message and read it with ">"
		entry3, err := client.XAdd(context.Background(), key1, [][]string{{"e", "f"}})
		assert.NoError(suite.T(), err)
		assert.False(suite.T(), entry3.IsNil())
		res, err = client.XReadGroup(context.Background(), group, consumer, map[string]string{key1: ">"})
		assert.NoError(suite.T(), err)

		// Check that we have the stream with the correct name in the map
		assert.Equal(suite.T(), 1, len(res))
		streamResponse, exists = res[key1]
		assert.True(suite.T(), exists)

		// Check that we have one entry with the correct ID and fields
		assert.Equal(suite.T(), 1, len(streamResponse.Entries))
		assert.Equal(suite.T(), entry3.Value(), streamResponse.Entries[0].ID)
		assert.Equal(suite.T(), map[string]string{"e": "f"}, streamResponse.Entries[0].Fields)

		// add second key with a group and a consumer, but no messages
		sendWithCustomCommand(
			suite,
			client,
			[]string{"xgroup", "create", key2, group, "0", "MKSTREAM"},
			"Can't send XGROUP CREATE as a custom command",
		)
		sendWithCustomCommand(
			suite,
			client,
			[]string{"xgroup", "createconsumer", key2, group, consumer},
			"Can't send XGROUP CREATECONSUMER as a custom command",
		)

		// read both keys
		res, err = client.XReadGroup(context.Background(), group, consumer, map[string]string{key1: "0", key2: "0"})
		assert.NoError(suite.T(), err)

		// Check that we have two streams
		assert.Equal(suite.T(), 2, len(res))

		// Check key1 stream
		streamResponse1, exists := res[key1]
		assert.True(suite.T(), exists)
		assert.Equal(suite.T(), 3, len(streamResponse1.Entries))

		// Create a map of entry IDs to their fields for key1
		entryMap1 := make(map[string]map[string]string)
		for _, entry := range streamResponse1.Entries {
			entryMap1[entry.ID] = entry.Fields
		}

		// Verify entries in key1
		assert.Contains(suite.T(), entryMap1, entry1.Value())
		assert.Empty(suite.T(), entryMap1[entry1.Value()])

		assert.Contains(suite.T(), entryMap1, entry2.Value())
		assert.Equal(suite.T(), map[string]string{"c": "d"}, entryMap1[entry2.Value()])

		assert.Contains(suite.T(), entryMap1, entry3.Value())
		assert.Equal(suite.T(), map[string]string{"e": "f"}, entryMap1[entry3.Value()])

		// Check key2 stream (should be empty)
		streamResponse2, exists := res[key2]
		assert.True(suite.T(), exists)
		assert.Empty(suite.T(), streamResponse2.Entries)

		// error cases:
		// key does not exist
		_, err = client.XReadGroup(context.Background(), "_", "_", map[string]string{key3: "0"})
		suite.Error(err)
		// key is not a stream
		suite.verifyOK(client.Set(context.Background(), key3, uuid.New().String()))
		_, err = client.XReadGroup(context.Background(), "_", "_", map[string]string{key3: "0"})
		suite.Error(err)
		del, err := client.Del(context.Background(), []string{key3})
		assert.NoError(suite.T(), err)
		assert.Equal(suite.T(), int64(1), del)
		// group and consumer don't exist
		xadd, err := client.XAdd(context.Background(), key3, [][]string{{"a", "b"}})
		assert.NoError(suite.T(), err)
		assert.NotNil(suite.T(), xadd)
		_, err = client.XReadGroup(context.Background(), "_", "_", map[string]string{key3: "0"})
		suite.Error(err)
		// consumer don't exist
		sendWithCustomCommand(
			suite,
			client,
			[]string{"xgroup", "create", key3, group, "0-0"},
			"Can't send XGROUP CREATE as a custom command",
		)
		res, err = client.XReadGroup(context.Background(), group, "_", map[string]string{key3: "0"})
		assert.NoError(suite.T(), err)

		// Check that we have the stream with the correct name in the map
		assert.Equal(suite.T(), 1, len(res))
		streamResponse3, exists := res[key3]
		assert.True(suite.T(), exists)

		// Check that the stream is empty
		assert.Empty(suite.T(), streamResponse3.Entries)
	})
}

func (suite *GlideTestSuite) TestXRead() {
	suite.runWithDefaultClients(func(client interfaces.BaseClientCommands) {
		key1 := "{xread}" + uuid.NewString()
		key2 := "{xread}" + uuid.NewString()
		key3 := "{xread}" + uuid.NewString()

		// key does not exist
		read, err := client.XRead(context.Background(), map[string]string{key1: "0-0"})
		suite.NoError(err)
		assert.Empty(suite.T(), read)

		res, err := client.XAddWithOptions(context.Background(),
			key1,
			[][]string{{"k1_field1", "k1_value1"}, {"k1_field1", "k1_value2"}},
			*options.NewXAddOptions().SetId("0-1"),
		)
		suite.NoError(err)
		assert.False(suite.T(), res.IsNil())

		res, err = client.XAddWithOptions(context.Background(),
			key2,
			[][]string{{"k2_field1", "k2_value1"}},
			*options.NewXAddOptions().SetId("2-0"),
		)
		suite.NoError(err)
		assert.False(suite.T(), res.IsNil())

		// reading ID which does not exist yet
		read, err = client.XRead(context.Background(), map[string]string{key1: "100-500"})
		suite.NoError(err)
		assert.Empty(suite.T(), read)

		read, err = client.XRead(context.Background(), map[string]string{key1: "0-0", key2: "0-0"})
		suite.NoError(err)

		// Check that we have two streams
		assert.Equal(suite.T(), 2, len(read))

		// Check key1 stream
		streamResponse1, exists := read[key1]
		assert.True(suite.T(), exists)
		assert.Equal(suite.T(), 1, len(streamResponse1.Entries))
		assert.Equal(suite.T(), "0-1", streamResponse1.Entries[0].ID)
		assert.Equal(suite.T(), map[string]string{"k1_field1": "k1_value2"}, streamResponse1.Entries[0].Fields)

		// Check key2 stream
		streamResponse2, exists := read[key2]
		assert.True(suite.T(), exists)
		assert.Equal(suite.T(), 1, len(streamResponse2.Entries))
		assert.Equal(suite.T(), "2-0", streamResponse2.Entries[0].ID)
		assert.Equal(suite.T(), map[string]string{"k2_field1": "k2_value1"}, streamResponse2.Entries[0].Fields)

		// Key exists, but it is not a stream
		client.Set(context.Background(), key3, "xread")
		_, err = client.XRead(context.Background(), map[string]string{key1: "0-0", key3: "0-0"})
		suite.Error(err)

		// ensure that commands doesn't time out even if timeout > request timeout
		var testClient interfaces.BaseClientCommands
		if _, ok := client.(interfaces.GlideClientCommands); ok {
			testClient, err = suite.client(config.NewClientConfiguration().
				WithAddress(&suite.standaloneHosts[0]).
				WithUseTLS(suite.tls))
			require.NoError(suite.T(), err)
		} else {
			testClient, err = suite.clusterClient(config.NewClusterClientConfiguration().
				WithAddress(&suite.clusterHosts[0]).
				WithUseTLS(suite.tls))
			require.NoError(suite.T(), err)
		}
		read, err = testClient.XReadWithOptions(context.Background(),
			map[string]string{key1: "0-1"},
			*options.NewXReadOptions().SetBlock(1000 * time.Millisecond),
		)
		suite.NoError(err)
		assert.Empty(suite.T(), read)

		// with 0 timeout (no timeout) should never time out,
		// but we wrap the test with timeout to avoid test failing or stuck forever
		finished := make(chan bool)
		go func() {
			_, err := testClient.XReadWithOptions(
				context.Background(),
				map[string]string{key1: "0-1"},
				*options.NewXReadOptions().SetBlock(0 * time.Millisecond),
			)
			suite.Error(err)
			finished <- true
		}()
		select {
		case <-finished:
			suite.Fail("Infinite block finished")
		case <-time.After(3 * time.Second):
		}
		testClient.Close()
		<-finished
	})
}

func (suite *GlideTestSuite) TestXGroupSetId() {
	suite.runWithDefaultClients(func(client interfaces.BaseClientCommands) {
		key := uuid.NewString()
		group := uuid.NewString()
		consumer := uuid.NewString()

		// Setup: Create stream with 3 entries, create consumer group, read entries to add them to the Pending Entries List
		xadd, err := client.XAddWithOptions(context.Background(),
			key,
			[][]string{{"f0", "v0"}},
			*options.NewXAddOptions().SetId("1-0"),
		)
		assert.NoError(suite.T(), err)
		assert.Equal(suite.T(), "1-0", xadd.Value())
		xadd, err = client.XAddWithOptions(context.Background(),
			key,
			[][]string{{"f1", "v1"}},
			*options.NewXAddOptions().SetId("1-1"),
		)
		assert.NoError(suite.T(), err)
		assert.Equal(suite.T(), "1-1", xadd.Value())
		xadd, err = client.XAddWithOptions(context.Background(),
			key,
			[][]string{{"f2", "v2"}},
			*options.NewXAddOptions().SetId("1-2"),
		)
		assert.NoError(suite.T(), err)
		assert.Equal(suite.T(), "1-2", xadd.Value())

		sendWithCustomCommand(
			suite,
			client,
			[]string{"xgroup", "create", key, group, "0"},
			"Can't send XGROUP CREATE as a custom command",
		)

		xreadgroup, err := client.XReadGroup(context.Background(), group, consumer, map[string]string{key: ">"})
		assert.NoError(suite.T(), err)

		// Check that we have the stream with the correct name in the map
		assert.Equal(suite.T(), 1, len(xreadgroup))
		streamResponse, exists := xreadgroup[key]
		assert.True(suite.T(), exists)

		// Check entries
		entryMap := make(map[string]map[string]string)
		for _, entry := range streamResponse.Entries {
			entryMap[entry.ID] = entry.Fields
		}

		// Verify entries
		assert.Contains(suite.T(), entryMap, "1-0")
		assert.Equal(suite.T(), map[string]string{"f0": "v0"}, entryMap["1-0"])

		assert.Contains(suite.T(), entryMap, "1-1")
		assert.Equal(suite.T(), map[string]string{"f1": "v1"}, entryMap["1-1"])

		assert.Contains(suite.T(), entryMap, "1-2")
		assert.Equal(suite.T(), map[string]string{"f2": "v2"}, entryMap["1-2"])

		// Sanity check: xreadgroup should not return more entries since they're all already in the
		// Pending Entries List.
		xreadgroup, err = client.XReadGroup(context.Background(), group, consumer, map[string]string{key: ">"})
		assert.NoError(suite.T(), err)
		assert.Nil(suite.T(), xreadgroup)

		// Reset the last delivered ID for the consumer group to "1-1"
		if suite.serverVersion < "7.0.0" {
			suite.verifyOK(client.XGroupSetId(context.Background(), key, group, "1-1"))
		} else {
			opts := options.NewXGroupSetIdOptionsOptions().SetEntriesRead(42)
			suite.verifyOK(client.XGroupSetIdWithOptions(context.Background(), key, group, "1-1", *opts))
		}

		// xreadgroup should only return entry 1-2 since we reset the last delivered ID to 1-1
		xreadgroup, err = client.XReadGroup(context.Background(), group, consumer, map[string]string{key: ">"})
		assert.NoError(suite.T(), err)

		// Check that we have the stream with the correct name in the map
		assert.Equal(suite.T(), 1, len(xreadgroup))
		streamResponse, exists = xreadgroup[key]
		assert.True(suite.T(), exists)

		// Check entries
		assert.Equal(suite.T(), 1, len(streamResponse.Entries))
		assert.Equal(suite.T(), "1-2", streamResponse.Entries[0].ID)
		assert.Equal(suite.T(), map[string]string{"f2": "v2"}, streamResponse.Entries[0].Fields)

		// An error is raised if XGROUP SETID is called with a non-existing key
		_, err = client.XGroupSetId(context.Background(), uuid.NewString(), group, "1-1")
		suite.Error(err)

		// An error is raised if XGROUP SETID is called with a non-existing group
		_, err = client.XGroupSetId(context.Background(), key, uuid.NewString(), "1-1")
		suite.Error(err)

		// Setting the ID to a non-existing ID is allowed
		suite.verifyOK(client.XGroupSetId(context.Background(), key, group, "99-99"))

		// key exists, but is not a stream
		key = uuid.NewString()
		suite.verifyOK(client.Set(context.Background(), key, "xgroup setid"))
		_, err = client.XGroupSetId(context.Background(), key, group, "1-1")
		suite.Error(err)
	})
}

func (suite *GlideTestSuite) TestZAddAndZAddIncr() {
	suite.runWithDefaultClients(func(client interfaces.BaseClientCommands) {
		key := uuid.New().String()
		key2 := uuid.New().String()
		key3 := uuid.New().String()
		key4 := uuid.New().String()
		membersScoreMap := map[string]float64{
			"one":   1.0,
			"two":   2.0,
			"three": 3.0,
		}
		t := suite.T()

		res, err := client.ZAdd(context.Background(), key, membersScoreMap)
		assert.Nil(t, err)
		assert.Equal(t, int64(3), res)

		resIncr, err := client.ZAddIncr(context.Background(), key, "one", float64(2))
		assert.Nil(t, err)
		assert.Equal(t, float64(3), resIncr.Value())

		// error cases
		// non-sortedset key
		_, err = client.Set(context.Background(), key2, "test")
		assert.NoError(t, err)

		_, err = client.ZAdd(context.Background(), key2, membersScoreMap)
		suite.Error(err)

		// wrong key type for zaddincr
		_, err = client.ZAddIncr(context.Background(), key2, "one", float64(2))
		suite.Error(err)

		// with NX & XX
		onlyIfExistsOpts := options.NewZAddOptions().SetConditionalChange(constants.OnlyIfExists)
		onlyIfDoesNotExistOpts := options.NewZAddOptions().SetConditionalChange(constants.OnlyIfDoesNotExist)

		res, err = client.ZAddWithOptions(context.Background(), key3, membersScoreMap, *onlyIfExistsOpts)
		suite.NoError(err)
		assert.Equal(suite.T(), int64(0), res)

		res, err = client.ZAddWithOptions(context.Background(), key3, membersScoreMap, *onlyIfDoesNotExistOpts)
		suite.NoError(err)
		assert.Equal(suite.T(), int64(3), res)

		resIncr, err = client.ZAddIncrWithOptions(context.Background(), key3, "one", 5, *onlyIfDoesNotExistOpts)
		suite.NoError(err)
		assert.True(suite.T(), resIncr.IsNil())

		resIncr, err = client.ZAddIncrWithOptions(context.Background(), key3, "one", 5, *onlyIfExistsOpts)
		suite.NoError(err)
		assert.Equal(suite.T(), float64(6), resIncr.Value())

		// with GT or LT
		membersScoreMap2 := map[string]float64{
			"one":   -3.0,
			"two":   2.0,
			"three": 3.0,
		}

		res, err = client.ZAdd(context.Background(), key4, membersScoreMap2)
		suite.NoError(err)
		assert.Equal(suite.T(), int64(3), res)

		membersScoreMap2["one"] = 10.0

		gtOpts := options.NewZAddOptions().SetUpdateOptions(options.ScoreGreaterThanCurrent)
		ltOpts := options.NewZAddOptions().SetUpdateOptions(options.ScoreLessThanCurrent)
		gtOptsChanged, _ := options.NewZAddOptions().SetUpdateOptions(options.ScoreGreaterThanCurrent).SetChanged(true)
		ltOptsChanged, _ := options.NewZAddOptions().SetUpdateOptions(options.ScoreLessThanCurrent).SetChanged(true)

		res, err = client.ZAddWithOptions(context.Background(), key4, membersScoreMap2, *gtOptsChanged)
		suite.NoError(err)
		assert.Equal(suite.T(), int64(1), res)

		res, err = client.ZAddWithOptions(context.Background(), key4, membersScoreMap2, *ltOptsChanged)
		suite.NoError(err)
		assert.Equal(suite.T(), int64(0), res)

		resIncr, err = client.ZAddIncrWithOptions(context.Background(), key4, "one", -3, *ltOpts)
		suite.NoError(err)
		assert.Equal(suite.T(), float64(7), resIncr.Value())

		resIncr, err = client.ZAddIncrWithOptions(context.Background(), key4, "one", -3, *gtOpts)
		suite.NoError(err)
		assert.True(suite.T(), resIncr.IsNil())
	})
}

func (suite *GlideTestSuite) TestZincrBy() {
	suite.runWithDefaultClients(func(client interfaces.BaseClientCommands) {
		key1 := uuid.New().String()
		key2 := uuid.New().String()

		// key does not exist
		res1, err := client.ZIncrBy(context.Background(), key1, 2.5, "value1")
		suite.NoError(err)
		assert.Equal(suite.T(), 2.5, res1)

		// key exists, but value doesn't
		res2, err := client.ZIncrBy(context.Background(), key1, -3.3, "value2")
		suite.NoError(err)
		assert.Equal(suite.T(), -3.3, res2)

		// updating existing value in existing key
		res3, err := client.ZIncrBy(context.Background(), key1, 1.0, "value1")
		suite.NoError(err)
		assert.Equal(suite.T(), 3.5, res3)

		// Key exists, but it is not a sorted set
		res4, err := client.SAdd(context.Background(), key2, []string{"one", "two"})
		suite.NoError(err)
		assert.Equal(suite.T(), int64(2), res4)

		_, err = client.ZIncrBy(context.Background(), key2, 0.5, "_")
		suite.Error(err)
	})
}

func (suite *GlideTestSuite) TestBZPopMin() {
	suite.runWithDefaultClients(func(client interfaces.BaseClientCommands) {
		key1 := "{zset}-1-" + uuid.NewString()
		key2 := "{zset}-2-" + uuid.NewString()
		key3 := "{zset}-2-" + uuid.NewString()

		// Add elements to key1
		zaddResult1, err := client.ZAdd(context.Background(), key1, map[string]float64{"a": 1.0, "b": 1.5})
		suite.NoError(err)
		assert.Equal(suite.T(), int64(2), zaddResult1)

		// Add elements to key2
		zaddResult2, err := client.ZAdd(context.Background(), key2, map[string]float64{"c": 2.0})
		suite.NoError(err)
		assert.Equal(suite.T(), int64(1), zaddResult2)

		// Pop minimum element from key1 and key2
		bzpopminResult1, err := client.BZPopMin(context.Background(), []string{key1, key2}, 500*time.Millisecond)
		suite.NoError(err)
		assert.Equal(suite.T(), models.KeyWithMemberAndScore{Key: key1, Member: "a", Score: 1.0}, bzpopminResult1.Value())

		// Attempt to pop from non-existent key3
		bzpopminResult2, err := client.BZPopMin(context.Background(), []string{key3}, 1*time.Second)
		suite.NoError(err)
		assert.True(suite.T(), bzpopminResult2.IsNil())

		// Pop minimum element from key2
		bzpopminResult3, err := client.BZPopMin(context.Background(), []string{key3, key2}, 500*time.Millisecond)
		suite.NoError(err)
		assert.Equal(suite.T(), models.KeyWithMemberAndScore{Key: key2, Member: "c", Score: 2.0}, bzpopminResult3.Value())

		// Set key3 to a non-sorted set value
		suite.verifyOK(client.Set(context.Background(), key3, "value"))

		// Attempt to pop from key3 which is not a sorted set
		_, err = client.BZPopMin(context.Background(), []string{key3}, 500*time.Millisecond)
		suite.Error(err)
	})
}

func (suite *GlideTestSuite) TestZPopMin() {
	suite.runWithDefaultClients(func(client interfaces.BaseClientCommands) {
		key1 := uuid.New().String()
		key2 := uuid.New().String()
		memberScoreMap := map[string]float64{
			"one":   1.0,
			"two":   2.0,
			"three": 3.0,
		}

		res, err := client.ZAdd(context.Background(), key1, memberScoreMap)
		suite.NoError(err)
		assert.Equal(suite.T(), int64(3), res)

		res2, err := client.ZPopMin(context.Background(), key1)
		suite.NoError(err)
		assert.Equal(suite.T(), map[string]float64{"one": float64(1)}, res2)

		res3, err := client.ZPopMinWithOptions(context.Background(), key1, *options.NewZPopOptions().SetCount(2))
		suite.NoError(err)
		assert.Equal(suite.T(), map[string]float64{"two": float64(2), "three": float64(3)}, res3)

		// non sorted set key
		_, err = client.Set(context.Background(), key2, "test")
		suite.NoError(err)

		_, err = client.ZPopMin(context.Background(), key2)
		suite.Error(err)
	})
}

func (suite *GlideTestSuite) TestZPopMax() {
	suite.runWithDefaultClients(func(client interfaces.BaseClientCommands) {
		key1 := uuid.New().String()
		key2 := uuid.New().String()
		memberScoreMap := map[string]float64{
			"one":   1.0,
			"two":   2.0,
			"three": 3.0,
		}
		res, err := client.ZAdd(context.Background(), key1, memberScoreMap)
		suite.NoError(err)
		assert.Equal(suite.T(), int64(3), res)

		res2, err := client.ZPopMax(context.Background(), key1)
		suite.NoError(err)
		assert.Equal(suite.T(), map[string]float64{"three": float64(3)}, res2)

		res3, err := client.ZPopMaxWithOptions(context.Background(), key1, *options.NewZPopOptions().SetCount(2))
		suite.NoError(err)
		assert.Equal(suite.T(), map[string]float64{"two": float64(2), "one": float64(1)}, res3)

		// non sorted set key
		_, err = client.Set(context.Background(), key2, "test")
		suite.NoError(err)

		_, err = client.ZPopMax(context.Background(), key2)
		suite.Error(err)
	})
}

func (suite *GlideTestSuite) TestZRem() {
	suite.runWithDefaultClients(func(client interfaces.BaseClientCommands) {
		key := uuid.New().String()
		memberScoreMap := map[string]float64{
			"one":   1.0,
			"two":   2.0,
			"three": 3.0,
		}
		res, err := client.ZAdd(context.Background(), key, memberScoreMap)
		suite.NoError(err)
		assert.Equal(suite.T(), int64(3), res)

		// no members to remove
		_, err = client.ZRem(context.Background(), key, []string{})
		suite.Error(err)

		res, err = client.ZRem(context.Background(), key, []string{"one"})
		suite.NoError(err)
		assert.Equal(suite.T(), int64(1), res)

		// TODO: run ZCard there
		res, err = client.ZRem(context.Background(), key, []string{"one", "two", "three"})
		suite.NoError(err)
		assert.Equal(suite.T(), int64(2), res)

		// non sorted set key
		_, err = client.Set(context.Background(), key, "test")
		suite.NoError(err)

		_, err = client.ZRem(context.Background(), key, []string{"value"})
		suite.Error(err)
	})
}

func (suite *GlideTestSuite) TestZRange() {
	suite.runWithDefaultClients(func(client interfaces.BaseClientCommands) {
		t := suite.T()
		key := uuid.New().String()
		memberScoreMap := map[string]float64{
			"a": 1.0,
			"b": 2.0,
			"c": 3.0,
		}
		_, err := client.ZAdd(context.Background(), key, memberScoreMap)
		assert.NoError(t, err)
		// index [0:1]
		res, err := client.ZRange(context.Background(), key, options.NewRangeByIndexQuery(0, 1))
		assert.NoError(t, err)
		assert.Equal(t, []string{"a", "b"}, res)
		// index [0:-1] (all)
		res, err = client.ZRange(context.Background(), key, options.NewRangeByIndexQuery(0, -1))
		assert.NoError(t, err)
		assert.Equal(t, []string{"a", "b", "c"}, res)
		// index [3:1] (none)
		res, err = client.ZRange(context.Background(), key, options.NewRangeByIndexQuery(3, 1))
		assert.NoError(t, err)
		assert.Equal(t, 0, len(res))
		// score [-inf:3]
		var query options.ZRangeQuery
		query = options.NewRangeByScoreQuery(
			options.NewInfiniteScoreBoundary(constants.NegativeInfinity),
			options.NewScoreBoundary(3, true))
		res, err = client.ZRange(context.Background(), key, query)
		assert.NoError(t, err)
		assert.Equal(t, []string{"a", "b", "c"}, res)
		// score [-inf:3)
		query = options.NewRangeByScoreQuery(
			options.NewInfiniteScoreBoundary(constants.NegativeInfinity),
			options.NewScoreBoundary(3, false))
		res, err = client.ZRange(context.Background(), key, query)
		assert.NoError(t, err)
		assert.Equal(t, []string{"a", "b"}, res)
		// score (3:-inf] reverse
		query = options.NewRangeByScoreQuery(
			options.NewScoreBoundary(3, false),
			options.NewInfiniteScoreBoundary(constants.NegativeInfinity)).
			SetReverse()
		res, err = client.ZRange(context.Background(), key, query)
		assert.NoError(t, err)
		assert.Equal(t, []string{"b", "a"}, res)
		// score [-inf:+inf] limit 1 2
		query = options.NewRangeByScoreQuery(
			options.NewInfiniteScoreBoundary(constants.NegativeInfinity),
			options.NewInfiniteScoreBoundary(constants.PositiveInfinity)).
			SetLimit(1, 2)
		res, err = client.ZRange(context.Background(), key, query)
		assert.NoError(t, err)
		assert.Equal(t, []string{"b", "c"}, res)
		// score [-inf:3) reverse (none)
		query = options.NewRangeByScoreQuery(
			options.NewInfiniteScoreBoundary(constants.NegativeInfinity),
			options.NewScoreBoundary(3, true)).
			SetReverse()
		res, err = client.ZRange(context.Background(), key, query)
		assert.NoError(t, err)
		assert.Equal(t, 0, len(res))
		// score [+inf:3) (none)
		query = options.NewRangeByScoreQuery(
			options.NewInfiniteScoreBoundary(constants.PositiveInfinity),
			options.NewScoreBoundary(3, false))
		res, err = client.ZRange(context.Background(), key, query)
		assert.NoError(t, err)
		assert.Equal(t, 0, len(res))
		// lex [-:c)
		query = options.NewRangeByLexQuery(
			options.NewInfiniteLexBoundary(constants.NegativeInfinity),
			options.NewLexBoundary("c", false))
		res, err = client.ZRange(context.Background(), key, query)
		assert.NoError(t, err)
		assert.Equal(t, []string{"a", "b"}, res)
		// lex [+:-] reverse limit 1 2
		query = options.NewRangeByLexQuery(
			options.NewInfiniteLexBoundary(constants.PositiveInfinity),
			options.NewInfiniteLexBoundary(constants.NegativeInfinity)).
			SetReverse().SetLimit(1, 2)
		res, err = client.ZRange(context.Background(), key, query)
		assert.NoError(t, err)
		assert.Equal(t, []string{"b", "a"}, res)
		// lex (c:-] reverse
		query = options.NewRangeByLexQuery(
			options.NewLexBoundary("c", false),
			options.NewInfiniteLexBoundary(constants.NegativeInfinity)).
			SetReverse()
		res, err = client.ZRange(context.Background(), key, query)
		assert.NoError(t, err)
		assert.Equal(t, []string{"b", "a"}, res)
		// lex [+:c] (none)
		query = options.NewRangeByLexQuery(
			options.NewInfiniteLexBoundary(constants.PositiveInfinity),
			options.NewLexBoundary("c", true))
		res, err = client.ZRange(context.Background(), key, query)
		assert.NoError(t, err)
		assert.Equal(t, 0, len(res))
	})
}

func (suite *GlideTestSuite) TestZRangeWithScores() {
	suite.runWithDefaultClients(func(client interfaces.BaseClientCommands) {
		t := suite.T()
		key := uuid.New().String()
		memberScoreMap := map[string]float64{
			"a":  2.0,
			"ab": 2.0,
			"b":  4.0,
			"c":  3.0,
			"d":  8.0,
			"e":  5.0,
			"f":  1.0,
			"ac": 2.0,
			"g":  2.0,
		}
		_, err := client.ZAdd(context.Background(), key, memberScoreMap)
		assert.NoError(t, err)
		// index [0:1]
		res, err := client.ZRangeWithScores(context.Background(), key, options.NewRangeByIndexQuery(0, 1))
		expected := []models.MemberAndScore{
			{Member: "f", Score: float64(1.0)},
			{Member: "a", Score: float64(2.0)},
		}
		assert.NoError(t, err)
		assert.Equal(t, expected, res)
		// index [0:-1] (all)
		res, err = client.ZRangeWithScores(context.Background(), key, options.NewRangeByIndexQuery(0, -1))
		expected = []models.MemberAndScore{
			{Member: "f", Score: float64(1.0)},
			{Member: "a", Score: float64(2.0)},
			{Member: "ab", Score: float64(2.0)},
			{Member: "ac", Score: float64(2.0)},
			{Member: "g", Score: float64(2.0)},
			{Member: "c", Score: float64(3.0)},
			{Member: "b", Score: float64(4.0)},
			{Member: "e", Score: float64(5.0)},
			{Member: "d", Score: float64(8.0)},
		}
		assert.NoError(t, err)
		assert.Equal(t, expected, res)
		// index [3:1] (none)
		res, err = client.ZRangeWithScores(context.Background(), key, options.NewRangeByIndexQuery(3, 1))
		assert.NoError(t, err)
		assert.Equal(t, 0, len(res))
		// score [-inf:3]
		query := options.NewRangeByScoreQuery(
			options.NewInfiniteScoreBoundary(constants.NegativeInfinity),
			options.NewScoreBoundary(3, true))
		res, err = client.ZRangeWithScores(context.Background(), key, query)
		expected = []models.MemberAndScore{
			{Member: "f", Score: float64(1.0)},
			{Member: "a", Score: float64(2.0)},
			{Member: "ab", Score: float64(2.0)},
			{Member: "ac", Score: float64(2.0)},
			{Member: "g", Score: float64(2.0)},
			{Member: "c", Score: float64(3.0)},
		}
		assert.NoError(t, err)
		assert.Equal(t, expected, res)
		// score [-inf:3)
		query = options.NewRangeByScoreQuery(
			options.NewInfiniteScoreBoundary(constants.NegativeInfinity),
			options.NewScoreBoundary(3, false))
		res, err = client.ZRangeWithScores(context.Background(), key, query)
		expected = []models.MemberAndScore{
			{Member: "f", Score: float64(1.0)},
			{Member: "a", Score: float64(2.0)},
			{Member: "ab", Score: float64(2.0)},
			{Member: "ac", Score: float64(2.0)},
			{Member: "g", Score: float64(2.0)},
		}
		assert.NoError(t, err)
		assert.Equal(t, expected, res)
		// score (3:-inf] reverse
		query = options.NewRangeByScoreQuery(
			options.NewScoreBoundary(3, false),
			options.NewInfiniteScoreBoundary(constants.NegativeInfinity)).
			SetReverse()
		res, err = client.ZRangeWithScores(context.Background(), key, query)
		expected = []models.MemberAndScore{
			{Member: "g", Score: float64(2.0)},
			{Member: "ac", Score: float64(2.0)},
			{Member: "ab", Score: float64(2.0)},
			{Member: "a", Score: float64(2.0)},
			{Member: "f", Score: float64(1.0)},
		}
		assert.NoError(t, err)
		assert.Equal(t, expected, res)
		// score [inf:-inf] reverse
		query = options.NewRangeByScoreQuery(
			options.NewInfiniteScoreBoundary(constants.PositiveInfinity),
			options.NewInfiniteScoreBoundary(constants.NegativeInfinity)).
			SetReverse()
		res, err = client.ZRangeWithScores(context.Background(), key, query)
		expected = []models.MemberAndScore{
			{Member: "d", Score: float64(8.0)},
			{Member: "e", Score: float64(5.0)},
			{Member: "b", Score: float64(4.0)},
			{Member: "c", Score: float64(3.0)},
			{Member: "g", Score: float64(2.0)},
			{Member: "ac", Score: float64(2.0)},
			{Member: "ab", Score: float64(2.0)},
			{Member: "a", Score: float64(2.0)},
			{Member: "f", Score: float64(1.0)},
		}
		assert.NoError(t, err)
		assert.Equal(t, expected, res)
		// score [-inf:+inf] limit 4 2
		query = options.NewRangeByScoreQuery(
			options.NewInfiniteScoreBoundary(constants.NegativeInfinity),
			options.NewInfiniteScoreBoundary(constants.PositiveInfinity)).
			SetLimit(4, 2)
		res, err = client.ZRangeWithScores(context.Background(), key, query)
		expected = []models.MemberAndScore{
			{Member: "g", Score: float64(2.0)},
			{Member: "c", Score: float64(3.0)},
		}
		assert.NoError(t, err)
		assert.Equal(t, expected, res)
		// score [-inf:3) reverse (none)
		query = options.NewRangeByScoreQuery(
			options.NewInfiniteScoreBoundary(constants.NegativeInfinity),
			options.NewScoreBoundary(3, true)).
			SetReverse()
		res, err = client.ZRangeWithScores(context.Background(), key, query)
		assert.NoError(t, err)
		assert.Equal(t, 0, len(res))
		// score [+inf:3) (none)
		query = options.NewRangeByScoreQuery(
			options.NewInfiniteScoreBoundary(constants.PositiveInfinity),
			options.NewScoreBoundary(3, false))
		res, err = client.ZRangeWithScores(context.Background(), key, query)
		assert.NoError(t, err)
		assert.Equal(t, 0, len(res))
	})
}

func (suite *GlideTestSuite) TestZRangeStore() {
	suite.runWithDefaultClients(func(client interfaces.BaseClientCommands) {
		t := suite.T()
		key := "{key}" + uuid.New().String()
		dest := "{key}" + uuid.New().String()
		memberScoreMap := map[string]float64{
			"a": 1.0,
			"b": 2.0,
			"c": 3.0,
		}
		_, err := client.ZAdd(context.Background(), key, memberScoreMap)
		assert.NoError(t, err)
		// index [0:1]
		res, err := client.ZRangeStore(context.Background(), dest, key, options.NewRangeByIndexQuery(0, 1))
		assert.NoError(t, err)
		res1, err := client.ZRange(context.Background(), dest, options.NewRangeByIndexQuery(0, 1))
		assert.NoError(t, err)
		assert.Equal(t, int64(2), res)
		assert.Equal(t, []string{"a", "b"}, res1)
		// index [0:-1] (all)
		res, err = client.ZRangeStore(context.Background(), dest, key, options.NewRangeByIndexQuery(0, -1))
		assert.NoError(t, err)
		res1, err = client.ZRange(context.Background(), dest, options.NewRangeByIndexQuery(0, -1))
		assert.NoError(t, err)
		assert.Equal(t, int64(3), res)
		assert.Equal(t, []string{"a", "b", "c"}, res1)
		// index [3:1] (none)
		res, err = client.ZRangeStore(context.Background(), dest, key, options.NewRangeByIndexQuery(3, 1))
		assert.NoError(t, err)
		res1, err = client.ZRange(context.Background(), dest, options.NewRangeByIndexQuery(3, 1))
		assert.NoError(t, err)
		assert.Equal(t, int64(0), res)
		assert.Equal(t, 0, len(res1))
		// score [-inf:3]
		var query options.ZRangeQuery
		query = options.NewRangeByScoreQuery(
			options.NewInfiniteScoreBoundary(constants.NegativeInfinity),
			options.NewScoreBoundary(3, true))
		res, err = client.ZRangeStore(context.Background(), dest, key, query)
		assert.NoError(t, err)
		res1, err = client.ZRange(context.Background(), dest, query)
		assert.NoError(t, err)
		assert.Equal(t, int64(3), res)
		assert.Equal(t, []string{"a", "b", "c"}, res1)
		// score [-inf:3)
		query = options.NewRangeByScoreQuery(
			options.NewInfiniteScoreBoundary(constants.NegativeInfinity),
			options.NewScoreBoundary(3, false))
		res, err = client.ZRangeStore(context.Background(), dest, key, query)
		assert.NoError(t, err)
		res1, err = client.ZRange(context.Background(), dest, query)
		assert.NoError(t, err)
		assert.Equal(t, int64(2), res)
		assert.Equal(t, []string{"a", "b"}, res1)
		// score (3:-inf] reverse
		query = options.NewRangeByScoreQuery(
			options.NewScoreBoundary(3, false),
			options.NewInfiniteScoreBoundary(constants.NegativeInfinity)).
			SetReverse()
		res, err = client.ZRangeStore(context.Background(), dest, key, query)
		assert.NoError(t, err)
		res1, err = client.ZRange(context.Background(), dest, query)
		assert.NoError(t, err)
		assert.Equal(t, int64(2), res)
		assert.Equal(t, []string{"b", "a"}, res1)
		// score [-inf:+inf] limit 1 2
		query = options.NewRangeByScoreQuery(
			options.NewInfiniteScoreBoundary(constants.NegativeInfinity),
			options.NewInfiniteScoreBoundary(constants.PositiveInfinity)).
			SetLimit(1, 2)
		res, err = client.ZRangeStore(context.Background(), dest, key, query)
		assert.NoError(t, err)
		res1, err = client.ZRange(context.Background(), dest, options.NewRangeByIndexQuery(0, -1))
		assert.NoError(t, err)
		assert.Equal(t, int64(2), res)
		assert.Equal(t, []string{"b", "c"}, res1)
		// score [-inf:3) reverse (none)
		query = options.NewRangeByScoreQuery(
			options.NewInfiniteScoreBoundary(constants.NegativeInfinity),
			options.NewScoreBoundary(3, true)).
			SetReverse()
		res, err = client.ZRangeStore(context.Background(), dest, key, query)
		assert.NoError(t, err)
		res1, err = client.ZRange(context.Background(), dest, options.NewRangeByIndexQuery(0, -1))
		assert.NoError(t, err)
		assert.Equal(t, int64(0), res)
		assert.Equal(t, 0, len(res1))
		// score [+inf:3) (none)
		query = options.NewRangeByScoreQuery(
			options.NewInfiniteScoreBoundary(constants.PositiveInfinity),
			options.NewScoreBoundary(3, false))
		res, err = client.ZRangeStore(context.Background(), dest, key, query)
		assert.NoError(t, err)
		res1, err = client.ZRange(context.Background(), dest, options.NewRangeByIndexQuery(0, -1))
		assert.NoError(t, err)
		assert.Equal(t, int64(0), res)
		assert.Equal(t, 0, len(res1))
		// lex [-:c)
		query = options.NewRangeByLexQuery(
			options.NewInfiniteLexBoundary(constants.NegativeInfinity),
			options.NewLexBoundary("c", false))
		res, err = client.ZRangeStore(context.Background(), dest, key, query)
		assert.NoError(t, err)
		res1, err = client.ZRange(context.Background(), dest, options.NewRangeByIndexQuery(0, -1))
		assert.NoError(t, err)
		assert.Equal(t, int64(2), res)
		assert.Equal(t, []string{"a", "b"}, res1)
		// lex [+:-] reverse limit 1 2
		query = options.NewRangeByLexQuery(
			options.NewInfiniteLexBoundary(constants.PositiveInfinity),
			options.NewInfiniteLexBoundary(constants.NegativeInfinity)).
			SetReverse().SetLimit(1, 2)
		res, err = client.ZRangeStore(context.Background(), dest, key, query)
		assert.NoError(t, err)
		res1, err = client.ZRange(context.Background(), dest, options.NewRangeByIndexQuery(0, -1))
		assert.NoError(t, err)
		assert.Equal(t, int64(2), res)
		assert.Equal(t, []string{"a", "b"}, res1)
		// lex (c:-] reverse
		query = options.NewRangeByLexQuery(
			options.NewLexBoundary("c", false),
			options.NewInfiniteLexBoundary(constants.NegativeInfinity)).
			SetReverse()
		res, err = client.ZRangeStore(context.Background(), dest, key, query)
		assert.NoError(t, err)
		res1, err = client.ZRange(context.Background(), dest, options.NewRangeByIndexQuery(0, -1))
		assert.NoError(t, err)
		assert.Equal(t, int64(2), res)
		assert.Equal(t, []string{"a", "b"}, res1)
		// lex [+:c] (none)
		query = options.NewRangeByLexQuery(
			options.NewInfiniteLexBoundary(constants.PositiveInfinity),
			options.NewLexBoundary("c", true))
		res, err = client.ZRangeStore(context.Background(), dest, key, query)
		assert.NoError(t, err)
		res1, err = client.ZRange(context.Background(), dest, options.NewRangeByIndexQuery(0, -1))
		assert.NoError(t, err)
		assert.Equal(t, int64(0), res)
		assert.Equal(t, 0, len(res1))
		// Pull from non-existent source
		res, err = client.ZRangeStore(context.Background(), dest, "{key}nonExistent", query)
		assert.NoError(t, err)
		assert.Equal(t, int64(0), res)
	})
}

func (suite *GlideTestSuite) TestPersist() {
	suite.runWithDefaultClients(func(client interfaces.BaseClientCommands) {
		// Test 1: Check if persist command removes the expiration time of a key.
		keyName := "{keyName}" + uuid.NewString()
		t := suite.T()
		suite.verifyOK(client.Set(context.Background(), keyName, initialValue))
		resultExpire, err := client.Expire(context.Background(), keyName, 300*time.Second)
		assert.Nil(t, err)
		assert.True(t, resultExpire)
		resultPersist, err := client.Persist(context.Background(), keyName)
		assert.Nil(t, err)
		assert.True(t, resultPersist)

		// Test 2: Check if persist command return false if key that doesnt have associated timeout.
		keyNoExp := "{keyName}" + uuid.NewString()
		suite.verifyOK(client.Set(context.Background(), keyNoExp, initialValue))
		resultPersistNoExp, err := client.Persist(context.Background(), keyNoExp)
		assert.Nil(t, err)
		assert.False(t, resultPersistNoExp)

		// Test 3: Check if persist command return false if key not exist.
		keyInvalid := "{invalidkey_forPersistTest}" + uuid.NewString()
		resultInvalidKey, err := client.Persist(context.Background(), keyInvalid)
		assert.Nil(t, err)
		assert.False(t, resultInvalidKey)
	})
}

func (suite *GlideTestSuite) TestZRank() {
	suite.runWithDefaultClients(func(client interfaces.BaseClientCommands) {
		key := uuid.New().String()
		stringKey := uuid.New().String()
		client.ZAdd(context.Background(), key, map[string]float64{"one": 1.5, "two": 2.0, "three": 3.0})
		res, err := client.ZRank(context.Background(), key, "two")
		suite.NoError(err)
		assert.Equal(suite.T(), int64(1), res.Value())

		if suite.serverVersion >= "7.2.0" {
			res2Rank, res2Score, err := client.ZRankWithScore(context.Background(), key, "one")
			suite.NoError(err)
			assert.Equal(suite.T(), int64(0), res2Rank.Value())
			assert.Equal(suite.T(), float64(1.5), res2Score.Value())
			res4Rank, res4Score, err := client.ZRankWithScore(context.Background(), key, "non-existing-member")
			suite.NoError(err)
			assert.True(suite.T(), res4Rank.IsNil())
			assert.True(suite.T(), res4Score.IsNil())
		}

		res3, err := client.ZRank(context.Background(), key, "non-existing-member")
		suite.NoError(err)
		assert.True(suite.T(), res3.IsNil())

		// key exists, but it is not a set
		suite.verifyOK(client.Set(context.Background(), stringKey, "value"))

		_, err = client.ZRank(context.Background(), stringKey, "value")
		suite.Error(err)
	})
}

func (suite *GlideTestSuite) TestZRevRank() {
	suite.runWithDefaultClients(func(client interfaces.BaseClientCommands) {
		key := uuid.New().String()
		stringKey := uuid.New().String()
		client.ZAdd(context.Background(), key, map[string]float64{"one": 1.5, "two": 2.0, "three": 3.0})
		res, err := client.ZRevRank(context.Background(), key, "two")
		suite.NoError(err)
		assert.Equal(suite.T(), int64(1), res.Value())

		if suite.serverVersion >= "7.2.0" {
			res2Rank, res2Score, err := client.ZRevRankWithScore(context.Background(), key, "one")
			suite.NoError(err)
			assert.Equal(suite.T(), int64(2), res2Rank.Value())
			assert.Equal(suite.T(), float64(1.5), res2Score.Value())
			res4Rank, res4Score, err := client.ZRevRankWithScore(context.Background(), key, "non-existing-member")
			suite.NoError(err)
			assert.True(suite.T(), res4Rank.IsNil())
			assert.True(suite.T(), res4Score.IsNil())
		}

		res3, err := client.ZRevRank(context.Background(), key, "non-existing-member")
		suite.NoError(err)
		assert.True(suite.T(), res3.IsNil())

		// key exists, but it is not a set
		suite.verifyOK(client.Set(context.Background(), stringKey, "value"))

		_, err = client.ZRevRank(context.Background(), stringKey, "value")
		suite.Error(err)
	})
}

func (suite *GlideTestSuite) Test_XAdd_XLen_XTrim() {
	suite.runWithDefaultClients(func(client interfaces.BaseClientCommands) {
		key1 := uuid.NewString()
		key2 := uuid.NewString()
		field1 := uuid.NewString()
		field2 := uuid.NewString()
		t := suite.T()
		xAddResult, err := client.XAddWithOptions(context.Background(),
			key1,
			[][]string{{field1, "foo"}, {field2, "bar"}},
			*options.NewXAddOptions().SetDontMakeNewStream(),
		)
		assert.NoError(t, err)
		assert.True(t, xAddResult.IsNil())

		xAddResult, err = client.XAddWithOptions(context.Background(),
			key1,
			[][]string{{field1, "foo1"}, {field2, "bar1"}},
			*options.NewXAddOptions().SetId("0-1"),
		)
		assert.NoError(t, err)
		assert.Equal(t, xAddResult.Value(), "0-1")

		xAddResult, err = client.XAdd(context.Background(),
			key1,
			[][]string{{field1, "foo2"}, {field2, "bar2"}},
		)
		assert.NoError(t, err)
		assert.False(t, xAddResult.IsNil())

		xLenResult, err := client.XLen(context.Background(), key1)
		assert.NoError(t, err)
		assert.Equal(t, int64(2), xLenResult)

		// Trim the first entry.
		xAddResult, err = client.XAddWithOptions(context.Background(),
			key1,
			[][]string{{field1, "foo3"}, {field2, "bar2"}},
			*options.NewXAddOptions().SetTrimOptions(
				options.NewXTrimOptionsWithMaxLen(2).SetExactTrimming(),
			),
		)
		assert.NotNil(t, xAddResult.Value())
		assert.NoError(t, err)
		id := xAddResult.Value()
		xLenResult, err = client.XLen(context.Background(), key1)
		assert.NoError(t, err)
		assert.Equal(t, int64(2), xLenResult)

		// Trim the second entry.
		xAddResult, err = client.XAddWithOptions(context.Background(),
			key1,
			[][]string{{field1, "foo4"}, {field2, "bar4"}},
			*options.NewXAddOptions().SetTrimOptions(
				options.NewXTrimOptionsWithMinId(id).SetExactTrimming(),
			),
		)
		assert.NoError(t, err)
		assert.NotNil(t, xAddResult.Value())
		xLenResult, err = client.XLen(context.Background(), key1)
		assert.NoError(t, err)
		assert.Equal(t, int64(2), xLenResult)

		// Test xtrim to remove 1 element
		xTrimResult, err := client.XTrim(context.Background(),
			key1,
			*options.NewXTrimOptionsWithMaxLen(1).SetExactTrimming(),
		)
		assert.NoError(t, err)
		assert.Equal(t, int64(1), xTrimResult)
		xLenResult, err = client.XLen(context.Background(), key1)
		assert.NoError(t, err)
		assert.Equal(t, int64(1), xLenResult)

		// Key does not exist - returns 0
		xTrimResult, err = client.XTrim(context.Background(),
			key2,
			*options.NewXTrimOptionsWithMaxLen(1).SetExactTrimming(),
		)
		assert.NoError(t, err)
		assert.Equal(t, int64(0), xTrimResult)
		xLenResult, err = client.XLen(context.Background(), key2)
		assert.NoError(t, err)
		assert.Equal(t, int64(0), xLenResult)

		// Throw error: Key exists - but it is not a stream
		suite.verifyOK(client.Set(context.Background(), key2, "xtrimtest"))
		_, err = client.XTrim(context.Background(), key2, *options.NewXTrimOptionsWithMinId("0-1"))
		suite.Error(err)
		_, err = client.XLen(context.Background(), key2)
		suite.Error(err)
	})
}

func (suite *GlideTestSuite) Test_ZScore() {
	suite.runWithDefaultClients(func(client interfaces.BaseClientCommands) {
		key1 := uuid.NewString()
		key2 := uuid.NewString()
		t := suite.T()

		membersScores := map[string]float64{
			"one":   1.0,
			"two":   2.0,
			"three": 3.0,
		}

		zAddResult, err := client.ZAdd(context.Background(), key1, membersScores)
		assert.NoError(t, err)
		assert.Equal(t, zAddResult, int64(3))

		zScoreResult, err := client.ZScore(context.Background(), key1, "one")
		assert.NoError(t, err)
		assert.Equal(t, zScoreResult.Value(), float64(1.0))

		zScoreResult, err = client.ZScore(context.Background(), key1, "non_existing_member")
		assert.NoError(t, err)
		assert.True(t, zScoreResult.IsNil())

		zScoreResult, err = client.ZScore(context.Background(), "non_existing_key", "non_existing_member")
		assert.NoError(t, err)
		assert.True(t, zScoreResult.IsNil())

		// Key exists, but it is not a set
		setResult, err := client.Set(context.Background(), key2, "bar")
		assert.NoError(t, err)
		assert.Equal(t, setResult, "OK")

		_, err = client.ZScore(context.Background(), key2, "one")
		suite.Error(err)
	})
}

func (suite *GlideTestSuite) TestZCount() {
	suite.runWithDefaultClients(func(client interfaces.BaseClientCommands) {
		key1 := uuid.NewString()
		key2 := uuid.NewString()
		membersScores := map[string]float64{
			"one":   1.0,
			"two":   2.0,
			"three": 3.0,
		}
		t := suite.T()
		res1, err := client.ZAdd(context.Background(), key1, membersScores)
		assert.Nil(t, err)
		assert.Equal(t, int64(3), res1)

		// In range negative to positive infinity.
		zCountRange := options.NewZCountRange(
			options.NewInfiniteScoreBoundary(constants.NegativeInfinity),
			options.NewInfiniteScoreBoundary(constants.PositiveInfinity),
		)
		zCountResult, err := client.ZCount(context.Background(), key1, *zCountRange)
		assert.Nil(t, err)
		assert.Equal(t, int64(3), zCountResult)
		zCountRange = options.NewZCountRange(
			options.NewInclusiveScoreBoundary(math.Inf(-1)),
			options.NewInclusiveScoreBoundary(math.Inf(+1)),
		)
		zCountResult, err = client.ZCount(context.Background(), key1, *zCountRange)
		assert.Nil(t, err)
		assert.Equal(t, int64(3), zCountResult)

		// In range 1 (exclusive) to 3 (inclusive)
		zCountRange = options.NewZCountRange(
			options.NewScoreBoundary(1, false),
			options.NewScoreBoundary(3, true),
		)
		zCountResult, err = client.ZCount(context.Background(), key1, *zCountRange)
		assert.Nil(t, err)
		assert.Equal(t, int64(2), zCountResult)

		// In range negative infinity to 3 (inclusive)
		zCountRange = options.NewZCountRange(
			options.NewInfiniteScoreBoundary(constants.NegativeInfinity),
			options.NewScoreBoundary(3, true),
		)
		zCountResult, err = client.ZCount(context.Background(), key1, *zCountRange)
		assert.Nil(t, err)
		assert.Equal(t, int64(3), zCountResult)

		// Incorrect range start > end
		zCountRange = options.NewZCountRange(
			options.NewInfiniteScoreBoundary(constants.PositiveInfinity),
			options.NewInclusiveScoreBoundary(3),
		)
		zCountResult, err = client.ZCount(context.Background(), key1, *zCountRange)
		assert.Nil(t, err)
		assert.Equal(t, int64(0), zCountResult)

		// Non-existing key
		zCountRange = options.NewZCountRange(
			options.NewInfiniteScoreBoundary(constants.NegativeInfinity),
			options.NewInfiniteScoreBoundary(constants.PositiveInfinity),
		)
		zCountResult, err = client.ZCount(context.Background(), "non_existing_key", *zCountRange)
		assert.Nil(t, err)
		assert.Equal(t, int64(0), zCountResult)

		// Key exists, but it is not a set
		setResult, _ := client.Set(context.Background(), key2, "value")
		assert.Equal(t, setResult, "OK")
		zCountRange = options.NewZCountRange(
			options.NewInfiniteScoreBoundary(constants.NegativeInfinity),
			options.NewInfiniteScoreBoundary(constants.PositiveInfinity),
		)
		_, err = client.ZCount(context.Background(), key2, *zCountRange)
		suite.Error(err)
	})
}

func (suite *GlideTestSuite) Test_XDel() {
	suite.runWithDefaultClients(func(client interfaces.BaseClientCommands) {
		key1 := uuid.NewString()
		key2 := uuid.NewString()
		streamId1 := "0-1"
		streamId2 := "0-2"
		streamId3 := "0-3"
		t := suite.T()

		xAddResult, err := client.XAddWithOptions(context.Background(),
			key1,
			[][]string{{"f1", "foo1"}, {"f2", "bar2"}},
			*options.NewXAddOptions().SetId(streamId1),
		)
		assert.NoError(t, err)
		assert.Equal(t, xAddResult.Value(), streamId1)

		xAddResult, err = client.XAddWithOptions(context.Background(),
			key1,
			[][]string{{"f1", "foo1"}, {"f2", "bar2"}},
			*options.NewXAddOptions().SetId(streamId2),
		)
		assert.NoError(t, err)
		assert.Equal(t, xAddResult.Value(), streamId2)

		xLenResult, err := client.XLen(context.Background(), key1)
		assert.NoError(t, err)
		assert.Equal(t, xLenResult, int64(2))

		// Deletes one stream id, and ignores anything invalid:
		xDelResult, err := client.XDel(context.Background(), key1, []string{streamId1, streamId3})
		assert.NoError(t, err)
		assert.Equal(t, xDelResult, int64(1))

		xDelResult, err = client.XDel(context.Background(), key2, []string{streamId3})
		assert.NoError(t, err)
		assert.Equal(t, xDelResult, int64(0))

		// Throws error: Key exists - but it is not a stream
		setResult, err := client.Set(context.Background(), key2, "xdeltest")
		assert.NoError(t, err)
		assert.Equal(t, "OK", setResult)

		_, err = client.XDel(context.Background(), key2, []string{streamId3})
		suite.Error(err)
	})
}

func (suite *GlideTestSuite) TestZScan() {
	suite.runWithDefaultClients(func(client interfaces.BaseClientCommands) {
		key1 := uuid.New().String()
		initialCursor := "0"
		defaultCount := 20

		// Set up test data - use a large number of entries to force an iterative cursor
		numberMap := make(map[string]float64)
		numMembers := make([]string, 50000)
		charMembers := []string{"a", "b", "c", "d", "e"}
		for i := 0; i < 50000; i++ {
			numberMap["member"+strconv.Itoa(i)] = float64(i)
			numMembers[i] = "member" + strconv.Itoa(i)
		}
		charMap := make(map[string]float64)
		charMapValues := []string{}
		for i, val := range charMembers {
			charMap[val] = float64(i)
			charMapValues = append(charMapValues, strconv.Itoa(i))
		}

		// Empty set
		resCursor, resCollection, err := client.ZScan(context.Background(), key1, initialCursor)
		assert.NoError(suite.T(), err)
		assert.Equal(suite.T(), initialCursor, resCursor)
		assert.Empty(suite.T(), resCollection)

		// Negative cursor
		if suite.serverVersion >= "8.0.0" {
			_, _, err = client.ZScan(context.Background(), key1, "-1")
			suite.Error(err)
		} else {
			resCursor, resCollection, err = client.ZScan(context.Background(), key1, "-1")
			suite.NoError(err)
			suite.Equal(initialCursor, resCursor)
			suite.Empty(resCollection)
		}

		// Result contains the whole set
		res, err := client.ZAdd(context.Background(), key1, charMap)
		suite.NoError(err)
		suite.Equal(int64(5), res)

		resCursor, resCollection, err = client.ZScan(context.Background(), key1, initialCursor)
		suite.NoError(err)
		suite.Equal(initialCursor, resCursor)
		suite.Equal(len(charMap)*2, len(resCollection))

		resultKeySet := make([]string, 0, len(charMap))
		resultValueSet := make([]string, 0, len(charMap))

		// Iterate through array taking pairs of items
		for i := 0; i < len(resCollection); i += 2 {
			resultKeySet = append(resultKeySet, resCollection[i])
			resultValueSet = append(resultValueSet, resCollection[i+1])
		}

		// Verify all expected keys exist in result
		assert.True(suite.T(), isSubset(charMembers, resultKeySet))

		// Scores come back as integers converted to a string when the fraction is zero.
		assert.True(suite.T(), isSubset(charMapValues, resultValueSet))

		opts := options.NewZScanOptions().SetMatch("a")
		resCursor, resCollection, err = client.ZScanWithOptions(context.Background(), key1, initialCursor, *opts)
		assert.NoError(suite.T(), err)
		assert.Equal(suite.T(), initialCursor, resCursor)
		assert.Equal(suite.T(), resCollection, []string{"a", "0"})

		// Result contains a subset of the key
		res, err = client.ZAdd(context.Background(), key1, numberMap)
		assert.NoError(suite.T(), err)
		assert.Equal(suite.T(), int64(50000), res)

		resCursor, resCollection, err = client.ZScan(context.Background(), key1, "0")
		assert.NoError(suite.T(), err)
		resultCollection := resCollection
		resKeys := []string{}

		// 0 is returned for the cursor of the last iteration
		for resCursor != "0" {
			nextCursor, nextCol, err := client.ZScan(context.Background(), key1, resCursor)
			assert.NoError(suite.T(), err)
			assert.NotEqual(suite.T(), nextCursor, resCursor)
			assert.False(suite.T(), isSubset(resultCollection, nextCol))
			resultCollection = append(resultCollection, nextCol...)
			resCursor = nextCursor
		}

		for i := 0; i < len(resultCollection); i += 2 {
			resKeys = append(resKeys, resultCollection[i])
		}

		assert.NotEmpty(suite.T(), resultCollection)
		// Verify we got all keys and values
		assert.True(suite.T(), isSubset(numMembers, resKeys))

		// Test match pattern
		opts = options.NewZScanOptions().SetMatch("*")
		resCursor, resCollection, err = client.ZScanWithOptions(context.Background(), key1, initialCursor, *opts)
		assert.NoError(suite.T(), err)
		assert.NotEqual(suite.T(), initialCursor, resCursor)
		assert.GreaterOrEqual(suite.T(), len(resCollection), defaultCount)

		// test count
		opts = options.NewZScanOptions().SetCount(20)
		resCursor, resCollection, err = client.ZScanWithOptions(context.Background(), key1, initialCursor, *opts)
		assert.NoError(suite.T(), err)
		assert.NotEqual(suite.T(), initialCursor, resCursor)
		assert.GreaterOrEqual(suite.T(), len(resCollection), 20)

		// test count with match, returns a non-empty array
		opts = options.NewZScanOptions().SetMatch("1*").SetCount(20)
		resCursor, resCollection, err = client.ZScanWithOptions(context.Background(), key1, initialCursor, *opts)
		assert.NoError(suite.T(), err)
		assert.NotEqual(suite.T(), initialCursor, resCursor)
		assert.GreaterOrEqual(suite.T(), len(resCollection), 0)

		// Test NoScores option for Redis 8.0.0+
		if suite.serverVersion >= "8.0.0" {
			opts = options.NewZScanOptions().SetNoScores(true)
			resCursor, resCollection, err = client.ZScanWithOptions(context.Background(), key1, initialCursor, *opts)
			assert.NoError(suite.T(), err)
			cursor, err := strconv.ParseInt(resCursor, 10, 64)
			assert.NoError(suite.T(), err)
			assert.GreaterOrEqual(suite.T(), cursor, int64(0))

			// Verify all fields start with "member"
			for _, field := range resCollection {
				assert.True(suite.T(), strings.HasPrefix(field, "member"))
			}
		}

		// Test errors
		// Non-set key
		stringKey := uuid.New().String()
		setRes, err := client.Set(context.Background(), stringKey, "test")
		assert.NoError(suite.T(), err)
		assert.Equal(suite.T(), "OK", setRes)

		_, _, err = client.ZScan(context.Background(), stringKey, initialCursor)
		suite.Error(err)

		opts = options.NewZScanOptions().SetMatch("test").SetCount(1)
		_, _, err = client.ZScanWithOptions(context.Background(), stringKey, initialCursor, *opts)
		suite.Error(err)

		// Negative count
		opts = options.NewZScanOptions().SetCount(-1)
		_, _, err = client.ZScanWithOptions(context.Background(), key1, "-1", *opts)
		suite.Error(err)
	})
}

func (suite *GlideTestSuite) TestXPending() {
	suite.runWithDefaultClients(func(client interfaces.BaseClientCommands) {
		// TODO: Update tests when XGroupCreate, XGroupCreateConsumer, XReadGroup, XClaim, XClaimJustId and XAck are added to
		// the Go client.
		//
		// This test splits out the cluster and standalone tests into their own functions because we are forced to use
		// CustomCommands for many stream commands which are not included in the preview Go client. Using a type switch for
		// each use of CustomCommand would make the tests difficult to read and maintain. These tests can be
		// collapsed once the native commands are added in a subsequent release.

		execStandalone := func(client interfaces.GlideClientCommands) {
			// 1. Arrange the data
			key := uuid.New().String()
			groupName := "group" + uuid.New().String()
			zeroStreamId := "0"
			consumer1 := "consumer-1-" + uuid.New().String()
			consumer2 := "consumer-2-" + uuid.New().String()

			command := []string{"XGroup", "Create", key, groupName, zeroStreamId, "MKSTREAM"}

			resp, err := client.CustomCommand(context.Background(), command)
			assert.NoError(suite.T(), err)
			assert.Equal(suite.T(), "OK", resp.(string))

			command = []string{"XGroup", "CreateConsumer", key, groupName, consumer1}
			resp, err = client.CustomCommand(context.Background(), command)
			assert.NoError(suite.T(), err)
			assert.True(suite.T(), resp.(bool))

			command = []string{"XGroup", "CreateConsumer", key, groupName, consumer2}
			resp, err = client.CustomCommand(context.Background(), command)
			assert.NoError(suite.T(), err)
			assert.True(suite.T(), resp.(bool))

			streamid_1, err := client.XAdd(context.Background(), key, [][]string{{"field1", "value1"}})
			assert.NoError(suite.T(), err)
			streamid_2, err := client.XAdd(context.Background(), key, [][]string{{"field2", "value2"}})
			assert.NoError(suite.T(), err)

			_, err = client.XReadGroup(context.Background(), groupName, consumer1, map[string]string{key: ">"})
			assert.NoError(suite.T(), err)

			_, err = client.XAdd(context.Background(), key, [][]string{{"field3", "value3"}})
			assert.NoError(suite.T(), err)
			_, err = client.XAdd(context.Background(), key, [][]string{{"field4", "value4"}})
			assert.NoError(suite.T(), err)
			streamid_5, err := client.XAdd(context.Background(), key, [][]string{{"field5", "value5"}})
			assert.NoError(suite.T(), err)

			_, err = client.XReadGroup(context.Background(), groupName, consumer2, map[string]string{key: ">"})
			assert.NoError(suite.T(), err)

			expectedSummary := models.XPendingSummary{
				NumOfMessages: 5,
				StartId:       streamid_1,
				EndId:         streamid_5,
				ConsumerMessages: []models.ConsumerPendingMessage{
					{ConsumerName: consumer1, MessageCount: 2},
					{ConsumerName: consumer2, MessageCount: 3},
				},
			}

			// 2. Act
			summaryResult, err := client.XPending(context.Background(), key, groupName)

			// 3a. Assert that we get 5 messages in total, 2 for consumer1 and 3 for consumer2
			assert.NoError(suite.T(), err)
			assert.True(
				suite.T(),
				reflect.DeepEqual(expectedSummary, summaryResult),
				"Expected and actual results do not match",
			)

			// 3b. Assert that we get 2 details for consumer1 that includes
			detailResult, _ := client.XPendingWithOptions(context.Background(),
				key,
				groupName,
				*options.NewXPendingOptions("-", "+", 10).SetConsumer(consumer1),
			)
			assert.Equal(suite.T(), len(detailResult), 2)
			assert.Equal(suite.T(), streamid_1.Value(), detailResult[0].Id)
			assert.Equal(suite.T(), streamid_2.Value(), detailResult[1].Id)
		}

		execCluster := func(client interfaces.GlideClusterClientCommands) {
			// 1. Arrange the data
			key := uuid.New().String()
			groupName := "group" + uuid.New().String()
			zeroStreamId := "0"
			consumer1 := "consumer-1-" + uuid.New().String()
			consumer2 := "consumer-2-" + uuid.New().String()

			command := []string{"XGroup", "Create", key, groupName, zeroStreamId, "MKSTREAM"}

			resp, err := client.CustomCommand(context.Background(), command)
			assert.NoError(suite.T(), err)
			assert.Equal(suite.T(), "OK", resp.SingleValue().(string))

			command = []string{"XGroup", "CreateConsumer", key, groupName, consumer1}
			resp, err = client.CustomCommand(context.Background(), command)
			assert.NoError(suite.T(), err)
			assert.True(suite.T(), resp.SingleValue().(bool))

			command = []string{"XGroup", "CreateConsumer", key, groupName, consumer2}
			resp, err = client.CustomCommand(context.Background(), command)
			assert.NoError(suite.T(), err)
			assert.True(suite.T(), resp.SingleValue().(bool))

			streamid_1, err := client.XAdd(context.Background(), key, [][]string{{"field1", "value1"}})
			assert.NoError(suite.T(), err)
			streamid_2, err := client.XAdd(context.Background(), key, [][]string{{"field2", "value2"}})
			assert.NoError(suite.T(), err)

			_, err = client.XReadGroup(context.Background(), groupName, consumer1, map[string]string{key: ">"})
			assert.NoError(suite.T(), err)

			_, err = client.XAdd(context.Background(), key, [][]string{{"field3", "value3"}})
			assert.NoError(suite.T(), err)
			_, err = client.XAdd(context.Background(), key, [][]string{{"field4", "value4"}})
			assert.NoError(suite.T(), err)
			streamid_5, err := client.XAdd(context.Background(), key, [][]string{{"field5", "value5"}})
			assert.NoError(suite.T(), err)

			_, err = client.XReadGroup(context.Background(), groupName, consumer2, map[string]string{key: ">"})
			assert.NoError(suite.T(), err)

			expectedSummary := models.XPendingSummary{
				NumOfMessages: 5,
				StartId:       streamid_1,
				EndId:         streamid_5,
				ConsumerMessages: []models.ConsumerPendingMessage{
					{ConsumerName: consumer1, MessageCount: 2},
					{ConsumerName: consumer2, MessageCount: 3},
				},
			}

			// 2. Act
			summaryResult, err := client.XPending(context.Background(), key, groupName)

			// 3a. Assert that we get 5 messages in total, 2 for consumer1 and 3 for consumer2
			assert.NoError(suite.T(), err)
			assert.True(
				suite.T(),
				reflect.DeepEqual(expectedSummary, summaryResult),
				"Expected and actual results do not match",
			)

			// 3b. Assert that we get 2 details for consumer1 that includes
			detailResult, _ := client.XPendingWithOptions(context.Background(),
				key,
				groupName,
				*options.NewXPendingOptions("-", "+", 10).SetConsumer(consumer1),
			)
			assert.Equal(suite.T(), len(detailResult), 2)
			assert.Equal(suite.T(), streamid_1.Value(), detailResult[0].Id)
			assert.Equal(suite.T(), streamid_2.Value(), detailResult[1].Id)

			//
		}

		assert.Equal(suite.T(), "OK", "OK")

		// create group and consumer for the group
		// this is only needed in order to be able to use custom commands.
		// Once the native commands are added, this logic will be refactored.
		switch c := client.(type) {
		case interfaces.GlideClientCommands:
			execStandalone(c)
		case interfaces.GlideClusterClientCommands:
			execCluster(c)
		}
	})
}

func (suite *GlideTestSuite) TestXPendingFailures() {
	suite.runWithDefaultClients(func(client interfaces.BaseClientCommands) {
		// TODO: Update tests when XGroupCreate, XGroupCreateConsumer, XReadGroup, XClaim, XClaimJustId and XAck are added to
		// the Go client.
		//
		// This test splits out the cluster and standalone tests into their own functions because we are forced to use
		// CustomCommands for many stream commands which are not included in the preview Go client. Using a type switch for
		// each use of CustomCommand would make the tests difficult to read and maintain. These tests can be
		// collapsed once the native commands are added in a subsequent release.

		execStandalone := func(client interfaces.GlideClientCommands) {
			// 1. Arrange the data
			key := uuid.New().String()
			missingKey := uuid.New().String()
			nonStreamKey := uuid.New().String()
			groupName := "group" + uuid.New().String()
			zeroStreamId := "0"
			consumer1 := "consumer-1-" + uuid.New().String()
			invalidConsumer := "invalid-consumer-" + uuid.New().String()

			suite.verifyOK(
				client.XGroupCreateWithOptions(context.Background(),
					key,
					groupName,
					zeroStreamId,
					*options.NewXGroupCreateOptions().SetMakeStream(),
				),
			)

			command := []string{"XGroup", "CreateConsumer", key, groupName, consumer1}
			resp, err := client.CustomCommand(context.Background(), command)
			assert.NoError(suite.T(), err)
			assert.True(suite.T(), resp.(bool))

			_, err = client.XAdd(context.Background(), key, [][]string{{"field1", "value1"}})
			assert.NoError(suite.T(), err)
			_, err = client.XAdd(context.Background(), key, [][]string{{"field2", "value2"}})
			assert.NoError(suite.T(), err)

			// no pending messages yet...
			summaryResult, err := client.XPending(context.Background(), key, groupName)
			assert.NoError(suite.T(), err)
			assert.Equal(suite.T(), int64(0), summaryResult.NumOfMessages)

			detailResult, err := client.XPendingWithOptions(
				context.Background(),
				key,
				groupName,
				*options.NewXPendingOptions("-", "+", 10),
			)
			assert.NoError(suite.T(), err)
			assert.Equal(suite.T(), 0, len(detailResult))

			// read the entire stream for the consumer and mark messages as pending
			_, err = client.XReadGroup(context.Background(), groupName, consumer1, map[string]string{key: ">"})
			assert.NoError(suite.T(), err)

			// sanity check - expect some results:
			summaryResult, err = client.XPending(context.Background(), key, groupName)
			assert.NoError(suite.T(), err)
			assert.True(suite.T(), summaryResult.NumOfMessages > 0)

			detailResult, err = client.XPendingWithOptions(context.Background(),
				key,
				groupName,
				*options.NewXPendingOptions("-", "+", 1).SetConsumer(consumer1),
			)
			assert.NoError(suite.T(), err)
			assert.True(suite.T(), len(detailResult) > 0)

			// returns empty if + before -
			detailResult, err = client.XPendingWithOptions(context.Background(),
				key,
				groupName,
				*options.NewXPendingOptions("+", "-", 10).SetConsumer(consumer1),
			)
			assert.NoError(suite.T(), err)
			assert.Equal(suite.T(), 0, len(detailResult))

			// min idletime of 100 seconds shouldn't produce any results
			detailResult, err = client.XPendingWithOptions(context.Background(),
				key,
				groupName,
				*options.NewXPendingOptions("-", "+", 10).SetMinIdleTime(100000),
			)
			assert.NoError(suite.T(), err)
			assert.Equal(suite.T(), 0, len(detailResult))

			// invalid consumer - no results
			detailResult, err = client.XPendingWithOptions(context.Background(),
				key,
				groupName,
				*options.NewXPendingOptions("-", "+", 10).SetConsumer(invalidConsumer),
			)
			assert.NoError(suite.T(), err)
			assert.Equal(suite.T(), 0, len(detailResult))

			// Return an error when range bound is not a valid ID
			_, err = client.XPendingWithOptions(context.Background(),
				key,
				groupName,
				*options.NewXPendingOptions("invalid-id", "+", 10),
			)
			suite.Error(err)

			_, err = client.XPendingWithOptions(context.Background(),
				key,
				groupName,
				*options.NewXPendingOptions("-", "invalid-id", 10),
			)
			suite.Error(err)

			// invalid count should return no results
			detailResult, err = client.XPendingWithOptions(context.Background(),
				key,
				groupName,
				*options.NewXPendingOptions("-", "+", -1),
			)
			assert.NoError(suite.T(), err)
			assert.Equal(suite.T(), 0, len(detailResult))

			// Return an error when an invalid group is provided
			_, err = client.XPending(context.Background(),
				key,
				"invalid-group",
			)
			suite.Error(err)
			suite.True(strings.Contains(err.Error(), "NOGROUP"))

			// non-existent key throws a RequestError (NOGROUP)
			_, err = client.XPending(context.Background(),
				missingKey,
				groupName,
			)
			suite.Error(err)
			suite.True(strings.Contains(err.Error(), "NOGROUP"))

			_, err = client.XPendingWithOptions(context.Background(),
				missingKey,
				groupName,
				*options.NewXPendingOptions("-", "+", 10),
			)
			suite.Error(err)
			suite.True(strings.Contains(err.Error(), "NOGROUP"))

			// Key exists, but it is not a stream
			_, _ = client.Set(context.Background(), nonStreamKey, "bar")
			_, err = client.XPending(context.Background(),
				nonStreamKey,
				groupName,
			)
			suite.Error(err)
			suite.True(strings.Contains(err.Error(), "WRONGTYPE"))

			_, err = client.XPendingWithOptions(context.Background(),
				nonStreamKey,
				groupName,
				*options.NewXPendingOptions("-", "+", 10),
			)
			suite.Error(err)
			suite.True(strings.Contains(err.Error(), "WRONGTYPE"))
		}

		execCluster := func(client interfaces.GlideClusterClientCommands) {
			// 1. Arrange the data
			key := uuid.New().String()
			missingKey := uuid.New().String()
			nonStreamKey := uuid.New().String()
			groupName := "group" + uuid.New().String()
			zeroStreamId := "0"
			consumer1 := "consumer-1-" + uuid.New().String()
			invalidConsumer := "invalid-consumer-" + uuid.New().String()

			suite.verifyOK(
				client.XGroupCreateWithOptions(context.Background(),
					key,
					groupName,
					zeroStreamId,
					*options.NewXGroupCreateOptions().SetMakeStream(),
				),
			)

			command := []string{"XGroup", "CreateConsumer", key, groupName, consumer1}
			resp, err := client.CustomCommand(context.Background(), command)
			assert.NoError(suite.T(), err)
			assert.True(suite.T(), resp.SingleValue().(bool))

			_, err = client.XAdd(context.Background(), key, [][]string{{"field1", "value1"}})
			assert.NoError(suite.T(), err)
			_, err = client.XAdd(context.Background(), key, [][]string{{"field2", "value2"}})
			assert.NoError(suite.T(), err)

			// no pending messages yet...
			summaryResult, err := client.XPending(context.Background(), key, groupName)
			assert.NoError(suite.T(), err)
			assert.Equal(suite.T(), int64(0), summaryResult.NumOfMessages)

			detailResult, err := client.XPendingWithOptions(
				context.Background(),
				key,
				groupName,
				*options.NewXPendingOptions("-", "+", 10),
			)
			assert.NoError(suite.T(), err)
			assert.Equal(suite.T(), 0, len(detailResult))

			// read the entire stream for the consumer and mark messages as pending
			_, err = client.XReadGroup(context.Background(), groupName, consumer1, map[string]string{key: ">"})
			assert.NoError(suite.T(), err)

			// sanity check - expect some results:
			summaryResult, err = client.XPending(context.Background(), key, groupName)
			assert.NoError(suite.T(), err)
			assert.True(suite.T(), summaryResult.NumOfMessages > 0)

			detailResult, err = client.XPendingWithOptions(context.Background(),
				key,
				groupName,
				*options.NewXPendingOptions("-", "+", 1).SetConsumer(consumer1),
			)
			assert.NoError(suite.T(), err)
			assert.True(suite.T(), len(detailResult) > 0)

			// returns empty if + before -
			detailResult, err = client.XPendingWithOptions(context.Background(),
				key,
				groupName,
				*options.NewXPendingOptions("+", "-", 10).SetConsumer(consumer1),
			)
			assert.NoError(suite.T(), err)
			assert.Equal(suite.T(), 0, len(detailResult))

			// min idletime of 100 seconds shouldn't produce any results
			detailResult, err = client.XPendingWithOptions(context.Background(),
				key,
				groupName,
				*options.NewXPendingOptions("-", "+", 10).SetMinIdleTime(100000),
			)
			assert.NoError(suite.T(), err)
			assert.Equal(suite.T(), 0, len(detailResult))

			// invalid consumer - no results
			detailResult, err = client.XPendingWithOptions(context.Background(),
				key,
				groupName,
				*options.NewXPendingOptions("-", "+", 10).SetConsumer(invalidConsumer),
			)
			assert.NoError(suite.T(), err)
			assert.Equal(suite.T(), 0, len(detailResult))

			// Return an error when range bound is not a valid ID
			_, err = client.XPendingWithOptions(context.Background(),
				key,
				groupName,
				*options.NewXPendingOptions("invalid-id", "+", 10),
			)
			suite.Error(err)

			_, err = client.XPendingWithOptions(context.Background(),
				key,
				groupName,
				*options.NewXPendingOptions("-", "invalid-id", 10),
			)
			suite.Error(err)

			// invalid count should return no results
			detailResult, err = client.XPendingWithOptions(context.Background(),
				key,
				groupName,
				*options.NewXPendingOptions("-", "+", -1),
			)
			assert.NoError(suite.T(), err)
			assert.Equal(suite.T(), 0, len(detailResult))

			// Return an error when an invalid group is provided
			_, err = client.XPending(context.Background(),
				key,
				"invalid-group",
			)
			suite.Error(err)
			suite.True(strings.Contains(err.Error(), "NOGROUP"))

			// non-existent key throws a RequestError (NOGROUP)
			_, err = client.XPending(context.Background(),
				missingKey,
				groupName,
			)
			suite.Error(err)
			suite.True(strings.Contains(err.Error(), "NOGROUP"))

			_, err = client.XPendingWithOptions(context.Background(),
				missingKey,
				groupName,
				*options.NewXPendingOptions("-", "+", 10),
			)
			suite.Error(err)
			suite.True(strings.Contains(err.Error(), "NOGROUP"))

			// Key exists, but it is not a stream
			_, _ = client.Set(context.Background(), nonStreamKey, "bar")
			_, err = client.XPending(context.Background(),
				nonStreamKey,
				groupName,
			)
			suite.Error(err)
			suite.True(strings.Contains(err.Error(), "WRONGTYPE"))

			_, err = client.XPendingWithOptions(context.Background(),
				nonStreamKey,
				groupName,
				*options.NewXPendingOptions("-", "+", 10),
			)
			suite.Error(err)
			suite.True(strings.Contains(err.Error(), "WRONGTYPE"))
		}

		assert.Equal(suite.T(), "OK", "OK")

		// create group and consumer for the group
		// this is only needed in order to be able to use custom commands.
		// Once the native commands are added, this logic will be refactored.
		switch c := client.(type) {
		case interfaces.GlideClientCommands:
			execStandalone(c)
		case interfaces.GlideClusterClientCommands:
			execCluster(c)
		}
	})
}

func (suite *GlideTestSuite) TestXGroupCreate_XGroupDestroy() {
	suite.runWithDefaultClients(func(client interfaces.BaseClientCommands) {
		key := uuid.NewString()
		group := uuid.NewString()
		id := "0-1"

		// Stream not created results in error
		_, err := client.XGroupCreate(context.Background(), key, group, id)
		suite.Error(err)

		// Stream with option to create creates stream & Group
		opts := options.NewXGroupCreateOptions().SetMakeStream()
		suite.verifyOK(client.XGroupCreateWithOptions(context.Background(), key, group, id, *opts))

		// ...and again results in BUSYGROUP error, because group names must be unique
		_, err = client.XGroupCreate(context.Background(), key, group, id)
		suite.Error(err)
		suite.True(strings.Contains(err.Error(), "BUSYGROUP"))

		// Stream Group can be destroyed returns: true
		destroyed, err := client.XGroupDestroy(context.Background(), key, group)
		suite.NoError(err)
		suite.True(destroyed)

		// ...and again results in: false
		destroyed, err = client.XGroupDestroy(context.Background(), key, group)
		suite.NoError(err)
		suite.False(destroyed)

		// ENTRIESREAD option was added in valkey 7.0.0
		opts = options.NewXGroupCreateOptions().SetEntriesRead(100)
		if suite.serverVersion >= "7.0.0" {
			suite.verifyOK(client.XGroupCreateWithOptions(context.Background(), key, group, id, *opts))
		} else {
			_, err = client.XGroupCreateWithOptions(context.Background(), key, group, id, *opts)
			suite.Error(err)
		}

		// key is not a stream
		key = uuid.NewString()
		suite.verifyOK(client.Set(context.Background(), key, id))
		_, err = client.XGroupCreate(context.Background(), key, group, id)
		suite.Error(err)
	})
}

func (suite *GlideTestSuite) TestObjectEncoding() {
	suite.T().Skip("Skip until test is fixed")

	suite.runWithDefaultClients(func(client interfaces.BaseClientCommands) {
		// Test 1: Check object encoding for embstr
		// We can't use UUID for a key here because of a behavior change with long keys in Valkey 8.1
		// see https://github.com/valkey-io/valkey/issues/2026
		key := "testKey"
		value1 := "Hello"
		t := suite.T()
		suite.verifyOK(client.Set(context.Background(), key, value1))
		resultObjectEncoding, err := client.ObjectEncoding(context.Background(), key)
		assert.Nil(t, err)
		assert.Equal(t, "embstr", resultObjectEncoding.Value(), "The result should be embstr")

		// Test 2: Check object encoding command for non existing key
		key2 := "{keyName}" + uuid.NewString()
		resultDumpNull, err := client.ObjectEncoding(context.Background(), key2)
		assert.Nil(t, err)
		assert.Equal(t, "", resultDumpNull.Value())
	})
}

func (suite *GlideTestSuite) TestDumpRestore() {
	suite.runWithDefaultClients(func(client interfaces.BaseClientCommands) {
		// Test 1: Check restore command for deleted key and check value
		key := "testKey1_" + uuid.New().String()
		value := "hello"
		t := suite.T()
		suite.verifyOK(client.Set(context.Background(), key, value))
		resultDump, err := client.Dump(context.Background(), key)
		assert.Nil(t, err)
		assert.NotNil(t, resultDump)
		deletedCount, err := client.Del(context.Background(), []string{key})
		assert.Nil(t, err)
		assert.Equal(t, int64(1), deletedCount)
<<<<<<< HEAD
		result_test1, err := client.Restore(context.Background(), key, int64(0), resultDump.Value())
		suite.NoError(err)
=======
		result_test1, err := client.Restore(context.Background(), key, 0, resultDump.Value())
		assert.Nil(suite.T(), err)
>>>>>>> 458edb1d
		assert.Equal(suite.T(), "OK", result_test1)
		resultGetRestoreKey, err := client.Get(context.Background(), key)
		assert.Nil(t, err)
		assert.Equal(t, value, resultGetRestoreKey.Value())

		// Test 2: Check dump command for non existing key
		key1 := "{keyName}" + uuid.NewString()
		resultDumpNull, err := client.Dump(context.Background(), key1)
		assert.Nil(t, err)
		assert.Equal(t, "", resultDumpNull.Value())
	})
}

func (suite *GlideTestSuite) TestRestoreWithOptions() {
	suite.runWithDefaultClients(func(client interfaces.BaseClientCommands) {
		key := "testKey1_" + uuid.New().String()
		value := "hello"
		t := suite.T()
		suite.verifyOK(client.Set(context.Background(), key, value))

		resultDump, err := client.Dump(context.Background(), key)
		assert.Nil(t, err)
		assert.NotNil(t, resultDump)

		// Test 1: Check restore command with restoreOptions REPLACE modifier
		deletedCount, err := client.Del(context.Background(), []string{key})
		assert.Nil(t, err)
		assert.Equal(t, int64(1), deletedCount)
		optsReplace := options.NewRestoreOptions().SetReplace()
<<<<<<< HEAD
		result_test1, err := client.RestoreWithOptions(context.Background(), key, int64(0), resultDump.Value(), *optsReplace)
		suite.NoError(err)
=======
		result_test1, err := client.RestoreWithOptions(context.Background(), key, 0, resultDump.Value(), *optsReplace)
		assert.Nil(suite.T(), err)
>>>>>>> 458edb1d
		assert.Equal(suite.T(), "OK", result_test1)
		resultGetRestoreKey, err := client.Get(context.Background(), key)
		assert.Nil(t, err)
		assert.Equal(t, value, resultGetRestoreKey.Value())

		// Test 2: Check restore command with restoreOptions ABSTTL modifier
		delete_test2, err := client.Del(context.Background(), []string{key})
		assert.Nil(t, err)
		assert.Equal(t, int64(1), delete_test2)
		opts_test2 := options.NewRestoreOptions().SetABSTTL()
<<<<<<< HEAD
		result_test2, err := client.RestoreWithOptions(context.Background(), key, int64(0), resultDump.Value(), *opts_test2)
		suite.NoError(err)
=======
		result_test2, err := client.RestoreWithOptions(context.Background(), key, 0, resultDump.Value(), *opts_test2)
		assert.Nil(suite.T(), err)
>>>>>>> 458edb1d
		assert.Equal(suite.T(), "OK", result_test2)
		resultGet_test2, err := client.Get(context.Background(), key)
		assert.Nil(t, err)
		assert.Equal(t, value, resultGet_test2.Value())

		// Test 3: Check restore command with restoreOptions FREQ modifier
		delete_test3, err := client.Del(context.Background(), []string{key})
		assert.Nil(t, err)
		assert.Equal(t, int64(1), delete_test3)
		opts_test3 := options.NewRestoreOptions().SetEviction(constants.FREQ, 10)
<<<<<<< HEAD
		result_test3, err := client.RestoreWithOptions(context.Background(), key, int64(0), resultDump.Value(), *opts_test3)
		suite.NoError(err)
=======
		result_test3, err := client.RestoreWithOptions(context.Background(), key, 0, resultDump.Value(), *opts_test3)
		assert.Nil(suite.T(), err)
>>>>>>> 458edb1d
		assert.Equal(suite.T(), "OK", result_test3)
		resultGet_test3, err := client.Get(context.Background(), key)
		assert.Nil(t, err)
		assert.Equal(t, value, resultGet_test3.Value())

		// Test 4: Check restore command with restoreOptions IDLETIME modifier
		delete_test4, err := client.Del(context.Background(), []string{key})
		assert.Nil(t, err)
		assert.Equal(t, int64(1), delete_test4)
		opts_test4 := options.NewRestoreOptions().SetEviction(constants.IDLETIME, 10)
<<<<<<< HEAD
		result_test4, err := client.RestoreWithOptions(context.Background(), key, int64(0), resultDump.Value(), *opts_test4)
		suite.NoError(err)
=======
		result_test4, err := client.RestoreWithOptions(context.Background(), key, 0, resultDump.Value(), *opts_test4)
		assert.Nil(suite.T(), err)
>>>>>>> 458edb1d
		assert.Equal(suite.T(), "OK", result_test4)
		resultGet_test4, err := client.Get(context.Background(), key)
		assert.Nil(t, err)
		assert.Equal(t, value, resultGet_test4.Value())
	})
}

func (suite *GlideTestSuite) TestZRemRangeByRank() {
	suite.runWithDefaultClients(func(client interfaces.BaseClientCommands) {
		key1 := uuid.New().String()
		stringKey := uuid.New().String()
		membersScores := map[string]float64{
			"one":   1.0,
			"two":   2.0,
			"three": 3.0,
		}
		zAddResult, err := client.ZAdd(context.Background(), key1, membersScores)
		assert.NoError(suite.T(), err)
		assert.Equal(suite.T(), int64(3), zAddResult)

		// Incorrect range start > stop
		zRemRangeByRankResult, err := client.ZRemRangeByRank(context.Background(), key1, 2, 1)
		assert.NoError(suite.T(), err)
		assert.Equal(suite.T(), int64(0), zRemRangeByRankResult)

		// Remove first two members
		zRemRangeByRankResult, err = client.ZRemRangeByRank(context.Background(), key1, 0, 1)
		assert.NoError(suite.T(), err)
		assert.Equal(suite.T(), int64(2), zRemRangeByRankResult)

		// Remove all members
		zRemRangeByRankResult, err = client.ZRemRangeByRank(context.Background(), key1, 0, 10)
		assert.NoError(suite.T(), err)
		assert.Equal(suite.T(), int64(1), zRemRangeByRankResult)

		zRangeWithScoresResult, err := client.ZRangeWithScores(context.Background(), key1, options.NewRangeByIndexQuery(0, -1))
		assert.NoError(suite.T(), err)
		assert.Equal(suite.T(), 0, len(zRangeWithScoresResult))

		// Non-existing key
		zRemRangeByRankResult, err = client.ZRemRangeByRank(context.Background(), "non_existing_key", 0, 10)
		assert.NoError(suite.T(), err)
		assert.Equal(suite.T(), int64(0), zRemRangeByRankResult)

		// Key exists, but it is not a set
		setResult, err := client.Set(context.Background(), stringKey, "test")
		assert.NoError(suite.T(), err)
		assert.Equal(suite.T(), "OK", setResult)

		_, err = client.ZRemRangeByRank(context.Background(), stringKey, 0, 10)
		suite.Error(err)
	})
}

func (suite *GlideTestSuite) TestZRemRangeByLex() {
	suite.runWithDefaultClients(func(client interfaces.BaseClientCommands) {
		key1 := uuid.New().String()
		stringKey := uuid.New().String()

		// Add members to the set
		zAddResult, err := client.ZAdd(context.Background(), key1, map[string]float64{"a": 1.0, "b": 2.0, "c": 3.0, "d": 4.0})
		assert.NoError(suite.T(), err)
		assert.Equal(suite.T(), int64(4), zAddResult)

		// min > max
		zRemRangeByLexResult, err := client.ZRemRangeByLex(context.Background(),
			key1,
			*options.NewRangeByLexQuery(options.NewLexBoundary("d", false), options.NewLexBoundary("a", false)),
		)
		assert.NoError(suite.T(), err)
		assert.Equal(suite.T(), int64(0), zRemRangeByLexResult)

		// Remove members with lexicographical range
		zRemRangeByLexResult, err = client.ZRemRangeByLex(context.Background(),
			key1,
			*options.NewRangeByLexQuery(options.NewLexBoundary("a", false), options.NewLexBoundary("c", true)),
		)
		assert.NoError(suite.T(), err)
		assert.Equal(suite.T(), int64(2), zRemRangeByLexResult)

		zRemRangeByLexResult, err = client.ZRemRangeByLex(
			context.Background(),
			key1,
			*options.NewRangeByLexQuery(options.NewLexBoundary("d", true), options.NewInfiniteLexBoundary(constants.PositiveInfinity)),
		)
		assert.NoError(suite.T(), err)
		assert.Equal(suite.T(), int64(1), zRemRangeByLexResult)

		// Non-existing key
		zRemRangeByLexResult, err = client.ZRemRangeByLex(context.Background(),
			"non_existing_key",
			*options.NewRangeByLexQuery(options.NewLexBoundary("a", false), options.NewLexBoundary("c", false)),
		)
		assert.NoError(suite.T(), err)
		assert.Equal(suite.T(), int64(0), zRemRangeByLexResult)

		// Key exists, but it is not a set
		setResult, err := client.Set(context.Background(), stringKey, "test")
		assert.NoError(suite.T(), err)
		assert.Equal(suite.T(), "OK", setResult)

		_, err = client.ZRemRangeByLex(context.Background(),
			stringKey,
			*options.NewRangeByLexQuery(options.NewLexBoundary("a", false), options.NewLexBoundary("c", false)),
		)
		suite.Error(err)
	})
}

func (suite *GlideTestSuite) TestZRemRangeByScore() {
	suite.runWithDefaultClients(func(client interfaces.BaseClientCommands) {
		key1 := uuid.New().String()
		stringKey := uuid.New().String()

		// Add members to the set
		zAddResult, err := client.ZAdd(
			context.Background(),
			key1,
			map[string]float64{"one": 1.0, "two": 2.0, "three": 3.0, "four": 4.0},
		)
		assert.NoError(suite.T(), err)
		assert.Equal(suite.T(), int64(4), zAddResult)

		// min > max
		zRemRangeByScoreResult, err := client.ZRemRangeByScore(context.Background(),
			key1,
			*options.NewRangeByScoreQuery(options.NewScoreBoundary(2.0, false), options.NewScoreBoundary(1.0, false)),
		)
		assert.NoError(suite.T(), err)
		assert.Equal(suite.T(), int64(0), zRemRangeByScoreResult)

		// Remove members with score range
		zRemRangeByScoreResult, err = client.ZRemRangeByScore(context.Background(),
			key1,
			*options.NewRangeByScoreQuery(options.NewScoreBoundary(1.0, false), options.NewScoreBoundary(3.0, true)),
		)
		assert.NoError(suite.T(), err)
		assert.Equal(suite.T(), int64(2), zRemRangeByScoreResult)

		// Remove all members
		zRemRangeByScoreResult, err = client.ZRemRangeByScore(context.Background(),
			key1,
			*options.NewRangeByScoreQuery(options.NewScoreBoundary(1.0, false), options.NewScoreBoundary(10.0, true)),
		)
		assert.NoError(suite.T(), err)
		assert.Equal(suite.T(), int64(1), zRemRangeByScoreResult)

		// Non-existing key
		zRemRangeByScoreResult, err = client.ZRemRangeByScore(context.Background(),
			"non_existing_key",
			*options.NewRangeByScoreQuery(options.NewScoreBoundary(1.0, false), options.NewScoreBoundary(10.0, true)),
		)
		assert.NoError(suite.T(), err)
		assert.Equal(suite.T(), int64(0), zRemRangeByScoreResult)

		// Key exists, but it is not a set
		setResult, err := client.Set(context.Background(), stringKey, "test")
		assert.NoError(suite.T(), err)
		assert.Equal(suite.T(), "OK", setResult)

		_, err = client.ZRemRangeByScore(context.Background(),
			stringKey,
			*options.NewRangeByScoreQuery(options.NewScoreBoundary(1.0, false), options.NewScoreBoundary(10.0, true)),
		)
		suite.Error(err)
	})
}

func (suite *GlideTestSuite) TestZMScore() {
	suite.SkipIfServerVersionLowerThan("6.2.0", suite.T())
	suite.runWithDefaultClients(func(client interfaces.BaseClientCommands) {
		key := uuid.NewString()

		zAddResult, err := client.ZAdd(context.Background(), key, map[string]float64{"one": 1.0, "two": 2.0, "three": 3.0})
		assert.NoError(suite.T(), err)
		assert.Equal(suite.T(), int64(3), zAddResult)

		res, err := client.ZMScore(context.Background(), key, []string{"one", "three", "two"})
		expected := []models.Result[float64]{
			models.CreateFloat64Result(1),
			models.CreateFloat64Result(3),
			models.CreateFloat64Result(2),
		}
		assert.NoError(suite.T(), err)
		assert.Equal(suite.T(), expected, res)

		// not existing members
		res, err = client.ZMScore(context.Background(), key, []string{"nonExistingMember", "two", "nonExistingMember"})
		expected = []models.Result[float64]{
			models.CreateNilFloat64Result(),
			models.CreateFloat64Result(2),
			models.CreateNilFloat64Result(),
		}
		assert.NoError(suite.T(), err)
		assert.Equal(suite.T(), expected, res)

		// not existing key
		res, err = client.ZMScore(context.Background(), uuid.NewString(), []string{"one", "three", "two"})
		expected = []models.Result[float64]{
			models.CreateNilFloat64Result(),
			models.CreateNilFloat64Result(),
			models.CreateNilFloat64Result(),
		}
		assert.NoError(suite.T(), err)
		assert.Equal(suite.T(), expected, res)

		// invalid arg - member list must not be empty
		_, err = client.ZMScore(context.Background(), key, []string{})
		suite.Error(err)

		// key exists, but it is not a sorted set
		key2 := uuid.NewString()
		suite.verifyOK(client.Set(context.Background(), key2, "ZMScore"))
		_, err = client.ZMScore(context.Background(), key2, []string{"one"})
		suite.Error(err)
	})
}

func (suite *GlideTestSuite) TestZRandMember() {
	suite.runWithDefaultClients(func(client interfaces.BaseClientCommands) {
		t := suite.T()
		key1 := uuid.NewString()
		key2 := uuid.NewString()
		members := []string{"one", "two"}

		zadd, err := client.ZAdd(context.Background(), key1, map[string]float64{"one": 1.0, "two": 2.0})
		assert.NoError(t, err)
		assert.Equal(t, int64(2), zadd)

		randomMember, err := client.ZRandMember(context.Background(), key1)
		assert.NoError(t, err)
		assert.Contains(t, members, randomMember.Value())

		// unique values are expected as count is positive
		randomMembers, err := client.ZRandMemberWithCount(context.Background(), key1, 4)
		assert.NoError(t, err)
		assert.ElementsMatch(t, members, randomMembers)

		membersAndScores, err := client.ZRandMemberWithCountWithScores(context.Background(), key1, 4)
		expectedMembersAndScores := []models.MemberAndScore{{Member: "one", Score: 1}, {Member: "two", Score: 2}}
		assert.NoError(t, err)
		assert.ElementsMatch(t, expectedMembersAndScores, membersAndScores)

		// Duplicate values are expected as count is negative
		randomMembers, err = client.ZRandMemberWithCount(context.Background(), key1, -4)
		assert.NoError(t, err)
		assert.Len(t, randomMembers, 4)
		for _, member := range randomMembers {
			assert.Contains(t, members, member)
		}

		membersAndScores, err = client.ZRandMemberWithCountWithScores(context.Background(), key1, -4)
		assert.NoError(t, err)
		assert.Len(t, membersAndScores, 4)
		for _, MemberAndScore := range membersAndScores {
			assert.Contains(t, expectedMembersAndScores, MemberAndScore)
		}

		// non existing key should return null or empty array
		randomMember, err = client.ZRandMember(context.Background(), key2)
		assert.NoError(t, err)
		assert.True(t, randomMember.IsNil())
		randomMembers, err = client.ZRandMemberWithCount(context.Background(), key2, -4)
		assert.NoError(t, err)
		assert.Len(t, randomMembers, 0)
		membersAndScores, err = client.ZRandMemberWithCountWithScores(context.Background(), key2, -4)
		assert.NoError(t, err)
		assert.Len(t, membersAndScores, 0)

		// Key exists, but is not a set
		suite.verifyOK(client.Set(context.Background(), key2, "ZRandMember"))
		_, err = client.ZRandMember(context.Background(), key2)
		suite.Error(err)
		_, err = client.ZRandMemberWithCount(context.Background(), key2, 2)
		suite.Error(err)
		_, err = client.ZRandMemberWithCountWithScores(context.Background(), key2, 2)
		suite.Error(err)
	})
}

func (suite *GlideTestSuite) TestObjectIdleTime() {
	suite.runWithDefaultClients(func(client interfaces.BaseClientCommands) {
		defaultClient := suite.defaultClient()
		key := "testKey1_" + uuid.New().String()
		value := "hello"
		sleepSec := int64(5)
		t := suite.T()
		suite.verifyOK(defaultClient.Set(context.Background(), key, value))
		keyValueMap := map[string]string{
			"maxmemory-policy": "noeviction",
		}
		suite.verifyOK(defaultClient.ConfigSet(context.Background(), keyValueMap))
		resultConfig, err := defaultClient.ConfigGet(context.Background(), []string{"maxmemory-policy"})
		assert.Nil(t, err, "Failed to get configuration")
		assert.Equal(t, keyValueMap, resultConfig, "Configuration mismatch for maxmemory-policy")
		resultGet, err := defaultClient.Get(context.Background(), key)
		assert.Nil(t, err)
		assert.Equal(t, value, resultGet.Value())
		time.Sleep(time.Duration(sleepSec) * time.Second)
		resultIdleTime, err := defaultClient.ObjectIdleTime(context.Background(), key)
		assert.Nil(t, err)
		assert.GreaterOrEqual(t, resultIdleTime.Value(), sleepSec-1)
	})
}

func (suite *GlideTestSuite) TestObjectRefCount() {
	suite.runWithDefaultClients(func(client interfaces.BaseClientCommands) {
		key := "testKey1_" + uuid.New().String()
		value := "hello"
		t := suite.T()
		suite.verifyOK(client.Set(context.Background(), key, value))
		resultGetRestoreKey, err := client.Get(context.Background(), key)
		assert.Nil(t, err)
		assert.Equal(t, value, resultGetRestoreKey.Value())
		resultObjectRefCount, err := client.ObjectRefCount(context.Background(), key)
		assert.Nil(t, err)
		assert.GreaterOrEqual(t, resultObjectRefCount.Value(), int64(1))
	})
}

func (suite *GlideTestSuite) TestObjectFreq() {
	suite.runWithDefaultClients(func(client interfaces.BaseClientCommands) {
		defaultClient := suite.defaultClient()
		key := "testKey1_" + uuid.New().String()
		value := "hello"
		t := suite.T()
		suite.verifyOK(defaultClient.Set(context.Background(), key, value))
		keyValueMap := map[string]string{
			"maxmemory-policy": "volatile-lfu",
		}
		suite.verifyOK(defaultClient.ConfigSet(context.Background(), keyValueMap))
		resultConfig, err := defaultClient.ConfigGet(context.Background(), []string{"maxmemory-policy"})
		assert.Nil(t, err, "Failed to get configuration")
		assert.Equal(t, keyValueMap, resultConfig, "Configuration mismatch for maxmemory-policy")
		sleepSec := int64(5)
		time.Sleep(time.Duration(sleepSec) * time.Second)
		resultGet, err := defaultClient.Get(context.Background(), key)
		assert.Nil(t, err)
		assert.Equal(t, value, resultGet.Value())
		resultGet2, err := defaultClient.Get(context.Background(), key)
		assert.Nil(t, err)
		assert.Equal(t, value, resultGet2.Value())
		resultObjFreq, err := defaultClient.ObjectFreq(context.Background(), key)
		assert.Nil(t, err)
		assert.GreaterOrEqual(t, resultObjFreq.Value(), int64(2))
	})
}

func (suite *GlideTestSuite) TestSortWithOptions_ExternalWeights() {
	suite.SkipIfServerVersionLowerThan("8.1.0", suite.T())
	suite.runWithDefaultClients(func(client interfaces.BaseClientCommands) {
		key := "{key}-1"
		client.LPush(context.Background(), key, []string{"item1", "item2", "item3"})

		client.Set(context.Background(), "{key}weight_item1", "3")
		client.Set(context.Background(), "{key}weight_item2", "1")
		client.Set(context.Background(), "{key}weight_item3", "2")

		options := options.NewSortOptions().
			SetByPattern("{key}weight_*").
			SetOrderBy(options.ASC).
			SetIsAlpha(false)

		sortResult, err := client.SortWithOptions(context.Background(), key, *options)

		suite.NoError(err)
		resultList := []models.Result[string]{
			models.CreateStringResult("item2"),
			models.CreateStringResult("item3"),
			models.CreateStringResult("item1"),
		}

		assert.Equal(suite.T(), resultList, sortResult)
	})
}

func (suite *GlideTestSuite) TestSortWithOptions_GetPatterns() {
	suite.SkipIfServerVersionLowerThan("8.1.0", suite.T())
	suite.runWithDefaultClients(func(client interfaces.BaseClientCommands) {
		key := "{key}-1"
		client.LPush(context.Background(), key, []string{"item1", "item2", "item3"})

		client.Set(context.Background(), "{key}object_item1", "Object_1")
		client.Set(context.Background(), "{key}object_item2", "Object_2")
		client.Set(context.Background(), "{key}object_item3", "Object_3")

		options := options.NewSortOptions().
			SetByPattern("{key}weight_*").
			SetOrderBy(options.ASC).
			SetIsAlpha(false).
			AddGetPattern("{key}object_*")

		sortResult, err := client.SortWithOptions(context.Background(), key, *options)

		suite.NoError(err)

		resultList := []models.Result[string]{
			models.CreateStringResult("Object_1"),
			models.CreateStringResult("Object_2"),
			models.CreateStringResult("Object_3"),
		}

		assert.Equal(suite.T(), resultList, sortResult)
	})
}

func (suite *GlideTestSuite) TestSortWithOptions_SuccessfulSortByWeightAndGet() {
	suite.SkipIfServerVersionLowerThan("8.1.0", suite.T())
	suite.runWithDefaultClients(func(client interfaces.BaseClientCommands) {
		key := "{key}-1"
		client.LPush(context.Background(), key, []string{"item1", "item2", "item3"})

		client.Set(context.Background(), "{key}weight_item1", "10")
		client.Set(context.Background(), "{key}weight_item2", "5")
		client.Set(context.Background(), "{key}weight_item3", "15")

		client.Set(context.Background(), "{key}object_item1", "Object 1")
		client.Set(context.Background(), "{key}object_item2", "Object 2")
		client.Set(context.Background(), "{key}object_item3", "Object 3")

		options := options.NewSortOptions().
			SetOrderBy(options.ASC).
			SetIsAlpha(false).
			SetByPattern("{key}weight_*").
			AddGetPattern("{key}object_*").
			AddGetPattern("#")

		sortResult, err := client.SortWithOptions(context.Background(), key, *options)

		suite.NoError(err)

		resultList := []models.Result[string]{
			models.CreateStringResult("Object 2"),
			models.CreateStringResult("item2"),
			models.CreateStringResult("Object 1"),
			models.CreateStringResult("item1"),
			models.CreateStringResult("Object 3"),
			models.CreateStringResult("item3"),
		}

		assert.Equal(suite.T(), resultList, sortResult)

		objectItem2, err := client.Get(context.Background(), "{key}object_item2")
		suite.NoError(err)
		assert.Equal(suite.T(), "Object 2", objectItem2.Value())

		objectItem1, err := client.Get(context.Background(), "{key}object_item1")
		suite.NoError(err)
		assert.Equal(suite.T(), "Object 1", objectItem1.Value())

		objectItem3, err := client.Get(context.Background(), "{key}object_item3")
		suite.NoError(err)
		assert.Equal(suite.T(), "Object 3", objectItem3.Value())

		assert.Equal(suite.T(), "item2", sortResult[1].Value())
		assert.Equal(suite.T(), "item1", sortResult[3].Value())
		assert.Equal(suite.T(), "item3", sortResult[5].Value())
	})
}

func (suite *GlideTestSuite) TestSortStoreWithOptions_ByPattern() {
	suite.SkipIfServerVersionLowerThan("8.1.0", suite.T())
	suite.runWithDefaultClients(func(client interfaces.BaseClientCommands) {
		key := "{listKey}" + uuid.New().String()
		sortedKey := "{listKey}" + uuid.New().String()
		client.LPush(context.Background(), key, []string{"a", "b", "c", "d", "e"})
		client.Set(context.Background(), "{listKey}weight_a", "5")
		client.Set(context.Background(), "{listKey}weight_b", "2")
		client.Set(context.Background(), "{listKey}weight_c", "3")
		client.Set(context.Background(), "{listKey}weight_d", "1")
		client.Set(context.Background(), "{listKey}weight_e", "4")

		options := options.NewSortOptions().SetByPattern("{listKey}weight_*")

		result, err := client.SortStoreWithOptions(context.Background(), key, sortedKey, *options)

		suite.NoError(err)
		assert.NotNil(suite.T(), result)
		assert.Equal(suite.T(), int64(5), result)

		sortedValues, err := client.LRange(context.Background(), sortedKey, 0, -1)
		suite.NoError(err)
		assert.Equal(suite.T(), []string{"d", "b", "c", "e", "a"}, sortedValues)
	})
}

func (suite *GlideTestSuite) TestXGroupStreamCommands() {
	suite.runWithDefaultClients(func(client interfaces.BaseClientCommands) {
		key := uuid.New().String()
		stringKey := uuid.New().String()
		groupName := "group" + uuid.New().String()
		zeroStreamId := "0"
		consumerName := "consumer-" + uuid.New().String()

		sendWithCustomCommand(
			suite,
			client,
			[]string{"xgroup", "create", key, groupName, zeroStreamId, "MKSTREAM"},
			"Can't send XGROUP CREATE as a custom command",
		)
		respBool, err := client.XGroupCreateConsumer(context.Background(), key, groupName, consumerName)
		assert.NoError(suite.T(), err)
		assert.True(suite.T(), respBool)

		// create a consumer for a group that doesn't exist should result in a NOGROUP error
		_, err = client.XGroupCreateConsumer(context.Background(), key, "non-existent-group", consumerName)
		suite.Error(err)
		suite.True(strings.Contains(err.Error(), "NOGROUP"))

		// create consumer that already exists should return false
		respBool, err = client.XGroupCreateConsumer(context.Background(), key, groupName, consumerName)
		suite.NoError(err)
		suite.False(respBool)

		// Delete a consumer that hasn't been created should return 0
		respInt64, err := client.XGroupDelConsumer(context.Background(), key, groupName, "non-existent-consumer")
		suite.NoError(err)
		suite.Equal(int64(0), respInt64)

		// Add two stream entries
		streamId1, err := client.XAdd(context.Background(), key, [][]string{{"field1", "value1"}})
		suite.NoError(err)
		streamId2, err := client.XAdd(context.Background(), key, [][]string{{"field2", "value2"}})
		suite.NoError(err)

		// read the stream for the consumer and mark messages as pending
		actualGroup, err := client.XReadGroup(context.Background(), groupName, consumerName, map[string]string{key: ">"})
		assert.NoError(suite.T(), err)

		// Check that we have the stream with the correct name in the map
		assert.Equal(suite.T(), 1, len(actualGroup))
		streamResponse, exists := actualGroup[key]
		assert.True(suite.T(), exists)

		// Check that we have two entries with the correct IDs and fields
		assert.Equal(suite.T(), 2, len(streamResponse.Entries))

		// Create a map of entry IDs to their fields for easier comparison
		entryMap := make(map[string]map[string]string)
		for _, entry := range streamResponse.Entries {
			entryMap[entry.ID] = entry.Fields
		}

		// Verify entries
		assert.Contains(suite.T(), entryMap, streamId1.Value())
		assert.Equal(suite.T(), map[string]string{"field1": "value1"}, entryMap[streamId1.Value()])

		assert.Contains(suite.T(), entryMap, streamId2.Value())
		assert.Equal(suite.T(), map[string]string{"field2": "value2"}, entryMap[streamId2.Value()])

		// delete one of the streams using XDel
		respInt64, err = client.XDel(context.Background(), key, []string{streamId1.Value()})
		suite.NoError(err)
		suite.Equal(int64(1), respInt64)

		// xreadgroup should return one empty stream and one non-empty stream
		resp, err := client.XReadGroup(context.Background(), groupName, consumerName, map[string]string{key: zeroStreamId})
		suite.NoError(err)

		// Check that we have one stream
		assert.Equal(suite.T(), 1, len(resp))
		streamResponse, exists = resp[key]
		assert.True(suite.T(), exists)

		// Check entries
		entryMap = make(map[string]map[string]string)
		for _, entry := range streamResponse.Entries {
			entryMap[entry.ID] = entry.Fields
		}

		// Verify entries
		assert.Contains(suite.T(), entryMap, streamId1.Value())
		assert.Empty(suite.T(), entryMap[streamId1.Value()])

		assert.Contains(suite.T(), entryMap, streamId2.Value())
		assert.Equal(suite.T(), map[string]string{"field2": "value2"}, entryMap[streamId2.Value()])

		// add a new stream entry
		streamId3, err := client.XAdd(context.Background(), key, [][]string{{"field3", "value3"}})
		suite.NoError(err)
		suite.NotNil(streamId3)

		// xack that streamid1 and streamid2 have been processed
		xackResult, err := client.XAck(context.Background(), key, groupName, []string{streamId1.Value(), streamId2.Value()})
		suite.NoError(err)
		suite.Equal(int64(2), xackResult)

		// Delete the consumer group and expect 0 pending messages
		respInt64, err = client.XGroupDelConsumer(context.Background(), key, groupName, consumerName)
		suite.NoError(err)
		suite.Equal(int64(0), respInt64)

		// xack streamid_1, and streamid_2 already received returns 0L
		xackResult, err = client.XAck(context.Background(), key, groupName, []string{streamId1.Value(), streamId2.Value()})
		suite.NoError(err)
		suite.Equal(int64(0), xackResult)

		// Consume the last message with the previously deleted consumer (creates the consumer anew)
		resp, err = client.XReadGroup(context.Background(), groupName, consumerName, map[string]string{key: ">"})
		suite.NoError(err)

		// Check that we have one stream with entries
		assert.Equal(suite.T(), 1, len(resp))
		streamResponse, exists = resp[key]
		assert.True(suite.T(), exists)
		assert.Equal(suite.T(), 1, len(streamResponse.Entries))
		assert.Equal(suite.T(), streamId3.Value(), streamResponse.Entries[0].ID)
		assert.Equal(suite.T(), map[string]string{"field3": "value3"}, streamResponse.Entries[0].Fields)

		// Use non existent group, so xack streamid_3 returns 0
		xackResult, err = client.XAck(context.Background(), key, "non-existent-group", []string{streamId3.Value()})
		suite.NoError(err)
		suite.Equal(int64(0), xackResult)

		// Delete the consumer group and expect 1 pending message
		respInt64, err = client.XGroupDelConsumer(context.Background(), key, groupName, consumerName)
		suite.NoError(err)
		suite.Equal(int64(1), respInt64)

		// Set a string key, and expect an error when you try to create or delete a consumer group
		_, err = client.Set(context.Background(), stringKey, "test")
		suite.NoError(err)
		_, err = client.XGroupCreateConsumer(context.Background(), stringKey, groupName, consumerName)
		suite.Error(err)

		_, err = client.XGroupDelConsumer(context.Background(), stringKey, groupName, consumerName)
		suite.Error(err)
	})
}

func (suite *GlideTestSuite) TestXInfoStream() {
	suite.runWithDefaultClients(func(client interfaces.BaseClientCommands) {
		key := uuid.NewString()
		group := uuid.NewString()
		consumer := uuid.NewString()

		xadd, err := client.XAddWithOptions(
			context.Background(),
			key,
			[][]string{{"a", "b"}, {"c", "d"}},
			*options.NewXAddOptions().SetId("1-0"),
		)
		suite.NoError(err)
		assert.Equal(suite.T(), "1-0", xadd.Value())

		suite.verifyOK(client.XGroupCreate(context.Background(), key, group, "0-0"))

		_, err = client.XReadGroup(context.Background(), group, consumer, map[string]string{key: ">"})
		assert.NoError(suite.T(), err)

		infoSmall, err := client.XInfoStream(context.Background(), key)
		assert.NoError(suite.T(), err)
		assert.Equal(suite.T(), int64(1), infoSmall["length"])
		assert.Equal(suite.T(), int64(1), infoSmall["groups"])
		expectedEntry := []any{"1-0", []any{"a", "b", "c", "d"}}
		assert.Equal(suite.T(), expectedEntry, infoSmall["first-entry"])
		assert.Equal(suite.T(), expectedEntry, infoSmall["last-entry"])

		xadd, err = client.XAddWithOptions(
			context.Background(),
			key,
			[][]string{{"e", "f"}},
			*options.NewXAddOptions().SetId("1-1"),
		)
		suite.NoError(err)
		assert.Equal(suite.T(), "1-1", xadd.Value())

		infoFull, err := client.XInfoStreamFullWithOptions(
			context.Background(),
			key,
			options.NewXInfoStreamOptionsOptions().SetCount(1),
		)
		assert.NoError(suite.T(), err)
		assert.Equal(suite.T(), int64(2), infoFull["length"])

		if suite.serverVersion >= "7.0.0" {
			assert.Equal(suite.T(), "1-0", infoFull["recorded-first-entry-id"])
		} else {
			assert.NotContains(suite.T(), infoFull, "recorded-first-entry-id")
			assert.NotContains(suite.T(), infoFull, "max-deleted-entry-id")
			assert.NotContains(suite.T(), infoFull, "entries-added")
			assert.NotContains(suite.T(), infoFull["groups"].([]any)[0], "entries-read")
			assert.NotContains(suite.T(), infoFull["groups"].([]any)[0], "lag")
		}
		// first consumer of first group
		cns := infoFull["groups"].([]any)[0].(map[string]any)["consumers"].([]any)[0]
		assert.Contains(suite.T(), cns, "seen-time")
		if suite.serverVersion >= "7.2.0" {
			assert.Contains(suite.T(), cns, "active-time")
		} else {
			assert.NotContains(suite.T(), cns, "active-time")
		}
	})
}

func (suite *GlideTestSuite) TestXInfoConsumers() {
	suite.runWithDefaultClients(func(client interfaces.BaseClientCommands) {
		key := uuid.NewString()
		group := uuid.NewString()
		consumer1 := uuid.NewString()
		consumer2 := uuid.NewString()

		xadd, err := client.XAddWithOptions(context.Background(),
			key,
			[][]string{{"e1_f1", "e1_v1"}, {"e1_f2", "e1_v2"}},
			*options.NewXAddOptions().SetId("0-1"),
		)
		assert.NoError(suite.T(), err)
		assert.Equal(suite.T(), "0-1", xadd.Value())
		xadd, err = client.XAddWithOptions(context.Background(),
			key,
			[][]string{{"e2_f1", "e2_v1"}, {"e2_f2", "e2_v2"}},
			*options.NewXAddOptions().SetId("0-2"),
		)
		assert.NoError(suite.T(), err)
		assert.Equal(suite.T(), "0-2", xadd.Value())
		xadd, err = client.XAddWithOptions(
			context.Background(),
			key,
			[][]string{{"e3_f1", "e3_v1"}},
			*options.NewXAddOptions().SetId("0-3"),
		)
		assert.NoError(suite.T(), err)
		assert.Equal(suite.T(), "0-3", xadd.Value())

		suite.verifyOK(client.XGroupCreate(context.Background(), key, group, "0-0"))

		xReadGroup, err := client.XReadGroupWithOptions(context.Background(),
			group,
			consumer1,
			map[string]string{key: ">"},
			*options.NewXReadGroupOptions().SetCount(1),
		)
		assert.NoError(suite.T(), err)

		// Check that we have the stream with the correct name in the map
		assert.Equal(suite.T(), 1, len(xReadGroup))
		streamResponse, exists := xReadGroup[key]
		assert.True(suite.T(), exists)

		// Check that we have one entry with the correct ID and fields
		assert.Equal(suite.T(), 1, len(streamResponse.Entries))
		assert.Equal(suite.T(), "0-1", streamResponse.Entries[0].ID)
		assert.Equal(suite.T(), map[string]string{"e1_f1": "e1_v1", "e1_f2": "e1_v2"}, streamResponse.Entries[0].Fields)

		// Sleep to ensure the idle time value and inactive time value returned by xinfo_consumers is > 0
		time.Sleep(2000 * time.Millisecond)
		info, err := client.XInfoConsumers(context.Background(), key, group)
		assert.NoError(suite.T(), err)
		assert.Len(suite.T(), info, 1)
		assert.Equal(suite.T(), consumer1, info[0].Name)
		assert.Equal(suite.T(), int64(1), info[0].Pending)
		assert.Greater(suite.T(), info[0].Idle, int64(0))
		if suite.serverVersion > "7.2.0" {
			assert.False(suite.T(), info[0].Inactive.IsNil())
			assert.Greater(suite.T(), info[0].Inactive.Value(), int64(0))
		} else {
			assert.True(suite.T(), info[0].Inactive.IsNil())
		}

		respBool, err := client.XGroupCreateConsumer(context.Background(), key, group, consumer2)
		assert.NoError(suite.T(), err)
		assert.True(suite.T(), respBool)

		xReadGroup, err = client.XReadGroup(context.Background(), group, consumer2, map[string]string{key: ">"})
		assert.NoError(suite.T(), err)

		// Check that we have the stream with the correct name in the map
		assert.Equal(suite.T(), 1, len(xReadGroup))
		streamResponse, exists = xReadGroup[key]
		assert.True(suite.T(), exists)

		// Check that we have two entries with the correct IDs and fields
		assert.Equal(suite.T(), 2, len(streamResponse.Entries))

		// Create a map of entry IDs to their fields for easier comparison
		entryMap := make(map[string]map[string]string)
		for _, entry := range streamResponse.Entries {
			entryMap[entry.ID] = entry.Fields
		}

		// Verify entries
		assert.Contains(suite.T(), entryMap, "0-2")
		assert.Equal(suite.T(), map[string]string{"e2_f1": "e2_v1", "e2_f2": "e2_v2"}, entryMap["0-2"])

		assert.Contains(suite.T(), entryMap, "0-3")
		assert.Equal(suite.T(), map[string]string{"e3_f1": "e3_v1"}, entryMap["0-3"])

		// Verify that xinfo_consumers contains info for 2 consumers now
		info, err = client.XInfoConsumers(context.Background(), key, group)
		assert.NoError(suite.T(), err)
		assert.Len(suite.T(), info, 2)

		// Passing a non-existing key raises an error
		key = uuid.NewString()
		_, err = client.XInfoConsumers(context.Background(), key, "_")
		suite.Error(err)

		// key exists, but it is not a stream
		suite.verifyOK(client.Set(context.Background(), key, key))
		_, err = client.XInfoConsumers(context.Background(), key, "_")
		suite.Error(err)

		// Passing a non-existing group raises an error
		key = uuid.NewString()
		_, err = client.XAdd(context.Background(), key, [][]string{{"a", "b"}})
		suite.NoError(err)
		_, err = client.XInfoConsumers(context.Background(), key, "_")
		suite.Error(err)

		// no consumers yet
		suite.verifyOK(client.XGroupCreate(context.Background(), key, group, "0-0"))
		info, err = client.XInfoConsumers(context.Background(), key, group)
		suite.NoError(err)
		suite.Empty(info)
	})
}

func (suite *GlideTestSuite) TestXInfoGroups() {
	suite.runWithDefaultClients(func(client interfaces.BaseClientCommands) {
		key := uuid.NewString()
		group := uuid.NewString()
		consumer := uuid.NewString()

		suite.verifyOK(
			client.XGroupCreateWithOptions(
				context.Background(),
				key,
				group,
				"0-0",
				*options.NewXGroupCreateOptions().SetMakeStream(),
			),
		)

		// one empty group exists
		xinfo, err := client.XInfoGroups(context.Background(), key)
		suite.NoError(err)
		if suite.serverVersion < "7.0.0" {
			suite.Equal([]models.XInfoGroupInfo{
				{
					Name:            group,
					Consumers:       0,
					Pending:         0,
					LastDeliveredId: "0-0",
					EntriesRead:     models.CreateNilInt64Result(),
					Lag:             models.CreateNilInt64Result(),
				},
			}, xinfo)
		} else {
			assert.Equal(suite.T(), []models.XInfoGroupInfo{
				{
					Name:            group,
					Consumers:       0,
					Pending:         0,
					LastDeliveredId: "0-0",
					EntriesRead:     models.CreateNilInt64Result(),
					Lag:             models.CreateInt64Result(0),
				},
			}, xinfo)
		}

		xadd, err := client.XAddWithOptions(context.Background(),
			key,
			[][]string{{"e1_f1", "e1_v1"}, {"e1_f2", "e1_v2"}},
			*options.NewXAddOptions().SetId("0-1"),
		)
		assert.NoError(suite.T(), err)
		assert.Equal(suite.T(), "0-1", xadd.Value())
		xadd, err = client.XAddWithOptions(context.Background(),
			key,
			[][]string{{"e2_f1", "e2_v1"}, {"e2_f2", "e2_v2"}},
			*options.NewXAddOptions().SetId("0-2"),
		)
		assert.NoError(suite.T(), err)
		assert.Equal(suite.T(), "0-2", xadd.Value())
		xadd, err = client.XAddWithOptions(
			context.Background(),
			key,
			[][]string{{"e3_f1", "e3_v1"}},
			*options.NewXAddOptions().SetId("0-3"),
		)
		assert.NoError(suite.T(), err)
		assert.Equal(suite.T(), "0-3", xadd.Value())

		// same as previous check, bug lag = 3, there are 3 messages unread
		xinfo, err = client.XInfoGroups(context.Background(), key)
		suite.NoError(err)
		if suite.serverVersion < "7.0.0" {
			suite.Equal([]models.XInfoGroupInfo{
				{
					Name:            group,
					Consumers:       0,
					Pending:         0,
					LastDeliveredId: "0-0",
					EntriesRead:     models.CreateNilInt64Result(),
					Lag:             models.CreateNilInt64Result(),
				},
			}, xinfo)
		} else {
			assert.Equal(suite.T(), []models.XInfoGroupInfo{
				{
					Name:            group,
					Consumers:       0,
					Pending:         0,
					LastDeliveredId: "0-0",
					EntriesRead:     models.CreateNilInt64Result(),
					Lag:             models.CreateInt64Result(3),
				},
			}, xinfo)
		}

		xReadGroup, err := client.XReadGroup(context.Background(), group, consumer, map[string]string{key: ">"})
		assert.NoError(suite.T(), err)

		// Check that we have the stream with the correct name in the map
		assert.Equal(suite.T(), 1, len(xReadGroup))
		streamResponse, exists := xReadGroup[key]
		assert.True(suite.T(), exists)

		// Check that we have three entries with the correct IDs and fields
		assert.Equal(suite.T(), 3, len(streamResponse.Entries))

		// Create a map of entry IDs to their fields for easier comparison
		entryMap := make(map[string]map[string]string)
		for _, entry := range streamResponse.Entries {
			entryMap[entry.ID] = entry.Fields
		}

		// Verify entries
		assert.Contains(suite.T(), entryMap, "0-1")
		assert.Equal(suite.T(), map[string]string{"e1_f1": "e1_v1", "e1_f2": "e1_v2"}, entryMap["0-1"])

		assert.Contains(suite.T(), entryMap, "0-2")
		assert.Equal(suite.T(), map[string]string{"e2_f1": "e2_v1", "e2_f2": "e2_v2"}, entryMap["0-2"])

		assert.Contains(suite.T(), entryMap, "0-3")
		assert.Equal(suite.T(), map[string]string{"e3_f1": "e3_v1"}, entryMap["0-3"])

		// after reading, `lag` is reset, and `pending`, consumer count and last ID are set
		xinfo, err = client.XInfoGroups(context.Background(), key)
		assert.NoError(suite.T(), err)
		if suite.serverVersion < "7.0.0" {
			assert.Equal(suite.T(), []models.XInfoGroupInfo{
				{
					Name:            group,
					Consumers:       1,
					Pending:         3,
					LastDeliveredId: "0-3",
					EntriesRead:     models.CreateNilInt64Result(),
					Lag:             models.CreateNilInt64Result(),
				},
			}, xinfo)
		} else {
			assert.Equal(suite.T(), []models.XInfoGroupInfo{
				{
					Name:            group,
					Consumers:       1,
					Pending:         3,
					LastDeliveredId: "0-3",
					EntriesRead:     models.CreateInt64Result(3),
					Lag:             models.CreateInt64Result(0),
				},
			}, xinfo)
		}

		xack, err := client.XAck(context.Background(), key, group, []string{"0-1"})
		assert.NoError(suite.T(), err)
		assert.Equal(suite.T(), int64(1), xack)

		// once message ack'ed, pending counter decreased
		xinfo, err = client.XInfoGroups(context.Background(), key)
		assert.NoError(suite.T(), err)
		if suite.serverVersion < "7.0.0" {
			assert.Equal(suite.T(), []models.XInfoGroupInfo{
				{
					Name:            group,
					Consumers:       1,
					Pending:         2,
					LastDeliveredId: "0-3",
					EntriesRead:     models.CreateNilInt64Result(),
					Lag:             models.CreateNilInt64Result(),
				},
			}, xinfo)
		} else {
			assert.Equal(suite.T(), []models.XInfoGroupInfo{
				{
					Name:            group,
					Consumers:       1,
					Pending:         2,
					LastDeliveredId: "0-3",
					EntriesRead:     models.CreateInt64Result(3),
					Lag:             models.CreateInt64Result(0),
				},
			}, xinfo)
		}

		// Passing a non-existing key raises an error
		key = uuid.NewString()
		_, err = client.XInfoGroups(context.Background(), key)
		suite.Error(err)

		// key exists, but it is not a stream
		suite.verifyOK(client.Set(context.Background(), key, key))
		_, err = client.XInfoGroups(context.Background(), key)
		suite.Error(err)

		// create a second stream
		key = uuid.NewString()
		_, err = client.XAdd(context.Background(), key, [][]string{{"1", "2"}})
		assert.NoError(suite.T(), err)
		// no group yet exists
		xinfo, err = client.XInfoGroups(context.Background(), key)
		assert.NoError(suite.T(), err)
		assert.Empty(suite.T(), xinfo)
	})
}

func (suite *GlideTestSuite) TestSetBit_SetSingleBit() {
	suite.runWithDefaultClients(func(client interfaces.BaseClientCommands) {
		key := uuid.New().String()
		var resultInt64 int64
		resultInt64, err := client.SetBit(context.Background(), key, 7, 1)
		assert.NoError(suite.T(), err)
		assert.Equal(suite.T(), int64(0), resultInt64)

		result, err := client.Get(context.Background(), key)
		assert.NoError(suite.T(), err)
		assert.Contains(suite.T(), result.Value(), "\x01")
	})
}

func (suite *GlideTestSuite) TestSetBit_SetAndCheckPreviousBit() {
	suite.runWithDefaultClients(func(client interfaces.BaseClientCommands) {
		key := uuid.New().String()
		var resultInt64 int64
		resultInt64, err := client.SetBit(context.Background(), key, 7, 1)
		assert.NoError(suite.T(), err)
		assert.Equal(suite.T(), int64(0), resultInt64)

		resultInt64, err = client.SetBit(context.Background(), key, 7, 0)
		assert.NoError(suite.T(), err)
		assert.Equal(suite.T(), int64(1), resultInt64)
	})
}

func (suite *GlideTestSuite) TestSetBit_SetMultipleBits() {
	suite.runWithDefaultClients(func(client interfaces.BaseClientCommands) {
		key := uuid.New().String()
		var resultInt64 int64

		resultInt64, err := client.SetBit(context.Background(), key, 3, 1)
		assert.NoError(suite.T(), err)
		assert.Equal(suite.T(), int64(0), resultInt64)

		resultInt64, err = client.SetBit(context.Background(), key, 5, 1)
		assert.NoError(suite.T(), err)
		assert.Equal(suite.T(), int64(0), resultInt64)

		result, err := client.Get(context.Background(), key)
		assert.NoError(suite.T(), err)
		value := result.Value()

		binaryString := fmt.Sprintf("%08b", value[0])

		assert.Equal(suite.T(), "00010100", binaryString)
	})
}

func (suite *GlideTestSuite) TestWait() {
	suite.runWithDefaultClients(func(client interfaces.BaseClientCommands) {
		key := uuid.New().String()
		client.Set(context.Background(), key, "test")
		// Test 1:  numberOfReplicas (2)
		resultInt64, err := client.Wait(context.Background(), 2, 2000*time.Millisecond)
		assert.NoError(suite.T(), err)
		assert.True(suite.T(), resultInt64 >= 2)

		// Test 2: Invalid timeout (negative)
		_, err = client.Wait(context.Background(), 2, -1*time.Millisecond)

		// Assert error and message for invalid timeout
		assert.NotNil(suite.T(), err)
	})
}

func (suite *GlideTestSuite) TestGetBit_ExistingKey_ValidOffset() {
	suite.runWithDefaultClients(func(client interfaces.BaseClientCommands) {
		key := uuid.New().String()
		offset := int64(7)
		value := int64(1)

		client.SetBit(context.Background(), key, offset, value)

		result, err := client.GetBit(context.Background(), key, offset)
		assert.NoError(suite.T(), err)
		assert.Equal(suite.T(), value, result)
	})
}

func (suite *GlideTestSuite) TestGetBit_NonExistentKey() {
	suite.runWithDefaultClients(func(client interfaces.BaseClientCommands) {
		key := uuid.New().String()
		offset := int64(10)

		result, err := client.GetBit(context.Background(), key, offset)
		assert.NoError(suite.T(), err)
		assert.Equal(suite.T(), int64(0), result)
	})
}

func (suite *GlideTestSuite) TestGetBit_InvalidOffset() {
	suite.runWithDefaultClients(func(client interfaces.BaseClientCommands) {
		key := uuid.New().String()
		invalidOffset := int64(-1)

		_, err := client.GetBit(context.Background(), key, invalidOffset)
		assert.NotNil(suite.T(), err)
	})
}

func (suite *GlideTestSuite) TestBitCount_ExistingKey() {
	suite.runWithDefaultClients(func(client interfaces.BaseClientCommands) {
		key := uuid.New().String()
		for i := int64(0); i < 8; i++ {
			client.SetBit(context.Background(), key, i, 1)
		}

		result, err := client.BitCount(context.Background(), key)
		assert.NoError(suite.T(), err)
		assert.Equal(suite.T(), int64(8), result)
	})
}

func (suite *GlideTestSuite) TestBitCount_ZeroBits() {
	suite.runWithDefaultClients(func(client interfaces.BaseClientCommands) {
		key := uuid.New().String()

		result, err := client.BitCount(context.Background(), key)
		assert.NoError(suite.T(), err)
		assert.Equal(suite.T(), int64(0), result)
	})
}

func (suite *GlideTestSuite) TestBitCountWithOptions_StartEnd() {
	suite.runWithDefaultClients(func(client interfaces.BaseClientCommands) {
		key := uuid.New().String()
		value := "TestBitCountWithOptions_StartEnd"

		client.Set(context.Background(), key, value)

		opts := options.NewBitCountOptions().
			SetStart(1).
			SetEnd(5)

		result, err := client.BitCountWithOptions(context.Background(), key, *opts)
		assert.NoError(suite.T(), err)
		assert.Equal(suite.T(), int64(19), result)
	})
}

func (suite *GlideTestSuite) TestBitCountWithOptions_StartEndByte() {
	suite.SkipIfServerVersionLowerThan("7.0.0", suite.T())
	suite.runWithDefaultClients(func(client interfaces.BaseClientCommands) {
		key := uuid.New().String()
		value := "TestBitCountWithOptions_StartEnd"

		client.Set(context.Background(), key, value)

		opts := options.NewBitCountOptions().
			SetStart(1).
			SetEnd(5).
			SetBitmapIndexType(options.BYTE)

		result, err := client.BitCountWithOptions(context.Background(), key, *opts)
		assert.NoError(suite.T(), err)
		assert.Equal(suite.T(), int64(19), result)
	})
}

func (suite *GlideTestSuite) TestBitCountWithOptions_StartEndBit() {
	suite.SkipIfServerVersionLowerThan("7.0.0", suite.T())
	suite.runWithDefaultClients(func(client interfaces.BaseClientCommands) {
		key := uuid.New().String()
		value := "TestBitCountWithOptions_StartEnd"

		client.Set(context.Background(), key, value)

		opts := options.NewBitCountOptions().
			SetStart(1).
			SetEnd(5).
			SetBitmapIndexType(options.BIT)

		result, err := client.BitCountWithOptions(context.Background(), key, *opts)
		assert.NoError(suite.T(), err)
		assert.Equal(suite.T(), int64(3), result)
	})
}

func (suite *GlideTestSuite) TestBitOp_AND() {
	suite.runWithDefaultClients(func(client interfaces.BaseClientCommands) {
		bitopkey1 := "{bitop_test}" + uuid.New().String()
		bitopkey2 := "{bitop_test}" + uuid.New().String()
		destKey := "{bitop_test}" + uuid.New().String()

		_, err := client.Set(context.Background(), bitopkey1, "foobar")
		assert.NoError(suite.T(), err)

		_, err = client.Set(context.Background(), bitopkey2, "abcdef")
		assert.NoError(suite.T(), err)

		result, err := client.BitOp(context.Background(), options.AND, destKey, []string{bitopkey1, bitopkey2})
		assert.NoError(suite.T(), err)
		assert.GreaterOrEqual(suite.T(), result, int64(0))

		bitResult, err := client.Get(context.Background(), destKey)
		assert.NoError(suite.T(), err)
		assert.NotEmpty(suite.T(), bitResult.Value())
	})
}

func (suite *GlideTestSuite) TestBitOp_OR() {
	suite.runWithDefaultClients(func(client interfaces.BaseClientCommands) {
		key1 := "{bitop_test}" + uuid.New().String()
		key2 := "{bitop_test}" + uuid.New().String()
		destKey := "{bitop_test}" + uuid.New().String()

		_, err := client.Set(context.Background(), key1, "foo")
		assert.NoError(suite.T(), err)

		_, err = client.Set(context.Background(), key2, "bar")
		assert.NoError(suite.T(), err)

		result, err := client.BitOp(context.Background(), options.OR, destKey, []string{key1, key2})
		assert.NoError(suite.T(), err)
		assert.GreaterOrEqual(suite.T(), result, int64(0))

		bitResult, err := client.Get(context.Background(), destKey)
		assert.NoError(suite.T(), err)
		assert.NotEmpty(suite.T(), bitResult.Value())
	})
}

func (suite *GlideTestSuite) TestBitOp_XOR() {
	suite.runWithDefaultClients(func(client interfaces.BaseClientCommands) {
		key1 := "{bitop_test}" + uuid.New().String()
		key2 := "{bitop_test}" + uuid.New().String()
		destKey := "{bitop_test}" + uuid.New().String()

		_, err := client.Set(context.Background(), key1, "foo")
		assert.NoError(suite.T(), err)

		_, err = client.Set(context.Background(), key2, "bar")
		assert.NoError(suite.T(), err)

		result, err := client.BitOp(context.Background(), options.XOR, destKey, []string{key1, key2})
		assert.NoError(suite.T(), err)
		assert.GreaterOrEqual(suite.T(), result, int64(0))

		bitResult, err := client.Get(context.Background(), destKey)
		assert.NoError(suite.T(), err)
		assert.NotEmpty(suite.T(), bitResult.Value())
	})
}

func (suite *GlideTestSuite) TestBitOp_NOT() {
	suite.runWithDefaultClients(func(client interfaces.BaseClientCommands) {
		srcKey := "{bitop_test}" + uuid.New().String()
		destKey := "{bitop_test}" + uuid.New().String()

		_, err := client.Set(context.Background(), srcKey, "foobar")
		assert.NoError(suite.T(), err)

		result, err := client.BitOp(context.Background(), options.NOT, destKey, []string{srcKey})
		assert.NoError(suite.T(), err)
		assert.GreaterOrEqual(suite.T(), result, int64(0))

		bitResult, err := client.Get(context.Background(), destKey)
		assert.NoError(suite.T(), err)
		assert.NotEmpty(suite.T(), bitResult.Value())
	})
}

func (suite *GlideTestSuite) TestBitOp_InvalidArguments() {
	suite.runWithDefaultClients(func(client interfaces.BaseClientCommands) {
		destKey := "{bitop_test}" + uuid.New().String()
		key1 := "{bitop_test}" + uuid.New().String()
		key2 := "{bitop_test}" + uuid.New().String()

		_, err := client.Set(context.Background(), key1, "foo")
		assert.NoError(suite.T(), err)

		_, err = client.Set(context.Background(), key2, "bar")
		assert.NoError(suite.T(), err)

		_, err = client.BitOp(context.Background(), options.AND, destKey, []string{key1})
		assert.NotNil(suite.T(), err)

		_, err = client.BitOp(context.Background(), options.OR, destKey, []string{key1})
		assert.NotNil(suite.T(), err)

		_, err = client.BitOp(context.Background(), options.XOR, destKey, []string{key1})
		assert.NotNil(suite.T(), err)

		_, err = client.BitOp(context.Background(), options.NOT, destKey, []string{key1, key2})
		assert.NotNil(suite.T(), err)
	})
}

func (suite *GlideTestSuite) TestXPendingAndXClaim() {
	suite.runWithDefaultClients(func(client interfaces.BaseClientCommands) {
		// 1. Arrange the data
		key := uuid.New().String()
		groupName := "group" + uuid.New().String()
		zeroStreamId := "0"
		consumer1 := "consumer-1-" + uuid.New().String()
		consumer2 := "consumer-2-" + uuid.New().String()

		resp, err := client.XGroupCreateWithOptions(context.Background(),
			key,
			groupName,
			zeroStreamId,
			*options.NewXGroupCreateOptions().SetMakeStream(),
		)
		assert.NoError(suite.T(), err)
		assert.Equal(suite.T(), "OK", resp)

		respBool, err := client.XGroupCreateConsumer(context.Background(), key, groupName, consumer1)
		assert.NoError(suite.T(), err)
		assert.True(suite.T(), respBool)

		respBool, err = client.XGroupCreateConsumer(context.Background(), key, groupName, consumer2)
		assert.NoError(suite.T(), err)
		assert.True(suite.T(), respBool)

		// Add two stream entries for consumer 1
		streamid_1, err := client.XAdd(context.Background(), key, [][]string{{"field1", "value1"}})
		assert.NoError(suite.T(), err)
		streamid_2, err := client.XAdd(context.Background(), key, [][]string{{"field2", "value2"}})
		assert.NoError(suite.T(), err)

		// Read the stream entries for consumer 1 and mark messages as pending
		xReadGroupResult1, err := client.XReadGroup(context.Background(), groupName, consumer1, map[string]string{key: ">"})
		assert.NoError(suite.T(), err)

		// Check that we have the stream with the correct name in the map
		assert.Equal(suite.T(), 1, len(xReadGroupResult1))
		streamResponse, exists := xReadGroupResult1[key]
		assert.True(suite.T(), exists)

		// Check that we have two entries with the correct IDs and fields
		assert.Equal(suite.T(), 2, len(streamResponse.Entries))

		// Create a map of entry IDs to their fields for easier comparison
		entryMap := make(map[string]map[string]string)
		for _, entry := range streamResponse.Entries {
			entryMap[entry.ID] = entry.Fields
		}

		// Verify entries
		assert.Contains(suite.T(), entryMap, streamid_1.Value())
		assert.Equal(suite.T(), map[string]string{"field1": "value1"}, entryMap[streamid_1.Value()])

		assert.Contains(suite.T(), entryMap, streamid_2.Value())
		assert.Equal(suite.T(), map[string]string{"field2": "value2"}, entryMap[streamid_2.Value()])

		// Add 3 more stream entries for consumer 2
		streamid_3, err := client.XAdd(context.Background(), key, [][]string{{"field3", "value3"}})
		assert.NoError(suite.T(), err)
		streamid_4, err := client.XAdd(context.Background(), key, [][]string{{"field4", "value4"}})
		assert.NoError(suite.T(), err)
		streamid_5, err := client.XAdd(context.Background(), key, [][]string{{"field5", "value5"}})
		assert.NoError(suite.T(), err)

		// read the entire stream for consumer 2 and mark messages as pending
		xReadGroupResult2, err := client.XReadGroup(context.Background(), groupName, consumer2, map[string]string{key: ">"})
		assert.NoError(suite.T(), err)

		// Check that we have the stream with the correct name in the map
		assert.Equal(suite.T(), 1, len(xReadGroupResult2))
		streamResponse2, exists := xReadGroupResult2[key]
		assert.True(suite.T(), exists)

		// Check that we have three entries with the correct IDs and fields
		assert.Equal(suite.T(), 3, len(streamResponse2.Entries))

		// Create a map of entry IDs to their fields for easier comparison
		entryMap2 := make(map[string]map[string]string)
		for _, entry := range streamResponse2.Entries {
			entryMap2[entry.ID] = entry.Fields
		}

		// Verify entries
		assert.Contains(suite.T(), entryMap2, streamid_3.Value())
		assert.Equal(suite.T(), map[string]string{"field3": "value3"}, entryMap2[streamid_3.Value()])

		assert.Contains(suite.T(), entryMap2, streamid_4.Value())
		assert.Equal(suite.T(), map[string]string{"field4": "value4"}, entryMap2[streamid_4.Value()])

		assert.Contains(suite.T(), entryMap2, streamid_5.Value())
		assert.Equal(suite.T(), map[string]string{"field5": "value5"}, entryMap2[streamid_5.Value()])

		expectedSummary := models.XPendingSummary{
			NumOfMessages: 5,
			StartId:       streamid_1,
			EndId:         streamid_5,
			ConsumerMessages: []models.ConsumerPendingMessage{
				{ConsumerName: consumer1, MessageCount: 2},
				{ConsumerName: consumer2, MessageCount: 3},
			},
		}
		summaryResult, err := client.XPending(context.Background(), key, groupName)
		assert.NoError(suite.T(), err)
		assert.True(
			suite.T(),
			reflect.DeepEqual(expectedSummary, summaryResult),
			"Expected and actual results do not match",
		)

		// ensure idle time > 0
		time.Sleep(2000 * time.Millisecond)
		pendingResultExtended, err := client.XPendingWithOptions(context.Background(),
			key,
			groupName,
			*options.NewXPendingOptions("-", "+", 10),
		)
		assert.NoError(suite.T(), err)

		assert.Greater(suite.T(), len(pendingResultExtended), 2)
		// because of the idle time return, we have to exclude it from the expected result
		// and check separately
		assert.Equal(suite.T(), pendingResultExtended[0].Id, streamid_1.Value())
		assert.Equal(suite.T(), pendingResultExtended[0].ConsumerName, consumer1)
		assert.GreaterOrEqual(suite.T(), pendingResultExtended[0].DeliveryCount, int64(0))

		assert.Equal(suite.T(), pendingResultExtended[1].Id, streamid_2.Value())
		assert.Equal(suite.T(), pendingResultExtended[1].ConsumerName, consumer1)
		assert.GreaterOrEqual(suite.T(), pendingResultExtended[1].DeliveryCount, int64(0))

		assert.Equal(suite.T(), pendingResultExtended[2].Id, streamid_3.Value())
		assert.Equal(suite.T(), pendingResultExtended[2].ConsumerName, consumer2)
		assert.GreaterOrEqual(suite.T(), pendingResultExtended[2].DeliveryCount, int64(0))

		assert.Equal(suite.T(), pendingResultExtended[3].Id, streamid_4.Value())
		assert.Equal(suite.T(), pendingResultExtended[3].ConsumerName, consumer2)
		assert.GreaterOrEqual(suite.T(), pendingResultExtended[3].DeliveryCount, int64(0))

		assert.Equal(suite.T(), pendingResultExtended[4].Id, streamid_5.Value())
		assert.Equal(suite.T(), pendingResultExtended[4].ConsumerName, consumer2)
		assert.GreaterOrEqual(suite.T(), pendingResultExtended[4].DeliveryCount, int64(0))

		// use claim to claim stream 3 and 5 for consumer 1
		claimResult, err := client.XClaim(context.Background(),
			key,
			groupName,
			consumer1,
			0,
			[]string{streamid_3.Value(), streamid_5.Value()},
		)
		assert.NoError(suite.T(), err)
		expectedClaimResult := map[string]models.XClaimResponse{
			streamid_3.Value(): {Fields: map[string]string{"field3": "value3"}},
			streamid_5.Value(): {Fields: map[string]string{"field5": "value5"}},
		}
		assert.Equal(suite.T(), expectedClaimResult, claimResult)

		claimResultJustId, err := client.XClaimJustId(context.Background(),
			key,
			groupName,
			consumer1,
			0,
			[]string{streamid_3.Value(), streamid_5.Value()},
		)
		assert.NoError(suite.T(), err)
		assert.Equal(suite.T(), []string{streamid_3.Value(), streamid_5.Value()}, claimResultJustId)

		// add one more stream
		streamid_6, err := client.XAdd(context.Background(), key, [][]string{{"field6", "value6"}})
		assert.NoError(suite.T(), err)

		// using force, we can xclaim the message without reading it
		claimResult, err = client.XClaimWithOptions(context.Background(),
			key,
			groupName,
			consumer1,
			0,
			[]string{streamid_6.Value()},
			*options.NewXClaimOptions().SetForce().SetRetryCount(99),
		)
		assert.NoError(suite.T(), err)
		assert.Equal(
			suite.T(),
			map[string]models.XClaimResponse{streamid_6.Value(): {Fields: map[string]string{"field6": "value6"}}},
			claimResult,
		)

		forcePendingResult, err := client.XPendingWithOptions(context.Background(),
			key,
			groupName,
			*options.NewXPendingOptions(streamid_6.Value(), streamid_6.Value(), 1),
		)
		assert.NoError(suite.T(), err)
		assert.Equal(suite.T(), 1, len(forcePendingResult))
		assert.Equal(suite.T(), streamid_6.Value(), forcePendingResult[0].Id)
		assert.Equal(suite.T(), consumer1, forcePendingResult[0].ConsumerName)
		assert.Equal(suite.T(), int64(99), forcePendingResult[0].DeliveryCount)

		// acknowledge streams 2, 3, 4 and 6 and remove them from xpending results
		xackResult, err := client.XAck(context.Background(),
			key, groupName,
			[]string{streamid_2.Value(), streamid_3.Value(), streamid_4.Value(), streamid_6.Value()})
		assert.NoError(suite.T(), err)
		assert.Equal(suite.T(), int64(4), xackResult)

		pendingResultExtended, err = client.XPendingWithOptions(context.Background(),
			key,
			groupName,
			*options.NewXPendingOptions(streamid_3.Value(), "+", 10),
		)
		assert.NoError(suite.T(), err)
		assert.Equal(suite.T(), 1, len(pendingResultExtended))
		assert.Equal(suite.T(), streamid_5.Value(), pendingResultExtended[0].Id)
		assert.Equal(suite.T(), consumer1, pendingResultExtended[0].ConsumerName)

		pendingResultExtended, err = client.XPendingWithOptions(context.Background(),
			key,
			groupName,
			*options.NewXPendingOptions("-", "("+streamid_5.Value(), 10),
		)
		assert.NoError(suite.T(), err)
		assert.Equal(suite.T(), 1, len(pendingResultExtended))
		assert.Equal(suite.T(), streamid_1.Value(), pendingResultExtended[0].Id)
		assert.Equal(suite.T(), consumer1, pendingResultExtended[0].ConsumerName)

		pendingResultExtended, err = client.XPendingWithOptions(context.Background(),
			key,
			groupName,
			*options.NewXPendingOptions("-", "+", 10).SetMinIdleTime(1).SetConsumer(consumer1),
		)
		assert.NoError(suite.T(), err)
		assert.Equal(suite.T(), 2, len(pendingResultExtended))
	})
}

func (suite *GlideTestSuite) TestXClaimFailure() {
	suite.runWithDefaultClients(func(client interfaces.BaseClientCommands) {
		key := uuid.New().String()
		stringKey := "string-key-" + uuid.New().String()
		groupName := "group" + uuid.New().String()
		zeroStreamId := "0"
		consumer1 := "consumer-1-" + uuid.New().String()

		// create group and consumer for the group
		groupCreateResult, err := client.XGroupCreateWithOptions(context.Background(),
			key,
			groupName,
			zeroStreamId,
			*options.NewXGroupCreateOptions().SetMakeStream(),
		)
		assert.NoError(suite.T(), err)
		assert.Equal(suite.T(), "OK", groupCreateResult)

		consumerCreateResult, err := client.XGroupCreateConsumer(context.Background(), key, groupName, consumer1)
		assert.NoError(suite.T(), err)
		assert.True(suite.T(), consumerCreateResult)

		// Add stream entry and mark as pending
		streamid_1, err := client.XAdd(context.Background(), key, [][]string{{"field1", "value1"}})
		assert.NoError(suite.T(), err)
		assert.NotNil(suite.T(), streamid_1)

		readGroupResult, err := client.XReadGroup(context.Background(), groupName, consumer1, map[string]string{key: ">"})
		assert.NoError(suite.T(), err)
		assert.NotNil(suite.T(), readGroupResult)

		// claim with invalid stream entry IDs
<<<<<<< HEAD
		_, err = client.XClaimJustId(context.Background(), key, groupName, consumer1, int64(1), []string{"invalid-stream-id"})
		suite.Error(err)

		// claim with empty stream entry IDs returns empty map
		claimResult, err := client.XClaimJustId(context.Background(), key, groupName, consumer1, int64(1), []string{})
		suite.NoError(err)
		suite.Equal([]string{}, claimResult)

		// non existent key causes a RequestError
		claimOptions := options.NewXClaimOptions().SetIdleTime(1)
		_, err = client.XClaim(context.Background(), stringKey, groupName, consumer1, int64(1), []string{streamid_1.Value()})
		suite.ErrorContains(err, "NOGROUP")
=======
		_, err = client.XClaimJustId(context.Background(), key, groupName, consumer1, 1*time.Millisecond, []string{"invalid-stream-id"})
		assert.Error(suite.T(), err)
		assert.IsType(suite.T(), &errors.RequestError{}, err)

		// claim with empty stream entry IDs returns empty map
		claimResult, err := client.XClaimJustId(context.Background(), key, groupName, consumer1, 1*time.Millisecond, []string{})
		assert.NoError(suite.T(), err)
		assert.Equal(suite.T(), []string{}, claimResult)

		// non existent key causes a RequestError
		claimOptions := options.NewXClaimOptions().SetIdleTime(1)
		_, err = client.XClaim(context.Background(), stringKey, groupName, consumer1, 1*time.Millisecond, []string{streamid_1.Value()})
		assert.Error(suite.T(), err)
		assert.IsType(suite.T(), &errors.RequestError{}, err)
		assert.Contains(suite.T(), err.Error(), "NOGROUP")
>>>>>>> 458edb1d

		_, err = client.XClaimWithOptions(context.Background(),
			stringKey,
			groupName,
			consumer1,
			1*time.Millisecond,
			[]string{streamid_1.Value()},
			*claimOptions,
		)
		suite.ErrorContains(err, "NOGROUP")

		_, err = client.XClaimJustId(
			context.Background(),
			stringKey,
			groupName,
			consumer1,
			1*time.Millisecond,
			[]string{streamid_1.Value()},
		)
		suite.ErrorContains(err, "NOGROUP")

		_, err = client.XClaimJustIdWithOptions(context.Background(),
			stringKey,
			groupName,
			consumer1,
			1*time.Millisecond,
			[]string{streamid_1.Value()},
			*claimOptions,
		)
		suite.ErrorContains(err, "NOGROUP")

		// key exists, but is not a stream
		_, err = client.Set(context.Background(), stringKey, "test")
<<<<<<< HEAD
		suite.NoError(err)
		_, err = client.XClaim(context.Background(), stringKey, groupName, consumer1, int64(1), []string{streamid_1.Value()})
		suite.Error(err)
=======
		assert.NoError(suite.T(), err)
		_, err = client.XClaim(context.Background(), stringKey, groupName, consumer1, 1*time.Millisecond, []string{streamid_1.Value()})
		assert.Error(suite.T(), err)
		assert.IsType(suite.T(), &errors.RequestError{}, err)
>>>>>>> 458edb1d

		_, err = client.XClaimWithOptions(context.Background(),
			stringKey,
			groupName,
			consumer1,
			1*time.Millisecond,
			[]string{streamid_1.Value()},
			*claimOptions,
		)
		suite.Error(err)

		_, err = client.XClaimJustId(
			context.Background(),
			stringKey,
			groupName,
			consumer1,
			1*time.Millisecond,
			[]string{streamid_1.Value()},
		)
		suite.Error(err)

		_, err = client.XClaimJustIdWithOptions(context.Background(),
			stringKey,
			groupName,
			consumer1,
			1*time.Millisecond,
			[]string{streamid_1.Value()},
			*claimOptions,
		)
		suite.Error(err)
	})
}

func (suite *GlideTestSuite) TestCopy() {
	suite.runWithDefaultClients(func(client interfaces.BaseClientCommands) {
		key := "{key}" + uuid.New().String()
		key2 := "{key}" + uuid.New().String()
		value := "hello"
		suite.verifyOK(client.Set(context.Background(), key, value))

		// Test 1: Check the copy command
		resultCopy, err := client.Copy(context.Background(), key, key2)
		suite.NoError(err)
		suite.True(resultCopy)

		// Test 2: Check if the value stored at the source is same with destination key.
		resultGet, err := client.Get(context.Background(), key2)
		suite.NoError(err)
		suite.Equal(value, resultGet.Value())
	})
}

func (suite *GlideTestSuite) TestCopyWithOptions() {
	suite.runWithDefaultClients(func(client interfaces.BaseClientCommands) {
		key := "{key}" + uuid.New().String()
		key2 := "{key}" + uuid.New().String()
		value := "hello"
		t := suite.T()
		suite.verifyOK(client.Set(context.Background(), key, value))
		suite.verifyOK(client.Set(context.Background(), key2, "World"))

		// Test 1: Check the copy command with options
		optsCopy := options.NewCopyOptions().SetReplace()
		resultCopy, err := client.CopyWithOptions(context.Background(), key, key2, *optsCopy)
		assert.Nil(t, err)
		assert.True(t, resultCopy)

		// Test 2: Check if the value stored at the source is same with destination key.
		resultGet, err := client.Get(context.Background(), key2)
		assert.Nil(t, err)
		assert.Equal(t, value, resultGet.Value())
	})
}

func (suite *GlideTestSuite) TestXRangeAndXRevRange() {
	suite.runWithDefaultClients(func(client interfaces.BaseClientCommands) {
		key := uuid.New().String()
		key2 := uuid.New().String()
		stringKey := uuid.New().String()
		positiveInfinity := options.NewInfiniteStreamBoundary(constants.PositiveInfinity)
		negativeInfinity := options.NewInfiniteStreamBoundary(constants.NegativeInfinity)

		// add stream entries
		streamId1, err := client.XAdd(context.Background(),
			key,
			[][]string{{"field1", "value1"}},
		)
		assert.NoError(suite.T(), err)
		assert.NotNil(suite.T(), streamId1)

		streamId2, err := client.XAdd(context.Background(),
			key,
			[][]string{{"field2", "value2"}},
		)
		assert.NoError(suite.T(), err)
		assert.NotNil(suite.T(), streamId2)

		xlenResult, err := client.XLen(context.Background(), key)
		assert.NoError(suite.T(), err)
		assert.Equal(suite.T(), int64(2), xlenResult)

		// get everything from the stream
		xrangeResult, err := client.XRange(
			context.Background(),
			key,
			negativeInfinity,
			positiveInfinity,
		)
		assert.NoError(suite.T(), err)
		assert.Equal(
			suite.T(),
			[]models.XRangeResponse{
				{StreamId: streamId1.Value(), Entries: [][]string{{"field1", "value1"}}},
				{StreamId: streamId2.Value(), Entries: [][]string{{"field2", "value2"}}},
			},
			xrangeResult,
		)

		// get everything from the stream in reverse
		xrevrangeResult, err := client.XRevRange(
			context.Background(),
			key,
			positiveInfinity,
			negativeInfinity,
		)
		assert.NoError(suite.T(), err)
		assert.Equal(
			suite.T(),
			[]models.XRangeResponse{
				{StreamId: streamId2.Value(), Entries: [][]string{{"field2", "value2"}}},
				{StreamId: streamId1.Value(), Entries: [][]string{{"field1", "value1"}}},
			},
			xrevrangeResult,
		)

		// returns empty map if + before -
		xrangeResult, err = client.XRange(
			context.Background(),
			key,
			positiveInfinity,
			negativeInfinity,
		)
		assert.NoError(suite.T(), err)
		assert.Empty(suite.T(), xrangeResult)

		// rev search returns empty if - before +
		xrevrangeResult, err = client.XRevRange(
			context.Background(),
			key,
			negativeInfinity,
			positiveInfinity,
		)
		assert.NoError(suite.T(), err)
		assert.Empty(suite.T(), xrevrangeResult)

		streamId3, err := client.XAdd(
			context.Background(),
			key,
			[][]string{{"field3", "value3"}},
		)
		assert.NoError(suite.T(), err)
		assert.NotNil(suite.T(), streamId3)

		// Exclusive ranges are added in 6.2.0
		if suite.serverVersion >= "6.2.0" {
			// get the newest stream entry
			xrangeResult, err = client.XRangeWithOptions(
				context.Background(),
				key,
				options.NewStreamBoundary(streamId2.Value(), false),
				positiveInfinity,
				*options.NewXRangeOptions().SetCount(1),
			)
			assert.NoError(suite.T(), err)
			assert.Equal(
				suite.T(),
				[]models.XRangeResponse{
					{StreamId: streamId3.Value(), Entries: [][]string{{"field3", "value3"}}},
				},
				xrangeResult,
			)

			// doing the same with rev search
			xrevrangeResult, err = client.XRevRangeWithOptions(
				context.Background(),
				key,
				positiveInfinity,
				options.NewStreamBoundary(streamId2.Value(), false),
				*options.NewXRangeOptions().SetCount(1),
			)
			assert.NoError(suite.T(), err)
			assert.Equal(
				suite.T(),
				[]models.XRangeResponse{
					{StreamId: streamId3.Value(), Entries: [][]string{{"field3", "value3"}}},
				},
				xrevrangeResult,
			)
		}

		// both xrange and xrevrange return nil with a zero/negative count
		xrangeResult, err = client.XRangeWithOptions(
			context.Background(),
			key,
			negativeInfinity,
			positiveInfinity,
			*options.NewXRangeOptions().SetCount(0),
		)
		assert.NoError(suite.T(), err)
		assert.Empty(suite.T(), xrangeResult)

		xrevrangeResult, err = client.XRevRangeWithOptions(
			context.Background(),
			key,
			positiveInfinity,
			negativeInfinity,
			*options.NewXRangeOptions().SetCount(-1),
		)
		assert.NoError(suite.T(), err)
		assert.Empty(suite.T(), xrevrangeResult)

		// xrange and xrevrange against an empty stream
		xdelResult, err := client.XDel(
			context.Background(),
			key,
			[]string{streamId1.Value(), streamId2.Value(), streamId3.Value()},
		)
		assert.NoError(suite.T(), err)
		assert.Equal(suite.T(), int64(3), xdelResult)

		xrangeResult, err = client.XRange(
			context.Background(),
			key,
			negativeInfinity,
			positiveInfinity,
		)
		assert.NoError(suite.T(), err)
		assert.Empty(suite.T(), xrangeResult)

		xrevrangeResult, err = client.XRevRange(
			context.Background(),
			key,
			positiveInfinity,
			negativeInfinity,
		)
		assert.NoError(suite.T(), err)
		assert.Empty(suite.T(), xrevrangeResult)

		// xrange and xrevrange against a non-existent stream
		xrangeResult, err = client.XRange(
			context.Background(),
			key2,
			negativeInfinity,
			positiveInfinity,
		)
		assert.NoError(suite.T(), err)
		assert.Empty(suite.T(), xrangeResult)

		xrevrangeResult, err = client.XRevRange(
			context.Background(),
			key2,
			positiveInfinity,
			negativeInfinity,
		)
		assert.NoError(suite.T(), err)
		assert.Empty(suite.T(), xrevrangeResult)

		// xrange and xrevrange against a non-stream key
		_, err = client.Set(context.Background(), stringKey, "test")
		assert.NoError(suite.T(), err)
		_, err = client.XRange(context.Background(),
			stringKey,
			negativeInfinity,
			positiveInfinity,
		)
		suite.Error(err)

		_, err = client.XRevRange(context.Background(),
			stringKey,
			positiveInfinity,
			negativeInfinity,
		)
		suite.Error(err)

		// xrange and xrevrange when range bound is not a valid id
		_, err = client.XRange(context.Background(),
			key,
			options.NewStreamBoundary("invalid-id", true),
			positiveInfinity,
		)
		suite.Error(err)

		_, err = client.XRevRange(context.Background(),
			key,
			options.NewStreamBoundary("invalid-id", true),
			negativeInfinity,
		)
		suite.Error(err)
	})
}

func (suite *GlideTestSuite) TestBitField_GetAndIncrBy() {
	suite.runWithDefaultClients(func(client interfaces.BaseClientCommands) {
		key := uuid.New().String()

		commands := []options.BitFieldSubCommands{
			options.NewBitFieldIncrBy(options.SignedInt, 5, 100, 1),
		}

		result1, err := client.BitField(context.Background(), key, commands)
		suite.NoError(err)
		assert.Len(suite.T(), result1, 1)
		firstValue := result1[0].Value()

		result2, err := client.BitField(context.Background(), key, commands)
		suite.NoError(err)
		assert.Len(suite.T(), result2, 1)
		assert.Equal(suite.T(), firstValue+1, result2[0].Value())

		getCommands := []options.BitFieldSubCommands{
			options.NewBitFieldGet(options.SignedInt, 5, 100),
		}

		getResult, err := client.BitField(context.Background(), key, getCommands)
		suite.NoError(err)
		assert.Len(suite.T(), getResult, 1)
		assert.Equal(suite.T(), result2[0].Value(), getResult[0].Value())
	})
}

func (suite *GlideTestSuite) TestBitField_Overflow() {
	suite.runWithDefaultClients(func(client interfaces.BaseClientCommands) {
		// SAT (Saturate) Overflow Test
		key1 := uuid.New().String()
		satCommands := []options.BitFieldSubCommands{
			options.NewBitFieldOverflow(options.SAT),
			options.NewBitFieldIncrBy(options.UnsignedInt, 2, 0, 2),
			options.NewBitFieldIncrBy(options.UnsignedInt, 2, 0, 2),
		}

		satResult, err := client.BitField(context.Background(), key1, satCommands)
		suite.NoError(err)
		assert.Len(suite.T(), satResult, 2)

		assert.Equal(suite.T(), int64(2), satResult[0].Value())
		assert.LessOrEqual(suite.T(), satResult[1].Value(), int64(3))

		// WRAP Overflow Test
		key2 := uuid.New().String()
		wrapCommands := []options.BitFieldSubCommands{
			options.NewBitFieldOverflow(options.WRAP),
			options.NewBitFieldIncrBy(options.UnsignedInt, 2, 0, 3),
			options.NewBitFieldIncrBy(options.UnsignedInt, 2, 0, 1),
		}

		wrapResult, err := client.BitField(context.Background(), key2, wrapCommands)
		suite.NoError(err)
		assert.Len(suite.T(), wrapResult, 2)

		assert.Equal(suite.T(), int64(3), wrapResult[0].Value())
		assert.Equal(suite.T(), int64(0), wrapResult[1].Value())

		// FAIL Overflow Test
		key3 := uuid.New().String()
		failCommands := []options.BitFieldSubCommands{
			options.NewBitFieldOverflow(options.FAIL),
			options.NewBitFieldIncrBy(options.UnsignedInt, 2, 0, 3),
			options.NewBitFieldIncrBy(options.UnsignedInt, 2, 0, 1),
		}

		failResult, err := client.BitField(context.Background(), key3, failCommands)
		suite.NoError(err)
		assert.Len(suite.T(), failResult, 2)

		assert.Equal(suite.T(), int64(3), failResult[0].Value())
		assert.True(suite.T(), failResult[1].IsNil())
	})
}

func (suite *GlideTestSuite) TestBitField_MultipleOperations() {
	suite.runWithDefaultClients(func(client interfaces.BaseClientCommands) {
		key := uuid.New().String()

		commands := []options.BitFieldSubCommands{
			options.NewBitFieldSet(options.UnsignedInt, 8, 0, 10),
			options.NewBitFieldGet(options.UnsignedInt, 8, 0),
			options.NewBitFieldIncrBy(options.UnsignedInt, 8, 0, 5),
		}

		result, err := client.BitField(context.Background(), key, commands)

		suite.NoError(err)
		assert.Len(suite.T(), result, 3)

		assert.LessOrEqual(suite.T(), result[0].Value(), int64(10))
		assert.Equal(suite.T(), int64(10), result[1].Value())
		assert.Equal(suite.T(), int64(15), result[2].Value())
	})
}

func (suite *GlideTestSuite) TestBitPos_ExistingKey() {
	suite.runWithDefaultClients(func(client interfaces.BaseClientCommands) {
		key := uuid.New().String()
		client.Set(context.Background(), key, "\x10")
		result, err := client.BitPos(context.Background(), key, 1)
		assert.NoError(suite.T(), err)
		assert.Equal(suite.T(), int64(3), result)
	})
}

func (suite *GlideTestSuite) TestBitPos_NonExistingKey() {
	suite.runWithDefaultClients(func(client interfaces.BaseClientCommands) {
		key := uuid.New().String()
		result, err := client.BitPos(context.Background(), key, 0)
		assert.NoError(suite.T(), err)
		assert.Equal(suite.T(), int64(0), result)
	})
}

func (suite *GlideTestSuite) TestBitPosWithOptions_StartEnd() {
	suite.runWithDefaultClients(func(client interfaces.BaseClientCommands) {
		key := uuid.New().String()
		client.Set(context.Background(), key, "\x00\x01\x80")

		opts := options.NewBitPosOptions().
			SetStart(0).
			SetEnd(1)

		result, err := client.BitPosWithOptions(context.Background(), key, 1, *opts)
		assert.NoError(suite.T(), err)
		assert.Equal(suite.T(), int64(15), result)
	})
}

func (suite *GlideTestSuite) TestBitPosWithOptions_BitmapIndexType() {
	suite.SkipIfServerVersionLowerThan("7.0.0", suite.T())
	suite.runWithDefaultClients(func(client interfaces.BaseClientCommands) {
		key := uuid.New().String()
		client.Set(context.Background(), key, "\x00\x02\x00")

		opts := options.NewBitPosOptions().
			SetStart(1).
			SetEnd(2).
			SetBitmapIndexType(options.BYTE)

		result, err := client.BitPosWithOptions(context.Background(), key, 1, *opts)
		assert.NoError(suite.T(), err)
		assert.Equal(suite.T(), int64(14), result)
	})
}

func (suite *GlideTestSuite) TestBitPosWithOptions_BitIndexType() {
	suite.SkipIfServerVersionLowerThan("7.0.0", suite.T())
	suite.runWithDefaultClients(func(client interfaces.BaseClientCommands) {
		key := uuid.New().String()
		client.Set(context.Background(), key, "\x00\x10\x00")

		opts := options.NewBitPosOptions().
			SetStart(10).
			SetEnd(14).
			SetBitmapIndexType(options.BIT)

		result, err := client.BitPosWithOptions(context.Background(), key, 1, *opts)
		assert.NoError(suite.T(), err)
		assert.Equal(suite.T(), int64(11), result)
	})
}

func (suite *GlideTestSuite) TestBitPos_FindBitZero() {
	suite.runWithDefaultClients(func(client interfaces.BaseClientCommands) {
		key := uuid.New().String()
		client.Set(context.Background(), key, "\xFF\xF7")

		result, err := client.BitPos(context.Background(), key, 0)
		assert.NoError(suite.T(), err)
		assert.Equal(suite.T(), int64(12), result)
	})
}

func (suite *GlideTestSuite) TestBitPosWithOptions_NegativeEnd() {
	suite.runWithDefaultClients(func(client interfaces.BaseClientCommands) {
		key := uuid.New().String()
		client.Set(context.Background(), key, "\x00\x01\x80")

		opts := options.NewBitPosOptions().
			SetStart(0).
			SetEnd(-2)

		result, err := client.BitPosWithOptions(context.Background(), key, 1, *opts)
		assert.NoError(suite.T(), err)
		assert.Equal(suite.T(), int64(15), result)
	})
}

func (suite *GlideTestSuite) TestBitField_Failures() {
	suite.runWithDefaultClients(func(client interfaces.BaseClientCommands) {
		key := uuid.New().String()

		// Test invalid bit size for unsigned
		invalidUnsignedCommands := []options.BitFieldSubCommands{
			options.NewBitFieldGet(options.UnsignedInt, 64, 0),
		}

		_, err := client.BitField(context.Background(), key, invalidUnsignedCommands)
		assert.NotNil(suite.T(), err)

		// Test invalid bit size for signed
		invalidSignedCommands := []options.BitFieldSubCommands{
			options.NewBitFieldGet(options.SignedInt, 65, 0),
		}

		_, err = client.BitField(context.Background(), key, invalidSignedCommands)
		assert.NotNil(suite.T(), err)
	})
}

func (suite *GlideTestSuite) TestBitFieldRO_BasicOperation() {
	suite.runWithDefaultClients(func(client interfaces.BaseClientCommands) {
		key := uuid.New().String()
		value := int64(42)

		setCommands := []options.BitFieldSubCommands{
			options.NewBitFieldSet(options.SignedInt, 8, 16, value),
		}
		_, err := client.BitField(context.Background(), key, setCommands)
		suite.NoError(err)

		getNormalCommands := []options.BitFieldSubCommands{
			options.NewBitFieldGet(options.SignedInt, 8, 16),
		}
		getNormal, err := client.BitField(context.Background(), key, getNormalCommands)
		suite.NoError(err)

		getROCommands := []options.BitFieldROCommands{
			options.NewBitFieldGet(options.SignedInt, 8, 16),
		}
		getRO, err := client.BitFieldRO(context.Background(), key, getROCommands)
		suite.NoError(err)

		assert.Equal(suite.T(), getNormal[0].Value(), getRO[0].Value())
		assert.Equal(suite.T(), value, getRO[0].Value())
	})
}

func (suite *GlideTestSuite) TestBitFieldRO_MultipleGets() {
	suite.runWithDefaultClients(func(client interfaces.BaseClientCommands) {
		key := uuid.New().String()
		value1 := int64(42)
		value2 := int64(43)

		setCommands := []options.BitFieldSubCommands{
			options.NewBitFieldSet(options.SignedInt, 8, 0, value1),
			options.NewBitFieldSet(options.SignedInt, 8, 8, value2),
		}

		_, err := client.BitField(context.Background(), key, setCommands)
		suite.NoError(err)

		getNormalCommands := []options.BitFieldSubCommands{
			options.NewBitFieldGet(options.SignedInt, 8, 0),
			options.NewBitFieldGet(options.SignedInt, 8, 8),
		}

		getNormal, err := client.BitField(context.Background(), key, getNormalCommands)
		suite.NoError(err)

		getROCommands := []options.BitFieldROCommands{
			options.NewBitFieldGet(options.SignedInt, 8, 0),
			options.NewBitFieldGet(options.SignedInt, 8, 8),
		}

		getRO, err := client.BitFieldRO(context.Background(), key, getROCommands)
		suite.NoError(err)

		assert.Equal(suite.T(),
			[]int64{getNormal[0].Value(), getNormal[1].Value()},
			[]int64{getRO[0].Value(), getRO[1].Value()},
		)
		assert.Equal(suite.T(), []int64{value1, value2}, []int64{getRO[0].Value(), getRO[1].Value()})
	})
}

func (suite *GlideTestSuite) TestZInter() {
	suite.SkipIfServerVersionLowerThan("6.2.0", suite.T())
	suite.runWithDefaultClients(func(client interfaces.BaseClientCommands) {
		key1 := "{key}-" + uuid.New().String()
		key2 := "{key}-" + uuid.New().String()
		key3 := "{key}-" + uuid.New().String()
		memberScoreMap1 := map[string]float64{
			"one": 1.0,
			"two": 2.0,
		}
		memberScoreMap2 := map[string]float64{
			"two":   3.5,
			"three": 3.0,
		}

		// Add members to sorted sets
		res, err := client.ZAdd(context.Background(), key1, memberScoreMap1)
		assert.NoError(suite.T(), err)
		assert.Equal(suite.T(), int64(2), res)

		res, err = client.ZAdd(context.Background(), key2, memberScoreMap2)
		assert.NoError(suite.T(), err)
		assert.Equal(suite.T(), int64(2), res)

		// intersection results are aggregated by the max score of elements
		zinterResult, err := client.ZInter(context.Background(), options.KeyArray{Keys: []string{key1, key2}})
		assert.NoError(suite.T(), err)
		assert.Equal(suite.T(), []string{"two"}, zinterResult)

		// intersection with scores
		zinterWithScoresResult, err := client.ZInterWithScores(
			context.Background(),
			options.KeyArray{Keys: []string{key1, key2}},
			*options.NewZInterOptions().SetAggregate(options.AggregateSum),
		)
		assert.NoError(suite.T(), err)
		assert.Equal(suite.T(), []models.MemberAndScore{{Member: "two", Score: 5.5}}, zinterWithScoresResult)

		// intersect results with max aggregate
		zinterWithMaxAggregateResult, err := client.ZInterWithScores(context.Background(),
			options.KeyArray{Keys: []string{key1, key2}},
			*options.NewZInterOptions().SetAggregate(options.AggregateMax),
		)
		assert.NoError(suite.T(), err)
		assert.Equal(suite.T(), []models.MemberAndScore{{Member: "two", Score: 3.5}}, zinterWithMaxAggregateResult)

		// intersect results with min aggregate
		zinterWithMinAggregateResult, err := client.ZInterWithScores(context.Background(),
			options.KeyArray{Keys: []string{key1, key2}},
			*options.NewZInterOptions().SetAggregate(options.AggregateMin),
		)
		assert.NoError(suite.T(), err)
		assert.Equal(suite.T(), []models.MemberAndScore{{Member: "two", Score: 2.0}}, zinterWithMinAggregateResult)

		// intersect results with sum aggregate
		zinterWithSumAggregateResult, err := client.ZInterWithScores(context.Background(),
			options.KeyArray{Keys: []string{key1, key2}},
			*options.NewZInterOptions().SetAggregate(options.AggregateSum),
		)
		assert.NoError(suite.T(), err)
		assert.Equal(suite.T(), []models.MemberAndScore{{Member: "two", Score: 5.5}}, zinterWithSumAggregateResult)

		// Scores are multiplied by a 2.0 weight for key1 and key2 during aggregation
		zinterWithWeightedKeysResult, err := client.ZInterWithScores(context.Background(),
			options.WeightedKeys{
				KeyWeightPairs: []options.KeyWeightPair{
					{Key: key1, Weight: 2.0},
					{Key: key2, Weight: 2.0},
				},
			},
			*options.NewZInterOptions().SetAggregate(options.AggregateSum),
		)
		assert.NoError(suite.T(), err)
		assert.Equal(suite.T(), []models.MemberAndScore{{Member: "two", Score: 11.0}}, zinterWithWeightedKeysResult)

		// non-existent key - empty intersection
		zinterWithNonExistentKeyResult, err := client.ZInterWithScores(context.Background(),
			options.KeyArray{Keys: []string{key1, key3}},
			*options.NewZInterOptions().SetAggregate(options.AggregateSum),
		)
		assert.NoError(suite.T(), err)
		assert.Empty(suite.T(), zinterWithNonExistentKeyResult)

		// empty key list - request error
		_, err = client.ZInterWithScores(context.Background(), options.KeyArray{Keys: []string{}},
			*options.NewZInterOptions().SetAggregate(options.AggregateSum),
		)
		suite.Error(err)

		// key exists but not a set
		_, err = client.Set(context.Background(), key3, "value")
		suite.NoError(err)

		_, err = client.ZInter(context.Background(), options.KeyArray{Keys: []string{key1, key3}})
		suite.Error(err)

		_, err = client.ZInterWithScores(context.Background(),
			options.KeyArray{Keys: []string{key1, key3}},
			*options.NewZInterOptions().SetAggregate(options.AggregateSum),
		)
		suite.Error(err)
	})
}

func (suite *GlideTestSuite) TestZInterStore() {
	suite.runWithDefaultClients(func(client interfaces.BaseClientCommands) {
		key1 := "{key}-" + uuid.New().String()
		key2 := "{key}-" + uuid.New().String()
		key3 := "{key}-" + uuid.New().String()
		key4 := "{key}-" + uuid.New().String()
		query := options.NewRangeByIndexQuery(0, -1)
		memberScoreMap1 := map[string]float64{
			"one": 1.0,
			"two": 2.0,
		}
		memberScoreMap2 := map[string]float64{
			"one":   1.5,
			"two":   2.5,
			"three": 3.5,
		}

		// Add members to sorted sets
		res, err := client.ZAdd(context.Background(), key1, memberScoreMap1)
		assert.NoError(suite.T(), err)
		assert.Equal(suite.T(), int64(2), res)

		res, err = client.ZAdd(context.Background(), key2, memberScoreMap2)
		assert.NoError(suite.T(), err)
		assert.Equal(suite.T(), int64(3), res)

		// Store the intersection of key1 and key2 in key3
		res, err = client.ZInterStore(context.Background(), key3, options.KeyArray{Keys: []string{key1, key2}})
		assert.NoError(suite.T(), err)
		assert.Equal(suite.T(), int64(2), res)

		// checking stored intersection result
		zrangeResult, err := client.ZRangeWithScores(context.Background(), key3, query)
		assert.NoError(suite.T(), err)
		assert.Equal(
			suite.T(),
			[]models.MemberAndScore{{Member: "one", Score: 2.5}, {Member: "two", Score: 4.5}},
			zrangeResult,
		)

		// Store the intersection of key1 and key2 in key4 with max aggregate
		res, err = client.ZInterStoreWithOptions(context.Background(), key3, options.KeyArray{Keys: []string{key1, key2}},
			*options.NewZInterOptions().SetAggregate(options.AggregateMax),
		)
		assert.NoError(suite.T(), err)
		assert.Equal(suite.T(), int64(2), res)

		// checking stored intersection result with max aggregate
		zrangeResult, err = client.ZRangeWithScores(context.Background(), key3, query)
		assert.NoError(suite.T(), err)
		assert.Equal(
			suite.T(),
			[]models.MemberAndScore{{Member: "one", Score: 1.5}, {Member: "two", Score: 2.5}},
			zrangeResult,
		)

		// Store the intersection of key1 and key2 in key5 with min aggregate
		res, err = client.ZInterStoreWithOptions(context.Background(), key3, options.KeyArray{Keys: []string{key1, key2}},
			*options.NewZInterOptions().SetAggregate(options.AggregateMin),
		)
		assert.NoError(suite.T(), err)
		assert.Equal(suite.T(), int64(2), res)

		// checking stored intersection result with min aggregate
		zrangeResult, err = client.ZRangeWithScores(context.Background(), key3, query)
		assert.NoError(suite.T(), err)
		assert.Equal(
			suite.T(),
			[]models.MemberAndScore{{Member: "one", Score: 1.0}, {Member: "two", Score: 2.0}},
			zrangeResult,
		)

		// Store the intersection of key1 and key2 in key6 with sum aggregate
		res, err = client.ZInterStoreWithOptions(context.Background(), key3, options.KeyArray{Keys: []string{key1, key2}},
			*options.NewZInterOptions().SetAggregate(options.AggregateSum),
		)
		assert.NoError(suite.T(), err)
		assert.Equal(suite.T(), int64(2), res)

		// checking stored intersection result with sum aggregate (same as default aggregate)
		zrangeResult, err = client.ZRangeWithScores(context.Background(), key3, query)
		assert.NoError(suite.T(), err)
		assert.Equal(
			suite.T(),
			[]models.MemberAndScore{{Member: "one", Score: 2.5}, {Member: "two", Score: 4.5}},
			zrangeResult,
		)

		// Store the intersection of key1 and key2 in key3 with 2.0 weights
		res, err = client.ZInterStore(context.Background(), key3, options.WeightedKeys{
			KeyWeightPairs: []options.KeyWeightPair{
				{Key: key1, Weight: 2.0},
				{Key: key2, Weight: 2.0},
			},
		})
		assert.NoError(suite.T(), err)
		assert.Equal(suite.T(), int64(2), res)

		// checking stored intersection result with weighted keys
		zrangeResult, err = client.ZRangeWithScores(context.Background(), key3, query)
		assert.NoError(suite.T(), err)
		assert.Equal(
			suite.T(),
			[]models.MemberAndScore{{Member: "one", Score: 5.0}, {Member: "two", Score: 9.0}},
			zrangeResult,
		)

		// Store the intersection of key1 with 1.0 weight and key2 with -2.0 weight in key3 with 2.0 weights
		// and min aggregate
		res, err = client.ZInterStoreWithOptions(context.Background(), key3, options.WeightedKeys{
			KeyWeightPairs: []options.KeyWeightPair{
				{Key: key1, Weight: 1.0},
				{Key: key2, Weight: -2.0},
			},
		},
			*options.NewZInterOptions().SetAggregate(options.AggregateMin),
		)
		assert.NoError(suite.T(), err)
		assert.Equal(suite.T(), int64(2), res)

		// checking stored intersection result with weighted keys
		zrangeResult, err = client.ZRangeWithScores(context.Background(), key3, query)
		assert.NoError(suite.T(), err)
		assert.Equal(
			suite.T(),
			[]models.MemberAndScore{{Member: "two", Score: -5.0}, {Member: "one", Score: -3.0}},
			zrangeResult,
		)

		// key exists but not a set
		_, err = client.Set(context.Background(), key4, "value")
		suite.NoError(err)

		_, err = client.ZInterStore(context.Background(), key3, options.KeyArray{Keys: []string{key1, key4}})
		suite.Error(err)
	})
}

func (suite *GlideTestSuite) TestZDiff() {
	suite.runWithDefaultClients(func(client interfaces.BaseClientCommands) {
		suite.SkipIfServerVersionLowerThan("6.2.0", suite.T())
		t := suite.T()
		key1 := "{testKey}:1-" + uuid.NewString()
		key2 := "{testKey}:2-" + uuid.NewString()
		key3 := "{testKey}:3-" + uuid.NewString()
		nonExistentKey := "{testKey}:4-" + uuid.NewString()

		membersScores1 := map[string]float64{
			"one":   1.0,
			"two":   2.0,
			"three": 3.0,
		}

		membersScores2 := map[string]float64{
			"two": 2.0,
		}

		membersScores3 := map[string]float64{
			"one":   1.0,
			"two":   2.0,
			"three": 3.0,
			"four":  4.0,
		}

		zAddResult1, err := client.ZAdd(context.Background(), key1, membersScores1)
		assert.NoError(t, err)
		assert.Equal(t, int64(3), zAddResult1)
		zAddResult2, err := client.ZAdd(context.Background(), key2, membersScores2)
		assert.NoError(t, err)
		assert.Equal(t, int64(1), zAddResult2)
		zAddResult3, err := client.ZAdd(context.Background(), key3, membersScores3)
		assert.NoError(t, err)
		assert.Equal(t, int64(4), zAddResult3)

		zDiffResult, err := client.ZDiff(context.Background(), []string{key1, key2})
		assert.NoError(t, err)
		assert.Equal(t, []string{"one", "three"}, zDiffResult)
		zDiffResult, err = client.ZDiff(context.Background(), []string{key1, key3})
		assert.NoError(t, err)
		assert.Equal(t, []string{}, zDiffResult)
		zDiffResult, err = client.ZDiff(context.Background(), []string{nonExistentKey, key3})
		assert.NoError(t, err)
		assert.Equal(t, []string{}, zDiffResult)

		zDiffResultWithScores, err := client.ZDiffWithScores(context.Background(), []string{key1, key2})
		assert.NoError(t, err)
		assert.Equal(
			t,
			[]models.MemberAndScore{{Member: "one", Score: 1.0}, {Member: "three", Score: 3.0}},
			zDiffResultWithScores,
		)
		zDiffResultWithScores, err = client.ZDiffWithScores(context.Background(), []string{key1, key3})
		assert.NoError(t, err)
		assert.Equal(t, []models.MemberAndScore{}, zDiffResultWithScores)
		zDiffResultWithScores, err = client.ZDiffWithScores(context.Background(), []string{nonExistentKey, key3})
		assert.NoError(t, err)
		assert.Equal(t, []models.MemberAndScore{}, zDiffResultWithScores)

		// Key exists, but it is not a set
		setResult, _ := client.Set(context.Background(), nonExistentKey, "bar")
		suite.Equal(setResult, "OK")

		_, err = client.ZDiff(context.Background(), []string{nonExistentKey, key2})
		suite.Error(err)

		_, err = client.ZDiffWithScores(context.Background(), []string{nonExistentKey, key2})
		suite.Error(err)
	})
}

func (suite *GlideTestSuite) TestZDiffStore() {
	suite.runWithDefaultClients(func(client interfaces.BaseClientCommands) {
		suite.SkipIfServerVersionLowerThan("6.2.0", suite.T())
		t := suite.T()
		key1 := "{testKey}:1-" + uuid.NewString()
		key2 := "{testKey}:2-" + uuid.NewString()
		key3 := "{testKey}:3-" + uuid.NewString()
		key4 := "{testKey}:4-" + uuid.NewString()
		key5 := "{testKey}:5-" + uuid.NewString()

		membersScores1 := map[string]float64{
			"one":   1.0,
			"two":   2.0,
			"three": 3.0,
		}

		membersScores2 := map[string]float64{
			"two": 2.0,
		}

		membersScores3 := map[string]float64{
			"one":   1.0,
			"two":   2.0,
			"three": 3.0,
			"four":  4.0,
		}

		zAddResult1, err := client.ZAdd(context.Background(), key1, membersScores1)
		assert.NoError(t, err)
		assert.Equal(t, int64(3), zAddResult1)
		zAddResult2, err := client.ZAdd(context.Background(), key2, membersScores2)
		assert.NoError(t, err)
		assert.Equal(t, int64(1), zAddResult2)
		zAddResult3, err := client.ZAdd(context.Background(), key3, membersScores3)
		assert.NoError(t, err)
		assert.Equal(t, int64(4), zAddResult3)

		zDiffStoreResult, err := client.ZDiffStore(context.Background(), key4, []string{key1, key2})
		assert.NoError(t, err)
		assert.Equal(t, zDiffStoreResult, int64(2))
		zRangeWithScoreResult, err := client.ZRangeWithScores(context.Background(), key4, options.NewRangeByIndexQuery(0, -1))
		assert.NoError(t, err)
		assert.Equal(
			t,
			[]models.MemberAndScore{{Member: "one", Score: 1.0}, {Member: "three", Score: 3.0}},
			zRangeWithScoreResult,
		)

		zDiffStoreResult, err = client.ZDiffStore(context.Background(), key4, []string{key3, key2, key1})
		assert.NoError(t, err)
		assert.Equal(t, zDiffStoreResult, int64(1))
		zRangeWithScoreResult, err = client.ZRangeWithScores(context.Background(), key4, options.NewRangeByIndexQuery(0, -1))
		assert.NoError(t, err)
		assert.Equal(t, []models.MemberAndScore{{Member: "four", Score: 4.0}}, zRangeWithScoreResult)

		zDiffStoreResult, err = client.ZDiffStore(context.Background(), key4, []string{key1, key3})
		assert.NoError(t, err)
		assert.Equal(t, zDiffStoreResult, int64(0))
		zRangeWithScoreResult, err = client.ZRangeWithScores(context.Background(), key4, options.NewRangeByIndexQuery(0, -1))
		assert.NoError(t, err)
		assert.Equal(t, []models.MemberAndScore{}, zRangeWithScoreResult)

		// Non-Existing key
		zDiffStoreResult, err = client.ZDiffStore(context.Background(), key4, []string{key5, key1})
		assert.NoError(t, err)
		assert.Equal(t, zDiffStoreResult, int64(0))
		zRangeWithScoreResult, err = client.ZRangeWithScores(context.Background(), key4, options.NewRangeByIndexQuery(0, -1))
		assert.NoError(t, err)
		assert.Equal(t, []models.MemberAndScore{}, zRangeWithScoreResult)

		// Key exists, but it is not a set
		setResult, err := client.Set(context.Background(), key5, "bar")
		suite.NoError(err)
		suite.Equal(setResult, "OK")
		_, err = client.ZDiffStore(context.Background(), key4, []string{key5, key1})
		suite.Error(err)
	})
}

func (suite *GlideTestSuite) TestZUnionAndZUnionWithScores() {
	suite.SkipIfServerVersionLowerThan("6.2.0", suite.T())
	suite.runWithDefaultClients(func(client interfaces.BaseClientCommands) {
		key1 := "{key}-" + uuid.New().String()
		key2 := "{key}-" + uuid.New().String()
		key3 := "{key}-" + uuid.New().String()
		memberScoreMap1 := map[string]float64{
			"one": 1.0,
			"two": 2.0,
		}
		memberScoreMap2 := map[string]float64{
			"two":   3.5,
			"three": 3.0,
		}

		// Add members to sorted sets
		res, err := client.ZAdd(context.Background(), key1, memberScoreMap1)
		assert.NoError(suite.T(), err)
		assert.Equal(suite.T(), int64(2), res)

		res, err = client.ZAdd(context.Background(), key2, memberScoreMap2)
		assert.NoError(suite.T(), err)
		assert.Equal(suite.T(), int64(2), res)

		zUnionResult, err := client.ZUnion(context.Background(), options.KeyArray{Keys: []string{key1, key2}})
		assert.NoError(suite.T(), err)
		assert.Equal(suite.T(), []string{"one", "three", "two"}, zUnionResult)

		// Union with scores
		zUnionWithScoresResult, err := client.ZUnionWithScores(
			context.Background(),
			options.KeyArray{Keys: []string{key1, key2}},
			options.NewZUnionOptionsBuilder().SetAggregate(options.AggregateSum),
		)
		assert.NoError(suite.T(), err)
		assert.Equal(
			suite.T(),
			[]models.MemberAndScore{{Member: "one", Score: 1.0}, {Member: "three", Score: 3.0}, {Member: "two", Score: 5.5}},
			zUnionWithScoresResult,
		)

		// Union results with max aggregate
		zUnionWithMaxAggregateResult, err := client.ZUnionWithScores(context.Background(),
			options.KeyArray{Keys: []string{key1, key2}},
			options.NewZUnionOptionsBuilder().SetAggregate(options.AggregateMax),
		)
		assert.NoError(suite.T(), err)
		assert.Equal(
			suite.T(),
			[]models.MemberAndScore{{Member: "one", Score: 1.0}, {Member: "three", Score: 3.0}, {Member: "two", Score: 3.5}},
			zUnionWithMaxAggregateResult,
		)

		// Union results with min aggregate
		zUnionWithMinAggregateResult, err := client.ZUnionWithScores(context.Background(),
			options.KeyArray{Keys: []string{key1, key2}},
			options.NewZUnionOptionsBuilder().SetAggregate(options.AggregateMin),
		)
		assert.NoError(suite.T(), err)
		assert.Equal(
			suite.T(),
			[]models.MemberAndScore{{Member: "one", Score: 1.0}, {Member: "two", Score: 2.0}, {Member: "three", Score: 3.0}},
			zUnionWithMinAggregateResult,
		)

		// Union results with sum aggregate
		zUnionWithSumAggregateResult, err := client.ZUnionWithScores(context.Background(),
			options.KeyArray{Keys: []string{key1, key2}},
			options.NewZUnionOptionsBuilder().SetAggregate(options.AggregateSum),
		)
		assert.NoError(suite.T(), err)
		assert.Equal(
			suite.T(),
			[]models.MemberAndScore{{Member: "one", Score: 1.0}, {Member: "three", Score: 3.0}, {Member: "two", Score: 5.5}},
			zUnionWithSumAggregateResult,
		)

		// Scores are multiplied by a 2.0 weight for key1 and key2 during aggregation
		zUnionWithWeightedKeysResult, err := client.ZUnionWithScores(context.Background(),
			options.WeightedKeys{
				KeyWeightPairs: []options.KeyWeightPair{
					{Key: key1, Weight: 3.0},
					{Key: key2, Weight: 2.0},
				},
			},
			options.NewZUnionOptionsBuilder().SetAggregate(options.AggregateSum),
		)
		assert.NoError(suite.T(), err)
		assert.Equal(
			suite.T(),
			[]models.MemberAndScore{{Member: "one", Score: 3.0}, {Member: "three", Score: 6.0}, {Member: "two", Score: 13.0}},
			zUnionWithWeightedKeysResult,
		)

		// non-existent key - empty union
		zUnionWithNonExistentKeyResult, err := client.ZUnionWithScores(context.Background(),
			options.KeyArray{Keys: []string{key1, key3}},
			options.NewZUnionOptionsBuilder().SetAggregate(options.AggregateSum),
		)
		assert.NoError(suite.T(), err)
		assert.Equal(
			suite.T(),
			[]models.MemberAndScore{{Member: "one", Score: 1.0}, {Member: "two", Score: 2.0}},
			zUnionWithNonExistentKeyResult,
		)

		// empty key list - empty union
		zUnionWithEmptyKeyArray, err := client.ZUnionWithScores(context.Background(), options.KeyArray{Keys: []string{}},
			options.NewZUnionOptionsBuilder().SetAggregate(options.AggregateSum),
		)
		assert.NotNil(suite.T(), err)
		assert.Empty(suite.T(), zUnionWithEmptyKeyArray)

		// key exists but not a set
		_, err = client.Set(context.Background(), key3, "value")
		suite.NoError(err)

		_, err = client.ZUnion(context.Background(), options.KeyArray{Keys: []string{key1, key3}})
		suite.Error(err)

		_, err = client.ZUnionWithScores(context.Background(),
			options.KeyArray{Keys: []string{key1, key3}},
			options.NewZUnionOptionsBuilder().SetAggregate(options.AggregateSum),
		)
		suite.Error(err)
	})
}

func (suite *GlideTestSuite) TestZUnionStoreAndZUnionStoreWithOptions() {
	suite.SkipIfServerVersionLowerThan("6.2.0", suite.T())
	suite.runWithDefaultClients(func(client interfaces.BaseClientCommands) {
		key1 := "{key}-" + uuid.New().String()
		key2 := "{key}-" + uuid.New().String()
		key3 := "{key}-" + uuid.New().String()
		dest := "{key}-" + uuid.New().String()
		memberScoreMap1 := map[string]float64{
			"one": 1.0,
			"two": 2.0,
		}
		memberScoreMap2 := map[string]float64{
			"two":   3.5,
			"three": 3.0,
		}

		// Add members to sorted sets
		res, err := client.ZAdd(context.Background(), key1, memberScoreMap1)
		assert.NoError(suite.T(), err)
		assert.Equal(suite.T(), int64(2), res)

		res, err = client.ZAdd(context.Background(), key2, memberScoreMap2)
		assert.NoError(suite.T(), err)
		assert.Equal(suite.T(), int64(2), res)

		zUnionStoreResult, err := client.ZUnionStore(context.Background(), dest, options.KeyArray{Keys: []string{key1, key2}})
		assert.NoError(suite.T(), err)
		zRangeZUnionDest, err := client.ZRange(context.Background(), dest, options.NewRangeByIndexQuery(0, -1))
		assert.NoError(suite.T(), err)
		assert.Equal(suite.T(), int64(3), zUnionStoreResult)
		assert.Equal(suite.T(), []string{"one", "three", "two"}, zRangeZUnionDest)

		// Union with scores
		zUnionStoreWithScoresResult, err := client.ZUnionStoreWithOptions(
			context.Background(),
			dest,
			options.KeyArray{Keys: []string{key1, key2}},
			options.NewZUnionOptionsBuilder().SetAggregate(options.AggregateSum),
		)
		assert.NoError(suite.T(), err)
		zRangeDest, err := client.ZRangeWithScores(context.Background(), dest, options.NewRangeByIndexQuery(0, -1))
		assert.NoError(suite.T(), err)
		assert.Equal(suite.T(), int64(3), zUnionStoreWithScoresResult)
		assert.Equal(
			suite.T(),
			[]models.MemberAndScore{{Member: "one", Score: 1.0}, {Member: "three", Score: 3.0}, {Member: "two", Score: 5.5}},
			zRangeDest,
		)

		// Union results with max aggregate
		zUnionStoreWithMaxAggregateResult, err := client.ZUnionStoreWithOptions(context.Background(),
			dest,
			options.KeyArray{Keys: []string{key1, key2}},
			options.NewZUnionOptionsBuilder().SetAggregate(options.AggregateMax),
		)
		assert.NoError(suite.T(), err)
		zRangeDest, err = client.ZRangeWithScores(context.Background(), dest, options.NewRangeByIndexQuery(0, -1))
		assert.NoError(suite.T(), err)
		assert.Equal(suite.T(), int64(3), zUnionStoreWithMaxAggregateResult)
		assert.Equal(
			suite.T(),
			[]models.MemberAndScore{{Member: "one", Score: 1.0}, {Member: "three", Score: 3.0}, {Member: "two", Score: 3.5}},
			zRangeDest,
		)

		// Union results with min aggregate
		zUnionStoreWithMinAggregateResult, err := client.ZUnionStoreWithOptions(context.Background(),
			dest,
			options.KeyArray{Keys: []string{key1, key2}},
			options.NewZUnionOptionsBuilder().SetAggregate(options.AggregateMin),
		)
		assert.NoError(suite.T(), err)
		zRangeDest, err = client.ZRangeWithScores(context.Background(), dest, options.NewRangeByIndexQuery(0, -1))
		assert.NoError(suite.T(), err)
		assert.Equal(suite.T(), int64(3), zUnionStoreWithMinAggregateResult)
		assert.Equal(
			suite.T(),
			[]models.MemberAndScore{{Member: "one", Score: 1.0}, {Member: "two", Score: 2.0}, {Member: "three", Score: 3.0}},
			zRangeDest,
		)

		// Union results with sum aggregate
		zUnionStoreWithSumAggregateResult, err := client.ZUnionStoreWithOptions(context.Background(),
			dest,
			options.KeyArray{Keys: []string{key1, key2}},
			options.NewZUnionOptionsBuilder().SetAggregate(options.AggregateSum),
		)
		assert.NoError(suite.T(), err)
		zRangeDest, err = client.ZRangeWithScores(context.Background(), dest, options.NewRangeByIndexQuery(0, -1))
		assert.NoError(suite.T(), err)
		assert.Equal(suite.T(), int64(3), zUnionStoreWithSumAggregateResult)
		assert.Equal(
			suite.T(),
			[]models.MemberAndScore{{Member: "one", Score: 1.0}, {Member: "three", Score: 3.0}, {Member: "two", Score: 5.5}},
			zRangeDest,
		)

		// Scores are multiplied by a 2.0 weight for key1 and key2 during aggregation
		zUnionStoreWithWeightedKeysResult, err := client.ZUnionStoreWithOptions(context.Background(),
			dest,
			options.WeightedKeys{
				KeyWeightPairs: []options.KeyWeightPair{
					{Key: key1, Weight: 3.0},
					{Key: key2, Weight: 2.0},
				},
			},
			options.NewZUnionOptionsBuilder().SetAggregate(options.AggregateSum),
		)
		assert.NoError(suite.T(), err)
		zRangeDest, err = client.ZRangeWithScores(context.Background(), dest, options.NewRangeByIndexQuery(0, -1))
		assert.NoError(suite.T(), err)
		assert.Equal(suite.T(), int64(3), zUnionStoreWithWeightedKeysResult)
		assert.Equal(
			suite.T(),
			[]models.MemberAndScore{{Member: "one", Score: 3.0}, {Member: "three", Score: 6.0}, {Member: "two", Score: 13.0}},
			zRangeDest,
		)

		// non-existent key - empty union
		zUnionStoreWithNonExistentKeyResult, err := client.ZUnionStoreWithOptions(context.Background(),
			dest,
			options.KeyArray{Keys: []string{key1, key3}},
			options.NewZUnionOptionsBuilder().SetAggregate(options.AggregateSum),
		)
		assert.NoError(suite.T(), err)
		zRangeDest, err = client.ZRangeWithScores(context.Background(), dest, options.NewRangeByIndexQuery(0, -1))
		assert.NoError(suite.T(), err)
		assert.Equal(suite.T(), int64(2), zUnionStoreWithNonExistentKeyResult)
		assert.Equal(suite.T(), []models.MemberAndScore{{Member: "one", Score: 1.0}, {Member: "two", Score: 2.0}}, zRangeDest)

		// empty key list - empty union
		_, err = client.ZRem(context.Background(), dest, []string{"one", "two"}) // Flush previous results
		assert.NoError(suite.T(), err)
		zUnionStoreWithEmptyKeyArray, err := client.ZUnionStoreWithOptions(context.Background(),
			dest,
			options.KeyArray{Keys: []string{}},
			options.NewZUnionOptionsBuilder().SetAggregate(options.AggregateSum),
		)
		assert.NotNil(suite.T(), err)
		zRangeDest, err = client.ZRangeWithScores(context.Background(), dest, options.NewRangeByIndexQuery(0, -1))
		assert.NoError(suite.T(), err)
		assert.Equal(suite.T(), int64(0), zUnionStoreWithEmptyKeyArray)
		assert.Empty(suite.T(), zRangeDest)

		// key exists but not a set
		_, err = client.Set(context.Background(), key3, "value")
		suite.NoError(err)

		_, err = client.ZUnionStore(context.Background(), dest, options.KeyArray{Keys: []string{key1, key3}})
		suite.Error(err)

		_, err = client.ZUnionStoreWithOptions(context.Background(),
			dest,
			options.KeyArray{Keys: []string{key1, key3}},
			options.NewZUnionOptionsBuilder().SetAggregate(options.AggregateSum),
		)
		suite.Error(err)
	})
}

func (suite *GlideTestSuite) TestZInterCard() {
	suite.SkipIfServerVersionLowerThan("7.0.0", suite.T())
	suite.runWithDefaultClients(func(client interfaces.BaseClientCommands) {
		key1 := "{key}:1-" + uuid.NewString()
		key2 := "{key}:2-" + uuid.NewString()
		key3 := "{key}:3-" + uuid.NewString()

		membersScores1 := map[string]float64{
			"a": 1.0,
			"b": 2.0,
			"c": 3.0,
		}
		membersScores2 := map[string]float64{
			"b": 1.0,
			"c": 2.0,
			"d": 3.0,
		}

		zAddResult1, err := client.ZAdd(context.Background(), key1, membersScores1)
		assert.NoError(suite.T(), err)
		assert.Equal(suite.T(), int64(3), zAddResult1)

		zAddResult2, err := client.ZAdd(context.Background(), key2, membersScores2)
		assert.NoError(suite.T(), err)
		assert.Equal(suite.T(), int64(3), zAddResult2)

		res, err := client.ZInterCard(context.Background(), []string{key1, key2})
		assert.NoError(suite.T(), err)
		assert.Equal(suite.T(), int64(2), res)

		res, err = client.ZInterCard(context.Background(), []string{key1, key3})
		assert.NoError(suite.T(), err)
		assert.Equal(suite.T(), int64(0), res)

		res, err = client.ZInterCardWithOptions(
			context.Background(),
			[]string{key1, key2},
			options.NewZInterCardOptions().SetLimit(0),
		)
		assert.NoError(suite.T(), err)
		assert.Equal(suite.T(), int64(2), res)

		res, err = client.ZInterCardWithOptions(
			context.Background(),
			[]string{key1, key2},
			options.NewZInterCardOptions().SetLimit(1),
		)
		assert.NoError(suite.T(), err)
		assert.Equal(suite.T(), int64(1), res)

		res, err = client.ZInterCardWithOptions(
			context.Background(),
			[]string{key1, key2},
			options.NewZInterCardOptions().SetLimit(3),
		)
		assert.NoError(suite.T(), err)
		assert.Equal(suite.T(), int64(2), res)

		// key exists but not a set
		_, err = client.Set(context.Background(), key3, "bar")
		assert.NoError(suite.T(), err)

		_, err = client.ZInterCardWithOptions(
			context.Background(),
			[]string{key1, key3},
			options.NewZInterCardOptions().SetLimit(3),
		)
		suite.Error(err)
	})
}

func (suite *GlideTestSuite) TestZLexCount() {
	suite.runWithDefaultClients(func(client interfaces.BaseClientCommands) {
		suite.SkipIfServerVersionLowerThan("6.2.0", suite.T())
		t := suite.T()
		key1 := "{testKey}:1-" + uuid.New().String()
		key2 := "{testKey}:3-" + uuid.New().String()

		// add members to sorted sets
		client.ZAdd(context.Background(), key1, map[string]float64{"a": 1.0, "b": 2.0, "c": 3.0})

		// count members in range a exclusive to c inclusive
		result, err := client.ZLexCount(context.Background(),
			key1,
			options.NewRangeByLexQuery(
				options.NewLexBoundary("a", false),
				options.NewLexBoundary("c", true),
			),
		)
		assert.NoError(t, err)
		assert.Equal(t, int64(2), result)

		// count members in range negative to positive infinity
		result, err = client.ZLexCount(context.Background(),
			key1,
			options.NewRangeByLexQuery(
				options.NewInfiniteLexBoundary("-"),
				options.NewInfiniteLexBoundary("+"),
			),
		)
		assert.NoError(t, err)
		assert.Equal(t, int64(3), result)

		// count members in range negative infinity to c inclusive
		result, err = client.ZLexCount(context.Background(),
			key1,
			options.NewRangeByLexQuery(
				options.NewInfiniteLexBoundary("-"),
				options.NewLexBoundary("c", true),
			),
		)
		assert.NoError(t, err)
		assert.Equal(t, int64(3), result)

		// non-existent key
		result, err = client.ZLexCount(context.Background(),
			key2,
			options.NewRangeByLexQuery(
				options.NewLexBoundary("a", false),
				options.NewLexBoundary("c", true),
			),
		)
		assert.NoError(t, err)
		assert.Equal(t, int64(0), result)

		// key exists but not a set
		_, err = client.Set(context.Background(), key2, "value")
		assert.NoError(t, err)

		_, err = client.ZLexCount(context.Background(),
			key2,
			options.NewRangeByLexQuery(
				options.NewLexBoundary("a", false),
				options.NewLexBoundary("c", true),
			),
		)
		suite.Error(err)
	})
}

func (suite *GlideTestSuite) TestGeoAdd() {
	suite.runWithDefaultClients(func(client interfaces.BaseClientCommands) {
		t := suite.T()
		key1 := "{testKey}:1-" + uuid.New().String()
		key2 := "{testKey}:2-" + uuid.New().String()

		// Test basic GEOADD
		membersToCoordinates := map[string]options.GeospatialData{
			"Palermo": {Longitude: 13.361389, Latitude: 38.115556},
			"Catania": {Longitude: 15.087269, Latitude: 37.502669},
		}

		result, err := client.GeoAdd(context.Background(), key1, membersToCoordinates)
		assert.NoError(t, err)
		assert.Equal(t, int64(2), result)

		// Test with NX option (only if not exists)
		membersToCoordinates = map[string]options.GeospatialData{
			"Catania": {Longitude: 15.087269, Latitude: 39},
		}
		result, err = client.GeoAddWithOptions(context.Background(),
			key1,
			membersToCoordinates,
			*options.NewGeoAddOptions().SetConditionalChange(constants.OnlyIfDoesNotExist),
		)
		assert.NoError(t, err)
		assert.Equal(t, int64(0), result)

		// Test with XX option (only if exists)
		result, err = client.GeoAddWithOptions(context.Background(),
			key1,
			membersToCoordinates,
			*options.NewGeoAddOptions().SetConditionalChange(constants.OnlyIfExists),
		)
		assert.NoError(t, err)
		assert.Equal(t, int64(0), result)

		// Test with CH option (change coordinates)
		membersToCoordinates = map[string]options.GeospatialData{
			"Catania":  {Longitude: 15.087269, Latitude: 40},
			"Tel-Aviv": {Longitude: 32.0853, Latitude: 34.7818},
		}
		result, err = client.GeoAddWithOptions(context.Background(),
			key1,
			membersToCoordinates,
			*options.NewGeoAddOptions().SetChanged(true),
		)
		assert.NoError(t, err)
		assert.Equal(t, int64(2), result)

		// Test error case with wrong key type
		_, err = client.Set(context.Background(), key2, "bar")
		assert.NoError(t, err)

		_, err = client.GeoAddWithOptions(context.Background(),
			key2,
			membersToCoordinates,
			*options.NewGeoAddOptions().SetChanged(true),
		)
		suite.Error(err)
	})
}

func (suite *GlideTestSuite) TestGeoDist() {
	suite.runWithDefaultClients(func(client interfaces.BaseClientCommands) {
		t := suite.T()
		key1 := uuid.New().String()
		key2 := uuid.New().String()
		member1 := "Palermo"
		member2 := "Catania"
		member3 := "NonExisting"
		expected := 166274.1516
		expectedKM := 166.2742
		delta := 1e-9

		// adding locations
		membersToCoordinates := map[string]options.GeospatialData{
			"Palermo": {Longitude: 13.361389, Latitude: 38.115556},
			"Catania": {Longitude: 15.087269, Latitude: 37.502669},
		}
		result, err := client.GeoAdd(context.Background(), key1, membersToCoordinates)
		assert.NoError(t, err)
		assert.Equal(t, int64(2), result)

		// assert correct result with default metric
		actual, err := client.GeoDist(context.Background(), key1, member1, member2)
		assert.NoError(t, err)
		assert.LessOrEqual(t, float64(math.Abs(actual.Value()-expected)), float64(delta))

		// assert correct result with manual metric specification kilometers
		actualKM, err := client.GeoDistWithUnit(context.Background(), key1, member1, member2, constants.GeoUnitKilometers)
		assert.NoError(t, err)
		assert.LessOrEqual(t, math.Abs(actualKM.Value()-expectedKM), delta)

		// assert null result when member index is missing
		actual, _ = client.GeoDist(context.Background(), key1, member1, member3)
		assert.True(t, actual.IsNil())

		// key exists but holds a non-ZSET value
		_, err = client.Set(context.Background(), key2, "bar")
		suite.NoError(err)
		_, err = client.GeoDist(context.Background(), key2, member1, member2)
		suite.Error(err)
	})
}

func (suite *GlideTestSuite) TestGeoAdd_InvalidArgs() {
	suite.runWithDefaultClients(func(client interfaces.BaseClientCommands) {
		key := "{testKey}:3-" + uuid.New().String()

		// Test empty members
		_, err := client.GeoAdd(context.Background(), key, map[string]options.GeospatialData{})
		suite.Error(err)

		// Test invalid longitude (-181)
		_, err = client.GeoAdd(context.Background(), key, map[string]options.GeospatialData{
			"Place": {Longitude: -181, Latitude: 0},
		})
		suite.Error(err)

		// Test invalid longitude (181)
		_, err = client.GeoAdd(context.Background(), key, map[string]options.GeospatialData{
			"Place": {Longitude: 181, Latitude: 0},
		})
		suite.Error(err)

		// Test invalid latitude (86)
		_, err = client.GeoAdd(context.Background(), key, map[string]options.GeospatialData{
			"Place": {Longitude: 0, Latitude: 86},
		})
		suite.Error(err)

		// Test invalid latitude (-86)
		_, err = client.GeoAdd(context.Background(), key, map[string]options.GeospatialData{
			"Place": {Longitude: 0, Latitude: -86},
		})
		suite.Error(err)
	})
}

func (suite *GlideTestSuite) TestGeoHash() {
	suite.runWithDefaultClients(func(client interfaces.BaseClientCommands) {
		key1 := uuid.New().String()

		// Add some locations to the geo index
		membersToCoordinates := map[string]options.GeospatialData{
			"Palermo": {Longitude: 13.361389, Latitude: 38.115556},
			"Catania": {Longitude: 15.087269, Latitude: 37.502669},
		}

		// Add the coordinates
		result, err := client.GeoAdd(context.Background(), key1, membersToCoordinates)
		suite.NoError(err)
		suite.Equal(int64(2), result)

		// Test getting geohash for multiple members
		geoHashResults, err := client.GeoHash(context.Background(), key1, []string{"Palermo", "Catania"})
		suite.NoError(err)
		suite.Equal(2, len(geoHashResults))
		suite.Equal(geoHashResults[0].Value(), "sqc8b49rny0")
		suite.Equal(geoHashResults[1].Value(), "sqdtr74hyu0")

		// Test getting geohash for non-existent members
		geoHashResults, err = client.GeoHash(context.Background(), key1, []string{"Gotham City"})
		suite.NoError(err)
		suite.Equal(1, len(geoHashResults))
		suite.True(geoHashResults[0].IsNil())

		// Test getting geohash for empty members
		geoHashResults, err = client.GeoHash(context.Background(), key1, []string{})
		suite.NoError(err)
		suite.Equal(0, len(geoHashResults))

		// Test with wrong key type
		wrongKey := "{testKey}:3-" + uuid.New().String()
		_, err = client.Set(context.Background(), wrongKey, "value")
		suite.NoError(err)
		_, err = client.GeoHash(context.Background(), wrongKey, []string{"Palermo"})
		suite.Error(err)
	})
}

func (suite *GlideTestSuite) TestGetSet_SendLargeValues() {
	suite.runWithDefaultClients(func(client interfaces.BaseClientCommands) {
		// Run with a 5 second timeout
		RunWithTimeout(suite.T(), 5*time.Second, func(ctx context.Context) {
			key := suite.GenerateLargeUuid()
			value := suite.GenerateLargeUuid()
			suite.verifyOK(client.Set(ctx, key, value))
			result, err := client.Get(ctx, key)
			suite.NoError(err)
			assert.Equal(suite.T(), value, result.Value())
		})
	})
}

func (suite *GlideTestSuite) TestGeoPos() {
	suite.runWithDefaultClients(func(client interfaces.BaseClientCommands) {
		key1 := "{testKey}:1-" + uuid.New().String()
		key2 := "{testKey}:2-" + uuid.New().String()

		members := []string{"Palermo", "Catania"}
		expected := [][]float64{
			{13.36138933897018433, 38.11555639549629859},
			{15.08726745843887329, 37.50266842333162032},
		}

		// Add locations
		membersCoordinates := map[string]options.GeospatialData{
			"Palermo": {Longitude: 13.361389, Latitude: 38.115556},
			"Catania": {Longitude: 15.087269, Latitude: 37.502669},
		}

		result, err := client.GeoAdd(context.Background(), key1, membersCoordinates)
		suite.NoError(err)
		suite.Equal(int64(2), result)

		// Get positions and verify
		actual, err := client.GeoPos(context.Background(), key1, members)
		suite.NoError(err)

		// Verify each coordinate with high precision
		for i, coords := range actual {
			suite.NotNil(coords)
			suite.Equal(2, len(coords))

			suite.InDeltaSlice(expected[i], coords, 1e-6)
		}

		// Test error case with wrong key type
		_, err = client.Set(context.Background(), key2, "geopos")
		suite.NoError(err)

		_, err = client.GeoPos(context.Background(), key2, members)
		suite.Error(err)
	})
}

func (suite *GlideTestSuite) TestGeoSearch() {
	suite.runWithDefaultClients(func(client interfaces.BaseClientCommands) {
		key1 := "{key}-1-" + uuid.New().String()
		key2 := "{key}-2-" + uuid.New().String()

		// Setup test data
		members := []string{"Catania", "Palermo", "edge2", "edge1"}
		membersToCoordinates := map[string]options.GeospatialData{
			"Catania": {Longitude: 15.087269, Latitude: 37.502669},
			"Palermo": {Longitude: 13.361389, Latitude: 38.115556},
			"edge2":   {Longitude: 17.241510, Latitude: 38.788135},
			"edge1":   {Longitude: 12.758489, Latitude: 38.788135},
		}

		expectedResults := []options.Location{
			{
				Name: "Catania",
				Dist: 56.4413,
				Hash: int64(3479447370796909),
				Coord: options.GeospatialData{
					Longitude: 15.087267458438873,
					Latitude:  37.50266842333162,
				},
			},
			{
				Name: "Palermo",
				Dist: 190.4424,
				Hash: int64(3479099956230698),
				Coord: options.GeospatialData{
					Longitude: 13.361389338970184,
					Latitude:  38.1155563954963,
				},
			},
			{
				Name: "edge2",
				Dist: 279.7403,
				Hash: int64(3481342659049484),
				Coord: options.GeospatialData{
					Longitude: 17.241510450839996,
					Latitude:  38.78813451624225,
				},
			},
			{
				Name: "edge1",
				Dist: 279.7405,
				Hash: int64(3479273021651468),
				Coord: options.GeospatialData{
					Longitude: 12.75848776102066,
					Latitude:  38.78813451624225,
				},
			},
		}

		// Add geospatial data
		result, err := client.GeoAdd(context.Background(), key1, membersToCoordinates)
		assert.NoError(suite.T(), err)
		assert.Equal(suite.T(), int64(4), result)

		// Test search by box, unit: km, from a geospatial data point
		searchOrigin := options.GeoCoordOrigin{
			GeospatialData: options.GeospatialData{Longitude: 15, Latitude: 37},
		}
		searchShape := options.NewBoxSearchShape(400, 400, constants.GeoUnitKilometers)
		resultOpts := options.NewGeoSearchResultOptions().SetSortOrder(options.ASC)

		results, err := client.GeoSearchWithResultOptions(context.Background(), key1, &searchOrigin, *searchShape, *resultOpts)
		assert.NoError(suite.T(), err)
		assert.Equal(suite.T(), members, results)

		// Search with all options (WITHDIST, WITHHASH, WITHCOORD)
		searchOpts := options.NewGeoSearchInfoOptions().
			SetWithDist(true).
			SetWithHash(true).
			SetWithCoord(true)

		fullResults, err := client.GeoSearchWithFullOptions(
			context.Background(),
			key1,
			&searchOrigin,
			*searchShape,
			*resultOpts,
			*searchOpts,
		)
		assert.NoError(suite.T(), err)
		// Verify structure of results - exact values may vary slightly due to floating-point precision
		assert.Equal(suite.T(), len(expectedResults), len(fullResults))
		for i := range expectedResults {
			assert.Equal(suite.T(), expectedResults[i].Name, fullResults[i].Name)
			assert.Equal(suite.T(), expectedResults[i].Dist, fullResults[i].Dist)
			assert.Equal(suite.T(), expectedResults[i].Hash, fullResults[i].Hash)
			assert.InDelta(suite.T(), expectedResults[i].Coord.Latitude, fullResults[i].Coord.Latitude, 1e-6)
			assert.InDelta(suite.T(), expectedResults[i].Coord.Longitude, fullResults[i].Coord.Longitude, 1e-6)
		}

		// Test with count limiting result to 1
		resultOptsWithCount := options.NewGeoSearchResultOptions().
			SetSortOrder(options.ASC).
			SetCount(1)

		countResults, err := client.GeoSearchWithResultOptions(
			context.Background(),
			key1,
			&searchOrigin,
			*searchShape,
			*resultOptsWithCount,
		)
		assert.NoError(suite.T(), err)
		assert.Equal(suite.T(), 1, len(countResults))
		assert.Equal(suite.T(), "Catania", countResults[0])

		// Test search by box from member, with distance included
		meters := float64(400 * 1000)
		expectedResults2 := []options.Location{
			{
				Name: "edge2",
				Dist: 236529.1799,
			},
			{
				Name: "Palermo",
				Dist: 166274.1516,
			},
			{
				Name: "Catania",
				Dist: 0.0,
			},
		}
		memberResults, err := client.GeoSearchWithFullOptions(context.Background(),
			key1,
			&options.GeoMemberOrigin{Member: "Catania"},
			*options.NewBoxSearchShape(meters, meters, constants.GeoUnitMeters),
			*options.NewGeoSearchResultOptions().SetSortOrder(options.DESC),
			*options.NewGeoSearchInfoOptions().SetWithDist(true),
		)
		assert.NoError(suite.T(), err)
		assert.Equal(suite.T(), expectedResults2, memberResults)

		// Test search by box, unit: feet, from a member, with limited ANY count to 2, with hash
		feetValue := 400 * 3280.8399
		feetShape := options.NewBoxSearchShape(feetValue, feetValue, constants.GeoUnitFeet)
		feetResult, err := client.GeoSearchWithFullOptions(context.Background(),
			key1,
			&options.GeoMemberOrigin{Member: "Palermo"},
			*feetShape,
			*options.NewGeoSearchResultOptions().SetSortOrder(options.ASC).SetCount(2),
			*options.NewGeoSearchInfoOptions().SetWithHash(true),
		)
		expectedResults3 := []options.Location{
			{Name: "Palermo", Hash: int64(3479099956230698)},
			{Name: "edge1", Hash: int64(3479273021651468)},
		}
		assert.NoError(suite.T(), err)
		assert.Equal(suite.T(), 2, len(feetResult))
		assert.Equal(suite.T(), expectedResults3, feetResult)

		// Test search by radius with feet units from member
		feetRadius := 200 * 3280.8399

		feetResults, err := client.GeoSearchWithResultOptions(context.Background(),
			key1,
			&options.GeoMemberOrigin{Member: "Catania"},
			*options.NewCircleSearchShape(feetRadius, constants.GeoUnitFeet),
			*options.NewGeoSearchResultOptions().SetSortOrder(options.ASC),
		)
		assert.NoError(suite.T(), err)
		assert.Equal(suite.T(), []string{"Catania", "Palermo"}, feetResults)

		// Test search by radius with meters units from member
		metersRadius := 200 * 1000
		metersResults, err := client.GeoSearchWithResultOptions(context.Background(),
			key1,
			&options.GeoMemberOrigin{Member: "Catania"},
			*options.NewCircleSearchShape(float64(metersRadius), constants.GeoUnitMeters),
			*options.NewGeoSearchResultOptions().SetSortOrder(options.DESC),
		)
		assert.NoError(suite.T(), err)
		assert.Equal(suite.T(), []string{"Palermo", "Catania"}, metersResults)

		// Test search by radius with miles units from geospatial data
		milesResults, err := client.GeoSearchWithResultOptions(context.Background(),
			key1,
			&options.GeoCoordOrigin{
				GeospatialData: options.GeospatialData{Longitude: 15, Latitude: 37},
			},
			*options.NewCircleSearchShape(175, constants.GeoUnitMiles),
			*options.NewGeoSearchResultOptions().SetSortOrder(options.DESC),
		)
		assert.NoError(suite.T(), err)
		assert.Equal(suite.T(), []string{"edge1", "edge2", "Palermo", "Catania"}, milesResults)

		// Test search by radius with kilometers units, with limited count and all options
		kmResults, err := client.GeoSearchWithFullOptions(context.Background(),
			key1,
			&options.GeoCoordOrigin{
				GeospatialData: options.GeospatialData{Longitude: 15, Latitude: 37},
			},
			*options.NewCircleSearchShape(200, constants.GeoUnitKilometers),
			*options.NewGeoSearchResultOptions().SetSortOrder(options.ASC).SetCount(2),
			*options.NewGeoSearchInfoOptions().SetWithDist(true).SetWithHash(true).SetWithCoord(true),
		)
		assert.NoError(suite.T(), err)
		expectedKmResults := []options.Location{
			{
				Name: "Catania",
				Dist: 56.4413,
				Hash: int64(3479447370796909),
				Coord: options.GeospatialData{
					Longitude: 15.087267458438873,
					Latitude:  37.50266842333162,
				},
			},
			{
				Name: "Palermo",
				Dist: 190.4424,
				Hash: int64(3479099956230698),
				Coord: options.GeospatialData{
					Longitude: 13.361389338970184,
					Latitude:  38.1155563954963,
				},
			},
		}
		for i := range expectedKmResults {
			assert.Equal(suite.T(), expectedKmResults[i].Name, kmResults[i].Name)
			assert.Equal(suite.T(), expectedKmResults[i].Dist, kmResults[i].Dist)
			assert.Equal(suite.T(), expectedKmResults[i].Hash, kmResults[i].Hash)
			assert.InDelta(suite.T(), expectedKmResults[i].Coord.Latitude, kmResults[i].Coord.Latitude, 1e-6)
			assert.InDelta(suite.T(), expectedKmResults[i].Coord.Longitude, kmResults[i].Coord.Longitude, 1e-6)
		}

		// Test search with ANY option
		expectedAnyResults := []options.Location{
			{
				Name: "Palermo",
				Dist: 190.4424,
				Hash: int64(3479099956230698),
				Coord: options.GeospatialData{
					Longitude: 13.361389338970184,
					Latitude:  38.1155563954963,
				},
			},
		}
		anyResult, err := client.GeoSearchWithFullOptions(context.Background(),
			key1,
			&options.GeoCoordOrigin{
				GeospatialData: options.GeospatialData{Longitude: 15, Latitude: 37},
			},
			*options.NewCircleSearchShape(200, constants.GeoUnitKilometers),
			*options.NewGeoSearchResultOptions().SetSortOrder(options.ASC).SetCount(1).SetIsAny(true),
			*options.NewGeoSearchInfoOptions().SetWithDist(true).SetWithHash(true).SetWithCoord(true),
		)
		assert.NoError(suite.T(), err)
		assert.Equal(suite.T(), expectedAnyResults, anyResult)

		// Test empty results - small area
		smallShape := options.NewBoxSearchShape(50, 50, constants.GeoUnitMeters)
		emptyResults1, err := client.GeoSearchWithResultOptions(context.Background(),
			key1,
			&options.GeoCoordOrigin{
				GeospatialData: options.GeospatialData{Longitude: 15, Latitude: 37},
			},
			*smallShape,
			*options.NewGeoSearchResultOptions().SetSortOrder(options.ASC).SetCount(1),
		)
		assert.NoError(suite.T(), err)
		assert.Empty(suite.T(), emptyResults1)

		// Test empty results - very small radius
		tinyShape := options.NewCircleSearchShape(5, constants.GeoUnitMeters)
		emptyResults2, err := client.GeoSearchWithResultOptions(context.Background(),
			key1,
			&options.GeoCoordOrigin{
				GeospatialData: options.GeospatialData{Longitude: 15, Latitude: 37},
			},
			*tinyShape,
			*resultOpts,
		)
		assert.NoError(suite.T(), err)
		assert.Empty(suite.T(), emptyResults2)

		// Test non-existing member error
		nonExistingMemberOrigin := &options.GeoMemberOrigin{Member: "non-existing-member"}
		_, err = client.GeoSearchWithResultOptions(context.Background(),
			key1,
			nonExistingMemberOrigin,
			*options.NewCircleSearchShape(100, constants.GeoUnitMeters),
			*resultOpts,
		)
		suite.Error(err)

		// Test wrong key type error
		_, err = client.Set(context.Background(), key2, "nonZSETvalue")
		suite.NoError(err)
		_, err = client.GeoSearchWithResultOptions(context.Background(),
			key2,
			&options.GeoCoordOrigin{
				GeospatialData: options.GeospatialData{Longitude: 15, Latitude: 37},
			},
			*options.NewCircleSearchShape(100, constants.GeoUnitMeters),
			*resultOpts,
		)
		suite.Error(err)
	})
}

func (suite *GlideTestSuite) TestGeoSearchStore() {
	suite.runWithDefaultClients(func(client interfaces.BaseClientCommands) {
		sourceKey := "{key}-1-" + uuid.New().String()
		destinationKey := "{key}-2-" + uuid.New().String()
		key3 := "{key}-3-" + uuid.New().String()

		membersToCoordinates := map[string]options.GeospatialData{
			"Palermo": {Longitude: 13.361389, Latitude: 38.115556},
			"Catania": {Longitude: 15.087269, Latitude: 37.502669},
			"edge2":   {Longitude: 17.241510, Latitude: 38.788135},
			"edge1":   {Longitude: 12.758489, Latitude: 38.788135},
		}
		// Expected results arrays
		expectedArray := []models.MemberAndScore{
			{Member: "Palermo", Score: 3479099956230698.0},
			{Member: "edge1", Score: 3479273021651468.0},
			{Member: "Catania", Score: 3479447370796909.0},
			{Member: "edge2", Score: 3481342659049484.0},
		}
		expectedArray2 := []models.MemberAndScore{
			{Member: "Catania", Score: 56.4412578701582},
			{Member: "Palermo", Score: 190.44242984775784},
			{Member: "edge2", Score: 279.7403417843143},
			{Member: "edge1", Score: 279.7404521356343},
		}
		expectedArray3 := []models.MemberAndScore{
			{Member: "Palermo", Score: 3479099956230698.0},
			{Member: "Catania", Score: 3479447370796909.0},
		}
		// Add geospatial data
		result, err := client.GeoAdd(context.Background(), sourceKey, membersToCoordinates)
		suite.NoError(err)
		suite.Equal(int64(4), result)

		// Test storing results of a box search, from a geospatial data point
		searchOrigin := &options.GeoCoordOrigin{
			GeospatialData: options.GeospatialData{Longitude: 15, Latitude: 37},
		}
		boxShape := options.NewBoxSearchShape(400, 400, constants.GeoUnitKilometers)

		count, err := client.GeoSearchStore(context.Background(), destinationKey, sourceKey, searchOrigin, *boxShape)
		suite.NoError(err)
		suite.Equal(int64(4), count)

		// Verify stored results
		zRangeResult, err := client.ZRangeWithScores(context.Background(), destinationKey, options.NewRangeByIndexQuery(0, -1))
		suite.NoError(err)
		suite.Equal(expectedArray, zRangeResult)

		// Test storing results of a box search, unit: kilometers, from a geospatial data point, with distance
		count, err = client.GeoSearchStoreWithInfoOptions(context.Background(),
			destinationKey,
			sourceKey,
			searchOrigin,
			*boxShape,
			*options.NewGeoSearchStoreInfoOptions().SetStoreDist(true),
		)
		suite.NoError(err)
		suite.Equal(int64(4), count)

		// Verify stored results with distance
		zRangeResultWithDist, err := client.ZRangeWithScores(
			context.Background(),
			destinationKey,
			options.NewRangeByIndexQuery(0, -1),
		)
		suite.NoError(err)
		for i := range expectedArray2 {
			suite.InDelta(expectedArray2[i].Score, zRangeResultWithDist[i].Score, 1e-6)
		}

		// Test storing results of a box search, unit: kilometers, from a geospatial data point, with count
		count, err = client.GeoSearchStoreWithResultOptions(context.Background(),
			destinationKey,
			sourceKey,
			searchOrigin,
			*boxShape,
			*options.NewGeoSearchResultOptions().SetCount(2),
		)
		suite.NoError(err)
		suite.Equal(int64(2), count)

		// Verify stored results with count
		zRangeResultWithCount, err := client.ZRangeWithScores(
			context.Background(),
			destinationKey,
			options.NewRangeByIndexQuery(0, -1),
		)
		suite.NoError(err)
		suite.Equal(
			[]models.MemberAndScore{
				{Member: "Palermo", Score: 3479099956230698},
				{Member: "Catania", Score: 3479447370796909},
			},
			zRangeResultWithCount,
		)

		// Test storing results of a radius search, unit: feet, from a member
		feetValue := 200 * 3280.8399
		count, err = client.GeoSearchStoreWithResultOptions(context.Background(),
			destinationKey,
			sourceKey,
			&options.GeoMemberOrigin{Member: "Catania"},
			*options.NewCircleSearchShape(feetValue, constants.GeoUnitFeet),
			*options.NewGeoSearchResultOptions().SetCount(2),
		)
		suite.NoError(err)
		suite.Equal(int64(2), count)

		// Verify stored results with count
		zRangeResultWithCount, err = client.ZRangeWithScores(
			context.Background(),
			destinationKey,
			options.NewRangeByIndexQuery(0, -1),
		)
		suite.NoError(err)
		suite.Equal(expectedArray3, zRangeResultWithCount)

		// Test storing results of a search that returns 0 results
		count, err = client.GeoSearchStore(context.Background(),
			destinationKey,
			sourceKey,
			searchOrigin,
			*options.NewCircleSearchShape(1, constants.GeoUnitMeters),
		)
		suite.NoError(err)
		suite.Equal(int64(0), count)
		zRangeResultZero, err := client.ZRangeWithScores(
			context.Background(),
			destinationKey,
			options.NewRangeByIndexQuery(0, -1),
		)
		suite.NoError(err)
		suite.Equal([]models.MemberAndScore{}, zRangeResultZero)

		// Test storing results of a search with ANY option
		count, err = client.GeoSearchStoreWithResultOptions(context.Background(),
			destinationKey,
			sourceKey,
			searchOrigin,
			*boxShape,
			*options.NewGeoSearchResultOptions().SetIsAny(true),
		)
		suite.NoError(err)
		suite.Equal(int64(4), count)
		zRangeResultANY, err := client.ZRangeWithScores(
			context.Background(),
			destinationKey,
			options.NewRangeByIndexQuery(0, -1),
		)
		suite.NoError(err)
		expectedANYResults := []models.MemberAndScore{
			{Member: "Palermo", Score: 3479099956230698.0},
			{Member: "edge1", Score: 3479273021651468.0},
			{Member: "Catania", Score: 3479447370796909.0},
			{Member: "edge2", Score: 3481342659049484.0},
		}
		suite.Equal(expectedANYResults, zRangeResultANY)

		// member does not exist
		nonExistingMemberOrigin := &options.GeoMemberOrigin{Member: "non-existing-member"}
		_, err = client.GeoSearchStore(context.Background(), destinationKey, sourceKey, nonExistingMemberOrigin, *boxShape)
		suite.Error(err)

		// key exists but holds a non-ZSET value
		_, err = client.Set(context.Background(), key3, "nonZSETvalue")
		suite.NoError(err)
		_, err = client.GeoSearchStore(context.Background(), destinationKey, key3, searchOrigin, *boxShape)
		suite.Error(err)
	})
}

func (suite *GlideTestSuite) TestBZPopMax() {
	suite.SkipIfServerVersionLowerThan("7.0.0", suite.T())

	suite.runWithDefaultClients(func(client interfaces.BaseClientCommands) {
		key1 := "{key}-1" + uuid.NewString()

		res1, err := client.BZPopMax(context.Background(), []string{key1}, 100*time.Millisecond)
		suite.NoError(err)
		assert.True(suite.T(), res1.IsNil())

		membersScoreMap := map[string]float64{
			"one":   1.0,
			"two":   2.0,
			"three": 3.0,
		}

		res2, err := client.ZAdd(context.Background(), key1, membersScoreMap)
		suite.NoError(err)
		assert.Equal(suite.T(), int64(3), res2)

		res3, err := client.BZPopMax(context.Background(), []string{key1}, 100*time.Millisecond)
		suite.NoError(err)
		assert.Equal(suite.T(), models.KeyWithMemberAndScore{Key: key1, Member: "three", Score: 3.0}, res3.Value())
	})
}

func (suite *GlideTestSuite) TestZMPop() {
	suite.SkipIfServerVersionLowerThan("7.0.0", suite.T())

	suite.runWithDefaultClients(func(client interfaces.BaseClientCommands) {
		key1 := "{key}-1" + uuid.NewString()
		key2 := "{key}-2" + uuid.NewString()
		key3 := "{key}-3" + uuid.NewString()

		res1, err := client.ZMPop(context.Background(), []string{key1}, constants.MIN)
		suite.NoError(err)
		assert.True(suite.T(), res1.IsNil())

		membersScoreMap := map[string]float64{
			"one":   1.0,
			"two":   2.0,
			"three": 3.0,
		}
		res2, err := client.ZAdd(context.Background(), key1, membersScoreMap)
		suite.NoError(err)
		assert.Equal(suite.T(), int64(3), res2)

		res3, err := client.ZAdd(context.Background(), key2, map[string]float64{
			"four": 4.0,
			"five": 5.0,
		})
		suite.NoError(err)
		assert.Equal(suite.T(), int64(2), res3)

		// Pop minimum value from key1
		res4, err := client.ZMPop(context.Background(), []string{key1}, constants.MIN)
		suite.NoError(err)
		assert.Equal(suite.T(), key1, res4.Value().Key)
		assert.ElementsMatch(
			suite.T(),
			[]models.MemberAndScore{
				{Member: "one", Score: 1.0},
			},
			res4.Value().MembersAndScores,
		)

		// Pop maximum value from key2
		res5, err := client.ZMPop(context.Background(), []string{key2}, constants.MAX)
		suite.NoError(err)
		assert.Equal(suite.T(), key2, res5.Value().Key)
		assert.ElementsMatch(
			suite.T(),
			[]models.MemberAndScore{
				{Member: "five", Score: 5.0},
			},
			res5.Value().MembersAndScores,
		)

		// pop from an empty key3
		res6, err := client.ZMPop(context.Background(), []string{key3}, constants.MIN)
		suite.NoError(err)
		assert.True(suite.T(), res6.IsNil())
	})
}

func (suite *GlideTestSuite) TestZMPopWithOptions() {
	suite.SkipIfServerVersionLowerThan("7.0.0", suite.T())

	suite.runWithDefaultClients(func(client interfaces.BaseClientCommands) {
		key1 := "{key}-1" + uuid.NewString()
		key2 := "{key}-2" + uuid.NewString()
		key3 := "{key}-3" + uuid.NewString()

		opts := *options.NewZMPopOptions().SetCount(2)

		res1, err := client.ZMPopWithOptions(context.Background(), []string{key1}, constants.MIN, opts)
		suite.NoError(err)
		assert.True(suite.T(), res1.IsNil())

		membersScoreMap := map[string]float64{
			"one":   1.0,
			"two":   2.0,
			"three": 3.0,
			"four":  4.0,
		}
		res2, err := client.ZAdd(context.Background(), key1, membersScoreMap)
		suite.NoError(err)
		assert.Equal(suite.T(), int64(4), res2)

		res3, err := client.ZAdd(context.Background(), key2, map[string]float64{
			"a": 10.0,
			"b": 20.0,
		})
		suite.NoError(err)
		assert.Equal(suite.T(), int64(2), res3)

		res4, err := client.ZMPopWithOptions(context.Background(), []string{key1}, constants.MIN, opts)
		suite.NoError(err)
		assert.Equal(suite.T(), key1, res4.Value().Key)
		assert.ElementsMatch(
			suite.T(),
			[]models.MemberAndScore{
				{Member: "one", Score: 1.0},
				{Member: "two", Score: 2.0},
			},
			res4.Value().MembersAndScores,
		)

		opts10 := *options.NewZMPopOptions().SetCount(10)
		res5, err := client.ZMPopWithOptions(context.Background(), []string{key1}, constants.MIN, opts10)
		suite.NoError(err)
		assert.Equal(suite.T(), key1, res5.Value().Key)
		assert.ElementsMatch(
			suite.T(),
			[]models.MemberAndScore{
				{Member: "three", Score: 3.0},
				{Member: "four", Score: 4.0},
			},
			res5.Value().MembersAndScores,
		)

		opts1 := *options.NewZMPopOptions().SetCount(1)
		res6, err := client.ZMPopWithOptions(context.Background(), []string{key2}, constants.MAX, opts1)
		suite.NoError(err)
		assert.Equal(suite.T(), key2, res6.Value().Key)
		assert.ElementsMatch(
			suite.T(),
			[]models.MemberAndScore{
				{Member: "b", Score: 20.0},
			},
			res6.Value().MembersAndScores,
		)

		res7, err := client.ZMPopWithOptions(context.Background(), []string{key3}, constants.MIN, opts1)
		suite.NoError(err)
		assert.True(suite.T(), res7.IsNil())
	})
}

func (suite *GlideTestSuite) TestInvokeScriptWithoutRoute() {
	suite.runWithDefaultClients(func(client interfaces.BaseClientCommands) {
		key1 := uuid.NewString()
		key2 := uuid.NewString()

		// Test a script that returns a string without keys and args.
		script1 := options.NewScript("return 'Hello'")
		response1, err := client.InvokeScript(context.Background(), *script1)
		suite.NoError(err)
		assert.Equal(suite.T(), "Hello", response1)

		// Test script that sets a key with value.
		script2 := options.NewScript("return redis.call('SET', KEYS[1], ARGV[1])")

		// Create Script options for setting key1
		scriptOptions := options.NewScriptOptions()
		scriptOptions.WithKeys([]string{key1}).WithArgs([]string{"value1"})
		setResponse, err := client.InvokeScriptWithOptions(context.Background(), *script2, *scriptOptions)
		suite.NoError(err)
		assert.Equal(suite.T(), "OK", setResponse)

		// Set another key, key2 with the same script
		scriptOptions2 := options.NewScriptOptions()
		scriptOptions2.WithKeys([]string{key2}).WithArgs([]string{"value2"})
		setResponse2, err := client.InvokeScriptWithOptions(context.Background(), *script2, *scriptOptions2)
		suite.NoError(err)
		assert.Equal(suite.T(), "OK", setResponse2)
		script2.Close()

		// Test script that gets a key's value
		script3 := options.NewScript("return redis.call('GET', KEYS[1])")

		// Create ClusterScriptOptions for getting key1
		scriptOptions3 := options.NewScriptOptions()
		scriptOptions3.WithKeys([]string{key1})
		getResponse1, err := client.InvokeScriptWithOptions(context.Background(), *script3, *scriptOptions3)
		suite.NoError(err)
		assert.Equal(suite.T(), "value1", getResponse1)

		// Get another key's value
		scriptOptions4 := options.NewScriptOptions()
		scriptOptions4.WithKeys([]string{key2})
		getResponse2, err := client.InvokeScriptWithOptions(context.Background(), *script3, *scriptOptions4)
		assert.Equal(suite.T(), "value2", getResponse2)
		suite.NoError(err)
		script3.Close()
	})
}

func (suite *GlideTestSuite) TestScriptFlush() {
	suite.runWithDefaultClients(func(client interfaces.BaseClientCommands) {
		// Create a script
		script := options.NewScript("return 'Hello'")

		// Load script
		_, err := client.InvokeScript(context.Background(), *script)
		suite.NoError(err)

		// Check existence of script
		scriptHash := script.GetHash()
		result, err := client.ScriptExists(context.Background(), []string{scriptHash})
		suite.NoError(err)
		assert.Equal(suite.T(), []bool{true}, result)

		// Flush the script cache
		flushResult, err := client.ScriptFlush(context.Background())
		suite.NoError(err)
		assert.Equal(suite.T(), "OK", flushResult)

		// Check that the script no longer exists
		result, err = client.ScriptExists(context.Background(), []string{scriptHash})
		suite.NoError(err)
		assert.Equal(suite.T(), []bool{false}, result)

		// Test with ASYNC mode
		_, err = client.InvokeScript(context.Background(), *script)
		suite.NoError(err)

		asyncMode := options.FlushMode(options.ASYNC)
		flushResult, err = client.ScriptFlushWithMode(context.Background(), asyncMode)
		suite.NoError(err)
		assert.Equal(suite.T(), "OK", flushResult)

		result, err = client.ScriptExists(context.Background(), []string{scriptHash})
		suite.NoError(err)
		assert.Equal(suite.T(), []bool{false}, result)

		script.Close()
	})
}

func (suite *GlideTestSuite) TestScriptShow() {
	suite.SkipIfServerVersionLowerThan("8.0.0", suite.T())

	suite.runWithDefaultClients(func(client interfaces.BaseClientCommands) {
		// Create a unique script code
		uuid1 := uuid.NewString()
		code := fmt.Sprintf("return '%s'", uuid1[:5])
		script := options.NewScript(code)

		// Load the script
		_, err := client.InvokeScript(context.Background(), *script)
		suite.NoError(err)

		// Get the SHA1 digest of the script
		sha1 := script.GetHash()

		// Test with String
		scriptSource, err := client.ScriptShow(context.Background(), sha1)
		suite.NoError(err)
		assert.Equal(suite.T(), code, scriptSource)

		// Test with non-existing SHA1
		nonExistingSha1 := uuid.NewString()
		_, err = client.ScriptShow(context.Background(), nonExistingSha1)
		assert.NotNil(suite.T(), err)

		// Clean up
		script.Close()
	})
}

func (suite *GlideTestSuite) TestRegisterClientNameAndVersion() {
	suite.SkipIfServerVersionLowerThan("7.2.0", suite.T())
	suite.runWithDefaultClients(func(client interfaces.BaseClientCommands) {
		result := sendWithCustomCommand(
			suite,
			client,
			[]string{"CLIENT", "INFO"},
			"Can't send CLIENT INFO as a custom command",
		)

		var infoStr string
		switch v := result.(type) {
		case string:
			infoStr = v
		case models.ClusterValue[any]:
			infoStr = v.SingleValue().(string)
		}
		assert.Contains(suite.T(), infoStr, "lib-name=GlideGo", "lib-name not found or incorrect")
		assert.Contains(suite.T(), infoStr, "lib-ver=unknown", "lib-ver not found or incorrect")
	})
}<|MERGE_RESOLUTION|>--- conflicted
+++ resolved
@@ -3417,13 +3417,8 @@
 	suite.runWithDefaultClients(func(client interfaces.BaseClientCommands) {
 		key := uuid.New().String()
 		// Trying to set an expiry on a non-existent key
-<<<<<<< HEAD
-		result, err := client.Expire(context.Background(), key, 1)
-		suite.NoError(err)
-=======
 		result, err := client.Expire(context.Background(), key, 1*time.Second)
-		assert.Nil(suite.T(), err)
->>>>>>> 458edb1d
+		suite.NoError(err)
 		assert.False(suite.T(), result)
 	})
 }
@@ -3436,13 +3431,8 @@
 
 		suite.verifyOK(client.Set(context.Background(), key, value))
 
-<<<<<<< HEAD
-		result, err := client.ExpireWithOptions(context.Background(), key, 2, constants.HasNoExpiry)
-		suite.NoError(err)
-=======
 		result, err := client.ExpireWithOptions(context.Background(), key, 2*time.Second, constants.HasNoExpiry)
-		assert.Nil(suite.T(), err)
->>>>>>> 458edb1d
+		suite.NoError(err)
 		assert.True(suite.T(), result)
 
 		time.Sleep(2500 * time.Millisecond)
@@ -3451,13 +3441,8 @@
 		suite.NoError(err)
 		assert.Equal(suite.T(), "", resultGet.Value())
 
-<<<<<<< HEAD
-		result, err = client.ExpireWithOptions(context.Background(), key, 1, constants.HasNoExpiry)
-		suite.NoError(err)
-=======
 		result, err = client.ExpireWithOptions(context.Background(), key, 1*time.Second, constants.HasNoExpiry)
-		assert.Nil(suite.T(), err)
->>>>>>> 458edb1d
+		suite.NoError(err)
 		assert.False(suite.T(), result)
 	})
 }
@@ -3470,21 +3455,12 @@
 
 		suite.verifyOK(client.Set(context.Background(), key, value))
 
-<<<<<<< HEAD
-		resexp, err := client.ExpireWithOptions(context.Background(), key, 20, constants.HasNoExpiry)
+		resexp, err := client.ExpireWithOptions(context.Background(), key, 20*time.Second, constants.HasNoExpiry)
 		suite.NoError(err)
 		assert.True(suite.T(), resexp)
 
-		resultExpire, err := client.ExpireWithOptions(context.Background(), key, 1, constants.HasExistingExpiry)
-		suite.NoError(err)
-=======
-		resexp, err := client.ExpireWithOptions(context.Background(), key, 20*time.Second, constants.HasNoExpiry)
-		assert.Nil(suite.T(), err)
-		assert.True(suite.T(), resexp)
-
 		resultExpire, err := client.ExpireWithOptions(context.Background(), key, 1*time.Second, constants.HasExistingExpiry)
-		assert.Nil(suite.T(), err)
->>>>>>> 458edb1d
+		suite.NoError(err)
 		assert.True(suite.T(), resultExpire)
 
 		time.Sleep(2 * time.Second)
@@ -3503,21 +3479,17 @@
 		value := uuid.New().String()
 		suite.verifyOK(client.Set(context.Background(), key, value))
 
-<<<<<<< HEAD
-		resultExpire, err := client.ExpireWithOptions(context.Background(), key, 2, constants.HasNoExpiry)
+		resultExpire, err := client.ExpireWithOptions(context.Background(), key, 2*time.Second, constants.HasNoExpiry)
 		suite.NoError(err)
 		assert.True(suite.T(), resultExpire)
 
-		resultExpire, err = client.ExpireWithOptions(context.Background(), key, 5, constants.NewExpiryGreaterThanCurrent)
-		suite.NoError(err)
-=======
-		resultExpire, err := client.ExpireWithOptions(context.Background(), key, 2*time.Second, constants.HasNoExpiry)
-		assert.Nil(suite.T(), err)
-		assert.True(suite.T(), resultExpire)
-
-		resultExpire, err = client.ExpireWithOptions(context.Background(), key, 5*time.Second, constants.NewExpiryGreaterThanCurrent)
-		assert.Nil(suite.T(), err)
->>>>>>> 458edb1d
+		resultExpire, err = client.ExpireWithOptions(
+			context.Background(),
+			key,
+			5*time.Second,
+			constants.NewExpiryGreaterThanCurrent,
+		)
+		suite.NoError(err)
 		assert.True(suite.T(), resultExpire)
 		time.Sleep(6 * time.Second)
 		resultExpireTest, err := client.Exists(context.Background(), []string{key})
@@ -3534,31 +3506,27 @@
 
 		suite.verifyOK(client.Set(context.Background(), key, value))
 
-<<<<<<< HEAD
-		resultExpire, err := client.ExpireWithOptions(context.Background(), key, 10, constants.HasNoExpiry)
+		resultExpire, err := client.ExpireWithOptions(context.Background(), key, 10*time.Second, constants.HasNoExpiry)
 		suite.NoError(err)
 		assert.True(suite.T(), resultExpire)
 
-		resultExpire, err = client.ExpireWithOptions(context.Background(), key, 5, constants.NewExpiryLessThanCurrent)
+		resultExpire, err = client.ExpireWithOptions(
+			context.Background(),
+			key,
+			5*time.Second,
+			constants.NewExpiryLessThanCurrent,
+		)
 		suite.NoError(err)
 
 		assert.True(suite.T(), resultExpire)
 
-		resultExpire, err = client.ExpireWithOptions(context.Background(), key, 15, constants.NewExpiryGreaterThanCurrent)
-		suite.NoError(err)
-=======
-		resultExpire, err := client.ExpireWithOptions(context.Background(), key, 10*time.Second, constants.HasNoExpiry)
-		assert.Nil(suite.T(), err)
-		assert.True(suite.T(), resultExpire)
-
-		resultExpire, err = client.ExpireWithOptions(context.Background(), key, 5*time.Second, constants.NewExpiryLessThanCurrent)
-		assert.Nil(suite.T(), err)
-
-		assert.True(suite.T(), resultExpire)
-
-		resultExpire, err = client.ExpireWithOptions(context.Background(), key, 15*time.Second, constants.NewExpiryGreaterThanCurrent)
-		assert.Nil(suite.T(), err)
->>>>>>> 458edb1d
+		resultExpire, err = client.ExpireWithOptions(
+			context.Background(),
+			key,
+			15*time.Second,
+			constants.NewExpiryGreaterThanCurrent,
+		)
+		suite.NoError(err)
 
 		assert.True(suite.T(), resultExpire)
 
@@ -3699,14 +3667,8 @@
 
 		suite.verifyOK(client.Set(context.Background(), key, value))
 
-<<<<<<< HEAD
-		initialExpire := 500
-		resultExpire, err := client.PExpire(context.Background(), key, int64(initialExpire))
-		suite.NoError(err)
-=======
 		resultExpire, err := client.PExpire(context.Background(), key, 500*time.Millisecond)
-		assert.Nil(suite.T(), err)
->>>>>>> 458edb1d
+		suite.NoError(err)
 		assert.True(suite.T(), resultExpire)
 
 		newExpire := 1000 * time.Millisecond
@@ -3761,14 +3723,8 @@
 
 		suite.verifyOK(client.Set(context.Background(), key, value))
 
-<<<<<<< HEAD
-		initialExpire := 500
-		resultExpire, err := client.PExpire(context.Background(), key, int64(initialExpire))
-		suite.NoError(err)
-=======
 		resultExpire, err := client.PExpire(context.Background(), key, 500*time.Millisecond)
-		assert.Nil(suite.T(), err)
->>>>>>> 458edb1d
+		suite.NoError(err)
 		assert.True(suite.T(), resultExpire)
 
 		newExpire := 1000 * time.Millisecond
@@ -3797,14 +3753,8 @@
 
 		suite.verifyOK(client.Set(context.Background(), key, value))
 
-<<<<<<< HEAD
-		initialExpire := 500
-		resultExpire, err := client.PExpire(context.Background(), key, int64(initialExpire))
-		suite.NoError(err)
-=======
 		resultExpire, err := client.PExpire(context.Background(), key, 500*time.Millisecond)
-		assert.Nil(suite.T(), err)
->>>>>>> 458edb1d
+		suite.NoError(err)
 		assert.True(suite.T(), resultExpire)
 
 		newExpire := 200 * time.Millisecond
@@ -3873,14 +3823,8 @@
 		value := uuid.New().String()
 
 		suite.verifyOK(client.Set(context.Background(), key, value))
-<<<<<<< HEAD
-		initialExpire := 500
-		resultExpire, err := client.PExpire(context.Background(), key, int64(initialExpire))
-		suite.NoError(err)
-=======
 		resultExpire, err := client.PExpire(context.Background(), key, 500*time.Millisecond)
-		assert.Nil(suite.T(), err)
->>>>>>> 458edb1d
+		suite.NoError(err)
 		assert.True(suite.T(), resultExpire)
 		newExpire := time.Now().Add(1000 * time.Millisecond)
 
@@ -3939,14 +3883,8 @@
 
 		suite.verifyOK(client.Set(context.Background(), key, value))
 
-<<<<<<< HEAD
-		initialExpire := 1000
-		resultExpire, err := client.PExpire(context.Background(), key, int64(initialExpire))
-		suite.NoError(err)
-=======
 		resultExpire, err := client.PExpire(context.Background(), key, 1000*time.Millisecond)
-		assert.Nil(suite.T(), err)
->>>>>>> 458edb1d
+		suite.NoError(err)
 		assert.True(suite.T(), resultExpire)
 
 		newExpire := time.Now().Add(500 * time.Millisecond)
@@ -3986,13 +3924,8 @@
 		assert.True(suite.T(), resultExpAt)
 
 		resexptime, err := client.ExpireTime(context.Background(), key)
-<<<<<<< HEAD
-		suite.NoError(err)
-		assert.Equal(suite.T(), expireTime, resexptime)
-=======
-		assert.Nil(suite.T(), err)
+		suite.NoError(err)
 		assert.Equal(suite.T(), expireTime.Unix(), resexptime)
->>>>>>> 458edb1d
 
 		time.Sleep(4 * time.Second)
 
@@ -4032,13 +3965,8 @@
 		assert.True(suite.T(), resultExpAt)
 
 		respexptime, err := client.PExpireTime(context.Background(), key)
-<<<<<<< HEAD
-		suite.NoError(err)
-		assert.Equal(suite.T(), pexpireTime, respexptime)
-=======
-		assert.Nil(suite.T(), err)
+		suite.NoError(err)
 		assert.Equal(suite.T(), pexpireTime.UnixMilli(), respexptime)
->>>>>>> 458edb1d
 
 		time.Sleep(4 * time.Second)
 
@@ -4093,13 +4021,8 @@
 		value := uuid.New().String()
 		suite.verifyOK(client.Set(context.Background(), key, value))
 
-<<<<<<< HEAD
-		resExpire, err := client.Expire(context.Background(), key, 1)
-		suite.NoError(err)
-=======
 		resExpire, err := client.Expire(context.Background(), key, 1*time.Second)
-		assert.Nil(suite.T(), err)
->>>>>>> 458edb1d
+		suite.NoError(err)
 		assert.True(suite.T(), resExpire)
 		resTTL, err := client.TTL(context.Background(), key)
 		suite.NoError(err)
@@ -4113,13 +4036,8 @@
 		value := uuid.New().String()
 		suite.verifyOK(client.Set(context.Background(), key, value))
 
-<<<<<<< HEAD
-		resExpire, err := client.Expire(context.Background(), key, 1)
-		suite.NoError(err)
-=======
 		resExpire, err := client.Expire(context.Background(), key, 1*time.Second)
-		assert.Nil(suite.T(), err)
->>>>>>> 458edb1d
+		suite.NoError(err)
 		assert.True(suite.T(), resExpire)
 
 		time.Sleep(2 * time.Second)
@@ -4136,13 +4054,8 @@
 		value := uuid.New().String()
 		suite.verifyOK(client.Set(context.Background(), key, value))
 
-<<<<<<< HEAD
-		resExpire, err := client.Expire(context.Background(), key, 1)
-		suite.NoError(err)
-=======
 		resExpire, err := client.Expire(context.Background(), key, 1*time.Second)
-		assert.Nil(suite.T(), err)
->>>>>>> 458edb1d
+		suite.NoError(err)
 		assert.True(suite.T(), resExpire)
 
 		resPTTL, err := client.PTTL(context.Background(), key)
@@ -4157,13 +4070,8 @@
 		value := uuid.New().String()
 		suite.verifyOK(client.Set(context.Background(), key, value))
 
-<<<<<<< HEAD
-		resExpire, err := client.Expire(context.Background(), key, 1)
-		suite.NoError(err)
-=======
 		resExpire, err := client.Expire(context.Background(), key, 1*time.Second)
-		assert.Nil(suite.T(), err)
->>>>>>> 458edb1d
+		suite.NoError(err)
 		assert.True(suite.T(), resExpire)
 
 		time.Sleep(2 * time.Second)
@@ -7055,13 +6963,8 @@
 		deletedCount, err := client.Del(context.Background(), []string{key})
 		assert.Nil(t, err)
 		assert.Equal(t, int64(1), deletedCount)
-<<<<<<< HEAD
-		result_test1, err := client.Restore(context.Background(), key, int64(0), resultDump.Value())
-		suite.NoError(err)
-=======
 		result_test1, err := client.Restore(context.Background(), key, 0, resultDump.Value())
-		assert.Nil(suite.T(), err)
->>>>>>> 458edb1d
+		suite.NoError(err)
 		assert.Equal(suite.T(), "OK", result_test1)
 		resultGetRestoreKey, err := client.Get(context.Background(), key)
 		assert.Nil(t, err)
@@ -7091,13 +6994,8 @@
 		assert.Nil(t, err)
 		assert.Equal(t, int64(1), deletedCount)
 		optsReplace := options.NewRestoreOptions().SetReplace()
-<<<<<<< HEAD
-		result_test1, err := client.RestoreWithOptions(context.Background(), key, int64(0), resultDump.Value(), *optsReplace)
-		suite.NoError(err)
-=======
 		result_test1, err := client.RestoreWithOptions(context.Background(), key, 0, resultDump.Value(), *optsReplace)
-		assert.Nil(suite.T(), err)
->>>>>>> 458edb1d
+		suite.NoError(err)
 		assert.Equal(suite.T(), "OK", result_test1)
 		resultGetRestoreKey, err := client.Get(context.Background(), key)
 		assert.Nil(t, err)
@@ -7108,13 +7006,8 @@
 		assert.Nil(t, err)
 		assert.Equal(t, int64(1), delete_test2)
 		opts_test2 := options.NewRestoreOptions().SetABSTTL()
-<<<<<<< HEAD
-		result_test2, err := client.RestoreWithOptions(context.Background(), key, int64(0), resultDump.Value(), *opts_test2)
-		suite.NoError(err)
-=======
 		result_test2, err := client.RestoreWithOptions(context.Background(), key, 0, resultDump.Value(), *opts_test2)
-		assert.Nil(suite.T(), err)
->>>>>>> 458edb1d
+		suite.NoError(err)
 		assert.Equal(suite.T(), "OK", result_test2)
 		resultGet_test2, err := client.Get(context.Background(), key)
 		assert.Nil(t, err)
@@ -7125,13 +7018,8 @@
 		assert.Nil(t, err)
 		assert.Equal(t, int64(1), delete_test3)
 		opts_test3 := options.NewRestoreOptions().SetEviction(constants.FREQ, 10)
-<<<<<<< HEAD
-		result_test3, err := client.RestoreWithOptions(context.Background(), key, int64(0), resultDump.Value(), *opts_test3)
-		suite.NoError(err)
-=======
 		result_test3, err := client.RestoreWithOptions(context.Background(), key, 0, resultDump.Value(), *opts_test3)
-		assert.Nil(suite.T(), err)
->>>>>>> 458edb1d
+		suite.NoError(err)
 		assert.Equal(suite.T(), "OK", result_test3)
 		resultGet_test3, err := client.Get(context.Background(), key)
 		assert.Nil(t, err)
@@ -7142,13 +7030,8 @@
 		assert.Nil(t, err)
 		assert.Equal(t, int64(1), delete_test4)
 		opts_test4 := options.NewRestoreOptions().SetEviction(constants.IDLETIME, 10)
-<<<<<<< HEAD
-		result_test4, err := client.RestoreWithOptions(context.Background(), key, int64(0), resultDump.Value(), *opts_test4)
-		suite.NoError(err)
-=======
 		result_test4, err := client.RestoreWithOptions(context.Background(), key, 0, resultDump.Value(), *opts_test4)
-		assert.Nil(suite.T(), err)
->>>>>>> 458edb1d
+		suite.NoError(err)
 		assert.Equal(suite.T(), "OK", result_test4)
 		resultGet_test4, err := client.Get(context.Background(), key)
 		assert.Nil(t, err)
@@ -8724,36 +8607,39 @@
 		assert.NotNil(suite.T(), readGroupResult)
 
 		// claim with invalid stream entry IDs
-<<<<<<< HEAD
-		_, err = client.XClaimJustId(context.Background(), key, groupName, consumer1, int64(1), []string{"invalid-stream-id"})
-		suite.Error(err)
+		_, err = client.XClaimJustId(
+			context.Background(),
+			key,
+			groupName,
+			consumer1,
+			1*time.Millisecond,
+			[]string{"invalid-stream-id"},
+		)
+		assert.Error(suite.T(), err)
 
 		// claim with empty stream entry IDs returns empty map
-		claimResult, err := client.XClaimJustId(context.Background(), key, groupName, consumer1, int64(1), []string{})
-		suite.NoError(err)
-		suite.Equal([]string{}, claimResult)
+		claimResult, err := client.XClaimJustId(
+			context.Background(),
+			key,
+			groupName,
+			consumer1,
+			1*time.Millisecond,
+			[]string{},
+		)
+		assert.NoError(suite.T(), err)
+		assert.Equal(suite.T(), []string{}, claimResult)
 
 		// non existent key causes a RequestError
 		claimOptions := options.NewXClaimOptions().SetIdleTime(1)
-		_, err = client.XClaim(context.Background(), stringKey, groupName, consumer1, int64(1), []string{streamid_1.Value()})
+		_, err = client.XClaim(
+			context.Background(),
+			stringKey,
+			groupName,
+			consumer1,
+			1*time.Millisecond,
+			[]string{streamid_1.Value()},
+		)
 		suite.ErrorContains(err, "NOGROUP")
-=======
-		_, err = client.XClaimJustId(context.Background(), key, groupName, consumer1, 1*time.Millisecond, []string{"invalid-stream-id"})
-		assert.Error(suite.T(), err)
-		assert.IsType(suite.T(), &errors.RequestError{}, err)
-
-		// claim with empty stream entry IDs returns empty map
-		claimResult, err := client.XClaimJustId(context.Background(), key, groupName, consumer1, 1*time.Millisecond, []string{})
-		assert.NoError(suite.T(), err)
-		assert.Equal(suite.T(), []string{}, claimResult)
-
-		// non existent key causes a RequestError
-		claimOptions := options.NewXClaimOptions().SetIdleTime(1)
-		_, err = client.XClaim(context.Background(), stringKey, groupName, consumer1, 1*time.Millisecond, []string{streamid_1.Value()})
-		assert.Error(suite.T(), err)
-		assert.IsType(suite.T(), &errors.RequestError{}, err)
-		assert.Contains(suite.T(), err.Error(), "NOGROUP")
->>>>>>> 458edb1d
 
 		_, err = client.XClaimWithOptions(context.Background(),
 			stringKey,
@@ -8787,16 +8673,16 @@
 
 		// key exists, but is not a stream
 		_, err = client.Set(context.Background(), stringKey, "test")
-<<<<<<< HEAD
-		suite.NoError(err)
-		_, err = client.XClaim(context.Background(), stringKey, groupName, consumer1, int64(1), []string{streamid_1.Value()})
-		suite.Error(err)
-=======
-		assert.NoError(suite.T(), err)
-		_, err = client.XClaim(context.Background(), stringKey, groupName, consumer1, 1*time.Millisecond, []string{streamid_1.Value()})
+		assert.NoError(suite.T(), err)
+		_, err = client.XClaim(
+			context.Background(),
+			stringKey,
+			groupName,
+			consumer1,
+			1*time.Millisecond,
+			[]string{streamid_1.Value()},
+		)
 		assert.Error(suite.T(), err)
-		assert.IsType(suite.T(), &errors.RequestError{}, err)
->>>>>>> 458edb1d
 
 		_, err = client.XClaimWithOptions(context.Background(),
 			stringKey,
