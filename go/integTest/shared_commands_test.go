// Copyright Valkey GLIDE Project Contributors - SPDX Identifier: Apache-2.0

package integTest

import (
	"fmt"
	"math"
	"reflect"
	"strconv"
	"strings"
	"time"

	"github.com/google/uuid"
	"github.com/stretchr/testify/assert"
	"github.com/valkey-io/valkey-glide/go/api"
	"github.com/valkey-io/valkey-glide/go/api/errors"
	"github.com/valkey-io/valkey-glide/go/api/options"
)

const (
	keyName      = "key"
	initialValue = "value"
	anotherValue = "value2"
)

func (suite *GlideTestSuite) TestSetAndGet_noOptions() {
	suite.runWithDefaultClients(func(client api.BaseClient) {
		suite.verifyOK(client.Set(keyName, initialValue))
		result, err := client.Get(keyName)

		assert.Nil(suite.T(), err)
		assert.Equal(suite.T(), initialValue, result.Value())
	})
}

func (suite *GlideTestSuite) TestSetAndGet_byteString() {
	suite.runWithDefaultClients(func(client api.BaseClient) {
		invalidUTF8Value := "\xff\xfe\xfd"
		suite.verifyOK(client.Set(keyName, invalidUTF8Value))
		result, err := client.Get(keyName)

		assert.Nil(suite.T(), err)
		assert.Equal(suite.T(), invalidUTF8Value, result.Value())
	})
}

func (suite *GlideTestSuite) TestSetWithOptions_ReturnOldValue() {
	suite.runWithDefaultClients(func(client api.BaseClient) {
		suite.verifyOK(client.Set(keyName, initialValue))

		opts := options.NewSetOptions().SetReturnOldValue(true)
		result, err := client.SetWithOptions(keyName, anotherValue, *opts)

		assert.Nil(suite.T(), err)
		assert.Equal(suite.T(), initialValue, result.Value())
	})
}

func (suite *GlideTestSuite) TestSetWithOptions_OnlyIfExists_overwrite() {
	suite.runWithDefaultClients(func(client api.BaseClient) {
		key := uuid.New().String()
		suite.verifyOK(client.Set(key, initialValue))

		opts := options.NewSetOptions().SetOnlyIfExists()
		result, err := client.SetWithOptions(key, anotherValue, *opts)
		assert.Nil(suite.T(), err)
		assert.Equal(suite.T(), "OK", result.Value())

		result, err = client.Get(key)
		assert.Nil(suite.T(), err)
		assert.Equal(suite.T(), anotherValue, result.Value())
	})
}

func (suite *GlideTestSuite) TestSetWithOptions_OnlyIfExists_missingKey() {
	suite.runWithDefaultClients(func(client api.BaseClient) {
		key := uuid.New().String()
		opts := options.NewSetOptions().SetOnlyIfExists()
		result, err := client.SetWithOptions(key, anotherValue, *opts)

		assert.Nil(suite.T(), err)
		assert.Equal(suite.T(), "", result.Value())
	})
}

func (suite *GlideTestSuite) TestSetWithOptions_OnlyIfDoesNotExist_missingKey() {
	suite.runWithDefaultClients(func(client api.BaseClient) {
		key := uuid.New().String()
		opts := options.NewSetOptions().SetOnlyIfDoesNotExist()
		result, err := client.SetWithOptions(key, anotherValue, *opts)
		assert.Nil(suite.T(), err)
		assert.Equal(suite.T(), "OK", result.Value())

		result, err = client.Get(key)
		assert.Nil(suite.T(), err)
		assert.Equal(suite.T(), anotherValue, result.Value())
	})
}

func (suite *GlideTestSuite) TestSetWithOptions_OnlyIfDoesNotExist_existingKey() {
	suite.runWithDefaultClients(func(client api.BaseClient) {
		key := uuid.New().String()
		opts := options.NewSetOptions().SetOnlyIfDoesNotExist()
		suite.verifyOK(client.Set(key, initialValue))

		result, err := client.SetWithOptions(key, anotherValue, *opts)

		assert.Nil(suite.T(), err)
		assert.Equal(suite.T(), "", result.Value())

		result, err = client.Get(key)

		assert.Nil(suite.T(), err)
		assert.Equal(suite.T(), initialValue, result.Value())
	})
}

func (suite *GlideTestSuite) TestSetWithOptions_KeepExistingExpiry() {
	suite.runWithDefaultClients(func(client api.BaseClient) {
		key := uuid.New().String()
		opts := options.NewSetOptions().
			SetExpiry(options.NewExpiry().SetType(options.Milliseconds).SetCount(uint64(2000)))
		result, err := client.SetWithOptions(key, initialValue, *opts)
		assert.Nil(suite.T(), err)
		assert.Equal(suite.T(), "OK", result.Value())

		result, err = client.Get(key)
		assert.Nil(suite.T(), err)
		assert.Equal(suite.T(), initialValue, result.Value())

		opts = options.NewSetOptions().SetExpiry(options.NewExpiry().SetType(options.KeepExisting))
		result, err = client.SetWithOptions(key, anotherValue, *opts)
		assert.Nil(suite.T(), err)
		assert.Equal(suite.T(), "OK", result.Value())

		result, err = client.Get(key)

		assert.Nil(suite.T(), err)
		assert.Equal(suite.T(), anotherValue, result.Value())

		time.Sleep(2222 * time.Millisecond)
		result, err = client.Get(key)

		assert.Nil(suite.T(), err)
		assert.Equal(suite.T(), "", result.Value())
	})
}

func (suite *GlideTestSuite) TestSetWithOptions_UpdateExistingExpiry() {
	suite.runWithDefaultClients(func(client api.BaseClient) {
		key := uuid.New().String()
		opts := options.NewSetOptions().
			SetExpiry(options.NewExpiry().SetType(options.Milliseconds).SetCount(uint64(100500)))
		result, err := client.SetWithOptions(key, initialValue, *opts)
		assert.Nil(suite.T(), err)
		assert.Equal(suite.T(), "OK", result.Value())

		result, err = client.Get(key)
		assert.Nil(suite.T(), err)
		assert.Equal(suite.T(), initialValue, result.Value())

		opts = options.NewSetOptions().
			SetExpiry(options.NewExpiry().SetType(options.Milliseconds).SetCount(uint64(2000)))
		result, err = client.SetWithOptions(key, anotherValue, *opts)
		assert.Nil(suite.T(), err)
		assert.Equal(suite.T(), "OK", result.Value())

		result, err = client.Get(key)
		assert.Nil(suite.T(), err)
		assert.Equal(suite.T(), anotherValue, result.Value())

		time.Sleep(2222 * time.Millisecond)
		result, err = client.Get(key)

		assert.Nil(suite.T(), err)
		assert.Equal(suite.T(), "", result.Value())
	})
}

func (suite *GlideTestSuite) TestSetWithOptions_OnlyIfEquals() {
	suite.SkipIfServerVersionLowerThanBy("8.1.0")
	suite.runWithDefaultClients(func(client api.BaseClient) {
		key := uuid.New().String()
		suite.verifyOK(client.Set(key, initialValue))

		// successful set
		opts := options.NewSetOptions().SetOnlyIfEquals(initialValue)
		result, err := client.SetWithOptions(key, anotherValue, *opts)
		assert.Nil(suite.T(), err)
		assert.Equal(suite.T(), "OK", result.Value())

		result, err = client.Get(key)
		assert.Nil(suite.T(), err)
		assert.Equal(suite.T(), anotherValue, result.Value())

		// unsuccessful set
		opts = options.NewSetOptions().SetOnlyIfEquals(initialValue)
		result, err = client.SetWithOptions(key, initialValue, *opts)
		assert.Nil(suite.T(), err)
		assert.True(suite.T(), result.IsNil())
	})
}

func (suite *GlideTestSuite) TestGetEx_existingAndNonExistingKeys() {
	suite.runWithDefaultClients(func(client api.BaseClient) {
		key := uuid.New().String()
		suite.verifyOK(client.Set(key, initialValue))

		result, err := client.GetEx(key)
		assert.Nil(suite.T(), err)
		assert.Equal(suite.T(), initialValue, result.Value())

		key = uuid.New().String()
		result, err = client.Get(key)
		assert.Nil(suite.T(), err)
		assert.Equal(suite.T(), "", result.Value())
	})
}

func (suite *GlideTestSuite) TestGetExWithOptions_PersistKey() {
	suite.runWithDefaultClients(func(client api.BaseClient) {
		key := uuid.New().String()
		suite.verifyOK(client.Set(key, initialValue))

		opts := options.NewGetExOptions().
			SetExpiry(options.NewExpiry().SetType(options.Milliseconds).SetCount(uint64(2000)))
		result, err := client.GetExWithOptions(key, *opts)
		assert.Nil(suite.T(), err)
		assert.Equal(suite.T(), initialValue, result.Value())

		result, err = client.Get(key)
		assert.Nil(suite.T(), err)
		assert.Equal(suite.T(), initialValue, result.Value())

		time.Sleep(1000 * time.Millisecond)

		opts = options.NewGetExOptions().SetExpiry(options.NewExpiry().SetType(options.Persist))
		result, err = client.GetExWithOptions(key, *opts)
		assert.Nil(suite.T(), err)
		assert.Equal(suite.T(), initialValue, result.Value())
	})
}

func (suite *GlideTestSuite) TestGetExWithOptions_UpdateExpiry() {
	suite.runWithDefaultClients(func(client api.BaseClient) {
		key := uuid.New().String()
		suite.verifyOK(client.Set(key, initialValue))

		opts := options.NewGetExOptions().
			SetExpiry(options.NewExpiry().SetType(options.Milliseconds).SetCount(uint64(2000)))
		result, err := client.GetExWithOptions(key, *opts)
		assert.Nil(suite.T(), err)
		assert.Equal(suite.T(), initialValue, result.Value())

		result, err = client.Get(key)
		assert.Nil(suite.T(), err)
		assert.Equal(suite.T(), initialValue, result.Value())

		time.Sleep(2222 * time.Millisecond)

		result, err = client.Get(key)
		assert.Nil(suite.T(), err)
		assert.Equal(suite.T(), "", result.Value())
	})
}

func (suite *GlideTestSuite) TestSetWithOptions_ReturnOldValue_nonExistentKey() {
	suite.runWithDefaultClients(func(client api.BaseClient) {
		key := uuid.New().String()
		opts := options.NewSetOptions().SetReturnOldValue(true)

		result, err := client.SetWithOptions(key, anotherValue, *opts)

		assert.Nil(suite.T(), err)
		assert.Equal(suite.T(), "", result.Value())
	})
}

func (suite *GlideTestSuite) TestMSetAndMGet_existingAndNonExistingKeys() {
	suite.runWithDefaultClients(func(client api.BaseClient) {
		key1 := uuid.New().String()
		key2 := uuid.New().String()
		key3 := uuid.New().String()
		oldValue := uuid.New().String()
		value := uuid.New().String()
		suite.verifyOK(client.Set(key1, oldValue))
		keyValueMap := map[string]string{
			key1: value,
			key2: value,
		}
		suite.verifyOK(client.MSet(keyValueMap))
		keys := []string{key1, key2, key3}
		stringValue := api.CreateStringResult(value)
		nullResult := api.CreateNilStringResult()
		values := []api.Result[string]{stringValue, stringValue, nullResult}
		result, err := client.MGet(keys)

		assert.Nil(suite.T(), err)
		assert.Equal(suite.T(), values, result)
	})
}

func (suite *GlideTestSuite) TestMSetNXAndMGet_nonExistingKey_valuesSet() {
	suite.runWithDefaultClients(func(client api.BaseClient) {
		key1 := "{key}" + uuid.New().String()
		key2 := "{key}" + uuid.New().String()
		key3 := "{key}" + uuid.New().String()
		value := uuid.New().String()
		keyValueMap := map[string]string{
			key1: value,
			key2: value,
			key3: value,
		}
		res, err := client.MSetNX(keyValueMap)
		assert.Nil(suite.T(), err)
		assert.True(suite.T(), res)
		keys := []string{key1, key2, key3}
		stringValue := api.CreateStringResult(value)
		values := []api.Result[string]{stringValue, stringValue, stringValue}
		result, err := client.MGet(keys)

		assert.Nil(suite.T(), err)
		assert.Equal(suite.T(), values, result)
	})
}

func (suite *GlideTestSuite) TestMSetNXAndMGet_existingKey_valuesNotUpdated() {
	suite.runWithDefaultClients(func(client api.BaseClient) {
		key1 := "{key}" + uuid.New().String()
		key2 := "{key}" + uuid.New().String()
		key3 := "{key}" + uuid.New().String()
		oldValue := uuid.New().String()
		value := uuid.New().String()
		suite.verifyOK(client.Set(key1, oldValue))
		keyValueMap := map[string]string{
			key1: value,
			key2: value,
			key3: value,
		}
		res, err := client.MSetNX(keyValueMap)
		assert.Nil(suite.T(), err)
		assert.False(suite.T(), res)
		keys := []string{key1, key2, key3}
		oldResult := api.CreateStringResult(oldValue)
		nullResult := api.CreateNilStringResult()
		values := []api.Result[string]{oldResult, nullResult, nullResult}
		result, err := client.MGet(keys)

		assert.Nil(suite.T(), err)
		assert.Equal(suite.T(), values, result)
	})
}

func (suite *GlideTestSuite) TestIncrCommands_existingKey() {
	suite.runWithDefaultClients(func(client api.BaseClient) {
		key := uuid.New().String()
		suite.verifyOK(client.Set(key, "10"))

		res1, err := client.Incr(key)
		assert.Nil(suite.T(), err)
		assert.Equal(suite.T(), int64(11), res1)

		res2, err := client.IncrBy(key, 10)
		assert.Nil(suite.T(), err)
		assert.Equal(suite.T(), int64(21), res2)

		res3, err := client.IncrByFloat(key, float64(10.1))
		assert.Nil(suite.T(), err)
		assert.Equal(suite.T(), float64(31.1), res3)
	})
}

func (suite *GlideTestSuite) TestIncrCommands_nonExistingKey() {
	suite.runWithDefaultClients(func(client api.BaseClient) {
		key1 := uuid.New().String()
		res1, err := client.Incr(key1)
		assert.Nil(suite.T(), err)
		assert.Equal(suite.T(), int64(1), res1)

		key2 := uuid.New().String()
		res2, err := client.IncrBy(key2, 10)
		assert.Nil(suite.T(), err)
		assert.Equal(suite.T(), int64(10), res2)

		key3 := uuid.New().String()
		res3, err := client.IncrByFloat(key3, float64(10.1))
		assert.Nil(suite.T(), err)
		assert.Equal(suite.T(), float64(10.1), res3)
	})
}

func (suite *GlideTestSuite) TestIncrCommands_TypeError() {
	suite.runWithDefaultClients(func(client api.BaseClient) {
		key := uuid.New().String()
		suite.verifyOK(client.Set(key, "stringValue"))

		res1, err := client.Incr(key)
		assert.Equal(suite.T(), int64(0), res1)
		assert.NotNil(suite.T(), err)
		assert.IsType(suite.T(), &errors.RequestError{}, err)

		res2, err := client.IncrBy(key, 10)
		assert.Equal(suite.T(), int64(0), res2)
		assert.NotNil(suite.T(), err)
		assert.IsType(suite.T(), &errors.RequestError{}, err)

		res3, err := client.IncrByFloat(key, float64(10.1))
		assert.Equal(suite.T(), float64(0), res3)
		assert.NotNil(suite.T(), err)
		assert.IsType(suite.T(), &errors.RequestError{}, err)
	})
}

func (suite *GlideTestSuite) TestDecrCommands_existingKey() {
	suite.runWithDefaultClients(func(client api.BaseClient) {
		key := uuid.New().String()
		suite.verifyOK(client.Set(key, "10"))

		res1, err := client.Decr(key)
		assert.Nil(suite.T(), err)
		assert.Equal(suite.T(), int64(9), res1)

		res2, err := client.DecrBy(key, 10)
		assert.Nil(suite.T(), err)
		assert.Equal(suite.T(), int64(-1), res2)
	})
}

func (suite *GlideTestSuite) TestDecrCommands_nonExistingKey() {
	suite.runWithDefaultClients(func(client api.BaseClient) {
		key1 := uuid.New().String()
		res1, err := client.Decr(key1)
		assert.Nil(suite.T(), err)
		assert.Equal(suite.T(), int64(-1), res1)

		key2 := uuid.New().String()
		res2, err := client.DecrBy(key2, 10)
		assert.Nil(suite.T(), err)
		assert.Equal(suite.T(), int64(-10), res2)
	})
}

func (suite *GlideTestSuite) TestStrlen_existingKey() {
	suite.runWithDefaultClients(func(client api.BaseClient) {
		key := uuid.New().String()
		value := uuid.New().String()
		suite.verifyOK(client.Set(key, value))

		res, err := client.Strlen(key)
		assert.Nil(suite.T(), err)
		assert.Equal(suite.T(), int64(len(value)), res)
	})
}

func (suite *GlideTestSuite) TestStrlen_nonExistingKey() {
	suite.runWithDefaultClients(func(client api.BaseClient) {
		key := uuid.New().String()
		res, err := client.Strlen(key)
		assert.Nil(suite.T(), err)
		assert.Equal(suite.T(), int64(0), res)
	})
}

func (suite *GlideTestSuite) TestSetRange_existingAndNonExistingKeys() {
	suite.runWithDefaultClients(func(client api.BaseClient) {
		key := uuid.New().String()
		res, err := client.SetRange(key, 0, "Dummy string")
		assert.Nil(suite.T(), err)
		assert.Equal(suite.T(), int64(12), res)

		res, err = client.SetRange(key, 6, "values")
		assert.Nil(suite.T(), err)
		assert.Equal(suite.T(), int64(12), res)
		res1, err := client.Get(key)
		assert.Nil(suite.T(), err)
		assert.Equal(suite.T(), "Dummy values", res1.Value())

		res, err = client.SetRange(key, 15, "test")
		assert.Nil(suite.T(), err)
		assert.Equal(suite.T(), int64(19), res)
		res1, err = client.Get(key)
		assert.Nil(suite.T(), err)
		assert.Equal(suite.T(), "Dummy values\x00\x00\x00test", res1.Value())

		res, err = client.SetRange(key, math.MaxInt32, "test")
		assert.Equal(suite.T(), int64(0), res)
		assert.NotNil(suite.T(), err)
		assert.IsType(suite.T(), &errors.RequestError{}, err)
	})
}

func (suite *GlideTestSuite) TestSetRange_existingAndNonExistingKeys_binaryString() {
	suite.runWithDefaultClients(func(client api.BaseClient) {
		nonUtf8String := "Dummy \xFF string"
		key := uuid.New().String()
		res, err := client.SetRange(key, 0, nonUtf8String)
		assert.Nil(suite.T(), err)
		assert.Equal(suite.T(), int64(14), res)

		res, err = client.SetRange(key, 6, "values ")
		assert.Nil(suite.T(), err)
		assert.Equal(suite.T(), int64(14), res)
		res1, err := client.Get(key)
		assert.Nil(suite.T(), err)
		assert.Equal(suite.T(), "Dummy values g", res1.Value())

		res, err = client.SetRange(key, 15, "test")
		assert.Nil(suite.T(), err)
		assert.Equal(suite.T(), int64(19), res)
		res1, err = client.Get(key)
		assert.Nil(suite.T(), err)
		assert.Equal(suite.T(), "Dummy values g\x00test", res1.Value())
	})
}

func (suite *GlideTestSuite) TestGetRange_existingAndNonExistingKeys() {
	suite.runWithDefaultClients(func(client api.BaseClient) {
		key := uuid.New().String()
		suite.verifyOK(client.Set(key, "Dummy string"))

		res, err := client.GetRange(key, 0, 4)
		assert.Nil(suite.T(), err)
		assert.Equal(suite.T(), "Dummy", res)

		res, err = client.GetRange(key, -6, -1)
		assert.Nil(suite.T(), err)
		assert.Equal(suite.T(), "string", res)

		res, err = client.GetRange(key, -1, -6)
		assert.Nil(suite.T(), err)
		assert.Equal(suite.T(), "", res)

		res, err = client.GetRange(key, 15, 16)
		assert.Nil(suite.T(), err)
		assert.Equal(suite.T(), "", res)

		nonExistingKey := uuid.New().String()
		res, err = client.GetRange(nonExistingKey, 0, 5)
		assert.Nil(suite.T(), err)
		assert.Equal(suite.T(), "", res)
	})
}

func (suite *GlideTestSuite) TestGetRange_binaryString() {
	suite.runWithDefaultClients(func(client api.BaseClient) {
		key := uuid.New().String()
		nonUtf8String := "Dummy \xFF string"
		suite.verifyOK(client.Set(key, nonUtf8String))

		res, err := client.GetRange(key, 4, 6)
		assert.Nil(suite.T(), err)
		assert.Equal(suite.T(), "y \xFF", res)
	})
}

func (suite *GlideTestSuite) TestAppend_existingAndNonExistingKeys() {
	suite.runWithDefaultClients(func(client api.BaseClient) {
		key := uuid.New().String()
		value1 := uuid.New().String()
		value2 := uuid.New().String()

		res, err := client.Append(key, value1)
		assert.Nil(suite.T(), err)
		assert.Equal(suite.T(), int64(len(value1)), res)
		res1, err := client.Get(key)
		assert.Nil(suite.T(), err)
		assert.Equal(suite.T(), value1, res1.Value())

		res, err = client.Append(key, value2)
		assert.Nil(suite.T(), err)
		assert.Equal(suite.T(), int64(len(value1)+len(value2)), res)
		res1, err = client.Get(key)
		assert.Nil(suite.T(), err)
		assert.Equal(suite.T(), value1+value2, res1.Value())
	})
}

func (suite *GlideTestSuite) TestLCS_existingAndNonExistingKeys() {
	suite.SkipIfServerVersionLowerThanBy("7.0.0")

	suite.runWithDefaultClients(func(client api.BaseClient) {
		key1 := "{key}" + uuid.New().String()
		key2 := "{key}" + uuid.New().String()

		res, err := client.LCS(key1, key2)
		assert.Nil(suite.T(), err)
		assert.Equal(suite.T(), "", res)

		suite.verifyOK(client.Set(key1, "Dummy string"))
		suite.verifyOK(client.Set(key2, "Dummy value"))

		res, err = client.LCS(key1, key2)
		assert.Nil(suite.T(), err)
		assert.Equal(suite.T(), "Dummy ", res)
	})
}

func (suite *GlideTestSuite) TestGetDel_ExistingKey() {
	suite.runWithDefaultClients(func(client api.BaseClient) {
		key := uuid.New().String()
		value := "testValue"

		suite.verifyOK(client.Set(key, value))
		result, err := client.GetDel(key)
		assert.Nil(suite.T(), err)
		assert.Equal(suite.T(), value, result.Value())

		result, err = client.Get(key)
		assert.Nil(suite.T(), err)
		assert.Equal(suite.T(), "", result.Value())
	})
}

func (suite *GlideTestSuite) TestGetDel_NonExistingKey() {
	suite.runWithDefaultClients(func(client api.BaseClient) {
		key := uuid.New().String()

		result, err := client.GetDel(key)

		assert.Nil(suite.T(), err)
		assert.Equal(suite.T(), "", result.Value())
	})
}

func (suite *GlideTestSuite) TestGetDel_EmptyKey() {
	suite.runWithDefaultClients(func(client api.BaseClient) {
		result, err := client.GetDel("")

		assert.NotNil(suite.T(), err)
		assert.Equal(suite.T(), "", result.Value())
		assert.Equal(suite.T(), "key is required", err.Error())
	})
}

func (suite *GlideTestSuite) TestHSet_WithExistingKey() {
	suite.runWithDefaultClients(func(client api.BaseClient) {
		fields := map[string]string{"field1": "value1", "field2": "value2"}
		key := uuid.New().String()

		res1, err := client.HSet(key, fields)
		assert.Nil(suite.T(), err)
		assert.Equal(suite.T(), int64(2), res1)

		res2, err := client.HSet(key, fields)
		assert.Nil(suite.T(), err)
		assert.Equal(suite.T(), int64(0), res2)
	})
}

func (suite *GlideTestSuite) TestHSet_byteString() {
	suite.runWithDefaultClients(func(client api.BaseClient) {
		field1 := string([]byte{0xFF, 0x00, 0xAA})
		value1 := string([]byte{0xDE, 0xAD, 0xBE, 0xEF})
		field2 := string([]byte{0x01, 0x02, 0x03, 0xFE})
		value2 := string([]byte{0xCA, 0xFE, 0xBA, 0xBE})

		fields := map[string]string{
			field1: value1,
			field2: value2,
		}
		key := string([]byte{0x01, 0x02, 0x03, 0xFE})

		res1, err := client.HSet(key, fields)
		assert.Nil(suite.T(), err)
		assert.Equal(suite.T(), int64(2), res1)

		res2, err := client.HGetAll(key)
		assert.Nil(suite.T(), err)
		assert.Equal(suite.T(), fields, res2)
	})
}

func (suite *GlideTestSuite) TestHSet_WithAddNewField() {
	suite.runWithDefaultClients(func(client api.BaseClient) {
		fields := map[string]string{"field1": "value1", "field2": "value2"}
		key := uuid.New().String()

		res1, err := client.HSet(key, fields)
		assert.Nil(suite.T(), err)
		assert.Equal(suite.T(), int64(2), res1)

		res2, err := client.HSet(key, fields)
		assert.Nil(suite.T(), err)
		assert.Equal(suite.T(), int64(0), res2)

		fields["field3"] = "value3"
		res3, err := client.HSet(key, fields)
		assert.Nil(suite.T(), err)
		assert.Equal(suite.T(), int64(1), res3)
	})
}

func (suite *GlideTestSuite) TestHGet_WithExistingKey() {
	suite.runWithDefaultClients(func(client api.BaseClient) {
		fields := map[string]string{"field1": "value1", "field2": "value2"}
		key := uuid.NewString()

		res1, err := client.HSet(key, fields)
		assert.Nil(suite.T(), err)
		assert.Equal(suite.T(), int64(2), res1)

		res2, err := client.HGet(key, "field1")
		assert.Nil(suite.T(), err)
		assert.Equal(suite.T(), "value1", res2.Value())
	})
}

func (suite *GlideTestSuite) TestHGet_WithNotExistingKey() {
	suite.runWithDefaultClients(func(client api.BaseClient) {
		key := uuid.NewString()

		res1, err := client.HGet(key, "field1")
		assert.Nil(suite.T(), err)
		assert.Equal(suite.T(), api.CreateNilStringResult(), res1)
	})
}

func (suite *GlideTestSuite) TestHGet_WithNotExistingField() {
	suite.runWithDefaultClients(func(client api.BaseClient) {
		fields := map[string]string{"field1": "value1", "field2": "value2"}
		key := uuid.NewString()

		res1, err := client.HSet(key, fields)
		assert.Nil(suite.T(), err)
		assert.Equal(suite.T(), int64(2), res1)

		res2, err := client.HGet(key, "foo")
		assert.Nil(suite.T(), err)
		assert.Equal(suite.T(), api.CreateNilStringResult(), res2)
	})
}

func (suite *GlideTestSuite) TestHGetAll_WithExistingKey() {
	suite.runWithDefaultClients(func(client api.BaseClient) {
		fields := map[string]string{"field1": "value1", "field2": "value2"}
		key := uuid.NewString()

		res1, err := client.HSet(key, fields)
		assert.Nil(suite.T(), err)
		assert.Equal(suite.T(), int64(2), res1)

		res2, err := client.HGetAll(key)
		assert.Nil(suite.T(), err)
		assert.Equal(suite.T(), fields, res2)
	})
}

func (suite *GlideTestSuite) TestHGetAll_WithNotExistingKey() {
	suite.runWithDefaultClients(func(client api.BaseClient) {
		key := uuid.NewString()

		res, err := client.HGetAll(key)
		assert.Nil(suite.T(), err)
		assert.Empty(suite.T(), res)
	})
}

func (suite *GlideTestSuite) TestHMGet() {
	suite.runWithDefaultClients(func(client api.BaseClient) {
		fields := map[string]string{"field1": "value1", "field2": "value2"}
		key := uuid.NewString()

		res1, err := client.HSet(key, fields)
		assert.Nil(suite.T(), err)
		assert.Equal(suite.T(), int64(2), res1)

		res2, err := client.HMGet(key, []string{"field1", "field2", "field3"})
		value1 := api.CreateStringResult("value1")
		value2 := api.CreateStringResult("value2")
		nullValue := api.CreateNilStringResult()
		assert.Nil(suite.T(), err)
		assert.Equal(suite.T(), []api.Result[string]{value1, value2, nullValue}, res2)
	})
}

func (suite *GlideTestSuite) TestHMGet_WithNotExistingKey() {
	suite.runWithDefaultClients(func(client api.BaseClient) {
		key := uuid.NewString()

		res, err := client.HMGet(key, []string{"field1", "field2", "field3"})
		nullValue := api.CreateNilStringResult()
		assert.Nil(suite.T(), err)
		assert.Equal(suite.T(), []api.Result[string]{nullValue, nullValue, nullValue}, res)
	})
}

func (suite *GlideTestSuite) TestHMGet_WithNotExistingField() {
	suite.runWithDefaultClients(func(client api.BaseClient) {
		fields := map[string]string{"field1": "value1", "field2": "value2"}
		key := uuid.NewString()

		res1, err := client.HSet(key, fields)
		assert.Nil(suite.T(), err)
		assert.Equal(suite.T(), int64(2), res1)

		res2, err := client.HMGet(key, []string{"field3", "field4"})
		nullValue := api.CreateNilStringResult()
		assert.Nil(suite.T(), err)
		assert.Equal(suite.T(), []api.Result[string]{nullValue, nullValue}, res2)
	})
}

func (suite *GlideTestSuite) TestHSetNX_WithExistingKey() {
	suite.runWithDefaultClients(func(client api.BaseClient) {
		fields := map[string]string{"field1": "value1", "field2": "value2"}
		key := uuid.NewString()

		res1, err := client.HSet(key, fields)
		assert.Nil(suite.T(), err)
		assert.Equal(suite.T(), int64(2), res1)

		res2, err := client.HSetNX(key, "field1", "value1")
		assert.Nil(suite.T(), err)
		assert.False(suite.T(), res2)
	})
}

func (suite *GlideTestSuite) TestHSetNX_WithNotExistingKey() {
	suite.runWithDefaultClients(func(client api.BaseClient) {
		key := uuid.NewString()

		res1, err := client.HSetNX(key, "field1", "value1")
		assert.Nil(suite.T(), err)
		assert.True(suite.T(), res1)

		res2, err := client.HGetAll(key)
		assert.Nil(suite.T(), err)
		assert.Equal(suite.T(), map[string]string{"field1": "value1"}, res2)
	})
}

func (suite *GlideTestSuite) TestHSetNX_WithExistingField() {
	suite.runWithDefaultClients(func(client api.BaseClient) {
		fields := map[string]string{"field1": "value1", "field2": "value2"}
		key := uuid.NewString()

		res1, err := client.HSet(key, fields)
		assert.Nil(suite.T(), err)
		assert.Equal(suite.T(), int64(2), res1)

		res2, err := client.HSetNX(key, "field1", "value1")
		assert.Nil(suite.T(), err)
		assert.False(suite.T(), res2)
	})
}

func (suite *GlideTestSuite) TestHDel() {
	suite.runWithDefaultClients(func(client api.BaseClient) {
		fields := map[string]string{"field1": "value1", "field2": "value2"}
		key := uuid.NewString()

		res1, err := client.HSet(key, fields)
		assert.Nil(suite.T(), err)
		assert.Equal(suite.T(), int64(2), res1)

		res2, err := client.HDel(key, []string{"field1", "field2"})
		assert.Nil(suite.T(), err)
		assert.Equal(suite.T(), int64(2), res2)

		res3, err := client.HGetAll(key)
		assert.Nil(suite.T(), err)
		assert.Empty(suite.T(), res3)

		res4, err := client.HDel(key, []string{"field1", "field2"})
		assert.Nil(suite.T(), err)
		assert.Equal(suite.T(), int64(0), res4)
	})
}

func (suite *GlideTestSuite) TestHDel_WithNotExistingKey() {
	suite.runWithDefaultClients(func(client api.BaseClient) {
		key := uuid.NewString()
		res, err := client.HDel(key, []string{"field1", "field2"})
		assert.Nil(suite.T(), err)
		assert.Equal(suite.T(), int64(0), res)
	})
}

func (suite *GlideTestSuite) TestHDel_WithNotExistingField() {
	suite.runWithDefaultClients(func(client api.BaseClient) {
		fields := map[string]string{"field1": "value1", "field2": "value2"}
		key := uuid.NewString()

		res1, err := client.HSet(key, fields)
		assert.Nil(suite.T(), err)
		assert.Equal(suite.T(), int64(2), res1)

		res2, err := client.HDel(key, []string{"field3", "field4"})
		assert.Nil(suite.T(), err)
		assert.Equal(suite.T(), int64(0), res2)
	})
}

func (suite *GlideTestSuite) TestHLen() {
	suite.runWithDefaultClients(func(client api.BaseClient) {
		fields := map[string]string{"field1": "value1", "field2": "value2"}
		key := uuid.NewString()

		res1, err := client.HSet(key, fields)
		assert.Nil(suite.T(), err)
		assert.Equal(suite.T(), int64(2), res1)

		res2, err := client.HLen(key)
		assert.Nil(suite.T(), err)
		assert.Equal(suite.T(), int64(2), res2)
	})
}

func (suite *GlideTestSuite) TestHLen_WithNotExistingKey() {
	suite.runWithDefaultClients(func(client api.BaseClient) {
		key := uuid.NewString()
		res, err := client.HLen(key)

		assert.Nil(suite.T(), err)
		assert.Equal(suite.T(), int64(0), res)
	})
}

func (suite *GlideTestSuite) TestHVals_WithExistingKey() {
	suite.runWithDefaultClients(func(client api.BaseClient) {
		fields := map[string]string{"field1": "value1", "field2": "value2"}
		key := uuid.NewString()

		res1, err := client.HSet(key, fields)
		assert.Nil(suite.T(), err)
		assert.Equal(suite.T(), int64(2), res1)

		res2, err := client.HVals(key)
		assert.Nil(suite.T(), err)
		assert.ElementsMatch(suite.T(), []string{"value1", "value2"}, res2)
	})
}

func (suite *GlideTestSuite) TestHVals_WithNotExistingKey() {
	suite.runWithDefaultClients(func(client api.BaseClient) {
		key := uuid.NewString()

		res, err := client.HVals(key)
		assert.Nil(suite.T(), err)
		assert.Empty(suite.T(), res)
	})
}

func (suite *GlideTestSuite) TestHExists_WithExistingKey() {
	suite.runWithDefaultClients(func(client api.BaseClient) {
		fields := map[string]string{"field1": "value1", "field2": "value2"}
		key := uuid.NewString()

		res1, err := client.HSet(key, fields)
		assert.Nil(suite.T(), err)
		assert.Equal(suite.T(), int64(2), res1)

		res2, err := client.HExists(key, "field1")
		assert.Nil(suite.T(), err)
		assert.True(suite.T(), res2)
	})
}

func (suite *GlideTestSuite) TestHExists_WithNotExistingKey() {
	suite.runWithDefaultClients(func(client api.BaseClient) {
		key := uuid.NewString()

		res, err := client.HExists(key, "field1")
		assert.Nil(suite.T(), err)
		assert.False(suite.T(), res)
	})
}

func (suite *GlideTestSuite) TestHExists_WithNotExistingField() {
	suite.runWithDefaultClients(func(client api.BaseClient) {
		fields := map[string]string{"field1": "value1", "field2": "value2"}
		key := uuid.NewString()

		res1, err := client.HSet(key, fields)
		assert.Nil(suite.T(), err)
		assert.Equal(suite.T(), int64(2), res1)

		res2, err := client.HExists(key, "field3")
		assert.Nil(suite.T(), err)
		assert.False(suite.T(), res2)
	})
}

func (suite *GlideTestSuite) TestHKeys_WithExistingKey() {
	suite.runWithDefaultClients(func(client api.BaseClient) {
		fields := map[string]string{"field1": "value1", "field2": "value2"}
		key := uuid.NewString()

		res1, err := client.HSet(key, fields)
		assert.Nil(suite.T(), err)
		assert.Equal(suite.T(), int64(2), res1)

		res2, err := client.HKeys(key)
		assert.Nil(suite.T(), err)
		assert.ElementsMatch(suite.T(), []string{"field1", "field2"}, res2)
	})
}

func (suite *GlideTestSuite) TestHKeys_WithNotExistingKey() {
	suite.runWithDefaultClients(func(client api.BaseClient) {
		key := uuid.NewString()

		res, err := client.HKeys(key)
		assert.Nil(suite.T(), err)
		assert.Empty(suite.T(), res)
	})
}

func (suite *GlideTestSuite) TestHStrLen_WithExistingKey() {
	suite.runWithDefaultClients(func(client api.BaseClient) {
		fields := map[string]string{"field1": "value1", "field2": "value2"}
		key := uuid.NewString()

		res1, err := client.HSet(key, fields)
		assert.Nil(suite.T(), err)
		assert.Equal(suite.T(), int64(2), res1)

		res2, err := client.HStrLen(key, "field1")
		assert.Nil(suite.T(), err)
		assert.Equal(suite.T(), int64(6), res2)
	})
}

func (suite *GlideTestSuite) TestHStrLen_WithNotExistingKey() {
	suite.runWithDefaultClients(func(client api.BaseClient) {
		key := uuid.NewString()

		res, err := client.HStrLen(key, "field1")
		assert.Nil(suite.T(), err)
		assert.Equal(suite.T(), int64(0), res)
	})
}

func (suite *GlideTestSuite) TestHStrLen_WithNotExistingField() {
	suite.runWithDefaultClients(func(client api.BaseClient) {
		fields := map[string]string{"field1": "value1", "field2": "value2"}
		key := uuid.NewString()

		res1, err := client.HSet(key, fields)
		assert.Nil(suite.T(), err)
		assert.Equal(suite.T(), int64(2), res1)

		res2, err := client.HStrLen(key, "field3")
		assert.Nil(suite.T(), err)
		assert.Equal(suite.T(), int64(0), res2)
	})
}

func (suite *GlideTestSuite) TestHIncrBy_WithExistingField() {
	suite.runWithDefaultClients(func(client api.BaseClient) {
		key := uuid.NewString()
		field := uuid.NewString()
		fieldValueMap := map[string]string{field: "10"}

		hsetResult, err := client.HSet(key, fieldValueMap)
		assert.Nil(suite.T(), err)
		assert.Equal(suite.T(), int64(1), hsetResult)

		hincrByResult, hincrByErr := client.HIncrBy(key, field, 1)
		assert.Nil(suite.T(), hincrByErr)
		assert.Equal(suite.T(), int64(11), hincrByResult)
	})
}

func (suite *GlideTestSuite) TestHIncrBy_WithNonExistingField() {
	suite.runWithDefaultClients(func(client api.BaseClient) {
		key := uuid.NewString()
		field := uuid.NewString()
		field2 := uuid.NewString()
		fieldValueMap := map[string]string{field2: "1"}

		hsetResult, err := client.HSet(key, fieldValueMap)
		assert.Nil(suite.T(), err)
		assert.Equal(suite.T(), int64(1), hsetResult)

		hincrByResult, hincrByErr := client.HIncrBy(key, field, 2)
		assert.Nil(suite.T(), hincrByErr)
		assert.Equal(suite.T(), int64(2), hincrByResult)
	})
}

func (suite *GlideTestSuite) TestHIncrByFloat_WithExistingField() {
	suite.runWithDefaultClients(func(client api.BaseClient) {
		key := uuid.NewString()
		field := uuid.NewString()
		fieldValueMap := map[string]string{field: "10"}

		hsetResult, err := client.HSet(key, fieldValueMap)
		assert.Nil(suite.T(), err)
		assert.Equal(suite.T(), int64(1), hsetResult)

		hincrByFloatResult, hincrByFloatErr := client.HIncrByFloat(key, field, 1.5)
		assert.Nil(suite.T(), hincrByFloatErr)
		assert.Equal(suite.T(), float64(11.5), hincrByFloatResult)
	})
}

func (suite *GlideTestSuite) TestHIncrByFloat_WithNonExistingField() {
	suite.runWithDefaultClients(func(client api.BaseClient) {
		key := uuid.NewString()
		field := uuid.NewString()
		field2 := uuid.NewString()
		fieldValueMap := map[string]string{field2: "1"}

		hsetResult, err := client.HSet(key, fieldValueMap)
		assert.Nil(suite.T(), err)
		assert.Equal(suite.T(), int64(1), hsetResult)

		hincrByFloatResult, hincrByFloatErr := client.HIncrByFloat(key, field, 1.5)
		assert.Nil(suite.T(), hincrByFloatErr)
		assert.Equal(suite.T(), float64(1.5), hincrByFloatResult)
	})
}

func (suite *GlideTestSuite) TestHScan() {
	suite.runWithDefaultClients(func(client api.BaseClient) {
		key1 := "{key}-1" + uuid.NewString()
		key2 := "{key}-2" + uuid.NewString()
		initialCursor := "0"
		defaultCount := 20

		// Setup test data
		numberMap := make(map[string]string)
		// This is an unusually large dataset because the server can ignore the COUNT option if the dataset is small enough
		// because it is more efficient to transfer its entire content at once.
		for i := 0; i < 50000; i++ {
			numberMap[strconv.Itoa(i)] = "num" + strconv.Itoa(i)
		}
		charMembers := []string{"a", "b", "c", "d", "e"}
		charMap := make(map[string]string)
		for i, val := range charMembers {
			charMap[val] = strconv.Itoa(i)
		}

		t := suite.T()

		// Check for empty set.
		resCursor, resCollection, err := client.HScan(key1, initialCursor)
		assert.NoError(t, err)
		assert.Equal(t, initialCursor, resCursor)
		assert.Empty(t, resCollection)

		// Negative cursor check.
		if suite.serverVersion >= "8.0.0" {
			_, _, err = client.HScan(key1, "-1")
			assert.NotEmpty(t, err)
		} else {
			resCursor, resCollection, _ = client.HScan(key1, "-1")
			assert.Equal(t, initialCursor, resCursor)
			assert.Empty(t, resCollection)
		}

		// Result contains the whole set
		hsetResult, _ := client.HSet(key1, charMap)
		assert.Equal(t, int64(len(charMembers)), hsetResult)

		resCursor, resCollection, _ = client.HScan(key1, initialCursor)
		assert.Equal(t, initialCursor, resCursor)
		// Length includes the score which is twice the map size
		assert.Equal(t, len(charMap)*2, len(resCollection))

		resultKeys := make([]string, 0)
		resultValues := make([]string, 0)

		for i := 0; i < len(resCollection); i += 2 {
			resultKeys = append(resultKeys, resCollection[i])
			resultValues = append(resultValues, resCollection[i+1])
		}
		keysList, valuesList := convertMapKeysAndValuesToLists(charMap)
		assert.True(t, isSubset(resultKeys, keysList) && isSubset(keysList, resultKeys))
		assert.True(t, isSubset(resultValues, valuesList) && isSubset(valuesList, resultValues))

		opts := options.NewHashScanOptions().SetMatch("a")
		resCursor, resCollection, _ = client.HScanWithOptions(key1, initialCursor, *opts)
		assert.Equal(t, initialCursor, resCursor)
		assert.Equal(t, len(resCollection), 2)
		assert.Equal(t, resCollection[0], "a")
		assert.Equal(t, resCollection[1], "0")

		// Result contains a subset of the key
		combinedMap := make(map[string]string)
		for key, value := range numberMap {
			combinedMap[key] = value
		}
		for key, value := range charMap {
			combinedMap[key] = value
		}

		hsetResult, _ = client.HSet(key1, combinedMap)
		assert.Equal(t, int64(len(numberMap)), hsetResult)
		resultCursor := "0"
		secondResultAllKeys := make([]string, 0)
		secondResultAllValues := make([]string, 0)
		isFirstLoop := true
		for {
			resCursor, resCollection, _ = client.HScan(key1, resultCursor)
			resultCursor = resCursor
			for i := 0; i < len(resCollection); i += 2 {
				secondResultAllKeys = append(secondResultAllKeys, resCollection[i])
				secondResultAllValues = append(secondResultAllValues, resCollection[i+1])
			}
			if isFirstLoop {
				assert.NotEqual(t, "0", resultCursor)
				isFirstLoop = false
			} else if resultCursor == "0" {
				break
			}

			// Scan with result cursor to get the next set of data.
			newResultCursor, secondResult, _ := client.HScan(key1, resultCursor)
			assert.NotEqual(t, resultCursor, newResultCursor)
			resultCursor = newResultCursor
			assert.False(t, reflect.DeepEqual(secondResult, resCollection))
			for i := 0; i < len(secondResult); i += 2 {
				secondResultAllKeys = append(secondResultAllKeys, secondResult[i])
				secondResultAllValues = append(secondResultAllValues, secondResult[i+1])
			}

			// 0 is returned for the cursor of the last iteration.
			if resultCursor == "0" {
				break
			}
		}
		numberKeysList, numberValuesList := convertMapKeysAndValuesToLists(numberMap)
		assert.True(t, isSubset(numberKeysList, secondResultAllKeys))
		assert.True(t, isSubset(numberValuesList, secondResultAllValues))

		// Test match pattern
		opts = options.NewHashScanOptions().SetMatch("*")
		resCursor, resCollection, _ = client.HScanWithOptions(key1, initialCursor, *opts)
		resCursorInt, _ := strconv.Atoi(resCursor)
		assert.True(t, resCursorInt >= 0)
		assert.True(t, int(len(resCollection)) >= defaultCount)

		// Test count
		opts = options.NewHashScanOptions().SetCount(int64(20))
		resCursor, resCollection, _ = client.HScanWithOptions(key1, initialCursor, *opts)
		resCursorInt, _ = strconv.Atoi(resCursor)
		assert.True(t, resCursorInt >= 0)
		assert.True(t, len(resCollection) >= 20)

		// Test count with match returns a non-empty list
		opts = options.NewHashScanOptions().SetMatch("1*").SetCount(int64(20))
		resCursor, resCollection, _ = client.HScanWithOptions(key1, initialCursor, *opts)
		resCursorInt, _ = strconv.Atoi(resCursor)
		assert.True(t, resCursorInt >= 0)
		assert.True(t, len(resCollection) >= 0)

		if suite.serverVersion >= "8.0.0" {
			opts = options.NewHashScanOptions().SetNoValue(true)
			resCursor, resCollection, _ = client.HScanWithOptions(key1, initialCursor, *opts)
			resCursorInt, _ = strconv.Atoi(resCursor)
			assert.True(t, resCursorInt >= 0)

			// Check if all fields don't start with "num"
			containsElementsWithNumKeyword := false
			for i := 0; i < len(resCollection); i++ {
				if strings.Contains(resCollection[i], "num") {
					containsElementsWithNumKeyword = true
					break
				}
			}
			assert.False(t, containsElementsWithNumKeyword)
		}

		// Check if Non-hash key throws an error.
		suite.verifyOK(client.Set(key2, "test"))
		_, _, err = client.HScan(key2, initialCursor)
		assert.NotEmpty(t, err)

		// Check if Non-hash key throws an error when HSCAN called with options.
		opts = options.NewHashScanOptions().SetMatch("test").SetCount(int64(1))
		_, _, err = client.HScanWithOptions(key2, initialCursor, *opts)
		assert.NotEmpty(t, err)

		// Check if a negative cursor value throws an error.
		opts = options.NewHashScanOptions().SetCount(int64(-1))
		_, _, err = client.HScanWithOptions(key1, initialCursor, *opts)
		assert.NotEmpty(t, err)
	})
}

func (suite *GlideTestSuite) TestHRandField() {
	suite.SkipIfServerVersionLowerThanBy("6.2.0")
	suite.runWithDefaultClients(func(client api.BaseClient) {
		key := uuid.NewString()

		// key does not exist
		res, err := client.HRandField(key)
		assert.NoError(suite.T(), err)
		assert.True(suite.T(), res.IsNil())
		resc, err := client.HRandFieldWithCount(key, 5)
		assert.NoError(suite.T(), err)
		assert.Empty(suite.T(), resc)
		rescv, err := client.HRandFieldWithCountWithValues(key, 5)
		assert.NoError(suite.T(), err)
		assert.Empty(suite.T(), rescv)

		data := map[string]string{"f1": "v1", "f2": "v2", "f3": "v3"}
		hset, err := client.HSet(key, data)
		assert.NoError(suite.T(), err)
		assert.Equal(suite.T(), int64(3), hset)

		fields := make([]string, 0, len(data))
		for k := range data {
			fields = append(fields, k)
		}
		res, err = client.HRandField(key)
		assert.NoError(suite.T(), err)
		assert.Contains(suite.T(), fields, res.Value())

		// With Count - positive count
		resc, err = client.HRandFieldWithCount(key, 5)
		assert.NoError(suite.T(), err)
		assert.ElementsMatch(suite.T(), fields, resc)

		// With Count - negative count
		resc, err = client.HRandFieldWithCount(key, -5)
		assert.NoError(suite.T(), err)
		assert.Len(suite.T(), resc, 5)
		for _, field := range resc {
			assert.Contains(suite.T(), fields, field)
		}

		// With values - positive count
		rescv, err = client.HRandFieldWithCountWithValues(key, 5)
		assert.NoError(suite.T(), err)
		resvMap := make(map[string]string)
		for _, pair := range rescv {
			resvMap[pair[0]] = pair[1]
		}
		assert.Equal(suite.T(), data, resvMap)

		// With values - negative count
		rescv, err = client.HRandFieldWithCountWithValues(key, -5)
		assert.NoError(suite.T(), err)
		assert.Len(suite.T(), resc, 5)
		for _, pair := range rescv {
			assert.Contains(suite.T(), fields, pair[0])
		}

		// key exists but holds non hash type value
		key = uuid.NewString()
		suite.verifyOK(client.Set(key, "HRandField"))
		_, err = client.HRandField(key)
		assert.IsType(suite.T(), &errors.RequestError{}, err)
		_, err = client.HRandFieldWithCount(key, 42)
		assert.IsType(suite.T(), &errors.RequestError{}, err)
		_, err = client.HRandFieldWithCountWithValues(key, 42)
		assert.IsType(suite.T(), &errors.RequestError{}, err)
	})
}

func (suite *GlideTestSuite) TestLPushLPop_WithExistingKey() {
	suite.runWithDefaultClients(func(client api.BaseClient) {
		list := []string{"value4", "value3", "value2", "value1"}
		key := uuid.NewString()

		res1, err := client.LPush(key, list)
		assert.Nil(suite.T(), err)
		assert.Equal(suite.T(), int64(4), res1)

		res2, err := client.LPop(key)
		assert.Nil(suite.T(), err)
		assert.Equal(suite.T(), "value1", res2.Value())

		res3, err := client.LPopCount(key, 2)
		assert.Nil(suite.T(), err)
		assert.Equal(suite.T(), []string{"value2", "value3"}, res3)
	})
}

func (suite *GlideTestSuite) TestLPop_nonExistingKey() {
	suite.runWithDefaultClients(func(client api.BaseClient) {
		key := uuid.NewString()

		res1, err := client.LPop(key)
		assert.Nil(suite.T(), err)
		assert.Equal(suite.T(), api.CreateNilStringResult(), res1)

		res2, err := client.LPopCount(key, 2)
		assert.Nil(suite.T(), err)
		assert.Nil(suite.T(), res2)
	})
}

func (suite *GlideTestSuite) TestLPushLPop_typeError() {
	suite.runWithDefaultClients(func(client api.BaseClient) {
		key := uuid.NewString()
		suite.verifyOK(client.Set(key, "value"))

		res1, err := client.LPush(key, []string{"value1"})
		assert.Equal(suite.T(), int64(0), res1)
		assert.NotNil(suite.T(), err)
		assert.IsType(suite.T(), &errors.RequestError{}, err)

		res2, err := client.LPopCount(key, 2)
		assert.Nil(suite.T(), res2)
		assert.NotNil(suite.T(), err)
		assert.IsType(suite.T(), &errors.RequestError{}, err)
	})
}

func (suite *GlideTestSuite) TestLPos_withAndWithoutOptions() {
	suite.runWithDefaultClients(func(client api.BaseClient) {
		key := uuid.NewString()
		res1, err := client.RPush(key, []string{"a", "a", "b", "c", "a", "b"})
		assert.Nil(suite.T(), err)
		assert.Equal(suite.T(), int64(6), res1)

		res2, err := client.LPos(key, "a")
		assert.Nil(suite.T(), err)
		assert.Equal(suite.T(), int64(0), res2.Value())

		res3, err := client.LPosWithOptions(key, "b", *options.NewLPosOptions().SetRank(2))
		assert.Nil(suite.T(), err)
		assert.Equal(suite.T(), int64(5), res3.Value())

		// element doesn't exist
		res4, err := client.LPos(key, "e")
		assert.Nil(suite.T(), err)
		assert.Equal(suite.T(), api.CreateNilInt64Result(), res4)

		// reverse traversal
		res5, err := client.LPosWithOptions(key, "b", *options.NewLPosOptions().SetRank(-2))
		assert.Nil(suite.T(), err)
		assert.Equal(suite.T(), int64(2), res5.Value())

		// unlimited comparisons
		res6, err := client.LPosWithOptions(
			key,
			"a",
			*options.NewLPosOptions().SetRank(1).SetMaxLen(0),
		)
		assert.Nil(suite.T(), err)
		assert.Equal(suite.T(), int64(0), res6.Value())

		// limited comparisons
		res7, err := client.LPosWithOptions(
			key,
			"c",
			*options.NewLPosOptions().SetRank(1).SetMaxLen(2),
		)
		assert.Nil(suite.T(), err)
		assert.Equal(suite.T(), api.CreateNilInt64Result(), res7)

		// invalid rank value
		res8, err := client.LPosWithOptions(key, "a", *options.NewLPosOptions().SetRank(0))
		assert.Equal(suite.T(), api.CreateNilInt64Result(), res8)
		assert.NotNil(suite.T(), err)
		assert.IsType(suite.T(), &errors.RequestError{}, err)

		// invalid maxlen value
		res9, err := client.LPosWithOptions(key, "a", *options.NewLPosOptions().SetMaxLen(-1))
		assert.Equal(suite.T(), api.CreateNilInt64Result(), res9)
		assert.NotNil(suite.T(), err)
		assert.IsType(suite.T(), &errors.RequestError{}, err)

		// non-existent key
		res10, err := client.LPos("non_existent_key", "a")
		assert.Equal(suite.T(), api.CreateNilInt64Result(), res10)
		assert.Nil(suite.T(), err)

		// wrong key data type
		keyString := uuid.NewString()
		suite.verifyOK(client.Set(keyString, "value"))
		res11, err := client.LPos(keyString, "a")
		assert.Equal(suite.T(), api.CreateNilInt64Result(), res11)
		assert.NotNil(suite.T(), err)
		assert.IsType(suite.T(), &errors.RequestError{}, err)
	})
}

func (suite *GlideTestSuite) TestLPosCount() {
	suite.runWithDefaultClients(func(client api.BaseClient) {
		key := uuid.NewString()

		res1, err := client.RPush(key, []string{"a", "a", "b", "c", "a", "b"})
		assert.Equal(suite.T(), int64(6), res1)
		assert.Nil(suite.T(), err)

		res2, err := client.LPosCount(key, "a", int64(2))
		assert.Equal(suite.T(), []int64{0, 1}, res2)
		assert.Nil(suite.T(), err)

		res3, err := client.LPosCount(key, "a", int64(0))
		assert.Equal(suite.T(), []int64{0, 1, 4}, res3)
		assert.Nil(suite.T(), err)

		// invalid count value
		res4, err := client.LPosCount(key, "a", int64(-1))
		assert.Nil(suite.T(), res4)
		assert.NotNil(suite.T(), err)
		assert.IsType(suite.T(), &errors.RequestError{}, err)

		// non-existent key
		res5, err := client.LPosCount("non_existent_key", "a", int64(1))
		assert.Empty(suite.T(), res5)
		assert.Nil(suite.T(), err)

		// wrong key data type
		keyString := uuid.NewString()
		suite.verifyOK(client.Set(keyString, "value"))
		res6, err := client.LPosCount(keyString, "a", int64(1))
		assert.Nil(suite.T(), res6)
		assert.NotNil(suite.T(), err)
		assert.IsType(suite.T(), &errors.RequestError{}, err)
	})
}

func (suite *GlideTestSuite) TestLPosCount_withOptions() {
	suite.runWithDefaultClients(func(client api.BaseClient) {
		key := uuid.NewString()

		res1, err := client.RPush(key, []string{"a", "a", "b", "c", "a", "b"})
		assert.Equal(suite.T(), int64(6), res1)
		assert.Nil(suite.T(), err)

		res2, err := client.LPosCountWithOptions(key, "a", int64(0), *options.NewLPosOptions().SetRank(1))
		assert.Equal(suite.T(), []int64{0, 1, 4}, res2)
		assert.Nil(suite.T(), err)

		res3, err := client.LPosCountWithOptions(key, "a", int64(0), *options.NewLPosOptions().SetRank(2))
		assert.Equal(suite.T(), []int64{1, 4}, res3)
		assert.Nil(suite.T(), err)

		// reverse traversal
		res4, err := client.LPosCountWithOptions(key, "a", int64(0), *options.NewLPosOptions().SetRank(-1))
		assert.Equal(suite.T(), []int64{4, 1, 0}, res4)
		assert.Nil(suite.T(), err)
	})
}

func (suite *GlideTestSuite) TestRPush() {
	suite.runWithDefaultClients(func(client api.BaseClient) {
		list := []string{"value1", "value2", "value3", "value4"}
		key := uuid.NewString()

		res1, err := client.RPush(key, list)
		assert.Nil(suite.T(), err)
		assert.Equal(suite.T(), int64(4), res1)

		key2 := uuid.NewString()
		suite.verifyOK(client.Set(key2, "value"))

		res2, err := client.RPush(key2, []string{"value1"})
		assert.Equal(suite.T(), int64(0), res2)
		assert.NotNil(suite.T(), err)
		assert.IsType(suite.T(), &errors.RequestError{}, err)
	})
}

func (suite *GlideTestSuite) TestSAdd() {
	suite.runWithDefaultClients(func(client api.BaseClient) {
		key := uuid.NewString()
		members := []string{"member1", "member2"}

		res, err := client.SAdd(key, members)
		assert.Nil(suite.T(), err)
		assert.Equal(suite.T(), int64(2), res)
	})
}

func (suite *GlideTestSuite) TestSAdd_WithExistingKey() {
	suite.runWithDefaultClients(func(client api.BaseClient) {
		key := uuid.NewString()
		members := []string{"member1", "member2"}

		res1, err := client.SAdd(key, members)
		assert.Nil(suite.T(), err)
		assert.Equal(suite.T(), int64(2), res1)

		res2, err := client.SAdd(key, members)
		assert.Nil(suite.T(), err)
		assert.Equal(suite.T(), int64(0), res2)
	})
}

func (suite *GlideTestSuite) TestSRem() {
	suite.runWithDefaultClients(func(client api.BaseClient) {
		key := uuid.NewString()
		members := []string{"member1", "member2", "member3"}

		res1, err := client.SAdd(key, members)
		assert.Nil(suite.T(), err)
		assert.Equal(suite.T(), int64(3), res1)

		res2, err := client.SRem(key, []string{"member1", "member2"})
		assert.Nil(suite.T(), err)
		assert.Equal(suite.T(), int64(2), res2)
	})
}

func (suite *GlideTestSuite) TestSRem_WithExistingKey() {
	suite.runWithDefaultClients(func(client api.BaseClient) {
		key := uuid.NewString()
		members := []string{"member1", "member2"}

		res1, err := client.SAdd(key, members)
		assert.Nil(suite.T(), err)
		assert.Equal(suite.T(), int64(2), res1)

		res2, err := client.SRem(key, []string{"member3", "member4"})
		assert.Nil(suite.T(), err)
		assert.Equal(suite.T(), int64(0), res2)
	})
}

func (suite *GlideTestSuite) TestSRem_WithNotExistingKey() {
	suite.runWithDefaultClients(func(client api.BaseClient) {
		key := uuid.NewString()

		res2, err := client.SRem(key, []string{"member1", "member2"})
		assert.Nil(suite.T(), err)
		assert.Equal(suite.T(), int64(0), res2)
	})
}

func (suite *GlideTestSuite) TestSRem_WithExistingKeyAndDifferentMembers() {
	suite.runWithDefaultClients(func(client api.BaseClient) {
		key := uuid.NewString()
		members := []string{"member1", "member2", "member3"}

		res1, err := client.SAdd(key, members)
		assert.Nil(suite.T(), err)
		assert.Equal(suite.T(), int64(3), res1)

		res2, err := client.SRem(key, []string{"member1", "member3", "member4"})
		assert.Nil(suite.T(), err)
		assert.Equal(suite.T(), int64(2), res2)
	})
}

func (suite *GlideTestSuite) TestSUnionStore() {
	suite.runWithDefaultClients(func(client api.BaseClient) {
		key1 := "{key}-1-" + uuid.NewString()
		key2 := "{key}-2-" + uuid.NewString()
		key3 := "{key}-3-" + uuid.NewString()
		key4 := "{key}-4-" + uuid.NewString()
		stringKey := "{key}-5-" + uuid.NewString()
		nonExistingKey := "{key}-6-" + uuid.NewString()

		memberArray1 := []string{"a", "b", "c"}
		memberArray2 := []string{"c", "d", "e"}
		memberArray3 := []string{"e", "f", "g"}
		expected1 := map[string]struct{}{
			"a": {},
			"b": {},
			"c": {},
			"d": {},
			"e": {},
		}
		expected2 := map[string]struct{}{
			"a": {},
			"b": {},
			"c": {},
			"d": {},
			"e": {},
			"f": {},
			"g": {},
		}
		t := suite.T()

		res1, err := client.SAdd(key1, memberArray1)
		assert.NoError(t, err)
		assert.Equal(t, int64(3), res1)

		res2, err := client.SAdd(key2, memberArray2)
		assert.NoError(t, err)
		assert.Equal(t, int64(3), res2)

		res3, err := client.SAdd(key3, memberArray3)
		assert.NoError(t, err)
		assert.Equal(t, int64(3), res3)

		// store union in new key
		res4, err := client.SUnionStore(key4, []string{key1, key2})
		assert.NoError(t, err)
		assert.Equal(t, int64(5), res4)

		res5, err := client.SMembers(key4)
		assert.NoError(t, err)
		assert.Len(t, res5, 5)
		assert.True(t, reflect.DeepEqual(res5, expected1))

		// overwrite existing set
		res6, err := client.SUnionStore(key1, []string{key4, key2})
		assert.NoError(t, err)
		assert.Equal(t, int64(5), res6)

		res7, err := client.SMembers(key1)
		assert.NoError(t, err)
		assert.Len(t, res7, 5)
		assert.True(t, reflect.DeepEqual(res7, expected1))

		// overwrite one of the source keys
		res8, err := client.SUnionStore(key2, []string{key4, key2})
		assert.NoError(t, err)
		assert.Equal(t, int64(5), res8)

		res9, err := client.SMembers(key2)
		assert.NoError(t, err)
		assert.Len(t, res9, 5)
		assert.True(t, reflect.DeepEqual(res9, expected1))

		// union with non-existing key
		res10, err := client.SUnionStore(key2, []string{nonExistingKey})
		assert.NoError(t, err)
		assert.Equal(t, int64(0), res10)

		// check that the key is now empty
		members1, err := client.SMembers(key2)
		assert.NoError(t, err)
		assert.Empty(t, members1)

		// invalid argument - key list must not be empty
		res11, err := client.SUnionStore(key4, []string{})
		assert.Equal(suite.T(), int64(0), res11)
		assert.NotNil(suite.T(), err)
		assert.IsType(suite.T(), &errors.RequestError{}, err)

		// non-set key
		_, err = client.Set(stringKey, "value")
		assert.NoError(t, err)

		res12, err := client.SUnionStore(key4, []string{stringKey, key1})
		assert.Equal(suite.T(), int64(0), res12)
		assert.NotNil(suite.T(), err)
		assert.IsType(suite.T(), &errors.RequestError{}, err)

		// overwrite destination when destination is not a set
		res13, err := client.SUnionStore(stringKey, []string{key1, key3})
		assert.NoError(t, err)
		assert.Equal(t, int64(7), res13)

		// check that the key is now empty
		res14, err := client.SMembers(stringKey)
		assert.NoError(t, err)
		assert.Len(t, res14, 7)
		assert.True(t, reflect.DeepEqual(res14, expected2))
	})
}

func (suite *GlideTestSuite) TestSMembers() {
	suite.runWithDefaultClients(func(client api.BaseClient) {
		key := uuid.NewString()
		members := []string{"member1", "member2", "member3"}

		res1, err := client.SAdd(key, members)
		assert.Nil(suite.T(), err)
		assert.Equal(suite.T(), int64(3), res1)

		res2, err := client.SMembers(key)
		assert.Nil(suite.T(), err)
		assert.Len(suite.T(), res2, 3)
	})
}

func (suite *GlideTestSuite) TestSMembers_WithNotExistingKey() {
	suite.runWithDefaultClients(func(client api.BaseClient) {
		key := uuid.NewString()

		res, err := client.SMembers(key)
		assert.Nil(suite.T(), err)
		assert.Empty(suite.T(), res)
	})
}

func (suite *GlideTestSuite) TestSCard() {
	suite.runWithDefaultClients(func(client api.BaseClient) {
		key := uuid.NewString()
		members := []string{"member1", "member2", "member3"}

		res1, err := client.SAdd(key, members)
		assert.Nil(suite.T(), err)
		assert.Equal(suite.T(), int64(3), res1)

		res2, err := client.SCard(key)
		assert.Nil(suite.T(), err)
		assert.Equal(suite.T(), int64(3), res2)
	})
}

func (suite *GlideTestSuite) TestSCard_WithNotExistingKey() {
	suite.runWithDefaultClients(func(client api.BaseClient) {
		key := uuid.NewString()

		res, err := client.SCard(key)
		assert.Nil(suite.T(), err)
		assert.Equal(suite.T(), int64(0), res)
	})
}

func (suite *GlideTestSuite) TestSIsMember() {
	suite.runWithDefaultClients(func(client api.BaseClient) {
		key := uuid.NewString()
		members := []string{"member1", "member2", "member3"}

		res1, err := client.SAdd(key, members)
		assert.Nil(suite.T(), err)
		assert.Equal(suite.T(), int64(3), res1)

		res2, err := client.SIsMember(key, "member2")
		assert.Nil(suite.T(), err)
		assert.True(suite.T(), res2)
	})
}

func (suite *GlideTestSuite) TestSIsMember_WithNotExistingKey() {
	suite.runWithDefaultClients(func(client api.BaseClient) {
		key := uuid.NewString()

		res, err := client.SIsMember(key, "member2")
		assert.Nil(suite.T(), err)
		assert.False(suite.T(), res)
	})
}

func (suite *GlideTestSuite) TestSIsMember_WithNotExistingMember() {
	suite.runWithDefaultClients(func(client api.BaseClient) {
		key := uuid.NewString()
		members := []string{"member1", "member2", "member3"}

		res1, err := client.SAdd(key, members)
		assert.Nil(suite.T(), err)
		assert.Equal(suite.T(), int64(3), res1)

		res2, err := client.SIsMember(key, "nonExistingMember")
		assert.Nil(suite.T(), err)
		assert.False(suite.T(), res2)
	})
}

func (suite *GlideTestSuite) TestSDiff() {
	suite.runWithDefaultClients(func(client api.BaseClient) {
		key1 := "{key}-1-" + uuid.NewString()
		key2 := "{key}-2-" + uuid.NewString()

		res1, err := client.SAdd(key1, []string{"a", "b", "c", "d"})
		assert.Nil(suite.T(), err)
		assert.Equal(suite.T(), int64(4), res1)

		res2, err := client.SAdd(key2, []string{"c", "d", "e"})
		assert.Nil(suite.T(), err)
		assert.Equal(suite.T(), int64(3), res2)

		result, err := client.SDiff([]string{key1, key2})
		assert.Nil(suite.T(), err)
		assert.Equal(suite.T(), map[string]struct{}{"a": {}, "b": {}}, result)
	})
}

func (suite *GlideTestSuite) TestSDiff_WithNotExistingKey() {
	suite.runWithDefaultClients(func(client api.BaseClient) {
		key1 := "{key}-1-" + uuid.NewString()
		key2 := "{key}-2-" + uuid.NewString()

		result, err := client.SDiff([]string{key1, key2})
		assert.Nil(suite.T(), err)
		assert.Empty(suite.T(), result)
	})
}

func (suite *GlideTestSuite) TestSDiff_WithSingleKeyExist() {
	suite.runWithDefaultClients(func(client api.BaseClient) {
		key1 := "{key}-1-" + uuid.NewString()
		key2 := "{key}-2-" + uuid.NewString()

		res1, err := client.SAdd(key1, []string{"a", "b", "c"})
		assert.Nil(suite.T(), err)
		assert.Equal(suite.T(), int64(3), res1)

		res2, err := client.SDiff([]string{key1, key2})
		assert.Nil(suite.T(), err)
		assert.Equal(suite.T(), map[string]struct{}{"a": {}, "b": {}, "c": {}}, res2)
	})
}

func (suite *GlideTestSuite) TestSDiffStore() {
	suite.runWithDefaultClients(func(client api.BaseClient) {
		key1 := "{key}-1-" + uuid.NewString()
		key2 := "{key}-2-" + uuid.NewString()
		key3 := "{key}-3-" + uuid.NewString()

		res1, err := client.SAdd(key1, []string{"a", "b", "c"})
		assert.Nil(suite.T(), err)
		assert.Equal(suite.T(), int64(3), res1)

		res2, err := client.SAdd(key2, []string{"c", "d", "e"})
		assert.Nil(suite.T(), err)
		assert.Equal(suite.T(), int64(3), res2)

		res3, err := client.SDiffStore(key3, []string{key1, key2})
		assert.Nil(suite.T(), err)
		assert.Equal(suite.T(), int64(2), res3)

		members, err := client.SMembers(key3)
		assert.Nil(suite.T(), err)
		assert.Equal(suite.T(), map[string]struct{}{"a": {}, "b": {}}, members)
	})
}

func (suite *GlideTestSuite) TestSDiffStore_WithNotExistingKeys() {
	suite.runWithDefaultClients(func(client api.BaseClient) {
		key1 := "{key}-1-" + uuid.NewString()
		key2 := "{key}-2-" + uuid.NewString()
		key3 := "{key}-3-" + uuid.NewString()

		res, err := client.SDiffStore(key3, []string{key1, key2})
		assert.Nil(suite.T(), err)
		assert.Equal(suite.T(), int64(0), res)

		members, err := client.SMembers(key3)
		assert.Nil(suite.T(), err)
		assert.Empty(suite.T(), members)
	})
}

func (suite *GlideTestSuite) TestSinter() {
	suite.runWithDefaultClients(func(client api.BaseClient) {
		key1 := "{key}-1-" + uuid.NewString()
		key2 := "{key}-2-" + uuid.NewString()

		res1, err := client.SAdd(key1, []string{"a", "b", "c", "d"})
		assert.Nil(suite.T(), err)
		assert.Equal(suite.T(), int64(4), res1)

		res2, err := client.SAdd(key2, []string{"c", "d", "e"})
		assert.Nil(suite.T(), err)
		assert.Equal(suite.T(), int64(3), res2)

		members, err := client.SInter([]string{key1, key2})
		assert.Nil(suite.T(), err)
		assert.Equal(suite.T(), map[string]struct{}{"c": {}, "d": {}}, members)
	})
}

func (suite *GlideTestSuite) TestSinter_WithNotExistingKeys() {
	suite.runWithDefaultClients(func(client api.BaseClient) {
		key1 := "{key}-1-" + uuid.NewString()
		key2 := "{key}-2-" + uuid.NewString()

		members, err := client.SInter([]string{key1, key2})
		assert.Nil(suite.T(), err)
		assert.Empty(suite.T(), members)
	})
}

func (suite *GlideTestSuite) TestSinterStore() {
	suite.runWithDefaultClients(func(client api.BaseClient) {
		key1 := "{key}-1-" + uuid.NewString()
		key2 := "{key}-2-" + uuid.NewString()
		key3 := "{key}-3-" + uuid.NewString()
		stringKey := "{key}-4-" + uuid.NewString()
		nonExistingKey := "{key}-5-" + uuid.NewString()
		memberArray1 := []string{"a", "b", "c"}
		memberArray2 := []string{"c", "d", "e"}
		t := suite.T()

		res1, err := client.SAdd(key1, memberArray1)
		assert.NoError(t, err)
		assert.Equal(t, int64(3), res1)

		res2, err := client.SAdd(key2, memberArray2)
		assert.NoError(t, err)
		assert.Equal(t, int64(3), res2)

		// store in new key
		res3, err := client.SInterStore(key3, []string{key1, key2})
		assert.NoError(t, err)
		assert.Equal(t, int64(1), res3)

		res4, err := client.SMembers(key3)
		assert.NoError(t, err)
		assert.Equal(t, map[string]struct{}{"c": {}}, res4)

		// overwrite existing set, which is also a source set
		res5, err := client.SInterStore(key2, []string{key1, key2})
		assert.NoError(t, err)
		assert.Equal(t, int64(1), res5)

		res6, err := client.SMembers(key2)
		assert.NoError(t, err)
		assert.Equal(t, map[string]struct{}{"c": {}}, res6)

		// source set is the same as the existing set
		res7, err := client.SInterStore(key1, []string{key2})
		assert.NoError(t, err)
		assert.Equal(t, int64(1), res7)

		res8, err := client.SMembers(key2)
		assert.NoError(t, err)
		assert.Equal(t, map[string]struct{}{"c": {}}, res8)

		// intersection with non-existing key
		res9, err := client.SInterStore(key1, []string{key2, nonExistingKey})
		assert.NoError(t, err)
		assert.Equal(t, int64(0), res9)

		// check that the key is now empty
		members1, err := client.SMembers(key1)
		assert.NoError(t, err)
		assert.Empty(t, members1)

		// invalid argument - key list must not be empty
		res10, err := client.SInterStore(key3, []string{})
		assert.Equal(suite.T(), int64(0), res10)
		assert.NotNil(suite.T(), err)
		assert.IsType(suite.T(), &errors.RequestError{}, err)

		// non-set key
		_, err = client.Set(stringKey, "value")
		assert.NoError(t, err)

		res11, err := client.SInterStore(key3, []string{stringKey})
		assert.Equal(suite.T(), int64(0), res11)
		assert.NotNil(suite.T(), err)
		assert.IsType(suite.T(), &errors.RequestError{}, err)

		// overwrite the non-set key
		res12, err := client.SInterStore(stringKey, []string{key2})
		assert.NoError(t, err)
		assert.Equal(t, int64(1), res12)

		// check that the key is now empty
		res13, err := client.SMembers(stringKey)
		assert.NoError(t, err)
		assert.Equal(t, map[string]struct{}{"c": {}}, res13)
	})
}

func (suite *GlideTestSuite) TestSInterCard() {
	suite.SkipIfServerVersionLowerThanBy("7.0.0")

	suite.runWithDefaultClients(func(client api.BaseClient) {
		key1 := "{key}-1-" + uuid.NewString()
		key2 := "{key}-2-" + uuid.NewString()

		res1, err := client.SAdd(key1, []string{"one", "two", "three", "four"})
		assert.Nil(suite.T(), err)
		assert.Equal(suite.T(), int64(4), res1)

		result1, err := client.SInterCard([]string{key1, key2})
		assert.Nil(suite.T(), err)
		assert.Equal(suite.T(), int64(0), result1)

		res2, err := client.SAdd(key2, []string{"two", "three", "four", "five"})
		assert.Nil(suite.T(), err)
		assert.Equal(suite.T(), int64(4), res2)

		result2, err := client.SInterCard([]string{key1, key2})
		assert.Nil(suite.T(), err)
		assert.Equal(suite.T(), int64(3), result2)
	})
}

func (suite *GlideTestSuite) TestSInterCardLimit() {
	suite.SkipIfServerVersionLowerThanBy("7.0.0")

	suite.runWithDefaultClients(func(client api.BaseClient) {
		key1 := "{key}-1-" + uuid.NewString()
		key2 := "{key}-2-" + uuid.NewString()

		res1, err := client.SAdd(key1, []string{"one", "two", "three", "four"})
		assert.Nil(suite.T(), err)
		assert.Equal(suite.T(), int64(4), res1)

		res2, err := client.SAdd(key2, []string{"two", "three", "four", "five"})
		assert.Nil(suite.T(), err)
		assert.Equal(suite.T(), int64(4), res2)

		result1, err := client.SInterCardLimit([]string{key1, key2}, 2)
		assert.Nil(suite.T(), err)
		assert.Equal(suite.T(), int64(2), result1)

		result2, err := client.SInterCardLimit([]string{key1, key2}, 4)
		assert.Nil(suite.T(), err)
		assert.Equal(suite.T(), int64(3), result2)
	})
}

func (suite *GlideTestSuite) TestSRandMember() {
	suite.runWithDefaultClients(func(client api.BaseClient) {
		key := uuid.NewString()

		res, err := client.SAdd(key, []string{"one"})
		assert.Nil(suite.T(), err)
		assert.Equal(suite.T(), int64(1), res)

		member, err := client.SRandMember(key)
		assert.Nil(suite.T(), err)
		assert.Equal(suite.T(), "one", member.Value())
		assert.False(suite.T(), member.IsNil())
	})
}

func (suite *GlideTestSuite) TestSPop() {
	suite.runWithDefaultClients(func(client api.BaseClient) {
		key := uuid.NewString()
		members := []string{"value1", "value2", "value3"}

		res, err := client.SAdd(key, members)
		assert.Nil(suite.T(), err)
		assert.Equal(suite.T(), int64(3), res)

		popMember, err := client.SPop(key)
		assert.Nil(suite.T(), err)
		assert.Contains(suite.T(), members, popMember.Value())
		assert.False(suite.T(), popMember.IsNil())

		remainingMembers, err := client.SMembers(key)
		assert.Nil(suite.T(), err)
		assert.Len(suite.T(), remainingMembers, 2)
		assert.NotContains(suite.T(), remainingMembers, popMember)
	})
}

func (suite *GlideTestSuite) TestSPop_LastMember() {
	suite.runWithDefaultClients(func(client api.BaseClient) {
		key := uuid.NewString()

		res1, err := client.SAdd(key, []string{"lastValue"})
		assert.Nil(suite.T(), err)
		assert.Equal(suite.T(), int64(1), res1)

		popMember, err := client.SPop(key)
		assert.Nil(suite.T(), err)
		assert.Equal(suite.T(), "lastValue", popMember.Value())
		assert.False(suite.T(), popMember.IsNil())

		remainingMembers, err := client.SMembers(key)
		assert.Nil(suite.T(), err)
		assert.Empty(suite.T(), remainingMembers)
	})
}

func (suite *GlideTestSuite) TestSMIsMember() {
	suite.runWithDefaultClients(func(client api.BaseClient) {
		key1 := uuid.NewString()
		stringKey := uuid.NewString()
		nonExistingKey := uuid.NewString()

		res1, err1 := client.SAdd(key1, []string{"one", "two"})
		assert.Nil(suite.T(), err1)
		assert.Equal(suite.T(), int64(2), res1)

		res2, err2 := client.SMIsMember(key1, []string{"two", "three"})
		assert.Nil(suite.T(), err2)
		assert.Equal(suite.T(), []bool{true, false}, res2)

		res3, err3 := client.SMIsMember(nonExistingKey, []string{"two"})
		assert.Nil(suite.T(), err3)
		assert.Equal(suite.T(), []bool{false}, res3)

		// invalid argument - member list must not be empty
		_, err4 := client.SMIsMember(key1, []string{})
		assert.NotNil(suite.T(), err4)
		assert.IsType(suite.T(), &errors.RequestError{}, err4)

		// source key exists, but it is not a set
		suite.verifyOK(client.Set(stringKey, "value"))
		_, err5 := client.SMIsMember(stringKey, []string{"two"})
		assert.NotNil(suite.T(), err5)
		assert.IsType(suite.T(), &errors.RequestError{}, err5)
	})
}

func (suite *GlideTestSuite) TestSUnion() {
	suite.runWithDefaultClients(func(client api.BaseClient) {
		key1 := "{key}-1-" + uuid.NewString()
		key2 := "{key}-2-" + uuid.NewString()
		key3 := "{key}-3-" + uuid.NewString()
		nonSetKey := uuid.NewString()
		memberList1 := []string{"a", "b", "c"}
		memberList2 := []string{"b", "c", "d", "e"}
		expected1 := map[string]struct{}{
			"a": {},
			"b": {},
			"c": {},
			"d": {},
			"e": {},
		}
		expected2 := map[string]struct{}{
			"a": {},
			"b": {},
			"c": {},
		}

		res1, err := client.SAdd(key1, memberList1)
		assert.Nil(suite.T(), err)
		assert.Equal(suite.T(), int64(3), res1)

		res2, err := client.SAdd(key2, memberList2)
		assert.Nil(suite.T(), err)
		assert.Equal(suite.T(), int64(4), res2)

		res3, err := client.SUnion([]string{key1, key2})
		assert.Nil(suite.T(), err)
		assert.True(suite.T(), reflect.DeepEqual(res3, expected1))

		res4, err := client.SUnion([]string{key3})
		assert.Nil(suite.T(), err)
		assert.Empty(suite.T(), res4)

		res5, err := client.SUnion([]string{key1, key3})
		assert.Nil(suite.T(), err)
		assert.True(suite.T(), reflect.DeepEqual(res5, expected2))

		// Exceptions with empty keys
		res6, err := client.SUnion([]string{})
		assert.Nil(suite.T(), res6)
		assert.IsType(suite.T(), &errors.RequestError{}, err)

		// Exception with a non-set key
		suite.verifyOK(client.Set(nonSetKey, "value"))
		res7, err := client.SUnion([]string{nonSetKey, key1})
		assert.Nil(suite.T(), res7)
		assert.IsType(suite.T(), &errors.RequestError{}, err)
	})
}

func (suite *GlideTestSuite) TestSMove() {
	suite.runWithDefaultClients(func(client api.BaseClient) {
		key1 := "{key}-1-" + uuid.NewString()
		key2 := "{key}-2-" + uuid.NewString()
		key3 := "{key}-3-" + uuid.NewString()
		stringKey := "{key}-4-" + uuid.NewString()
		nonExistingKey := "{key}-5-" + uuid.NewString()
		memberArray1 := []string{"1", "2", "3"}
		memberArray2 := []string{"2", "3"}
		t := suite.T()

		res1, err := client.SAdd(key1, memberArray1)
		assert.NoError(t, err)
		assert.Equal(t, int64(3), res1)

		res2, err := client.SAdd(key2, memberArray2)
		assert.NoError(t, err)
		assert.Equal(t, int64(2), res2)

		// move an element
		res3, err := client.SMove(key1, key2, "1")
		assert.NoError(t, err)
		assert.True(t, res3)

		res4, err := client.SMembers(key1)
		assert.NoError(t, err)
		assert.Equal(suite.T(), map[string]struct{}{"2": {}, "3": {}}, res4)

		res5, err := client.SMembers(key2)
		assert.NoError(t, err)
		assert.Equal(suite.T(), map[string]struct{}{"1": {}, "2": {}, "3": {}}, res5)

		// moved element already exists in the destination set
		res6, err := client.SMove(key2, key1, "2")
		assert.NoError(t, err)
		assert.True(t, res6)

		res7, err := client.SMembers(key1)
		assert.NoError(t, err)
		assert.Equal(suite.T(), map[string]struct{}{"2": {}, "3": {}}, res7)

		res8, err := client.SMembers(key2)
		assert.NoError(t, err)
		assert.Equal(suite.T(), map[string]struct{}{"1": {}, "3": {}}, res8)

		// attempt to move from a non-existing key
		res9, err := client.SMove(nonExistingKey, key1, "4")
		assert.NoError(t, err)
		assert.False(t, res9)

		res10, err := client.SMembers(key1)
		assert.NoError(t, err)
		assert.Equal(suite.T(), map[string]struct{}{"2": {}, "3": {}}, res10)

		// move to a new set
		res11, err := client.SMove(key1, key3, "2")
		assert.NoError(t, err)
		assert.True(t, res11)

		res12, err := client.SMembers(key1)
		assert.NoError(t, err)
		assert.Equal(suite.T(), map[string]struct{}{"3": {}}, res12)

		res13, err := client.SMembers(key3)
		assert.NoError(t, err)
		assert.Equal(suite.T(), map[string]struct{}{"2": {}}, res13)

		// attempt to move a missing element
		res14, err := client.SMove(key1, key3, "42")
		assert.NoError(t, err)
		assert.False(t, res14)

		res12, err = client.SMembers(key1)
		assert.NoError(t, err)
		assert.Equal(suite.T(), map[string]struct{}{"3": {}}, res12)

		res13, err = client.SMembers(key3)
		assert.NoError(t, err)
		assert.Equal(suite.T(), map[string]struct{}{"2": {}}, res13)

		// moving missing element to missing key
		res15, err := client.SMove(key1, nonExistingKey, "42")
		assert.NoError(t, err)
		assert.False(t, res15)

		res12, err = client.SMembers(key1)
		assert.NoError(t, err)
		assert.Equal(suite.T(), map[string]struct{}{"3": {}}, res12)

		// key exists but is not contain a set
		_, err = client.Set(stringKey, "value")
		assert.NoError(t, err)

		_, err = client.SMove(stringKey, key1, "_")
		assert.NotNil(suite.T(), err)
		assert.IsType(suite.T(), &errors.RequestError{}, err)
	})
}

func (suite *GlideTestSuite) TestSScan() {
	suite.runWithDefaultClients(func(client api.BaseClient) {
		key1 := "{key}-1-" + uuid.NewString()
		key2 := "{key}-2-" + uuid.NewString()
		initialCursor := "0"
		defaultCount := 10
		// use large dataset to force an iterative cursor.
		numMembers := make([]string, 50000)
		numMembersResult := make([]string, 50000)
		charMembers := []string{"a", "b", "c", "d", "e"}
		t := suite.T()

		// populate the dataset slice
		for i := 0; i < 50000; i++ {
			numMembers[i] = strconv.Itoa(i)
			numMembersResult[i] = strconv.Itoa(i)
		}

		// empty set
		resCursor, resCollection, err := client.SScan(key1, initialCursor)
		assert.NoError(t, err)
		assert.Equal(t, initialCursor, resCursor)
		assert.Empty(t, resCollection)

		// negative cursor
		if suite.serverVersion < "8.0.0" {
			resCursor, resCollection, err = client.SScan(key1, "-1")
			assert.NoError(t, err)
			assert.Equal(t, initialCursor, resCursor)
			assert.Empty(t, resCollection)
		} else {
			_, _, err = client.SScan(key1, "-1")
			assert.NotNil(suite.T(), err)
			assert.IsType(suite.T(), &errors.RequestError{}, err)
		}

		// result contains the whole set
		res, err := client.SAdd(key1, charMembers)
		assert.NoError(t, err)
		assert.Equal(t, int64(len(charMembers)), res)
		resCursor, resCollection, err = client.SScan(key1, initialCursor)
		assert.NoError(t, err)
		assert.Equal(t, initialCursor, resCursor)
		assert.Equal(t, len(charMembers), len(resCollection))
		assert.True(t, isSubset(resCollection, charMembers))

		opts := options.NewBaseScanOptions().SetMatch("a")
		resCursor, resCollection, err = client.SScanWithOptions(key1, initialCursor, *opts)
		assert.NoError(t, err)
		assert.Equal(t, initialCursor, resCursor)
		assert.True(t, isSubset(resCollection, []string{"a"}))

		// result contains a subset of the key
		res, err = client.SAdd(key1, numMembers)
		assert.NoError(t, err)
		assert.Equal(t, int64(50000), res)
		resCursor, resCollection, err = client.SScan(key1, "0")
		assert.NoError(t, err)
		resultCollection := resCollection

		// 0 is returned for the cursor of the last iteration
		for resCursor != "0" {
			nextCursor, nextCol, err := client.SScan(key1, resCursor)
			assert.NoError(t, err)
			assert.NotEqual(t, nextCursor, resCursor)
			assert.False(t, isSubset(resultCollection, nextCol))
			resultCollection = append(resultCollection, nextCol...)
			resCursor = nextCursor
		}
		assert.NotEmpty(t, resultCollection)
		assert.True(t, isSubset(numMembersResult, resultCollection))
		assert.True(t, isSubset(charMembers, resultCollection))

		// test match pattern
		opts = options.NewBaseScanOptions().SetMatch("*")
		resCursor, resCollection, err = client.SScanWithOptions(key1, initialCursor, *opts)
		assert.NoError(t, err)
		assert.NotEqual(t, initialCursor, resCursor)
		assert.GreaterOrEqual(t, len(resCollection), defaultCount)

		// test count
		opts = options.NewBaseScanOptions().SetCount(20)
		resCursor, resCollection, err = client.SScanWithOptions(key1, initialCursor, *opts)
		assert.NoError(t, err)
		assert.NotEqual(t, initialCursor, resCursor)
		assert.GreaterOrEqual(t, len(resCollection), 20)

		// test count with match, returns a non-empty array
		opts = options.NewBaseScanOptions().SetMatch("1*").SetCount(20)
		resCursor, resCollection, err = client.SScanWithOptions(key1, initialCursor, *opts)
		assert.NoError(t, err)
		assert.NotEqual(t, initialCursor, resCursor)
		assert.GreaterOrEqual(t, len(resCollection), 0)

		// exceptions
		// non-set key
		_, err = client.Set(key2, "test")
		assert.NoError(t, err)

		_, _, err = client.SScan(key2, initialCursor)
		assert.NotNil(suite.T(), err)
		assert.IsType(suite.T(), &errors.RequestError{}, err)
	})
}

func (suite *GlideTestSuite) TestLRange() {
	suite.runWithDefaultClients(func(client api.BaseClient) {
		list := []string{"value4", "value3", "value2", "value1"}
		key := uuid.NewString()

		res1, err := client.LPush(key, list)
		assert.Nil(suite.T(), err)
		assert.Equal(suite.T(), int64(4), res1)

		res2, err := client.LRange(key, int64(0), int64(-1))
		assert.Nil(suite.T(), err)
		assert.Equal(suite.T(), []string{"value1", "value2", "value3", "value4"}, res2)

		res3, err := client.LRange("non_existing_key", int64(0), int64(-1))
		assert.Nil(suite.T(), err)
		assert.Empty(suite.T(), res3)

		key2 := uuid.NewString()
		suite.verifyOK(client.Set(key2, "value"))

		res4, err := client.LRange(key2, int64(0), int64(1))
		assert.Nil(suite.T(), res4)
		assert.NotNil(suite.T(), err)
		assert.IsType(suite.T(), &errors.RequestError{}, err)
	})
}

func (suite *GlideTestSuite) TestLIndex() {
	suite.runWithDefaultClients(func(client api.BaseClient) {
		list := []string{"value4", "value3", "value2", "value1"}
		key := uuid.NewString()

		res1, err := client.LPush(key, list)
		assert.Nil(suite.T(), err)
		assert.Equal(suite.T(), int64(4), res1)

		res2, err := client.LIndex(key, int64(0))
		assert.Nil(suite.T(), err)
		assert.Equal(suite.T(), "value1", res2.Value())
		assert.False(suite.T(), res2.IsNil())

		res3, err := client.LIndex(key, int64(-1))
		assert.Nil(suite.T(), err)
		assert.Equal(suite.T(), "value4", res3.Value())
		assert.False(suite.T(), res3.IsNil())

		res4, err := client.LIndex("non_existing_key", int64(0))
		assert.Nil(suite.T(), err)
		assert.Equal(suite.T(), api.CreateNilStringResult(), res4)

		key2 := uuid.NewString()
		suite.verifyOK(client.Set(key2, "value"))

		res5, err := client.LIndex(key2, int64(0))
		assert.Equal(suite.T(), api.CreateNilStringResult(), res5)
		assert.NotNil(suite.T(), err)
		assert.IsType(suite.T(), &errors.RequestError{}, err)
	})
}

func (suite *GlideTestSuite) TestLTrim() {
	suite.runWithDefaultClients(func(client api.BaseClient) {
		list := []string{"value4", "value3", "value2", "value1"}
		key := uuid.NewString()

		res1, err := client.LPush(key, list)
		assert.Nil(suite.T(), err)
		assert.Equal(suite.T(), int64(4), res1)

		suite.verifyOK(client.LTrim(key, int64(0), int64(1)))

		res2, err := client.LRange(key, int64(0), int64(-1))
		assert.Nil(suite.T(), err)
		assert.Equal(suite.T(), []string{"value1", "value2"}, res2)

		suite.verifyOK(client.LTrim(key, int64(4), int64(2)))

		res3, err := client.LRange(key, int64(0), int64(-1))
		assert.Nil(suite.T(), err)
		assert.Empty(suite.T(), res3)

		key2 := uuid.NewString()
		suite.verifyOK(client.Set(key2, "value"))

		res4, err := client.LIndex(key2, int64(0))
		assert.Equal(suite.T(), api.CreateNilStringResult(), res4)
		assert.NotNil(suite.T(), err)
		assert.IsType(suite.T(), &errors.RequestError{}, err)
	})
}

func (suite *GlideTestSuite) TestLLen() {
	suite.runWithDefaultClients(func(client api.BaseClient) {
		list := []string{"value4", "value3", "value2", "value1"}
		key := uuid.NewString()

		res1, err := client.LPush(key, list)
		assert.Nil(suite.T(), err)
		assert.Equal(suite.T(), int64(4), res1)

		res2, err := client.LLen(key)
		assert.Nil(suite.T(), err)
		assert.Equal(suite.T(), int64(4), res2)

		res3, err := client.LLen("non_existing_key")
		assert.Nil(suite.T(), err)
		assert.Equal(suite.T(), int64(0), res3)

		key2 := uuid.NewString()
		suite.verifyOK(client.Set(key2, "value"))

		res4, err := client.LLen(key2)
		assert.Equal(suite.T(), int64(0), res4)
		assert.NotNil(suite.T(), err)
		assert.IsType(suite.T(), &errors.RequestError{}, err)
	})
}

func (suite *GlideTestSuite) TestLRem() {
	suite.runWithDefaultClients(func(client api.BaseClient) {
		list := []string{"value1", "value2", "value1", "value1", "value2"}
		key := uuid.NewString()

		res1, err := client.LPush(key, list)
		assert.Nil(suite.T(), err)
		assert.Equal(suite.T(), int64(5), res1)

		res2, err := client.LRem(key, 2, "value1")
		assert.Nil(suite.T(), err)
		assert.Equal(suite.T(), int64(2), res2)
		res3, err := client.LRange(key, int64(0), int64(-1))
		assert.Nil(suite.T(), err)
		assert.Equal(suite.T(), []string{"value2", "value2", "value1"}, res3)

		res4, err := client.LRem(key, -1, "value2")
		assert.Nil(suite.T(), err)
		assert.Equal(suite.T(), int64(1), res4)
		res5, err := client.LRange(key, int64(0), int64(-1))
		assert.Nil(suite.T(), err)
		assert.Equal(suite.T(), []string{"value2", "value1"}, res5)

		res6, err := client.LRem(key, 0, "value2")
		assert.Nil(suite.T(), err)
		assert.Equal(suite.T(), int64(1), res6)
		res7, err := client.LRange(key, int64(0), int64(-1))
		assert.Nil(suite.T(), err)
		assert.Equal(suite.T(), []string{"value1"}, res7)

		res8, err := client.LRem("non_existing_key", 0, "value")
		assert.Nil(suite.T(), err)
		assert.Equal(suite.T(), int64(0), res8)
	})
}

func (suite *GlideTestSuite) TestRPopAndRPopCount() {
	suite.runWithDefaultClients(func(client api.BaseClient) {
		list := []string{"value1", "value2", "value3", "value4"}
		key := uuid.NewString()

		res1, err := client.RPush(key, list)
		assert.Nil(suite.T(), err)
		assert.Equal(suite.T(), int64(4), res1)

		res2, err := client.RPop(key)
		assert.Nil(suite.T(), err)
		assert.Equal(suite.T(), "value4", res2.Value())
		assert.False(suite.T(), res2.IsNil())

		res3, err := client.RPopCount(key, int64(2))
		assert.Nil(suite.T(), err)
		assert.Equal(suite.T(), []string{"value3", "value2"}, res3)

		res4, err := client.RPop("non_existing_key")
		assert.Nil(suite.T(), err)
		assert.Equal(suite.T(), api.CreateNilStringResult(), res4)

		res5, err := client.RPopCount("non_existing_key", int64(2))
		assert.Nil(suite.T(), res5)
		assert.Nil(suite.T(), err)

		key2 := uuid.NewString()
		suite.verifyOK(client.Set(key2, "value"))

		res6, err := client.RPop(key2)
		assert.Equal(suite.T(), api.CreateNilStringResult(), res6)
		assert.NotNil(suite.T(), err)
		assert.IsType(suite.T(), &errors.RequestError{}, err)

		res7, err := client.RPopCount(key2, int64(2))
		assert.Nil(suite.T(), res7)
		assert.NotNil(suite.T(), err)
		assert.IsType(suite.T(), &errors.RequestError{}, err)
	})
}

func (suite *GlideTestSuite) TestLInsert() {
	suite.runWithDefaultClients(func(client api.BaseClient) {
		list := []string{"value1", "value2", "value3", "value4"}
		key := uuid.NewString()

		res1, err := client.RPush(key, list)
		assert.Nil(suite.T(), err)
		assert.Equal(suite.T(), int64(4), res1)

		res2, err := client.LInsert(key, options.Before, "value2", "value1.5")
		assert.Nil(suite.T(), err)
		assert.Equal(suite.T(), int64(5), res2)

		res3, err := client.LInsert(key, options.After, "value3", "value3.5")
		assert.Nil(suite.T(), err)
		assert.Equal(suite.T(), int64(6), res3)

		res4, err := client.LRange(key, int64(0), int64(-1))
		assert.Nil(suite.T(), err)
		assert.Equal(suite.T(), []string{"value1", "value1.5", "value2", "value3", "value3.5", "value4"}, res4)

		res5, err := client.LInsert("non_existing_key", options.Before, "pivot", "elem")
		assert.Nil(suite.T(), err)
		assert.Equal(suite.T(), int64(0), res5)

		res6, err := client.LInsert(key, options.Before, "value5", "value6")
		assert.Nil(suite.T(), err)
		assert.Equal(suite.T(), int64(-1), res6)

		key2 := uuid.NewString()
		suite.verifyOK(client.Set(key2, "value"))

		res7, err := client.LInsert(key2, options.Before, "value5", "value6")
		assert.Equal(suite.T(), int64(0), res7)
		assert.NotNil(suite.T(), err)
		assert.IsType(suite.T(), &errors.RequestError{}, err)
	})
}

func (suite *GlideTestSuite) TestBLPop() {
	suite.runWithDefaultClients(func(client api.BaseClient) {
		listKey1 := "{listKey}-1-" + uuid.NewString()
		listKey2 := "{listKey}-2-" + uuid.NewString()

		res1, err := client.LPush(listKey1, []string{"value1", "value2"})
		assert.Nil(suite.T(), err)
		assert.Equal(suite.T(), int64(2), res1)

		res2, err := client.BLPop([]string{listKey1, listKey2}, float64(0.5))
		assert.Nil(suite.T(), err)
		assert.Equal(suite.T(), []string{listKey1, "value2"}, res2)

		res3, err := client.BLPop([]string{listKey2}, float64(1.0))
		assert.Nil(suite.T(), err)
		assert.Nil(suite.T(), res3)

		key := uuid.NewString()
		suite.verifyOK(client.Set(key, "value"))

		res4, err := client.BLPop([]string{key}, float64(1.0))
		assert.Nil(suite.T(), res4)
		assert.NotNil(suite.T(), err)
		assert.IsType(suite.T(), &errors.RequestError{}, err)
	})
}

func (suite *GlideTestSuite) TestBRPop() {
	suite.runWithDefaultClients(func(client api.BaseClient) {
		listKey1 := "{listKey}-1-" + uuid.NewString()
		listKey2 := "{listKey}-2-" + uuid.NewString()

		res1, err := client.LPush(listKey1, []string{"value1", "value2"})
		assert.Nil(suite.T(), err)
		assert.Equal(suite.T(), int64(2), res1)

		res2, err := client.BRPop([]string{listKey1, listKey2}, float64(0.5))
		assert.Nil(suite.T(), err)
		assert.Equal(suite.T(), []string{listKey1, "value1"}, res2)

		res3, err := client.BRPop([]string{listKey2}, float64(1.0))
		assert.Nil(suite.T(), err)
		assert.Nil(suite.T(), res3)

		key := uuid.NewString()
		suite.verifyOK(client.Set(key, "value"))

		res4, err := client.BRPop([]string{key}, float64(1.0))
		assert.Nil(suite.T(), res4)
		assert.NotNil(suite.T(), err)
		assert.IsType(suite.T(), &errors.RequestError{}, err)
	})
}

func (suite *GlideTestSuite) TestRPushX() {
	suite.runWithDefaultClients(func(client api.BaseClient) {
		key1 := uuid.NewString()
		key2 := uuid.NewString()
		key3 := uuid.NewString()

		res1, err := client.RPush(key1, []string{"value1"})
		assert.Nil(suite.T(), err)
		assert.Equal(suite.T(), int64(1), res1)

		res2, err := client.RPushX(key1, []string{"value2", "value3", "value4"})
		assert.Nil(suite.T(), err)
		assert.Equal(suite.T(), int64(4), res2)

		res3, err := client.LRange(key1, int64(0), int64(-1))
		assert.Nil(suite.T(), err)
		assert.Equal(suite.T(), []string{"value1", "value2", "value3", "value4"}, res3)

		res4, err := client.RPushX(key2, []string{"value1"})
		assert.Nil(suite.T(), err)
		assert.Equal(suite.T(), int64(0), res4)

		res5, err := client.LRange(key2, int64(0), int64(-1))
		assert.Nil(suite.T(), err)
		assert.Empty(suite.T(), res5)

		suite.verifyOK(client.Set(key3, "value"))

		res6, err := client.RPushX(key3, []string{"value1"})
		assert.Equal(suite.T(), int64(0), res6)
		assert.NotNil(suite.T(), err)
		assert.IsType(suite.T(), &errors.RequestError{}, err)

		res7, err := client.RPushX(key2, []string{})
		assert.Equal(suite.T(), int64(0), res7)
		assert.NotNil(suite.T(), err)
		assert.IsType(suite.T(), &errors.RequestError{}, err)
	})
}

func (suite *GlideTestSuite) TestLPushX() {
	suite.runWithDefaultClients(func(client api.BaseClient) {
		key1 := uuid.NewString()
		key2 := uuid.NewString()
		key3 := uuid.NewString()

		res1, err := client.LPush(key1, []string{"value1"})
		assert.Nil(suite.T(), err)
		assert.Equal(suite.T(), int64(1), res1)

		res2, err := client.LPushX(key1, []string{"value2", "value3", "value4"})
		assert.Nil(suite.T(), err)
		assert.Equal(suite.T(), int64(4), res2)

		res3, err := client.LRange(key1, int64(0), int64(-1))
		assert.Nil(suite.T(), err)
		assert.Equal(suite.T(), []string{"value4", "value3", "value2", "value1"}, res3)

		res4, err := client.LPushX(key2, []string{"value1"})
		assert.Nil(suite.T(), err)
		assert.Equal(suite.T(), int64(0), res4)

		res5, err := client.LRange(key2, int64(0), int64(-1))
		assert.Nil(suite.T(), err)
		assert.Empty(suite.T(), res5)

		suite.verifyOK(client.Set(key3, "value"))

		res6, err := client.LPushX(key3, []string{"value1"})
		assert.Equal(suite.T(), int64(0), res6)
		assert.NotNil(suite.T(), err)
		assert.IsType(suite.T(), &errors.RequestError{}, err)

		res7, err := client.LPushX(key2, []string{})
		assert.Equal(suite.T(), int64(0), res7)
		assert.NotNil(suite.T(), err)
		assert.IsType(suite.T(), &errors.RequestError{}, err)
	})
}

func (suite *GlideTestSuite) TestLMPopAndLMPopCount() {
	if suite.serverVersion < "7.0.0" {
		suite.T().Skip("This feature is added in version 7")
	}
	suite.runWithDefaultClients(func(client api.BaseClient) {
		key1 := "{key}-1" + uuid.NewString()
		key2 := "{key}-2" + uuid.NewString()
		key3 := "{key}-3" + uuid.NewString()

		res1, err := client.LMPop([]string{key1}, options.Left)
		assert.Nil(suite.T(), err)
		assert.Nil(suite.T(), res1)

		res2, err := client.LMPopCount([]string{key1}, options.Left, int64(1))
		assert.Nil(suite.T(), err)
		assert.Nil(suite.T(), res2)

		res3, err := client.LPush(key1, []string{"one", "two", "three", "four", "five"})
		assert.Nil(suite.T(), err)
		assert.Equal(suite.T(), int64(5), res3)
		res4, err := client.LPush(key2, []string{"one", "two", "three", "four", "five"})
		assert.Nil(suite.T(), err)
		assert.Equal(suite.T(), int64(5), res4)

		res5, err := client.LMPop([]string{key1}, options.Left)
		assert.Nil(suite.T(), err)
		assert.Equal(
			suite.T(),
			map[string][]string{key1: {"five"}},
			res5,
		)

		res6, err := client.LMPopCount([]string{key2, key1}, options.Right, int64(2))
		assert.Nil(suite.T(), err)
		assert.Equal(
			suite.T(),
			map[string][]string{
				key2: {"one", "two"},
			},
			res6,
		)

		suite.verifyOK(client.Set(key3, "value"))

		res7, err := client.LMPop([]string{key3}, options.Left)
		assert.Nil(suite.T(), res7)
		assert.NotNil(suite.T(), err)
		assert.IsType(suite.T(), &errors.RequestError{}, err)

		res8, err := client.LMPop([]string{key3}, "Invalid")
		assert.Nil(suite.T(), res8)
		assert.NotNil(suite.T(), err)
		assert.IsType(suite.T(), &errors.RequestError{}, err)
	})
}

func (suite *GlideTestSuite) TestBLMPopAndBLMPopCount() {
	if suite.serverVersion < "7.0.0" {
		suite.T().Skip("This feature is added in version 7")
	}
	suite.runWithDefaultClients(func(client api.BaseClient) {
		key1 := "{key}-1" + uuid.NewString()
		key2 := "{key}-2" + uuid.NewString()
		key3 := "{key}-3" + uuid.NewString()

		res1, err := client.BLMPop([]string{key1}, options.Left, float64(0.1))
		assert.Nil(suite.T(), err)
		assert.Nil(suite.T(), res1)

		res2, err := client.BLMPopCount([]string{key1}, options.Left, int64(1), float64(0.1))
		assert.Nil(suite.T(), err)
		assert.Nil(suite.T(), res2)

		res3, err := client.LPush(key1, []string{"one", "two", "three", "four", "five"})
		assert.Nil(suite.T(), err)
		assert.Equal(suite.T(), int64(5), res3)
		res4, err := client.LPush(key2, []string{"one", "two", "three", "four", "five"})
		assert.Nil(suite.T(), err)
		assert.Equal(suite.T(), int64(5), res4)

		res5, err := client.BLMPop([]string{key1}, options.Left, float64(0.1))
		assert.Nil(suite.T(), err)
		assert.Equal(
			suite.T(),
			map[string][]string{key1: {"five"}},
			res5,
		)

		res6, err := client.BLMPopCount([]string{key2, key1}, options.Right, int64(2), float64(0.1))
		assert.Nil(suite.T(), err)
		assert.Equal(
			suite.T(),
			map[string][]string{
				key2: {"one", "two"},
			},
			res6,
		)

		suite.verifyOK(client.Set(key3, "value"))

		res7, err := client.BLMPop([]string{key3}, options.Left, float64(0.1))
		assert.Nil(suite.T(), res7)
		assert.NotNil(suite.T(), err)
		assert.IsType(suite.T(), &errors.RequestError{}, err)
	})
}

func (suite *GlideTestSuite) TestBZMPopAndBZMPopWithOptions() {
	if suite.serverVersion < "7.0.0" {
		suite.T().Skip("This feature is added in version 7")
	}
	suite.runWithDefaultClients(func(client api.BaseClient) {
		key1 := "{key}-1" + uuid.NewString()
		key2 := "{key}-2" + uuid.NewString()
		key3 := "{key}-3" + uuid.NewString()

		res1, err := client.BZMPop([]string{key1}, options.MIN, float64(0.1))
		assert.Nil(suite.T(), err)
		assert.True(suite.T(), res1.IsNil())

		membersScoreMap := map[string]float64{
			"one":   1.0,
			"two":   2.0,
			"three": 3.0,
		}

		res3, err := client.ZAdd(key1, membersScoreMap)
		assert.Nil(suite.T(), err)
		assert.Equal(suite.T(), int64(3), res3)
		res4, err := client.ZAdd(key2, membersScoreMap)
		assert.Nil(suite.T(), err)
		assert.Equal(suite.T(), int64(3), res4)

		// Try to pop the top 2 elements from key1
		res5, err := client.BZMPopWithOptions(
			[]string{key1},
			options.MAX,
			float64(0.1),
			*options.NewZMPopOptions().SetCount(2),
		)
		assert.Nil(suite.T(), err)
		assert.Equal(suite.T(), key1, res5.Value().Key)
		assert.ElementsMatch(
			suite.T(),
			[]api.MemberAndScore{
				{Member: "three", Score: 3.0},
				{Member: "two", Score: 2.0},
			},
			res5.Value().MembersAndScores,
		)

		// Try to pop the minimum value from key2
		res6, err := client.BZMPop([]string{key2}, options.MIN, float64(0.1))
		assert.Nil(suite.T(), err)
		assert.Equal(
			suite.T(),
			api.CreateKeyWithArrayOfMembersAndScoresResult(
				api.KeyWithArrayOfMembersAndScores{
					Key: key2,
					MembersAndScores: []api.MemberAndScore{
						{Member: "one", Score: 1.0},
					},
				},
			),
			res6,
		)

		// Pop the minimum value from multiple keys
		res7, err := client.BZMPop([]string{key1, key2}, options.MIN, float64(0.1))
		assert.Nil(suite.T(), err)
		assert.Equal(
			suite.T(),
			api.CreateKeyWithArrayOfMembersAndScoresResult(
				api.KeyWithArrayOfMembersAndScores{
					Key: key1,
					MembersAndScores: []api.MemberAndScore{
						{Member: "one", Score: 1.0},
					},
				},
			),
			res7,
		)

		suite.verifyOK(client.Set(key3, "value"))

		// Popping a non-existent value in key3
		res8, err := client.BZMPop([]string{key3}, options.MIN, float64(0.1))
		assert.True(suite.T(), res8.IsNil())
		assert.NotNil(suite.T(), err)
		assert.IsType(suite.T(), &errors.RequestError{}, err)
	})
}

func (suite *GlideTestSuite) TestLSet() {
	suite.runWithDefaultClients(func(client api.BaseClient) {
		key := uuid.NewString()
		nonExistentKey := uuid.NewString()

		_, err := client.LSet(nonExistentKey, int64(0), "zero")
		assert.NotNil(suite.T(), err)
		assert.IsType(suite.T(), &errors.RequestError{}, err)

		res2, err := client.LPush(key, []string{"four", "three", "two", "one"})
		assert.Nil(suite.T(), err)
		assert.Equal(suite.T(), int64(4), res2)

		_, err = client.LSet(key, int64(10), "zero")
		assert.NotNil(suite.T(), err)
		assert.IsType(suite.T(), &errors.RequestError{}, err)

		suite.verifyOK(client.LSet(key, int64(0), "zero"))

		res5, err := client.LRange(key, int64(0), int64(-1))
		assert.Nil(suite.T(), err)
		assert.Equal(suite.T(), []string{"zero", "two", "three", "four"}, res5)

		suite.verifyOK(client.LSet(key, int64(-1), "zero"))

		res7, err := client.LRange(key, int64(0), int64(-1))
		assert.Nil(suite.T(), err)
		assert.Equal(suite.T(), []string{"zero", "two", "three", "zero"}, res7)
	})
}

func (suite *GlideTestSuite) TestLMove() {
	if suite.serverVersion < "6.2.0" {
		suite.T().Skip("This feature is added in version 6.2.0")
	}
	suite.runWithDefaultClients(func(client api.BaseClient) {
		key1 := "{key}-1" + uuid.NewString()
		key2 := "{key}-2" + uuid.NewString()
		nonExistentKey := "{key}-3" + uuid.NewString()
		nonListKey := "{key}-4" + uuid.NewString()

		res1, err := client.LMove(key1, key2, options.Left, options.Right)
		assert.Equal(suite.T(), api.CreateNilStringResult(), res1)
		assert.Nil(suite.T(), err)

		res2, err := client.LPush(key1, []string{"four", "three", "two", "one"})
		assert.Nil(suite.T(), err)
		assert.Equal(suite.T(), int64(4), res2)

		// only source exists, only source elements gets popped, creates a list at nonExistingKey
		res3, err := client.LMove(key1, nonExistentKey, options.Right, options.Left)
		assert.Equal(suite.T(), "four", res3.Value())
		assert.Nil(suite.T(), err)

		res4, err := client.LRange(key1, int64(0), int64(-1))
		assert.Nil(suite.T(), err)
		assert.Equal(suite.T(), []string{"one", "two", "three"}, res4)

		// source and destination are the same, performing list rotation, "one" gets popped and added back
		res5, err := client.LMove(key1, key1, options.Left, options.Left)
		assert.Equal(suite.T(), "one", res5.Value())
		assert.Nil(suite.T(), err)

		res6, err := client.LRange(key1, int64(0), int64(-1))
		assert.Nil(suite.T(), err)
		assert.Equal(suite.T(), []string{"one", "two", "three"}, res6)
		// normal use case, "three" gets popped and added to the left of destination
		res7, err := client.LPush(key2, []string{"six", "five", "four"})
		assert.Nil(suite.T(), err)
		assert.Equal(suite.T(), int64(3), res7)

		res8, err := client.LMove(key1, key2, options.Right, options.Left)
		assert.Equal(suite.T(), "three", res8.Value())
		assert.Nil(suite.T(), err)

		res9, err := client.LRange(key1, int64(0), int64(-1))
		assert.Nil(suite.T(), err)
		assert.Equal(suite.T(), []string{"one", "two"}, res9)
		res10, err := client.LRange(key2, int64(0), int64(-1))
		assert.Nil(suite.T(), err)
		assert.Equal(suite.T(), []string{"three", "four", "five", "six"}, res10)

		// source exists but is not a list type key
		suite.verifyOK(client.Set(nonListKey, "value"))

		res11, err := client.LMove(nonListKey, key1, options.Left, options.Left)
		assert.Equal(suite.T(), api.CreateNilStringResult(), res11)
		assert.NotNil(suite.T(), err)
		assert.IsType(suite.T(), &errors.RequestError{}, err)

		// destination exists but is not a list type key
		suite.verifyOK(client.Set(nonListKey, "value"))

		res12, err := client.LMove(key1, nonListKey, options.Left, options.Left)
		assert.Equal(suite.T(), api.CreateNilStringResult(), res12)
		assert.NotNil(suite.T(), err)
		assert.IsType(suite.T(), &errors.RequestError{}, err)
	})
}

func (suite *GlideTestSuite) TestExists() {
	suite.runWithDefaultClients(func(client api.BaseClient) {
		key := uuid.New().String()
		value := uuid.New().String()
		// Test 1: Check if an existing key returns 1
		suite.verifyOK(client.Set(key, initialValue))
		result, err := client.Exists([]string{key})
		assert.Nil(suite.T(), err)
		assert.Equal(suite.T(), int64(1), result, "The key should exist")

		// Test 2: Check if a non-existent key returns 0
		result, err = client.Exists([]string{"nonExistentKey"})
		assert.Nil(suite.T(), err)
		assert.Equal(suite.T(), int64(0), result, "The non-existent key should not exist")

		// Test 3: Multiple keys, some exist, some do not
		existingKey := uuid.New().String()
		testKey := uuid.New().String()
		suite.verifyOK(client.Set(existingKey, value))
		suite.verifyOK(client.Set(testKey, value))
		result, err = client.Exists([]string{testKey, existingKey, "anotherNonExistentKey"})
		assert.Nil(suite.T(), err)
		assert.Equal(suite.T(), int64(2), result, "Two keys should exist")
	})
}

func (suite *GlideTestSuite) TestExpire() {
	suite.runWithDefaultClients(func(client api.BaseClient) {
		key := uuid.New().String()
		value := uuid.New().String()

		suite.verifyOK(client.Set(key, value))

		result, err := client.Expire(key, 1)
		assert.Nil(suite.T(), err, "Expected no error from Expire command")
		assert.True(suite.T(), result, "Expire command should return true when expiry is set")

		time.Sleep(1500 * time.Millisecond)

		resultGet, err := client.Get(key)
		assert.Nil(suite.T(), err, "Expected no error from Get command after expiry")
		assert.Equal(suite.T(), "", resultGet.Value(), "Key should be expired and return empty value")
	})
}

func (suite *GlideTestSuite) TestExpire_KeyDoesNotExist() {
	suite.runWithDefaultClients(func(client api.BaseClient) {
		key := uuid.New().String()
		// Trying to set an expiry on a non-existent key
		result, err := client.Expire(key, 1)
		assert.Nil(suite.T(), err)
		assert.False(suite.T(), result)
	})
}

func (suite *GlideTestSuite) TestExpireWithOptions_HasNoExpiry() {
	suite.SkipIfServerVersionLowerThanBy("7.0.0")
	suite.runWithDefaultClients(func(client api.BaseClient) {
		key := uuid.New().String()
		value := uuid.New().String()

		suite.verifyOK(client.Set(key, value))

		result, err := client.ExpireWithOptions(key, 2, options.HasNoExpiry)
		assert.Nil(suite.T(), err)
		assert.True(suite.T(), result)

		time.Sleep(2500 * time.Millisecond)

		resultGet, err := client.Get(key)
		assert.Nil(suite.T(), err)
		assert.Equal(suite.T(), "", resultGet.Value())

		result, err = client.ExpireWithOptions(key, 1, options.HasNoExpiry)
		assert.Nil(suite.T(), err)
		assert.False(suite.T(), result)
	})
}

func (suite *GlideTestSuite) TestExpireWithOptions_HasExistingExpiry() {
	suite.SkipIfServerVersionLowerThanBy("7.0.0")
	suite.runWithDefaultClients(func(client api.BaseClient) {
		key := uuid.New().String()
		value := uuid.New().String()

		suite.verifyOK(client.Set(key, value))

		resexp, err := client.ExpireWithOptions(key, 20, options.HasNoExpiry)
		assert.Nil(suite.T(), err)
		assert.True(suite.T(), resexp)

		resultExpire, err := client.ExpireWithOptions(key, 1, options.HasExistingExpiry)
		assert.Nil(suite.T(), err)
		assert.True(suite.T(), resultExpire)

		time.Sleep(2 * time.Second)

		resultExpireTest, err := client.Exists([]string{key})
		assert.Nil(suite.T(), err)

		assert.Equal(suite.T(), int64(0), resultExpireTest)
	})
}

func (suite *GlideTestSuite) TestExpireWithOptions_NewExpiryGreaterThanCurrent() {
	suite.SkipIfServerVersionLowerThanBy("7.0.0")
	suite.runWithDefaultClients(func(client api.BaseClient) {
		key := uuid.New().String()
		value := uuid.New().String()
		suite.verifyOK(client.Set(key, value))

		resultExpire, err := client.ExpireWithOptions(key, 2, options.HasNoExpiry)
		assert.Nil(suite.T(), err)
		assert.True(suite.T(), resultExpire)

		resultExpire, err = client.ExpireWithOptions(key, 5, options.NewExpiryGreaterThanCurrent)
		assert.Nil(suite.T(), err)
		assert.True(suite.T(), resultExpire)
		time.Sleep(6 * time.Second)
		resultExpireTest, err := client.Exists([]string{key})
		assert.Nil(suite.T(), err)
		assert.Equal(suite.T(), int64(0), resultExpireTest)
	})
}

func (suite *GlideTestSuite) TestExpireWithOptions_NewExpiryLessThanCurrent() {
	suite.SkipIfServerVersionLowerThanBy("7.0.0")
	suite.runWithDefaultClients(func(client api.BaseClient) {
		key := uuid.New().String()
		value := uuid.New().String()

		suite.verifyOK(client.Set(key, value))

		resultExpire, err := client.ExpireWithOptions(key, 10, options.HasNoExpiry)
		assert.Nil(suite.T(), err)
		assert.True(suite.T(), resultExpire)

		resultExpire, err = client.ExpireWithOptions(key, 5, options.NewExpiryLessThanCurrent)
		assert.Nil(suite.T(), err)

		assert.True(suite.T(), resultExpire)

		resultExpire, err = client.ExpireWithOptions(key, 15, options.NewExpiryGreaterThanCurrent)
		assert.Nil(suite.T(), err)

		assert.True(suite.T(), resultExpire)

		time.Sleep(16 * time.Second)
		resultExpireTest, err := client.Exists([]string{key})
		assert.Nil(suite.T(), err)
		assert.Equal(suite.T(), int64(0), resultExpireTest)
	})
}

func (suite *GlideTestSuite) TestExpireAtWithOptions_HasNoExpiry() {
	suite.SkipIfServerVersionLowerThanBy("7.0.0")
	suite.runWithDefaultClients(func(client api.BaseClient) {
		key := uuid.New().String()
		value := uuid.New().String()
		suite.verifyOK(client.Set(key, value))

		futureTimestamp := time.Now().Add(10 * time.Second).Unix()

		resultExpire, err := client.ExpireAtWithOptions(key, futureTimestamp, options.HasNoExpiry)
		assert.Nil(suite.T(), err)
		assert.True(suite.T(), resultExpire)
		resultExpireAt, err := client.ExpireAt(key, futureTimestamp)
		assert.Nil(suite.T(), err)
		assert.True(suite.T(), resultExpireAt)
		resultExpireWithOptions, err := client.ExpireAtWithOptions(key, futureTimestamp+10, options.HasNoExpiry)
		assert.Nil(suite.T(), err)
		assert.False(suite.T(), resultExpireWithOptions)
	})
}

func (suite *GlideTestSuite) TestExpireAtWithOptions_HasExistingExpiry() {
	suite.SkipIfServerVersionLowerThanBy("7.0.0")
	suite.runWithDefaultClients(func(client api.BaseClient) {
		key := uuid.New().String()
		value := uuid.New().String()
		suite.verifyOK(client.Set(key, value))

		futureTimestamp := time.Now().Add(10 * time.Second).Unix()
		resultExpireAt, err := client.ExpireAt(key, futureTimestamp)
		assert.Nil(suite.T(), err)
		assert.True(suite.T(), resultExpireAt)

		resultExpireWithOptions, err := client.ExpireAtWithOptions(key, futureTimestamp+10, options.HasExistingExpiry)
		assert.Nil(suite.T(), err)
		assert.True(suite.T(), resultExpireWithOptions)
	})
}

func (suite *GlideTestSuite) TestExpireAtWithOptions_NewExpiryGreaterThanCurrent() {
	suite.SkipIfServerVersionLowerThanBy("7.0.0")
	suite.runWithDefaultClients(func(client api.BaseClient) {
		key := uuid.New().String()
		value := uuid.New().String()

		suite.verifyOK(client.Set(key, value))

		futureTimestamp := time.Now().Add(10 * time.Second).Unix()
		resultExpireAt, err := client.ExpireAt(key, futureTimestamp)
		assert.Nil(suite.T(), err)
		assert.True(suite.T(), resultExpireAt)

		newFutureTimestamp := time.Now().Add(20 * time.Second).Unix()
		resultExpireWithOptions, err := client.ExpireAtWithOptions(
			key,
			newFutureTimestamp,
			options.NewExpiryGreaterThanCurrent,
		)
		assert.Nil(suite.T(), err)
		assert.True(suite.T(), resultExpireWithOptions)
	})
}

func (suite *GlideTestSuite) TestExpireAtWithOptions_NewExpiryLessThanCurrent() {
	suite.SkipIfServerVersionLowerThanBy("7.0.0")
	suite.runWithDefaultClients(func(client api.BaseClient) {
		key := uuid.New().String()
		value := uuid.New().String()

		suite.verifyOK(client.Set(key, value))

		futureTimestamp := time.Now().Add(10 * time.Second).Unix()
		resultExpireAt, err := client.ExpireAt(key, futureTimestamp)
		assert.Nil(suite.T(), err)
		assert.True(suite.T(), resultExpireAt)

		newFutureTimestamp := time.Now().Add(5 * time.Second).Unix()
		resultExpireWithOptions, err := client.ExpireAtWithOptions(key, newFutureTimestamp, options.NewExpiryLessThanCurrent)
		assert.Nil(suite.T(), err)
		assert.True(suite.T(), resultExpireWithOptions)

		time.Sleep(5 * time.Second)
		resultExpireAtTest, err := client.Exists([]string{key})
		assert.Nil(suite.T(), err)

		assert.Equal(suite.T(), int64(0), resultExpireAtTest)
	})
}

func (suite *GlideTestSuite) TestPExpire() {
	suite.runWithDefaultClients(func(client api.BaseClient) {
		key := uuid.New().String()
		value := uuid.New().String()

		suite.verifyOK(client.Set(key, value))

		resultExpire, err := client.PExpire(key, 500)
		assert.Nil(suite.T(), err)
		assert.True(suite.T(), resultExpire)

		time.Sleep(600 * time.Millisecond)
		resultExpireCheck, err := client.Exists([]string{key})
		assert.Nil(suite.T(), err)
		assert.Equal(suite.T(), int64(0), resultExpireCheck)
	})
}

func (suite *GlideTestSuite) TestPExpireWithOptions_HasExistingExpiry() {
	suite.SkipIfServerVersionLowerThanBy("7.0.0")
	suite.runWithDefaultClients(func(client api.BaseClient) {
		key := uuid.New().String()
		value := uuid.New().String()

		suite.verifyOK(client.Set(key, value))

		initialExpire := 500
		resultExpire, err := client.PExpire(key, int64(initialExpire))
		assert.Nil(suite.T(), err)
		assert.True(suite.T(), resultExpire)

		newExpire := 1000

		resultExpireWithOptions, err := client.PExpireWithOptions(key, int64(newExpire), options.HasExistingExpiry)
		assert.Nil(suite.T(), err)
		assert.True(suite.T(), resultExpireWithOptions)

		time.Sleep(1100 * time.Millisecond)
		resultExist, err := client.Exists([]string{key})
		assert.Nil(suite.T(), err)
		assert.Equal(suite.T(), int64(0), resultExist)
	})
}

func (suite *GlideTestSuite) TestPExpireWithOptions_HasNoExpiry() {
	suite.SkipIfServerVersionLowerThanBy("7.0.0")
	suite.runWithDefaultClients(func(client api.BaseClient) {
		key := uuid.New().String()
		value := uuid.New().String()

		suite.verifyOK(client.Set(key, value))

		newExpire := 500

		resultExpireWithOptions, err := client.PExpireWithOptions(key, int64(newExpire), options.HasNoExpiry)
		assert.Nil(suite.T(), err)
		assert.True(suite.T(), resultExpireWithOptions)

		time.Sleep(600 * time.Millisecond)
		resultExist, err := client.Exists([]string{key})
		assert.Nil(suite.T(), err)
		assert.Equal(suite.T(), int64(0), resultExist)
	})
}

func (suite *GlideTestSuite) TestPExpireWithOptions_NewExpiryGreaterThanCurrent() {
	suite.SkipIfServerVersionLowerThanBy("7.0.0")
	suite.runWithDefaultClients(func(client api.BaseClient) {
		key := uuid.New().String()
		value := uuid.New().String()

		suite.verifyOK(client.Set(key, value))

		initialExpire := 500
		resultExpire, err := client.PExpire(key, int64(initialExpire))
		assert.Nil(suite.T(), err)
		assert.True(suite.T(), resultExpire)

		newExpire := 1000

		resultExpireWithOptions, err := client.PExpireWithOptions(key, int64(newExpire), options.NewExpiryGreaterThanCurrent)
		assert.Nil(suite.T(), err)
		assert.True(suite.T(), resultExpireWithOptions)

		time.Sleep(1100 * time.Millisecond)
		resultExist, err := client.Exists([]string{key})
		assert.Nil(suite.T(), err)
		assert.Equal(suite.T(), int64(0), resultExist)
	})
}

func (suite *GlideTestSuite) TestPExpireWithOptions_NewExpiryLessThanCurrent() {
	suite.SkipIfServerVersionLowerThanBy("7.0.0")
	suite.runWithDefaultClients(func(client api.BaseClient) {
		key := uuid.New().String()
		value := uuid.New().String()

		suite.verifyOK(client.Set(key, value))

		initialExpire := 500
		resultExpire, err := client.PExpire(key, int64(initialExpire))
		assert.Nil(suite.T(), err)
		assert.True(suite.T(), resultExpire)

		newExpire := 200

		resultExpireWithOptions, err := client.PExpireWithOptions(key, int64(newExpire), options.NewExpiryLessThanCurrent)
		assert.Nil(suite.T(), err)
		assert.True(suite.T(), resultExpireWithOptions)

		time.Sleep(600 * time.Millisecond)
		resultExist, err := client.Exists([]string{key})
		assert.Nil(suite.T(), err)
		assert.Equal(suite.T(), int64(0), resultExist)
	})
}

func (suite *GlideTestSuite) TestPExpireAt() {
	suite.runWithDefaultClients(func(client api.BaseClient) {
		key := uuid.New().String()
		value := uuid.New().String()
		suite.verifyOK(client.Set(key, value))

		expireAfterMilliseconds := time.Now().Unix() * 1000
		resultPExpireAt, err := client.PExpireAt(key, expireAfterMilliseconds)
		assert.Nil(suite.T(), err)

		assert.True(suite.T(), resultPExpireAt)

		time.Sleep(6 * time.Second)

		resultpExists, err := client.Exists([]string{key})
		assert.Nil(suite.T(), err)
		assert.Equal(suite.T(), int64(0), resultpExists)
	})
}

func (suite *GlideTestSuite) TestPExpireAtWithOptions_HasNoExpiry() {
	suite.SkipIfServerVersionLowerThanBy("7.0.0")
	suite.runWithDefaultClients(func(client api.BaseClient) {
		key := uuid.New().String()
		value := uuid.New().String()

		suite.verifyOK(client.Set(key, value))

		timestamp := time.Now().Unix() * 1000
		result, err := client.PExpireAtWithOptions(key, timestamp, options.HasNoExpiry)

		assert.Nil(suite.T(), err)
		assert.True(suite.T(), result)

		time.Sleep(2 * time.Second)
		resultExist, err := client.Exists([]string{key})
		assert.Nil(suite.T(), err)
		assert.Equal(suite.T(), int64(0), resultExist)
	})
}

func (suite *GlideTestSuite) TestPExpireAtWithOptions_HasExistingExpiry() {
	suite.SkipIfServerVersionLowerThanBy("7.0.0")
	suite.runWithDefaultClients(func(client api.BaseClient) {
		key := uuid.New().String()
		value := uuid.New().String()

		suite.verifyOK(client.Set(key, value))
		initialExpire := 500
		resultExpire, err := client.PExpire(key, int64(initialExpire))
		assert.Nil(suite.T(), err)
		assert.True(suite.T(), resultExpire)
		newExpire := time.Now().Unix()*1000 + 1000

		resultExpireWithOptions, err := client.PExpireAtWithOptions(key, newExpire, options.HasExistingExpiry)
		assert.Nil(suite.T(), err)
		assert.True(suite.T(), resultExpireWithOptions)

		time.Sleep(1100 * time.Millisecond)
		resultExist, err := client.Exists([]string{key})
		assert.Nil(suite.T(), err)
		assert.Equal(suite.T(), int64(0), resultExist)
	})
}

func (suite *GlideTestSuite) TestPExpireAtWithOptions_NewExpiryGreaterThanCurrent() {
	suite.SkipIfServerVersionLowerThanBy("7.0.0")
	suite.runWithDefaultClients(func(client api.BaseClient) {
		key := uuid.New().String()
		value := uuid.New().String()

		suite.verifyOK(client.Set(key, value))

		initialExpire := time.Now().UnixMilli() + 1000
		resultExpire, err := client.PExpireAt(key, initialExpire)
		assert.Nil(suite.T(), err)
		assert.True(suite.T(), resultExpire)

		newExpire := time.Now().UnixMilli() + 2000

		resultExpireWithOptions, err := client.PExpireAtWithOptions(key, newExpire, options.NewExpiryGreaterThanCurrent)
		assert.Nil(suite.T(), err)
		assert.True(suite.T(), resultExpireWithOptions)

		time.Sleep(2100 * time.Millisecond)
		resultExist, err := client.Exists([]string{key})
		assert.Nil(suite.T(), err)
		assert.Equal(suite.T(), int64(0), resultExist)
	})
}

func (suite *GlideTestSuite) TestPExpireAtWithOptions_NewExpiryLessThanCurrent() {
	suite.SkipIfServerVersionLowerThanBy("7.0.0")
	suite.runWithDefaultClients(func(client api.BaseClient) {
		key := uuid.New().String()
		value := uuid.New().String()

		suite.verifyOK(client.Set(key, value))

		initialExpire := 1000
		resultExpire, err := client.PExpire(key, int64(initialExpire))
		assert.Nil(suite.T(), err)
		assert.True(suite.T(), resultExpire)

		newExpire := time.Now().Unix()*1000 + 500

		resultExpireWithOptions, err := client.PExpireAtWithOptions(key, newExpire, options.NewExpiryLessThanCurrent)
		assert.Nil(suite.T(), err)

		assert.True(suite.T(), resultExpireWithOptions)

		time.Sleep(1100 * time.Millisecond)
		resultExist, err := client.Exists([]string{key})
		assert.Nil(suite.T(), err)
		assert.Equal(suite.T(), int64(0), resultExist)
	})
}

func (suite *GlideTestSuite) TestExpireTime() {
	suite.SkipIfServerVersionLowerThanBy("7.0.0")
	suite.runWithDefaultClients(func(client api.BaseClient) {
		key := uuid.New().String()
		value := uuid.New().String()

		suite.verifyOK(client.Set(key, value))

		result, err := client.Get(key)
		assert.Nil(suite.T(), err)
		assert.Equal(suite.T(), value, result.Value())

		expireTime := time.Now().Unix() + 3
		resultExpAt, err := client.ExpireAt(key, expireTime)
		assert.Nil(suite.T(), err)
		assert.True(suite.T(), resultExpAt)

		resexptime, err := client.ExpireTime(key)
		assert.Nil(suite.T(), err)
		assert.Equal(suite.T(), expireTime, resexptime)

		time.Sleep(4 * time.Second)

		resultAfterExpiry, err := client.Get(key)
		assert.Nil(suite.T(), err)
		assert.Equal(suite.T(), "", resultAfterExpiry.Value())
	})
}

func (suite *GlideTestSuite) TestExpireTime_KeyDoesNotExist() {
	suite.SkipIfServerVersionLowerThanBy("7.0.0")
	suite.runWithDefaultClients(func(client api.BaseClient) {
		key := uuid.New().String()

		// Call ExpireTime on a key that doesn't exist
		expiryResult, err := client.ExpireTime(key)
		assert.Nil(suite.T(), err)
		assert.Equal(suite.T(), int64(-2), expiryResult)
	})
}

func (suite *GlideTestSuite) TestPExpireTime() {
	suite.SkipIfServerVersionLowerThanBy("7.0.0")
	suite.runWithDefaultClients(func(client api.BaseClient) {
		key := uuid.New().String()
		value := uuid.New().String()

		suite.verifyOK(client.Set(key, value))

		result, err := client.Get(key)
		assert.Nil(suite.T(), err)
		assert.Equal(suite.T(), value, result.Value())

		pexpireTime := time.Now().UnixMilli() + 3000
		resultExpAt, err := client.PExpireAt(key, pexpireTime)
		assert.Nil(suite.T(), err)
		assert.True(suite.T(), resultExpAt)

		respexptime, err := client.PExpireTime(key)
		assert.Nil(suite.T(), err)
		assert.Equal(suite.T(), pexpireTime, respexptime)

		time.Sleep(4 * time.Second)

		resultAfterExpiry, err := client.Get(key)
		assert.Nil(suite.T(), err)
		assert.Equal(suite.T(), "", resultAfterExpiry.Value())
	})
}

func (suite *GlideTestSuite) Test_ZCard() {
	suite.runWithDefaultClients(func(client api.BaseClient) {
		key := "{key}" + uuid.NewString()
		membersScores := map[string]float64{
			"one":   1.0,
			"two":   2.0,
			"three": 3.0,
		}
		t := suite.T()
		res1, err := client.ZAdd(key, membersScores)
		assert.Nil(t, err)
		assert.Equal(t, int64(3), res1)

		res2, err := client.ZCard(key)
		assert.Nil(t, err)
		assert.Equal(t, int64(3), res2)

		res3, err := client.ZRem(key, []string{"one"})
		assert.Nil(t, err)
		assert.Equal(t, int64(1), res3)

		res4, err := client.ZCard(key)
		assert.Nil(t, err)
		assert.Equal(t, int64(2), res4)
	})
}

func (suite *GlideTestSuite) TestPExpireTime_KeyDoesNotExist() {
	suite.SkipIfServerVersionLowerThanBy("7.0.0")
	suite.runWithDefaultClients(func(client api.BaseClient) {
		key := uuid.New().String()

		// Call ExpireTime on a key that doesn't exist
		expiryResult, err := client.PExpireTime(key)
		assert.Nil(suite.T(), err)
		assert.Equal(suite.T(), int64(-2), expiryResult)
	})
}

func (suite *GlideTestSuite) TestTTL_WithValidKey() {
	suite.runWithDefaultClients(func(client api.BaseClient) {
		key := uuid.New().String()
		value := uuid.New().String()
		suite.verifyOK(client.Set(key, value))

		resExpire, err := client.Expire(key, 1)
		assert.Nil(suite.T(), err)
		assert.True(suite.T(), resExpire)
		resTTL, err := client.TTL(key)
		assert.Nil(suite.T(), err)
		assert.Equal(suite.T(), int64(1), resTTL)
	})
}

func (suite *GlideTestSuite) TestTTL_WithExpiredKey() {
	suite.runWithDefaultClients(func(client api.BaseClient) {
		key := uuid.New().String()
		value := uuid.New().String()
		suite.verifyOK(client.Set(key, value))

		resExpire, err := client.Expire(key, 1)
		assert.Nil(suite.T(), err)
		assert.True(suite.T(), resExpire)

		time.Sleep(2 * time.Second)

		resTTL, err := client.TTL(key)
		assert.Nil(suite.T(), err)
		assert.Equal(suite.T(), int64(-2), resTTL)
	})
}

func (suite *GlideTestSuite) TestPTTL_WithValidKey() {
	suite.runWithDefaultClients(func(client api.BaseClient) {
		key := uuid.New().String()
		value := uuid.New().String()
		suite.verifyOK(client.Set(key, value))

		resExpire, err := client.Expire(key, 1)
		assert.Nil(suite.T(), err)
		assert.True(suite.T(), resExpire)

		resPTTL, err := client.PTTL(key)
		assert.Nil(suite.T(), err)
		assert.Greater(suite.T(), resPTTL, int64(900))
	})
}

func (suite *GlideTestSuite) TestPTTL_WithExpiredKey() {
	suite.runWithDefaultClients(func(client api.BaseClient) {
		key := uuid.New().String()
		value := uuid.New().String()
		suite.verifyOK(client.Set(key, value))

		resExpire, err := client.Expire(key, 1)
		assert.Nil(suite.T(), err)
		assert.True(suite.T(), resExpire)

		time.Sleep(2 * time.Second)

		resPTTL, err := client.PTTL(key)
		assert.Nil(suite.T(), err)
		assert.Equal(suite.T(), resPTTL, int64(-2))
	})
}

func (suite *GlideTestSuite) TestPfAdd_SuccessfulAddition() {
	suite.runWithDefaultClients(func(client api.BaseClient) {
		key := uuid.New().String()
		res, err := client.PfAdd(key, []string{"a", "b", "c", "d", "e"})
		assert.Nil(suite.T(), err)
		assert.Equal(suite.T(), int64(1), res)
	})
}

func (suite *GlideTestSuite) TestPfAdd_DuplicateElements() {
	suite.runWithDefaultClients(func(client api.BaseClient) {
		key := uuid.New().String()

		// case : Add elements and add same elements again
		res, err := client.PfAdd(key, []string{"a", "b", "c", "d", "e"})
		assert.Nil(suite.T(), err)
		assert.Equal(suite.T(), int64(1), res)

		res2, err := client.PfAdd(key, []string{"a", "b", "c", "d", "e"})
		assert.Nil(suite.T(), err)
		assert.Equal(suite.T(), int64(0), res2)

		// case : (mixed elements) add new elements with 1 duplicate elements
		res1, err := client.PfAdd(key, []string{"f", "g", "h"})
		assert.Nil(suite.T(), err)
		assert.Equal(suite.T(), int64(1), res1)

		res2, err = client.PfAdd(key, []string{"i", "j", "g"})
		assert.Nil(suite.T(), err)
		assert.Equal(suite.T(), int64(1), res2)

		// case : add empty array(no elements to the HyperLogLog)
		res, err = client.PfAdd(key, []string{})
		assert.Nil(suite.T(), err)
		assert.Equal(suite.T(), int64(0), res)
	})
}

func (suite *GlideTestSuite) TestPfCount_SingleKey() {
	suite.runWithDefaultClients(func(client api.BaseClient) {
		key := uuid.New().String()
		res, err := client.PfAdd(key, []string{"i", "j", "g"})
		assert.Nil(suite.T(), err)
		assert.Equal(suite.T(), int64(1), res)

		resCount, err := client.PfCount([]string{key})
		assert.Nil(suite.T(), err)
		assert.Equal(suite.T(), int64(3), resCount)
	})
}

func (suite *GlideTestSuite) TestPfCount_MultipleKeys() {
	suite.runWithDefaultClients(func(client api.BaseClient) {
		key1 := uuid.New().String() + "{group}"
		key2 := uuid.New().String() + "{group}"

		res, err := client.PfAdd(key1, []string{"a", "b", "c"})
		assert.Nil(suite.T(), err)
		assert.Equal(suite.T(), int64(1), res)

		res, err = client.PfAdd(key2, []string{"c", "d", "e"})
		assert.Nil(suite.T(), err)
		assert.Equal(suite.T(), int64(1), res)

		resCount, err := client.PfCount([]string{key1, key2})
		assert.Nil(suite.T(), err)
		assert.Equal(suite.T(), int64(5), resCount)
	})
}

func (suite *GlideTestSuite) TestPfCount_NoExistingKeys() {
	suite.runWithDefaultClients(func(client api.BaseClient) {
		key1 := uuid.New().String() + "{group}"
		key2 := uuid.New().String() + "{group}"

		resCount, err := client.PfCount([]string{key1, key2})
		assert.Nil(suite.T(), err)
		assert.Equal(suite.T(), int64(0), resCount)
	})
}

func (suite *GlideTestSuite) TestSortWithOptions_AscendingOrder() {
	suite.runWithDefaultClients(func(client api.BaseClient) {
		key := uuid.New().String()
		client.LPush(key, []string{"b", "a", "c"})

		options := options.NewSortOptions().
			SetOrderBy(options.ASC).
			SetIsAlpha(true)

		sortResult, err := client.SortWithOptions(key, *options)

		assert.Nil(suite.T(), err)

		resultList := []api.Result[string]{
			api.CreateStringResult("a"),
			api.CreateStringResult("b"),
			api.CreateStringResult("c"),
		}
		assert.Equal(suite.T(), resultList, sortResult)
	})
}

func (suite *GlideTestSuite) TestSortWithOptions_DescendingOrder() {
	suite.runWithDefaultClients(func(client api.BaseClient) {
		key := uuid.New().String()
		client.LPush(key, []string{"b", "a", "c"})

		options := options.NewSortOptions().
			SetOrderBy(options.DESC).
			SetIsAlpha(true).
			SetSortLimit(0, 3)

		sortResult, err := client.SortWithOptions(key, *options)

		assert.Nil(suite.T(), err)

		resultList := []api.Result[string]{
			api.CreateStringResult("c"),
			api.CreateStringResult("b"),
			api.CreateStringResult("a"),
		}

		assert.Equal(suite.T(), resultList, sortResult)
	})
}

func (suite *GlideTestSuite) TestSort_SuccessfulSort() {
	suite.runWithDefaultClients(func(client api.BaseClient) {
		key := uuid.New().String()
		client.LPush(key, []string{"3", "1", "2"})

		sortResult, err := client.Sort(key)

		assert.Nil(suite.T(), err)

		resultList := []api.Result[string]{
			api.CreateStringResult("1"),
			api.CreateStringResult("2"),
			api.CreateStringResult("3"),
		}

		assert.Equal(suite.T(), resultList, sortResult)
	})
}

func (suite *GlideTestSuite) TestSortStore_BasicSorting() {
	suite.runWithDefaultClients(func(client api.BaseClient) {
		key := "{listKey}" + uuid.New().String()
		sortedKey := "{listKey}" + uuid.New().String()
		client.LPush(key, []string{"10", "2", "5", "1", "4"})

		result, err := client.SortStore(key, sortedKey)

		assert.Nil(suite.T(), err)
		assert.NotNil(suite.T(), result)
		assert.Equal(suite.T(), int64(5), result)

		sortedValues, err := client.LRange(sortedKey, 0, -1)
		assert.Nil(suite.T(), err)
		assert.Equal(suite.T(), []string{"1", "2", "4", "5", "10"}, sortedValues)
	})
}

func (suite *GlideTestSuite) TestSortStore_ErrorHandling() {
	suite.runWithDefaultClients(func(client api.BaseClient) {
		result, err := client.SortStore("{listKey}nonExistingKey", "{listKey}mydestinationKey")

		assert.Nil(suite.T(), err)
		assert.Equal(suite.T(), int64(0), result)
	})
}

func (suite *GlideTestSuite) TestSortStoreWithOptions_DescendingOrder() {
	suite.runWithDefaultClients(func(client api.BaseClient) {
		key := "{key}" + uuid.New().String()
		sortedKey := "{key}" + uuid.New().String()
		client.LPush(key, []string{"30", "20", "10", "40", "50"})

		options := options.NewSortOptions().SetOrderBy(options.DESC).SetIsAlpha(false)
		result, err := client.SortStoreWithOptions(key, sortedKey, *options)

		assert.Nil(suite.T(), err)
		assert.NotNil(suite.T(), result)
		assert.Equal(suite.T(), int64(5), result)

		sortedValues, err := client.LRange(sortedKey, 0, -1)
		assert.Nil(suite.T(), err)
		assert.Equal(suite.T(), []string{"50", "40", "30", "20", "10"}, sortedValues)
	})
}

func (suite *GlideTestSuite) TestSortStoreWithOptions_AlphaSorting() {
	suite.runWithDefaultClients(func(client api.BaseClient) {
		key := "{listKey}" + uuid.New().String()
		sortedKey := "{listKey}" + uuid.New().String()
		client.LPush(key, []string{"apple", "banana", "cherry", "date", "elderberry"})

		options := options.NewSortOptions().SetIsAlpha(true)
		result, err := client.SortStoreWithOptions(key, sortedKey, *options)

		assert.Nil(suite.T(), err)
		assert.NotNil(suite.T(), result)
		assert.Equal(suite.T(), int64(5), result)

		sortedValues, err := client.LRange(sortedKey, 0, -1)
		resultList := []string{"apple", "banana", "cherry", "date", "elderberry"}
		assert.Nil(suite.T(), err)
		assert.Equal(suite.T(), resultList, sortedValues)
	})
}

func (suite *GlideTestSuite) TestSortStoreWithOptions_Limit() {
	suite.runWithDefaultClients(func(client api.BaseClient) {
		key := "{listKey}" + uuid.New().String()
		sortedKey := "{listKey}" + uuid.New().String()
		client.LPush(key, []string{"10", "20", "30", "40", "50"})

		options := options.NewSortOptions().SetSortLimit(1, 3)
		result, err := client.SortStoreWithOptions(key, sortedKey, *options)

		assert.Nil(suite.T(), err)
		assert.NotNil(suite.T(), result)
		assert.Equal(suite.T(), int64(3), result)

		sortedValues, err := client.LRange(sortedKey, 0, -1)
		assert.Nil(suite.T(), err)
		assert.Equal(suite.T(), []string{"20", "30", "40"}, sortedValues)
	})
}

func (suite *GlideTestSuite) TestSortReadOnly_SuccessfulSort() {
	suite.SkipIfServerVersionLowerThanBy("7.0.0")
	suite.runWithDefaultClients(func(client api.BaseClient) {
		key := uuid.New().String()
		client.LPush(key, []string{"3", "1", "2"})

		sortResult, err := client.SortReadOnly(key)

		assert.Nil(suite.T(), err)

		resultList := []api.Result[string]{
			api.CreateStringResult("1"),
			api.CreateStringResult("2"),
			api.CreateStringResult("3"),
		}

		assert.Equal(suite.T(), resultList, sortResult)
	})
}

func (suite *GlideTestSuite) TestSortReadyOnlyWithOptions_DescendingOrder() {
	suite.SkipIfServerVersionLowerThanBy("7.0.0")
	suite.runWithDefaultClients(func(client api.BaseClient) {
		key := uuid.New().String()
		client.LPush(key, []string{"b", "a", "c"})

		options := options.NewSortOptions().
			SetOrderBy(options.DESC).
			SetIsAlpha(true).
			SetSortLimit(0, 3)

		sortResult, err := client.SortReadOnlyWithOptions(key, *options)

		assert.Nil(suite.T(), err)

		resultList := []api.Result[string]{
			api.CreateStringResult("c"),
			api.CreateStringResult("b"),
			api.CreateStringResult("a"),
		}
		assert.Equal(suite.T(), resultList, sortResult)
	})
}

func (suite *GlideTestSuite) TestBLMove() {
	if suite.serverVersion < "6.2.0" {
		suite.T().Skip("This feature is added in version 6.2.0")
	}
	suite.runWithDefaultClients(func(client api.BaseClient) {
		key1 := "{key}-1" + uuid.NewString()
		key2 := "{key}-2" + uuid.NewString()
		nonExistentKey := "{key}-3" + uuid.NewString()
		nonListKey := "{key}-4" + uuid.NewString()

		res1, err := client.BLMove(key1, key2, options.Left, options.Right, float64(0.1))
		assert.Equal(suite.T(), api.CreateNilStringResult(), res1)
		assert.Nil(suite.T(), err)

		res2, err := client.LPush(key1, []string{"four", "three", "two", "one"})
		assert.Nil(suite.T(), err)
		assert.Equal(suite.T(), int64(4), res2)

		// only source exists, only source elements gets popped, creates a list at nonExistingKey
		res3, err := client.BLMove(key1, nonExistentKey, options.Right, options.Left, float64(0.1))
		assert.Equal(suite.T(), "four", res3.Value())
		assert.Nil(suite.T(), err)

		res4, err := client.LRange(key1, int64(0), int64(-1))
		assert.Nil(suite.T(), err)
		assert.Equal(suite.T(), []string{"one", "two", "three"}, res4)

		// source and destination are the same, performing list rotation, "one" gets popped and added back
		res5, err := client.BLMove(key1, key1, options.Left, options.Left, float64(0.1))
		assert.Equal(suite.T(), "one", res5.Value())
		assert.Nil(suite.T(), err)

		res6, err := client.LRange(key1, int64(0), int64(-1))
		assert.Nil(suite.T(), err)
		assert.Equal(suite.T(), []string{"one", "two", "three"}, res6)
		// normal use case, "three" gets popped and added to the left of destination
		res7, err := client.LPush(key2, []string{"six", "five", "four"})
		assert.Nil(suite.T(), err)
		assert.Equal(suite.T(), int64(3), res7)

		res8, err := client.BLMove(key1, key2, options.Right, options.Left, float64(0.1))
		assert.Equal(suite.T(), "three", res8.Value())
		assert.Nil(suite.T(), err)

		res9, err := client.LRange(key1, int64(0), int64(-1))
		assert.Nil(suite.T(), err)
		assert.Equal(suite.T(), []string{"one", "two"}, res9)

		res10, err := client.LRange(key2, int64(0), int64(-1))
		assert.Nil(suite.T(), err)
		assert.Equal(suite.T(), []string{"three", "four", "five", "six"}, res10)

		// source exists but is not a list type key
		suite.verifyOK(client.Set(nonListKey, "value"))

		res11, err := client.BLMove(nonListKey, key1, options.Left, options.Left, float64(0.1))
		assert.Equal(suite.T(), api.CreateNilStringResult(), res11)
		assert.NotNil(suite.T(), err)
		assert.IsType(suite.T(), &errors.RequestError{}, err)

		// destination exists but is not a list type key
		suite.verifyOK(client.Set(nonListKey, "value"))

		res12, err := client.BLMove(key1, nonListKey, options.Left, options.Left, float64(0.1))
		assert.Equal(suite.T(), api.CreateNilStringResult(), res12)
		assert.NotNil(suite.T(), err)
		assert.IsType(suite.T(), &errors.RequestError{}, err)
	})
}

func (suite *GlideTestSuite) TestDel_MultipleKeys() {
	suite.runWithDefaultClients(func(client api.BaseClient) {
		key1 := "testKey1_" + uuid.New().String()
		key2 := "testKey2_" + uuid.New().String()
		key3 := "testKey3_" + uuid.New().String()

		suite.verifyOK(client.Set(key1, initialValue))
		suite.verifyOK(client.Set(key2, initialValue))
		suite.verifyOK(client.Set(key3, initialValue))

		deletedCount, err := client.Del([]string{key1, key2, key3})

		assert.Nil(suite.T(), err)
		assert.Equal(suite.T(), int64(3), deletedCount)

		result1, err1 := client.Get(key1)
		result2, err2 := client.Get(key2)
		result3, err3 := client.Get(key3)

		assert.Nil(suite.T(), err1)
		assert.True(suite.T(), result1.IsNil())

		assert.Nil(suite.T(), err2)
		assert.True(suite.T(), result2.IsNil())

		assert.Nil(suite.T(), err3)
		assert.True(suite.T(), result3.IsNil())
	})
}

func (suite *GlideTestSuite) TestType() {
	suite.runWithDefaultClients(func(client api.BaseClient) {
		// Test 1: Check if the value is string
		keyName := "{keyName}" + uuid.NewString()
		suite.verifyOK(client.Set(keyName, initialValue))
		result, err := client.Type(keyName)
		assert.Nil(suite.T(), err)
		assert.IsType(suite.T(), result, "string", "Value is string")

		// Test 2: Check if the value is list
		key1 := "{keylist}-1" + uuid.NewString()
		resultLPush, err := client.LPush(key1, []string{"one", "two", "three"})
		assert.Equal(suite.T(), int64(3), resultLPush)
		assert.Nil(suite.T(), err)
		resultType, err := client.Type(key1)
		assert.Nil(suite.T(), err)
		assert.IsType(suite.T(), resultType, "list", "Value is list")
	})
}

func (suite *GlideTestSuite) TestTouch() {
	suite.runWithDefaultClients(func(client api.BaseClient) {
		// Test 1: Check if an touch valid key
		keyName := "{keyName}" + uuid.NewString()
		keyName1 := "{keyName1}" + uuid.NewString()
		suite.verifyOK(client.Set(keyName, initialValue))
		suite.verifyOK(client.Set(keyName1, "anotherValue"))
		result, err := client.Touch([]string{keyName, keyName1})
		assert.Nil(suite.T(), err)
		assert.Equal(suite.T(), int64(2), result, "The touch should be 2")

		// Test 2: Check if an touch invalid key
		resultInvalidKey, err := client.Touch([]string{"invalidKey", "invalidKey1"})
		assert.Nil(suite.T(), err)
		assert.Equal(suite.T(), int64(0), resultInvalidKey, "The touch should be 0")
	})
}

func (suite *GlideTestSuite) TestUnlink() {
	suite.runWithDefaultClients(func(client api.BaseClient) {
		// Test 1: Check if an unlink valid key
		keyName := "{keyName}" + uuid.NewString()
		keyName1 := "{keyName1}" + uuid.NewString()
		suite.verifyOK(client.Set(keyName, initialValue))
		suite.verifyOK(client.Set(keyName1, "anotherValue"))
		resultValidKey, err := client.Unlink([]string{keyName, keyName1})
		assert.Nil(suite.T(), err)
		assert.Equal(suite.T(), int64(2), resultValidKey, "The unlink should be 2")

		// Test 2: Check if an unlink for invalid key
		resultInvalidKey, err := client.Unlink([]string{"invalidKey2", "invalidKey3"})
		assert.Nil(suite.T(), err)
		assert.Equal(suite.T(), int64(0), resultInvalidKey, "The unlink should be 0")
	})
}

func (suite *GlideTestSuite) TestRename() {
	suite.runWithDefaultClients(func(client api.BaseClient) {
		// Test 1 Check if the command successfully renamed
		key := "{keyName}" + uuid.NewString()
		initialValueRename := "TestRename_RenameValue"
		newRenameKey := "{newkeyName}" + uuid.NewString()
		suite.verifyOK(client.Set(key, initialValueRename))
		client.Rename(key, newRenameKey)

		// Test 2 Check if the rename command return false if the key/newkey is invalid.
		key1 := "{keyName}" + uuid.NewString()
		res1, err := client.Rename(key1, "invalidKey")
		assert.Equal(suite.T(), "", res1)
		assert.NotNil(suite.T(), err)
		assert.IsType(suite.T(), &errors.RequestError{}, err)
	})
}

func (suite *GlideTestSuite) TestRenameNX() {
	suite.runWithDefaultClients(func(client api.BaseClient) {
		// Test 1 Check if the RenameNX command return true if key was renamed to newKey
		key := "{keyName}" + uuid.NewString()
		key2 := "{keyName}" + uuid.NewString()
		suite.verifyOK(client.Set(key, initialValue))
		res1, err := client.RenameNX(key, key2)
		assert.Nil(suite.T(), err)
		assert.True(suite.T(), res1)

		// Test 2 Check if the RenameNX command return false if newKey already exists.
		key3 := "{keyName}" + uuid.NewString()
		key4 := "{keyName}" + uuid.NewString()
		suite.verifyOK(client.Set(key3, initialValue))
		suite.verifyOK(client.Set(key4, initialValue))
		res2, err := client.RenameNX(key3, key4)
		assert.Nil(suite.T(), err)
		assert.False(suite.T(), res2)
	})
}

func (suite *GlideTestSuite) TestXAdd() {
	suite.runWithDefaultClients(func(client api.BaseClient) {
		key := uuid.NewString()
		// stream does not exist
		res, err := client.XAdd(key, [][]string{{"field1", "value1"}, {"field1", "value2"}})
		assert.Nil(suite.T(), err)
		assert.False(suite.T(), res.IsNil())
		// don't check the value, because it contains server's timestamp

		// adding data to existing stream
		res, err = client.XAdd(key, [][]string{{"field3", "value3"}})
		assert.Nil(suite.T(), err)
		assert.False(suite.T(), res.IsNil())

		// incorrect input
		_, err = client.XAdd(key, [][]string{})
		assert.NotNil(suite.T(), err)
		_, err = client.XAdd(key, [][]string{{"1", "2", "3"}})
		assert.NotNil(suite.T(), err)

		// key is not a string
		key = uuid.NewString()
		client.Set(key, "abc")
		_, err = client.XAdd(key, [][]string{{"f", "v"}})
		assert.NotNil(suite.T(), err)
	})
}

func (suite *GlideTestSuite) TestXAddWithOptions() {
	suite.runWithDefaultClients(func(client api.BaseClient) {
		key := uuid.NewString()
		// stream does not exist
		res, err := client.XAddWithOptions(
			key,
			[][]string{{"field1", "value1"}},
			*options.NewXAddOptions().SetDontMakeNewStream(),
		)
		assert.Nil(suite.T(), err)
		assert.True(suite.T(), res.IsNil())

		// adding data to with given ID
		res, err = client.XAddWithOptions(key, [][]string{{"field1", "value1"}}, *options.NewXAddOptions().SetId("0-1"))
		assert.Nil(suite.T(), err)
		assert.Equal(suite.T(), "0-1", res.Value())

		client.XAdd(key, [][]string{{"field2", "value2"}})
		// TODO run XLen there
		// this will trim the first entry.
		res, err = client.XAddWithOptions(
			key,
			[][]string{{"field3", "value3"}},
			*options.NewXAddOptions().SetTrimOptions(options.NewXTrimOptionsWithMaxLen(2).SetExactTrimming()),
		)
		assert.Nil(suite.T(), err)
		assert.False(suite.T(), res.IsNil())
		// TODO run XLen there
	})
}

// submit args with custom command API, check that no error returned.
// returns a response or raises `errMsg` if failed to submit the command.
func sendWithCustomCommand(suite *GlideTestSuite, client api.BaseClient, args []string, errMsg string) any {
	var res any
	var err error
	switch c := client.(type) {
	case api.GlideClientCommands:
		res, err = c.CustomCommand(args)
	case api.GlideClusterClientCommands:
		res, err = c.CustomCommand(args)
	default:
		suite.FailNow(errMsg)
	}
	assert.NoError(suite.T(), err)
	return res
}

func (suite *GlideTestSuite) TestXAutoClaim() {
	suite.runWithDefaultClients(func(client api.BaseClient) {
		key := uuid.NewString()
		group := uuid.NewString()
		consumer := uuid.NewString()

		sendWithCustomCommand(
			suite,
			client,
			[]string{"xgroup", "create", key, group, "0", "MKSTREAM"},
			"Can't send XGROUP CREATE as a custom command",
		)
		sendWithCustomCommand(
			suite,
			client,
			[]string{"xgroup", "createconsumer", key, group, consumer},
			"Can't send XGROUP CREATECONSUMER as a custom command",
		)

		xadd, err := client.XAddWithOptions(
			key,
			[][]string{{"entry1_field1", "entry1_value1"}, {"entry1_field2", "entry1_value2"}},
			*options.NewXAddOptions().SetId("0-1"),
		)
		assert.NoError(suite.T(), err)
		assert.Equal(suite.T(), "0-1", xadd.Value())
		xadd, err = client.XAddWithOptions(
			key,
			[][]string{{"entry2_field1", "entry2_value1"}},
			*options.NewXAddOptions().SetId("0-2"),
		)
		assert.NoError(suite.T(), err)
		assert.Equal(suite.T(), "0-2", xadd.Value())

		xreadgroup, err := client.XReadGroup(group, consumer, map[string]string{key: ">"})
		assert.NoError(suite.T(), err)
		assert.Equal(suite.T(), map[string]map[string][][]string{
			key: {
				"0-1": {{"entry1_field1", "entry1_value1"}, {"entry1_field2", "entry1_value2"}},
				"0-2": {{"entry2_field1", "entry2_value1"}},
			},
		}, xreadgroup)

		opts := options.NewXAutoClaimOptions().SetCount(1)
		xautoclaim, err := client.XAutoClaimWithOptions(key, group, consumer, 0, "0-0", *opts)
		assert.NoError(suite.T(), err)
		var deletedEntries []string
		if suite.serverVersion >= "7.0.0" {
			deletedEntries = []string{}
		}
		assert.Equal(
			suite.T(),
			api.XAutoClaimResponse{
				NextEntry: "0-2",
				ClaimedEntries: map[string][][]string{
					"0-1": {{"entry1_field1", "entry1_value1"}, {"entry1_field2", "entry1_value2"}},
				},
				DeletedMessages: deletedEntries,
			},
			xautoclaim,
		)

		justId, err := client.XAutoClaimJustId(key, group, consumer, 0, "0-0")
		assert.NoError(suite.T(), err)
		assert.Equal(
			suite.T(),
			api.XAutoClaimJustIdResponse{
				NextEntry:       "0-0",
				ClaimedEntries:  []string{"0-1", "0-2"},
				DeletedMessages: deletedEntries,
			},
			justId,
		)

		// add one more entry
		xadd, err = client.XAddWithOptions(
			key,
			[][]string{{"entry3_field1", "entry3_value1"}},
			*options.NewXAddOptions().SetId("0-3"),
		)
		assert.NoError(suite.T(), err)
		assert.Equal(suite.T(), "0-3", xadd.Value())

		// incorrect IDs - response is empty
		xautoclaim, err = client.XAutoClaim(key, group, consumer, 0, "5-0")
		assert.NoError(suite.T(), err)
		assert.Equal(
			suite.T(),
			api.XAutoClaimResponse{
				NextEntry:       "0-0",
				ClaimedEntries:  map[string][][]string{},
				DeletedMessages: deletedEntries,
			},
			xautoclaim,
		)

		justId, err = client.XAutoClaimJustId(key, group, consumer, 0, "5-0")
		assert.NoError(suite.T(), err)
		assert.Equal(
			suite.T(),
			api.XAutoClaimJustIdResponse{
				NextEntry:       "0-0",
				ClaimedEntries:  []string{},
				DeletedMessages: deletedEntries,
			},
			justId,
		)

		// key exists, but it is not a stream
		key2 := uuid.New().String()
		suite.verifyOK(client.Set(key2, key2))
		_, err = client.XAutoClaim(key2, "_", "_", 0, "_")
		assert.IsType(suite.T(), &errors.RequestError{}, err)
	})
}

func (suite *GlideTestSuite) TestXReadGroup() {
	suite.runWithDefaultClients(func(client api.BaseClient) {
		key1 := "{xreadgroup}-1-" + uuid.NewString()
		key2 := "{xreadgroup}-2-" + uuid.NewString()
		key3 := "{xreadgroup}-3-" + uuid.NewString()
		group := uuid.NewString()
		consumer := uuid.NewString()

		sendWithCustomCommand(
			suite,
			client,
			[]string{"xgroup", "create", key1, group, "0", "MKSTREAM"},
			"Can't send XGROUP CREATE as a custom command",
		)
		sendWithCustomCommand(
			suite,
			client,
			[]string{"xgroup", "createconsumer", key1, group, consumer},
			"Can't send XGROUP CREATECONSUMER as a custom command",
		)

		entry1, err := client.XAdd(key1, [][]string{{"a", "b"}})
		assert.NoError(suite.T(), err)
		assert.False(suite.T(), entry1.IsNil())
		entry2, err := client.XAdd(key1, [][]string{{"c", "d"}})
		assert.NoError(suite.T(), err)
		assert.False(suite.T(), entry2.IsNil())

		// read the entire stream for the consumer and mark messages as pending
		res, err := client.XReadGroup(group, consumer, map[string]string{key1: ">"})
		assert.NoError(suite.T(), err)
		assert.Equal(suite.T(), map[string]map[string][][]string{
			key1: {
				entry1.Value(): {{"a", "b"}},
				entry2.Value(): {{"c", "d"}},
			},
		}, res)

		// delete one of the entries
		sendWithCustomCommand(suite, client, []string{"xdel", key1, entry1.Value()}, "Can't send XDEL as a custom command")

		// now xreadgroup returns one empty entry and one non-empty entry
		res, err = client.XReadGroup(group, consumer, map[string]string{key1: "0"})
		assert.NoError(suite.T(), err)
		assert.Equal(suite.T(), map[string]map[string][][]string{
			key1: {
				entry1.Value(): nil,
				entry2.Value(): {{"c", "d"}},
			},
		}, res)

		// try to read new messages only
		res, err = client.XReadGroup(group, consumer, map[string]string{key1: ">"})
		assert.NoError(suite.T(), err)
		assert.Nil(suite.T(), res)

		// add a message and read it with ">"
		entry3, err := client.XAdd(key1, [][]string{{"e", "f"}})
		assert.NoError(suite.T(), err)
		assert.False(suite.T(), entry3.IsNil())
		res, err = client.XReadGroup(group, consumer, map[string]string{key1: ">"})
		assert.NoError(suite.T(), err)
		assert.Equal(suite.T(), map[string]map[string][][]string{
			key1: {
				entry3.Value(): {{"e", "f"}},
			},
		}, res)

		// add second key with a group and a consumer, but no messages
		sendWithCustomCommand(
			suite,
			client,
			[]string{"xgroup", "create", key2, group, "0", "MKSTREAM"},
			"Can't send XGROUP CREATE as a custom command",
		)
		sendWithCustomCommand(
			suite,
			client,
			[]string{"xgroup", "createconsumer", key2, group, consumer},
			"Can't send XGROUP CREATECONSUMER as a custom command",
		)

		// read both keys
		res, err = client.XReadGroup(group, consumer, map[string]string{key1: "0", key2: "0"})
		assert.NoError(suite.T(), err)
		assert.Equal(suite.T(), map[string]map[string][][]string{
			key1: {
				entry1.Value(): nil,
				entry2.Value(): {{"c", "d"}},
				entry3.Value(): {{"e", "f"}},
			},
			key2: {},
		}, res)

		// error cases:
		// key does not exist
		_, err = client.XReadGroup("_", "_", map[string]string{key3: "0"})
		assert.IsType(suite.T(), &errors.RequestError{}, err)
		// key is not a stream
		suite.verifyOK(client.Set(key3, uuid.New().String()))
		_, err = client.XReadGroup("_", "_", map[string]string{key3: "0"})
		assert.IsType(suite.T(), &errors.RequestError{}, err)
		del, err := client.Del([]string{key3})
		assert.NoError(suite.T(), err)
		assert.Equal(suite.T(), int64(1), del)
		// group and consumer don't exist
		xadd, err := client.XAdd(key3, [][]string{{"a", "b"}})
		assert.NoError(suite.T(), err)
		assert.NotNil(suite.T(), xadd)
		_, err = client.XReadGroup("_", "_", map[string]string{key3: "0"})
		assert.IsType(suite.T(), &errors.RequestError{}, err)
		// consumer don't exist
		sendWithCustomCommand(
			suite,
			client,
			[]string{"xgroup", "create", key3, group, "0-0"},
			"Can't send XGROUP CREATE as a custom command",
		)
		res, err = client.XReadGroup(group, "_", map[string]string{key3: "0"})
		assert.NoError(suite.T(), err)
		assert.Equal(suite.T(), map[string]map[string][][]string{key3: {}}, res)
	})
}

func (suite *GlideTestSuite) TestXRead() {
	suite.runWithDefaultClients(func(client api.BaseClient) {
		key1 := "{xread}" + uuid.NewString()
		key2 := "{xread}" + uuid.NewString()
		key3 := "{xread}" + uuid.NewString()

		// key does not exist
		read, err := client.XRead(map[string]string{key1: "0-0"})
		assert.Nil(suite.T(), err)
		assert.Nil(suite.T(), read)

		res, err := client.XAddWithOptions(
			key1,
			[][]string{{"k1_field1", "k1_value1"}, {"k1_field1", "k1_value2"}},
			*options.NewXAddOptions().SetId("0-1"),
		)
		assert.Nil(suite.T(), err)
		assert.False(suite.T(), res.IsNil())

		res, err = client.XAddWithOptions(
			key2,
			[][]string{{"k2_field1", "k2_value1"}},
			*options.NewXAddOptions().SetId("2-0"),
		)
		assert.Nil(suite.T(), err)
		assert.False(suite.T(), res.IsNil())

		// reading ID which does not exist yet
		read, err = client.XRead(map[string]string{key1: "100-500"})
		assert.Nil(suite.T(), err)
		assert.Nil(suite.T(), read)

		read, err = client.XRead(map[string]string{key1: "0-0", key2: "0-0"})
		assert.Nil(suite.T(), err)
		assert.Equal(suite.T(), map[string]map[string][][]string{
			key1: {
				"0-1": {{"k1_field1", "k1_value1"}, {"k1_field1", "k1_value2"}},
			},
			key2: {
				"2-0": {{"k2_field1", "k2_value1"}},
			},
		}, read)

		// Key exists, but it is not a stream
		client.Set(key3, "xread")
		_, err = client.XRead(map[string]string{key1: "0-0", key3: "0-0"})
		assert.NotNil(suite.T(), err)
		assert.IsType(suite.T(), &errors.RequestError{}, err)

		// ensure that commands doesn't time out even if timeout > request timeout
		var testClient api.BaseClient
		if _, ok := client.(api.GlideClientCommands); ok {
			testClient = suite.client(api.NewGlideClientConfiguration().
				WithAddress(&suite.standaloneHosts[0]).
				WithUseTLS(suite.tls))
		} else {
			testClient = suite.clusterClient(api.NewGlideClusterClientConfiguration().
				WithAddress(&suite.clusterHosts[0]).
				WithUseTLS(suite.tls))
		}
		read, err = testClient.XReadWithOptions(
			map[string]string{key1: "0-1"},
			*options.NewXReadOptions().SetBlock(1000),
		)
		assert.Nil(suite.T(), err)
		assert.Nil(suite.T(), read)

		// with 0 timeout (no timeout) should never time out,
		// but we wrap the test with timeout to avoid test failing or stuck forever
		finished := make(chan bool)
		go func() {
			testClient.XReadWithOptions(map[string]string{key1: "0-1"}, *options.NewXReadOptions().SetBlock(0))
			finished <- true
		}()
		select {
		case <-finished:
			assert.Fail(suite.T(), "Infinite block finished")
		case <-time.After(3 * time.Second):
		}
		testClient.Close()
	})
}

func (suite *GlideTestSuite) TestXGroupSetId() {
	suite.runWithDefaultClients(func(client api.BaseClient) {
		key := uuid.NewString()
		group := uuid.NewString()
		consumer := uuid.NewString()

		// Setup: Create stream with 3 entries, create consumer group, read entries to add them to the Pending Entries List
		xadd, err := client.XAddWithOptions(
			key,
			[][]string{{"f0", "v0"}},
			*options.NewXAddOptions().SetId("1-0"),
		)
		assert.NoError(suite.T(), err)
		assert.Equal(suite.T(), "1-0", xadd.Value())
		xadd, err = client.XAddWithOptions(
			key,
			[][]string{{"f1", "v1"}},
			*options.NewXAddOptions().SetId("1-1"),
		)
		assert.NoError(suite.T(), err)
		assert.Equal(suite.T(), "1-1", xadd.Value())
		xadd, err = client.XAddWithOptions(
			key,
			[][]string{{"f2", "v2"}},
			*options.NewXAddOptions().SetId("1-2"),
		)
		assert.NoError(suite.T(), err)
		assert.Equal(suite.T(), "1-2", xadd.Value())

		sendWithCustomCommand(
			suite,
			client,
			[]string{"xgroup", "create", key, group, "0"},
			"Can't send XGROUP CREATE as a custom command",
		)

		xreadgroup, err := client.XReadGroup(group, consumer, map[string]string{key: ">"})
		assert.NoError(suite.T(), err)
		assert.Equal(suite.T(), map[string]map[string][][]string{
			key: {
				"1-0": {{"f0", "v0"}},
				"1-1": {{"f1", "v1"}},
				"1-2": {{"f2", "v2"}},
			},
		}, xreadgroup)

		// Sanity check: xreadgroup should not return more entries since they're all already in the
		// Pending Entries List.
		xreadgroup, err = client.XReadGroup(group, consumer, map[string]string{key: ">"})
		assert.NoError(suite.T(), err)
		assert.Nil(suite.T(), xreadgroup)

		// Reset the last delivered ID for the consumer group to "1-1"
		if suite.serverVersion < "7.0.0" {
			suite.verifyOK(client.XGroupSetId(key, group, "1-1"))
		} else {
			opts := options.NewXGroupSetIdOptionsOptions().SetEntriesRead(42)
			suite.verifyOK(client.XGroupSetIdWithOptions(key, group, "1-1", *opts))
		}

		// xreadgroup should only return entry 1-2 since we reset the last delivered ID to 1-1
		xreadgroup, err = client.XReadGroup(group, consumer, map[string]string{key: ">"})
		assert.NoError(suite.T(), err)
		assert.Equal(suite.T(), map[string]map[string][][]string{
			key: {
				"1-2": {{"f2", "v2"}},
			},
		}, xreadgroup)

		// An error is raised if XGROUP SETID is called with a non-existing key
		_, err = client.XGroupSetId(uuid.NewString(), group, "1-1")
		assert.IsType(suite.T(), &errors.RequestError{}, err)

		// An error is raised if XGROUP SETID is called with a non-existing group
		_, err = client.XGroupSetId(key, uuid.NewString(), "1-1")
		assert.IsType(suite.T(), &errors.RequestError{}, err)

		// Setting the ID to a non-existing ID is allowed
		suite.verifyOK(client.XGroupSetId(key, group, "99-99"))

		// key exists, but is not a stream
		key = uuid.NewString()
		suite.verifyOK(client.Set(key, "xgroup setid"))
		_, err = client.XGroupSetId(key, group, "1-1")
		assert.IsType(suite.T(), &errors.RequestError{}, err)
	})
}

func (suite *GlideTestSuite) TestZAddAndZAddIncr() {
	suite.runWithDefaultClients(func(client api.BaseClient) {
		key := uuid.New().String()
		key2 := uuid.New().String()
		key3 := uuid.New().String()
		key4 := uuid.New().String()
		membersScoreMap := map[string]float64{
			"one":   1.0,
			"two":   2.0,
			"three": 3.0,
		}
		t := suite.T()

		res, err := client.ZAdd(key, membersScoreMap)
		assert.Nil(t, err)
		assert.Equal(t, int64(3), res)

		resIncr, err := client.ZAddIncr(key, "one", float64(2))
		assert.Nil(t, err)
		assert.Equal(t, float64(3), resIncr.Value())

		// exceptions
		// non-sortedset key
		_, err = client.Set(key2, "test")
		assert.NoError(t, err)

		_, err = client.ZAdd(key2, membersScoreMap)
		assert.NotNil(suite.T(), err)
		assert.IsType(suite.T(), &errors.RequestError{}, err)

		// wrong key type for zaddincr
		_, err = client.ZAddIncr(key2, "one", float64(2))
		assert.NotNil(suite.T(), err)
		assert.IsType(suite.T(), &errors.RequestError{}, err)

		// with NX & XX
		onlyIfExistsOpts := options.NewZAddOptions().SetConditionalChange(options.OnlyIfExists)
		onlyIfDoesNotExistOpts := options.NewZAddOptions().SetConditionalChange(options.OnlyIfDoesNotExist)

		res, err = client.ZAddWithOptions(key3, membersScoreMap, *onlyIfExistsOpts)
		assert.Nil(suite.T(), err)
		assert.Equal(suite.T(), int64(0), res)

		res, err = client.ZAddWithOptions(key3, membersScoreMap, *onlyIfDoesNotExistOpts)
		assert.Nil(suite.T(), err)
		assert.Equal(suite.T(), int64(3), res)

		resIncr, err = client.ZAddIncrWithOptions(key3, "one", 5, *onlyIfDoesNotExistOpts)
		assert.Nil(suite.T(), err)
		assert.True(suite.T(), resIncr.IsNil())

		resIncr, err = client.ZAddIncrWithOptions(key3, "one", 5, *onlyIfExistsOpts)
		assert.Nil(suite.T(), err)
		assert.Equal(suite.T(), float64(6), resIncr.Value())

		// with GT or LT
		membersScoreMap2 := map[string]float64{
			"one":   -3.0,
			"two":   2.0,
			"three": 3.0,
		}

		res, err = client.ZAdd(key4, membersScoreMap2)
		assert.Nil(suite.T(), err)
		assert.Equal(suite.T(), int64(3), res)

		membersScoreMap2["one"] = 10.0

		gtOpts := options.NewZAddOptions().SetUpdateOptions(options.ScoreGreaterThanCurrent)
		ltOpts := options.NewZAddOptions().SetUpdateOptions(options.ScoreLessThanCurrent)
		gtOptsChanged, _ := options.NewZAddOptions().SetUpdateOptions(options.ScoreGreaterThanCurrent).SetChanged(true)
		ltOptsChanged, _ := options.NewZAddOptions().SetUpdateOptions(options.ScoreLessThanCurrent).SetChanged(true)

		res, err = client.ZAddWithOptions(key4, membersScoreMap2, *gtOptsChanged)
		assert.Nil(suite.T(), err)
		assert.Equal(suite.T(), int64(1), res)

		res, err = client.ZAddWithOptions(key4, membersScoreMap2, *ltOptsChanged)
		assert.Nil(suite.T(), err)
		assert.Equal(suite.T(), int64(0), res)

		resIncr, err = client.ZAddIncrWithOptions(key4, "one", -3, *ltOpts)
		assert.Nil(suite.T(), err)
		assert.Equal(suite.T(), float64(7), resIncr.Value())

		resIncr, err = client.ZAddIncrWithOptions(key4, "one", -3, *gtOpts)
		assert.Nil(suite.T(), err)
		assert.True(suite.T(), resIncr.IsNil())
	})
}

func (suite *GlideTestSuite) TestZincrBy() {
	suite.runWithDefaultClients(func(client api.BaseClient) {
		key1 := uuid.New().String()
		key2 := uuid.New().String()

		// key does not exist
		res1, err := client.ZIncrBy(key1, 2.5, "value1")
		assert.Nil(suite.T(), err)
		assert.Equal(suite.T(), 2.5, res1)

		// key exists, but value doesn't
		res2, err := client.ZIncrBy(key1, -3.3, "value2")
		assert.Nil(suite.T(), err)
		assert.Equal(suite.T(), -3.3, res2)

		// updating existing value in existing key
		res3, err := client.ZIncrBy(key1, 1.0, "value1")
		assert.Nil(suite.T(), err)
		assert.Equal(suite.T(), 3.5, res3)

		// Key exists, but it is not a sorted set
		res4, err := client.SAdd(key2, []string{"one", "two"})
		assert.Nil(suite.T(), err)
		assert.Equal(suite.T(), int64(2), res4)

		_, err = client.ZIncrBy(key2, 0.5, "_")
		assert.NotNil(suite.T(), err)
		assert.IsType(suite.T(), &errors.RequestError{}, err)
	})
}

func (suite *GlideTestSuite) TestBZPopMin() {
	suite.runWithDefaultClients(func(client api.BaseClient) {
		key1 := "{zset}-1-" + uuid.NewString()
		key2 := "{zset}-2-" + uuid.NewString()
		key3 := "{zset}-2-" + uuid.NewString()

		// Add elements to key1
		zaddResult1, err := client.ZAdd(key1, map[string]float64{"a": 1.0, "b": 1.5})
		assert.Nil(suite.T(), err)
		assert.Equal(suite.T(), int64(2), zaddResult1)

		// Add elements to key2
		zaddResult2, err := client.ZAdd(key2, map[string]float64{"c": 2.0})
		assert.Nil(suite.T(), err)
		assert.Equal(suite.T(), int64(1), zaddResult2)

		// Pop minimum element from key1 and key2
		bzpopminResult1, err := client.BZPopMin([]string{key1, key2}, float64(.5))
		assert.Nil(suite.T(), err)
		assert.Equal(suite.T(), api.KeyWithMemberAndScore{Key: key1, Member: "a", Score: 1.0}, bzpopminResult1.Value())

		// Attempt to pop from non-existent key3
		bzpopminResult2, err := client.BZPopMin([]string{key3}, float64(1))
		assert.Nil(suite.T(), err)
		assert.True(suite.T(), bzpopminResult2.IsNil())

		// Pop minimum element from key2
		bzpopminResult3, err := client.BZPopMin([]string{key3, key2}, float64(.5))
		assert.Nil(suite.T(), err)
		assert.Equal(suite.T(), api.KeyWithMemberAndScore{Key: key2, Member: "c", Score: 2.0}, bzpopminResult3.Value())

		// Set key3 to a non-sorted set value
		suite.verifyOK(client.Set(key3, "value"))

		// Attempt to pop from key3 which is not a sorted set
		_, err = client.BZPopMin([]string{key3}, float64(.5))
		if assert.Error(suite.T(), err) {
			assert.IsType(suite.T(), &errors.RequestError{}, err)
		}
	})
}

func (suite *GlideTestSuite) TestZPopMin() {
	suite.runWithDefaultClients(func(client api.BaseClient) {
		key1 := uuid.New().String()
		key2 := uuid.New().String()
		memberScoreMap := map[string]float64{
			"one":   1.0,
			"two":   2.0,
			"three": 3.0,
		}

		res, err := client.ZAdd(key1, memberScoreMap)
		assert.Nil(suite.T(), err)
		assert.Equal(suite.T(), int64(3), res)

		res2, err := client.ZPopMin(key1)
		assert.Nil(suite.T(), err)
		assert.Equal(suite.T(), map[string]float64{"one": float64(1)}, res2)

		res3, err := client.ZPopMinWithOptions(key1, *options.NewZPopOptions().SetCount(2))
		assert.Nil(suite.T(), err)
		assert.Equal(suite.T(), map[string]float64{"two": float64(2), "three": float64(3)}, res3)

		// non sorted set key
		_, err = client.Set(key2, "test")
		assert.Nil(suite.T(), err)

		_, err = client.ZPopMin(key2)
		assert.NotNil(suite.T(), err)
		assert.IsType(suite.T(), &errors.RequestError{}, err)
	})
}

func (suite *GlideTestSuite) TestZPopMax() {
	suite.runWithDefaultClients(func(client api.BaseClient) {
		key1 := uuid.New().String()
		key2 := uuid.New().String()
		memberScoreMap := map[string]float64{
			"one":   1.0,
			"two":   2.0,
			"three": 3.0,
		}
		res, err := client.ZAdd(key1, memberScoreMap)
		assert.Nil(suite.T(), err)
		assert.Equal(suite.T(), int64(3), res)

		res2, err := client.ZPopMax(key1)
		assert.Nil(suite.T(), err)
		assert.Equal(suite.T(), map[string]float64{"three": float64(3)}, res2)

		res3, err := client.ZPopMaxWithOptions(key1, *options.NewZPopOptions().SetCount(2))
		assert.Nil(suite.T(), err)
		assert.Equal(suite.T(), map[string]float64{"two": float64(2), "one": float64(1)}, res3)

		// non sorted set key
		_, err = client.Set(key2, "test")
		assert.Nil(suite.T(), err)

		_, err = client.ZPopMax(key2)
		assert.NotNil(suite.T(), err)
		assert.IsType(suite.T(), &errors.RequestError{}, err)
	})
}

func (suite *GlideTestSuite) TestZRem() {
	suite.runWithDefaultClients(func(client api.BaseClient) {
		key := uuid.New().String()
		memberScoreMap := map[string]float64{
			"one":   1.0,
			"two":   2.0,
			"three": 3.0,
		}
		res, err := client.ZAdd(key, memberScoreMap)
		assert.Nil(suite.T(), err)
		assert.Equal(suite.T(), int64(3), res)

		// no members to remove
		_, err = client.ZRem(key, []string{})
		assert.NotNil(suite.T(), err)
		assert.IsType(suite.T(), &errors.RequestError{}, err)

		res, err = client.ZRem(key, []string{"one"})
		assert.Nil(suite.T(), err)
		assert.Equal(suite.T(), int64(1), res)

		// TODO: run ZCard there
		res, err = client.ZRem(key, []string{"one", "two", "three"})
		assert.Nil(suite.T(), err)
		assert.Equal(suite.T(), int64(2), res)

		// non sorted set key
		_, err = client.Set(key, "test")
		assert.Nil(suite.T(), err)

		_, err = client.ZRem(key, []string{"value"})
		assert.NotNil(suite.T(), err)
		assert.IsType(suite.T(), &errors.RequestError{}, err)
	})
}

func (suite *GlideTestSuite) TestZRange() {
	suite.runWithDefaultClients(func(client api.BaseClient) {
		t := suite.T()
		key := uuid.New().String()
		memberScoreMap := map[string]float64{
			"a": 1.0,
			"b": 2.0,
			"c": 3.0,
		}
		_, err := client.ZAdd(key, memberScoreMap)
		assert.NoError(t, err)
		// index [0:1]
		res, err := client.ZRange(key, options.NewRangeByIndexQuery(0, 1))
		assert.NoError(t, err)
		assert.Equal(t, []string{"a", "b"}, res)
		// index [0:-1] (all)
		res, err = client.ZRange(key, options.NewRangeByIndexQuery(0, -1))
		assert.NoError(t, err)
		assert.Equal(t, []string{"a", "b", "c"}, res)
		// index [3:1] (none)
		res, err = client.ZRange(key, options.NewRangeByIndexQuery(3, 1))
		assert.NoError(t, err)
		assert.Equal(t, 0, len(res))
		// score [-inf:3]
		var query options.ZRangeQuery
		query = options.NewRangeByScoreQuery(
			options.NewInfiniteScoreBoundary(options.NegativeInfinity),
			options.NewScoreBoundary(3, true))
		res, err = client.ZRange(key, query)
		assert.NoError(t, err)
		assert.Equal(t, []string{"a", "b", "c"}, res)
		// score [-inf:3)
		query = options.NewRangeByScoreQuery(
			options.NewInfiniteScoreBoundary(options.NegativeInfinity),
			options.NewScoreBoundary(3, false))
		res, err = client.ZRange(key, query)
		assert.NoError(t, err)
		assert.Equal(t, []string{"a", "b"}, res)
		// score (3:-inf] reverse
		query = options.NewRangeByScoreQuery(
			options.NewScoreBoundary(3, false),
			options.NewInfiniteScoreBoundary(options.NegativeInfinity)).
			SetReverse()
		res, err = client.ZRange(key, query)
		assert.NoError(t, err)
		assert.Equal(t, []string{"b", "a"}, res)
		// score [-inf:+inf] limit 1 2
		query = options.NewRangeByScoreQuery(
			options.NewInfiniteScoreBoundary(options.NegativeInfinity),
			options.NewInfiniteScoreBoundary(options.PositiveInfinity)).
			SetLimit(1, 2)
		res, err = client.ZRange(key, query)
		assert.NoError(t, err)
		assert.Equal(t, []string{"b", "c"}, res)
		// score [-inf:3) reverse (none)
		query = options.NewRangeByScoreQuery(
			options.NewInfiniteScoreBoundary(options.NegativeInfinity),
			options.NewScoreBoundary(3, true)).
			SetReverse()
		res, err = client.ZRange(key, query)
		assert.NoError(t, err)
		assert.Equal(t, 0, len(res))
		// score [+inf:3) (none)
		query = options.NewRangeByScoreQuery(
			options.NewInfiniteScoreBoundary(options.PositiveInfinity),
			options.NewScoreBoundary(3, false))
		res, err = client.ZRange(key, query)
		assert.NoError(t, err)
		assert.Equal(t, 0, len(res))
		// lex [-:c)
		query = options.NewRangeByLexQuery(
			options.NewInfiniteLexBoundary(options.NegativeInfinity),
			options.NewLexBoundary("c", false))
		res, err = client.ZRange(key, query)
		assert.NoError(t, err)
		assert.Equal(t, []string{"a", "b"}, res)
		// lex [+:-] reverse limit 1 2
		query = options.NewRangeByLexQuery(
			options.NewInfiniteLexBoundary(options.PositiveInfinity),
			options.NewInfiniteLexBoundary(options.NegativeInfinity)).
			SetReverse().SetLimit(1, 2)
		res, err = client.ZRange(key, query)
		assert.NoError(t, err)
		assert.Equal(t, []string{"b", "a"}, res)
		// lex (c:-] reverse
		query = options.NewRangeByLexQuery(
			options.NewLexBoundary("c", false),
			options.NewInfiniteLexBoundary(options.NegativeInfinity)).
			SetReverse()
		res, err = client.ZRange(key, query)
		assert.NoError(t, err)
		assert.Equal(t, []string{"b", "a"}, res)
		// lex [+:c] (none)
		query = options.NewRangeByLexQuery(
			options.NewInfiniteLexBoundary(options.PositiveInfinity),
			options.NewLexBoundary("c", true))
		res, err = client.ZRange(key, query)
		assert.NoError(t, err)
		assert.Equal(t, 0, len(res))
	})
}

func (suite *GlideTestSuite) TestZRangeWithScores() {
	suite.runWithDefaultClients(func(client api.BaseClient) {
		t := suite.T()
		key := uuid.New().String()
		memberScoreMap := map[string]float64{
			"a": 1.0,
			"b": 2.0,
			"c": 3.0,
		}
		_, err := client.ZAdd(key, memberScoreMap)
		assert.NoError(t, err)
		// index [0:1]
		res, err := client.ZRangeWithScores(key, options.NewRangeByIndexQuery(0, 1))
		expected := map[string]float64{
			"a": float64(1.0),
			"b": float64(2.0),
		}
		assert.NoError(t, err)
		assert.Equal(t, expected, res)
		// index [0:-1] (all)
		res, err = client.ZRangeWithScores(key, options.NewRangeByIndexQuery(0, -1))
		expected = map[string]float64{
			"a": float64(1.0),
			"b": float64(2.0),
			"c": float64(3.0),
		}
		assert.NoError(t, err)
		assert.Equal(t, expected, res)
		// index [3:1] (none)
		res, err = client.ZRangeWithScores(key, options.NewRangeByIndexQuery(3, 1))
		assert.NoError(t, err)
		assert.Equal(t, 0, len(res))
		// score [-inf:3]
		query := options.NewRangeByScoreQuery(
			options.NewInfiniteScoreBoundary(options.NegativeInfinity),
			options.NewScoreBoundary(3, true))
		res, err = client.ZRangeWithScores(key, query)
		expected = map[string]float64{
			"a": float64(1.0),
			"b": float64(2.0),
			"c": float64(3.0),
		}
		assert.NoError(t, err)
		assert.Equal(t, expected, res)
		// score [-inf:3)
		query = options.NewRangeByScoreQuery(
			options.NewInfiniteScoreBoundary(options.NegativeInfinity),
			options.NewScoreBoundary(3, false))
		res, err = client.ZRangeWithScores(key, query)
		expected = map[string]float64{
			"a": float64(1.0),
			"b": float64(2.0),
		}
		assert.NoError(t, err)
		assert.Equal(t, expected, res)
		// score (3:-inf] reverse
		query = options.NewRangeByScoreQuery(
			options.NewScoreBoundary(3, false),
			options.NewInfiniteScoreBoundary(options.NegativeInfinity)).
			SetReverse()
		res, err = client.ZRangeWithScores(key, query)
		expected = map[string]float64{
			"b": float64(2.0),
			"a": float64(1.0),
		}
		assert.NoError(t, err)
		assert.Equal(t, expected, res)
		// score [-inf:+inf] limit 1 2
		query = options.NewRangeByScoreQuery(
			options.NewInfiniteScoreBoundary(options.NegativeInfinity),
			options.NewInfiniteScoreBoundary(options.PositiveInfinity)).
			SetLimit(1, 2)
		res, err = client.ZRangeWithScores(key, query)
		expected = map[string]float64{
			"b": float64(2.0),
			"c": float64(3.0),
		}
		assert.NoError(t, err)
		assert.Equal(t, expected, res)
		// score [-inf:3) reverse (none)
		query = options.NewRangeByScoreQuery(
			options.NewInfiniteScoreBoundary(options.NegativeInfinity),
			options.NewScoreBoundary(3, true)).
			SetReverse()
		res, err = client.ZRangeWithScores(key, query)
		assert.NoError(t, err)
		assert.Equal(t, 0, len(res))
		// score [+inf:3) (none)
		query = options.NewRangeByScoreQuery(
			options.NewInfiniteScoreBoundary(options.PositiveInfinity),
			options.NewScoreBoundary(3, false))
		res, err = client.ZRangeWithScores(key, query)
		assert.NoError(t, err)
		assert.Equal(t, 0, len(res))
	})
}

func (suite *GlideTestSuite) TestZRangeStore() {
	suite.runWithDefaultClients(func(client api.BaseClient) {
		t := suite.T()
		key := "{key}" + uuid.New().String()
		dest := "{key}" + uuid.New().String()
		memberScoreMap := map[string]float64{
			"a": 1.0,
			"b": 2.0,
			"c": 3.0,
		}
		_, err := client.ZAdd(key, memberScoreMap)
		assert.NoError(t, err)
		// index [0:1]
		res, err := client.ZRangeStore(dest, key, options.NewRangeByIndexQuery(0, 1))
		assert.NoError(t, err)
		res1, err := client.ZRange(dest, options.NewRangeByIndexQuery(0, 1))
		assert.NoError(t, err)
		assert.Equal(t, int64(2), res)
		assert.Equal(t, []string{"a", "b"}, res1)
		// index [0:-1] (all)
		res, err = client.ZRangeStore(dest, key, options.NewRangeByIndexQuery(0, -1))
		assert.NoError(t, err)
		res1, err = client.ZRange(dest, options.NewRangeByIndexQuery(0, -1))
		assert.NoError(t, err)
		assert.Equal(t, int64(3), res)
		assert.Equal(t, []string{"a", "b", "c"}, res1)
		// index [3:1] (none)
		res, err = client.ZRangeStore(dest, key, options.NewRangeByIndexQuery(3, 1))
		assert.NoError(t, err)
		res1, err = client.ZRange(dest, options.NewRangeByIndexQuery(3, 1))
		assert.NoError(t, err)
		assert.Equal(t, int64(0), res)
		assert.Equal(t, 0, len(res1))
		// score [-inf:3]
		var query options.ZRangeQuery
		query = options.NewRangeByScoreQuery(
			options.NewInfiniteScoreBoundary(options.NegativeInfinity),
			options.NewScoreBoundary(3, true))
		res, err = client.ZRangeStore(dest, key, query)
		assert.NoError(t, err)
		res1, err = client.ZRange(dest, query)
		assert.NoError(t, err)
		assert.Equal(t, int64(3), res)
		assert.Equal(t, []string{"a", "b", "c"}, res1)
		// score [-inf:3)
		query = options.NewRangeByScoreQuery(
			options.NewInfiniteScoreBoundary(options.NegativeInfinity),
			options.NewScoreBoundary(3, false))
		res, err = client.ZRangeStore(dest, key, query)
		assert.NoError(t, err)
		res1, err = client.ZRange(dest, query)
		assert.NoError(t, err)
		assert.Equal(t, int64(2), res)
		assert.Equal(t, []string{"a", "b"}, res1)
		// score (3:-inf] reverse
		query = options.NewRangeByScoreQuery(
			options.NewScoreBoundary(3, false),
			options.NewInfiniteScoreBoundary(options.NegativeInfinity)).
			SetReverse()
		res, err = client.ZRangeStore(dest, key, query)
		assert.NoError(t, err)
		res1, err = client.ZRange(dest, query)
		assert.NoError(t, err)
		assert.Equal(t, int64(2), res)
		assert.Equal(t, []string{"b", "a"}, res1)
		// score [-inf:+inf] limit 1 2
		query = options.NewRangeByScoreQuery(
			options.NewInfiniteScoreBoundary(options.NegativeInfinity),
			options.NewInfiniteScoreBoundary(options.PositiveInfinity)).
			SetLimit(1, 2)
		res, err = client.ZRangeStore(dest, key, query)
		assert.NoError(t, err)
		res1, err = client.ZRange(dest, options.NewRangeByIndexQuery(0, -1))
		assert.NoError(t, err)
		assert.Equal(t, int64(2), res)
		assert.Equal(t, []string{"b", "c"}, res1)
		// score [-inf:3) reverse (none)
		query = options.NewRangeByScoreQuery(
			options.NewInfiniteScoreBoundary(options.NegativeInfinity),
			options.NewScoreBoundary(3, true)).
			SetReverse()
		res, err = client.ZRangeStore(dest, key, query)
		assert.NoError(t, err)
		res1, err = client.ZRange(dest, options.NewRangeByIndexQuery(0, -1))
		assert.NoError(t, err)
		assert.Equal(t, int64(0), res)
		assert.Equal(t, 0, len(res1))
		// score [+inf:3) (none)
		query = options.NewRangeByScoreQuery(
			options.NewInfiniteScoreBoundary(options.PositiveInfinity),
			options.NewScoreBoundary(3, false))
		res, err = client.ZRangeStore(dest, key, query)
		assert.NoError(t, err)
		res1, err = client.ZRange(dest, options.NewRangeByIndexQuery(0, -1))
		assert.NoError(t, err)
		assert.Equal(t, int64(0), res)
		assert.Equal(t, 0, len(res1))
		// lex [-:c)
		query = options.NewRangeByLexQuery(
			options.NewInfiniteLexBoundary(options.NegativeInfinity),
			options.NewLexBoundary("c", false))
		res, err = client.ZRangeStore(dest, key, query)
		assert.NoError(t, err)
		res1, err = client.ZRange(dest, options.NewRangeByIndexQuery(0, -1))
		assert.NoError(t, err)
		assert.Equal(t, int64(2), res)
		assert.Equal(t, []string{"a", "b"}, res1)
		// lex [+:-] reverse limit 1 2
		query = options.NewRangeByLexQuery(
			options.NewInfiniteLexBoundary(options.PositiveInfinity),
			options.NewInfiniteLexBoundary(options.NegativeInfinity)).
			SetReverse().SetLimit(1, 2)
		res, err = client.ZRangeStore(dest, key, query)
		assert.NoError(t, err)
		res1, err = client.ZRange(dest, options.NewRangeByIndexQuery(0, -1))
		assert.NoError(t, err)
		assert.Equal(t, int64(2), res)
		assert.Equal(t, []string{"a", "b"}, res1)
		// lex (c:-] reverse
		query = options.NewRangeByLexQuery(
			options.NewLexBoundary("c", false),
			options.NewInfiniteLexBoundary(options.NegativeInfinity)).
			SetReverse()
		res, err = client.ZRangeStore(dest, key, query)
		assert.NoError(t, err)
		res1, err = client.ZRange(dest, options.NewRangeByIndexQuery(0, -1))
		assert.NoError(t, err)
		assert.Equal(t, int64(2), res)
		assert.Equal(t, []string{"a", "b"}, res1)
		// lex [+:c] (none)
		query = options.NewRangeByLexQuery(
			options.NewInfiniteLexBoundary(options.PositiveInfinity),
			options.NewLexBoundary("c", true))
		res, err = client.ZRangeStore(dest, key, query)
		assert.NoError(t, err)
		res1, err = client.ZRange(dest, options.NewRangeByIndexQuery(0, -1))
		assert.NoError(t, err)
		assert.Equal(t, int64(0), res)
		assert.Equal(t, 0, len(res1))
		// Pull from non-existent source
		res, err = client.ZRangeStore(dest, "{key}nonExistent", query)
		assert.NoError(t, err)
		assert.Equal(t, int64(0), res)
	})
}

func (suite *GlideTestSuite) TestPersist() {
	suite.runWithDefaultClients(func(client api.BaseClient) {
		// Test 1: Check if persist command removes the expiration time of a key.
		keyName := "{keyName}" + uuid.NewString()
		t := suite.T()
		suite.verifyOK(client.Set(keyName, initialValue))
		resultExpire, err := client.Expire(keyName, 300)
		assert.Nil(t, err)
		assert.True(t, resultExpire)
		resultPersist, err := client.Persist(keyName)
		assert.Nil(t, err)
		assert.True(t, resultPersist)

		// Test 2: Check if persist command return false if key that doesnt have associated timeout.
		keyNoExp := "{keyName}" + uuid.NewString()
		suite.verifyOK(client.Set(keyNoExp, initialValue))
		resultPersistNoExp, err := client.Persist(keyNoExp)
		assert.Nil(t, err)
		assert.False(t, resultPersistNoExp)

		// Test 3: Check if persist command return false if key not exist.
		keyInvalid := "{invalidkey_forPersistTest}" + uuid.NewString()
		resultInvalidKey, err := client.Persist(keyInvalid)
		assert.Nil(t, err)
		assert.False(t, resultInvalidKey)
	})
}

func (suite *GlideTestSuite) TestZRank() {
	suite.runWithDefaultClients(func(client api.BaseClient) {
		key := uuid.New().String()
		stringKey := uuid.New().String()
		client.ZAdd(key, map[string]float64{"one": 1.5, "two": 2.0, "three": 3.0})
		res, err := client.ZRank(key, "two")
		assert.Nil(suite.T(), err)
		assert.Equal(suite.T(), int64(1), res.Value())

		if suite.serverVersion >= "7.2.0" {
			res2Rank, res2Score, err := client.ZRankWithScore(key, "one")
			assert.Nil(suite.T(), err)
			assert.Equal(suite.T(), int64(0), res2Rank.Value())
			assert.Equal(suite.T(), float64(1.5), res2Score.Value())
			res4Rank, res4Score, err := client.ZRankWithScore(key, "non-existing-member")
			assert.Nil(suite.T(), err)
			assert.True(suite.T(), res4Rank.IsNil())
			assert.True(suite.T(), res4Score.IsNil())
		}

		res3, err := client.ZRank(key, "non-existing-member")
		assert.Nil(suite.T(), err)
		assert.True(suite.T(), res3.IsNil())

		// key exists, but it is not a set
		suite.verifyOK(client.Set(stringKey, "value"))

		_, err = client.ZRank(stringKey, "value")
		assert.NotNil(suite.T(), err)
		assert.IsType(suite.T(), &errors.RequestError{}, err)
	})
}

func (suite *GlideTestSuite) TestZRevRank() {
	suite.runWithDefaultClients(func(client api.BaseClient) {
		key := uuid.New().String()
		stringKey := uuid.New().String()
		client.ZAdd(key, map[string]float64{"one": 1.5, "two": 2.0, "three": 3.0})
		res, err := client.ZRevRank(key, "two")
		assert.Nil(suite.T(), err)
		assert.Equal(suite.T(), int64(1), res.Value())

		if suite.serverVersion >= "7.2.0" {
			res2Rank, res2Score, err := client.ZRevRankWithScore(key, "one")
			assert.Nil(suite.T(), err)
			assert.Equal(suite.T(), int64(2), res2Rank.Value())
			assert.Equal(suite.T(), float64(1.5), res2Score.Value())
			res4Rank, res4Score, err := client.ZRevRankWithScore(key, "non-existing-member")
			assert.Nil(suite.T(), err)
			assert.True(suite.T(), res4Rank.IsNil())
			assert.True(suite.T(), res4Score.IsNil())
		}

		res3, err := client.ZRevRank(key, "non-existing-member")
		assert.Nil(suite.T(), err)
		assert.True(suite.T(), res3.IsNil())

		// key exists, but it is not a set
		suite.verifyOK(client.Set(stringKey, "value"))

		_, err = client.ZRevRank(stringKey, "value")
		assert.NotNil(suite.T(), err)
		assert.IsType(suite.T(), &errors.RequestError{}, err)
	})
}

func (suite *GlideTestSuite) Test_XAdd_XLen_XTrim() {
	suite.runWithDefaultClients(func(client api.BaseClient) {
		key1 := uuid.NewString()
		key2 := uuid.NewString()
		field1 := uuid.NewString()
		field2 := uuid.NewString()
		t := suite.T()
		xAddResult, err := client.XAddWithOptions(
			key1,
			[][]string{{field1, "foo"}, {field2, "bar"}},
			*options.NewXAddOptions().SetDontMakeNewStream(),
		)
		assert.NoError(t, err)
		assert.True(t, xAddResult.IsNil())

		xAddResult, err = client.XAddWithOptions(
			key1,
			[][]string{{field1, "foo1"}, {field2, "bar1"}},
			*options.NewXAddOptions().SetId("0-1"),
		)
		assert.NoError(t, err)
		assert.Equal(t, xAddResult.Value(), "0-1")

		xAddResult, err = client.XAdd(
			key1,
			[][]string{{field1, "foo2"}, {field2, "bar2"}},
		)
		assert.NoError(t, err)
		assert.False(t, xAddResult.IsNil())

		xLenResult, err := client.XLen(key1)
		assert.NoError(t, err)
		assert.Equal(t, int64(2), xLenResult)

		// Trim the first entry.
		xAddResult, err = client.XAddWithOptions(
			key1,
			[][]string{{field1, "foo3"}, {field2, "bar2"}},
			*options.NewXAddOptions().SetTrimOptions(
				options.NewXTrimOptionsWithMaxLen(2).SetExactTrimming(),
			),
		)
		assert.NotNil(t, xAddResult.Value())
		assert.NoError(t, err)
		id := xAddResult.Value()
		xLenResult, err = client.XLen(key1)
		assert.NoError(t, err)
		assert.Equal(t, int64(2), xLenResult)

		// Trim the second entry.
		xAddResult, err = client.XAddWithOptions(
			key1,
			[][]string{{field1, "foo4"}, {field2, "bar4"}},
			*options.NewXAddOptions().SetTrimOptions(
				options.NewXTrimOptionsWithMinId(id).SetExactTrimming(),
			),
		)
		assert.NoError(t, err)
		assert.NotNil(t, xAddResult.Value())
		xLenResult, err = client.XLen(key1)
		assert.NoError(t, err)
		assert.Equal(t, int64(2), xLenResult)

		// Test xtrim to remove 1 element
		xTrimResult, err := client.XTrim(
			key1,
			*options.NewXTrimOptionsWithMaxLen(1).SetExactTrimming(),
		)
		assert.NoError(t, err)
		assert.Equal(t, int64(1), xTrimResult)
		xLenResult, err = client.XLen(key1)
		assert.NoError(t, err)
		assert.Equal(t, int64(1), xLenResult)

		// Key does not exist - returns 0
		xTrimResult, err = client.XTrim(
			key2,
			*options.NewXTrimOptionsWithMaxLen(1).SetExactTrimming(),
		)
		assert.NoError(t, err)
		assert.Equal(t, int64(0), xTrimResult)
		xLenResult, err = client.XLen(key2)
		assert.NoError(t, err)
		assert.Equal(t, int64(0), xLenResult)

		// Throw Exception: Key exists - but it is not a stream
		suite.verifyOK(client.Set(key2, "xtrimtest"))
		_, err = client.XTrim(key2, *options.NewXTrimOptionsWithMinId("0-1"))
		assert.NotNil(t, err)
		assert.IsType(t, &errors.RequestError{}, err)
		_, err = client.XLen(key2)
		assert.NotNil(t, err)
		assert.IsType(t, &errors.RequestError{}, err)
	})
}

func (suite *GlideTestSuite) Test_ZScore() {
	suite.runWithDefaultClients(func(client api.BaseClient) {
		key1 := uuid.NewString()
		key2 := uuid.NewString()
		t := suite.T()

		membersScores := map[string]float64{
			"one":   1.0,
			"two":   2.0,
			"three": 3.0,
		}

		zAddResult, err := client.ZAdd(key1, membersScores)
		assert.NoError(t, err)
		assert.Equal(t, zAddResult, int64(3))

		zScoreResult, err := client.ZScore(key1, "one")
		assert.NoError(t, err)
		assert.Equal(t, zScoreResult.Value(), float64(1.0))

		zScoreResult, err = client.ZScore(key1, "non_existing_member")
		assert.NoError(t, err)
		assert.True(t, zScoreResult.IsNil())

		zScoreResult, err = client.ZScore("non_existing_key", "non_existing_member")
		assert.NoError(t, err)
		assert.True(t, zScoreResult.IsNil())

		// Key exists, but it is not a set
		setResult, err := client.Set(key2, "bar")
		assert.NoError(t, err)
		assert.Equal(t, setResult, "OK")

		_, err = client.ZScore(key2, "one")
		assert.NotNil(t, err)
		assert.IsType(t, &errors.RequestError{}, err)
	})
}

func (suite *GlideTestSuite) TestZCount() {
	suite.runWithDefaultClients(func(client api.BaseClient) {
		key1 := uuid.NewString()
		key2 := uuid.NewString()
		membersScores := map[string]float64{
			"one":   1.0,
			"two":   2.0,
			"three": 3.0,
		}
		t := suite.T()
		res1, err := client.ZAdd(key1, membersScores)
		assert.Nil(t, err)
		assert.Equal(t, int64(3), res1)

		// In range negative to positive infinity.
		zCountRange := options.NewZCountRange(
			options.NewInfiniteScoreBoundary(options.NegativeInfinity),
			options.NewInfiniteScoreBoundary(options.PositiveInfinity),
		)
		zCountResult, err := client.ZCount(key1, *zCountRange)
		assert.Nil(t, err)
		assert.Equal(t, int64(3), zCountResult)
		zCountRange = options.NewZCountRange(
			options.NewInclusiveScoreBoundary(math.Inf(-1)),
			options.NewInclusiveScoreBoundary(math.Inf(+1)),
		)
		zCountResult, err = client.ZCount(key1, *zCountRange)
		assert.Nil(t, err)
		assert.Equal(t, int64(3), zCountResult)

		// In range 1 (exclusive) to 3 (inclusive)
		zCountRange = options.NewZCountRange(
			options.NewScoreBoundary(1, false),
			options.NewScoreBoundary(3, true),
		)
		zCountResult, err = client.ZCount(key1, *zCountRange)
		assert.Nil(t, err)
		assert.Equal(t, int64(2), zCountResult)

		// In range negative infinity to 3 (inclusive)
		zCountRange = options.NewZCountRange(
			options.NewInfiniteScoreBoundary(options.NegativeInfinity),
			options.NewScoreBoundary(3, true),
		)
		zCountResult, err = client.ZCount(key1, *zCountRange)
		assert.Nil(t, err)
		assert.Equal(t, int64(3), zCountResult)

		// Incorrect range start > end
		zCountRange = options.NewZCountRange(
			options.NewInfiniteScoreBoundary(options.PositiveInfinity),
			options.NewInclusiveScoreBoundary(3),
		)
		zCountResult, err = client.ZCount(key1, *zCountRange)
		assert.Nil(t, err)
		assert.Equal(t, int64(0), zCountResult)

		// Non-existing key
		zCountRange = options.NewZCountRange(
			options.NewInfiniteScoreBoundary(options.NegativeInfinity),
			options.NewInfiniteScoreBoundary(options.PositiveInfinity),
		)
		zCountResult, err = client.ZCount("non_existing_key", *zCountRange)
		assert.Nil(t, err)
		assert.Equal(t, int64(0), zCountResult)

		// Key exists, but it is not a set
		setResult, _ := client.Set(key2, "value")
		assert.Equal(t, setResult, "OK")
		zCountRange = options.NewZCountRange(
			options.NewInfiniteScoreBoundary(options.NegativeInfinity),
			options.NewInfiniteScoreBoundary(options.PositiveInfinity),
		)
		_, err = client.ZCount(key2, *zCountRange)
		assert.NotNil(t, err)
		assert.IsType(suite.T(), &errors.RequestError{}, err)
	})
}

func (suite *GlideTestSuite) Test_XDel() {
	suite.runWithDefaultClients(func(client api.BaseClient) {
		key1 := uuid.NewString()
		key2 := uuid.NewString()
		streamId1 := "0-1"
		streamId2 := "0-2"
		streamId3 := "0-3"
		t := suite.T()

		xAddResult, err := client.XAddWithOptions(
			key1,
			[][]string{{"f1", "foo1"}, {"f2", "bar2"}},
			*options.NewXAddOptions().SetId(streamId1),
		)
		assert.NoError(t, err)
		assert.Equal(t, xAddResult.Value(), streamId1)

		xAddResult, err = client.XAddWithOptions(
			key1,
			[][]string{{"f1", "foo1"}, {"f2", "bar2"}},
			*options.NewXAddOptions().SetId(streamId2),
		)
		assert.NoError(t, err)
		assert.Equal(t, xAddResult.Value(), streamId2)

		xLenResult, err := client.XLen(key1)
		assert.NoError(t, err)
		assert.Equal(t, xLenResult, int64(2))

		// Deletes one stream id, and ignores anything invalid:
		xDelResult, err := client.XDel(key1, []string{streamId1, streamId3})
		assert.NoError(t, err)
		assert.Equal(t, xDelResult, int64(1))

		xDelResult, err = client.XDel(key2, []string{streamId3})
		assert.NoError(t, err)
		assert.Equal(t, xDelResult, int64(0))

		// Throws error: Key exists - but it is not a stream
		setResult, err := client.Set(key2, "xdeltest")
		assert.NoError(t, err)
		assert.Equal(t, "OK", setResult)

		_, err = client.XDel(key2, []string{streamId3})
		assert.NotNil(t, err)
		assert.IsType(t, &errors.RequestError{}, err)
	})
}

func (suite *GlideTestSuite) TestZScan() {
	suite.runWithDefaultClients(func(client api.BaseClient) {
		key1 := uuid.New().String()
		initialCursor := "0"
		defaultCount := 20

		// Set up test data - use a large number of entries to force an iterative cursor
		numberMap := make(map[string]float64)
		numMembers := make([]string, 50000)
		charMembers := []string{"a", "b", "c", "d", "e"}
		for i := 0; i < 50000; i++ {
			numberMap["member"+strconv.Itoa(i)] = float64(i)
			numMembers[i] = "member" + strconv.Itoa(i)
		}
		charMap := make(map[string]float64)
		charMapValues := []string{}
		for i, val := range charMembers {
			charMap[val] = float64(i)
			charMapValues = append(charMapValues, strconv.Itoa(i))
		}

		// Empty set
		resCursor, resCollection, err := client.ZScan(key1, initialCursor)
		assert.NoError(suite.T(), err)
		assert.Equal(suite.T(), initialCursor, resCursor)
		assert.Empty(suite.T(), resCollection)

		// Negative cursor
		if suite.serverVersion >= "8.0.0" {
			_, _, err = client.ZScan(key1, "-1")
			assert.NotNil(suite.T(), err)
			assert.IsType(suite.T(), &errors.RequestError{}, err)
		} else {
			resCursor, resCollection, err = client.ZScan(key1, "-1")
			assert.NoError(suite.T(), err)
			assert.Equal(suite.T(), initialCursor, resCursor)
			assert.Empty(suite.T(), resCollection)
		}

		// Result contains the whole set
		res, err := client.ZAdd(key1, charMap)
		assert.NoError(suite.T(), err)
		assert.Equal(suite.T(), int64(5), res)

		resCursor, resCollection, err = client.ZScan(key1, initialCursor)
		assert.NoError(suite.T(), err)
		assert.Equal(suite.T(), initialCursor, resCursor)
		assert.Equal(suite.T(), len(charMap)*2, len(resCollection))

		resultKeySet := make([]string, 0, len(charMap))
		resultValueSet := make([]string, 0, len(charMap))

		// Iterate through array taking pairs of items
		for i := 0; i < len(resCollection); i += 2 {
			resultKeySet = append(resultKeySet, resCollection[i])
			resultValueSet = append(resultValueSet, resCollection[i+1])
		}

		// Verify all expected keys exist in result
		assert.True(suite.T(), isSubset(charMembers, resultKeySet))

		// Scores come back as integers converted to a string when the fraction is zero.
		assert.True(suite.T(), isSubset(charMapValues, resultValueSet))

		opts := options.NewZScanOptions().SetMatch("a")
		resCursor, resCollection, err = client.ZScanWithOptions(key1, initialCursor, *opts)
		assert.NoError(suite.T(), err)
		assert.Equal(suite.T(), initialCursor, resCursor)
		assert.Equal(suite.T(), resCollection, []string{"a", "0"})

		// Result contains a subset of the key
		res, err = client.ZAdd(key1, numberMap)
		assert.NoError(suite.T(), err)
		assert.Equal(suite.T(), int64(50000), res)

		resCursor, resCollection, err = client.ZScan(key1, "0")
		assert.NoError(suite.T(), err)
		resultCollection := resCollection
		resKeys := []string{}

		// 0 is returned for the cursor of the last iteration
		for resCursor != "0" {
			nextCursor, nextCol, err := client.ZScan(key1, resCursor)
			assert.NoError(suite.T(), err)
			assert.NotEqual(suite.T(), nextCursor, resCursor)
			assert.False(suite.T(), isSubset(resultCollection, nextCol))
			resultCollection = append(resultCollection, nextCol...)
			resCursor = nextCursor
		}

		for i := 0; i < len(resultCollection); i += 2 {
			resKeys = append(resKeys, resultCollection[i])
		}

		assert.NotEmpty(suite.T(), resultCollection)
		// Verify we got all keys and values
		assert.True(suite.T(), isSubset(numMembers, resKeys))

		// Test match pattern
		opts = options.NewZScanOptions().SetMatch("*")
		resCursor, resCollection, err = client.ZScanWithOptions(key1, initialCursor, *opts)
		assert.NoError(suite.T(), err)
		assert.NotEqual(suite.T(), initialCursor, resCursor)
		assert.GreaterOrEqual(suite.T(), len(resCollection), defaultCount)

		// test count
		opts = options.NewZScanOptions().SetCount(20)
		resCursor, resCollection, err = client.ZScanWithOptions(key1, initialCursor, *opts)
		assert.NoError(suite.T(), err)
		assert.NotEqual(suite.T(), initialCursor, resCursor)
		assert.GreaterOrEqual(suite.T(), len(resCollection), 20)

		// test count with match, returns a non-empty array
		opts = options.NewZScanOptions().SetMatch("1*").SetCount(20)
		resCursor, resCollection, err = client.ZScanWithOptions(key1, initialCursor, *opts)
		assert.NoError(suite.T(), err)
		assert.NotEqual(suite.T(), initialCursor, resCursor)
		assert.GreaterOrEqual(suite.T(), len(resCollection), 0)

		// Test NoScores option for Redis 8.0.0+
		if suite.serverVersion >= "8.0.0" {
			opts = options.NewZScanOptions().SetNoScores(true)
			resCursor, resCollection, err = client.ZScanWithOptions(key1, initialCursor, *opts)
			assert.NoError(suite.T(), err)
			cursor, err := strconv.ParseInt(resCursor, 10, 64)
			assert.NoError(suite.T(), err)
			assert.GreaterOrEqual(suite.T(), cursor, int64(0))

			// Verify all fields start with "member"
			for _, field := range resCollection {
				assert.True(suite.T(), strings.HasPrefix(field, "member"))
			}
		}

		// Test exceptions
		// Non-set key
		stringKey := uuid.New().String()
		setRes, err := client.Set(stringKey, "test")
		assert.NoError(suite.T(), err)
		assert.Equal(suite.T(), "OK", setRes)

		_, _, err = client.ZScan(stringKey, initialCursor)
		assert.NotNil(suite.T(), err)
		assert.IsType(suite.T(), &errors.RequestError{}, err)

		opts = options.NewZScanOptions().SetMatch("test").SetCount(1)
		_, _, err = client.ZScanWithOptions(stringKey, initialCursor, *opts)
		assert.NotNil(suite.T(), err)
		assert.IsType(suite.T(), &errors.RequestError{}, err)

		// Negative count
		opts = options.NewZScanOptions().SetCount(-1)
		_, _, err = client.ZScanWithOptions(key1, "-1", *opts)
		assert.NotNil(suite.T(), err)
		assert.IsType(suite.T(), &errors.RequestError{}, err)
	})
}

func (suite *GlideTestSuite) TestXPending() {
	suite.runWithDefaultClients(func(client api.BaseClient) {
		// TODO: Update tests when XGroupCreate, XGroupCreateConsumer, XReadGroup, XClaim, XClaimJustId and XAck are added to
		// the Go client.
		//
		// This test splits out the cluster and standalone tests into their own functions because we are forced to use
		// CustomCommands for many stream commands which are not included in the preview Go client. Using a type switch for
		// each use of CustomCommand would make the tests difficult to read and maintain. These tests can be
		// collapsed once the native commands are added in a subsequent release.

		execStandalone := func(client api.GlideClientCommands) {
			// 1. Arrange the data
			key := uuid.New().String()
			groupName := "group" + uuid.New().String()
			zeroStreamId := "0"
			consumer1 := "consumer-1-" + uuid.New().String()
			consumer2 := "consumer-2-" + uuid.New().String()

			command := []string{"XGroup", "Create", key, groupName, zeroStreamId, "MKSTREAM"}

			resp, err := client.CustomCommand(command)
			assert.NoError(suite.T(), err)
			assert.Equal(suite.T(), "OK", resp.(string))

			command = []string{"XGroup", "CreateConsumer", key, groupName, consumer1}
			resp, err = client.CustomCommand(command)
			assert.NoError(suite.T(), err)
			assert.True(suite.T(), resp.(bool))

			command = []string{"XGroup", "CreateConsumer", key, groupName, consumer2}
			resp, err = client.CustomCommand(command)
			assert.NoError(suite.T(), err)
			assert.True(suite.T(), resp.(bool))

			streamid_1, err := client.XAdd(key, [][]string{{"field1", "value1"}})
			assert.NoError(suite.T(), err)
			streamid_2, err := client.XAdd(key, [][]string{{"field2", "value2"}})
			assert.NoError(suite.T(), err)

			_, err = client.XReadGroup(groupName, consumer1, map[string]string{key: ">"})
			assert.NoError(suite.T(), err)

			_, err = client.XAdd(key, [][]string{{"field3", "value3"}})
			assert.NoError(suite.T(), err)
			_, err = client.XAdd(key, [][]string{{"field4", "value4"}})
			assert.NoError(suite.T(), err)
			streamid_5, err := client.XAdd(key, [][]string{{"field5", "value5"}})
			assert.NoError(suite.T(), err)

			_, err = client.XReadGroup(groupName, consumer2, map[string]string{key: ">"})
			assert.NoError(suite.T(), err)

			expectedSummary := api.XPendingSummary{
				NumOfMessages: 5,
				StartId:       streamid_1,
				EndId:         streamid_5,
				ConsumerMessages: []api.ConsumerPendingMessage{
					{ConsumerName: consumer1, MessageCount: 2},
					{ConsumerName: consumer2, MessageCount: 3},
				},
			}

			// 2. Act
			summaryResult, err := client.XPending(key, groupName)

			// 3a. Assert that we get 5 messages in total, 2 for consumer1 and 3 for consumer2
			assert.NoError(suite.T(), err)
			assert.True(
				suite.T(),
				reflect.DeepEqual(expectedSummary, summaryResult),
				"Expected and actual results do not match",
			)

			// 3b. Assert that we get 2 details for consumer1 that includes
			detailResult, _ := client.XPendingWithOptions(
				key,
				groupName,
				*options.NewXPendingOptions("-", "+", 10).SetConsumer(consumer1),
			)
			assert.Equal(suite.T(), len(detailResult), 2)
			assert.Equal(suite.T(), streamid_1.Value(), detailResult[0].Id)
			assert.Equal(suite.T(), streamid_2.Value(), detailResult[1].Id)
		}

		execCluster := func(client api.GlideClusterClientCommands) {
			// 1. Arrange the data
			key := uuid.New().String()
			groupName := "group" + uuid.New().String()
			zeroStreamId := "0"
			consumer1 := "consumer-1-" + uuid.New().String()
			consumer2 := "consumer-2-" + uuid.New().String()

			command := []string{"XGroup", "Create", key, groupName, zeroStreamId, "MKSTREAM"}

			resp, err := client.CustomCommand(command)
			assert.NoError(suite.T(), err)
			assert.Equal(suite.T(), "OK", resp.SingleValue().(string))

			command = []string{"XGroup", "CreateConsumer", key, groupName, consumer1}
			resp, err = client.CustomCommand(command)
			assert.NoError(suite.T(), err)
			assert.True(suite.T(), resp.SingleValue().(bool))

			command = []string{"XGroup", "CreateConsumer", key, groupName, consumer2}
			resp, err = client.CustomCommand(command)
			assert.NoError(suite.T(), err)
			assert.True(suite.T(), resp.SingleValue().(bool))

			streamid_1, err := client.XAdd(key, [][]string{{"field1", "value1"}})
			assert.NoError(suite.T(), err)
			streamid_2, err := client.XAdd(key, [][]string{{"field2", "value2"}})
			assert.NoError(suite.T(), err)

			_, err = client.XReadGroup(groupName, consumer1, map[string]string{key: ">"})
			assert.NoError(suite.T(), err)

			_, err = client.XAdd(key, [][]string{{"field3", "value3"}})
			assert.NoError(suite.T(), err)
			_, err = client.XAdd(key, [][]string{{"field4", "value4"}})
			assert.NoError(suite.T(), err)
			streamid_5, err := client.XAdd(key, [][]string{{"field5", "value5"}})
			assert.NoError(suite.T(), err)

			_, err = client.XReadGroup(groupName, consumer2, map[string]string{key: ">"})
			assert.NoError(suite.T(), err)

			expectedSummary := api.XPendingSummary{
				NumOfMessages: 5,
				StartId:       streamid_1,
				EndId:         streamid_5,
				ConsumerMessages: []api.ConsumerPendingMessage{
					{ConsumerName: consumer1, MessageCount: 2},
					{ConsumerName: consumer2, MessageCount: 3},
				},
			}

			// 2. Act
			summaryResult, err := client.XPending(key, groupName)

			// 3a. Assert that we get 5 messages in total, 2 for consumer1 and 3 for consumer2
			assert.NoError(suite.T(), err)
			assert.True(
				suite.T(),
				reflect.DeepEqual(expectedSummary, summaryResult),
				"Expected and actual results do not match",
			)

			// 3b. Assert that we get 2 details for consumer1 that includes
			detailResult, _ := client.XPendingWithOptions(
				key,
				groupName,
				*options.NewXPendingOptions("-", "+", 10).SetConsumer(consumer1),
			)
			assert.Equal(suite.T(), len(detailResult), 2)
			assert.Equal(suite.T(), streamid_1.Value(), detailResult[0].Id)
			assert.Equal(suite.T(), streamid_2.Value(), detailResult[1].Id)

			//
		}

		assert.Equal(suite.T(), "OK", "OK")

		// create group and consumer for the group
		// this is only needed in order to be able to use custom commands.
		// Once the native commands are added, this logic will be refactored.
		switch c := client.(type) {
		case api.GlideClientCommands:
			execStandalone(c)
		case api.GlideClusterClientCommands:
			execCluster(c)
		}
	})
}

func (suite *GlideTestSuite) TestXPendingFailures() {
	suite.runWithDefaultClients(func(client api.BaseClient) {
		// TODO: Update tests when XGroupCreate, XGroupCreateConsumer, XReadGroup, XClaim, XClaimJustId and XAck are added to
		// the Go client.
		//
		// This test splits out the cluster and standalone tests into their own functions because we are forced to use
		// CustomCommands for many stream commands which are not included in the preview Go client. Using a type switch for
		// each use of CustomCommand would make the tests difficult to read and maintain. These tests can be
		// collapsed once the native commands are added in a subsequent release.

		execStandalone := func(client api.GlideClientCommands) {
			// 1. Arrange the data
			key := uuid.New().String()
			missingKey := uuid.New().String()
			nonStreamKey := uuid.New().String()
			groupName := "group" + uuid.New().String()
			zeroStreamId := "0"
			consumer1 := "consumer-1-" + uuid.New().String()
			invalidConsumer := "invalid-consumer-" + uuid.New().String()

			suite.verifyOK(
				client.XGroupCreateWithOptions(
					key,
					groupName,
					zeroStreamId,
					*options.NewXGroupCreateOptions().SetMakeStream(),
				),
			)

			command := []string{"XGroup", "CreateConsumer", key, groupName, consumer1}
			resp, err := client.CustomCommand(command)
			assert.NoError(suite.T(), err)
			assert.True(suite.T(), resp.(bool))

			_, err = client.XAdd(key, [][]string{{"field1", "value1"}})
			assert.NoError(suite.T(), err)
			_, err = client.XAdd(key, [][]string{{"field2", "value2"}})
			assert.NoError(suite.T(), err)

			// no pending messages yet...
			summaryResult, err := client.XPending(key, groupName)
			assert.NoError(suite.T(), err)
			assert.Equal(suite.T(), int64(0), summaryResult.NumOfMessages)

			detailResult, err := client.XPendingWithOptions(key, groupName, *options.NewXPendingOptions("-", "+", 10))
			assert.NoError(suite.T(), err)
			assert.Equal(suite.T(), 0, len(detailResult))

			// read the entire stream for the consumer and mark messages as pending
			_, err = client.XReadGroup(groupName, consumer1, map[string]string{key: ">"})
			assert.NoError(suite.T(), err)

			// sanity check - expect some results:
			summaryResult, err = client.XPending(key, groupName)
			assert.NoError(suite.T(), err)
			assert.True(suite.T(), summaryResult.NumOfMessages > 0)

			detailResult, err = client.XPendingWithOptions(
				key,
				groupName,
				*options.NewXPendingOptions("-", "+", 1).SetConsumer(consumer1),
			)
			assert.NoError(suite.T(), err)
			assert.True(suite.T(), len(detailResult) > 0)

			// returns empty if + before -
			detailResult, err = client.XPendingWithOptions(
				key,
				groupName,
				*options.NewXPendingOptions("+", "-", 10).SetConsumer(consumer1),
			)
			assert.NoError(suite.T(), err)
			assert.Equal(suite.T(), 0, len(detailResult))

			// min idletime of 100 seconds shouldn't produce any results
			detailResult, err = client.XPendingWithOptions(
				key,
				groupName,
				*options.NewXPendingOptions("-", "+", 10).SetMinIdleTime(100000),
			)
			assert.NoError(suite.T(), err)
			assert.Equal(suite.T(), 0, len(detailResult))

			// invalid consumer - no results
			detailResult, err = client.XPendingWithOptions(
				key,
				groupName,
				*options.NewXPendingOptions("-", "+", 10).SetConsumer(invalidConsumer),
			)
			assert.NoError(suite.T(), err)
			assert.Equal(suite.T(), 0, len(detailResult))

			// Return an error when range bound is not a valid ID
			_, err = client.XPendingWithOptions(
				key,
				groupName,
				*options.NewXPendingOptions("invalid-id", "+", 10),
			)
			assert.Error(suite.T(), err)
			assert.IsType(suite.T(), &errors.RequestError{}, err)

			_, err = client.XPendingWithOptions(
				key,
				groupName,
				*options.NewXPendingOptions("-", "invalid-id", 10),
			)
			assert.Error(suite.T(), err)
			assert.IsType(suite.T(), &errors.RequestError{}, err)

			// invalid count should return no results
			detailResult, err = client.XPendingWithOptions(
				key,
				groupName,
				*options.NewXPendingOptions("-", "+", -1),
			)
			assert.NoError(suite.T(), err)
			assert.Equal(suite.T(), 0, len(detailResult))

			// Return an error when an invalid group is provided
			_, err = client.XPending(
				key,
				"invalid-group",
			)
			assert.Error(suite.T(), err)
			assert.IsType(suite.T(), &errors.RequestError{}, err)
			assert.True(suite.T(), strings.Contains(err.Error(), "NOGROUP"))

			// non-existent key throws a RequestError (NOGROUP)
			_, err = client.XPending(
				missingKey,
				groupName,
			)
			assert.Error(suite.T(), err)
			assert.IsType(suite.T(), &errors.RequestError{}, err)
			assert.True(suite.T(), strings.Contains(err.Error(), "NOGROUP"))

			_, err = client.XPendingWithOptions(
				missingKey,
				groupName,
				*options.NewXPendingOptions("-", "+", 10),
			)
			assert.Error(suite.T(), err)
			assert.IsType(suite.T(), &errors.RequestError{}, err)
			assert.True(suite.T(), strings.Contains(err.Error(), "NOGROUP"))

			// Key exists, but it is not a stream
			_, _ = client.Set(nonStreamKey, "bar")
			_, err = client.XPending(
				nonStreamKey,
				groupName,
			)
			assert.Error(suite.T(), err)
			assert.IsType(suite.T(), &errors.RequestError{}, err)
			assert.True(suite.T(), strings.Contains(err.Error(), "WRONGTYPE"))

			_, err = client.XPendingWithOptions(
				nonStreamKey,
				groupName,
				*options.NewXPendingOptions("-", "+", 10),
			)
			assert.Error(suite.T(), err)
			assert.IsType(suite.T(), &errors.RequestError{}, err)
			assert.True(suite.T(), strings.Contains(err.Error(), "WRONGTYPE"))
		}

		execCluster := func(client api.GlideClusterClientCommands) {
			// 1. Arrange the data
			key := uuid.New().String()
			missingKey := uuid.New().String()
			nonStreamKey := uuid.New().String()
			groupName := "group" + uuid.New().String()
			zeroStreamId := "0"
			consumer1 := "consumer-1-" + uuid.New().String()
			invalidConsumer := "invalid-consumer-" + uuid.New().String()

			suite.verifyOK(
				client.XGroupCreateWithOptions(
					key,
					groupName,
					zeroStreamId,
					*options.NewXGroupCreateOptions().SetMakeStream(),
				),
			)

			command := []string{"XGroup", "CreateConsumer", key, groupName, consumer1}
			resp, err := client.CustomCommand(command)
			assert.NoError(suite.T(), err)
			assert.True(suite.T(), resp.SingleValue().(bool))

			_, err = client.XAdd(key, [][]string{{"field1", "value1"}})
			assert.NoError(suite.T(), err)
			_, err = client.XAdd(key, [][]string{{"field2", "value2"}})
			assert.NoError(suite.T(), err)

			// no pending messages yet...
			summaryResult, err := client.XPending(key, groupName)
			assert.NoError(suite.T(), err)
			assert.Equal(suite.T(), int64(0), summaryResult.NumOfMessages)

			detailResult, err := client.XPendingWithOptions(key, groupName, *options.NewXPendingOptions("-", "+", 10))
			assert.NoError(suite.T(), err)
			assert.Equal(suite.T(), 0, len(detailResult))

			// read the entire stream for the consumer and mark messages as pending
			_, err = client.XReadGroup(groupName, consumer1, map[string]string{key: ">"})
			assert.NoError(suite.T(), err)

			// sanity check - expect some results:
			summaryResult, err = client.XPending(key, groupName)
			assert.NoError(suite.T(), err)
			assert.True(suite.T(), summaryResult.NumOfMessages > 0)

			detailResult, err = client.XPendingWithOptions(
				key,
				groupName,
				*options.NewXPendingOptions("-", "+", 1).SetConsumer(consumer1),
			)
			assert.NoError(suite.T(), err)
			assert.True(suite.T(), len(detailResult) > 0)

			// returns empty if + before -
			detailResult, err = client.XPendingWithOptions(
				key,
				groupName,
				*options.NewXPendingOptions("+", "-", 10).SetConsumer(consumer1),
			)
			assert.NoError(suite.T(), err)
			assert.Equal(suite.T(), 0, len(detailResult))

			// min idletime of 100 seconds shouldn't produce any results
			detailResult, err = client.XPendingWithOptions(
				key,
				groupName,
				*options.NewXPendingOptions("-", "+", 10).SetMinIdleTime(100000),
			)
			assert.NoError(suite.T(), err)
			assert.Equal(suite.T(), 0, len(detailResult))

			// invalid consumer - no results
			detailResult, err = client.XPendingWithOptions(
				key,
				groupName,
				*options.NewXPendingOptions("-", "+", 10).SetConsumer(invalidConsumer),
			)
			assert.NoError(suite.T(), err)
			assert.Equal(suite.T(), 0, len(detailResult))

			// Return an error when range bound is not a valid ID
			_, err = client.XPendingWithOptions(
				key,
				groupName,
				*options.NewXPendingOptions("invalid-id", "+", 10),
			)
			assert.Error(suite.T(), err)
			assert.IsType(suite.T(), &errors.RequestError{}, err)

			_, err = client.XPendingWithOptions(
				key,
				groupName,
				*options.NewXPendingOptions("-", "invalid-id", 10),
			)
			assert.Error(suite.T(), err)
			assert.IsType(suite.T(), &errors.RequestError{}, err)

			// invalid count should return no results
			detailResult, err = client.XPendingWithOptions(
				key,
				groupName,
				*options.NewXPendingOptions("-", "+", -1),
			)
			assert.NoError(suite.T(), err)
			assert.Equal(suite.T(), 0, len(detailResult))

			// Return an error when an invalid group is provided
			_, err = client.XPending(
				key,
				"invalid-group",
			)
			assert.Error(suite.T(), err)
			assert.IsType(suite.T(), &errors.RequestError{}, err)
			assert.True(suite.T(), strings.Contains(err.Error(), "NOGROUP"))

			// non-existent key throws a RequestError (NOGROUP)
			_, err = client.XPending(
				missingKey,
				groupName,
			)
			assert.Error(suite.T(), err)
			assert.IsType(suite.T(), &errors.RequestError{}, err)
			assert.True(suite.T(), strings.Contains(err.Error(), "NOGROUP"))

			_, err = client.XPendingWithOptions(
				missingKey,
				groupName,
				*options.NewXPendingOptions("-", "+", 10),
			)
			assert.Error(suite.T(), err)
			assert.IsType(suite.T(), &errors.RequestError{}, err)
			assert.True(suite.T(), strings.Contains(err.Error(), "NOGROUP"))

			// Key exists, but it is not a stream
			_, _ = client.Set(nonStreamKey, "bar")
			_, err = client.XPending(
				nonStreamKey,
				groupName,
			)
			assert.Error(suite.T(), err)
			assert.IsType(suite.T(), &errors.RequestError{}, err)
			assert.True(suite.T(), strings.Contains(err.Error(), "WRONGTYPE"))

			_, err = client.XPendingWithOptions(
				nonStreamKey,
				groupName,
				*options.NewXPendingOptions("-", "+", 10),
			)
			assert.Error(suite.T(), err)
			assert.IsType(suite.T(), &errors.RequestError{}, err)
			assert.True(suite.T(), strings.Contains(err.Error(), "WRONGTYPE"))
		}

		assert.Equal(suite.T(), "OK", "OK")

		// create group and consumer for the group
		// this is only needed in order to be able to use custom commands.
		// Once the native commands are added, this logic will be refactored.
		switch c := client.(type) {
		case api.GlideClientCommands:
			execStandalone(c)
		case api.GlideClusterClientCommands:
			execCluster(c)
		}
	})
}

func (suite *GlideTestSuite) TestXGroupCreate_XGroupDestroy() {
	suite.runWithDefaultClients(func(client api.BaseClient) {
		key := uuid.NewString()
		group := uuid.NewString()
		id := "0-1"

		// Stream not created results in error
		_, err := client.XGroupCreate(key, group, id)
		assert.Error(suite.T(), err)
		assert.IsType(suite.T(), &errors.RequestError{}, err)

		// Stream with option to create creates stream & Group
		opts := options.NewXGroupCreateOptions().SetMakeStream()
		suite.verifyOK(client.XGroupCreateWithOptions(key, group, id, *opts))

		// ...and again results in BUSYGROUP error, because group names must be unique
		_, err = client.XGroupCreate(key, group, id)
		assert.ErrorContains(suite.T(), err, "BUSYGROUP")
		assert.IsType(suite.T(), &errors.RequestError{}, err)

		// Stream Group can be destroyed returns: true
		destroyed, err := client.XGroupDestroy(key, group)
		assert.NoError(suite.T(), err)
		assert.True(suite.T(), destroyed)

		// ...and again results in: false
		destroyed, err = client.XGroupDestroy(key, group)
		assert.NoError(suite.T(), err)
		assert.False(suite.T(), destroyed)

		// ENTRIESREAD option was added in valkey 7.0.0
		opts = options.NewXGroupCreateOptions().SetEntriesRead(100)
		if suite.serverVersion >= "7.0.0" {
			suite.verifyOK(client.XGroupCreateWithOptions(key, group, id, *opts))
		} else {
			_, err = client.XGroupCreateWithOptions(key, group, id, *opts)
			assert.Error(suite.T(), err)
			assert.IsType(suite.T(), &errors.RequestError{}, err)
		}

		// key is not a stream
		key = uuid.NewString()
		suite.verifyOK(client.Set(key, id))
		_, err = client.XGroupCreate(key, group, id)
		assert.Error(suite.T(), err)
		assert.IsType(suite.T(), &errors.RequestError{}, err)
	})
}

func (suite *GlideTestSuite) TestObjectEncoding() {
	suite.runWithDefaultClients(func(client api.BaseClient) {
		// Test 1: Check object encoding for embstr
		key := "{keyName}" + uuid.NewString()
		value1 := "Hello"
		t := suite.T()
		suite.verifyOK(client.Set(key, value1))
		resultObjectEncoding, err := client.ObjectEncoding(key)
		assert.Nil(t, err)
		assert.Equal(t, "embstr", resultObjectEncoding.Value(), "The result should be embstr")

		// Test 2: Check object encoding command for non existing key
		key2 := "{keyName}" + uuid.NewString()
		resultDumpNull, err := client.ObjectEncoding(key2)
		assert.Nil(t, err)
		assert.Equal(t, "", resultDumpNull.Value())
	})
}

func (suite *GlideTestSuite) TestDumpRestore() {
	suite.runWithDefaultClients(func(client api.BaseClient) {
		// Test 1: Check restore command for deleted key and check value
		key := "testKey1_" + uuid.New().String()
		value := "hello"
		t := suite.T()
		suite.verifyOK(client.Set(key, value))
		resultDump, err := client.Dump(key)
		assert.Nil(t, err)
		assert.NotNil(t, resultDump)
		deletedCount, err := client.Del([]string{key})
		assert.Nil(t, err)
		assert.Equal(t, int64(1), deletedCount)
		result_test1, err := client.Restore(key, int64(0), resultDump.Value())
		assert.Nil(suite.T(), err)
		assert.Equal(suite.T(), "OK", result_test1.Value())
		resultGetRestoreKey, err := client.Get(key)
		assert.Nil(t, err)
		assert.Equal(t, value, resultGetRestoreKey.Value())

		// Test 2: Check dump command for non existing key
		key1 := "{keyName}" + uuid.NewString()
		resultDumpNull, err := client.Dump(key1)
		assert.Nil(t, err)
		assert.Equal(t, "", resultDumpNull.Value())
	})
}

func (suite *GlideTestSuite) TestRestoreWithOptions() {
	suite.runWithDefaultClients(func(client api.BaseClient) {
		key := "testKey1_" + uuid.New().String()
		value := "hello"
		t := suite.T()
		suite.verifyOK(client.Set(key, value))

		resultDump, err := client.Dump(key)
		assert.Nil(t, err)
		assert.NotNil(t, resultDump)

		// Test 1: Check restore command with restoreOptions REPLACE modifier
		deletedCount, err := client.Del([]string{key})
		assert.Nil(t, err)
		assert.Equal(t, int64(1), deletedCount)
		optsReplace := options.NewRestoreOptions().SetReplace()
		result_test1, err := client.RestoreWithOptions(key, int64(0), resultDump.Value(), *optsReplace)
		assert.Nil(suite.T(), err)
		assert.Equal(suite.T(), "OK", result_test1.Value())
		resultGetRestoreKey, err := client.Get(key)
		assert.Nil(t, err)
		assert.Equal(t, value, resultGetRestoreKey.Value())

		// Test 2: Check restore command with restoreOptions ABSTTL modifier
		delete_test2, err := client.Del([]string{key})
		assert.Nil(t, err)
		assert.Equal(t, int64(1), delete_test2)
		opts_test2 := options.NewRestoreOptions().SetABSTTL()
		result_test2, err := client.RestoreWithOptions(key, int64(0), resultDump.Value(), *opts_test2)
		assert.Nil(suite.T(), err)
		assert.Equal(suite.T(), "OK", result_test2.Value())
		resultGet_test2, err := client.Get(key)
		assert.Nil(t, err)
		assert.Equal(t, value, resultGet_test2.Value())

		// Test 3: Check restore command with restoreOptions FREQ modifier
		delete_test3, err := client.Del([]string{key})
		assert.Nil(t, err)
		assert.Equal(t, int64(1), delete_test3)
		opts_test3 := options.NewRestoreOptions().SetEviction(options.FREQ, 10)
		result_test3, err := client.RestoreWithOptions(key, int64(0), resultDump.Value(), *opts_test3)
		assert.Nil(suite.T(), err)
		assert.Equal(suite.T(), "OK", result_test3.Value())
		resultGet_test3, err := client.Get(key)
		assert.Nil(t, err)
		assert.Equal(t, value, resultGet_test3.Value())

		// Test 4: Check restore command with restoreOptions IDLETIME modifier
		delete_test4, err := client.Del([]string{key})
		assert.Nil(t, err)
		assert.Equal(t, int64(1), delete_test4)
		opts_test4 := options.NewRestoreOptions().SetEviction(options.IDLETIME, 10)
		result_test4, err := client.RestoreWithOptions(key, int64(0), resultDump.Value(), *opts_test4)
		assert.Nil(suite.T(), err)
		assert.Equal(suite.T(), "OK", result_test4.Value())
		resultGet_test4, err := client.Get(key)
		assert.Nil(t, err)
		assert.Equal(t, value, resultGet_test4.Value())
	})
}

func (suite *GlideTestSuite) TestZRemRangeByRank() {
	suite.runWithDefaultClients(func(client api.BaseClient) {
		key1 := uuid.New().String()
		stringKey := uuid.New().String()
		membersScores := map[string]float64{
			"one":   1.0,
			"two":   2.0,
			"three": 3.0,
		}
		zAddResult, err := client.ZAdd(key1, membersScores)
		assert.NoError(suite.T(), err)
		assert.Equal(suite.T(), int64(3), zAddResult)

		// Incorrect range start > stop
		zRemRangeByRankResult, err := client.ZRemRangeByRank(key1, 2, 1)
		assert.NoError(suite.T(), err)
		assert.Equal(suite.T(), int64(0), zRemRangeByRankResult)

		// Remove first two members
		zRemRangeByRankResult, err = client.ZRemRangeByRank(key1, 0, 1)
		assert.NoError(suite.T(), err)
		assert.Equal(suite.T(), int64(2), zRemRangeByRankResult)

		// Remove all members
		zRemRangeByRankResult, err = client.ZRemRangeByRank(key1, 0, 10)
		assert.NoError(suite.T(), err)
		assert.Equal(suite.T(), int64(1), zRemRangeByRankResult)

		zRangeWithScoresResult, err := client.ZRangeWithScores(key1, options.NewRangeByIndexQuery(0, -1))
		assert.NoError(suite.T(), err)
		assert.Equal(suite.T(), 0, len(zRangeWithScoresResult))

		// Non-existing key
		zRemRangeByRankResult, err = client.ZRemRangeByRank("non_existing_key", 0, 10)
		assert.NoError(suite.T(), err)
		assert.Equal(suite.T(), int64(0), zRemRangeByRankResult)

		// Key exists, but it is not a set
		setResult, err := client.Set(stringKey, "test")
		assert.NoError(suite.T(), err)
		assert.Equal(suite.T(), "OK", setResult)

		_, err = client.ZRemRangeByRank(stringKey, 0, 10)
		assert.NotNil(suite.T(), err)
		assert.IsType(suite.T(), &errors.RequestError{}, err)
	})
}

func (suite *GlideTestSuite) TestZRemRangeByLex() {
	suite.runWithDefaultClients(func(client api.BaseClient) {
		key1 := uuid.New().String()
		stringKey := uuid.New().String()

		// Add members to the set
		zAddResult, err := client.ZAdd(key1, map[string]float64{"a": 1.0, "b": 2.0, "c": 3.0, "d": 4.0})
		assert.NoError(suite.T(), err)
		assert.Equal(suite.T(), int64(4), zAddResult)

		// min > max
		zRemRangeByLexResult, err := client.ZRemRangeByLex(
			key1,
			*options.NewRangeByLexQuery(options.NewLexBoundary("d", false), options.NewLexBoundary("a", false)),
		)
		assert.NoError(suite.T(), err)
		assert.Equal(suite.T(), int64(0), zRemRangeByLexResult)

		// Remove members with lexicographical range
		zRemRangeByLexResult, err = client.ZRemRangeByLex(
			key1,
			*options.NewRangeByLexQuery(options.NewLexBoundary("a", false), options.NewLexBoundary("c", true)),
		)
		assert.NoError(suite.T(), err)
		assert.Equal(suite.T(), int64(2), zRemRangeByLexResult)

		zRemRangeByLexResult, err = client.ZRemRangeByLex(
			key1,
			*options.NewRangeByLexQuery(options.NewLexBoundary("d", true), options.NewInfiniteLexBoundary(options.PositiveInfinity)),
		)
		assert.NoError(suite.T(), err)
		assert.Equal(suite.T(), int64(1), zRemRangeByLexResult)

		// Non-existing key
		zRemRangeByLexResult, err = client.ZRemRangeByLex(
			"non_existing_key",
			*options.NewRangeByLexQuery(options.NewLexBoundary("a", false), options.NewLexBoundary("c", false)),
		)
		assert.NoError(suite.T(), err)
		assert.Equal(suite.T(), int64(0), zRemRangeByLexResult)

		// Key exists, but it is not a set
		setResult, err := client.Set(stringKey, "test")
		assert.NoError(suite.T(), err)
		assert.Equal(suite.T(), "OK", setResult)

		_, err = client.ZRemRangeByLex(
			stringKey,
			*options.NewRangeByLexQuery(options.NewLexBoundary("a", false), options.NewLexBoundary("c", false)),
		)
		assert.NotNil(suite.T(), err)
		assert.IsType(suite.T(), &errors.RequestError{}, err)
	})
}

func (suite *GlideTestSuite) TestZRemRangeByScore() {
	suite.runWithDefaultClients(func(client api.BaseClient) {
		key1 := uuid.New().String()
		stringKey := uuid.New().String()

		// Add members to the set
		zAddResult, err := client.ZAdd(key1, map[string]float64{"one": 1.0, "two": 2.0, "three": 3.0, "four": 4.0})
		assert.NoError(suite.T(), err)
		assert.Equal(suite.T(), int64(4), zAddResult)

		// min > max
		zRemRangeByScoreResult, err := client.ZRemRangeByScore(
			key1,
			*options.NewRangeByScoreQuery(options.NewScoreBoundary(2.0, false), options.NewScoreBoundary(1.0, false)),
		)
		assert.NoError(suite.T(), err)
		assert.Equal(suite.T(), int64(0), zRemRangeByScoreResult)

		// Remove members with score range
		zRemRangeByScoreResult, err = client.ZRemRangeByScore(
			key1,
			*options.NewRangeByScoreQuery(options.NewScoreBoundary(1.0, false), options.NewScoreBoundary(3.0, true)),
		)
		assert.NoError(suite.T(), err)
		assert.Equal(suite.T(), int64(2), zRemRangeByScoreResult)

		// Remove all members
		zRemRangeByScoreResult, err = client.ZRemRangeByScore(
			key1,
			*options.NewRangeByScoreQuery(options.NewScoreBoundary(1.0, false), options.NewScoreBoundary(10.0, true)),
		)
		assert.NoError(suite.T(), err)
		assert.Equal(suite.T(), int64(1), zRemRangeByScoreResult)

		// Non-existing key
		zRemRangeByScoreResult, err = client.ZRemRangeByScore(
			"non_existing_key",
			*options.NewRangeByScoreQuery(options.NewScoreBoundary(1.0, false), options.NewScoreBoundary(10.0, true)),
		)
		assert.NoError(suite.T(), err)
		assert.Equal(suite.T(), int64(0), zRemRangeByScoreResult)

		// Key exists, but it is not a set
		setResult, err := client.Set(stringKey, "test")
		assert.NoError(suite.T(), err)
		assert.Equal(suite.T(), "OK", setResult)

		_, err = client.ZRemRangeByScore(
			stringKey,
			*options.NewRangeByScoreQuery(options.NewScoreBoundary(1.0, false), options.NewScoreBoundary(10.0, true)),
		)
		assert.NotNil(suite.T(), err)
		assert.IsType(suite.T(), &errors.RequestError{}, err)
	})
}

func (suite *GlideTestSuite) TestZMScore() {
	suite.SkipIfServerVersionLowerThanBy("6.2.0")
	suite.runWithDefaultClients(func(client api.BaseClient) {
		key := uuid.NewString()

		zAddResult, err := client.ZAdd(key, map[string]float64{"one": 1.0, "two": 2.0, "three": 3.0})
		assert.NoError(suite.T(), err)
		assert.Equal(suite.T(), int64(3), zAddResult)

		res, err := client.ZMScore(key, []string{"one", "three", "two"})
		expected := []api.Result[float64]{
			api.CreateFloat64Result(1),
			api.CreateFloat64Result(3),
			api.CreateFloat64Result(2),
		}
		assert.NoError(suite.T(), err)
		assert.Equal(suite.T(), expected, res)

		// not existing members
		res, err = client.ZMScore(key, []string{"nonExistingMember", "two", "nonExistingMember"})
		expected = []api.Result[float64]{
			api.CreateNilFloat64Result(),
			api.CreateFloat64Result(2),
			api.CreateNilFloat64Result(),
		}
		assert.NoError(suite.T(), err)
		assert.Equal(suite.T(), expected, res)

		// not existing key
		res, err = client.ZMScore(uuid.NewString(), []string{"one", "three", "two"})
		expected = []api.Result[float64]{
			api.CreateNilFloat64Result(),
			api.CreateNilFloat64Result(),
			api.CreateNilFloat64Result(),
		}
		assert.NoError(suite.T(), err)
		assert.Equal(suite.T(), expected, res)

		// invalid arg - member list must not be empty
		_, err = client.ZMScore(key, []string{})
		assert.IsType(suite.T(), &errors.RequestError{}, err)

		// key exists, but it is not a sorted set
		key2 := uuid.NewString()
		suite.verifyOK(client.Set(key2, "ZMScore"))
		_, err = client.ZMScore(key2, []string{"one"})
		assert.IsType(suite.T(), &errors.RequestError{}, err)
	})
}

func (suite *GlideTestSuite) TestZRandMember() {
	suite.runWithDefaultClients(func(client api.BaseClient) {
		t := suite.T()
		key1 := uuid.NewString()
		key2 := uuid.NewString()
		members := []string{"one", "two"}

		zadd, err := client.ZAdd(key1, map[string]float64{"one": 1.0, "two": 2.0})
		assert.NoError(t, err)
		assert.Equal(t, int64(2), zadd)

		randomMember, err := client.ZRandMember(key1)
		assert.NoError(t, err)
		assert.Contains(t, members, randomMember.Value())

		// unique values are expected as count is positive
		randomMembers, err := client.ZRandMemberWithCount(key1, 4)
		assert.NoError(t, err)
		assert.ElementsMatch(t, members, randomMembers)

		membersAndScores, err := client.ZRandMemberWithCountWithScores(key1, 4)
		expectedMembersAndScores := []api.MemberAndScore{{Member: "one", Score: 1}, {Member: "two", Score: 2}}
		assert.NoError(t, err)
		assert.ElementsMatch(t, expectedMembersAndScores, membersAndScores)

		// Duplicate values are expected as count is negative
		randomMembers, err = client.ZRandMemberWithCount(key1, -4)
		assert.NoError(t, err)
		assert.Len(t, randomMembers, 4)
		for _, member := range randomMembers {
			assert.Contains(t, members, member)
		}

		membersAndScores, err = client.ZRandMemberWithCountWithScores(key1, -4)
		assert.NoError(t, err)
		assert.Len(t, membersAndScores, 4)
		for _, memberAndScore := range membersAndScores {
			assert.Contains(t, expectedMembersAndScores, memberAndScore)
		}

		// non existing key should return null or empty array
		randomMember, err = client.ZRandMember(key2)
		assert.NoError(t, err)
		assert.True(t, randomMember.IsNil())
		randomMembers, err = client.ZRandMemberWithCount(key2, -4)
		assert.NoError(t, err)
		assert.Len(t, randomMembers, 0)
		membersAndScores, err = client.ZRandMemberWithCountWithScores(key2, -4)
		assert.NoError(t, err)
		assert.Len(t, membersAndScores, 0)

		// Key exists, but is not a set
		suite.verifyOK(client.Set(key2, "ZRandMember"))
		_, err = client.ZRandMember(key2)
		assert.IsType(suite.T(), &errors.RequestError{}, err)
		_, err = client.ZRandMemberWithCount(key2, 2)
		assert.IsType(suite.T(), &errors.RequestError{}, err)
		_, err = client.ZRandMemberWithCountWithScores(key2, 2)
		assert.IsType(suite.T(), &errors.RequestError{}, err)
	})
}

func (suite *GlideTestSuite) TestObjectIdleTime() {
	suite.runWithDefaultClients(func(client api.BaseClient) {
		defaultClient := suite.defaultClient()
		key := "testKey1_" + uuid.New().String()
		value := "hello"
		sleepSec := int64(5)
		t := suite.T()
		suite.verifyOK(defaultClient.Set(key, value))
		keyValueMap := map[string]string{
			"maxmemory-policy": "noeviction",
		}
		suite.verifyOK(defaultClient.ConfigSet(keyValueMap))
		resultConfig, err := defaultClient.ConfigGet([]string{"maxmemory-policy"})
		assert.Nil(t, err, "Failed to get configuration")
		assert.Equal(t, keyValueMap, resultConfig, "Configuration mismatch for maxmemory-policy")
		resultGet, err := defaultClient.Get(key)
		assert.Nil(t, err)
		assert.Equal(t, value, resultGet.Value())
		time.Sleep(time.Duration(sleepSec) * time.Second)
		resultIdleTime, err := defaultClient.ObjectIdleTime(key)
		assert.Nil(t, err)
		assert.GreaterOrEqual(t, resultIdleTime.Value(), sleepSec-1)
	})
}

func (suite *GlideTestSuite) TestObjectRefCount() {
	suite.runWithDefaultClients(func(client api.BaseClient) {
		key := "testKey1_" + uuid.New().String()
		value := "hello"
		t := suite.T()
		suite.verifyOK(client.Set(key, value))
		resultGetRestoreKey, err := client.Get(key)
		assert.Nil(t, err)
		assert.Equal(t, value, resultGetRestoreKey.Value())
		resultObjectRefCount, err := client.ObjectRefCount(key)
		assert.Nil(t, err)
		assert.GreaterOrEqual(t, resultObjectRefCount.Value(), int64(1))
	})
}

func (suite *GlideTestSuite) TestObjectFreq() {
	suite.runWithDefaultClients(func(client api.BaseClient) {
		defaultClient := suite.defaultClient()
		key := "testKey1_" + uuid.New().String()
		value := "hello"
		t := suite.T()
		suite.verifyOK(defaultClient.Set(key, value))
		keyValueMap := map[string]string{
			"maxmemory-policy": "volatile-lfu",
		}
		suite.verifyOK(defaultClient.ConfigSet(keyValueMap))
		resultConfig, err := defaultClient.ConfigGet([]string{"maxmemory-policy"})
		assert.Nil(t, err, "Failed to get configuration")
		assert.Equal(t, keyValueMap, resultConfig, "Configuration mismatch for maxmemory-policy")
		sleepSec := int64(5)
		time.Sleep(time.Duration(sleepSec) * time.Second)
		resultGet, err := defaultClient.Get(key)
		assert.Nil(t, err)
		assert.Equal(t, value, resultGet.Value())
		resultGet2, err := defaultClient.Get(key)
		assert.Nil(t, err)
		assert.Equal(t, value, resultGet2.Value())
		resultObjFreq, err := defaultClient.ObjectFreq(key)
		assert.Nil(t, err)
		assert.GreaterOrEqual(t, resultObjFreq.Value(), int64(2))
	})
}

func (suite *GlideTestSuite) TestSortWithOptions_ExternalWeights() {
	suite.SkipIfServerVersionLowerThanBy("8.1.0")
	suite.runWithDefaultClients(func(client api.BaseClient) {
		key := uuid.New().String()
		client.LPush(key, []string{"item1", "item2", "item3"})

		client.Set("weight_item1", "3")
		client.Set("weight_item2", "1")
		client.Set("weight_item3", "2")

		options := options.NewSortOptions().
			SetByPattern("weight_*").
			SetOrderBy(options.ASC).
			SetIsAlpha(false)

		sortResult, err := client.SortWithOptions(key, *options)

		assert.Nil(suite.T(), err)
		resultList := []api.Result[string]{
			api.CreateStringResult("item2"),
			api.CreateStringResult("item3"),
			api.CreateStringResult("item1"),
		}

		assert.Equal(suite.T(), resultList, sortResult)
	})
}

func (suite *GlideTestSuite) TestSortWithOptions_GetPatterns() {
	suite.SkipIfServerVersionLowerThanBy("8.1.0")
	suite.runWithDefaultClients(func(client api.BaseClient) {
		key := uuid.New().String()
		client.LPush(key, []string{"item1", "item2", "item3"})

		client.Set("object_item1", "Object_1")
		client.Set("object_item2", "Object_2")
		client.Set("object_item3", "Object_3")

		options := options.NewSortOptions().
			SetByPattern("weight_*").
			SetOrderBy(options.ASC).
			SetIsAlpha(false).
			AddGetPattern("object_*")

		sortResult, err := client.SortWithOptions(key, *options)

		assert.Nil(suite.T(), err)

		resultList := []api.Result[string]{
			api.CreateStringResult("Object_2"),
			api.CreateStringResult("Object_3"),
			api.CreateStringResult("Object_1"),
		}

		assert.Equal(suite.T(), resultList, sortResult)
	})
}

func (suite *GlideTestSuite) TestSortWithOptions_SuccessfulSortByWeightAndGet() {
	suite.SkipIfServerVersionLowerThanBy("8.1.0")
	suite.runWithDefaultClients(func(client api.BaseClient) {
		key := uuid.New().String()
		client.LPush(key, []string{"item1", "item2", "item3"})

		client.Set("weight_item1", "10")
		client.Set("weight_item2", "5")
		client.Set("weight_item3", "15")

		client.Set("object_item1", "Object 1")
		client.Set("object_item2", "Object 2")
		client.Set("object_item3", "Object 3")

		options := options.NewSortOptions().
			SetOrderBy(options.ASC).
			SetIsAlpha(false).
			SetByPattern("weight_*").
			AddGetPattern("object_*").
			AddGetPattern("#")

		sortResult, err := client.SortWithOptions(key, *options)

		assert.Nil(suite.T(), err)

		resultList := []api.Result[string]{
			api.CreateStringResult("Object 2"),
			api.CreateStringResult("item2"),
			api.CreateStringResult("Object 1"),
			api.CreateStringResult("item1"),
			api.CreateStringResult("Object 3"),
			api.CreateStringResult("item3"),
		}

		assert.Equal(suite.T(), resultList, sortResult)

		objectItem2, err := client.Get("object_item2")
		assert.Nil(suite.T(), err)
		assert.Equal(suite.T(), "Object 2", objectItem2.Value())

		objectItem1, err := client.Get("object_item1")
		assert.Nil(suite.T(), err)
		assert.Equal(suite.T(), "Object 1", objectItem1.Value())

		objectItem3, err := client.Get("object_item3")
		assert.Nil(suite.T(), err)
		assert.Equal(suite.T(), "Object 3", objectItem3.Value())

		assert.Equal(suite.T(), "item2", sortResult[1].Value())
		assert.Equal(suite.T(), "item1", sortResult[3].Value())
		assert.Equal(suite.T(), "item3", sortResult[5].Value())
	})
}

func (suite *GlideTestSuite) TestSortStoreWithOptions_ByPattern() {
	suite.SkipIfServerVersionLowerThanBy("8.1.0")
	suite.runWithDefaultClients(func(client api.BaseClient) {
		key := "{listKey}" + uuid.New().String()
		sortedKey := "{listKey}" + uuid.New().String()
		client.LPush(key, []string{"a", "b", "c", "d", "e"})
		client.Set("{listKey}weight_a", "5")
		client.Set("{listKey}weight_b", "2")
		client.Set("{listKey}weight_c", "3")
		client.Set("{listKey}weight_d", "1")
		client.Set("{listKey}weight_e", "4")

		options := options.NewSortOptions().SetByPattern("{listKey}weight_*")

		result, err := client.SortStoreWithOptions(key, sortedKey, *options)

		assert.Nil(suite.T(), err)
		assert.NotNil(suite.T(), result)
		assert.Equal(suite.T(), int64(5), result)

		sortedValues, err := client.LRange(sortedKey, 0, -1)
		assert.Nil(suite.T(), err)
		assert.Equal(suite.T(), []string{"d", "b", "c", "e", "a"}, sortedValues)
	})
}

func (suite *GlideTestSuite) TestXGroupStreamCommands() {
	suite.runWithDefaultClients(func(client api.BaseClient) {
		key := uuid.New().String()
		stringKey := uuid.New().String()
		groupName := "group" + uuid.New().String()
		zeroStreamId := "0"
		consumerName := "consumer-" + uuid.New().String()

		sendWithCustomCommand(
			suite,
			client,
			[]string{"xgroup", "create", key, groupName, zeroStreamId, "MKSTREAM"},
			"Can't send XGROUP CREATE as a custom command",
		)
		respBool, err := client.XGroupCreateConsumer(key, groupName, consumerName)
		assert.NoError(suite.T(), err)
		assert.True(suite.T(), respBool)

		// create a consumer for a group that doesn't exist should result in a NOGROUP error
		_, err = client.XGroupCreateConsumer(key, "non-existent-group", consumerName)
		assert.Error(suite.T(), err)
		assert.IsType(suite.T(), &errors.RequestError{}, err)
		assert.True(suite.T(), strings.Contains(err.Error(), "NOGROUP"))

		// create consumer that already exists should return false
		respBool, err = client.XGroupCreateConsumer(key, groupName, consumerName)
		assert.NoError(suite.T(), err)
		assert.False(suite.T(), respBool)

		// Delete a consumer that hasn't been created should return 0
		respInt64, err := client.XGroupDelConsumer(key, groupName, "non-existent-consumer")
		assert.NoError(suite.T(), err)
		assert.Equal(suite.T(), int64(0), respInt64)

		// Add two stream entries
		streamId1, err := client.XAdd(key, [][]string{{"field1", "value1"}})
		assert.NoError(suite.T(), err)
		streamId2, err := client.XAdd(key, [][]string{{"field2", "value2"}})
		assert.NoError(suite.T(), err)

		// read the stream for the consumer and mark messages as pending
		expectedGroup := map[string]map[string][][]string{
			key: {streamId1.Value(): {{"field1", "value1"}}, streamId2.Value(): {{"field2", "value2"}}},
		}
		actualGroup, err := client.XReadGroup(groupName, consumerName, map[string]string{key: ">"})
		assert.NoError(suite.T(), err)
		assert.True(suite.T(), reflect.DeepEqual(expectedGroup, actualGroup),
			"Expected and actual results do not match",
		)

		// delete one of the streams using XDel
		respInt64, err = client.XDel(key, []string{streamId1.Value()})
		assert.NoError(suite.T(), err)
		assert.Equal(suite.T(), int64(1), respInt64)

		// xreadgroup should return one empty stream and one non-empty stream
		resp, err := client.XReadGroup(groupName, consumerName, map[string]string{key: zeroStreamId})
		assert.NoError(suite.T(), err)
		assert.Equal(suite.T(), map[string]map[string][][]string{
			key: {
				streamId1.Value(): nil,
				streamId2.Value(): {{"field2", "value2"}},
			},
		}, resp)

		// add a new stream entry
		streamId3, err := client.XAdd(key, [][]string{{"field3", "value3"}})
		assert.NoError(suite.T(), err)
		assert.NotNil(suite.T(), streamId3)

		// xack that streamid1 and streamid2 have been processed
		xackResult, err := client.XAck(key, groupName, []string{streamId1.Value(), streamId2.Value()})
		assert.NoError(suite.T(), err)
		assert.Equal(suite.T(), int64(2), xackResult)

		// Delete the consumer group and expect 0 pending messages
		respInt64, err = client.XGroupDelConsumer(key, groupName, consumerName)
		assert.NoError(suite.T(), err)
		assert.Equal(suite.T(), int64(0), respInt64)

		// xack streamid_1, and streamid_2 already received returns 0L
		xackResult, err = client.XAck(key, groupName, []string{streamId1.Value(), streamId2.Value()})
		assert.NoError(suite.T(), err)
		assert.Equal(suite.T(), int64(0), xackResult)

		// Consume the last message with the previously deleted consumer (creates the consumer anew)
		resp, err = client.XReadGroup(groupName, consumerName, map[string]string{key: ">"})
		assert.NoError(suite.T(), err)
		assert.Equal(suite.T(), 1, len(resp[key]))

		// Use non existent group, so xack streamid_3 returns 0
		xackResult, err = client.XAck(key, "non-existent-group", []string{streamId3.Value()})
		assert.NoError(suite.T(), err)
		assert.Equal(suite.T(), int64(0), xackResult)

		// Delete the consumer group and expect 1 pending message
		respInt64, err = client.XGroupDelConsumer(key, groupName, consumerName)
		assert.NoError(suite.T(), err)
		assert.Equal(suite.T(), int64(1), respInt64)

		// Set a string key, and expect an error when you try to create or delete a consumer group
		_, err = client.Set(stringKey, "test")
		assert.NoError(suite.T(), err)
		_, err = client.XGroupCreateConsumer(stringKey, groupName, consumerName)
		assert.Error(suite.T(), err)
		assert.IsType(suite.T(), &errors.RequestError{}, err)

		_, err = client.XGroupDelConsumer(stringKey, groupName, consumerName)
		assert.Error(suite.T(), err)
		assert.IsType(suite.T(), &errors.RequestError{}, err)
	})
}

func (suite *GlideTestSuite) TestXInfoStream() {
	suite.runWithDefaultClients(func(client api.BaseClient) {
		key := uuid.NewString()
		group := uuid.NewString()
		consumer := uuid.NewString()

		xadd, err := client.XAddWithOptions(key, [][]string{{"a", "b"}, {"c", "d"}}, *options.NewXAddOptions().SetId("1-0"))
		assert.Nil(suite.T(), err)
		assert.Equal(suite.T(), "1-0", xadd.Value())

		suite.verifyOK(client.XGroupCreate(key, group, "0-0"))

		_, err = client.XReadGroup(group, consumer, map[string]string{key: ">"})
		assert.NoError(suite.T(), err)

		infoSmall, err := client.XInfoStream(key)
		assert.NoError(suite.T(), err)
		assert.Equal(suite.T(), int64(1), infoSmall["length"])
		assert.Equal(suite.T(), int64(1), infoSmall["groups"])
		expectedEntry := []any{"1-0", []any{"a", "b", "c", "d"}}
		assert.Equal(suite.T(), expectedEntry, infoSmall["first-entry"])
		assert.Equal(suite.T(), expectedEntry, infoSmall["last-entry"])

		xadd, err = client.XAddWithOptions(key, [][]string{{"e", "f"}}, *options.NewXAddOptions().SetId("1-1"))
		assert.Nil(suite.T(), err)
		assert.Equal(suite.T(), "1-1", xadd.Value())

		infoFull, err := client.XInfoStreamFullWithOptions(key, options.NewXInfoStreamOptionsOptions().SetCount(1))
		assert.NoError(suite.T(), err)
		assert.Equal(suite.T(), int64(2), infoFull["length"])

		if suite.serverVersion >= "7.0.0" {
			assert.Equal(suite.T(), "1-0", infoFull["recorded-first-entry-id"])
		} else {
			assert.NotContains(suite.T(), infoFull, "recorded-first-entry-id")
			assert.NotContains(suite.T(), infoFull, "max-deleted-entry-id")
			assert.NotContains(suite.T(), infoFull, "entries-added")
			assert.NotContains(suite.T(), infoFull["groups"].([]any)[0], "entries-read")
			assert.NotContains(suite.T(), infoFull["groups"].([]any)[0], "lag")
		}
		// first consumer of first group
		cns := infoFull["groups"].([]any)[0].(map[string]any)["consumers"].([]any)[0]
		assert.Contains(suite.T(), cns, "seen-time")
		if suite.serverVersion >= "7.2.0" {
			assert.Contains(suite.T(), cns, "active-time")
		} else {
			assert.NotContains(suite.T(), cns, "active-time")
		}
	})
}

<<<<<<< HEAD
func (suite *GlideTestSuite) TestXInfoConsumers() {
	suite.runWithDefaultClients(func(client api.BaseClient) {
		key := uuid.NewString()
		group := uuid.NewString()
		consumer1 := uuid.NewString()
		consumer2 := uuid.NewString()
=======
func (suite *GlideTestSuite) TestXInfoGroups() {
	suite.runWithDefaultClients(func(client api.BaseClient) {
		key := uuid.NewString()
		group := uuid.NewString()
		consumer := uuid.NewString()

		suite.verifyOK(client.XGroupCreateWithOptions(key, group, "0-0", *options.NewXGroupCreateOptions().SetMakeStream()))

		// one empty group exists
		xinfo, err := client.XInfoGroups(key)
		assert.NoError(suite.T(), err)
		if suite.serverVersion < "7.0.0" {
			assert.Equal(suite.T(), []api.XInfoGroupInfo{
				{
					Name:            group,
					Consumers:       0,
					Pending:         0,
					LastDeliveredId: "0-0",
					EntriesRead:     api.CreateNilInt64Result(),
					Lag:             api.CreateNilInt64Result(),
				},
			}, xinfo)
		} else {
			assert.Equal(suite.T(), []api.XInfoGroupInfo{
				{
					Name:            group,
					Consumers:       0,
					Pending:         0,
					LastDeliveredId: "0-0",
					EntriesRead:     api.CreateNilInt64Result(),
					Lag:             api.CreateInt64Result(0),
				},
			}, xinfo)
		}
>>>>>>> 1f563257

		xadd, err := client.XAddWithOptions(
			key,
			[][]string{{"e1_f1", "e1_v1"}, {"e1_f2", "e1_v2"}},
			*options.NewXAddOptions().SetId("0-1"),
		)
		assert.NoError(suite.T(), err)
		assert.Equal(suite.T(), "0-1", xadd.Value())
		xadd, err = client.XAddWithOptions(
			key,
			[][]string{{"e2_f1", "e2_v1"}, {"e2_f2", "e2_v2"}},
			*options.NewXAddOptions().SetId("0-2"),
		)
		assert.NoError(suite.T(), err)
		assert.Equal(suite.T(), "0-2", xadd.Value())
		xadd, err = client.XAddWithOptions(key, [][]string{{"e3_f1", "e3_v1"}}, *options.NewXAddOptions().SetId("0-3"))
		assert.NoError(suite.T(), err)
		assert.Equal(suite.T(), "0-3", xadd.Value())

<<<<<<< HEAD
		suite.verifyOK(client.XGroupCreate(key, group, "0-0"))

		xReadGroup, err := client.XReadGroupWithOptions(
			group,
			consumer1,
			map[string]string{key: ">"},
			*options.NewXReadGroupOptions().SetCount(1),
		)
=======
		// same as previous check, bug lag = 3, there are 3 messages unread
		xinfo, err = client.XInfoGroups(key)
		assert.NoError(suite.T(), err)
		if suite.serverVersion < "7.0.0" {
			assert.Equal(suite.T(), []api.XInfoGroupInfo{
				{
					Name:            group,
					Consumers:       0,
					Pending:         0,
					LastDeliveredId: "0-0",
					EntriesRead:     api.CreateNilInt64Result(),
					Lag:             api.CreateNilInt64Result(),
				},
			}, xinfo)
		} else {
			assert.Equal(suite.T(), []api.XInfoGroupInfo{
				{
					Name:            group,
					Consumers:       0,
					Pending:         0,
					LastDeliveredId: "0-0",
					EntriesRead:     api.CreateNilInt64Result(),
					Lag:             api.CreateInt64Result(3),
				},
			}, xinfo)
		}

		xReadGroup, err := client.XReadGroup(group, consumer, map[string]string{key: ">"})
>>>>>>> 1f563257
		assert.NoError(suite.T(), err)
		expectedResult := map[string]map[string][][]string{
			key: {
				"0-1": {{"e1_f1", "e1_v1"}, {"e1_f2", "e1_v2"}},
<<<<<<< HEAD
=======
				"0-2": {{"e2_f1", "e2_v1"}, {"e2_f2", "e2_v2"}},
				"0-3": {{"e3_f1", "e3_v1"}},
>>>>>>> 1f563257
			},
		}
		assert.Equal(suite.T(), expectedResult, xReadGroup)

<<<<<<< HEAD
		// Sleep to ensure the idle time value and inactive time value returned by xinfo_consumers is > 0
		time.Sleep(2000 * time.Millisecond)
		info, err := client.XInfoConsumers(key, group)
		assert.NoError(suite.T(), err)
		assert.Len(suite.T(), info, 1)
		assert.Equal(suite.T(), consumer1, info[0].Name)
		assert.Equal(suite.T(), int64(1), info[0].Pending)
		assert.Greater(suite.T(), info[0].Idle, int64(0))
		if suite.serverVersion > "7.2.0" {
			assert.False(suite.T(), info[0].Inactive.IsNil())
			assert.Greater(suite.T(), info[0].Inactive.Value(), int64(0))
		} else {
			assert.True(suite.T(), info[0].Inactive.IsNil())
		}

		respBool, err := client.XGroupCreateConsumer(key, group, consumer2)
		assert.NoError(suite.T(), err)
		assert.True(suite.T(), respBool)

		xReadGroup, err = client.XReadGroup(group, consumer2, map[string]string{key: ">"})
		assert.NoError(suite.T(), err)
		expectedResult = map[string]map[string][][]string{
			key: {
				"0-2": {{"e2_f1", "e2_v1"}, {"e2_f2", "e2_v2"}},
				"0-3": {{"e3_f1", "e3_v1"}},
			},
		}
		assert.Equal(suite.T(), expectedResult, xReadGroup)

		// Verify that xinfo_consumers contains info for 2 consumers now
		info, err = client.XInfoConsumers(key, group)
		assert.NoError(suite.T(), err)
		assert.Len(suite.T(), info, 2)

		// Passing a non-existing key raises an error
		key = uuid.NewString()
		_, err = client.XInfoConsumers(key, "_")
=======
		// after reading, `lag` is reset, and `pending`, consumer count and last ID are set
		xinfo, err = client.XInfoGroups(key)
		assert.NoError(suite.T(), err)
		if suite.serverVersion < "7.0.0" {
			assert.Equal(suite.T(), []api.XInfoGroupInfo{
				{
					Name:            group,
					Consumers:       1,
					Pending:         3,
					LastDeliveredId: "0-3",
					EntriesRead:     api.CreateNilInt64Result(),
					Lag:             api.CreateNilInt64Result(),
				},
			}, xinfo)
		} else {
			assert.Equal(suite.T(), []api.XInfoGroupInfo{
				{
					Name:            group,
					Consumers:       1,
					Pending:         3,
					LastDeliveredId: "0-3",
					EntriesRead:     api.CreateInt64Result(3),
					Lag:             api.CreateInt64Result(0),
				},
			}, xinfo)
		}

		xack, err := client.XAck(key, group, []string{"0-1"})
		assert.NoError(suite.T(), err)
		assert.Equal(suite.T(), int64(1), xack)

		// once message ack'ed, pending counter decreased
		xinfo, err = client.XInfoGroups(key)
		assert.NoError(suite.T(), err)
		if suite.serverVersion < "7.0.0" {
			assert.Equal(suite.T(), []api.XInfoGroupInfo{
				{
					Name:            group,
					Consumers:       1,
					Pending:         2,
					LastDeliveredId: "0-3",
					EntriesRead:     api.CreateNilInt64Result(),
					Lag:             api.CreateNilInt64Result(),
				},
			}, xinfo)
		} else {
			assert.Equal(suite.T(), []api.XInfoGroupInfo{
				{
					Name:            group,
					Consumers:       1,
					Pending:         2,
					LastDeliveredId: "0-3",
					EntriesRead:     api.CreateInt64Result(3),
					Lag:             api.CreateInt64Result(0),
				},
			}, xinfo)
		}

		// Passing a non-existing key raises an error
		key = uuid.NewString()
		_, err = client.XInfoGroups(key)
>>>>>>> 1f563257
		assert.IsType(suite.T(), &errors.RequestError{}, err)

		// key exists, but it is not a stream
		suite.verifyOK(client.Set(key, key))
<<<<<<< HEAD
		_, err = client.XInfoConsumers(key, "_")
		assert.IsType(suite.T(), &errors.RequestError{}, err)

		// Passing a non-existing group raises an error
		key = uuid.NewString()
		_, err = client.XAdd(key, [][]string{{"a", "b"}})
		assert.NoError(suite.T(), err)
		_, err = client.XInfoConsumers(key, "_")
		assert.IsType(suite.T(), &errors.RequestError{}, err)

		// no consumers yet
		suite.verifyOK(client.XGroupCreate(key, group, "0-0"))
		info, err = client.XInfoConsumers(key, group)
		assert.NoError(suite.T(), err)
		assert.Empty(suite.T(), info)
=======
		_, err = client.XInfoGroups(key)
		assert.IsType(suite.T(), &errors.RequestError{}, err)

		// create a second stream
		key = uuid.NewString()
		_, err = client.XAdd(key, [][]string{{"1", "2"}})
		assert.NoError(suite.T(), err)
		// no group yet exists
		xinfo, err = client.XInfoGroups(key)
		assert.NoError(suite.T(), err)
		assert.Empty(suite.T(), xinfo)
>>>>>>> 1f563257
	})
}

func (suite *GlideTestSuite) TestSetBit_SetSingleBit() {
	suite.runWithDefaultClients(func(client api.BaseClient) {
		key := uuid.New().String()
		var resultInt64 int64
		resultInt64, err := client.SetBit(key, 7, 1)
		assert.NoError(suite.T(), err)
		assert.Equal(suite.T(), int64(0), resultInt64)

		result, err := client.Get(key)
		assert.NoError(suite.T(), err)
		assert.Contains(suite.T(), result.Value(), "\x01")
	})
}

func (suite *GlideTestSuite) TestSetBit_SetAndCheckPreviousBit() {
	suite.runWithDefaultClients(func(client api.BaseClient) {
		key := uuid.New().String()
		var resultInt64 int64
		resultInt64, err := client.SetBit(key, 7, 1)
		assert.NoError(suite.T(), err)
		assert.Equal(suite.T(), int64(0), resultInt64)

		resultInt64, err = client.SetBit(key, 7, 0)
		assert.NoError(suite.T(), err)
		assert.Equal(suite.T(), int64(1), resultInt64)
	})
}

func (suite *GlideTestSuite) TestSetBit_SetMultipleBits() {
	suite.runWithDefaultClients(func(client api.BaseClient) {
		key := uuid.New().String()
		var resultInt64 int64

		resultInt64, err := client.SetBit(key, 3, 1)
		assert.NoError(suite.T(), err)
		assert.Equal(suite.T(), int64(0), resultInt64)

		resultInt64, err = client.SetBit(key, 5, 1)
		assert.NoError(suite.T(), err)
		assert.Equal(suite.T(), int64(0), resultInt64)

		result, err := client.Get(key)
		assert.NoError(suite.T(), err)
		value := result.Value()

		binaryString := fmt.Sprintf("%08b", value[0])

		assert.Equal(suite.T(), "00010100", binaryString)
	})
}

func (suite *GlideTestSuite) TestWait() {
	suite.runWithDefaultClients(func(client api.BaseClient) {
		key := uuid.New().String()
		client.Set(key, "test")
		// Test 1:  numberOfReplicas (2)
		resultInt64, err := client.Wait(2, 2000)
		assert.NoError(suite.T(), err)
		assert.True(suite.T(), resultInt64 >= 2)

		// Test 2: Invalid timeout (negative)
		_, err = client.Wait(2, -1)

		// Assert error and message for invalid timeout
		assert.NotNil(suite.T(), err)
	})
}

func (suite *GlideTestSuite) TestGetBit_ExistingKey_ValidOffset() {
	suite.runWithDefaultClients(func(client api.BaseClient) {
		key := uuid.New().String()
		offset := int64(7)
		value := int64(1)

		client.SetBit(key, offset, value)

		result, err := client.GetBit(key, offset)
		assert.NoError(suite.T(), err)
		assert.Equal(suite.T(), value, result)
	})
}

func (suite *GlideTestSuite) TestGetBit_NonExistentKey() {
	suite.runWithDefaultClients(func(client api.BaseClient) {
		key := uuid.New().String()
		offset := int64(10)

		result, err := client.GetBit(key, offset)
		assert.NoError(suite.T(), err)
		assert.Equal(suite.T(), int64(0), result)
	})
}

func (suite *GlideTestSuite) TestGetBit_InvalidOffset() {
	suite.runWithDefaultClients(func(client api.BaseClient) {
		key := uuid.New().String()
		invalidOffset := int64(-1)

		_, err := client.GetBit(key, invalidOffset)
		assert.NotNil(suite.T(), err)
	})
}

func (suite *GlideTestSuite) TestBitCount_ExistingKey() {
	suite.runWithDefaultClients(func(client api.BaseClient) {
		key := uuid.New().String()
		for i := int64(0); i < 8; i++ {
			client.SetBit(key, i, 1)
		}

		result, err := client.BitCount(key)
		assert.NoError(suite.T(), err)
		assert.Equal(suite.T(), int64(8), result)
	})
}

func (suite *GlideTestSuite) TestBitCount_ZeroBits() {
	suite.runWithDefaultClients(func(client api.BaseClient) {
		key := uuid.New().String()

		result, err := client.BitCount(key)
		assert.NoError(suite.T(), err)
		assert.Equal(suite.T(), int64(0), result)
	})
}

func (suite *GlideTestSuite) TestBitCountWithOptions_StartEnd() {
	suite.runWithDefaultClients(func(client api.BaseClient) {
		key := uuid.New().String()
		value := "TestBitCountWithOptions_StartEnd"

		client.Set(key, value)

		opts := options.NewBitCountOptions().
			SetStart(1).
			SetEnd(5)

		result, err := client.BitCountWithOptions(key, *opts)
		assert.NoError(suite.T(), err)
		assert.Equal(suite.T(), int64(19), result)
	})
}

func (suite *GlideTestSuite) TestBitCountWithOptions_StartEndByte() {
	suite.SkipIfServerVersionLowerThanBy("7.0.0")
	suite.runWithDefaultClients(func(client api.BaseClient) {
		key := uuid.New().String()
		value := "TestBitCountWithOptions_StartEnd"

		client.Set(key, value)

		opts := options.NewBitCountOptions().
			SetStart(1).
			SetEnd(5).
			SetBitmapIndexType(options.BYTE)

		result, err := client.BitCountWithOptions(key, *opts)
		assert.NoError(suite.T(), err)
		assert.Equal(suite.T(), int64(19), result)
	})
}

func (suite *GlideTestSuite) TestBitCountWithOptions_StartEndBit() {
	suite.SkipIfServerVersionLowerThanBy("7.0.0")
	suite.runWithDefaultClients(func(client api.BaseClient) {
		key := uuid.New().String()
		value := "TestBitCountWithOptions_StartEnd"

		client.Set(key, value)

		opts := options.NewBitCountOptions().
			SetStart(1).
			SetEnd(5).
			SetBitmapIndexType(options.BIT)

		result, err := client.BitCountWithOptions(key, *opts)
		assert.NoError(suite.T(), err)
		assert.Equal(suite.T(), int64(3), result)
	})
}

func (suite *GlideTestSuite) TestXPendingAndXClaim() {
	suite.runWithDefaultClients(func(client api.BaseClient) {
		// 1. Arrange the data
		key := uuid.New().String()
		groupName := "group" + uuid.New().String()
		zeroStreamId := "0"
		consumer1 := "consumer-1-" + uuid.New().String()
		consumer2 := "consumer-2-" + uuid.New().String()

		resp, err := client.XGroupCreateWithOptions(
			key,
			groupName,
			zeroStreamId,
			*options.NewXGroupCreateOptions().SetMakeStream(),
		)
		assert.NoError(suite.T(), err)
		assert.Equal(suite.T(), "OK", resp)

		respBool, err := client.XGroupCreateConsumer(key, groupName, consumer1)
		assert.NoError(suite.T(), err)
		assert.True(suite.T(), respBool)

		respBool, err = client.XGroupCreateConsumer(key, groupName, consumer2)
		assert.NoError(suite.T(), err)
		assert.True(suite.T(), respBool)

		// Add two stream entries for consumer 1
		streamid_1, err := client.XAdd(key, [][]string{{"field1", "value1"}})
		assert.NoError(suite.T(), err)
		streamid_2, err := client.XAdd(key, [][]string{{"field2", "value2"}})
		assert.NoError(suite.T(), err)

		// Read the stream entries for consumer 1 and mark messages as pending
		xReadGroupResult1, err := client.XReadGroup(groupName, consumer1, map[string]string{key: ">"})
		assert.NoError(suite.T(), err)
		expectedResult := map[string]map[string][][]string{
			key: {
				streamid_1.Value(): {{"field1", "value1"}},
				streamid_2.Value(): {{"field2", "value2"}},
			},
		}
		assert.Equal(suite.T(), expectedResult, xReadGroupResult1)

		// Add 3 more stream entries for consumer 2
		streamid_3, err := client.XAdd(key, [][]string{{"field3", "value3"}})
		assert.NoError(suite.T(), err)
		streamid_4, err := client.XAdd(key, [][]string{{"field4", "value4"}})
		assert.NoError(suite.T(), err)
		streamid_5, err := client.XAdd(key, [][]string{{"field5", "value5"}})
		assert.NoError(suite.T(), err)

		// read the entire stream for consumer 2 and mark messages as pending
		xReadGroupResult2, err := client.XReadGroup(groupName, consumer2, map[string]string{key: ">"})
		assert.NoError(suite.T(), err)
		expectedResult2 := map[string]map[string][][]string{
			key: {
				streamid_3.Value(): {{"field3", "value3"}},
				streamid_4.Value(): {{"field4", "value4"}},
				streamid_5.Value(): {{"field5", "value5"}},
			},
		}
		assert.Equal(suite.T(), expectedResult2, xReadGroupResult2)

		expectedSummary := api.XPendingSummary{
			NumOfMessages: 5,
			StartId:       streamid_1,
			EndId:         streamid_5,
			ConsumerMessages: []api.ConsumerPendingMessage{
				{ConsumerName: consumer1, MessageCount: 2},
				{ConsumerName: consumer2, MessageCount: 3},
			},
		}
		summaryResult, err := client.XPending(key, groupName)
		assert.NoError(suite.T(), err)
		assert.True(
			suite.T(),
			reflect.DeepEqual(expectedSummary, summaryResult),
			"Expected and actual results do not match",
		)

		// ensure idle time > 0
		time.Sleep(2000 * time.Millisecond)
		pendingResultExtended, err := client.XPendingWithOptions(
			key,
			groupName,
			*options.NewXPendingOptions("-", "+", 10),
		)
		assert.NoError(suite.T(), err)

		assert.Greater(suite.T(), len(pendingResultExtended), 2)
		// because of the idle time return, we have to exclude it from the expected result
		// and check separately
		assert.Equal(suite.T(), pendingResultExtended[0].Id, streamid_1.Value())
		assert.Equal(suite.T(), pendingResultExtended[0].ConsumerName, consumer1)
		assert.GreaterOrEqual(suite.T(), pendingResultExtended[0].DeliveryCount, int64(0))

		assert.Equal(suite.T(), pendingResultExtended[1].Id, streamid_2.Value())
		assert.Equal(suite.T(), pendingResultExtended[1].ConsumerName, consumer1)
		assert.GreaterOrEqual(suite.T(), pendingResultExtended[1].DeliveryCount, int64(0))

		assert.Equal(suite.T(), pendingResultExtended[2].Id, streamid_3.Value())
		assert.Equal(suite.T(), pendingResultExtended[2].ConsumerName, consumer2)
		assert.GreaterOrEqual(suite.T(), pendingResultExtended[2].DeliveryCount, int64(0))

		assert.Equal(suite.T(), pendingResultExtended[3].Id, streamid_4.Value())
		assert.Equal(suite.T(), pendingResultExtended[3].ConsumerName, consumer2)
		assert.GreaterOrEqual(suite.T(), pendingResultExtended[3].DeliveryCount, int64(0))

		assert.Equal(suite.T(), pendingResultExtended[4].Id, streamid_5.Value())
		assert.Equal(suite.T(), pendingResultExtended[4].ConsumerName, consumer2)
		assert.GreaterOrEqual(suite.T(), pendingResultExtended[4].DeliveryCount, int64(0))

		// use claim to claim stream 3 and 5 for consumer 1
		claimResult, err := client.XClaim(
			key,
			groupName,
			consumer1,
			int64(0),
			[]string{streamid_3.Value(), streamid_5.Value()},
		)
		assert.NoError(suite.T(), err)
		expectedClaimResult := map[string][][]string{
			streamid_3.Value(): {{"field3", "value3"}},
			streamid_5.Value(): {{"field5", "value5"}},
		}
		assert.Equal(suite.T(), expectedClaimResult, claimResult)

		claimResultJustId, err := client.XClaimJustId(
			key,
			groupName,
			consumer1,
			int64(0),
			[]string{streamid_3.Value(), streamid_5.Value()},
		)
		assert.NoError(suite.T(), err)
		assert.Equal(suite.T(), []string{streamid_3.Value(), streamid_5.Value()}, claimResultJustId)

		// add one more stream
		streamid_6, err := client.XAdd(key, [][]string{{"field6", "value6"}})
		assert.NoError(suite.T(), err)

		// using force, we can xclaim the message without reading it
		claimResult, err = client.XClaimWithOptions(
			key,
			groupName,
			consumer1,
			int64(0),
			[]string{streamid_6.Value()},
			*options.NewXClaimOptions().SetForce().SetRetryCount(99),
		)
		assert.NoError(suite.T(), err)
		assert.Equal(suite.T(), map[string][][]string{streamid_6.Value(): {{"field6", "value6"}}}, claimResult)

		forcePendingResult, err := client.XPendingWithOptions(
			key,
			groupName,
			*options.NewXPendingOptions(streamid_6.Value(), streamid_6.Value(), 1),
		)
		assert.NoError(suite.T(), err)
		assert.Equal(suite.T(), 1, len(forcePendingResult))
		assert.Equal(suite.T(), streamid_6.Value(), forcePendingResult[0].Id)
		assert.Equal(suite.T(), consumer1, forcePendingResult[0].ConsumerName)
		assert.Equal(suite.T(), int64(99), forcePendingResult[0].DeliveryCount)

		// acknowledge streams 2, 3, 4 and 6 and remove them from xpending results
		xackResult, err := client.XAck(
			key, groupName,
			[]string{streamid_2.Value(), streamid_3.Value(), streamid_4.Value(), streamid_6.Value()})
		assert.NoError(suite.T(), err)
		assert.Equal(suite.T(), int64(4), xackResult)

		pendingResultExtended, err = client.XPendingWithOptions(
			key,
			groupName,
			*options.NewXPendingOptions(streamid_3.Value(), "+", 10),
		)
		assert.NoError(suite.T(), err)
		assert.Equal(suite.T(), 1, len(pendingResultExtended))
		assert.Equal(suite.T(), streamid_5.Value(), pendingResultExtended[0].Id)
		assert.Equal(suite.T(), consumer1, pendingResultExtended[0].ConsumerName)

		pendingResultExtended, err = client.XPendingWithOptions(
			key,
			groupName,
			*options.NewXPendingOptions("-", "("+streamid_5.Value(), 10),
		)
		assert.NoError(suite.T(), err)
		assert.Equal(suite.T(), 1, len(pendingResultExtended))
		assert.Equal(suite.T(), streamid_1.Value(), pendingResultExtended[0].Id)
		assert.Equal(suite.T(), consumer1, pendingResultExtended[0].ConsumerName)

		pendingResultExtended, err = client.XPendingWithOptions(
			key,
			groupName,
			*options.NewXPendingOptions("-", "+", 10).SetMinIdleTime(1).SetConsumer(consumer1),
		)
		assert.NoError(suite.T(), err)
		assert.Equal(suite.T(), 2, len(pendingResultExtended))
	})
}

func (suite *GlideTestSuite) TestXClaimFailure() {
	suite.runWithDefaultClients(func(client api.BaseClient) {
		key := uuid.New().String()
		stringKey := "string-key-" + uuid.New().String()
		groupName := "group" + uuid.New().String()
		zeroStreamId := "0"
		consumer1 := "consumer-1-" + uuid.New().String()

		// create group and consumer for the group
		groupCreateResult, err := client.XGroupCreateWithOptions(
			key,
			groupName,
			zeroStreamId,
			*options.NewXGroupCreateOptions().SetMakeStream(),
		)
		assert.NoError(suite.T(), err)
		assert.Equal(suite.T(), "OK", groupCreateResult)

		consumerCreateResult, err := client.XGroupCreateConsumer(key, groupName, consumer1)
		assert.NoError(suite.T(), err)
		assert.True(suite.T(), consumerCreateResult)

		// Add stream entry and mark as pending
		streamid_1, err := client.XAdd(key, [][]string{{"field1", "value1"}})
		assert.NoError(suite.T(), err)
		assert.NotNil(suite.T(), streamid_1)

		readGroupResult, err := client.XReadGroup(groupName, consumer1, map[string]string{key: ">"})
		assert.NoError(suite.T(), err)
		assert.NotNil(suite.T(), readGroupResult)

		// claim with invalid stream entry IDs
		_, err = client.XClaimJustId(key, groupName, consumer1, int64(1), []string{"invalid-stream-id"})
		assert.Error(suite.T(), err)
		assert.IsType(suite.T(), &errors.RequestError{}, err)

		// claim with empty stream entry IDs returns empty map
		claimResult, err := client.XClaimJustId(key, groupName, consumer1, int64(1), []string{})
		assert.NoError(suite.T(), err)
		assert.Equal(suite.T(), []string{}, claimResult)

		// non existent key causes a RequestError
		claimOptions := options.NewXClaimOptions().SetIdleTime(1)
		_, err = client.XClaim(stringKey, groupName, consumer1, int64(1), []string{streamid_1.Value()})
		assert.Error(suite.T(), err)
		assert.IsType(suite.T(), &errors.RequestError{}, err)
		assert.Contains(suite.T(), err.Error(), "NOGROUP")

		_, err = client.XClaimWithOptions(
			stringKey,
			groupName,
			consumer1,
			int64(1),
			[]string{streamid_1.Value()},
			*claimOptions,
		)
		assert.Error(suite.T(), err)
		assert.IsType(suite.T(), &errors.RequestError{}, err)
		assert.Contains(suite.T(), err.Error(), "NOGROUP")

		_, err = client.XClaimJustId(stringKey, groupName, consumer1, int64(1), []string{streamid_1.Value()})
		assert.Error(suite.T(), err)
		assert.IsType(suite.T(), &errors.RequestError{}, err)
		assert.Contains(suite.T(), err.Error(), "NOGROUP")

		_, err = client.XClaimJustIdWithOptions(
			stringKey,
			groupName,
			consumer1,
			int64(1),
			[]string{streamid_1.Value()},
			*claimOptions,
		)
		assert.Error(suite.T(), err)
		assert.IsType(suite.T(), &errors.RequestError{}, err)
		assert.Contains(suite.T(), err.Error(), "NOGROUP")

		// key exists, but is not a stream
		_, err = client.Set(stringKey, "test")
		assert.NoError(suite.T(), err)
		_, err = client.XClaim(stringKey, groupName, consumer1, int64(1), []string{streamid_1.Value()})
		assert.Error(suite.T(), err)
		assert.IsType(suite.T(), &errors.RequestError{}, err)

		_, err = client.XClaimWithOptions(
			stringKey,
			groupName,
			consumer1,
			int64(1),
			[]string{streamid_1.Value()},
			*claimOptions,
		)
		assert.Error(suite.T(), err)
		assert.IsType(suite.T(), &errors.RequestError{}, err)

		_, err = client.XClaimJustId(stringKey, groupName, consumer1, int64(1), []string{streamid_1.Value()})
		assert.Error(suite.T(), err)
		assert.IsType(suite.T(), &errors.RequestError{}, err)

		_, err = client.XClaimJustIdWithOptions(
			stringKey,
			groupName,
			consumer1,
			int64(1),
			[]string{streamid_1.Value()},
			*claimOptions,
		)
		assert.Error(suite.T(), err)
		assert.IsType(suite.T(), &errors.RequestError{}, err)
	})
}

func (suite *GlideTestSuite) TestCopy() {
	suite.runWithDefaultClients(func(client api.BaseClient) {
		key := "{key}" + uuid.New().String()
		key2 := "{key}" + uuid.New().String()
		value := "hello"
		t := suite.T()
		suite.verifyOK(client.Set(key, value))

		// Test 1: Check the copy command
		resultCopy, err := client.Copy(key, key2)
		assert.Nil(t, err)
		assert.True(t, resultCopy)

		// Test 2: Check if the value stored at the source is same with destination key.
		resultGet, err := client.Get(key2)
		assert.Nil(t, err)
		assert.Equal(t, value, resultGet.Value())
	})
}

func (suite *GlideTestSuite) TestCopyWithOptions() {
	suite.runWithDefaultClients(func(client api.BaseClient) {
		key := "{key}" + uuid.New().String()
		key2 := "{key}" + uuid.New().String()
		value := "hello"
		t := suite.T()
		suite.verifyOK(client.Set(key, value))
		suite.verifyOK(client.Set(key2, "World"))

		// Test 1: Check the copy command with options
		optsCopy := options.NewCopyOptions().SetReplace()
		resultCopy, err := client.CopyWithOptions(key, key2, *optsCopy)
		assert.Nil(t, err)
		assert.True(t, resultCopy)

		// Test 2: Check if the value stored at the source is same with destination key.
		resultGet, err := client.Get(key2)
		assert.Nil(t, err)
		assert.Equal(t, value, resultGet.Value())
	})
}

func (suite *GlideTestSuite) TestXRangeAndXRevRange() {
	suite.runWithDefaultClients(func(client api.BaseClient) {
		key := uuid.New().String()
		key2 := uuid.New().String()
		stringKey := uuid.New().String()
		positiveInfinity := options.NewInfiniteStreamBoundary(options.PositiveInfinity)
		negativeInfinity := options.NewInfiniteStreamBoundary(options.NegativeInfinity)

		// add stream entries
		streamId1, err := client.XAdd(
			key,
			[][]string{{"field1", "value1"}},
		)
		assert.NoError(suite.T(), err)
		assert.NotNil(suite.T(), streamId1)

		streamId2, err := client.XAdd(
			key,
			[][]string{{"field2", "value2"}},
		)
		assert.NoError(suite.T(), err)
		assert.NotNil(suite.T(), streamId2)

		xlenResult, err := client.XLen(key)
		assert.NoError(suite.T(), err)
		assert.Equal(suite.T(), int64(2), xlenResult)

		// get everything from the stream
		xrangeResult, err := client.XRange(
			key,
			negativeInfinity,
			positiveInfinity,
		)
		assert.NoError(suite.T(), err)
		assert.Equal(
			suite.T(),
			[]api.XRangeResponse{
				{StreamId: streamId1.Value(), Entries: [][]string{{"field1", "value1"}}},
				{StreamId: streamId2.Value(), Entries: [][]string{{"field2", "value2"}}},
			},
			xrangeResult,
		)

		// get everything from the stream in reverse
		xrevrangeResult, err := client.XRevRange(
			key,
			positiveInfinity,
			negativeInfinity,
		)
		assert.NoError(suite.T(), err)
		assert.Equal(
			suite.T(),
			[]api.XRangeResponse{
				{StreamId: streamId2.Value(), Entries: [][]string{{"field2", "value2"}}},
				{StreamId: streamId1.Value(), Entries: [][]string{{"field1", "value1"}}},
			},
			xrevrangeResult,
		)

		// returns empty map if + before -
		xrangeResult, err = client.XRange(
			key,
			positiveInfinity,
			negativeInfinity,
		)
		assert.NoError(suite.T(), err)
		assert.Empty(suite.T(), xrangeResult)

		// rev search returns empty if - before +
		xrevrangeResult, err = client.XRevRange(
			key,
			negativeInfinity,
			positiveInfinity,
		)
		assert.NoError(suite.T(), err)
		assert.Empty(suite.T(), xrevrangeResult)

		streamId3, err := client.XAdd(
			key,
			[][]string{{"field3", "value3"}},
		)
		assert.NoError(suite.T(), err)
		assert.NotNil(suite.T(), streamId3)

		// get the newest stream entry
		xrangeResult, err = client.XRangeWithOptions(
			key,
			options.NewStreamBoundary(streamId2.Value(), false),
			positiveInfinity,
			*options.NewXRangeOptions().SetCount(1),
		)
		assert.NoError(suite.T(), err)
		assert.Equal(
			suite.T(),
			[]api.XRangeResponse{
				{StreamId: streamId3.Value(), Entries: [][]string{{"field3", "value3"}}},
			},
			xrangeResult,
		)

		// doing the same with rev search
		xrevrangeResult, err = client.XRevRangeWithOptions(
			key,
			positiveInfinity,
			options.NewStreamBoundary(streamId2.Value(), false),
			*options.NewXRangeOptions().SetCount(1),
		)
		assert.NoError(suite.T(), err)
		assert.Equal(
			suite.T(),
			[]api.XRangeResponse{
				{StreamId: streamId3.Value(), Entries: [][]string{{"field3", "value3"}}},
			},
			xrevrangeResult,
		)

		// both xrange and xrevrange return nil with a zero/negative count
		xrangeResult, err = client.XRangeWithOptions(
			key,
			negativeInfinity,
			positiveInfinity,
			*options.NewXRangeOptions().SetCount(0),
		)
		assert.NoError(suite.T(), err)
		assert.Empty(suite.T(), xrangeResult)

		xrevrangeResult, err = client.XRevRangeWithOptions(
			key,
			positiveInfinity,
			negativeInfinity,
			*options.NewXRangeOptions().SetCount(-1),
		)
		assert.NoError(suite.T(), err)
		assert.Empty(suite.T(), xrevrangeResult)

		// xrange and xrevrange against an empty stream
		xdelResult, err := client.XDel(key, []string{streamId1.Value(), streamId2.Value(), streamId3.Value()})
		assert.NoError(suite.T(), err)
		assert.Equal(suite.T(), int64(3), xdelResult)

		xrangeResult, err = client.XRange(
			key,
			negativeInfinity,
			positiveInfinity,
		)
		assert.NoError(suite.T(), err)
		assert.Empty(suite.T(), xrangeResult)

		xrevrangeResult, err = client.XRevRange(
			key,
			positiveInfinity,
			negativeInfinity,
		)
		assert.NoError(suite.T(), err)
		assert.Empty(suite.T(), xrevrangeResult)

		// xrange and xrevrange against a non-existent stream
		xrangeResult, err = client.XRange(
			key2,
			negativeInfinity,
			positiveInfinity,
		)
		assert.NoError(suite.T(), err)
		assert.Empty(suite.T(), xrangeResult)

		xrevrangeResult, err = client.XRevRange(
			key2,
			positiveInfinity,
			negativeInfinity,
		)
		assert.NoError(suite.T(), err)
		assert.Empty(suite.T(), xrevrangeResult)

		// xrange and xrevrange against a non-stream key
		_, err = client.Set(stringKey, "test")
		assert.NoError(suite.T(), err)
		_, err = client.XRange(
			stringKey,
			negativeInfinity,
			positiveInfinity,
		)
		assert.Error(suite.T(), err)
		assert.IsType(suite.T(), &errors.RequestError{}, err)

		_, err = client.XRevRange(
			stringKey,
			positiveInfinity,
			negativeInfinity,
		)
		assert.Error(suite.T(), err)
		assert.IsType(suite.T(), &errors.RequestError{}, err)

		// xrange and xrevrange when range bound is not a valid id
		_, err = client.XRange(
			key,
			options.NewStreamBoundary("invalid-id", false),
			positiveInfinity,
		)
		assert.Error(suite.T(), err)
		assert.IsType(suite.T(), &errors.RequestError{}, err)

		_, err = client.XRevRange(
			key,
			options.NewStreamBoundary("invalid-id", false),
			negativeInfinity,
		)
		assert.Error(suite.T(), err)
		assert.IsType(suite.T(), &errors.RequestError{}, err)
	})
}

func (suite *GlideTestSuite) TestBitField_GetAndIncrBy() {
	suite.runWithDefaultClients(func(client api.BaseClient) {
		key := uuid.New().String()

		commands := []options.BitFieldSubCommands{
			options.NewBitFieldIncrBy(options.SignedInt, 5, 100, 1),
		}

		result1, err := client.BitField(key, commands)
		assert.Nil(suite.T(), err)
		assert.Len(suite.T(), result1, 1)
		firstValue := result1[0].Value()

		result2, err := client.BitField(key, commands)
		assert.Nil(suite.T(), err)
		assert.Len(suite.T(), result2, 1)
		assert.Equal(suite.T(), firstValue+1, result2[0].Value())

		getCommands := []options.BitFieldSubCommands{
			options.NewBitFieldGet(options.SignedInt, 5, 100),
		}

		getResult, err := client.BitField(key, getCommands)
		assert.Nil(suite.T(), err)
		assert.Len(suite.T(), getResult, 1)
		assert.Equal(suite.T(), result2[0].Value(), getResult[0].Value())
	})
}

func (suite *GlideTestSuite) TestBitField_Overflow() {
	suite.runWithDefaultClients(func(client api.BaseClient) {
		// SAT (Saturate) Overflow Test
		key1 := uuid.New().String()
		satCommands := []options.BitFieldSubCommands{
			options.NewBitFieldOverflow(options.SAT),
			options.NewBitFieldIncrBy(options.UnsignedInt, 2, 0, 2),
			options.NewBitFieldIncrBy(options.UnsignedInt, 2, 0, 2),
		}

		satResult, err := client.BitField(key1, satCommands)
		assert.Nil(suite.T(), err)
		assert.Len(suite.T(), satResult, 2)

		assert.Equal(suite.T(), int64(2), satResult[0].Value())
		assert.LessOrEqual(suite.T(), satResult[1].Value(), int64(3))

		// WRAP Overflow Test
		key2 := uuid.New().String()
		wrapCommands := []options.BitFieldSubCommands{
			options.NewBitFieldOverflow(options.WRAP),
			options.NewBitFieldIncrBy(options.UnsignedInt, 2, 0, 3),
			options.NewBitFieldIncrBy(options.UnsignedInt, 2, 0, 1),
		}

		wrapResult, err := client.BitField(key2, wrapCommands)
		assert.Nil(suite.T(), err)
		assert.Len(suite.T(), wrapResult, 2)

		assert.Equal(suite.T(), int64(3), wrapResult[0].Value())
		assert.Equal(suite.T(), int64(0), wrapResult[1].Value())

		// FAIL Overflow Test
		key3 := uuid.New().String()
		failCommands := []options.BitFieldSubCommands{
			options.NewBitFieldOverflow(options.FAIL),
			options.NewBitFieldIncrBy(options.UnsignedInt, 2, 0, 3),
			options.NewBitFieldIncrBy(options.UnsignedInt, 2, 0, 1),
		}

		failResult, err := client.BitField(key3, failCommands)
		assert.Nil(suite.T(), err)
		assert.Len(suite.T(), failResult, 2)

		assert.Equal(suite.T(), int64(3), failResult[0].Value())
		assert.True(suite.T(), failResult[1].IsNil())
	})
}

func (suite *GlideTestSuite) TestBitField_MultipleOperations() {
	suite.runWithDefaultClients(func(client api.BaseClient) {
		key := uuid.New().String()

		commands := []options.BitFieldSubCommands{
			options.NewBitFieldSet(options.UnsignedInt, 8, 0, 10),
			options.NewBitFieldGet(options.UnsignedInt, 8, 0),
			options.NewBitFieldIncrBy(options.UnsignedInt, 8, 0, 5),
		}

		result, err := client.BitField(key, commands)

		assert.Nil(suite.T(), err)
		assert.Len(suite.T(), result, 3)

		assert.LessOrEqual(suite.T(), result[0].Value(), int64(10))
		assert.Equal(suite.T(), int64(10), result[1].Value())
		assert.Equal(suite.T(), int64(15), result[2].Value())
	})
}

func (suite *GlideTestSuite) TestBitField_Failures() {
	suite.runWithDefaultClients(func(client api.BaseClient) {
		key := uuid.New().String()

		// Test invalid bit size for unsigned
		invalidUnsignedCommands := []options.BitFieldSubCommands{
			options.NewBitFieldGet(options.UnsignedInt, 64, 0),
		}

		_, err := client.BitField(key, invalidUnsignedCommands)
		assert.NotNil(suite.T(), err)

		// Test invalid bit size for signed
		invalidSignedCommands := []options.BitFieldSubCommands{
			options.NewBitFieldGet(options.SignedInt, 65, 0),
		}

		_, err = client.BitField(key, invalidSignedCommands)
		assert.NotNil(suite.T(), err)
	})
}

func (suite *GlideTestSuite) TestBitFieldRO_BasicOperation() {
	suite.runWithDefaultClients(func(client api.BaseClient) {
		key := uuid.New().String()
		value := int64(42)

		setCommands := []options.BitFieldSubCommands{
			options.NewBitFieldSet(options.SignedInt, 8, 16, value),
		}
		_, err := client.BitField(key, setCommands)
		assert.Nil(suite.T(), err)

		getNormalCommands := []options.BitFieldSubCommands{
			options.NewBitFieldGet(options.SignedInt, 8, 16),
		}
		getNormal, err := client.BitField(key, getNormalCommands)
		assert.Nil(suite.T(), err)

		getROCommands := []options.BitFieldROCommands{
			options.NewBitFieldGet(options.SignedInt, 8, 16),
		}
		getRO, err := client.BitFieldRO(key, getROCommands)
		assert.Nil(suite.T(), err)

		assert.Equal(suite.T(), getNormal[0].Value(), getRO[0].Value())
		assert.Equal(suite.T(), value, getRO[0].Value())
	})
}

func (suite *GlideTestSuite) TestBitFieldRO_MultipleGets() {
	suite.runWithDefaultClients(func(client api.BaseClient) {
		key := uuid.New().String()
		value1 := int64(42)
		value2 := int64(43)

		setCommands := []options.BitFieldSubCommands{
			options.NewBitFieldSet(options.SignedInt, 8, 0, value1),
			options.NewBitFieldSet(options.SignedInt, 8, 8, value2),
		}

		_, err := client.BitField(key, setCommands)
		assert.Nil(suite.T(), err)

		getNormalCommands := []options.BitFieldSubCommands{
			options.NewBitFieldGet(options.SignedInt, 8, 0),
			options.NewBitFieldGet(options.SignedInt, 8, 8),
		}

		getNormal, err := client.BitField(key, getNormalCommands)
		assert.Nil(suite.T(), err)

		getROCommands := []options.BitFieldROCommands{
			options.NewBitFieldGet(options.SignedInt, 8, 0),
			options.NewBitFieldGet(options.SignedInt, 8, 8),
		}

		getRO, err := client.BitFieldRO(key, getROCommands)
		assert.Nil(suite.T(), err)

		assert.Equal(suite.T(),
			[]int64{getNormal[0].Value(), getNormal[1].Value()},
			[]int64{getRO[0].Value(), getRO[1].Value()},
		)
		assert.Equal(suite.T(), []int64{value1, value2}, []int64{getRO[0].Value(), getRO[1].Value()})
	})
}

func (suite *GlideTestSuite) TestZInter() {
	suite.SkipIfServerVersionLowerThanBy("6.2.0")
	suite.runWithDefaultClients(func(client api.BaseClient) {
		key1 := "{key}-" + uuid.New().String()
		key2 := "{key}-" + uuid.New().String()
		key3 := "{key}-" + uuid.New().String()
		memberScoreMap1 := map[string]float64{
			"one": 1.0,
			"two": 2.0,
		}
		memberScoreMap2 := map[string]float64{
			"two":   3.5,
			"three": 3.0,
		}

		// Add members to sorted sets
		res, err := client.ZAdd(key1, memberScoreMap1)
		assert.NoError(suite.T(), err)
		assert.Equal(suite.T(), int64(2), res)

		res, err = client.ZAdd(key2, memberScoreMap2)
		assert.NoError(suite.T(), err)
		assert.Equal(suite.T(), int64(2), res)

		// intersection results are aggregated by the max score of elements
		zinterResult, err := client.ZInter(options.KeyArray{Keys: []string{key1, key2}})
		assert.NoError(suite.T(), err)
		assert.Equal(suite.T(), []string{"two"}, zinterResult)

		// intersection with scores
		zinterWithScoresResult, err := client.ZInterWithScores(options.KeyArray{Keys: []string{key1, key2}},
			*options.NewZInterOptions().SetAggregate(options.AggregateSum),
		)
		assert.NoError(suite.T(), err)
		assert.Equal(suite.T(), map[string]float64{"two": 5.5}, zinterWithScoresResult)

		// intersect results with max aggregate
		zinterWithMaxAggregateResult, err := client.ZInterWithScores(
			options.KeyArray{Keys: []string{key1, key2}},
			*options.NewZInterOptions().SetAggregate(options.AggregateMax),
		)
		assert.NoError(suite.T(), err)
		assert.Equal(suite.T(), map[string]float64{"two": 3.5}, zinterWithMaxAggregateResult)

		// intersect results with min aggregate
		zinterWithMinAggregateResult, err := client.ZInterWithScores(
			options.KeyArray{Keys: []string{key1, key2}},
			*options.NewZInterOptions().SetAggregate(options.AggregateMin),
		)
		assert.NoError(suite.T(), err)
		assert.Equal(suite.T(), map[string]float64{"two": 2.0}, zinterWithMinAggregateResult)

		// intersect results with sum aggregate
		zinterWithSumAggregateResult, err := client.ZInterWithScores(
			options.KeyArray{Keys: []string{key1, key2}},
			*options.NewZInterOptions().SetAggregate(options.AggregateSum),
		)
		assert.NoError(suite.T(), err)
		assert.Equal(suite.T(), map[string]float64{"two": 5.5}, zinterWithSumAggregateResult)

		// Scores are multiplied by a 2.0 weight for key1 and key2 during aggregation
		zinterWithWeightedKeysResult, err := client.ZInterWithScores(
			options.WeightedKeys{
				KeyWeightPairs: []options.KeyWeightPair{
					{Key: key1, Weight: 2.0},
					{Key: key2, Weight: 2.0},
				},
			},
			*options.NewZInterOptions().SetAggregate(options.AggregateSum),
		)
		assert.NoError(suite.T(), err)
		assert.Equal(suite.T(), map[string]float64{"two": 11.0}, zinterWithWeightedKeysResult)

		// non-existent key - empty intersection
		zinterWithNonExistentKeyResult, err := client.ZInterWithScores(
			options.KeyArray{Keys: []string{key1, key3}},
			*options.NewZInterOptions().SetAggregate(options.AggregateSum),
		)
		assert.NoError(suite.T(), err)
		assert.Empty(suite.T(), zinterWithNonExistentKeyResult)

		// empty key list - request error
		_, err = client.ZInterWithScores(options.KeyArray{Keys: []string{}},
			*options.NewZInterOptions().SetAggregate(options.AggregateSum),
		)
		assert.NotNil(suite.T(), err)
		assert.IsType(suite.T(), &errors.RequestError{}, err)

		// key exists but not a set
		_, err = client.Set(key3, "value")
		assert.NoError(suite.T(), err)

		_, err = client.ZInter(options.KeyArray{Keys: []string{key1, key3}})
		assert.NotNil(suite.T(), err)
		assert.IsType(suite.T(), &errors.RequestError{}, err)

		_, err = client.ZInterWithScores(
			options.KeyArray{Keys: []string{key1, key3}},
			*options.NewZInterOptions().SetAggregate(options.AggregateSum),
		)
		assert.NotNil(suite.T(), err)
		assert.IsType(suite.T(), &errors.RequestError{}, err)
	})
}

func (suite *GlideTestSuite) TestZInterStore() {
	suite.runWithDefaultClients(func(client api.BaseClient) {
		key1 := "{key}-" + uuid.New().String()
		key2 := "{key}-" + uuid.New().String()
		key3 := "{key}-" + uuid.New().String()
		key4 := "{key}-" + uuid.New().String()
		query := options.NewRangeByIndexQuery(0, -1)
		memberScoreMap1 := map[string]float64{
			"one": 1.0,
			"two": 2.0,
		}
		memberScoreMap2 := map[string]float64{
			"one":   1.5,
			"two":   2.5,
			"three": 3.5,
		}

		// Add members to sorted sets
		res, err := client.ZAdd(key1, memberScoreMap1)
		assert.NoError(suite.T(), err)
		assert.Equal(suite.T(), int64(2), res)

		res, err = client.ZAdd(key2, memberScoreMap2)
		assert.NoError(suite.T(), err)
		assert.Equal(suite.T(), int64(3), res)

		// Store the intersection of key1 and key2 in key3
		res, err = client.ZInterStore(key3, options.KeyArray{Keys: []string{key1, key2}})
		assert.NoError(suite.T(), err)
		assert.Equal(suite.T(), int64(2), res)

		// checking stored intersection result
		zrangeResult, err := client.ZRangeWithScores(key3, query)
		assert.NoError(suite.T(), err)
		assert.Equal(suite.T(), map[string]float64{"one": 2.5, "two": 4.5}, zrangeResult)

		// Store the intersection of key1 and key2 in key4 with max aggregate
		res, err = client.ZInterStoreWithOptions(key3, options.KeyArray{Keys: []string{key1, key2}},
			*options.NewZInterOptions().SetAggregate(options.AggregateMax),
		)
		assert.NoError(suite.T(), err)
		assert.Equal(suite.T(), int64(2), res)

		// checking stored intersection result with max aggregate
		zrangeResult, err = client.ZRangeWithScores(key3, query)
		assert.NoError(suite.T(), err)
		assert.Equal(suite.T(), map[string]float64{"one": 1.5, "two": 2.5}, zrangeResult)

		// Store the intersection of key1 and key2 in key5 with min aggregate
		res, err = client.ZInterStoreWithOptions(key3, options.KeyArray{Keys: []string{key1, key2}},
			*options.NewZInterOptions().SetAggregate(options.AggregateMin),
		)
		assert.NoError(suite.T(), err)
		assert.Equal(suite.T(), int64(2), res)

		// checking stored intersection result with min aggregate
		zrangeResult, err = client.ZRangeWithScores(key3, query)
		assert.NoError(suite.T(), err)
		assert.Equal(suite.T(), map[string]float64{"one": 1.0, "two": 2.0}, zrangeResult)

		// Store the intersection of key1 and key2 in key6 with sum aggregate
		res, err = client.ZInterStoreWithOptions(key3, options.KeyArray{Keys: []string{key1, key2}},
			*options.NewZInterOptions().SetAggregate(options.AggregateSum),
		)
		assert.NoError(suite.T(), err)
		assert.Equal(suite.T(), int64(2), res)

		// checking stored intersection result with sum aggregate (same as default aggregate)
		zrangeResult, err = client.ZRangeWithScores(key3, query)
		assert.NoError(suite.T(), err)
		assert.Equal(suite.T(), map[string]float64{"one": 2.5, "two": 4.5}, zrangeResult)

		// Store the intersection of key1 and key2 in key3 with 2.0 weights
		res, err = client.ZInterStore(key3, options.WeightedKeys{
			KeyWeightPairs: []options.KeyWeightPair{
				{Key: key1, Weight: 2.0},
				{Key: key2, Weight: 2.0},
			},
		})
		assert.NoError(suite.T(), err)
		assert.Equal(suite.T(), int64(2), res)

		// checking stored intersection result with weighted keys
		zrangeResult, err = client.ZRangeWithScores(key3, query)
		assert.NoError(suite.T(), err)
		assert.Equal(suite.T(), map[string]float64{"one": 5.0, "two": 9.0}, zrangeResult)

		// Store the intersection of key1 with 1.0 weight and key2 with -2.0 weight in key3 with 2.0 weights
		// and min aggregate
		res, err = client.ZInterStoreWithOptions(key3, options.WeightedKeys{
			KeyWeightPairs: []options.KeyWeightPair{
				{Key: key1, Weight: 1.0},
				{Key: key2, Weight: -2.0},
			},
		},
			*options.NewZInterOptions().SetAggregate(options.AggregateMin),
		)
		assert.NoError(suite.T(), err)
		assert.Equal(suite.T(), int64(2), res)

		// checking stored intersection result with weighted keys
		zrangeResult, err = client.ZRangeWithScores(key3, query)
		assert.NoError(suite.T(), err)
		assert.Equal(suite.T(), map[string]float64{"one": -3.0, "two": -5.0}, zrangeResult)

		// key exists but not a set
		_, err = client.Set(key4, "value")
		assert.NoError(suite.T(), err)

		_, err = client.ZInterStore(key3, options.KeyArray{Keys: []string{key1, key4}})
		assert.NotNil(suite.T(), err)
		assert.IsType(suite.T(), &errors.RequestError{}, err)
	})
}

func (suite *GlideTestSuite) TestZDiff() {
	suite.runWithDefaultClients(func(client api.BaseClient) {
		suite.SkipIfServerVersionLowerThanBy("6.2.0")
		t := suite.T()
		key1 := "{testKey}:1-" + uuid.NewString()
		key2 := "{testKey}:2-" + uuid.NewString()
		key3 := "{testKey}:3-" + uuid.NewString()
		nonExistentKey := "{testKey}:4-" + uuid.NewString()

		membersScores1 := map[string]float64{
			"one":   1.0,
			"two":   2.0,
			"three": 3.0,
		}

		membersScores2 := map[string]float64{
			"two": 2.0,
		}

		membersScores3 := map[string]float64{
			"one":   1.0,
			"two":   2.0,
			"three": 3.0,
			"four":  4.0,
		}

		zAddResult1, err := client.ZAdd(key1, membersScores1)
		assert.NoError(t, err)
		assert.Equal(t, int64(3), zAddResult1)
		zAddResult2, err := client.ZAdd(key2, membersScores2)
		assert.NoError(t, err)
		assert.Equal(t, int64(1), zAddResult2)
		zAddResult3, err := client.ZAdd(key3, membersScores3)
		assert.NoError(t, err)
		assert.Equal(t, int64(4), zAddResult3)

		zDiffResult, err := client.ZDiff([]string{key1, key2})
		assert.NoError(t, err)
		assert.Equal(t, []string{"one", "three"}, zDiffResult)
		zDiffResult, err = client.ZDiff([]string{key1, key3})
		assert.NoError(t, err)
		assert.Equal(t, []string{}, zDiffResult)
		zDiffResult, err = client.ZDiff([]string{nonExistentKey, key3})
		assert.NoError(t, err)
		assert.Equal(t, []string{}, zDiffResult)

		zDiffResultWithScores, err := client.ZDiffWithScores([]string{key1, key2})
		assert.NoError(t, err)
		assert.Equal(t, map[string]float64{"one": 1.0, "three": 3.0}, zDiffResultWithScores)
		zDiffResultWithScores, err = client.ZDiffWithScores([]string{key1, key3})
		assert.NoError(t, err)
		assert.Equal(t, map[string]float64{}, zDiffResultWithScores)
		zDiffResultWithScores, err = client.ZDiffWithScores([]string{nonExistentKey, key3})
		assert.NoError(t, err)
		assert.Equal(t, map[string]float64{}, zDiffResultWithScores)

		// Key exists, but it is not a set
		setResult, _ := client.Set(nonExistentKey, "bar")
		assert.Equal(t, setResult, "OK")

		_, err = client.ZDiff([]string{nonExistentKey, key2})
		assert.NotNil(t, err)
		assert.IsType(t, &errors.RequestError{}, err)

		_, err = client.ZDiffWithScores([]string{nonExistentKey, key2})
		assert.NotNil(t, err)
		assert.IsType(t, &errors.RequestError{}, err)
	})
}

func (suite *GlideTestSuite) TestZDiffStore() {
	suite.runWithDefaultClients(func(client api.BaseClient) {
		suite.SkipIfServerVersionLowerThanBy("6.2.0")
		t := suite.T()
		key1 := "{testKey}:1-" + uuid.NewString()
		key2 := "{testKey}:2-" + uuid.NewString()
		key3 := "{testKey}:3-" + uuid.NewString()
		key4 := "{testKey}:4-" + uuid.NewString()
		key5 := "{testKey}:5-" + uuid.NewString()

		membersScores1 := map[string]float64{
			"one":   1.0,
			"two":   2.0,
			"three": 3.0,
		}

		membersScores2 := map[string]float64{
			"two": 2.0,
		}

		membersScores3 := map[string]float64{
			"one":   1.0,
			"two":   2.0,
			"three": 3.0,
			"four":  4.0,
		}

		zAddResult1, err := client.ZAdd(key1, membersScores1)
		assert.NoError(t, err)
		assert.Equal(t, int64(3), zAddResult1)
		zAddResult2, err := client.ZAdd(key2, membersScores2)
		assert.NoError(t, err)
		assert.Equal(t, int64(1), zAddResult2)
		zAddResult3, err := client.ZAdd(key3, membersScores3)
		assert.NoError(t, err)
		assert.Equal(t, int64(4), zAddResult3)

		zDiffStoreResult, err := client.ZDiffStore(key4, []string{key1, key2})
		assert.NoError(t, err)
		assert.Equal(t, zDiffStoreResult, int64(2))
		zRangeWithScoreResult, err := client.ZRangeWithScores(key4, options.NewRangeByIndexQuery(0, -1))
		assert.NoError(t, err)
		assert.Equal(t, map[string]float64{"one": 1.0, "three": 3.0}, zRangeWithScoreResult)

		zDiffStoreResult, err = client.ZDiffStore(key4, []string{key3, key2, key1})
		assert.NoError(t, err)
		assert.Equal(t, zDiffStoreResult, int64(1))
		zRangeWithScoreResult, err = client.ZRangeWithScores(key4, options.NewRangeByIndexQuery(0, -1))
		assert.NoError(t, err)
		assert.Equal(t, map[string]float64{"four": 4.0}, zRangeWithScoreResult)

		zDiffStoreResult, err = client.ZDiffStore(key4, []string{key1, key3})
		assert.NoError(t, err)
		assert.Equal(t, zDiffStoreResult, int64(0))
		zRangeWithScoreResult, err = client.ZRangeWithScores(key4, options.NewRangeByIndexQuery(0, -1))
		assert.NoError(t, err)
		assert.Equal(t, map[string]float64{}, zRangeWithScoreResult)

		// Non-Existing key
		zDiffStoreResult, err = client.ZDiffStore(key4, []string{key5, key1})
		assert.NoError(t, err)
		assert.Equal(t, zDiffStoreResult, int64(0))
		zRangeWithScoreResult, err = client.ZRangeWithScores(key4, options.NewRangeByIndexQuery(0, -1))
		assert.NoError(t, err)
		assert.Equal(t, map[string]float64{}, zRangeWithScoreResult)

		// Key exists, but it is not a set
		setResult, err := client.Set(key5, "bar")
		assert.NoError(t, err)
		assert.Equal(t, setResult, "OK")
		_, err = client.ZDiffStore(key4, []string{key5, key1})
		assert.NotNil(t, err)
		assert.IsType(t, &errors.RequestError{}, err)
	})
}

func (suite *GlideTestSuite) TestZUnionAndZUnionWithScores() {
	suite.SkipIfServerVersionLowerThanBy("6.2.0")
	suite.runWithDefaultClients(func(client api.BaseClient) {
		key1 := "{key}-" + uuid.New().String()
		key2 := "{key}-" + uuid.New().String()
		key3 := "{key}-" + uuid.New().String()
		memberScoreMap1 := map[string]float64{
			"one": 1.0,
			"two": 2.0,
		}
		memberScoreMap2 := map[string]float64{
			"two":   3.5,
			"three": 3.0,
		}

		// Add members to sorted sets
		res, err := client.ZAdd(key1, memberScoreMap1)
		assert.NoError(suite.T(), err)
		assert.Equal(suite.T(), int64(2), res)

		res, err = client.ZAdd(key2, memberScoreMap2)
		assert.NoError(suite.T(), err)
		assert.Equal(suite.T(), int64(2), res)

		zUnionResult, err := client.ZUnion(options.KeyArray{Keys: []string{key1, key2}})
		assert.NoError(suite.T(), err)
		assert.Equal(suite.T(), []string{"one", "three", "two"}, zUnionResult)

		// Union with scores
		zUnionWithScoresResult, err := client.ZUnionWithScores(options.KeyArray{Keys: []string{key1, key2}},
			options.NewZUnionOptionsBuilder().SetAggregate(options.AggregateSum),
		)
		assert.NoError(suite.T(), err)
		assert.Equal(suite.T(), map[string]float64{"one": 1.0, "two": 5.5, "three": 3.0}, zUnionWithScoresResult)

		// Union results with max aggregate
		zUnionWithMaxAggregateResult, err := client.ZUnionWithScores(
			options.KeyArray{Keys: []string{key1, key2}},
			options.NewZUnionOptionsBuilder().SetAggregate(options.AggregateMax),
		)
		assert.NoError(suite.T(), err)
		assert.Equal(suite.T(), map[string]float64{"one": 1.0, "two": 3.5, "three": 3.0}, zUnionWithMaxAggregateResult)

		// Union results with min aggregate
		zUnionWithMinAggregateResult, err := client.ZUnionWithScores(
			options.KeyArray{Keys: []string{key1, key2}},
			options.NewZUnionOptionsBuilder().SetAggregate(options.AggregateMin),
		)
		assert.NoError(suite.T(), err)
		assert.Equal(suite.T(), map[string]float64{"one": 1.0, "two": 2.0, "three": 3.0}, zUnionWithMinAggregateResult)

		// Union results with sum aggregate
		zUnionWithSumAggregateResult, err := client.ZUnionWithScores(
			options.KeyArray{Keys: []string{key1, key2}},
			options.NewZUnionOptionsBuilder().SetAggregate(options.AggregateSum),
		)
		assert.NoError(suite.T(), err)
		assert.Equal(suite.T(), map[string]float64{"one": 1.0, "two": 5.5, "three": 3.0}, zUnionWithSumAggregateResult)

		// Scores are multiplied by a 2.0 weight for key1 and key2 during aggregation
		zUnionWithWeightedKeysResult, err := client.ZUnionWithScores(
			options.WeightedKeys{
				KeyWeightPairs: []options.KeyWeightPair{
					{Key: key1, Weight: 3.0},
					{Key: key2, Weight: 2.0},
				},
			},
			options.NewZUnionOptionsBuilder().SetAggregate(options.AggregateSum),
		)
		assert.NoError(suite.T(), err)
		assert.Equal(suite.T(), map[string]float64{"one": 3.0, "two": 13.0, "three": 6.0}, zUnionWithWeightedKeysResult)

		// non-existent key - empty union
		zUnionWithNonExistentKeyResult, err := client.ZUnionWithScores(
			options.KeyArray{Keys: []string{key1, key3}},
			options.NewZUnionOptionsBuilder().SetAggregate(options.AggregateSum),
		)
		assert.NoError(suite.T(), err)
		assert.Equal(suite.T(), map[string]float64{"one": 1.0, "two": 2.0}, zUnionWithNonExistentKeyResult)

		// empty key list - empty union
		zUnionWithEmptyKeyArray, err := client.ZUnionWithScores(options.KeyArray{Keys: []string{}},
			options.NewZUnionOptionsBuilder().SetAggregate(options.AggregateSum),
		)
		assert.NotNil(suite.T(), err)
		assert.Empty(suite.T(), zUnionWithEmptyKeyArray)

		// key exists but not a set
		_, err = client.Set(key3, "value")
		assert.NoError(suite.T(), err)

		_, err = client.ZUnion(options.KeyArray{Keys: []string{key1, key3}})
		assert.NotNil(suite.T(), err)
		assert.IsType(suite.T(), &errors.RequestError{}, err)

		_, err = client.ZUnionWithScores(
			options.KeyArray{Keys: []string{key1, key3}},
			options.NewZUnionOptionsBuilder().SetAggregate(options.AggregateSum),
		)
		assert.NotNil(suite.T(), err)
		assert.IsType(suite.T(), &errors.RequestError{}, err)
	})
}

func (suite *GlideTestSuite) TestZUnionStoreAndZUnionStoreWithOptions() {
	suite.SkipIfServerVersionLowerThanBy("6.2.0")
	suite.runWithDefaultClients(func(client api.BaseClient) {
		key1 := "{key}-" + uuid.New().String()
		key2 := "{key}-" + uuid.New().String()
		key3 := "{key}-" + uuid.New().String()
		dest := "{key}-" + uuid.New().String()
		memberScoreMap1 := map[string]float64{
			"one": 1.0,
			"two": 2.0,
		}
		memberScoreMap2 := map[string]float64{
			"two":   3.5,
			"three": 3.0,
		}

		// Add members to sorted sets
		res, err := client.ZAdd(key1, memberScoreMap1)
		assert.NoError(suite.T(), err)
		assert.Equal(suite.T(), int64(2), res)

		res, err = client.ZAdd(key2, memberScoreMap2)
		assert.NoError(suite.T(), err)
		assert.Equal(suite.T(), int64(2), res)

		zUnionStoreResult, err := client.ZUnionStore(dest, options.KeyArray{Keys: []string{key1, key2}})
		assert.NoError(suite.T(), err)
		zRangeZUnionDest, err := client.ZRange(dest, options.NewRangeByIndexQuery(0, -1))
		assert.NoError(suite.T(), err)
		assert.Equal(suite.T(), int64(3), zUnionStoreResult)
		assert.Equal(suite.T(), []string{"one", "three", "two"}, zRangeZUnionDest)

		// Union with scores
		zUnionStoreWithScoresResult, err := client.ZUnionStoreWithOptions(dest, options.KeyArray{Keys: []string{key1, key2}},
			options.NewZUnionOptionsBuilder().SetAggregate(options.AggregateSum),
		)
		assert.NoError(suite.T(), err)
		zRangeDest, err := client.ZRangeWithScores(dest, options.NewRangeByIndexQuery(0, -1))
		assert.NoError(suite.T(), err)
		assert.Equal(suite.T(), int64(3), zUnionStoreWithScoresResult)
		assert.Equal(suite.T(), map[string]float64{"one": 1.0, "two": 5.5, "three": 3.0}, zRangeDest)

		// Union results with max aggregate
		zUnionStoreWithMaxAggregateResult, err := client.ZUnionStoreWithOptions(
			dest,
			options.KeyArray{Keys: []string{key1, key2}},
			options.NewZUnionOptionsBuilder().SetAggregate(options.AggregateMax),
		)
		assert.NoError(suite.T(), err)
		zRangeDest, err = client.ZRangeWithScores(dest, options.NewRangeByIndexQuery(0, -1))
		assert.NoError(suite.T(), err)
		assert.Equal(suite.T(), int64(3), zUnionStoreWithMaxAggregateResult)
		assert.Equal(suite.T(), map[string]float64{"one": 1.0, "two": 3.5, "three": 3.0}, zRangeDest)

		// Union results with min aggregate
		zUnionStoreWithMinAggregateResult, err := client.ZUnionStoreWithOptions(
			dest,
			options.KeyArray{Keys: []string{key1, key2}},
			options.NewZUnionOptionsBuilder().SetAggregate(options.AggregateMin),
		)
		assert.NoError(suite.T(), err)
		zRangeDest, err = client.ZRangeWithScores(dest, options.NewRangeByIndexQuery(0, -1))
		assert.NoError(suite.T(), err)
		assert.Equal(suite.T(), int64(3), zUnionStoreWithMinAggregateResult)
		assert.Equal(suite.T(), map[string]float64{"one": 1.0, "two": 2.0, "three": 3.0}, zRangeDest)

		// Union results with sum aggregate
		zUnionStoreWithSumAggregateResult, err := client.ZUnionStoreWithOptions(
			dest,
			options.KeyArray{Keys: []string{key1, key2}},
			options.NewZUnionOptionsBuilder().SetAggregate(options.AggregateSum),
		)
		assert.NoError(suite.T(), err)
		zRangeDest, err = client.ZRangeWithScores(dest, options.NewRangeByIndexQuery(0, -1))
		assert.NoError(suite.T(), err)
		assert.Equal(suite.T(), int64(3), zUnionStoreWithSumAggregateResult)
		assert.Equal(suite.T(), map[string]float64{"one": 1.0, "two": 5.5, "three": 3.0}, zRangeDest)

		// Scores are multiplied by a 2.0 weight for key1 and key2 during aggregation
		zUnionStoreWithWeightedKeysResult, err := client.ZUnionStoreWithOptions(
			dest,
			options.WeightedKeys{
				KeyWeightPairs: []options.KeyWeightPair{
					{Key: key1, Weight: 3.0},
					{Key: key2, Weight: 2.0},
				},
			},
			options.NewZUnionOptionsBuilder().SetAggregate(options.AggregateSum),
		)
		assert.NoError(suite.T(), err)
		zRangeDest, err = client.ZRangeWithScores(dest, options.NewRangeByIndexQuery(0, -1))
		assert.NoError(suite.T(), err)
		assert.Equal(suite.T(), int64(3), zUnionStoreWithWeightedKeysResult)
		assert.Equal(suite.T(), map[string]float64{"one": 3.0, "two": 13.0, "three": 6.0}, zRangeDest)

		// non-existent key - empty union
		zUnionStoreWithNonExistentKeyResult, err := client.ZUnionStoreWithOptions(
			dest,
			options.KeyArray{Keys: []string{key1, key3}},
			options.NewZUnionOptionsBuilder().SetAggregate(options.AggregateSum),
		)
		assert.NoError(suite.T(), err)
		zRangeDest, err = client.ZRangeWithScores(dest, options.NewRangeByIndexQuery(0, -1))
		assert.NoError(suite.T(), err)
		assert.Equal(suite.T(), int64(2), zUnionStoreWithNonExistentKeyResult)
		assert.Equal(suite.T(), map[string]float64{"one": 1.0, "two": 2.0}, zRangeDest)

		// empty key list - empty union
		_, err = client.ZRem(dest, []string{"one", "two"}) // Flush previous results
		assert.NoError(suite.T(), err)
		zUnionStoreWithEmptyKeyArray, err := client.ZUnionStoreWithOptions(
			dest,
			options.KeyArray{Keys: []string{}},
			options.NewZUnionOptionsBuilder().SetAggregate(options.AggregateSum),
		)
		assert.NotNil(suite.T(), err)
		zRangeDest, err = client.ZRangeWithScores(dest, options.NewRangeByIndexQuery(0, -1))
		assert.NoError(suite.T(), err)
		assert.Equal(suite.T(), int64(0), zUnionStoreWithEmptyKeyArray)
		assert.Empty(suite.T(), zRangeDest)

		// key exists but not a set
		_, err = client.Set(key3, "value")
		assert.NoError(suite.T(), err)

		_, err = client.ZUnionStore(dest, options.KeyArray{Keys: []string{key1, key3}})
		assert.NotNil(suite.T(), err)
		assert.IsType(suite.T(), &errors.RequestError{}, err)

		_, err = client.ZUnionStoreWithOptions(
			dest,
			options.KeyArray{Keys: []string{key1, key3}},
			options.NewZUnionOptionsBuilder().SetAggregate(options.AggregateSum),
		)
		assert.NotNil(suite.T(), err)
		assert.IsType(suite.T(), &errors.RequestError{}, err)
	})
}<|MERGE_RESOLUTION|>--- conflicted
+++ resolved
@@ -7124,14 +7124,106 @@
 	})
 }
 
-<<<<<<< HEAD
 func (suite *GlideTestSuite) TestXInfoConsumers() {
 	suite.runWithDefaultClients(func(client api.BaseClient) {
 		key := uuid.NewString()
 		group := uuid.NewString()
 		consumer1 := uuid.NewString()
 		consumer2 := uuid.NewString()
-=======
+
+		xadd, err := client.XAddWithOptions(
+			key,
+			[][]string{{"e1_f1", "e1_v1"}, {"e1_f2", "e1_v2"}},
+			*options.NewXAddOptions().SetId("0-1"),
+		)
+		assert.NoError(suite.T(), err)
+		assert.Equal(suite.T(), "0-1", xadd.Value())
+		xadd, err = client.XAddWithOptions(
+			key,
+			[][]string{{"e2_f1", "e2_v1"}, {"e2_f2", "e2_v2"}},
+			*options.NewXAddOptions().SetId("0-2"),
+		)
+		assert.NoError(suite.T(), err)
+		assert.Equal(suite.T(), "0-2", xadd.Value())
+		xadd, err = client.XAddWithOptions(key, [][]string{{"e3_f1", "e3_v1"}}, *options.NewXAddOptions().SetId("0-3"))
+		assert.NoError(suite.T(), err)
+		assert.Equal(suite.T(), "0-3", xadd.Value())
+
+		suite.verifyOK(client.XGroupCreate(key, group, "0-0"))
+
+		xReadGroup, err := client.XReadGroupWithOptions(
+			group,
+			consumer1,
+			map[string]string{key: ">"},
+			*options.NewXReadGroupOptions().SetCount(1),
+		)
+		assert.NoError(suite.T(), err)
+		expectedResult := map[string]map[string][][]string{
+			key: {
+				"0-1": {{"e1_f1", "e1_v1"}, {"e1_f2", "e1_v2"}},
+			},
+		}
+		assert.Equal(suite.T(), expectedResult, xReadGroup)
+
+		// Sleep to ensure the idle time value and inactive time value returned by xinfo_consumers is > 0
+		time.Sleep(2000 * time.Millisecond)
+		info, err := client.XInfoConsumers(key, group)
+		assert.NoError(suite.T(), err)
+		assert.Len(suite.T(), info, 1)
+		assert.Equal(suite.T(), consumer1, info[0].Name)
+		assert.Equal(suite.T(), int64(1), info[0].Pending)
+		assert.Greater(suite.T(), info[0].Idle, int64(0))
+		if suite.serverVersion > "7.2.0" {
+			assert.False(suite.T(), info[0].Inactive.IsNil())
+			assert.Greater(suite.T(), info[0].Inactive.Value(), int64(0))
+		} else {
+			assert.True(suite.T(), info[0].Inactive.IsNil())
+		}
+
+		respBool, err := client.XGroupCreateConsumer(key, group, consumer2)
+		assert.NoError(suite.T(), err)
+		assert.True(suite.T(), respBool)
+
+		xReadGroup, err = client.XReadGroup(group, consumer2, map[string]string{key: ">"})
+		assert.NoError(suite.T(), err)
+		expectedResult = map[string]map[string][][]string{
+			key: {
+				"0-2": {{"e2_f1", "e2_v1"}, {"e2_f2", "e2_v2"}},
+				"0-3": {{"e3_f1", "e3_v1"}},
+			},
+		}
+		assert.Equal(suite.T(), expectedResult, xReadGroup)
+
+		// Verify that xinfo_consumers contains info for 2 consumers now
+		info, err = client.XInfoConsumers(key, group)
+		assert.NoError(suite.T(), err)
+		assert.Len(suite.T(), info, 2)
+
+		// Passing a non-existing key raises an error
+		key = uuid.NewString()
+		_, err = client.XInfoConsumers(key, "_")
+		assert.IsType(suite.T(), &errors.RequestError{}, err)
+
+		// key exists, but it is not a stream
+		suite.verifyOK(client.Set(key, key))
+		_, err = client.XInfoConsumers(key, "_")
+		assert.IsType(suite.T(), &errors.RequestError{}, err)
+
+		// Passing a non-existing group raises an error
+		key = uuid.NewString()
+		_, err = client.XAdd(key, [][]string{{"a", "b"}})
+		assert.NoError(suite.T(), err)
+		_, err = client.XInfoConsumers(key, "_")
+		assert.IsType(suite.T(), &errors.RequestError{}, err)
+
+		// no consumers yet
+		suite.verifyOK(client.XGroupCreate(key, group, "0-0"))
+		info, err = client.XInfoConsumers(key, group)
+		assert.NoError(suite.T(), err)
+		assert.Empty(suite.T(), info)
+	})
+}
+
 func (suite *GlideTestSuite) TestXInfoGroups() {
 	suite.runWithDefaultClients(func(client api.BaseClient) {
 		key := uuid.NewString()
@@ -7166,7 +7258,6 @@
 				},
 			}, xinfo)
 		}
->>>>>>> 1f563257
 
 		xadd, err := client.XAddWithOptions(
 			key,
@@ -7186,16 +7277,6 @@
 		assert.NoError(suite.T(), err)
 		assert.Equal(suite.T(), "0-3", xadd.Value())
 
-<<<<<<< HEAD
-		suite.verifyOK(client.XGroupCreate(key, group, "0-0"))
-
-		xReadGroup, err := client.XReadGroupWithOptions(
-			group,
-			consumer1,
-			map[string]string{key: ">"},
-			*options.NewXReadGroupOptions().SetCount(1),
-		)
-=======
 		// same as previous check, bug lag = 3, there are 3 messages unread
 		xinfo, err = client.XInfoGroups(key)
 		assert.NoError(suite.T(), err)
@@ -7224,59 +7305,16 @@
 		}
 
 		xReadGroup, err := client.XReadGroup(group, consumer, map[string]string{key: ">"})
->>>>>>> 1f563257
 		assert.NoError(suite.T(), err)
 		expectedResult := map[string]map[string][][]string{
 			key: {
 				"0-1": {{"e1_f1", "e1_v1"}, {"e1_f2", "e1_v2"}},
-<<<<<<< HEAD
-=======
-				"0-2": {{"e2_f1", "e2_v1"}, {"e2_f2", "e2_v2"}},
-				"0-3": {{"e3_f1", "e3_v1"}},
->>>>>>> 1f563257
-			},
-		}
-		assert.Equal(suite.T(), expectedResult, xReadGroup)
-
-<<<<<<< HEAD
-		// Sleep to ensure the idle time value and inactive time value returned by xinfo_consumers is > 0
-		time.Sleep(2000 * time.Millisecond)
-		info, err := client.XInfoConsumers(key, group)
-		assert.NoError(suite.T(), err)
-		assert.Len(suite.T(), info, 1)
-		assert.Equal(suite.T(), consumer1, info[0].Name)
-		assert.Equal(suite.T(), int64(1), info[0].Pending)
-		assert.Greater(suite.T(), info[0].Idle, int64(0))
-		if suite.serverVersion > "7.2.0" {
-			assert.False(suite.T(), info[0].Inactive.IsNil())
-			assert.Greater(suite.T(), info[0].Inactive.Value(), int64(0))
-		} else {
-			assert.True(suite.T(), info[0].Inactive.IsNil())
-		}
-
-		respBool, err := client.XGroupCreateConsumer(key, group, consumer2)
-		assert.NoError(suite.T(), err)
-		assert.True(suite.T(), respBool)
-
-		xReadGroup, err = client.XReadGroup(group, consumer2, map[string]string{key: ">"})
-		assert.NoError(suite.T(), err)
-		expectedResult = map[string]map[string][][]string{
-			key: {
 				"0-2": {{"e2_f1", "e2_v1"}, {"e2_f2", "e2_v2"}},
 				"0-3": {{"e3_f1", "e3_v1"}},
 			},
 		}
 		assert.Equal(suite.T(), expectedResult, xReadGroup)
 
-		// Verify that xinfo_consumers contains info for 2 consumers now
-		info, err = client.XInfoConsumers(key, group)
-		assert.NoError(suite.T(), err)
-		assert.Len(suite.T(), info, 2)
-
-		// Passing a non-existing key raises an error
-		key = uuid.NewString()
-		_, err = client.XInfoConsumers(key, "_")
-=======
 		// after reading, `lag` is reset, and `pending`, consumer count and last ID are set
 		xinfo, err = client.XInfoGroups(key)
 		assert.NoError(suite.T(), err)
@@ -7338,28 +7376,10 @@
 		// Passing a non-existing key raises an error
 		key = uuid.NewString()
 		_, err = client.XInfoGroups(key)
->>>>>>> 1f563257
 		assert.IsType(suite.T(), &errors.RequestError{}, err)
 
 		// key exists, but it is not a stream
 		suite.verifyOK(client.Set(key, key))
-<<<<<<< HEAD
-		_, err = client.XInfoConsumers(key, "_")
-		assert.IsType(suite.T(), &errors.RequestError{}, err)
-
-		// Passing a non-existing group raises an error
-		key = uuid.NewString()
-		_, err = client.XAdd(key, [][]string{{"a", "b"}})
-		assert.NoError(suite.T(), err)
-		_, err = client.XInfoConsumers(key, "_")
-		assert.IsType(suite.T(), &errors.RequestError{}, err)
-
-		// no consumers yet
-		suite.verifyOK(client.XGroupCreate(key, group, "0-0"))
-		info, err = client.XInfoConsumers(key, group)
-		assert.NoError(suite.T(), err)
-		assert.Empty(suite.T(), info)
-=======
 		_, err = client.XInfoGroups(key)
 		assert.IsType(suite.T(), &errors.RequestError{}, err)
 
@@ -7371,7 +7391,6 @@
 		xinfo, err = client.XInfoGroups(key)
 		assert.NoError(suite.T(), err)
 		assert.Empty(suite.T(), xinfo)
->>>>>>> 1f563257
 	})
 }
 
