// Copyright Valkey GLIDE Project Contributors - SPDX Identifier: Apache-2.0

package integTest

import (
	"math"
	"reflect"
	"strconv"
	"strings"
	"time"

	"github.com/google/uuid"
	"github.com/stretchr/testify/assert"
	"github.com/valkey-io/valkey-glide/go/glide/api"
	"github.com/valkey-io/valkey-glide/go/glide/api/options"
)

const (
	keyName      = "key"
	initialValue = "value"
	anotherValue = "value2"
)

func (suite *GlideTestSuite) TestSetAndGet_noOptions() {
	suite.runWithDefaultClients(func(client api.BaseClient) {
		suite.verifyOK(client.Set(keyName, initialValue))
		result, err := client.Get(keyName)

		assert.Nil(suite.T(), err)
		assert.Equal(suite.T(), initialValue, result.Value())
	})
}

func (suite *GlideTestSuite) TestSetAndGet_byteString() {
	suite.runWithDefaultClients(func(client api.BaseClient) {
		invalidUTF8Value := "\xff\xfe\xfd"
		suite.verifyOK(client.Set(keyName, invalidUTF8Value))
		result, err := client.Get(keyName)

		assert.Nil(suite.T(), err)
		assert.Equal(suite.T(), invalidUTF8Value, result.Value())
	})
}

func (suite *GlideTestSuite) TestSetWithOptions_ReturnOldValue() {
	suite.runWithDefaultClients(func(client api.BaseClient) {
		suite.verifyOK(client.Set(keyName, initialValue))

		opts := api.NewSetOptionsBuilder().SetReturnOldValue(true)
		result, err := client.SetWithOptions(keyName, anotherValue, opts)

		assert.Nil(suite.T(), err)
		assert.Equal(suite.T(), initialValue, result.Value())
	})
}

func (suite *GlideTestSuite) TestSetWithOptions_OnlyIfExists_overwrite() {
	suite.runWithDefaultClients(func(client api.BaseClient) {
		key := uuid.New().String()
		suite.verifyOK(client.Set(key, initialValue))

		opts := api.NewSetOptionsBuilder().SetConditionalSet(api.OnlyIfExists)
		result, err := client.SetWithOptions(key, anotherValue, opts)
		assert.Nil(suite.T(), err)
		assert.Equal(suite.T(), "OK", result.Value())

		result, err = client.Get(key)
		assert.Nil(suite.T(), err)
		assert.Equal(suite.T(), anotherValue, result.Value())
	})
}

func (suite *GlideTestSuite) TestSetWithOptions_OnlyIfExists_missingKey() {
	suite.runWithDefaultClients(func(client api.BaseClient) {
		key := uuid.New().String()
		opts := api.NewSetOptionsBuilder().SetConditionalSet(api.OnlyIfExists)
		result, err := client.SetWithOptions(key, anotherValue, opts)

		assert.Nil(suite.T(), err)
		assert.Equal(suite.T(), "", result.Value())
	})
}

func (suite *GlideTestSuite) TestSetWithOptions_OnlyIfDoesNotExist_missingKey() {
	suite.runWithDefaultClients(func(client api.BaseClient) {
		key := uuid.New().String()
		opts := api.NewSetOptionsBuilder().SetConditionalSet(api.OnlyIfDoesNotExist)
		result, err := client.SetWithOptions(key, anotherValue, opts)
		assert.Nil(suite.T(), err)
		assert.Equal(suite.T(), "OK", result.Value())

		result, err = client.Get(key)
		assert.Nil(suite.T(), err)
		assert.Equal(suite.T(), anotherValue, result.Value())
	})
}

func (suite *GlideTestSuite) TestSetWithOptions_OnlyIfDoesNotExist_existingKey() {
	suite.runWithDefaultClients(func(client api.BaseClient) {
		key := uuid.New().String()
		opts := api.NewSetOptionsBuilder().SetConditionalSet(api.OnlyIfDoesNotExist)
		suite.verifyOK(client.Set(key, initialValue))

		result, err := client.SetWithOptions(key, anotherValue, opts)

		assert.Nil(suite.T(), err)
		assert.Equal(suite.T(), "", result.Value())

		result, err = client.Get(key)

		assert.Nil(suite.T(), err)
		assert.Equal(suite.T(), initialValue, result.Value())
	})
}

func (suite *GlideTestSuite) TestSetWithOptions_KeepExistingExpiry() {
	suite.runWithDefaultClients(func(client api.BaseClient) {
		key := uuid.New().String()
		opts := api.NewSetOptionsBuilder().SetExpiry(api.NewExpiryBuilder().SetType(api.Milliseconds).SetCount(uint64(2000)))
		result, err := client.SetWithOptions(key, initialValue, opts)
		assert.Nil(suite.T(), err)
		assert.Equal(suite.T(), "OK", result.Value())

		result, err = client.Get(key)
		assert.Nil(suite.T(), err)
		assert.Equal(suite.T(), initialValue, result.Value())

		opts = api.NewSetOptionsBuilder().SetExpiry(api.NewExpiryBuilder().SetType(api.KeepExisting))
		result, err = client.SetWithOptions(key, anotherValue, opts)
		assert.Nil(suite.T(), err)
		assert.Equal(suite.T(), "OK", result.Value())

		result, err = client.Get(key)

		assert.Nil(suite.T(), err)
		assert.Equal(suite.T(), anotherValue, result.Value())

		time.Sleep(2222 * time.Millisecond)
		result, err = client.Get(key)

		assert.Nil(suite.T(), err)
		assert.Equal(suite.T(), "", result.Value())
	})
}

func (suite *GlideTestSuite) TestSetWithOptions_UpdateExistingExpiry() {
	suite.runWithDefaultClients(func(client api.BaseClient) {
		key := uuid.New().String()
		opts := api.NewSetOptionsBuilder().SetExpiry(api.NewExpiryBuilder().SetType(api.Milliseconds).SetCount(uint64(100500)))
		result, err := client.SetWithOptions(key, initialValue, opts)
		assert.Nil(suite.T(), err)
		assert.Equal(suite.T(), "OK", result.Value())

		result, err = client.Get(key)
		assert.Nil(suite.T(), err)
		assert.Equal(suite.T(), initialValue, result.Value())

		opts = api.NewSetOptionsBuilder().SetExpiry(api.NewExpiryBuilder().SetType(api.Milliseconds).SetCount(uint64(2000)))
		result, err = client.SetWithOptions(key, anotherValue, opts)
		assert.Nil(suite.T(), err)
		assert.Equal(suite.T(), "OK", result.Value())

		result, err = client.Get(key)
		assert.Nil(suite.T(), err)
		assert.Equal(suite.T(), anotherValue, result.Value())

		time.Sleep(2222 * time.Millisecond)
		result, err = client.Get(key)

		assert.Nil(suite.T(), err)
		assert.Equal(suite.T(), "", result.Value())
	})
}

func (suite *GlideTestSuite) TestGetEx_existingAndNonExistingKeys() {
	suite.runWithDefaultClients(func(client api.BaseClient) {
		key := uuid.New().String()
		suite.verifyOK(client.Set(key, initialValue))

		result, err := client.GetEx(key)
		assert.Nil(suite.T(), err)
		assert.Equal(suite.T(), initialValue, result.Value())

		key = uuid.New().String()
		result, err = client.Get(key)
		assert.Nil(suite.T(), err)
		assert.Equal(suite.T(), "", result.Value())
	})
}

func (suite *GlideTestSuite) TestGetExWithOptions_PersistKey() {
	suite.runWithDefaultClients(func(client api.BaseClient) {
		key := uuid.New().String()
		suite.verifyOK(client.Set(key, initialValue))

		opts := api.NewGetExOptionsBuilder().SetExpiry(api.NewExpiryBuilder().SetType(api.Milliseconds).SetCount(uint64(2000)))
		result, err := client.GetExWithOptions(key, opts)
		assert.Nil(suite.T(), err)
		assert.Equal(suite.T(), initialValue, result.Value())

		result, err = client.Get(key)
		assert.Nil(suite.T(), err)
		assert.Equal(suite.T(), initialValue, result.Value())

		time.Sleep(1000 * time.Millisecond)

		opts = api.NewGetExOptionsBuilder().SetExpiry(api.NewExpiryBuilder().SetType(api.Persist))
		result, err = client.GetExWithOptions(key, opts)
		assert.Nil(suite.T(), err)
		assert.Equal(suite.T(), initialValue, result.Value())
	})
}

func (suite *GlideTestSuite) TestGetExWithOptions_UpdateExpiry() {
	suite.runWithDefaultClients(func(client api.BaseClient) {
		key := uuid.New().String()
		suite.verifyOK(client.Set(key, initialValue))

		opts := api.NewGetExOptionsBuilder().SetExpiry(api.NewExpiryBuilder().SetType(api.Milliseconds).SetCount(uint64(2000)))
		result, err := client.GetExWithOptions(key, opts)
		assert.Nil(suite.T(), err)
		assert.Equal(suite.T(), initialValue, result.Value())

		result, err = client.Get(key)
		assert.Nil(suite.T(), err)
		assert.Equal(suite.T(), initialValue, result.Value())

		time.Sleep(2222 * time.Millisecond)

		result, err = client.Get(key)
		assert.Nil(suite.T(), err)
		assert.Equal(suite.T(), "", result.Value())
	})
}

func (suite *GlideTestSuite) TestSetWithOptions_ReturnOldValue_nonExistentKey() {
	suite.runWithDefaultClients(func(client api.BaseClient) {
		key := uuid.New().String()
		opts := api.NewSetOptionsBuilder().SetReturnOldValue(true)

		result, err := client.SetWithOptions(key, anotherValue, opts)

		assert.Nil(suite.T(), err)
		assert.Equal(suite.T(), "", result.Value())
	})
}

func (suite *GlideTestSuite) TestMSetAndMGet_existingAndNonExistingKeys() {
	suite.runWithDefaultClients(func(client api.BaseClient) {
		key1 := uuid.New().String()
		key2 := uuid.New().String()
		key3 := uuid.New().String()
		oldValue := uuid.New().String()
		value := uuid.New().String()
		suite.verifyOK(client.Set(key1, oldValue))
		keyValueMap := map[string]string{
			key1: value,
			key2: value,
		}
		suite.verifyOK(client.MSet(keyValueMap))
		keys := []string{key1, key2, key3}
		stringValue := api.CreateStringResult(value)
		nullResult := api.CreateNilStringResult()
		values := []api.Result[string]{stringValue, stringValue, nullResult}
		result, err := client.MGet(keys)

		assert.Nil(suite.T(), err)
		assert.Equal(suite.T(), values, result)
	})
}

func (suite *GlideTestSuite) TestMSetNXAndMGet_nonExistingKey_valuesSet() {
	suite.runWithDefaultClients(func(client api.BaseClient) {
		key1 := "{key}" + uuid.New().String()
		key2 := "{key}" + uuid.New().String()
		key3 := "{key}" + uuid.New().String()
		value := uuid.New().String()
		keyValueMap := map[string]string{
			key1: value,
			key2: value,
			key3: value,
		}
		res, err := client.MSetNX(keyValueMap)
		assert.Nil(suite.T(), err)
		assert.True(suite.T(), res)
		keys := []string{key1, key2, key3}
		stringValue := api.CreateStringResult(value)
		values := []api.Result[string]{stringValue, stringValue, stringValue}
		result, err := client.MGet(keys)

		assert.Nil(suite.T(), err)
		assert.Equal(suite.T(), values, result)
	})
}

func (suite *GlideTestSuite) TestMSetNXAndMGet_existingKey_valuesNotUpdated() {
	suite.runWithDefaultClients(func(client api.BaseClient) {
		key1 := "{key}" + uuid.New().String()
		key2 := "{key}" + uuid.New().String()
		key3 := "{key}" + uuid.New().String()
		oldValue := uuid.New().String()
		value := uuid.New().String()
		suite.verifyOK(client.Set(key1, oldValue))
		keyValueMap := map[string]string{
			key1: value,
			key2: value,
			key3: value,
		}
		res, err := client.MSetNX(keyValueMap)
		assert.Nil(suite.T(), err)
		assert.False(suite.T(), res)
		keys := []string{key1, key2, key3}
		oldResult := api.CreateStringResult(oldValue)
		nullResult := api.CreateNilStringResult()
		values := []api.Result[string]{oldResult, nullResult, nullResult}
		result, err := client.MGet(keys)

		assert.Nil(suite.T(), err)
		assert.Equal(suite.T(), values, result)
	})
}

func (suite *GlideTestSuite) TestIncrCommands_existingKey() {
	suite.runWithDefaultClients(func(client api.BaseClient) {
		key := uuid.New().String()
		suite.verifyOK(client.Set(key, "10"))

		res1, err := client.Incr(key)
		assert.Nil(suite.T(), err)
		assert.Equal(suite.T(), int64(11), res1)

		res2, err := client.IncrBy(key, 10)
		assert.Nil(suite.T(), err)
		assert.Equal(suite.T(), int64(21), res2)

		res3, err := client.IncrByFloat(key, float64(10.1))
		assert.Nil(suite.T(), err)
		assert.Equal(suite.T(), float64(31.1), res3)
	})
}

func (suite *GlideTestSuite) TestIncrCommands_nonExistingKey() {
	suite.runWithDefaultClients(func(client api.BaseClient) {
		key1 := uuid.New().String()
		res1, err := client.Incr(key1)
		assert.Nil(suite.T(), err)
		assert.Equal(suite.T(), int64(1), res1)

		key2 := uuid.New().String()
		res2, err := client.IncrBy(key2, 10)
		assert.Nil(suite.T(), err)
		assert.Equal(suite.T(), int64(10), res2)

		key3 := uuid.New().String()
		res3, err := client.IncrByFloat(key3, float64(10.1))
		assert.Nil(suite.T(), err)
		assert.Equal(suite.T(), float64(10.1), res3)
	})
}

func (suite *GlideTestSuite) TestIncrCommands_TypeError() {
	suite.runWithDefaultClients(func(client api.BaseClient) {
		key := uuid.New().String()
		suite.verifyOK(client.Set(key, "stringValue"))

		res1, err := client.Incr(key)
		assert.Equal(suite.T(), int64(0), res1)
		assert.NotNil(suite.T(), err)
		assert.IsType(suite.T(), &api.RequestError{}, err)

		res2, err := client.IncrBy(key, 10)
		assert.Equal(suite.T(), int64(0), res2)
		assert.NotNil(suite.T(), err)
		assert.IsType(suite.T(), &api.RequestError{}, err)

		res3, err := client.IncrByFloat(key, float64(10.1))
		assert.Equal(suite.T(), float64(0), res3)
		assert.NotNil(suite.T(), err)
		assert.IsType(suite.T(), &api.RequestError{}, err)
	})
}

func (suite *GlideTestSuite) TestDecrCommands_existingKey() {
	suite.runWithDefaultClients(func(client api.BaseClient) {
		key := uuid.New().String()
		suite.verifyOK(client.Set(key, "10"))

		res1, err := client.Decr(key)
		assert.Nil(suite.T(), err)
		assert.Equal(suite.T(), int64(9), res1)

		res2, err := client.DecrBy(key, 10)
		assert.Nil(suite.T(), err)
		assert.Equal(suite.T(), int64(-1), res2)
	})
}

func (suite *GlideTestSuite) TestDecrCommands_nonExistingKey() {
	suite.runWithDefaultClients(func(client api.BaseClient) {
		key1 := uuid.New().String()
		res1, err := client.Decr(key1)
		assert.Nil(suite.T(), err)
		assert.Equal(suite.T(), int64(-1), res1)

		key2 := uuid.New().String()
		res2, err := client.DecrBy(key2, 10)
		assert.Nil(suite.T(), err)
		assert.Equal(suite.T(), int64(-10), res2)
	})
}

func (suite *GlideTestSuite) TestStrlen_existingKey() {
	suite.runWithDefaultClients(func(client api.BaseClient) {
		key := uuid.New().String()
		value := uuid.New().String()
		suite.verifyOK(client.Set(key, value))

		res, err := client.Strlen(key)
		assert.Nil(suite.T(), err)
		assert.Equal(suite.T(), int64(len(value)), res)
	})
}

func (suite *GlideTestSuite) TestStrlen_nonExistingKey() {
	suite.runWithDefaultClients(func(client api.BaseClient) {
		key := uuid.New().String()
		res, err := client.Strlen(key)
		assert.Nil(suite.T(), err)
		assert.Equal(suite.T(), int64(0), res)
	})
}

func (suite *GlideTestSuite) TestSetRange_existingAndNonExistingKeys() {
	suite.runWithDefaultClients(func(client api.BaseClient) {
		key := uuid.New().String()
		res, err := client.SetRange(key, 0, "Dummy string")
		assert.Nil(suite.T(), err)
		assert.Equal(suite.T(), int64(12), res)

		res, err = client.SetRange(key, 6, "values")
		assert.Nil(suite.T(), err)
		assert.Equal(suite.T(), int64(12), res)
		res1, err := client.Get(key)
		assert.Nil(suite.T(), err)
		assert.Equal(suite.T(), "Dummy values", res1.Value())

		res, err = client.SetRange(key, 15, "test")
		assert.Nil(suite.T(), err)
		assert.Equal(suite.T(), int64(19), res)
		res1, err = client.Get(key)
		assert.Nil(suite.T(), err)
		assert.Equal(suite.T(), "Dummy values\x00\x00\x00test", res1.Value())

		res, err = client.SetRange(key, math.MaxInt32, "test")
		assert.Equal(suite.T(), int64(0), res)
		assert.NotNil(suite.T(), err)
		assert.IsType(suite.T(), &api.RequestError{}, err)
	})
}

func (suite *GlideTestSuite) TestSetRange_existingAndNonExistingKeys_binaryString() {
	suite.runWithDefaultClients(func(client api.BaseClient) {
		nonUtf8String := "Dummy \xFF string"
		key := uuid.New().String()
		res, err := client.SetRange(key, 0, nonUtf8String)
		assert.Nil(suite.T(), err)
		assert.Equal(suite.T(), int64(14), res)

		res, err = client.SetRange(key, 6, "values ")
		assert.Nil(suite.T(), err)
		assert.Equal(suite.T(), int64(14), res)
		res1, err := client.Get(key)
		assert.Nil(suite.T(), err)
		assert.Equal(suite.T(), "Dummy values g", res1.Value())

		res, err = client.SetRange(key, 15, "test")
		assert.Nil(suite.T(), err)
		assert.Equal(suite.T(), int64(19), res)
		res1, err = client.Get(key)
		assert.Nil(suite.T(), err)
		assert.Equal(suite.T(), "Dummy values g\x00test", res1.Value())
	})
}

func (suite *GlideTestSuite) TestGetRange_existingAndNonExistingKeys() {
	suite.runWithDefaultClients(func(client api.BaseClient) {
		key := uuid.New().String()
		suite.verifyOK(client.Set(key, "Dummy string"))

		res, err := client.GetRange(key, 0, 4)
		assert.Nil(suite.T(), err)
		assert.Equal(suite.T(), "Dummy", res)

		res, err = client.GetRange(key, -6, -1)
		assert.Nil(suite.T(), err)
		assert.Equal(suite.T(), "string", res)

		res, err = client.GetRange(key, -1, -6)
		assert.Nil(suite.T(), err)
		assert.Equal(suite.T(), "", res)

		res, err = client.GetRange(key, 15, 16)
		assert.Nil(suite.T(), err)
		assert.Equal(suite.T(), "", res)

		nonExistingKey := uuid.New().String()
		res, err = client.GetRange(nonExistingKey, 0, 5)
		assert.Nil(suite.T(), err)
		assert.Equal(suite.T(), "", res)
	})
}

func (suite *GlideTestSuite) TestGetRange_binaryString() {
	suite.runWithDefaultClients(func(client api.BaseClient) {
		key := uuid.New().String()
		nonUtf8String := "Dummy \xFF string"
		suite.verifyOK(client.Set(key, nonUtf8String))

		res, err := client.GetRange(key, 4, 6)
		assert.Nil(suite.T(), err)
		assert.Equal(suite.T(), "y \xFF", res)
	})
}

func (suite *GlideTestSuite) TestAppend_existingAndNonExistingKeys() {
	suite.runWithDefaultClients(func(client api.BaseClient) {
		key := uuid.New().String()
		value1 := uuid.New().String()
		value2 := uuid.New().String()

		res, err := client.Append(key, value1)
		assert.Nil(suite.T(), err)
		assert.Equal(suite.T(), int64(len(value1)), res)
		res1, err := client.Get(key)
		assert.Nil(suite.T(), err)
		assert.Equal(suite.T(), value1, res1.Value())

		res, err = client.Append(key, value2)
		assert.Nil(suite.T(), err)
		assert.Equal(suite.T(), int64(len(value1)+len(value2)), res)
		res1, err = client.Get(key)
		assert.Nil(suite.T(), err)
		assert.Equal(suite.T(), value1+value2, res1.Value())
	})
}

func (suite *GlideTestSuite) TestLCS_existingAndNonExistingKeys() {
	suite.SkipIfServerVersionLowerThanBy("7.0.0")

	suite.runWithDefaultClients(func(client api.BaseClient) {
		key1 := "{key}" + uuid.New().String()
		key2 := "{key}" + uuid.New().String()

		res, err := client.LCS(key1, key2)
		assert.Nil(suite.T(), err)
		assert.Equal(suite.T(), "", res)

		suite.verifyOK(client.Set(key1, "Dummy string"))
		suite.verifyOK(client.Set(key2, "Dummy value"))

		res, err = client.LCS(key1, key2)
		assert.Nil(suite.T(), err)
		assert.Equal(suite.T(), "Dummy ", res)
	})
}

func (suite *GlideTestSuite) TestGetDel_ExistingKey() {
	suite.runWithDefaultClients(func(client api.BaseClient) {
		key := uuid.New().String()
		value := "testValue"

		suite.verifyOK(client.Set(key, value))
		result, err := client.GetDel(key)
		assert.Nil(suite.T(), err)
		assert.Equal(suite.T(), value, result.Value())

		result, err = client.Get(key)
		assert.Nil(suite.T(), err)
		assert.Equal(suite.T(), "", result.Value())
	})
}

func (suite *GlideTestSuite) TestGetDel_NonExistingKey() {
	suite.runWithDefaultClients(func(client api.BaseClient) {
		key := uuid.New().String()

		result, err := client.GetDel(key)

		assert.Nil(suite.T(), err)
		assert.Equal(suite.T(), "", result.Value())
	})
}

func (suite *GlideTestSuite) TestGetDel_EmptyKey() {
	suite.runWithDefaultClients(func(client api.BaseClient) {
		result, err := client.GetDel("")

		assert.NotNil(suite.T(), err)
		assert.Equal(suite.T(), "", result.Value())
		assert.Equal(suite.T(), "key is required", err.Error())
	})
}

func (suite *GlideTestSuite) TestPing_NoArgument() {
	suite.runWithDefaultClients(func(client api.BaseClient) {
		result, err := client.Ping()
		assert.Nil(suite.T(), err)
		assert.Equal(suite.T(), "PONG", result)
	})
}

func (suite *GlideTestSuite) TestPing_WithArgument() {
	suite.runWithDefaultClients(func(client api.BaseClient) {
		// Passing "Hello" as the message
		result, err := client.PingWithMessage("Hello")
		assert.Nil(suite.T(), err)
		assert.Equal(suite.T(), "Hello", result)
	})
}

func (suite *GlideTestSuite) TestHSet_WithExistingKey() {
	suite.runWithDefaultClients(func(client api.BaseClient) {
		fields := map[string]string{"field1": "value1", "field2": "value2"}
		key := uuid.New().String()

		res1, err := client.HSet(key, fields)
		assert.Nil(suite.T(), err)
		assert.Equal(suite.T(), int64(2), res1)

		res2, err := client.HSet(key, fields)
		assert.Nil(suite.T(), err)
		assert.Equal(suite.T(), int64(0), res2)
	})
}

func (suite *GlideTestSuite) TestHSet_byteString() {
	suite.runWithDefaultClients(func(client api.BaseClient) {
		fields := map[string]string{
			string([]byte{0xFF, 0x00, 0xAA}):       string([]byte{0xDE, 0xAD, 0xBE, 0xEF}),
			string([]byte{0x01, 0x02, 0x03, 0xFE}): string([]byte{0xCA, 0xFE, 0xBA, 0xBE}),
		}
		key := string([]byte{0x01, 0x02, 0x03, 0xFE})

		res1, err := client.HSet(key, fields)
		assert.Nil(suite.T(), err)
		assert.Equal(suite.T(), int64(2), res1)

		res2, err := client.HGetAll(key)
		key1 := api.CreateStringResult(string([]byte{0xFF, 0x00, 0xAA}))
		value1 := api.CreateStringResult(string([]byte{0xDE, 0xAD, 0xBE, 0xEF}))
		key2 := api.CreateStringResult(string([]byte{0x01, 0x02, 0x03, 0xFE}))
		value2 := api.CreateStringResult(string([]byte{0xCA, 0xFE, 0xBA, 0xBE}))
		fieldsResult := map[api.Result[string]]api.Result[string]{
			key1: value1,
			key2: value2,
		}
		assert.Nil(suite.T(), err)
		assert.Equal(suite.T(), fieldsResult, res2)
	})
}

func (suite *GlideTestSuite) TestHSet_WithAddNewField() {
	suite.runWithDefaultClients(func(client api.BaseClient) {
		fields := map[string]string{"field1": "value1", "field2": "value2"}
		key := uuid.New().String()

		res1, err := client.HSet(key, fields)
		assert.Nil(suite.T(), err)
		assert.Equal(suite.T(), int64(2), res1)

		res2, err := client.HSet(key, fields)
		assert.Nil(suite.T(), err)
		assert.Equal(suite.T(), int64(0), res2)

		fields["field3"] = "value3"
		res3, err := client.HSet(key, fields)
		assert.Nil(suite.T(), err)
		assert.Equal(suite.T(), int64(1), res3)
	})
}

func (suite *GlideTestSuite) TestHGet_WithExistingKey() {
	suite.runWithDefaultClients(func(client api.BaseClient) {
		fields := map[string]string{"field1": "value1", "field2": "value2"}
		key := uuid.NewString()

		res1, err := client.HSet(key, fields)
		assert.Nil(suite.T(), err)
		assert.Equal(suite.T(), int64(2), res1)

		res2, err := client.HGet(key, "field1")
		assert.Nil(suite.T(), err)
		assert.Equal(suite.T(), "value1", res2.Value())
	})
}

func (suite *GlideTestSuite) TestHGet_WithNotExistingKey() {
	suite.runWithDefaultClients(func(client api.BaseClient) {
		key := uuid.NewString()

		res1, err := client.HGet(key, "field1")
		assert.Nil(suite.T(), err)
		assert.Equal(suite.T(), api.CreateNilStringResult(), res1)
	})
}

func (suite *GlideTestSuite) TestHGet_WithNotExistingField() {
	suite.runWithDefaultClients(func(client api.BaseClient) {
		fields := map[string]string{"field1": "value1", "field2": "value2"}
		key := uuid.NewString()

		res1, err := client.HSet(key, fields)
		assert.Nil(suite.T(), err)
		assert.Equal(suite.T(), int64(2), res1)

		res2, err := client.HGet(key, "foo")
		assert.Nil(suite.T(), err)
		assert.Equal(suite.T(), api.CreateNilStringResult(), res2)
	})
}

func (suite *GlideTestSuite) TestHGetAll_WithExistingKey() {
	suite.runWithDefaultClients(func(client api.BaseClient) {
		fields := map[string]string{"field1": "value1", "field2": "value2"}
		key := uuid.NewString()

		res1, err := client.HSet(key, fields)
		assert.Nil(suite.T(), err)
		assert.Equal(suite.T(), int64(2), res1)

		field1 := api.CreateStringResult("field1")
		value1 := api.CreateStringResult("value1")
		field2 := api.CreateStringResult("field2")
		value2 := api.CreateStringResult("value2")
		fieldsResult := map[api.Result[string]]api.Result[string]{field1: value1, field2: value2}
		res2, err := client.HGetAll(key)
		assert.Nil(suite.T(), err)
		assert.Equal(suite.T(), fieldsResult, res2)
	})
}

func (suite *GlideTestSuite) TestHGetAll_WithNotExistingKey() {
	suite.runWithDefaultClients(func(client api.BaseClient) {
		key := uuid.NewString()

		res, err := client.HGetAll(key)
		assert.Nil(suite.T(), err)
		assert.Empty(suite.T(), res)
	})
}

func (suite *GlideTestSuite) TestHMGet() {
	suite.runWithDefaultClients(func(client api.BaseClient) {
		fields := map[string]string{"field1": "value1", "field2": "value2"}
		key := uuid.NewString()

		res1, err := client.HSet(key, fields)
		assert.Nil(suite.T(), err)
		assert.Equal(suite.T(), int64(2), res1)

		res2, err := client.HMGet(key, []string{"field1", "field2", "field3"})
		value1 := api.CreateStringResult("value1")
		value2 := api.CreateStringResult("value2")
		nullValue := api.CreateNilStringResult()
		assert.Nil(suite.T(), err)
		assert.Equal(suite.T(), []api.Result[string]{value1, value2, nullValue}, res2)
	})
}

func (suite *GlideTestSuite) TestHMGet_WithNotExistingKey() {
	suite.runWithDefaultClients(func(client api.BaseClient) {
		key := uuid.NewString()

		res, err := client.HMGet(key, []string{"field1", "field2", "field3"})
		nullValue := api.CreateNilStringResult()
		assert.Nil(suite.T(), err)
		assert.Equal(suite.T(), []api.Result[string]{nullValue, nullValue, nullValue}, res)
	})
}

func (suite *GlideTestSuite) TestHMGet_WithNotExistingField() {
	suite.runWithDefaultClients(func(client api.BaseClient) {
		fields := map[string]string{"field1": "value1", "field2": "value2"}
		key := uuid.NewString()

		res1, err := client.HSet(key, fields)
		assert.Nil(suite.T(), err)
		assert.Equal(suite.T(), int64(2), res1)

		res2, err := client.HMGet(key, []string{"field3", "field4"})
		nullValue := api.CreateNilStringResult()
		assert.Nil(suite.T(), err)
		assert.Equal(suite.T(), []api.Result[string]{nullValue, nullValue}, res2)
	})
}

func (suite *GlideTestSuite) TestHSetNX_WithExistingKey() {
	suite.runWithDefaultClients(func(client api.BaseClient) {
		fields := map[string]string{"field1": "value1", "field2": "value2"}
		key := uuid.NewString()

		res1, err := client.HSet(key, fields)
		assert.Nil(suite.T(), err)
		assert.Equal(suite.T(), int64(2), res1)

		res2, err := client.HSetNX(key, "field1", "value1")
		assert.Nil(suite.T(), err)
		assert.False(suite.T(), res2)
	})
}

func (suite *GlideTestSuite) TestHSetNX_WithNotExistingKey() {
	suite.runWithDefaultClients(func(client api.BaseClient) {
		key := uuid.NewString()

		res1, err := client.HSetNX(key, "field1", "value1")
		assert.Nil(suite.T(), err)
		assert.True(suite.T(), res1)

		res2, err := client.HGetAll(key)
		field1 := api.CreateStringResult("field1")
		value1 := api.CreateStringResult("value1")
		assert.Nil(suite.T(), err)
		assert.Equal(suite.T(), map[api.Result[string]]api.Result[string]{field1: value1}, res2)
	})
}

func (suite *GlideTestSuite) TestHSetNX_WithExistingField() {
	suite.runWithDefaultClients(func(client api.BaseClient) {
		fields := map[string]string{"field1": "value1", "field2": "value2"}
		key := uuid.NewString()

		res1, err := client.HSet(key, fields)
		assert.Nil(suite.T(), err)
		assert.Equal(suite.T(), int64(2), res1)

		res2, err := client.HSetNX(key, "field1", "value1")
		assert.Nil(suite.T(), err)
		assert.False(suite.T(), res2)
	})
}

func (suite *GlideTestSuite) TestHDel() {
	suite.runWithDefaultClients(func(client api.BaseClient) {
		fields := map[string]string{"field1": "value1", "field2": "value2"}
		key := uuid.NewString()

		res1, err := client.HSet(key, fields)
		assert.Nil(suite.T(), err)
		assert.Equal(suite.T(), int64(2), res1)

		res2, err := client.HDel(key, []string{"field1", "field2"})
		assert.Nil(suite.T(), err)
		assert.Equal(suite.T(), int64(2), res2)

		res3, err := client.HGetAll(key)
		assert.Nil(suite.T(), err)
		assert.Empty(suite.T(), res3)

		res4, err := client.HDel(key, []string{"field1", "field2"})
		assert.Nil(suite.T(), err)
		assert.Equal(suite.T(), int64(0), res4)
	})
}

func (suite *GlideTestSuite) TestHDel_WithNotExistingKey() {
	suite.runWithDefaultClients(func(client api.BaseClient) {
		key := uuid.NewString()
		res, err := client.HDel(key, []string{"field1", "field2"})
		assert.Nil(suite.T(), err)
		assert.Equal(suite.T(), int64(0), res)
	})
}

func (suite *GlideTestSuite) TestHDel_WithNotExistingField() {
	suite.runWithDefaultClients(func(client api.BaseClient) {
		fields := map[string]string{"field1": "value1", "field2": "value2"}
		key := uuid.NewString()

		res1, err := client.HSet(key, fields)
		assert.Nil(suite.T(), err)
		assert.Equal(suite.T(), int64(2), res1)

		res2, err := client.HDel(key, []string{"field3", "field4"})
		assert.Nil(suite.T(), err)
		assert.Equal(suite.T(), int64(0), res2)
	})
}

func (suite *GlideTestSuite) TestHLen() {
	suite.runWithDefaultClients(func(client api.BaseClient) {
		fields := map[string]string{"field1": "value1", "field2": "value2"}
		key := uuid.NewString()

		res1, err := client.HSet(key, fields)
		assert.Nil(suite.T(), err)
		assert.Equal(suite.T(), int64(2), res1)

		res2, err := client.HLen(key)
		assert.Nil(suite.T(), err)
		assert.Equal(suite.T(), int64(2), res2)
	})
}

func (suite *GlideTestSuite) TestHLen_WithNotExistingKey() {
	suite.runWithDefaultClients(func(client api.BaseClient) {
		key := uuid.NewString()
		res, err := client.HLen(key)

		assert.Nil(suite.T(), err)
		assert.Equal(suite.T(), int64(0), res)
	})
}

func (suite *GlideTestSuite) TestHVals_WithExistingKey() {
	suite.runWithDefaultClients(func(client api.BaseClient) {
		fields := map[string]string{"field1": "value1", "field2": "value2"}
		key := uuid.NewString()

		res1, err := client.HSet(key, fields)
		assert.Nil(suite.T(), err)
		assert.Equal(suite.T(), int64(2), res1)

		res2, err := client.HVals(key)
		value1 := api.CreateStringResult("value1")
		value2 := api.CreateStringResult("value2")
		assert.Nil(suite.T(), err)
		assert.Contains(suite.T(), res2, value1)
		assert.Contains(suite.T(), res2, value2)
	})
}

func (suite *GlideTestSuite) TestHVals_WithNotExistingKey() {
	suite.runWithDefaultClients(func(client api.BaseClient) {
		key := uuid.NewString()

		res, err := client.HVals(key)
		assert.Nil(suite.T(), err)
		assert.Equal(suite.T(), []api.Result[string]{}, res)
	})
}

func (suite *GlideTestSuite) TestHExists_WithExistingKey() {
	suite.runWithDefaultClients(func(client api.BaseClient) {
		fields := map[string]string{"field1": "value1", "field2": "value2"}
		key := uuid.NewString()

		res1, err := client.HSet(key, fields)
		assert.Nil(suite.T(), err)
		assert.Equal(suite.T(), int64(2), res1)

		res2, err := client.HExists(key, "field1")
		assert.Nil(suite.T(), err)
		assert.True(suite.T(), res2)
	})
}

func (suite *GlideTestSuite) TestHExists_WithNotExistingKey() {
	suite.runWithDefaultClients(func(client api.BaseClient) {
		key := uuid.NewString()

		res, err := client.HExists(key, "field1")
		assert.Nil(suite.T(), err)
		assert.False(suite.T(), res)
	})
}

func (suite *GlideTestSuite) TestHExists_WithNotExistingField() {
	suite.runWithDefaultClients(func(client api.BaseClient) {
		fields := map[string]string{"field1": "value1", "field2": "value2"}
		key := uuid.NewString()

		res1, err := client.HSet(key, fields)
		assert.Nil(suite.T(), err)
		assert.Equal(suite.T(), int64(2), res1)

		res2, err := client.HExists(key, "field3")
		assert.Nil(suite.T(), err)
		assert.False(suite.T(), res2)
	})
}

func (suite *GlideTestSuite) TestHKeys_WithExistingKey() {
	suite.runWithDefaultClients(func(client api.BaseClient) {
		fields := map[string]string{"field1": "value1", "field2": "value2"}
		key := uuid.NewString()

		res1, err := client.HSet(key, fields)
		assert.Nil(suite.T(), err)
		assert.Equal(suite.T(), int64(2), res1)

		res2, err := client.HKeys(key)
		field1 := api.CreateStringResult("field1")
		field2 := api.CreateStringResult("field2")
		assert.Nil(suite.T(), err)
		assert.Contains(suite.T(), res2, field1)
		assert.Contains(suite.T(), res2, field2)
	})
}

func (suite *GlideTestSuite) TestHKeys_WithNotExistingKey() {
	suite.runWithDefaultClients(func(client api.BaseClient) {
		key := uuid.NewString()

		res, err := client.HKeys(key)
		assert.Nil(suite.T(), err)
		assert.Equal(suite.T(), []api.Result[string]{}, res)
	})
}

func (suite *GlideTestSuite) TestHStrLen_WithExistingKey() {
	suite.runWithDefaultClients(func(client api.BaseClient) {
		fields := map[string]string{"field1": "value1", "field2": "value2"}
		key := uuid.NewString()

		res1, err := client.HSet(key, fields)
		assert.Nil(suite.T(), err)
		assert.Equal(suite.T(), int64(2), res1)

		res2, err := client.HStrLen(key, "field1")
		assert.Nil(suite.T(), err)
		assert.Equal(suite.T(), int64(6), res2)
	})
}

func (suite *GlideTestSuite) TestHStrLen_WithNotExistingKey() {
	suite.runWithDefaultClients(func(client api.BaseClient) {
		key := uuid.NewString()

		res, err := client.HStrLen(key, "field1")
		assert.Nil(suite.T(), err)
		assert.Equal(suite.T(), int64(0), res)
	})
}

func (suite *GlideTestSuite) TestHStrLen_WithNotExistingField() {
	suite.runWithDefaultClients(func(client api.BaseClient) {
		fields := map[string]string{"field1": "value1", "field2": "value2"}
		key := uuid.NewString()

		res1, err := client.HSet(key, fields)
		assert.Nil(suite.T(), err)
		assert.Equal(suite.T(), int64(2), res1)

		res2, err := client.HStrLen(key, "field3")
		assert.Nil(suite.T(), err)
		assert.Equal(suite.T(), int64(0), res2)
	})
}

func (suite *GlideTestSuite) TestHIncrBy_WithExistingField() {
	suite.runWithDefaultClients(func(client api.BaseClient) {
		key := uuid.NewString()
		field := uuid.NewString()
		fieldValueMap := map[string]string{field: "10"}

		hsetResult, err := client.HSet(key, fieldValueMap)
		assert.Nil(suite.T(), err)
		assert.Equal(suite.T(), int64(1), hsetResult)

		hincrByResult, hincrByErr := client.HIncrBy(key, field, 1)
		assert.Nil(suite.T(), hincrByErr)
		assert.Equal(suite.T(), int64(11), hincrByResult)
	})
}

func (suite *GlideTestSuite) TestHIncrBy_WithNonExistingField() {
	suite.runWithDefaultClients(func(client api.BaseClient) {
		key := uuid.NewString()
		field := uuid.NewString()
		field2 := uuid.NewString()
		fieldValueMap := map[string]string{field2: "1"}

		hsetResult, err := client.HSet(key, fieldValueMap)
		assert.Nil(suite.T(), err)
		assert.Equal(suite.T(), int64(1), hsetResult)

		hincrByResult, hincrByErr := client.HIncrBy(key, field, 2)
		assert.Nil(suite.T(), hincrByErr)
		assert.Equal(suite.T(), int64(2), hincrByResult)
	})
}

func (suite *GlideTestSuite) TestHIncrByFloat_WithExistingField() {
	suite.runWithDefaultClients(func(client api.BaseClient) {
		key := uuid.NewString()
		field := uuid.NewString()
		fieldValueMap := map[string]string{field: "10"}

		hsetResult, err := client.HSet(key, fieldValueMap)
		assert.Nil(suite.T(), err)
		assert.Equal(suite.T(), int64(1), hsetResult)

		hincrByFloatResult, hincrByFloatErr := client.HIncrByFloat(key, field, 1.5)
		assert.Nil(suite.T(), hincrByFloatErr)
		assert.Equal(suite.T(), float64(11.5), hincrByFloatResult)
	})
}

func (suite *GlideTestSuite) TestHIncrByFloat_WithNonExistingField() {
	suite.runWithDefaultClients(func(client api.BaseClient) {
		key := uuid.NewString()
		field := uuid.NewString()
		field2 := uuid.NewString()
		fieldValueMap := map[string]string{field2: "1"}

		hsetResult, err := client.HSet(key, fieldValueMap)
		assert.Nil(suite.T(), err)
		assert.Equal(suite.T(), int64(1), hsetResult)

		hincrByFloatResult, hincrByFloatErr := client.HIncrByFloat(key, field, 1.5)
		assert.Nil(suite.T(), hincrByFloatErr)
		assert.Equal(suite.T(), float64(1.5), hincrByFloatResult)
	})
}

func (suite *GlideTestSuite) TestHScan() {
	suite.runWithDefaultClients(func(client api.BaseClient) {
		key1 := "{key}-1" + uuid.NewString()
		key2 := "{key}-2" + uuid.NewString()
		initialCursor := "0"
		defaultCount := 20

		// Setup test data
		numberMap := make(map[string]string)
		// This is an unusually large dataset because the server can ignore the COUNT option if the dataset is small enough
		// because it is more efficient to transfer its entire content at once.
		for i := 0; i < 50000; i++ {
			numberMap[strconv.Itoa(i)] = "num" + strconv.Itoa(i)
		}
		charMembers := []string{"a", "b", "c", "d", "e"}
		charMap := make(map[string]string)
		for i, val := range charMembers {
			charMap[val] = strconv.Itoa(i)
		}

		t := suite.T()

		// Check for empty set.
		resCursor, resCollection, err := client.HScan(key1, initialCursor)
		assert.NoError(t, err)
		assert.Equal(t, initialCursor, resCursor)
		assert.Empty(t, resCollection)

		// Negative cursor check.
		if suite.serverVersion >= "8.0.0" {
			_, _, err = client.HScan(key1, "-1")
			assert.NotEmpty(t, err)
		} else {
			resCursor, resCollection, _ = client.HScan(key1, "-1")
			assert.Equal(t, initialCursor, resCursor)
			assert.Empty(t, resCollection)
		}

		// Result contains the whole set
		hsetResult, _ := client.HSet(key1, charMap)
		assert.Equal(t, int64(len(charMembers)), hsetResult)

		resCursor, resCollection, _ = client.HScan(key1, initialCursor)
		assert.Equal(t, initialCursor, resCursor)
		// Length includes the score which is twice the map size
		assert.Equal(t, len(charMap)*2, len(resCollection))

		resultKeys := make([]string, 0)
		resultValues := make([]string, 0)

		for i := 0; i < len(resCollection); i += 2 {
			resultKeys = append(resultKeys, resCollection[i])
			resultValues = append(resultValues, resCollection[i+1])
		}
		keysList, valuesList := convertMapKeysAndValuesToLists(charMap)
		assert.True(t, isSubset(resultKeys, keysList) && isSubset(keysList, resultKeys))
		assert.True(t, isSubset(resultValues, valuesList) && isSubset(valuesList, resultValues))

		opts := options.NewHashScanOptionsBuilder().SetMatch("a")
		resCursor, resCollection, _ = client.HScanWithOptions(key1, initialCursor, opts)
		assert.Equal(t, initialCursor, resCursor)
		assert.Equal(t, len(resCollection), 2)
		assert.Equal(t, resCollection[0], "a")
		assert.Equal(t, resCollection[1], "0")

		// Result contains a subset of the key
		combinedMap := make(map[string]string)
		for key, value := range numberMap {
			combinedMap[key] = value
		}
		for key, value := range charMap {
			combinedMap[key] = value
		}

		hsetResult, _ = client.HSet(key1, combinedMap)
		assert.Equal(t, int64(len(numberMap)), hsetResult)
		resultCursor := "0"
		secondResultAllKeys := make([]string, 0)
		secondResultAllValues := make([]string, 0)
		isFirstLoop := true
		for {
			resCursor, resCollection, _ = client.HScan(key1, resultCursor)
			resultCursor = resCursor
			for i := 0; i < len(resCollection); i += 2 {
				secondResultAllKeys = append(secondResultAllKeys, resCollection[i])
				secondResultAllValues = append(secondResultAllValues, resCollection[i+1])
			}
			if isFirstLoop {
				assert.NotEqual(t, "0", resultCursor)
				isFirstLoop = false
			} else if resultCursor == "0" {
				break
			}

			// Scan with result cursor to get the next set of data.
			newResultCursor, secondResult, _ := client.HScan(key1, resultCursor)
			assert.NotEqual(t, resultCursor, newResultCursor)
			resultCursor = newResultCursor
			assert.False(t, reflect.DeepEqual(secondResult, resCollection))
			for i := 0; i < len(secondResult); i += 2 {
				secondResultAllKeys = append(secondResultAllKeys, secondResult[i])
				secondResultAllValues = append(secondResultAllValues, secondResult[i+1])
			}

			// 0 is returned for the cursor of the last iteration.
			if resultCursor == "0" {
				break
			}
		}
		numberKeysList, numberValuesList := convertMapKeysAndValuesToLists(numberMap)
		assert.True(t, isSubset(numberKeysList, secondResultAllKeys))
		assert.True(t, isSubset(numberValuesList, secondResultAllValues))

		// Test match pattern
		opts = options.NewHashScanOptionsBuilder().SetMatch("*")
		resCursor, resCollection, _ = client.HScanWithOptions(key1, initialCursor, opts)
		resCursorInt, _ := strconv.Atoi(resCursor)
		assert.True(t, resCursorInt >= 0)
		assert.True(t, int(len(resCollection)) >= defaultCount)

		// Test count
		opts = options.NewHashScanOptionsBuilder().SetCount(int64(20))
		resCursor, resCollection, _ = client.HScanWithOptions(key1, initialCursor, opts)
		resCursorInt, _ = strconv.Atoi(resCursor)
		assert.True(t, resCursorInt >= 0)
		assert.True(t, len(resCollection) >= 20)

		// Test count with match returns a non-empty list
		opts = options.NewHashScanOptionsBuilder().SetMatch("1*").SetCount(int64(20))
		resCursor, resCollection, _ = client.HScanWithOptions(key1, initialCursor, opts)
		resCursorInt, _ = strconv.Atoi(resCursor)
		assert.True(t, resCursorInt >= 0)
		assert.True(t, len(resCollection) >= 0)

		if suite.serverVersion >= "8.0.0" {
			opts = options.NewHashScanOptionsBuilder().SetNoValue(true)
			resCursor, resCollection, _ = client.HScanWithOptions(key1, initialCursor, opts)
			resCursorInt, _ = strconv.Atoi(resCursor)
			assert.True(t, resCursorInt >= 0)

			// Check if all fields don't start with "num"
			containsElementsWithNumKeyword := false
			for i := 0; i < len(resCollection); i++ {
				if strings.Contains(resCollection[i], "num") {
					containsElementsWithNumKeyword = true
					break
				}
			}
			assert.False(t, containsElementsWithNumKeyword)
		}

		// Check if Non-hash key throws an error.
		suite.verifyOK(client.Set(key2, "test"))
		_, _, err = client.HScan(key2, initialCursor)
		assert.NotEmpty(t, err)

		// Check if Non-hash key throws an error when HSCAN called with options.
		opts = options.NewHashScanOptionsBuilder().SetMatch("test").SetCount(int64(1))
		_, _, err = client.HScanWithOptions(key2, initialCursor, opts)
		assert.NotEmpty(t, err)

		// Check if a negative cursor value throws an error.
		opts = options.NewHashScanOptionsBuilder().SetCount(int64(-1))
		_, _, err = client.HScanWithOptions(key1, initialCursor, opts)
		assert.NotEmpty(t, err)
	})
}

func (suite *GlideTestSuite) TestLPushLPop_WithExistingKey() {
	suite.runWithDefaultClients(func(client api.BaseClient) {
		list := []string{"value4", "value3", "value2", "value1"}
		key := uuid.NewString()

		res1, err := client.LPush(key, list)
		assert.Nil(suite.T(), err)
		assert.Equal(suite.T(), int64(4), res1)

		res2, err := client.LPop(key)
		assert.Nil(suite.T(), err)
		assert.Equal(suite.T(), "value1", res2.Value())

		resultList := []api.Result[string]{api.CreateStringResult("value2"), api.CreateStringResult("value3")}
		res3, err := client.LPopCount(key, 2)
		assert.Nil(suite.T(), err)
		assert.Equal(suite.T(), resultList, res3)
	})
}

func (suite *GlideTestSuite) TestLPop_nonExistingKey() {
	suite.runWithDefaultClients(func(client api.BaseClient) {
		key := uuid.NewString()

		res1, err := client.LPop(key)
		assert.Nil(suite.T(), err)
		assert.Equal(suite.T(), api.CreateNilStringResult(), res1)

		res2, err := client.LPopCount(key, 2)
		assert.Nil(suite.T(), err)
		assert.Equal(suite.T(), ([]api.Result[string])(nil), res2)
	})
}

func (suite *GlideTestSuite) TestLPushLPop_typeError() {
	suite.runWithDefaultClients(func(client api.BaseClient) {
		key := uuid.NewString()
		suite.verifyOK(client.Set(key, "value"))

		res1, err := client.LPush(key, []string{"value1"})
		assert.Equal(suite.T(), int64(0), res1)
		assert.NotNil(suite.T(), err)
		assert.IsType(suite.T(), &api.RequestError{}, err)

		res2, err := client.LPopCount(key, 2)
		assert.Equal(suite.T(), ([]api.Result[string])(nil), res2)
		assert.NotNil(suite.T(), err)
		assert.IsType(suite.T(), &api.RequestError{}, err)
	})
}

func (suite *GlideTestSuite) TestLPos_withAndWithoutOptions() {
	suite.runWithDefaultClients(func(client api.BaseClient) {
		key := uuid.NewString()
		res1, err := client.RPush(key, []string{"a", "a", "b", "c", "a", "b"})
		assert.Nil(suite.T(), err)
		assert.Equal(suite.T(), int64(6), res1)

		res2, err := client.LPos(key, "a")
		assert.Nil(suite.T(), err)
		assert.Equal(suite.T(), int64(0), res2.Value())

		res3, err := client.LPosWithOptions(key, "b", api.NewLPosOptionsBuilder().SetRank(2))
		assert.Nil(suite.T(), err)
		assert.Equal(suite.T(), int64(5), res3.Value())

		// element doesn't exist
		res4, err := client.LPos(key, "e")
		assert.Nil(suite.T(), err)
		assert.Equal(suite.T(), api.CreateNilInt64Result(), res4)

		// reverse traversal
		res5, err := client.LPosWithOptions(key, "b", api.NewLPosOptionsBuilder().SetRank(-2))
		assert.Nil(suite.T(), err)
		assert.Equal(suite.T(), int64(2), res5.Value())

		// unlimited comparisons
		res6, err := client.LPosWithOptions(
			key,
			"a",
			api.NewLPosOptionsBuilder().SetRank(1).SetMaxLen(0),
		)
		assert.Nil(suite.T(), err)
		assert.Equal(suite.T(), int64(0), res6.Value())

		// limited comparisons
		res7, err := client.LPosWithOptions(
			key,
			"c",
			api.NewLPosOptionsBuilder().SetRank(1).SetMaxLen(2),
		)
		assert.Nil(suite.T(), err)
		assert.Equal(suite.T(), api.CreateNilInt64Result(), res7)

		// invalid rank value
		res8, err := client.LPosWithOptions(key, "a", api.NewLPosOptionsBuilder().SetRank(0))
		assert.Equal(suite.T(), api.CreateNilInt64Result(), res8)
		assert.NotNil(suite.T(), err)
		assert.IsType(suite.T(), &api.RequestError{}, err)

		// invalid maxlen value
		res9, err := client.LPosWithOptions(key, "a", api.NewLPosOptionsBuilder().SetMaxLen(-1))
		assert.Equal(suite.T(), api.CreateNilInt64Result(), res9)
		assert.NotNil(suite.T(), err)
		assert.IsType(suite.T(), &api.RequestError{}, err)

		// non-existent key
		res10, err := client.LPos("non_existent_key", "a")
		assert.Equal(suite.T(), api.CreateNilInt64Result(), res10)
		assert.Nil(suite.T(), err)

		// wrong key data type
		keyString := uuid.NewString()
		suite.verifyOK(client.Set(keyString, "value"))
		res11, err := client.LPos(keyString, "a")
		assert.Equal(suite.T(), api.CreateNilInt64Result(), res11)
		assert.NotNil(suite.T(), err)
		assert.IsType(suite.T(), &api.RequestError{}, err)
	})
}

func (suite *GlideTestSuite) TestLPosCount() {
	suite.runWithDefaultClients(func(client api.BaseClient) {
		key := uuid.NewString()

		res1, err := client.RPush(key, []string{"a", "a", "b", "c", "a", "b"})
		assert.Equal(suite.T(), int64(6), res1)
		assert.Nil(suite.T(), err)

		res2, err := client.LPosCount(key, "a", int64(2))
		assert.Equal(suite.T(), []api.Result[int64]{api.CreateInt64Result(0), api.CreateInt64Result(1)}, res2)
		assert.Nil(suite.T(), err)

		res3, err := client.LPosCount(key, "a", int64(0))
		assert.Equal(
			suite.T(),
			[]api.Result[int64]{api.CreateInt64Result(0), api.CreateInt64Result(1), api.CreateInt64Result(4)},
			res3,
		)
		assert.Nil(suite.T(), err)

		// invalid count value
		res4, err := client.LPosCount(key, "a", int64(-1))
		assert.Equal(suite.T(), ([]api.Result[int64])(nil), res4)
		assert.NotNil(suite.T(), err)
		assert.IsType(suite.T(), &api.RequestError{}, err)

		// non-existent key
		res5, err := client.LPosCount("non_existent_key", "a", int64(1))
		assert.Equal(suite.T(), []api.Result[int64]{}, res5)
		assert.Nil(suite.T(), err)

		// wrong key data type
		keyString := uuid.NewString()
		suite.verifyOK(client.Set(keyString, "value"))
		res6, err := client.LPosCount(keyString, "a", int64(1))
		assert.Equal(suite.T(), ([]api.Result[int64])(nil), res6)
		assert.NotNil(suite.T(), err)
		assert.IsType(suite.T(), &api.RequestError{}, err)
	})
}

func (suite *GlideTestSuite) TestLPosCount_withOptions() {
	suite.runWithDefaultClients(func(client api.BaseClient) {
		key := uuid.NewString()

		res1, err := client.RPush(key, []string{"a", "a", "b", "c", "a", "b"})
		assert.Equal(suite.T(), int64(6), res1)
		assert.Nil(suite.T(), err)

		res2, err := client.LPosCountWithOptions(key, "a", int64(0), api.NewLPosOptionsBuilder().SetRank(1))
		assert.Equal(
			suite.T(),
			[]api.Result[int64]{api.CreateInt64Result(0), api.CreateInt64Result(1), api.CreateInt64Result(4)},
			res2,
		)
		assert.Nil(suite.T(), err)

		res3, err := client.LPosCountWithOptions(key, "a", int64(0), api.NewLPosOptionsBuilder().SetRank(2))
		assert.Equal(suite.T(), []api.Result[int64]{api.CreateInt64Result(1), api.CreateInt64Result(4)}, res3)
		assert.Nil(suite.T(), err)

		// reverse traversal
		res4, err := client.LPosCountWithOptions(key, "a", int64(0), api.NewLPosOptionsBuilder().SetRank(-1))
		assert.Equal(
			suite.T(),
			[]api.Result[int64]{api.CreateInt64Result(4), api.CreateInt64Result(1), api.CreateInt64Result(0)},
			res4,
		)
		assert.Nil(suite.T(), err)
	})
}

func (suite *GlideTestSuite) TestRPush() {
	suite.runWithDefaultClients(func(client api.BaseClient) {
		list := []string{"value1", "value2", "value3", "value4"}
		key := uuid.NewString()

		res1, err := client.RPush(key, list)
		assert.Nil(suite.T(), err)
		assert.Equal(suite.T(), int64(4), res1)

		key2 := uuid.NewString()
		suite.verifyOK(client.Set(key2, "value"))

		res2, err := client.RPush(key2, []string{"value1"})
		assert.Equal(suite.T(), int64(0), res2)
		assert.NotNil(suite.T(), err)
		assert.IsType(suite.T(), &api.RequestError{}, err)
	})
}

func (suite *GlideTestSuite) TestSAdd() {
	suite.runWithDefaultClients(func(client api.BaseClient) {
		key := uuid.NewString()
		members := []string{"member1", "member2"}

		res, err := client.SAdd(key, members)
		assert.Nil(suite.T(), err)
		assert.Equal(suite.T(), int64(2), res)
	})
}

func (suite *GlideTestSuite) TestSAdd_WithExistingKey() {
	suite.runWithDefaultClients(func(client api.BaseClient) {
		key := uuid.NewString()
		members := []string{"member1", "member2"}

		res1, err := client.SAdd(key, members)
		assert.Nil(suite.T(), err)
		assert.Equal(suite.T(), int64(2), res1)

		res2, err := client.SAdd(key, members)
		assert.Nil(suite.T(), err)
		assert.Equal(suite.T(), int64(0), res2)
	})
}

func (suite *GlideTestSuite) TestSRem() {
	suite.runWithDefaultClients(func(client api.BaseClient) {
		key := uuid.NewString()
		members := []string{"member1", "member2", "member3"}

		res1, err := client.SAdd(key, members)
		assert.Nil(suite.T(), err)
		assert.Equal(suite.T(), int64(3), res1)

		res2, err := client.SRem(key, []string{"member1", "member2"})
		assert.Nil(suite.T(), err)
		assert.Equal(suite.T(), int64(2), res2)
	})
}

func (suite *GlideTestSuite) TestSRem_WithExistingKey() {
	suite.runWithDefaultClients(func(client api.BaseClient) {
		key := uuid.NewString()
		members := []string{"member1", "member2"}

		res1, err := client.SAdd(key, members)
		assert.Nil(suite.T(), err)
		assert.Equal(suite.T(), int64(2), res1)

		res2, err := client.SRem(key, []string{"member3", "member4"})
		assert.Nil(suite.T(), err)
		assert.Equal(suite.T(), int64(0), res2)
	})
}

func (suite *GlideTestSuite) TestSRem_WithNotExistingKey() {
	suite.runWithDefaultClients(func(client api.BaseClient) {
		key := uuid.NewString()

		res2, err := client.SRem(key, []string{"member1", "member2"})
		assert.Nil(suite.T(), err)
		assert.Equal(suite.T(), int64(0), res2)
	})
}

func (suite *GlideTestSuite) TestSRem_WithExistingKeyAndDifferentMembers() {
	suite.runWithDefaultClients(func(client api.BaseClient) {
		key := uuid.NewString()
		members := []string{"member1", "member2", "member3"}

		res1, err := client.SAdd(key, members)
		assert.Nil(suite.T(), err)
		assert.Equal(suite.T(), int64(3), res1)

		res2, err := client.SRem(key, []string{"member1", "member3", "member4"})
		assert.Nil(suite.T(), err)
		assert.Equal(suite.T(), int64(2), res2)
	})
}

func (suite *GlideTestSuite) TestSUnionStore() {
	suite.runWithDefaultClients(func(client api.BaseClient) {
		key1 := "{key}-1-" + uuid.NewString()
		key2 := "{key}-2-" + uuid.NewString()
		key3 := "{key}-3-" + uuid.NewString()
		key4 := "{key}-4-" + uuid.NewString()
		stringKey := "{key}-5-" + uuid.NewString()
		nonExistingKey := "{key}-6-" + uuid.NewString()

		memberArray1 := []string{"a", "b", "c"}
		memberArray2 := []string{"c", "d", "e"}
		memberArray3 := []string{"e", "f", "g"}
		expected1 := map[api.Result[string]]struct{}{
			api.CreateStringResult("a"): {},
			api.CreateStringResult("b"): {},
			api.CreateStringResult("c"): {},
			api.CreateStringResult("d"): {},
			api.CreateStringResult("e"): {},
		}
		expected2 := map[api.Result[string]]struct{}{
			api.CreateStringResult("a"): {},
			api.CreateStringResult("b"): {},
			api.CreateStringResult("c"): {},
			api.CreateStringResult("d"): {},
			api.CreateStringResult("e"): {},
			api.CreateStringResult("f"): {},
			api.CreateStringResult("g"): {},
		}
		t := suite.T()

		res1, err := client.SAdd(key1, memberArray1)
		assert.NoError(t, err)
		assert.Equal(t, int64(3), res1)

		res2, err := client.SAdd(key2, memberArray2)
		assert.NoError(t, err)
		assert.Equal(t, int64(3), res2)

		res3, err := client.SAdd(key3, memberArray3)
		assert.NoError(t, err)
		assert.Equal(t, int64(3), res3)

		// store union in new key
		res4, err := client.SUnionStore(key4, []string{key1, key2})
		assert.NoError(t, err)
		assert.Equal(t, int64(5), res4)

		res5, err := client.SMembers(key4)
		assert.NoError(t, err)
		assert.Len(t, res5, 5)
		assert.True(t, reflect.DeepEqual(res5, expected1))

		// overwrite existing set
		res6, err := client.SUnionStore(key1, []string{key4, key2})
		assert.NoError(t, err)
		assert.Equal(t, int64(5), res6)

		res7, err := client.SMembers(key1)
		assert.NoError(t, err)
		assert.Len(t, res7, 5)
		assert.True(t, reflect.DeepEqual(res7, expected1))

		// overwrite one of the source keys
		res8, err := client.SUnionStore(key2, []string{key4, key2})
		assert.NoError(t, err)
		assert.Equal(t, int64(5), res8)

		res9, err := client.SMembers(key2)
		assert.NoError(t, err)
		assert.Len(t, res9, 5)
		assert.True(t, reflect.DeepEqual(res9, expected1))

		// union with non-existing key
		res10, err := client.SUnionStore(key2, []string{nonExistingKey})
		assert.NoError(t, err)
		assert.Equal(t, int64(0), res10)

		// check that the key is now empty
		members1, err := client.SMembers(key2)
		assert.NoError(t, err)
		assert.Empty(t, members1)

		// invalid argument - key list must not be empty
		res11, err := client.SUnionStore(key4, []string{})
		assert.Equal(suite.T(), int64(0), res11)
		assert.NotNil(suite.T(), err)
		assert.IsType(suite.T(), &api.RequestError{}, err)

		// non-set key
		_, err = client.Set(stringKey, "value")
		assert.NoError(t, err)

		res12, err := client.SUnionStore(key4, []string{stringKey, key1})
		assert.Equal(suite.T(), int64(0), res12)
		assert.NotNil(suite.T(), err)
		assert.IsType(suite.T(), &api.RequestError{}, err)

		// overwrite destination when destination is not a set
		res13, err := client.SUnionStore(stringKey, []string{key1, key3})
		assert.NoError(t, err)
		assert.Equal(t, int64(7), res13)

		// check that the key is now empty
		res14, err := client.SMembers(stringKey)
		assert.NoError(t, err)
		assert.Len(t, res14, 7)
		assert.True(t, reflect.DeepEqual(res14, expected2))
	})
}

func (suite *GlideTestSuite) TestSMembers() {
	suite.runWithDefaultClients(func(client api.BaseClient) {
		key := uuid.NewString()
		members := []string{"member1", "member2", "member3"}

		res1, err := client.SAdd(key, members)
		assert.Nil(suite.T(), err)
		assert.Equal(suite.T(), int64(3), res1)

		res2, err := client.SMembers(key)
		assert.Nil(suite.T(), err)
		assert.Len(suite.T(), res2, 3)
	})
}

func (suite *GlideTestSuite) TestSMembers_WithNotExistingKey() {
	suite.runWithDefaultClients(func(client api.BaseClient) {
		key := uuid.NewString()

		res, err := client.SMembers(key)
		assert.Nil(suite.T(), err)
		assert.Empty(suite.T(), res)
	})
}

func (suite *GlideTestSuite) TestSCard() {
	suite.runWithDefaultClients(func(client api.BaseClient) {
		key := uuid.NewString()
		members := []string{"member1", "member2", "member3"}

		res1, err := client.SAdd(key, members)
		assert.Nil(suite.T(), err)
		assert.Equal(suite.T(), int64(3), res1)

		res2, err := client.SCard(key)
		assert.Nil(suite.T(), err)
		assert.Equal(suite.T(), int64(3), res2)
	})
}

func (suite *GlideTestSuite) TestSCard_WithNotExistingKey() {
	suite.runWithDefaultClients(func(client api.BaseClient) {
		key := uuid.NewString()

		res, err := client.SCard(key)
		assert.Nil(suite.T(), err)
		assert.Equal(suite.T(), int64(0), res)
	})
}

func (suite *GlideTestSuite) TestSIsMember() {
	suite.runWithDefaultClients(func(client api.BaseClient) {
		key := uuid.NewString()
		members := []string{"member1", "member2", "member3"}

		res1, err := client.SAdd(key, members)
		assert.Nil(suite.T(), err)
		assert.Equal(suite.T(), int64(3), res1)

		res2, err := client.SIsMember(key, "member2")
		assert.Nil(suite.T(), err)
		assert.True(suite.T(), res2)
	})
}

func (suite *GlideTestSuite) TestSIsMember_WithNotExistingKey() {
	suite.runWithDefaultClients(func(client api.BaseClient) {
		key := uuid.NewString()

		res, err := client.SIsMember(key, "member2")
		assert.Nil(suite.T(), err)
		assert.False(suite.T(), res)
	})
}

func (suite *GlideTestSuite) TestSIsMember_WithNotExistingMember() {
	suite.runWithDefaultClients(func(client api.BaseClient) {
		key := uuid.NewString()
		members := []string{"member1", "member2", "member3"}

		res1, err := client.SAdd(key, members)
		assert.Nil(suite.T(), err)
		assert.Equal(suite.T(), int64(3), res1)

		res2, err := client.SIsMember(key, "nonExistingMember")
		assert.Nil(suite.T(), err)
		assert.False(suite.T(), res2)
	})
}

func (suite *GlideTestSuite) TestSDiff() {
	suite.runWithDefaultClients(func(client api.BaseClient) {
		key1 := "{key}-1-" + uuid.NewString()
		key2 := "{key}-2-" + uuid.NewString()

		res1, err := client.SAdd(key1, []string{"a", "b", "c", "d"})
		assert.Nil(suite.T(), err)
		assert.Equal(suite.T(), int64(4), res1)

		res2, err := client.SAdd(key2, []string{"c", "d", "e"})
		assert.Nil(suite.T(), err)
		assert.Equal(suite.T(), int64(3), res2)

		result, err := client.SDiff([]string{key1, key2})
		assert.Nil(suite.T(), err)
		assert.Len(suite.T(), result, 2)
		assert.Contains(suite.T(), result, api.CreateStringResult("a"))
		assert.Contains(suite.T(), result, api.CreateStringResult("b"))
	})
}

func (suite *GlideTestSuite) TestSDiff_WithNotExistingKey() {
	suite.runWithDefaultClients(func(client api.BaseClient) {
		key1 := "{key}-1-" + uuid.NewString()
		key2 := "{key}-2-" + uuid.NewString()

		result, err := client.SDiff([]string{key1, key2})
		assert.Nil(suite.T(), err)
		assert.Empty(suite.T(), result)
	})
}

func (suite *GlideTestSuite) TestSDiff_WithSingleKeyExist() {
	suite.runWithDefaultClients(func(client api.BaseClient) {
		key1 := "{key}-1-" + uuid.NewString()
		key2 := "{key}-2-" + uuid.NewString()

		res1, err := client.SAdd(key1, []string{"a", "b", "c"})
		assert.Nil(suite.T(), err)
		assert.Equal(suite.T(), int64(3), res1)

		res2, err := client.SDiff([]string{key1, key2})
		assert.Nil(suite.T(), err)
		assert.Len(suite.T(), res2, 3)
		assert.Contains(suite.T(), res2, api.CreateStringResult("a"))
		assert.Contains(suite.T(), res2, api.CreateStringResult("b"))
		assert.Contains(suite.T(), res2, api.CreateStringResult("c"))
	})
}

func (suite *GlideTestSuite) TestSDiffStore() {
	suite.runWithDefaultClients(func(client api.BaseClient) {
		key1 := "{key}-1-" + uuid.NewString()
		key2 := "{key}-2-" + uuid.NewString()
		key3 := "{key}-3-" + uuid.NewString()

		res1, err := client.SAdd(key1, []string{"a", "b", "c"})
		assert.Nil(suite.T(), err)
		assert.Equal(suite.T(), int64(3), res1)

		res2, err := client.SAdd(key2, []string{"c", "d", "e"})
		assert.Nil(suite.T(), err)
		assert.Equal(suite.T(), int64(3), res2)

		res3, err := client.SDiffStore(key3, []string{key1, key2})
		assert.Nil(suite.T(), err)
		assert.Equal(suite.T(), int64(2), res3)

		members, err := client.SMembers(key3)
		assert.Nil(suite.T(), err)
		assert.Len(suite.T(), members, 2)
		assert.Contains(suite.T(), members, api.CreateStringResult("a"))
		assert.Contains(suite.T(), members, api.CreateStringResult("b"))
	})
}

func (suite *GlideTestSuite) TestSDiffStore_WithNotExistingKeys() {
	suite.runWithDefaultClients(func(client api.BaseClient) {
		key1 := "{key}-1-" + uuid.NewString()
		key2 := "{key}-2-" + uuid.NewString()
		key3 := "{key}-3-" + uuid.NewString()

		res, err := client.SDiffStore(key3, []string{key1, key2})
		assert.Nil(suite.T(), err)
		assert.Equal(suite.T(), int64(0), res)

		members, err := client.SMembers(key3)
		assert.Nil(suite.T(), err)
		assert.Empty(suite.T(), members)
	})
}

func (suite *GlideTestSuite) TestSinter() {
	suite.runWithDefaultClients(func(client api.BaseClient) {
		key1 := "{key}-1-" + uuid.NewString()
		key2 := "{key}-2-" + uuid.NewString()

		res1, err := client.SAdd(key1, []string{"a", "b", "c", "d"})
		assert.Nil(suite.T(), err)
		assert.Equal(suite.T(), int64(4), res1)

		res2, err := client.SAdd(key2, []string{"c", "d", "e"})
		assert.Nil(suite.T(), err)
		assert.Equal(suite.T(), int64(3), res2)

		members, err := client.SInter([]string{key1, key2})
		assert.Nil(suite.T(), err)
		assert.Len(suite.T(), members, 2)
		assert.Contains(suite.T(), members, api.CreateStringResult("c"))
		assert.Contains(suite.T(), members, api.CreateStringResult("d"))
	})
}

func (suite *GlideTestSuite) TestSinter_WithNotExistingKeys() {
	suite.runWithDefaultClients(func(client api.BaseClient) {
		key1 := "{key}-1-" + uuid.NewString()
		key2 := "{key}-2-" + uuid.NewString()

		members, err := client.SInter([]string{key1, key2})
		assert.Nil(suite.T(), err)
		assert.Empty(suite.T(), members)
	})
}

func (suite *GlideTestSuite) TestSinterStore() {
	suite.runWithDefaultClients(func(client api.BaseClient) {
		key1 := "{key}-1-" + uuid.NewString()
		key2 := "{key}-2-" + uuid.NewString()
		key3 := "{key}-3-" + uuid.NewString()
		stringKey := "{key}-4-" + uuid.NewString()
		nonExistingKey := "{key}-5-" + uuid.NewString()
		memberArray1 := []string{"a", "b", "c"}
		memberArray2 := []string{"c", "d", "e"}
		t := suite.T()

		res1, err := client.SAdd(key1, memberArray1)
		assert.NoError(t, err)
		assert.Equal(t, int64(3), res1)

		res2, err := client.SAdd(key2, memberArray2)
		assert.NoError(t, err)
		assert.Equal(t, int64(3), res2)

		// store in new key
		res3, err := client.SInterStore(key3, []string{key1, key2})
		assert.NoError(t, err)
		assert.Equal(t, int64(1), res3)

		res4, err := client.SMembers(key3)
		assert.NoError(t, err)
		assert.Len(t, res4, 1)
		for key := range res4 {
			assert.Equal(t, key.Value(), "c")
		}

		// overwrite existing set, which is also a source set
		res5, err := client.SInterStore(key2, []string{key1, key2})
		assert.NoError(t, err)
		assert.Equal(t, int64(1), res5)

		res6, err := client.SMembers(key2)
		assert.NoError(t, err)
		assert.Len(t, res6, 1)
		for key := range res6 {
			assert.Equal(t, key.Value(), "c")
		}

		// source set is the same as the existing set
		res7, err := client.SInterStore(key1, []string{key2})
		assert.NoError(t, err)
		assert.Equal(t, int64(1), res7)

		res8, err := client.SMembers(key2)
		assert.NoError(t, err)
		assert.Len(t, res8, 1)
		for key := range res8 {
			assert.Equal(t, key.Value(), "c")
		}

		// intersection with non-existing key
		res9, err := client.SInterStore(key1, []string{key2, nonExistingKey})
		assert.NoError(t, err)
		assert.Equal(t, int64(0), res9)

		// check that the key is now empty
		members1, err := client.SMembers(key1)
		assert.NoError(t, err)
		assert.Empty(t, members1)

		// invalid argument - key list must not be empty
		res10, err := client.SInterStore(key3, []string{})
		assert.Equal(suite.T(), int64(0), res10)
		assert.NotNil(suite.T(), err)
		assert.IsType(suite.T(), &api.RequestError{}, err)

		// non-set key
		_, err = client.Set(stringKey, "value")
		assert.NoError(t, err)

		res11, err := client.SInterStore(key3, []string{stringKey})
		assert.Equal(suite.T(), int64(0), res11)
		assert.NotNil(suite.T(), err)
		assert.IsType(suite.T(), &api.RequestError{}, err)

		// overwrite the non-set key
		res12, err := client.SInterStore(stringKey, []string{key2})
		assert.NoError(t, err)
		assert.Equal(t, int64(1), res12)

		// check that the key is now empty
		res13, err := client.SMembers(stringKey)
		assert.NoError(t, err)
		assert.Len(t, res13, 1)
		for key := range res13 {
			assert.Equal(t, key.Value(), "c")
		}
	})
}

func (suite *GlideTestSuite) TestSInterCard() {
	suite.SkipIfServerVersionLowerThanBy("7.0.0")

	suite.runWithDefaultClients(func(client api.BaseClient) {
		key1 := "{key}-1-" + uuid.NewString()
		key2 := "{key}-2-" + uuid.NewString()

		res1, err := client.SAdd(key1, []string{"one", "two", "three", "four"})
		assert.Nil(suite.T(), err)
		assert.Equal(suite.T(), int64(4), res1)

		result1, err := client.SInterCard([]string{key1, key2})
		assert.Nil(suite.T(), err)
		assert.Equal(suite.T(), int64(0), result1)

		res2, err := client.SAdd(key2, []string{"two", "three", "four", "five"})
		assert.Nil(suite.T(), err)
		assert.Equal(suite.T(), int64(4), res2)

		result2, err := client.SInterCard([]string{key1, key2})
		assert.Nil(suite.T(), err)
		assert.Equal(suite.T(), int64(3), result2)
	})
}

func (suite *GlideTestSuite) TestSInterCardLimit() {
	suite.SkipIfServerVersionLowerThanBy("7.0.0")

	suite.runWithDefaultClients(func(client api.BaseClient) {
		key1 := "{key}-1-" + uuid.NewString()
		key2 := "{key}-2-" + uuid.NewString()

		res1, err := client.SAdd(key1, []string{"one", "two", "three", "four"})
		assert.Nil(suite.T(), err)
		assert.Equal(suite.T(), int64(4), res1)

		res2, err := client.SAdd(key2, []string{"two", "three", "four", "five"})
		assert.Nil(suite.T(), err)
		assert.Equal(suite.T(), int64(4), res2)

		result1, err := client.SInterCardLimit([]string{key1, key2}, 2)
		assert.Nil(suite.T(), err)
		assert.Equal(suite.T(), int64(2), result1)

		result2, err := client.SInterCardLimit([]string{key1, key2}, 4)
		assert.Nil(suite.T(), err)
		assert.Equal(suite.T(), int64(3), result2)
	})
}

func (suite *GlideTestSuite) TestSRandMember() {
	suite.runWithDefaultClients(func(client api.BaseClient) {
		key := uuid.NewString()

		res, err := client.SAdd(key, []string{"one"})
		assert.Nil(suite.T(), err)
		assert.Equal(suite.T(), int64(1), res)

		member, err := client.SRandMember(key)
		assert.Nil(suite.T(), err)
		assert.Equal(suite.T(), "one", member.Value())
		assert.False(suite.T(), member.IsNil())
	})
}

func (suite *GlideTestSuite) TestSPop() {
	suite.runWithDefaultClients(func(client api.BaseClient) {
		key := uuid.NewString()
		members := []string{"value1", "value2", "value3"}

		res, err := client.SAdd(key, members)
		assert.Nil(suite.T(), err)
		assert.Equal(suite.T(), int64(3), res)

		popMember, err := client.SPop(key)
		assert.Nil(suite.T(), err)
		assert.Contains(suite.T(), members, popMember.Value())
		assert.False(suite.T(), popMember.IsNil())

		remainingMembers, err := client.SMembers(key)
		assert.Nil(suite.T(), err)
		assert.Len(suite.T(), remainingMembers, 2)
		assert.NotContains(suite.T(), remainingMembers, popMember)
	})
}

func (suite *GlideTestSuite) TestSPop_LastMember() {
	suite.runWithDefaultClients(func(client api.BaseClient) {
		key := uuid.NewString()

		res1, err := client.SAdd(key, []string{"lastValue"})
		assert.Nil(suite.T(), err)
		assert.Equal(suite.T(), int64(1), res1)

		popMember, err := client.SPop(key)
		assert.Nil(suite.T(), err)
		assert.Equal(suite.T(), "lastValue", popMember.Value())
		assert.False(suite.T(), popMember.IsNil())

		remainingMembers, err := client.SMembers(key)
		assert.Nil(suite.T(), err)
		assert.Empty(suite.T(), remainingMembers)
	})
}

func (suite *GlideTestSuite) TestSMIsMember() {
	suite.runWithDefaultClients(func(client api.BaseClient) {
		key1 := uuid.NewString()
		stringKey := uuid.NewString()
		nonExistingKey := uuid.NewString()

		res1, err1 := client.SAdd(key1, []string{"one", "two"})
		assert.Nil(suite.T(), err1)
		assert.Equal(suite.T(), int64(2), res1)

		res2, err2 := client.SMIsMember(key1, []string{"two", "three"})
		assert.Nil(suite.T(), err2)
		assert.Equal(suite.T(), []bool{true, false}, res2)

		res3, err3 := client.SMIsMember(nonExistingKey, []string{"two"})
		assert.Nil(suite.T(), err3)
		assert.Equal(suite.T(), []bool{false}, res3)

		// invalid argument - member list must not be empty
		_, err4 := client.SMIsMember(key1, []string{})
		assert.NotNil(suite.T(), err4)
		assert.IsType(suite.T(), &api.RequestError{}, err4)

		// source key exists, but it is not a set
		suite.verifyOK(client.Set(stringKey, "value"))
		_, err5 := client.SMIsMember(stringKey, []string{"two"})
		assert.NotNil(suite.T(), err5)
		assert.IsType(suite.T(), &api.RequestError{}, err5)
	})
}

func (suite *GlideTestSuite) TestSUnion() {
	suite.runWithDefaultClients(func(client api.BaseClient) {
		key1 := "{key}-1-" + uuid.NewString()
		key2 := "{key}-2-" + uuid.NewString()
		key3 := "{key}-3-" + uuid.NewString()
		nonSetKey := uuid.NewString()
		memberList1 := []string{"a", "b", "c"}
		memberList2 := []string{"b", "c", "d", "e"}
		expected1 := map[api.Result[string]]struct{}{
			api.CreateStringResult("a"): {},
			api.CreateStringResult("b"): {},
			api.CreateStringResult("c"): {},
			api.CreateStringResult("d"): {},
			api.CreateStringResult("e"): {},
		}
		expected2 := map[api.Result[string]]struct{}{
			api.CreateStringResult("a"): {},
			api.CreateStringResult("b"): {},
			api.CreateStringResult("c"): {},
		}

		res1, err := client.SAdd(key1, memberList1)
		assert.Nil(suite.T(), err)
		assert.Equal(suite.T(), int64(3), res1)

		res2, err := client.SAdd(key2, memberList2)
		assert.Nil(suite.T(), err)
		assert.Equal(suite.T(), int64(4), res2)

		res3, err := client.SUnion([]string{key1, key2})
		assert.Nil(suite.T(), err)
		assert.True(suite.T(), reflect.DeepEqual(res3, expected1))

		res4, err := client.SUnion([]string{key3})
		assert.Nil(suite.T(), err)
		assert.Equal(suite.T(), map[api.Result[string]]struct{}{}, res4)

		res5, err := client.SUnion([]string{key1, key3})
		assert.Nil(suite.T(), err)
		assert.True(suite.T(), reflect.DeepEqual(res5, expected2))

		// Exceptions with empty keys
		res6, err := client.SUnion([]string{})
		assert.Nil(suite.T(), res6)
		assert.IsType(suite.T(), &api.RequestError{}, err)

		// Exception with a non-set key
		suite.verifyOK(client.Set(nonSetKey, "value"))
		res7, err := client.SUnion([]string{nonSetKey, key1})
		assert.Nil(suite.T(), res7)
		assert.IsType(suite.T(), &api.RequestError{}, err)
	})
}

func (suite *GlideTestSuite) TestSMove() {
	suite.runWithDefaultClients(func(client api.BaseClient) {
		key1 := "{key}-1-" + uuid.NewString()
		key2 := "{key}-2-" + uuid.NewString()
		key3 := "{key}-3-" + uuid.NewString()
		stringKey := "{key}-4-" + uuid.NewString()
		nonExistingKey := "{key}-5-" + uuid.NewString()
		memberArray1 := []string{"1", "2", "3"}
		memberArray2 := []string{"2", "3"}
		t := suite.T()

		res1, err := client.SAdd(key1, memberArray1)
		assert.NoError(t, err)
		assert.Equal(t, int64(3), res1)

		res2, err := client.SAdd(key2, memberArray2)
		assert.NoError(t, err)
		assert.Equal(t, int64(2), res2)

		// move an element
		res3, err := client.SMove(key1, key2, "1")
		assert.NoError(t, err)
		assert.True(t, res3)

		res4, err := client.SMembers(key1)
		assert.NoError(t, err)
		expectedSet := map[api.Result[string]]struct{}{
			api.CreateStringResult("2"): {},
			api.CreateStringResult("3"): {},
		}
		assert.True(t, reflect.DeepEqual(expectedSet, res4))

		res5, err := client.SMembers(key2)
		assert.NoError(t, err)
		expectedSet = map[api.Result[string]]struct{}{
			api.CreateStringResult("1"): {},
			api.CreateStringResult("2"): {},
			api.CreateStringResult("3"): {},
		}
		assert.True(t, reflect.DeepEqual(expectedSet, res5))

		// moved element already exists in the destination set
		res6, err := client.SMove(key2, key1, "2")
		assert.NoError(t, err)
		assert.True(t, res6)

		res7, err := client.SMembers(key1)
		assert.NoError(t, err)
		expectedSet = map[api.Result[string]]struct{}{
			api.CreateStringResult("2"): {},
			api.CreateStringResult("3"): {},
		}
		assert.True(t, reflect.DeepEqual(expectedSet, res7))

		res8, err := client.SMembers(key2)
		assert.NoError(t, err)
		expectedSet = map[api.Result[string]]struct{}{
			api.CreateStringResult("1"): {},
			api.CreateStringResult("3"): {},
		}
		assert.True(t, reflect.DeepEqual(expectedSet, res8))

		// attempt to move from a non-existing key
		res9, err := client.SMove(nonExistingKey, key1, "4")
		assert.NoError(t, err)
		assert.False(t, res9)

		res10, err := client.SMembers(key1)
		assert.NoError(t, err)
		expectedSet = map[api.Result[string]]struct{}{
			api.CreateStringResult("2"): {},
			api.CreateStringResult("3"): {},
		}
		assert.True(t, reflect.DeepEqual(expectedSet, res10))

		// move to a new set
		res11, err := client.SMove(key1, key3, "2")
		assert.NoError(t, err)
		assert.True(t, res11)

		res12, err := client.SMembers(key1)
		assert.NoError(t, err)
		assert.Len(t, res12, 1)
		assert.Contains(t, res12, api.CreateStringResult("3"))

		res13, err := client.SMembers(key3)
		assert.NoError(t, err)
		assert.Len(t, res13, 1)
		assert.Contains(t, res13, api.CreateStringResult("2"))

		// attempt to move a missing element
		res14, err := client.SMove(key1, key3, "42")
		assert.NoError(t, err)
		assert.False(t, res14)

		res12, err = client.SMembers(key1)
		assert.NoError(t, err)
		assert.Len(t, res12, 1)
		assert.Contains(t, res12, api.CreateStringResult("3"))

		res13, err = client.SMembers(key3)
		assert.NoError(t, err)
		assert.Len(t, res13, 1)
		assert.Contains(t, res13, api.CreateStringResult("2"))

		// moving missing element to missing key
		res15, err := client.SMove(key1, nonExistingKey, "42")
		assert.NoError(t, err)
		assert.False(t, res15)

		res12, err = client.SMembers(key1)
		assert.NoError(t, err)
		assert.Len(t, res12, 1)
		assert.Contains(t, res12, api.CreateStringResult("3"))

		// key exists but is not contain a set
		_, err = client.Set(stringKey, "value")
		assert.NoError(t, err)

		_, err = client.SMove(stringKey, key1, "_")
		assert.NotNil(suite.T(), err)
		assert.IsType(suite.T(), &api.RequestError{}, err)
	})
}

func (suite *GlideTestSuite) TestSScan() {
	suite.runWithDefaultClients(func(client api.BaseClient) {
		key1 := "{key}-1-" + uuid.NewString()
		key2 := "{key}-2-" + uuid.NewString()
		initialCursor := "0"
		defaultCount := 10
		// use large dataset to force an iterative cursor.
		numMembers := make([]string, 50000)
		numMembersResult := make([]string, 50000)
		charMembers := []string{"a", "b", "c", "d", "e"}
		t := suite.T()

		// populate the dataset slice
		for i := 0; i < 50000; i++ {
			numMembers[i] = strconv.Itoa(i)
			numMembersResult[i] = strconv.Itoa(i)
		}

		// empty set
		resCursor, resCollection, err := client.SScan(key1, initialCursor)
		assert.NoError(t, err)
		assert.Equal(t, initialCursor, resCursor)
		assert.Empty(t, resCollection)

		// negative cursor
		if suite.serverVersion < "8.0.0" {
			resCursor, resCollection, err = client.SScan(key1, "-1")
			assert.NoError(t, err)
			assert.Equal(t, initialCursor, resCursor)
			assert.Empty(t, resCollection)
		} else {
			_, _, err = client.SScan(key1, "-1")
			assert.NotNil(suite.T(), err)
			assert.IsType(suite.T(), &api.RequestError{}, err)
		}

		// result contains the whole set
		res, err := client.SAdd(key1, charMembers)
		assert.NoError(t, err)
		assert.Equal(t, int64(len(charMembers)), res)
		resCursor, resCollection, err = client.SScan(key1, initialCursor)
		assert.NoError(t, err)
		assert.Equal(t, initialCursor, resCursor)
		assert.Equal(t, len(charMembers), len(resCollection))
		assert.True(t, isSubset(resCollection, charMembers))

		opts := options.NewBaseScanOptionsBuilder().SetMatch("a")
		resCursor, resCollection, err = client.SScanWithOptions(key1, initialCursor, opts)
		assert.NoError(t, err)
		assert.Equal(t, initialCursor, resCursor)
		assert.True(t, isSubset(resCollection, []string{"a"}))

		// result contains a subset of the key
		res, err = client.SAdd(key1, numMembers)
		assert.NoError(t, err)
		assert.Equal(t, int64(50000), res)
		resCursor, resCollection, err = client.SScan(key1, "0")
		assert.NoError(t, err)
		resultCollection := resCollection

		// 0 is returned for the cursor of the last iteration
		for resCursor != "0" {
			nextCursor, nextCol, err := client.SScan(key1, resCursor)
			assert.NoError(t, err)
			assert.NotEqual(t, nextCursor, resCursor)
			assert.False(t, isSubset(resultCollection, nextCol))
			resultCollection = append(resultCollection, nextCol...)
			resCursor = nextCursor
		}
		assert.NotEmpty(t, resultCollection)
		assert.True(t, isSubset(numMembersResult, resultCollection))
		assert.True(t, isSubset(charMembers, resultCollection))

		// test match pattern
		opts = options.NewBaseScanOptionsBuilder().SetMatch("*")
		resCursor, resCollection, err = client.SScanWithOptions(key1, initialCursor, opts)
		assert.NoError(t, err)
		assert.NotEqual(t, initialCursor, resCursor)
		assert.GreaterOrEqual(t, len(resCollection), defaultCount)

		// test count
		opts = options.NewBaseScanOptionsBuilder().SetCount(20)
		resCursor, resCollection, err = client.SScanWithOptions(key1, initialCursor, opts)
		assert.NoError(t, err)
		assert.NotEqual(t, initialCursor, resCursor)
		assert.GreaterOrEqual(t, len(resCollection), 20)

		// test count with match, returns a non-empty array
		opts = options.NewBaseScanOptionsBuilder().SetMatch("1*").SetCount(20)
		resCursor, resCollection, err = client.SScanWithOptions(key1, initialCursor, opts)
		assert.NoError(t, err)
		assert.NotEqual(t, initialCursor, resCursor)
		assert.GreaterOrEqual(t, len(resCollection), 0)

		// exceptions
		// non-set key
		_, err = client.Set(key2, "test")
		assert.NoError(t, err)

		_, _, err = client.SScan(key2, initialCursor)
		assert.NotNil(suite.T(), err)
		assert.IsType(suite.T(), &api.RequestError{}, err)
	})
}

func (suite *GlideTestSuite) TestLRange() {
	suite.runWithDefaultClients(func(client api.BaseClient) {
		list := []string{"value4", "value3", "value2", "value1"}
		key := uuid.NewString()

		res1, err := client.LPush(key, list)
		assert.Nil(suite.T(), err)
		assert.Equal(suite.T(), int64(4), res1)

		resultList := []api.Result[string]{
			api.CreateStringResult("value1"),
			api.CreateStringResult("value2"),
			api.CreateStringResult("value3"),
			api.CreateStringResult("value4"),
		}
		res2, err := client.LRange(key, int64(0), int64(-1))
		assert.Nil(suite.T(), err)
		assert.Equal(suite.T(), resultList, res2)

		res3, err := client.LRange("non_existing_key", int64(0), int64(-1))
		assert.Nil(suite.T(), err)
		assert.Equal(suite.T(), []api.Result[string]{}, res3)

		key2 := uuid.NewString()
		suite.verifyOK(client.Set(key2, "value"))

		res4, err := client.LRange(key2, int64(0), int64(1))
		assert.Equal(suite.T(), ([]api.Result[string])(nil), res4)
		assert.NotNil(suite.T(), err)
		assert.IsType(suite.T(), &api.RequestError{}, err)
	})
}

func (suite *GlideTestSuite) TestLIndex() {
	suite.runWithDefaultClients(func(client api.BaseClient) {
		list := []string{"value4", "value3", "value2", "value1"}
		key := uuid.NewString()

		res1, err := client.LPush(key, list)
		assert.Nil(suite.T(), err)
		assert.Equal(suite.T(), int64(4), res1)

		res2, err := client.LIndex(key, int64(0))
		assert.Nil(suite.T(), err)
		assert.Equal(suite.T(), "value1", res2.Value())
		assert.False(suite.T(), res2.IsNil())

		res3, err := client.LIndex(key, int64(-1))
		assert.Nil(suite.T(), err)
		assert.Equal(suite.T(), "value4", res3.Value())
		assert.False(suite.T(), res3.IsNil())

		res4, err := client.LIndex("non_existing_key", int64(0))
		assert.Nil(suite.T(), err)
		assert.Equal(suite.T(), api.CreateNilStringResult(), res4)

		key2 := uuid.NewString()
		suite.verifyOK(client.Set(key2, "value"))

		res5, err := client.LIndex(key2, int64(0))
		assert.Equal(suite.T(), api.CreateNilStringResult(), res5)
		assert.NotNil(suite.T(), err)
		assert.IsType(suite.T(), &api.RequestError{}, err)
	})
}

func (suite *GlideTestSuite) TestLTrim() {
	suite.runWithDefaultClients(func(client api.BaseClient) {
		list := []string{"value4", "value3", "value2", "value1"}
		key := uuid.NewString()

		res1, err := client.LPush(key, list)
		assert.Nil(suite.T(), err)
		assert.Equal(suite.T(), int64(4), res1)

		suite.verifyOK(client.LTrim(key, int64(0), int64(1)))

		res2, err := client.LRange(key, int64(0), int64(-1))
		assert.Nil(suite.T(), err)
		assert.Equal(suite.T(), []api.Result[string]{api.CreateStringResult("value1"), api.CreateStringResult("value2")}, res2)

		suite.verifyOK(client.LTrim(key, int64(4), int64(2)))

		res3, err := client.LRange(key, int64(0), int64(-1))
		assert.Nil(suite.T(), err)
		assert.Equal(suite.T(), []api.Result[string]{}, res3)

		key2 := uuid.NewString()
		suite.verifyOK(client.Set(key2, "value"))

		res4, err := client.LIndex(key2, int64(0))
		assert.Equal(suite.T(), api.CreateNilStringResult(), res4)
		assert.NotNil(suite.T(), err)
		assert.IsType(suite.T(), &api.RequestError{}, err)
	})
}

func (suite *GlideTestSuite) TestLLen() {
	suite.runWithDefaultClients(func(client api.BaseClient) {
		list := []string{"value4", "value3", "value2", "value1"}
		key := uuid.NewString()

		res1, err := client.LPush(key, list)
		assert.Nil(suite.T(), err)
		assert.Equal(suite.T(), int64(4), res1)

		res2, err := client.LLen(key)
		assert.Nil(suite.T(), err)
		assert.Equal(suite.T(), int64(4), res2)

		res3, err := client.LLen("non_existing_key")
		assert.Nil(suite.T(), err)
		assert.Equal(suite.T(), int64(0), res3)

		key2 := uuid.NewString()
		suite.verifyOK(client.Set(key2, "value"))

		res4, err := client.LLen(key2)
		assert.Equal(suite.T(), int64(0), res4)
		assert.NotNil(suite.T(), err)
		assert.IsType(suite.T(), &api.RequestError{}, err)
	})
}

func (suite *GlideTestSuite) TestLRem() {
	suite.runWithDefaultClients(func(client api.BaseClient) {
		list := []string{"value1", "value2", "value1", "value1", "value2"}
		key := uuid.NewString()

		res1, err := client.LPush(key, list)
		assert.Nil(suite.T(), err)
		assert.Equal(suite.T(), int64(5), res1)

		res2, err := client.LRem(key, 2, "value1")
		assert.Nil(suite.T(), err)
		assert.Equal(suite.T(), int64(2), res2)
		res3, err := client.LRange(key, int64(0), int64(-1))
		assert.Nil(suite.T(), err)
		assert.Equal(
			suite.T(),
			[]api.Result[string]{
				api.CreateStringResult("value2"),
				api.CreateStringResult("value2"),
				api.CreateStringResult("value1"),
			},
			res3,
		)

		res4, err := client.LRem(key, -1, "value2")
		assert.Nil(suite.T(), err)
		assert.Equal(suite.T(), int64(1), res4)
		res5, err := client.LRange(key, int64(0), int64(-1))
		assert.Nil(suite.T(), err)
		assert.Equal(suite.T(), []api.Result[string]{api.CreateStringResult("value2"), api.CreateStringResult("value1")}, res5)

		res6, err := client.LRem(key, 0, "value2")
		assert.Nil(suite.T(), err)
		assert.Equal(suite.T(), int64(1), res6)
		res7, err := client.LRange(key, int64(0), int64(-1))
		assert.Nil(suite.T(), err)
		assert.Equal(suite.T(), []api.Result[string]{api.CreateStringResult("value1")}, res7)

		res8, err := client.LRem("non_existing_key", 0, "value")
		assert.Nil(suite.T(), err)
		assert.Equal(suite.T(), int64(0), res8)
	})
}

func (suite *GlideTestSuite) TestRPopAndRPopCount() {
	suite.runWithDefaultClients(func(client api.BaseClient) {
		list := []string{"value1", "value2", "value3", "value4"}
		key := uuid.NewString()

		res1, err := client.RPush(key, list)
		assert.Nil(suite.T(), err)
		assert.Equal(suite.T(), int64(4), res1)

		res2, err := client.RPop(key)
		assert.Nil(suite.T(), err)
		assert.Equal(suite.T(), "value4", res2.Value())
		assert.False(suite.T(), res2.IsNil())

		res3, err := client.RPopCount(key, int64(2))
		assert.Nil(suite.T(), err)
		assert.Equal(suite.T(), []api.Result[string]{api.CreateStringResult("value3"), api.CreateStringResult("value2")}, res3)

		res4, err := client.RPop("non_existing_key")
		assert.Nil(suite.T(), err)
		assert.Equal(suite.T(), api.CreateNilStringResult(), res4)

		res5, err := client.RPopCount("non_existing_key", int64(2))
		assert.Equal(suite.T(), ([]api.Result[string])(nil), res5)
		assert.Nil(suite.T(), err)

		key2 := uuid.NewString()
		suite.verifyOK(client.Set(key2, "value"))

		res6, err := client.RPop(key2)
		assert.Equal(suite.T(), api.CreateNilStringResult(), res6)
		assert.NotNil(suite.T(), err)
		assert.IsType(suite.T(), &api.RequestError{}, err)

		res7, err := client.RPopCount(key2, int64(2))
		assert.Equal(suite.T(), ([]api.Result[string])(nil), res7)
		assert.NotNil(suite.T(), err)
		assert.IsType(suite.T(), &api.RequestError{}, err)
	})
}

func (suite *GlideTestSuite) TestLInsert() {
	suite.runWithDefaultClients(func(client api.BaseClient) {
		list := []string{"value1", "value2", "value3", "value4"}
		key := uuid.NewString()

		res1, err := client.RPush(key, list)
		assert.Nil(suite.T(), err)
		assert.Equal(suite.T(), int64(4), res1)

		res2, err := client.LInsert(key, api.Before, "value2", "value1.5")
		assert.Nil(suite.T(), err)
		assert.Equal(suite.T(), int64(5), res2)

		res3, err := client.LInsert(key, api.After, "value3", "value3.5")
		assert.Nil(suite.T(), err)
		assert.Equal(suite.T(), int64(6), res3)

		res4, err := client.LRange(key, int64(0), int64(-1))
		assert.Nil(suite.T(), err)
		assert.Equal(
			suite.T(),
			[]api.Result[string]{
				api.CreateStringResult("value1"),
				api.CreateStringResult("value1.5"),
				api.CreateStringResult("value2"),
				api.CreateStringResult("value3"),
				api.CreateStringResult("value3.5"),
				api.CreateStringResult("value4"),
			},
			res4,
		)

		res5, err := client.LInsert("non_existing_key", api.Before, "pivot", "elem")
		assert.Nil(suite.T(), err)
		assert.Equal(suite.T(), int64(0), res5)

		res6, err := client.LInsert(key, api.Before, "value5", "value6")
		assert.Nil(suite.T(), err)
		assert.Equal(suite.T(), int64(-1), res6)

		key2 := uuid.NewString()
		suite.verifyOK(client.Set(key2, "value"))

		res7, err := client.LInsert(key2, api.Before, "value5", "value6")
		assert.Equal(suite.T(), int64(0), res7)
		assert.NotNil(suite.T(), err)
		assert.IsType(suite.T(), &api.RequestError{}, err)
	})
}

func (suite *GlideTestSuite) TestBLPop() {
	suite.runWithDefaultClients(func(client api.BaseClient) {
		listKey1 := "{listKey}-1-" + uuid.NewString()
		listKey2 := "{listKey}-2-" + uuid.NewString()

		res1, err := client.LPush(listKey1, []string{"value1", "value2"})
		assert.Nil(suite.T(), err)
		assert.Equal(suite.T(), int64(2), res1)

		res2, err := client.BLPop([]string{listKey1, listKey2}, float64(0.5))
		assert.Nil(suite.T(), err)
		assert.Equal(suite.T(), []api.Result[string]{api.CreateStringResult(listKey1), api.CreateStringResult("value2")}, res2)

		res3, err := client.BLPop([]string{listKey2}, float64(1.0))
		assert.Nil(suite.T(), err)
		assert.Equal(suite.T(), ([]api.Result[string])(nil), res3)

		key := uuid.NewString()
		suite.verifyOK(client.Set(key, "value"))

		res4, err := client.BLPop([]string{key}, float64(1.0))
		assert.Equal(suite.T(), ([]api.Result[string])(nil), res4)
		assert.NotNil(suite.T(), err)
		assert.IsType(suite.T(), &api.RequestError{}, err)
	})
}

func (suite *GlideTestSuite) TestBRPop() {
	suite.runWithDefaultClients(func(client api.BaseClient) {
		listKey1 := "{listKey}-1-" + uuid.NewString()
		listKey2 := "{listKey}-2-" + uuid.NewString()

		res1, err := client.LPush(listKey1, []string{"value1", "value2"})
		assert.Nil(suite.T(), err)
		assert.Equal(suite.T(), int64(2), res1)

		res2, err := client.BRPop([]string{listKey1, listKey2}, float64(0.5))
		assert.Nil(suite.T(), err)
		assert.Equal(suite.T(), []api.Result[string]{api.CreateStringResult(listKey1), api.CreateStringResult("value1")}, res2)

		res3, err := client.BRPop([]string{listKey2}, float64(1.0))
		assert.Nil(suite.T(), err)
		assert.Equal(suite.T(), ([]api.Result[string])(nil), res3)

		key := uuid.NewString()
		suite.verifyOK(client.Set(key, "value"))

		res4, err := client.BRPop([]string{key}, float64(1.0))
		assert.Equal(suite.T(), ([]api.Result[string])(nil), res4)
		assert.NotNil(suite.T(), err)
		assert.IsType(suite.T(), &api.RequestError{}, err)
	})
}

func (suite *GlideTestSuite) TestRPushX() {
	suite.runWithDefaultClients(func(client api.BaseClient) {
		key1 := uuid.NewString()
		key2 := uuid.NewString()
		key3 := uuid.NewString()

		res1, err := client.RPush(key1, []string{"value1"})
		assert.Nil(suite.T(), err)
		assert.Equal(suite.T(), int64(1), res1)

		res2, err := client.RPushX(key1, []string{"value2", "value3", "value4"})
		assert.Nil(suite.T(), err)
		assert.Equal(suite.T(), int64(4), res2)

		res3, err := client.LRange(key1, int64(0), int64(-1))
		assert.Nil(suite.T(), err)
		assert.Equal(
			suite.T(),
			[]api.Result[string]{
				api.CreateStringResult("value1"),
				api.CreateStringResult("value2"),
				api.CreateStringResult("value3"),
				api.CreateStringResult("value4"),
			},
			res3,
		)

		res4, err := client.RPushX(key2, []string{"value1"})
		assert.Nil(suite.T(), err)
		assert.Equal(suite.T(), int64(0), res4)

		res5, err := client.LRange(key2, int64(0), int64(-1))
		assert.Nil(suite.T(), err)
		assert.Equal(suite.T(), []api.Result[string]{}, res5)

		suite.verifyOK(client.Set(key3, "value"))

		res6, err := client.RPushX(key3, []string{"value1"})
		assert.Equal(suite.T(), int64(0), res6)
		assert.NotNil(suite.T(), err)
		assert.IsType(suite.T(), &api.RequestError{}, err)

		res7, err := client.RPushX(key2, []string{})
		assert.Equal(suite.T(), int64(0), res7)
		assert.NotNil(suite.T(), err)
		assert.IsType(suite.T(), &api.RequestError{}, err)
	})
}

func (suite *GlideTestSuite) TestLPushX() {
	suite.runWithDefaultClients(func(client api.BaseClient) {
		key1 := uuid.NewString()
		key2 := uuid.NewString()
		key3 := uuid.NewString()

		res1, err := client.LPush(key1, []string{"value1"})
		assert.Nil(suite.T(), err)
		assert.Equal(suite.T(), int64(1), res1)

		res2, err := client.LPushX(key1, []string{"value2", "value3", "value4"})
		assert.Nil(suite.T(), err)
		assert.Equal(suite.T(), int64(4), res2)

		res3, err := client.LRange(key1, int64(0), int64(-1))
		assert.Nil(suite.T(), err)
		assert.Equal(
			suite.T(),
			[]api.Result[string]{
				api.CreateStringResult("value4"),
				api.CreateStringResult("value3"),
				api.CreateStringResult("value2"),
				api.CreateStringResult("value1"),
			},
			res3,
		)

		res4, err := client.LPushX(key2, []string{"value1"})
		assert.Nil(suite.T(), err)
		assert.Equal(suite.T(), int64(0), res4)

		res5, err := client.LRange(key2, int64(0), int64(-1))
		assert.Nil(suite.T(), err)
		assert.Equal(suite.T(), []api.Result[string]{}, res5)

		suite.verifyOK(client.Set(key3, "value"))

		res6, err := client.LPushX(key3, []string{"value1"})
		assert.Equal(suite.T(), int64(0), res6)
		assert.NotNil(suite.T(), err)
		assert.IsType(suite.T(), &api.RequestError{}, err)

		res7, err := client.LPushX(key2, []string{})
		assert.Equal(suite.T(), int64(0), res7)
		assert.NotNil(suite.T(), err)
		assert.IsType(suite.T(), &api.RequestError{}, err)
	})
}

func (suite *GlideTestSuite) TestLMPopAndLMPopCount() {
	if suite.serverVersion < "7.0.0" {
		suite.T().Skip("This feature is added in version 7")
	}
	suite.runWithDefaultClients(func(client api.BaseClient) {
		key1 := "{key}-1" + uuid.NewString()
		key2 := "{key}-2" + uuid.NewString()
		key3 := "{key}-3" + uuid.NewString()

		res1, err := client.LMPop([]string{key1}, api.Left)
		assert.Nil(suite.T(), err)
		assert.Equal(suite.T(), (map[api.Result[string]][]api.Result[string])(nil), res1)

		res2, err := client.LMPopCount([]string{key1}, api.Left, int64(1))
		assert.Nil(suite.T(), err)
		assert.Equal(suite.T(), (map[api.Result[string]][]api.Result[string])(nil), res2)

		res3, err := client.LPush(key1, []string{"one", "two", "three", "four", "five"})
		assert.Nil(suite.T(), err)
		assert.Equal(suite.T(), int64(5), res3)
		res4, err := client.LPush(key2, []string{"one", "two", "three", "four", "five"})
		assert.Nil(suite.T(), err)
		assert.Equal(suite.T(), int64(5), res4)

		res5, err := client.LMPop([]string{key1}, api.Left)
		assert.Nil(suite.T(), err)
		assert.Equal(
			suite.T(),
			map[api.Result[string]][]api.Result[string]{api.CreateStringResult(key1): {api.CreateStringResult("five")}},
			res5,
		)

		res6, err := client.LMPopCount([]string{key2, key1}, api.Right, int64(2))
		assert.Nil(suite.T(), err)
		assert.Equal(
			suite.T(),
			map[api.Result[string]][]api.Result[string]{
				api.CreateStringResult(key2): {api.CreateStringResult("one"), api.CreateStringResult("two")},
			},
			res6,
		)

		suite.verifyOK(client.Set(key3, "value"))

		res7, err := client.LMPop([]string{key3}, api.Left)
		assert.Equal(suite.T(), (map[api.Result[string]][]api.Result[string])(nil), res7)
		assert.NotNil(suite.T(), err)
		assert.IsType(suite.T(), &api.RequestError{}, err)

		res8, err := client.LMPop([]string{key3}, "Invalid")
		assert.Equal(suite.T(), (map[api.Result[string]][]api.Result[string])(nil), res8)
		assert.NotNil(suite.T(), err)
		assert.IsType(suite.T(), &api.RequestError{}, err)
	})
}

func (suite *GlideTestSuite) TestBLMPopAndBLMPopCount() {
	if suite.serverVersion < "7.0.0" {
		suite.T().Skip("This feature is added in version 7")
	}
	suite.runWithDefaultClients(func(client api.BaseClient) {
		key1 := "{key}-1" + uuid.NewString()
		key2 := "{key}-2" + uuid.NewString()
		key3 := "{key}-3" + uuid.NewString()

		res1, err := client.BLMPop([]string{key1}, api.Left, float64(0.1))
		assert.Nil(suite.T(), err)
		assert.Equal(suite.T(), (map[api.Result[string]][]api.Result[string])(nil), res1)

		res2, err := client.BLMPopCount([]string{key1}, api.Left, int64(1), float64(0.1))
		assert.Nil(suite.T(), err)
		assert.Equal(suite.T(), (map[api.Result[string]][]api.Result[string])(nil), res2)

		res3, err := client.LPush(key1, []string{"one", "two", "three", "four", "five"})
		assert.Nil(suite.T(), err)
		assert.Equal(suite.T(), int64(5), res3)
		res4, err := client.LPush(key2, []string{"one", "two", "three", "four", "five"})
		assert.Nil(suite.T(), err)
		assert.Equal(suite.T(), int64(5), res4)

		res5, err := client.BLMPop([]string{key1}, api.Left, float64(0.1))
		assert.Nil(suite.T(), err)
		assert.Equal(
			suite.T(),
			map[api.Result[string]][]api.Result[string]{api.CreateStringResult(key1): {api.CreateStringResult("five")}},
			res5,
		)

		res6, err := client.BLMPopCount([]string{key2, key1}, api.Right, int64(2), float64(0.1))
		assert.Nil(suite.T(), err)
		assert.Equal(
			suite.T(),
			map[api.Result[string]][]api.Result[string]{
				api.CreateStringResult(key2): {api.CreateStringResult("one"), api.CreateStringResult("two")},
			},
			res6,
		)

		suite.verifyOK(client.Set(key3, "value"))

		res7, err := client.BLMPop([]string{key3}, api.Left, float64(0.1))
		assert.Equal(suite.T(), (map[api.Result[string]][]api.Result[string])(nil), res7)
		assert.NotNil(suite.T(), err)
		assert.IsType(suite.T(), &api.RequestError{}, err)
	})
}

func (suite *GlideTestSuite) TestLSet() {
	suite.runWithDefaultClients(func(client api.BaseClient) {
		key := uuid.NewString()
		nonExistentKey := uuid.NewString()

		_, err := client.LSet(nonExistentKey, int64(0), "zero")
		assert.NotNil(suite.T(), err)
		assert.IsType(suite.T(), &api.RequestError{}, err)

		res2, err := client.LPush(key, []string{"four", "three", "two", "one"})
		assert.Nil(suite.T(), err)
		assert.Equal(suite.T(), int64(4), res2)

		_, err = client.LSet(key, int64(10), "zero")
		assert.NotNil(suite.T(), err)
		assert.IsType(suite.T(), &api.RequestError{}, err)

		suite.verifyOK(client.LSet(key, int64(0), "zero"))

		res5, err := client.LRange(key, int64(0), int64(-1))
		assert.Nil(suite.T(), err)
		assert.Equal(
			suite.T(),
			[]api.Result[string]{
				api.CreateStringResult("zero"),
				api.CreateStringResult("two"),
				api.CreateStringResult("three"),
				api.CreateStringResult("four"),
			},
			res5,
		)

		suite.verifyOK(client.LSet(key, int64(-1), "zero"))

		res7, err := client.LRange(key, int64(0), int64(-1))
		assert.Nil(suite.T(), err)
		assert.Equal(
			suite.T(),
			[]api.Result[string]{
				api.CreateStringResult("zero"),
				api.CreateStringResult("two"),
				api.CreateStringResult("three"),
				api.CreateStringResult("zero"),
			},
			res7,
		)
	})
}

func (suite *GlideTestSuite) TestLMove() {
	if suite.serverVersion < "6.2.0" {
		suite.T().Skip("This feature is added in version 6.2.0")
	}
	suite.runWithDefaultClients(func(client api.BaseClient) {
		key1 := "{key}-1" + uuid.NewString()
		key2 := "{key}-2" + uuid.NewString()
		nonExistentKey := "{key}-3" + uuid.NewString()
		nonListKey := "{key}-4" + uuid.NewString()

		res1, err := client.LMove(key1, key2, api.Left, api.Right)
		assert.Equal(suite.T(), api.CreateNilStringResult(), res1)
		assert.Nil(suite.T(), err)

		res2, err := client.LPush(key1, []string{"four", "three", "two", "one"})
		assert.Nil(suite.T(), err)
		assert.Equal(suite.T(), int64(4), res2)

		// only source exists, only source elements gets popped, creates a list at nonExistingKey
		res3, err := client.LMove(key1, nonExistentKey, api.Right, api.Left)
		assert.Equal(suite.T(), "four", res3.Value())
		assert.Nil(suite.T(), err)

		res4, err := client.LRange(key1, int64(0), int64(-1))
		assert.Nil(suite.T(), err)
		assert.Equal(
			suite.T(),
			[]api.Result[string]{
				api.CreateStringResult("one"),
				api.CreateStringResult("two"),
				api.CreateStringResult("three"),
			},
			res4,
		)

		// source and destination are the same, performing list rotation, "one" gets popped and added back
		res5, err := client.LMove(key1, key1, api.Left, api.Left)
		assert.Equal(suite.T(), "one", res5.Value())
		assert.Nil(suite.T(), err)

		res6, err := client.LRange(key1, int64(0), int64(-1))
		assert.Nil(suite.T(), err)
		assert.Equal(
			suite.T(),
			[]api.Result[string]{
				api.CreateStringResult("one"),
				api.CreateStringResult("two"),
				api.CreateStringResult("three"),
			},
			res6,
		)
		// normal use case, "three" gets popped and added to the left of destination
		res7, err := client.LPush(key2, []string{"six", "five", "four"})
		assert.Nil(suite.T(), err)
		assert.Equal(suite.T(), int64(3), res7)

		res8, err := client.LMove(key1, key2, api.Right, api.Left)
		assert.Equal(suite.T(), "three", res8.Value())
		assert.Nil(suite.T(), err)

		res9, err := client.LRange(key1, int64(0), int64(-1))
		assert.Nil(suite.T(), err)
		assert.Equal(
			suite.T(),
			[]api.Result[string]{
				api.CreateStringResult("one"),
				api.CreateStringResult("two"),
			},
			res9,
		)
		res10, err := client.LRange(key2, int64(0), int64(-1))
		assert.Nil(suite.T(), err)
		assert.Equal(
			suite.T(),
			[]api.Result[string]{
				api.CreateStringResult("three"),
				api.CreateStringResult("four"),
				api.CreateStringResult("five"),
				api.CreateStringResult("six"),
			},
			res10,
		)

		// source exists but is not a list type key
		suite.verifyOK(client.Set(nonListKey, "value"))

		res11, err := client.LMove(nonListKey, key1, api.Left, api.Left)
		assert.Equal(suite.T(), api.CreateNilStringResult(), res11)
		assert.NotNil(suite.T(), err)
		assert.IsType(suite.T(), &api.RequestError{}, err)

		// destination exists but is not a list type key
		suite.verifyOK(client.Set(nonListKey, "value"))

		res12, err := client.LMove(key1, nonListKey, api.Left, api.Left)
		assert.Equal(suite.T(), api.CreateNilStringResult(), res12)
		assert.NotNil(suite.T(), err)
		assert.IsType(suite.T(), &api.RequestError{}, err)
	})
}

func (suite *GlideTestSuite) TestExists() {
	suite.runWithDefaultClients(func(client api.BaseClient) {
		key := uuid.New().String()
		value := uuid.New().String()
		// Test 1: Check if an existing key returns 1
		suite.verifyOK(client.Set(key, initialValue))
		result, err := client.Exists([]string{key})
		assert.Nil(suite.T(), err)
		assert.Equal(suite.T(), int64(1), result, "The key should exist")

		// Test 2: Check if a non-existent key returns 0
		result, err = client.Exists([]string{"nonExistentKey"})
		assert.Nil(suite.T(), err)
		assert.Equal(suite.T(), int64(0), result, "The non-existent key should not exist")

		// Test 3: Multiple keys, some exist, some do not
		existingKey := uuid.New().String()
		testKey := uuid.New().String()
		suite.verifyOK(client.Set(existingKey, value))
		suite.verifyOK(client.Set(testKey, value))
		result, err = client.Exists([]string{testKey, existingKey, "anotherNonExistentKey"})
		assert.Nil(suite.T(), err)
		assert.Equal(suite.T(), int64(2), result, "Two keys should exist")
	})
}

func (suite *GlideTestSuite) TestExpire() {
	suite.runWithDefaultClients(func(client api.BaseClient) {
		key := uuid.New().String()
		value := uuid.New().String()

		suite.verifyOK(client.Set(key, value))

		result, err := client.Expire(key, 1)
		assert.Nil(suite.T(), err, "Expected no error from Expire command")
		assert.True(suite.T(), result, "Expire command should return true when expiry is set")

		time.Sleep(1500 * time.Millisecond)

		resultGet, err := client.Get(key)
		assert.Nil(suite.T(), err, "Expected no error from Get command after expiry")
		assert.Equal(suite.T(), "", resultGet.Value(), "Key should be expired and return empty value")
	})
}

func (suite *GlideTestSuite) TestExpire_KeyDoesNotExist() {
	suite.runWithDefaultClients(func(client api.BaseClient) {
		key := uuid.New().String()
		// Trying to set an expiry on a non-existent key
		result, err := client.Expire(key, 1)
		assert.Nil(suite.T(), err)
		assert.False(suite.T(), result)
	})
}

func (suite *GlideTestSuite) TestExpireWithOptions_HasNoExpiry() {
	suite.SkipIfServerVersionLowerThanBy("7.0.0")
	suite.runWithDefaultClients(func(client api.BaseClient) {
		key := uuid.New().String()
		value := uuid.New().String()

		suite.verifyOK(client.Set(key, value))

		result, err := client.ExpireWithOptions(key, 2, api.HasNoExpiry)
		assert.Nil(suite.T(), err)
		assert.True(suite.T(), result)

		time.Sleep(2500 * time.Millisecond)

		resultGet, err := client.Get(key)
		assert.Nil(suite.T(), err)
		assert.Equal(suite.T(), "", resultGet.Value())

		result, err = client.ExpireWithOptions(key, 1, api.HasNoExpiry)
		assert.Nil(suite.T(), err)
		assert.False(suite.T(), result)
	})
}

func (suite *GlideTestSuite) TestExpireWithOptions_HasExistingExpiry() {
	suite.SkipIfServerVersionLowerThanBy("7.0.0")
	suite.runWithDefaultClients(func(client api.BaseClient) {
		key := uuid.New().String()
		value := uuid.New().String()

		suite.verifyOK(client.Set(key, value))

		resexp, err := client.ExpireWithOptions(key, 20, api.HasNoExpiry)
		assert.Nil(suite.T(), err)
		assert.True(suite.T(), resexp)

		resultExpire, err := client.ExpireWithOptions(key, 1, api.HasExistingExpiry)
		assert.Nil(suite.T(), err)
		assert.True(suite.T(), resultExpire)

		time.Sleep(2 * time.Second)

		resultExpireTest, err := client.Exists([]string{key})
		assert.Nil(suite.T(), err)

		assert.Equal(suite.T(), int64(0), resultExpireTest)
	})
}

func (suite *GlideTestSuite) TestExpireWithOptions_NewExpiryGreaterThanCurrent() {
	suite.SkipIfServerVersionLowerThanBy("7.0.0")
	suite.runWithDefaultClients(func(client api.BaseClient) {
		key := uuid.New().String()
		value := uuid.New().String()
		suite.verifyOK(client.Set(key, value))

		resultExpire, err := client.ExpireWithOptions(key, 2, api.HasNoExpiry)
		assert.Nil(suite.T(), err)
		assert.True(suite.T(), resultExpire)

		resultExpire, err = client.ExpireWithOptions(key, 5, api.NewExpiryGreaterThanCurrent)
		assert.Nil(suite.T(), err)
		assert.True(suite.T(), resultExpire)
		time.Sleep(6 * time.Second)
		resultExpireTest, err := client.Exists([]string{key})
		assert.Nil(suite.T(), err)
		assert.Equal(suite.T(), int64(0), resultExpireTest)
	})
}

func (suite *GlideTestSuite) TestExpireWithOptions_NewExpiryLessThanCurrent() {
	suite.SkipIfServerVersionLowerThanBy("7.0.0")
	suite.runWithDefaultClients(func(client api.BaseClient) {
		key := uuid.New().String()
		value := uuid.New().String()

		suite.verifyOK(client.Set(key, value))

		resultExpire, err := client.ExpireWithOptions(key, 10, api.HasNoExpiry)
		assert.Nil(suite.T(), err)
		assert.True(suite.T(), resultExpire)

		resultExpire, err = client.ExpireWithOptions(key, 5, api.NewExpiryLessThanCurrent)
		assert.Nil(suite.T(), err)

		assert.True(suite.T(), resultExpire)

		resultExpire, err = client.ExpireWithOptions(key, 15, api.NewExpiryGreaterThanCurrent)
		assert.Nil(suite.T(), err)

		assert.True(suite.T(), resultExpire)

		time.Sleep(16 * time.Second)
		resultExpireTest, err := client.Exists([]string{key})
		assert.Nil(suite.T(), err)
		assert.Equal(suite.T(), int64(0), resultExpireTest)
	})
}

func (suite *GlideTestSuite) TestExpireAtWithOptions_HasNoExpiry() {
	suite.SkipIfServerVersionLowerThanBy("7.0.0")
	suite.runWithDefaultClients(func(client api.BaseClient) {
		key := uuid.New().String()
		value := uuid.New().String()
		suite.verifyOK(client.Set(key, value))

		futureTimestamp := time.Now().Add(10 * time.Second).Unix()

		resultExpire, err := client.ExpireAtWithOptions(key, futureTimestamp, api.HasNoExpiry)
		assert.Nil(suite.T(), err)
		assert.True(suite.T(), resultExpire)
		resultExpireAt, err := client.ExpireAt(key, futureTimestamp)
		assert.Nil(suite.T(), err)
		assert.True(suite.T(), resultExpireAt)
		resultExpireWithOptions, err := client.ExpireAtWithOptions(key, futureTimestamp+10, api.HasNoExpiry)
		assert.Nil(suite.T(), err)
		assert.False(suite.T(), resultExpireWithOptions)
	})
}

func (suite *GlideTestSuite) TestExpireAtWithOptions_HasExistingExpiry() {
	suite.SkipIfServerVersionLowerThanBy("7.0.0")
	suite.runWithDefaultClients(func(client api.BaseClient) {
		key := uuid.New().String()
		value := uuid.New().String()
		suite.verifyOK(client.Set(key, value))

		futureTimestamp := time.Now().Add(10 * time.Second).Unix()
		resultExpireAt, err := client.ExpireAt(key, futureTimestamp)
		assert.Nil(suite.T(), err)
		assert.True(suite.T(), resultExpireAt)

		resultExpireWithOptions, err := client.ExpireAtWithOptions(key, futureTimestamp+10, api.HasExistingExpiry)
		assert.Nil(suite.T(), err)
		assert.True(suite.T(), resultExpireWithOptions)
	})
}

func (suite *GlideTestSuite) TestExpireAtWithOptions_NewExpiryGreaterThanCurrent() {
	suite.SkipIfServerVersionLowerThanBy("7.0.0")
	suite.runWithDefaultClients(func(client api.BaseClient) {
		key := uuid.New().String()
		value := uuid.New().String()

		suite.verifyOK(client.Set(key, value))

		futureTimestamp := time.Now().Add(10 * time.Second).Unix()
		resultExpireAt, err := client.ExpireAt(key, futureTimestamp)
		assert.Nil(suite.T(), err)
		assert.True(suite.T(), resultExpireAt)

		newFutureTimestamp := time.Now().Add(20 * time.Second).Unix()
		resultExpireWithOptions, err := client.ExpireAtWithOptions(key, newFutureTimestamp, api.NewExpiryGreaterThanCurrent)
		assert.Nil(suite.T(), err)
		assert.True(suite.T(), resultExpireWithOptions)
	})
}

func (suite *GlideTestSuite) TestExpireAtWithOptions_NewExpiryLessThanCurrent() {
	suite.SkipIfServerVersionLowerThanBy("7.0.0")
	suite.runWithDefaultClients(func(client api.BaseClient) {
		key := uuid.New().String()
		value := uuid.New().String()

		suite.verifyOK(client.Set(key, value))

		futureTimestamp := time.Now().Add(10 * time.Second).Unix()
		resultExpireAt, err := client.ExpireAt(key, futureTimestamp)
		assert.Nil(suite.T(), err)
		assert.True(suite.T(), resultExpireAt)

		newFutureTimestamp := time.Now().Add(5 * time.Second).Unix()
		resultExpireWithOptions, err := client.ExpireAtWithOptions(key, newFutureTimestamp, api.NewExpiryLessThanCurrent)
		assert.Nil(suite.T(), err)
		assert.True(suite.T(), resultExpireWithOptions)

		time.Sleep(5 * time.Second)
		resultExpireAtTest, err := client.Exists([]string{key})
		assert.Nil(suite.T(), err)

		assert.Equal(suite.T(), int64(0), resultExpireAtTest)
	})
}

func (suite *GlideTestSuite) TestPExpire() {
	suite.runWithDefaultClients(func(client api.BaseClient) {
		key := uuid.New().String()
		value := uuid.New().String()

		suite.verifyOK(client.Set(key, value))

		resultExpire, err := client.PExpire(key, 500)
		assert.Nil(suite.T(), err)
		assert.True(suite.T(), resultExpire)

		time.Sleep(600 * time.Millisecond)
		resultExpireCheck, err := client.Exists([]string{key})
		assert.Nil(suite.T(), err)
		assert.Equal(suite.T(), int64(0), resultExpireCheck)
	})
}

func (suite *GlideTestSuite) TestPExpireWithOptions_HasExistingExpiry() {
	suite.SkipIfServerVersionLowerThanBy("7.0.0")
	suite.runWithDefaultClients(func(client api.BaseClient) {
		key := uuid.New().String()
		value := uuid.New().String()

		suite.verifyOK(client.Set(key, value))

		initialExpire := 500
		resultExpire, err := client.PExpire(key, int64(initialExpire))
		assert.Nil(suite.T(), err)
		assert.True(suite.T(), resultExpire)

		newExpire := 1000

		resultExpireWithOptions, err := client.PExpireWithOptions(key, int64(newExpire), api.HasExistingExpiry)
		assert.Nil(suite.T(), err)
		assert.True(suite.T(), resultExpireWithOptions)

		time.Sleep(1100 * time.Millisecond)
		resultExist, err := client.Exists([]string{key})
		assert.Nil(suite.T(), err)
		assert.Equal(suite.T(), int64(0), resultExist)
	})
}

func (suite *GlideTestSuite) TestPExpireWithOptions_HasNoExpiry() {
	suite.SkipIfServerVersionLowerThanBy("7.0.0")
	suite.runWithDefaultClients(func(client api.BaseClient) {
		key := uuid.New().String()
		value := uuid.New().String()

		suite.verifyOK(client.Set(key, value))

		newExpire := 500

		resultExpireWithOptions, err := client.PExpireWithOptions(key, int64(newExpire), api.HasNoExpiry)
		assert.Nil(suite.T(), err)
		assert.True(suite.T(), resultExpireWithOptions)

		time.Sleep(600 * time.Millisecond)
		resultExist, err := client.Exists([]string{key})
		assert.Nil(suite.T(), err)
		assert.Equal(suite.T(), int64(0), resultExist)
	})
}

func (suite *GlideTestSuite) TestPExpireWithOptions_NewExpiryGreaterThanCurrent() {
	suite.SkipIfServerVersionLowerThanBy("7.0.0")
	suite.runWithDefaultClients(func(client api.BaseClient) {
		key := uuid.New().String()
		value := uuid.New().String()

		suite.verifyOK(client.Set(key, value))

		initialExpire := 500
		resultExpire, err := client.PExpire(key, int64(initialExpire))
		assert.Nil(suite.T(), err)
		assert.True(suite.T(), resultExpire)

		newExpire := 1000

		resultExpireWithOptions, err := client.PExpireWithOptions(key, int64(newExpire), api.NewExpiryGreaterThanCurrent)
		assert.Nil(suite.T(), err)
		assert.True(suite.T(), resultExpireWithOptions)

		time.Sleep(1100 * time.Millisecond)
		resultExist, err := client.Exists([]string{key})
		assert.Nil(suite.T(), err)
		assert.Equal(suite.T(), int64(0), resultExist)
	})
}

func (suite *GlideTestSuite) TestPExpireWithOptions_NewExpiryLessThanCurrent() {
	suite.SkipIfServerVersionLowerThanBy("7.0.0")
	suite.runWithDefaultClients(func(client api.BaseClient) {
		key := uuid.New().String()
		value := uuid.New().String()

		suite.verifyOK(client.Set(key, value))

		initialExpire := 500
		resultExpire, err := client.PExpire(key, int64(initialExpire))
		assert.Nil(suite.T(), err)
		assert.True(suite.T(), resultExpire)

		newExpire := 200

		resultExpireWithOptions, err := client.PExpireWithOptions(key, int64(newExpire), api.NewExpiryLessThanCurrent)
		assert.Nil(suite.T(), err)
		assert.True(suite.T(), resultExpireWithOptions)

		time.Sleep(600 * time.Millisecond)
		resultExist, err := client.Exists([]string{key})
		assert.Nil(suite.T(), err)
		assert.Equal(suite.T(), int64(0), resultExist)
	})
}

func (suite *GlideTestSuite) TestPExpireAt() {
	suite.runWithDefaultClients(func(client api.BaseClient) {
		key := uuid.New().String()
		value := uuid.New().String()
		suite.verifyOK(client.Set(key, value))

		expireAfterMilliseconds := time.Now().Unix() * 1000
		resultPExpireAt, err := client.PExpireAt(key, expireAfterMilliseconds)
		assert.Nil(suite.T(), err)

		assert.True(suite.T(), resultPExpireAt)

		time.Sleep(6 * time.Second)

		resultpExists, err := client.Exists([]string{key})
		assert.Nil(suite.T(), err)
		assert.Equal(suite.T(), int64(0), resultpExists)
	})
}

func (suite *GlideTestSuite) TestPExpireAtWithOptions_HasNoExpiry() {
	suite.SkipIfServerVersionLowerThanBy("7.0.0")
	suite.runWithDefaultClients(func(client api.BaseClient) {
		key := uuid.New().String()
		value := uuid.New().String()

		suite.verifyOK(client.Set(key, value))

		timestamp := time.Now().Unix() * 1000
		result, err := client.PExpireAtWithOptions(key, timestamp, api.HasNoExpiry)

		assert.Nil(suite.T(), err)
		assert.True(suite.T(), result)

		time.Sleep(2 * time.Second)
		resultExist, err := client.Exists([]string{key})
		assert.Nil(suite.T(), err)
		assert.Equal(suite.T(), int64(0), resultExist)
	})
}

func (suite *GlideTestSuite) TestPExpireAtWithOptions_HasExistingExpiry() {
	suite.SkipIfServerVersionLowerThanBy("7.0.0")
	suite.runWithDefaultClients(func(client api.BaseClient) {
		key := uuid.New().String()
		value := uuid.New().String()

		suite.verifyOK(client.Set(key, value))
		initialExpire := 500
		resultExpire, err := client.PExpire(key, int64(initialExpire))
		assert.Nil(suite.T(), err)
		assert.True(suite.T(), resultExpire)
		newExpire := time.Now().Unix()*1000 + 1000

		resultExpireWithOptions, err := client.PExpireAtWithOptions(key, newExpire, api.HasExistingExpiry)
		assert.Nil(suite.T(), err)
		assert.True(suite.T(), resultExpireWithOptions)

		time.Sleep(1100 * time.Millisecond)
		resultExist, err := client.Exists([]string{key})
		assert.Nil(suite.T(), err)
		assert.Equal(suite.T(), int64(0), resultExist)
	})
}

func (suite *GlideTestSuite) TestPExpireAtWithOptions_NewExpiryGreaterThanCurrent() {
	suite.SkipIfServerVersionLowerThanBy("7.0.0")
	suite.runWithDefaultClients(func(client api.BaseClient) {
		key := uuid.New().String()
		value := uuid.New().String()

		suite.verifyOK(client.Set(key, value))

		initialExpire := time.Now().UnixMilli() + 1000
		resultExpire, err := client.PExpireAt(key, initialExpire)
		assert.Nil(suite.T(), err)
		assert.True(suite.T(), resultExpire)

		newExpire := time.Now().UnixMilli() + 2000

		resultExpireWithOptions, err := client.PExpireAtWithOptions(key, newExpire, api.NewExpiryGreaterThanCurrent)
		assert.Nil(suite.T(), err)
		assert.True(suite.T(), resultExpireWithOptions)

		time.Sleep(2100 * time.Millisecond)
		resultExist, err := client.Exists([]string{key})
		assert.Nil(suite.T(), err)
		assert.Equal(suite.T(), int64(0), resultExist)
	})
}

func (suite *GlideTestSuite) TestPExpireAtWithOptions_NewExpiryLessThanCurrent() {
	suite.SkipIfServerVersionLowerThanBy("7.0.0")
	suite.runWithDefaultClients(func(client api.BaseClient) {
		key := uuid.New().String()
		value := uuid.New().String()

		suite.verifyOK(client.Set(key, value))

		initialExpire := 1000
		resultExpire, err := client.PExpire(key, int64(initialExpire))
		assert.Nil(suite.T(), err)
		assert.True(suite.T(), resultExpire)

		newExpire := time.Now().Unix()*1000 + 500

		resultExpireWithOptions, err := client.PExpireAtWithOptions(key, newExpire, api.NewExpiryLessThanCurrent)
		assert.Nil(suite.T(), err)

		assert.True(suite.T(), resultExpireWithOptions)

		time.Sleep(1100 * time.Millisecond)
		resultExist, err := client.Exists([]string{key})
		assert.Nil(suite.T(), err)
		assert.Equal(suite.T(), int64(0), resultExist)
	})
}

func (suite *GlideTestSuite) TestExpireTime() {
	suite.SkipIfServerVersionLowerThanBy("7.0.0")
	suite.runWithDefaultClients(func(client api.BaseClient) {
		key := uuid.New().String()
		value := uuid.New().String()

		suite.verifyOK(client.Set(key, value))

		result, err := client.Get(key)
		assert.Nil(suite.T(), err)
		assert.Equal(suite.T(), value, result.Value())

		expireTime := time.Now().Unix() + 3
		resultExpAt, err := client.ExpireAt(key, expireTime)
		assert.Nil(suite.T(), err)
		assert.True(suite.T(), resultExpAt)

		resexptime, err := client.ExpireTime(key)
		assert.Nil(suite.T(), err)
		assert.Equal(suite.T(), expireTime, resexptime)

		time.Sleep(4 * time.Second)

		resultAfterExpiry, err := client.Get(key)
		assert.Nil(suite.T(), err)
		assert.Equal(suite.T(), "", resultAfterExpiry.Value())
	})
}

func (suite *GlideTestSuite) TestExpireTime_KeyDoesNotExist() {
	suite.SkipIfServerVersionLowerThanBy("7.0.0")
	suite.runWithDefaultClients(func(client api.BaseClient) {
		key := uuid.New().String()

		// Call ExpireTime on a key that doesn't exist
		expiryResult, err := client.ExpireTime(key)
		assert.Nil(suite.T(), err)
		assert.Equal(suite.T(), int64(-2), expiryResult)
	})
}

func (suite *GlideTestSuite) TestPExpireTime() {
	suite.SkipIfServerVersionLowerThanBy("7.0.0")
	suite.runWithDefaultClients(func(client api.BaseClient) {
		key := uuid.New().String()
		value := uuid.New().String()

		suite.verifyOK(client.Set(key, value))

		result, err := client.Get(key)
		assert.Nil(suite.T(), err)
		assert.Equal(suite.T(), value, result.Value())

		pexpireTime := time.Now().UnixMilli() + 3000
		resultExpAt, err := client.PExpireAt(key, pexpireTime)
		assert.Nil(suite.T(), err)
		assert.True(suite.T(), resultExpAt)

		respexptime, err := client.PExpireTime(key)
		assert.Nil(suite.T(), err)
		assert.Equal(suite.T(), pexpireTime, respexptime)

		time.Sleep(4 * time.Second)

		resultAfterExpiry, err := client.Get(key)
		assert.Nil(suite.T(), err)
		assert.Equal(suite.T(), "", resultAfterExpiry.Value())
	})
}

func (suite *GlideTestSuite) Test_ZCard() {
	suite.runWithDefaultClients(func(client api.BaseClient) {
		key := "{key}" + uuid.NewString()
		membersScores := map[string]float64{
			"one":   1.0,
			"two":   2.0,
			"three": 3.0,
		}
		t := suite.T()
		res1, err := client.ZAdd(key, membersScores)
		assert.Nil(t, err)
		assert.Equal(t, int64(3), res1)

		res2, err := client.ZCard(key)
		assert.Nil(t, err)
		assert.Equal(t, int64(3), res2)

		res3, err := client.ZRem(key, []string{"one"})
		assert.Nil(t, err)
		assert.Equal(t, int64(1), res3)

		res4, err := client.ZCard(key)
		assert.Nil(t, err)
		assert.Equal(t, int64(2), res4)
	})
}

func (suite *GlideTestSuite) TestPExpireTime_KeyDoesNotExist() {
	suite.SkipIfServerVersionLowerThanBy("7.0.0")
	suite.runWithDefaultClients(func(client api.BaseClient) {
		key := uuid.New().String()

		// Call ExpireTime on a key that doesn't exist
		expiryResult, err := client.PExpireTime(key)
		assert.Nil(suite.T(), err)
		assert.Equal(suite.T(), int64(-2), expiryResult)
	})
}

func (suite *GlideTestSuite) TestTTL_WithValidKey() {
	suite.runWithDefaultClients(func(client api.BaseClient) {
		key := uuid.New().String()
		value := uuid.New().String()
		suite.verifyOK(client.Set(key, value))

		resExpire, err := client.Expire(key, 1)
		assert.Nil(suite.T(), err)
		assert.True(suite.T(), resExpire)
		resTTL, err := client.TTL(key)
		assert.Nil(suite.T(), err)
		assert.Equal(suite.T(), int64(1), resTTL)
	})
}

func (suite *GlideTestSuite) TestTTL_WithExpiredKey() {
	suite.runWithDefaultClients(func(client api.BaseClient) {
		key := uuid.New().String()
		value := uuid.New().String()
		suite.verifyOK(client.Set(key, value))

		resExpire, err := client.Expire(key, 1)
		assert.Nil(suite.T(), err)
		assert.True(suite.T(), resExpire)

		time.Sleep(2 * time.Second)

		resTTL, err := client.TTL(key)
		assert.Nil(suite.T(), err)
		assert.Equal(suite.T(), int64(-2), resTTL)
	})
}

func (suite *GlideTestSuite) TestPTTL_WithValidKey() {
	suite.runWithDefaultClients(func(client api.BaseClient) {
		key := uuid.New().String()
		value := uuid.New().String()
		suite.verifyOK(client.Set(key, value))

		resExpire, err := client.Expire(key, 1)
		assert.Nil(suite.T(), err)
		assert.True(suite.T(), resExpire)

		resPTTL, err := client.PTTL(key)
		assert.Nil(suite.T(), err)
		assert.Greater(suite.T(), resPTTL, int64(900))
	})
}

func (suite *GlideTestSuite) TestPTTL_WithExpiredKey() {
	suite.runWithDefaultClients(func(client api.BaseClient) {
		key := uuid.New().String()
		value := uuid.New().String()
		suite.verifyOK(client.Set(key, value))

		resExpire, err := client.Expire(key, 1)
		assert.Nil(suite.T(), err)
		assert.True(suite.T(), resExpire)

		time.Sleep(2 * time.Second)

		resPTTL, err := client.PTTL(key)
		assert.Nil(suite.T(), err)
		assert.Equal(suite.T(), resPTTL, int64(-2))
	})
}

func (suite *GlideTestSuite) TestPfAdd_SuccessfulAddition() {
	suite.runWithDefaultClients(func(client api.BaseClient) {
		key := uuid.New().String()
		res, err := client.PfAdd(key, []string{"a", "b", "c", "d", "e"})
		assert.Nil(suite.T(), err)
		assert.Equal(suite.T(), int64(1), res)
	})
}

func (suite *GlideTestSuite) TestPfAdd_DuplicateElements() {
	suite.runWithDefaultClients(func(client api.BaseClient) {
		key := uuid.New().String()

		// case : Add elements and add same elements again
		res, err := client.PfAdd(key, []string{"a", "b", "c", "d", "e"})
		assert.Nil(suite.T(), err)
		assert.Equal(suite.T(), int64(1), res)

		res2, err := client.PfAdd(key, []string{"a", "b", "c", "d", "e"})
		assert.Nil(suite.T(), err)
		assert.Equal(suite.T(), int64(0), res2)

		// case : (mixed elements) add new elements with 1 duplicate elements
		res1, err := client.PfAdd(key, []string{"f", "g", "h"})
		assert.Nil(suite.T(), err)
		assert.Equal(suite.T(), int64(1), res1)

		res2, err = client.PfAdd(key, []string{"i", "j", "g"})
		assert.Nil(suite.T(), err)
		assert.Equal(suite.T(), int64(1), res2)

		// case : add empty array(no elements to the HyperLogLog)
		res, err = client.PfAdd(key, []string{})
		assert.Nil(suite.T(), err)
		assert.Equal(suite.T(), int64(0), res)
	})
}

func (suite *GlideTestSuite) TestPfCount_SingleKey() {
	suite.runWithDefaultClients(func(client api.BaseClient) {
		key := uuid.New().String()
		res, err := client.PfAdd(key, []string{"i", "j", "g"})
		assert.Nil(suite.T(), err)
		assert.Equal(suite.T(), int64(1), res)

		resCount, err := client.PfCount([]string{key})
		assert.Nil(suite.T(), err)
		assert.Equal(suite.T(), int64(3), resCount)
	})
}

func (suite *GlideTestSuite) TestPfCount_MultipleKeys() {
	suite.runWithDefaultClients(func(client api.BaseClient) {
		key1 := uuid.New().String() + "{group}"
		key2 := uuid.New().String() + "{group}"

		res, err := client.PfAdd(key1, []string{"a", "b", "c"})
		assert.Nil(suite.T(), err)
		assert.Equal(suite.T(), int64(1), res)

		res, err = client.PfAdd(key2, []string{"c", "d", "e"})
		assert.Nil(suite.T(), err)
		assert.Equal(suite.T(), int64(1), res)

		resCount, err := client.PfCount([]string{key1, key2})
		assert.Nil(suite.T(), err)
		assert.Equal(suite.T(), int64(5), resCount)
	})
}

func (suite *GlideTestSuite) TestPfCount_NoExistingKeys() {
	suite.runWithDefaultClients(func(client api.BaseClient) {
		key1 := uuid.New().String() + "{group}"
		key2 := uuid.New().String() + "{group}"

		resCount, err := client.PfCount([]string{key1, key2})
		assert.Nil(suite.T(), err)
		assert.Equal(suite.T(), int64(0), resCount)
	})
}

func (suite *GlideTestSuite) TestBLMove() {
	if suite.serverVersion < "6.2.0" {
		suite.T().Skip("This feature is added in version 6.2.0")
	}
	suite.runWithDefaultClients(func(client api.BaseClient) {
		key1 := "{key}-1" + uuid.NewString()
		key2 := "{key}-2" + uuid.NewString()
		nonExistentKey := "{key}-3" + uuid.NewString()
		nonListKey := "{key}-4" + uuid.NewString()

		res1, err := client.BLMove(key1, key2, api.Left, api.Right, float64(0.1))
		assert.Equal(suite.T(), api.CreateNilStringResult(), res1)
		assert.Nil(suite.T(), err)

		res2, err := client.LPush(key1, []string{"four", "three", "two", "one"})
		assert.Nil(suite.T(), err)
		assert.Equal(suite.T(), int64(4), res2)

		// only source exists, only source elements gets popped, creates a list at nonExistingKey
		res3, err := client.BLMove(key1, nonExistentKey, api.Right, api.Left, float64(0.1))
		assert.Equal(suite.T(), "four", res3.Value())
		assert.Nil(suite.T(), err)

		res4, err := client.LRange(key1, int64(0), int64(-1))
		assert.Nil(suite.T(), err)
		assert.Equal(
			suite.T(),
			[]api.Result[string]{
				api.CreateStringResult("one"),
				api.CreateStringResult("two"),
				api.CreateStringResult("three"),
			},
			res4,
		)

		// source and destination are the same, performing list rotation, "one" gets popped and added back
		res5, err := client.BLMove(key1, key1, api.Left, api.Left, float64(0.1))
		assert.Equal(suite.T(), "one", res5.Value())
		assert.Nil(suite.T(), err)

		res6, err := client.LRange(key1, int64(0), int64(-1))
		assert.Nil(suite.T(), err)
		assert.Equal(
			suite.T(),
			[]api.Result[string]{
				api.CreateStringResult("one"),
				api.CreateStringResult("two"),
				api.CreateStringResult("three"),
			},
			res6,
		)
		// normal use case, "three" gets popped and added to the left of destination
		res7, err := client.LPush(key2, []string{"six", "five", "four"})
		assert.Nil(suite.T(), err)
		assert.Equal(suite.T(), int64(3), res7)

		res8, err := client.BLMove(key1, key2, api.Right, api.Left, float64(0.1))
		assert.Equal(suite.T(), "three", res8.Value())
		assert.Nil(suite.T(), err)

		res9, err := client.LRange(key1, int64(0), int64(-1))
		assert.Nil(suite.T(), err)
		assert.Equal(
			suite.T(),
			[]api.Result[string]{
				api.CreateStringResult("one"),
				api.CreateStringResult("two"),
			},
			res9,
		)
		res10, err := client.LRange(key2, int64(0), int64(-1))
		assert.Nil(suite.T(), err)
		assert.Equal(
			suite.T(),
			[]api.Result[string]{
				api.CreateStringResult("three"),
				api.CreateStringResult("four"),
				api.CreateStringResult("five"),
				api.CreateStringResult("six"),
			},
			res10,
		)

		// source exists but is not a list type key
		suite.verifyOK(client.Set(nonListKey, "value"))

		res11, err := client.BLMove(nonListKey, key1, api.Left, api.Left, float64(0.1))
		assert.Equal(suite.T(), api.CreateNilStringResult(), res11)
		assert.NotNil(suite.T(), err)
		assert.IsType(suite.T(), &api.RequestError{}, err)

		// destination exists but is not a list type key
		suite.verifyOK(client.Set(nonListKey, "value"))

		res12, err := client.BLMove(key1, nonListKey, api.Left, api.Left, float64(0.1))
		assert.Equal(suite.T(), api.CreateNilStringResult(), res12)
		assert.NotNil(suite.T(), err)
		assert.IsType(suite.T(), &api.RequestError{}, err)
	})
}

func (suite *GlideTestSuite) TestDel_MultipleKeys() {
	suite.runWithDefaultClients(func(client api.BaseClient) {
		key1 := "testKey1_" + uuid.New().String()
		key2 := "testKey2_" + uuid.New().String()
		key3 := "testKey3_" + uuid.New().String()

		suite.verifyOK(client.Set(key1, initialValue))
		suite.verifyOK(client.Set(key2, initialValue))
		suite.verifyOK(client.Set(key3, initialValue))

		deletedCount, err := client.Del([]string{key1, key2, key3})

		assert.Nil(suite.T(), err)
		assert.Equal(suite.T(), int64(3), deletedCount)

		result1, err1 := client.Get(key1)
		result2, err2 := client.Get(key2)
		result3, err3 := client.Get(key3)

		assert.Nil(suite.T(), err1)
		assert.True(suite.T(), result1.IsNil())

		assert.Nil(suite.T(), err2)
		assert.True(suite.T(), result2.IsNil())

		assert.Nil(suite.T(), err3)
		assert.True(suite.T(), result3.IsNil())
	})
}

func (suite *GlideTestSuite) TestType() {
	suite.runWithDefaultClients(func(client api.BaseClient) {
		// Test 1: Check if the value is string
		keyName := "{keyName}" + uuid.NewString()
		suite.verifyOK(client.Set(keyName, initialValue))
		result, err := client.Type(keyName)
		assert.Nil(suite.T(), err)
		assert.IsType(suite.T(), result, api.CreateStringResult("string"), "Value is string")

		// Test 2: Check if the value is list
		key1 := "{keylist}-1" + uuid.NewString()
		resultLPush, err := client.LPush(key1, []string{"one", "two", "three"})
		assert.Equal(suite.T(), int64(3), resultLPush)
		assert.Nil(suite.T(), err)
		resultType, err := client.Type(key1)
		assert.Nil(suite.T(), err)
		assert.IsType(suite.T(), resultType, api.CreateStringResult("list"), "Value is list")
	})
}

func (suite *GlideTestSuite) TestTouch() {
	suite.runWithDefaultClients(func(client api.BaseClient) {
		// Test 1: Check if an touch valid key
		keyName := "{keyName}" + uuid.NewString()
		keyName1 := "{keyName1}" + uuid.NewString()
		suite.verifyOK(client.Set(keyName, initialValue))
		suite.verifyOK(client.Set(keyName1, "anotherValue"))
		result, err := client.Touch([]string{keyName, keyName1})
		assert.Nil(suite.T(), err)
		assert.Equal(suite.T(), int64(2), result, "The touch should be 2")

		// Test 2: Check if an touch invalid key
		resultInvalidKey, err := client.Touch([]string{"invalidKey", "invalidKey1"})
		assert.Nil(suite.T(), err)
		assert.Equal(suite.T(), int64(0), resultInvalidKey, "The touch should be 0")
	})
}

func (suite *GlideTestSuite) TestUnlink() {
	suite.runWithDefaultClients(func(client api.BaseClient) {
		// Test 1: Check if an unlink valid key
		keyName := "{keyName}" + uuid.NewString()
		keyName1 := "{keyName1}" + uuid.NewString()
		suite.verifyOK(client.Set(keyName, initialValue))
		suite.verifyOK(client.Set(keyName1, "anotherValue"))
		resultValidKey, err := client.Unlink([]string{keyName, keyName1})
		assert.Nil(suite.T(), err)
		assert.Equal(suite.T(), int64(2), resultValidKey, "The unlink should be 2")

		// Test 2: Check if an unlink for invalid key
		resultInvalidKey, err := client.Unlink([]string{"invalidKey2", "invalidKey3"})
		assert.Nil(suite.T(), err)
		assert.Equal(suite.T(), int64(0), resultInvalidKey, "The unlink should be 0")
	})
}

func (suite *GlideTestSuite) TestRename() {
	suite.runWithDefaultClients(func(client api.BaseClient) {
		// Test 1 Check if the command successfully renamed
		key := "{keyName}" + uuid.NewString()
		initialValueRename := "TestRename_RenameValue"
		newRenameKey := "{newkeyName}" + uuid.NewString()
		suite.verifyOK(client.Set(key, initialValueRename))
		client.Rename(key, newRenameKey)

		// Test 2 Check if the rename command return false if the key/newkey is invalid.
		key1 := "{keyName}" + uuid.NewString()
		res1, err := client.Rename(key1, "invalidKey")
		assert.Equal(suite.T(), "", res1.Value())
		assert.NotNil(suite.T(), err)
		assert.IsType(suite.T(), &api.RequestError{}, err)
	})
}

func (suite *GlideTestSuite) TestRenamenx() {
	suite.runWithDefaultClients(func(client api.BaseClient) {
		// Test 1 Check if the renamenx command return true if key was renamed to newKey
		key := "{keyName}" + uuid.NewString()
		key2 := "{keyName}" + uuid.NewString()
		suite.verifyOK(client.Set(key, initialValue))
		res1, err := client.Renamenx(key, key2)
		assert.Nil(suite.T(), err)
		assert.True(suite.T(), res1)

		// Test 2 Check if the renamenx command return false if newKey already exists.
		key3 := "{keyName}" + uuid.NewString()
		key4 := "{keyName}" + uuid.NewString()
		suite.verifyOK(client.Set(key3, initialValue))
		suite.verifyOK(client.Set(key4, initialValue))
		res2, err := client.Renamenx(key3, key4)
		assert.Nil(suite.T(), err)
		assert.False(suite.T(), res2)
	})
}

func (suite *GlideTestSuite) TestXAdd() {
	suite.runWithDefaultClients(func(client api.BaseClient) {
		key := uuid.NewString()
		// stream does not exist
		res, err := client.XAdd(key, [][]string{{"field1", "value1"}, {"field1", "value2"}})
		assert.Nil(suite.T(), err)
		assert.False(suite.T(), res.IsNil())
		// don't check the value, because it contains server's timestamp

		// adding data to existing stream
		res, err = client.XAdd(key, [][]string{{"field3", "value3"}})
		assert.Nil(suite.T(), err)
		assert.False(suite.T(), res.IsNil())

		// incorrect input
		_, err = client.XAdd(key, [][]string{})
		assert.NotNil(suite.T(), err)
		_, err = client.XAdd(key, [][]string{{"1", "2", "3"}})
		assert.NotNil(suite.T(), err)

		// key is not a string
		key = uuid.NewString()
		client.Set(key, "abc")
		_, err = client.XAdd(key, [][]string{{"f", "v"}})
		assert.NotNil(suite.T(), err)
	})
}

func (suite *GlideTestSuite) TestXAddWithOptions() {
	suite.runWithDefaultClients(func(client api.BaseClient) {
		key := uuid.NewString()
		// stream does not exist
		res, err := client.XAddWithOptions(
			key,
			[][]string{{"field1", "value1"}},
			options.NewXAddOptions().SetDontMakeNewStream(),
		)
		assert.Nil(suite.T(), err)
		assert.True(suite.T(), res.IsNil())

		// adding data to with given ID
		res, err = client.XAddWithOptions(key, [][]string{{"field1", "value1"}}, options.NewXAddOptions().SetId("0-1"))
		assert.Nil(suite.T(), err)
		assert.Equal(suite.T(), "0-1", res.Value())

		client.XAdd(key, [][]string{{"field2", "value2"}})
		// TODO run XLen there
		// this will trim the first entry.
		res, err = client.XAddWithOptions(
			key,
			[][]string{{"field3", "value3"}},
			options.NewXAddOptions().SetTrimOptions(options.NewXTrimOptionsWithMaxLen(2).SetExactTrimming()),
		)
		assert.Nil(suite.T(), err)
		assert.False(suite.T(), res.IsNil())
		// TODO run XLen there
	})
}

// submit args with custom command API, check that no error returned.
// returns a response or raises `errMsg` if failed to submit the command.
func sendWithCustomCommand(suite *GlideTestSuite, client api.BaseClient, args []string, errMsg string) any {
	var res any
	var err error
	switch c := client.(type) {
	case api.GlideClient:
		res, err = c.CustomCommand(args)
	case api.GlideClusterClient:
		res, err = c.CustomCommand(args)
	default:
		suite.FailNow(errMsg)
	}
	assert.NoError(suite.T(), err)
	return res
}

func (suite *GlideTestSuite) TestXAutoClaim() {
	suite.runWithDefaultClients(func(client api.BaseClient) {
		key := uuid.NewString()
		group := uuid.NewString()
		consumer := uuid.NewString()

		sendWithCustomCommand(
			suite,
			client,
			[]string{"xgroup", "create", key, group, "0", "MKSTREAM"},
			"Can't send XGROUP CREATE as a custom command",
		)
		sendWithCustomCommand(
			suite,
			client,
			[]string{"xgroup", "createconsumer", key, group, consumer},
			"Can't send XGROUP CREATECONSUMER as a custom command",
		)

		xadd, err := client.XAddWithOptions(
			key,
			[][]string{{"entry1_field1", "entry1_value1"}, {"entry1_field2", "entry1_value2"}},
			options.NewXAddOptions().SetId("0-1"),
		)
		assert.NoError(suite.T(), err)
		assert.Equal(suite.T(), "0-1", xadd.Value())
		xadd, err = client.XAddWithOptions(
			key,
			[][]string{{"entry2_field1", "entry2_value1"}},
			options.NewXAddOptions().SetId("0-2"),
		)
		assert.NoError(suite.T(), err)
		assert.Equal(suite.T(), "0-2", xadd.Value())

		xreadgroup, err := client.XReadGroup(group, consumer, map[string]string{key: ">"})
		assert.NoError(suite.T(), err)
		assert.Equal(suite.T(), map[string]map[string][][]string{
			key: {
				"0-1": {{"entry1_field1", "entry1_value1"}, {"entry1_field2", "entry1_value2"}},
				"0-2": {{"entry2_field1", "entry2_value1"}},
			},
		}, xreadgroup)

		opts := options.NewXAutoClaimOptionsWithCount(1)
		xautoclaim, err := client.XAutoClaimWithOptions(key, group, consumer, 0, "0-0", opts)
		assert.NoError(suite.T(), err)
		var deletedEntries []string
		if suite.serverVersion >= "7.0.0" {
			deletedEntries = []string{}
		}
		assert.Equal(
			suite.T(),
			api.XAutoClaimResponse{
				NextEntry: "0-2",
				ClaimedEntries: map[string][][]string{
					"0-1": {{"entry1_field1", "entry1_value1"}, {"entry1_field2", "entry1_value2"}},
				},
				DeletedMessages: deletedEntries,
			},
			xautoclaim,
		)

		justId, err := client.XAutoClaimJustId(key, group, consumer, 0, "0-0")
		assert.NoError(suite.T(), err)
		assert.Equal(
			suite.T(),
			api.XAutoClaimJustIdResponse{
				NextEntry:       "0-0",
				ClaimedEntries:  []string{"0-1", "0-2"},
				DeletedMessages: deletedEntries,
			},
			justId,
		)

		// add one more entry
		xadd, err = client.XAddWithOptions(
			key,
			[][]string{{"entry3_field1", "entry3_value1"}},
			options.NewXAddOptions().SetId("0-3"),
		)
		assert.NoError(suite.T(), err)
		assert.Equal(suite.T(), "0-3", xadd.Value())

		// incorrect IDs - response is empty
		xautoclaim, err = client.XAutoClaim(key, group, consumer, 0, "5-0")
		assert.NoError(suite.T(), err)
		assert.Equal(
			suite.T(),
			api.XAutoClaimResponse{
				NextEntry:       "0-0",
				ClaimedEntries:  map[string][][]string{},
				DeletedMessages: deletedEntries,
			},
			xautoclaim,
		)

		justId, err = client.XAutoClaimJustId(key, group, consumer, 0, "5-0")
		assert.NoError(suite.T(), err)
		assert.Equal(
			suite.T(),
			api.XAutoClaimJustIdResponse{
				NextEntry:       "0-0",
				ClaimedEntries:  []string{},
				DeletedMessages: deletedEntries,
			},
			justId,
		)

		// key exists, but it is not a stream
		key2 := uuid.New().String()
		suite.verifyOK(client.Set(key2, key2))
		_, err = client.XAutoClaim(key2, "_", "_", 0, "_")
		assert.IsType(suite.T(), &api.RequestError{}, err)
	})
}

func (suite *GlideTestSuite) TestXReadGroup() {
	suite.runWithDefaultClients(func(client api.BaseClient) {
		key1 := "{xreadgroup}-1-" + uuid.NewString()
		key2 := "{xreadgroup}-2-" + uuid.NewString()
		key3 := "{xreadgroup}-3-" + uuid.NewString()
		group := uuid.NewString()
		consumer := uuid.NewString()

		sendWithCustomCommand(
			suite,
			client,
			[]string{"xgroup", "create", key1, group, "0", "MKSTREAM"},
			"Can't send XGROUP CREATE as a custom command",
		)
		sendWithCustomCommand(
			suite,
			client,
			[]string{"xgroup", "createconsumer", key1, group, consumer},
			"Can't send XGROUP CREATECONSUMER as a custom command",
		)

		entry1, err := client.XAdd(key1, [][]string{{"a", "b"}})
		assert.NoError(suite.T(), err)
		assert.False(suite.T(), entry1.IsNil())
		entry2, err := client.XAdd(key1, [][]string{{"c", "d"}})
		assert.NoError(suite.T(), err)
		assert.False(suite.T(), entry2.IsNil())

		// read the entire stream for the consumer and mark messages as pending
		res, err := client.XReadGroup(group, consumer, map[string]string{key1: ">"})
		assert.NoError(suite.T(), err)
		assert.Equal(suite.T(), map[string]map[string][][]string{
			key1: {
				entry1.Value(): {{"a", "b"}},
				entry2.Value(): {{"c", "d"}},
			},
		}, res)

		// delete one of the entries
		sendWithCustomCommand(suite, client, []string{"xdel", key1, entry1.Value()}, "Can't send XDEL as a custom command")

		// now xreadgroup returns one empty entry and one non-empty entry
		res, err = client.XReadGroup(group, consumer, map[string]string{key1: "0"})
		assert.NoError(suite.T(), err)
		assert.Equal(suite.T(), map[string]map[string][][]string{
			key1: {
				entry1.Value(): nil,
				entry2.Value(): {{"c", "d"}},
			},
		}, res)

		// try to read new messages only
		res, err = client.XReadGroup(group, consumer, map[string]string{key1: ">"})
		assert.NoError(suite.T(), err)
		assert.Nil(suite.T(), res)

		// add a message and read it with ">"
		entry3, err := client.XAdd(key1, [][]string{{"e", "f"}})
		assert.NoError(suite.T(), err)
		assert.False(suite.T(), entry3.IsNil())
		res, err = client.XReadGroup(group, consumer, map[string]string{key1: ">"})
		assert.NoError(suite.T(), err)
		assert.Equal(suite.T(), map[string]map[string][][]string{
			key1: {
				entry3.Value(): {{"e", "f"}},
			},
		}, res)

		// add second key with a group and a consumer, but no messages
		sendWithCustomCommand(
			suite,
			client,
			[]string{"xgroup", "create", key2, group, "0", "MKSTREAM"},
			"Can't send XGROUP CREATE as a custom command",
		)
		sendWithCustomCommand(
			suite,
			client,
			[]string{"xgroup", "createconsumer", key2, group, consumer},
			"Can't send XGROUP CREATECONSUMER as a custom command",
		)

		// read both keys
		res, err = client.XReadGroup(group, consumer, map[string]string{key1: "0", key2: "0"})
		assert.NoError(suite.T(), err)
		assert.Equal(suite.T(), map[string]map[string][][]string{
			key1: {
				entry1.Value(): nil,
				entry2.Value(): {{"c", "d"}},
				entry3.Value(): {{"e", "f"}},
			},
			key2: {},
		}, res)

		// error cases:
		// key does not exist
		_, err = client.XReadGroup("_", "_", map[string]string{key3: "0"})
		assert.IsType(suite.T(), &api.RequestError{}, err)
		// key is not a stream
		suite.verifyOK(client.Set(key3, uuid.New().String()))
		_, err = client.XReadGroup("_", "_", map[string]string{key3: "0"})
		assert.IsType(suite.T(), &api.RequestError{}, err)
		del, err := client.Del([]string{key3})
		assert.NoError(suite.T(), err)
		assert.Equal(suite.T(), int64(1), del)
		// group and consumer don't exist
		xadd, err := client.XAdd(key3, [][]string{{"a", "b"}})
		assert.NoError(suite.T(), err)
		assert.NotNil(suite.T(), xadd)
		_, err = client.XReadGroup("_", "_", map[string]string{key3: "0"})
		assert.IsType(suite.T(), &api.RequestError{}, err)
		// consumer don't exist
		sendWithCustomCommand(
			suite,
			client,
			[]string{"xgroup", "create", key3, group, "0-0"},
			"Can't send XGROUP CREATE as a custom command",
		)
		res, err = client.XReadGroup(group, "_", map[string]string{key3: "0"})
		assert.NoError(suite.T(), err)
		assert.Equal(suite.T(), map[string]map[string][][]string{key3: {}}, res)
	})
}

func (suite *GlideTestSuite) TestXRead() {
	suite.runWithDefaultClients(func(client api.BaseClient) {
		key1 := "{xread}" + uuid.NewString()
		key2 := "{xread}" + uuid.NewString()
		key3 := "{xread}" + uuid.NewString()

		// key does not exist
		read, err := client.XRead(map[string]string{key1: "0-0"})
		assert.Nil(suite.T(), err)
		assert.Nil(suite.T(), read)

		res, err := client.XAddWithOptions(
			key1,
			[][]string{{"k1_field1", "k1_value1"}, {"k1_field1", "k1_value2"}},
			options.NewXAddOptions().SetId("0-1"),
		)
		assert.Nil(suite.T(), err)
		assert.False(suite.T(), res.IsNil())

		res, err = client.XAddWithOptions(key2, [][]string{{"k2_field1", "k2_value1"}}, options.NewXAddOptions().SetId("2-0"))
		assert.Nil(suite.T(), err)
		assert.False(suite.T(), res.IsNil())

		// reading ID which does not exist yet
		read, err = client.XRead(map[string]string{key1: "100-500"})
		assert.Nil(suite.T(), err)
		assert.Nil(suite.T(), read)

		read, err = client.XRead(map[string]string{key1: "0-0", key2: "0-0"})
		assert.Nil(suite.T(), err)
		assert.Equal(suite.T(), map[string]map[string][][]string{
			key1: {
				"0-1": {{"k1_field1", "k1_value1"}, {"k1_field1", "k1_value2"}},
			},
			key2: {
				"2-0": {{"k2_field1", "k2_value1"}},
			},
		}, read)

		// Key exists, but it is not a stream
		client.Set(key3, "xread")
		_, err = client.XRead(map[string]string{key1: "0-0", key3: "0-0"})
		assert.NotNil(suite.T(), err)
		assert.IsType(suite.T(), &api.RequestError{}, err)

		// ensure that commands doesn't time out even if timeout > request timeout
		var testClient api.BaseClient
		if _, ok := client.(api.GlideClient); ok {
			testClient = suite.client(api.NewGlideClientConfiguration().
				WithAddress(&suite.standaloneHosts[0]).
				WithUseTLS(suite.tls))
		} else {
			testClient = suite.clusterClient(api.NewGlideClusterClientConfiguration().
				WithAddress(&suite.clusterHosts[0]).
				WithUseTLS(suite.tls))
		}
		read, err = testClient.XReadWithOptions(map[string]string{key1: "0-1"}, options.NewXReadOptions().SetBlock(1000))
		assert.Nil(suite.T(), err)
		assert.Nil(suite.T(), read)

		// with 0 timeout (no timeout) should never time out,
		// but we wrap the test with timeout to avoid test failing or stuck forever
		finished := make(chan bool)
		go func() {
			testClient.XReadWithOptions(map[string]string{key1: "0-1"}, options.NewXReadOptions().SetBlock(0))
			finished <- true
		}()
		select {
		case <-finished:
			assert.Fail(suite.T(), "Infinite block finished")
		case <-time.After(3 * time.Second):
		}
		testClient.Close()
	})
}

func (suite *GlideTestSuite) TestZAddAndZAddIncr() {
	suite.runWithDefaultClients(func(client api.BaseClient) {
		key := uuid.New().String()
		key2 := uuid.New().String()
		key3 := uuid.New().String()
		key4 := uuid.New().String()
		membersScoreMap := map[string]float64{
			"one":   1.0,
			"two":   2.0,
			"three": 3.0,
		}
		t := suite.T()

		res, err := client.ZAdd(key, membersScoreMap)
		assert.Nil(t, err)
		assert.Equal(t, int64(3), res)

		resIncr, err := client.ZAddIncr(key, "one", float64(2))
		assert.Nil(t, err)
		assert.Equal(t, float64(3), resIncr.Value())

		// exceptions
		// non-sortedset key
		_, err = client.Set(key2, "test")
		assert.NoError(t, err)

		_, err = client.ZAdd(key2, membersScoreMap)
		assert.NotNil(suite.T(), err)
		assert.IsType(suite.T(), &api.RequestError{}, err)

		// wrong key type for zaddincr
		_, err = client.ZAddIncr(key2, "one", float64(2))
		assert.NotNil(suite.T(), err)
		assert.IsType(suite.T(), &api.RequestError{}, err)

		// with NX & XX
		onlyIfExistsOpts := options.NewZAddOptionsBuilder().SetConditionalChange(options.OnlyIfExists)
		onlyIfDoesNotExistOpts := options.NewZAddOptionsBuilder().SetConditionalChange(options.OnlyIfDoesNotExist)

		res, err = client.ZAddWithOptions(key3, membersScoreMap, onlyIfExistsOpts)
		assert.Nil(suite.T(), err)
		assert.Equal(suite.T(), int64(0), res)

		res, err = client.ZAddWithOptions(key3, membersScoreMap, onlyIfDoesNotExistOpts)
		assert.Nil(suite.T(), err)
		assert.Equal(suite.T(), int64(3), res)

		resIncr, err = client.ZAddIncrWithOptions(key3, "one", 5, onlyIfDoesNotExistOpts)
		assert.Nil(suite.T(), err)
		assert.True(suite.T(), resIncr.IsNil())

		resIncr, err = client.ZAddIncrWithOptions(key3, "one", 5, onlyIfExistsOpts)
		assert.Nil(suite.T(), err)
		assert.Equal(suite.T(), float64(6), resIncr.Value())

		// with GT or LT
		membersScoreMap2 := map[string]float64{
			"one":   -3.0,
			"two":   2.0,
			"three": 3.0,
		}

		res, err = client.ZAdd(key4, membersScoreMap2)
		assert.Nil(suite.T(), err)
		assert.Equal(suite.T(), int64(3), res)

		membersScoreMap2["one"] = 10.0

		gtOpts := options.NewZAddOptionsBuilder().SetUpdateOptions(options.ScoreGreaterThanCurrent)
		ltOpts := options.NewZAddOptionsBuilder().SetUpdateOptions(options.ScoreLessThanCurrent)
		gtOptsChanged, _ := options.NewZAddOptionsBuilder().SetUpdateOptions(options.ScoreGreaterThanCurrent).SetChanged(true)
		ltOptsChanged, _ := options.NewZAddOptionsBuilder().SetUpdateOptions(options.ScoreLessThanCurrent).SetChanged(true)

		res, err = client.ZAddWithOptions(key4, membersScoreMap2, gtOptsChanged)
		assert.Nil(suite.T(), err)
		assert.Equal(suite.T(), int64(1), res)

		res, err = client.ZAddWithOptions(key4, membersScoreMap2, ltOptsChanged)
		assert.Nil(suite.T(), err)
		assert.Equal(suite.T(), int64(0), res)

		resIncr, err = client.ZAddIncrWithOptions(key4, "one", -3, ltOpts)
		assert.Nil(suite.T(), err)
		assert.Equal(suite.T(), float64(7), resIncr.Value())

		resIncr, err = client.ZAddIncrWithOptions(key4, "one", -3, gtOpts)
		assert.Nil(suite.T(), err)
		assert.True(suite.T(), resIncr.IsNil())
	})
}

func (suite *GlideTestSuite) TestZincrBy() {
	suite.runWithDefaultClients(func(client api.BaseClient) {
		key1 := uuid.New().String()
		key2 := uuid.New().String()

		// key does not exist
		res1, err := client.ZIncrBy(key1, 2.5, "value1")
		assert.Nil(suite.T(), err)
		assert.Equal(suite.T(), 2.5, res1)

		// key exists, but value doesn't
		res2, err := client.ZIncrBy(key1, -3.3, "value2")
		assert.Nil(suite.T(), err)
		assert.Equal(suite.T(), -3.3, res2)

		// updating existing value in existing key
		res3, err := client.ZIncrBy(key1, 1.0, "value1")
		assert.Nil(suite.T(), err)
		assert.Equal(suite.T(), 3.5, res3)

		// Key exists, but it is not a sorted set
		res4, err := client.SAdd(key2, []string{"one", "two"})
		assert.Nil(suite.T(), err)
		assert.Equal(suite.T(), int64(2), res4)

		_, err = client.ZIncrBy(key2, 0.5, "_")
		assert.NotNil(suite.T(), err)
		assert.IsType(suite.T(), &api.RequestError{}, err)
	})
}

func (suite *GlideTestSuite) TestBZPopMin() {
	suite.runWithDefaultClients(func(client api.BaseClient) {
		key1 := "{zset}-1-" + uuid.NewString()
		key2 := "{zset}-2-" + uuid.NewString()
		key3 := "{zset}-2-" + uuid.NewString()

		// Add elements to key1
		zaddResult1, err := client.ZAdd(key1, map[string]float64{"a": 1.0, "b": 1.5})
		assert.Nil(suite.T(), err)
		assert.Equal(suite.T(), int64(2), zaddResult1)

		// Add elements to key2
		zaddResult2, err := client.ZAdd(key2, map[string]float64{"c": 2.0})
		assert.Nil(suite.T(), err)
		assert.Equal(suite.T(), int64(1), zaddResult2)

		// Pop minimum element from key1 and key2
		bzpopminResult1, err := client.BZPopMin([]string{key1, key2}, float64(.5))
		assert.Nil(suite.T(), err)
		assert.Equal(suite.T(), api.KeyWithMemberAndScore{Key: key1, Member: "a", Score: 1.0}, bzpopminResult1.Value())

		// Attempt to pop from non-existent key3
		bzpopminResult2, err := client.BZPopMin([]string{key3}, float64(1))
		assert.Nil(suite.T(), err)
		assert.True(suite.T(), bzpopminResult2.IsNil())

		// Pop minimum element from key2
		bzpopminResult3, err := client.BZPopMin([]string{key3, key2}, float64(.5))
		assert.Nil(suite.T(), err)
		assert.Equal(suite.T(), api.KeyWithMemberAndScore{Key: key2, Member: "c", Score: 2.0}, bzpopminResult3.Value())

		// Set key3 to a non-sorted set value
		suite.verifyOK(client.Set(key3, "value"))

		// Attempt to pop from key3 which is not a sorted set
		_, err = client.BZPopMin([]string{key3}, float64(.5))
		if assert.Error(suite.T(), err) {
			assert.IsType(suite.T(), &api.RequestError{}, err)
		}
	})
}

func (suite *GlideTestSuite) TestZPopMin() {
	suite.runWithDefaultClients(func(client api.BaseClient) {
		key1 := uuid.New().String()
		key2 := uuid.New().String()
		memberScoreMap := map[string]float64{
			"one":   1.0,
			"two":   2.0,
			"three": 3.0,
		}

		res, err := client.ZAdd(key1, memberScoreMap)
		assert.Nil(suite.T(), err)
		assert.Equal(suite.T(), int64(3), res)

		res2, err := client.ZPopMin(key1)
		assert.Nil(suite.T(), err)
		assert.Len(suite.T(), res2, 1)
		assert.Equal(suite.T(), float64(1.0), res2[api.CreateStringResult("one")].Value())

		res3, err := client.ZPopMinWithCount(key1, 2)
		assert.Nil(suite.T(), err)
		assert.Len(suite.T(), res3, 2)
		assert.Equal(suite.T(), float64(2.0), res3[api.CreateStringResult("two")].Value())
		assert.Equal(suite.T(), float64(3.0), res3[api.CreateStringResult("three")].Value())

		// non sorted set key
		_, err = client.Set(key2, "test")
		assert.Nil(suite.T(), err)

		_, err = client.ZPopMin(key2)
		assert.NotNil(suite.T(), err)
		assert.IsType(suite.T(), &api.RequestError{}, err)
	})
}

func (suite *GlideTestSuite) TestZPopMax() {
	suite.runWithDefaultClients(func(client api.BaseClient) {
		key1 := uuid.New().String()
		key2 := uuid.New().String()
		memberScoreMap := map[string]float64{
			"one":   1.0,
			"two":   2.0,
			"three": 3.0,
		}
		res, err := client.ZAdd(key1, memberScoreMap)
		assert.Nil(suite.T(), err)
		assert.Equal(suite.T(), int64(3), res)

		res2, err := client.ZPopMax(key1)
		assert.Nil(suite.T(), err)
		assert.Len(suite.T(), res2, 1)
		assert.Equal(suite.T(), float64(3.0), res2[api.CreateStringResult("three")].Value())

		res3, err := client.ZPopMaxWithCount(key1, 2)
		assert.Nil(suite.T(), err)
		assert.Len(suite.T(), res3, 2)
		assert.Equal(suite.T(), float64(2.0), res3[api.CreateStringResult("two")].Value())
		assert.Equal(suite.T(), float64(1.0), res3[api.CreateStringResult("one")].Value())

		// non sorted set key
		_, err = client.Set(key2, "test")
		assert.Nil(suite.T(), err)

		_, err = client.ZPopMax(key2)
		assert.NotNil(suite.T(), err)
		assert.IsType(suite.T(), &api.RequestError{}, err)
	})
}

func (suite *GlideTestSuite) TestZRem() {
	suite.runWithDefaultClients(func(client api.BaseClient) {
		key := uuid.New().String()
		memberScoreMap := map[string]float64{
			"one":   1.0,
			"two":   2.0,
			"three": 3.0,
		}
		res, err := client.ZAdd(key, memberScoreMap)
		assert.Nil(suite.T(), err)
		assert.Equal(suite.T(), int64(3), res)

		// no members to remove
		_, err = client.ZRem(key, []string{})
		assert.NotNil(suite.T(), err)
		assert.IsType(suite.T(), &api.RequestError{}, err)

		res, err = client.ZRem(key, []string{"one"})
		assert.Nil(suite.T(), err)
		assert.Equal(suite.T(), int64(1), res)

		// TODO: run ZCard there
		res, err = client.ZRem(key, []string{"one", "two", "three"})
		assert.Nil(suite.T(), err)
		assert.Equal(suite.T(), int64(2), res)

		// non sorted set key
		_, err = client.Set(key, "test")
		assert.Nil(suite.T(), err)

		_, err = client.ZRem(key, []string{"value"})
		assert.NotNil(suite.T(), err)
		assert.IsType(suite.T(), &api.RequestError{}, err)
	})
}

func (suite *GlideTestSuite) TestZRange() {
	suite.runWithDefaultClients(func(client api.BaseClient) {
		t := suite.T()
		key := uuid.New().String()
		memberScoreMap := map[string]float64{
			"a": 1.0,
			"b": 2.0,
			"c": 3.0,
		}
		_, err := client.ZAdd(key, memberScoreMap)
		assert.NoError(t, err)
		// index [0:1]
		res, err := client.ZRange(key, options.NewRangeByIndexQuery(0, 1))
		expected := []api.Result[string]{
			api.CreateStringResult("a"),
			api.CreateStringResult("b"),
		}
		assert.NoError(t, err)
		assert.Equal(t, expected, res)
		// index [0:-1] (all)
		res, err = client.ZRange(key, options.NewRangeByIndexQuery(0, -1))
		expected = []api.Result[string]{
			api.CreateStringResult("a"),
			api.CreateStringResult("b"),
			api.CreateStringResult("c"),
		}
		assert.NoError(t, err)
		assert.Equal(t, expected, res)
		// index [3:1] (none)
		res, err = client.ZRange(key, options.NewRangeByIndexQuery(3, 1))
		assert.NoError(t, err)
		assert.Equal(t, 0, len(res))
		// score [-inf:3]
		var query options.ZRangeQuery
		query = options.NewRangeByScoreQuery(
			options.NewInfiniteScoreBoundary(options.NegativeInfinity),
			options.NewScoreBoundary(3, true))
		res, err = client.ZRange(key, query)
		expected = []api.Result[string]{
			api.CreateStringResult("a"),
			api.CreateStringResult("b"),
			api.CreateStringResult("c"),
		}
		assert.NoError(t, err)
		assert.Equal(t, expected, res)
		// score [-inf:3)
		query = options.NewRangeByScoreQuery(
			options.NewInfiniteScoreBoundary(options.NegativeInfinity),
			options.NewScoreBoundary(3, false))
		res, err = client.ZRange(key, query)
		expected = []api.Result[string]{
			api.CreateStringResult("a"),
			api.CreateStringResult("b"),
		}
		assert.NoError(t, err)
		assert.Equal(t, expected, res)
		// score (3:-inf] reverse
		query = options.NewRangeByScoreQuery(
			options.NewScoreBoundary(3, false),
			options.NewInfiniteScoreBoundary(options.NegativeInfinity)).
			SetReverse()
		res, err = client.ZRange(key, query)
		expected = []api.Result[string]{
			api.CreateStringResult("b"),
			api.CreateStringResult("a"),
		}
		assert.NoError(t, err)
		assert.Equal(t, expected, res)
		// score [-inf:+inf] limit 1 2
		query = options.NewRangeByScoreQuery(
			options.NewInfiniteScoreBoundary(options.NegativeInfinity),
			options.NewInfiniteScoreBoundary(options.PositiveInfinity)).
			SetLimit(1, 2)
		res, err = client.ZRange(key, query)
		expected = []api.Result[string]{
			api.CreateStringResult("b"),
			api.CreateStringResult("c"),
		}
		assert.NoError(t, err)
		assert.Equal(t, expected, res)
		// score [-inf:3) reverse (none)
		query = options.NewRangeByScoreQuery(
			options.NewInfiniteScoreBoundary(options.NegativeInfinity),
			options.NewScoreBoundary(3, true)).
			SetReverse()
		res, err = client.ZRange(key, query)
		assert.NoError(t, err)
		assert.Equal(t, 0, len(res))
		// score [+inf:3) (none)
		query = options.NewRangeByScoreQuery(
			options.NewInfiniteScoreBoundary(options.PositiveInfinity),
			options.NewScoreBoundary(3, false))
		res, err = client.ZRange(key, query)
		assert.NoError(t, err)
		assert.Equal(t, 0, len(res))
		// lex [-:c)
		query = options.NewRangeByLexQuery(
			options.NewInfiniteLexBoundary(options.NegativeInfinity),
			options.NewLexBoundary("c", false))
		res, err = client.ZRange(key, query)
		expected = []api.Result[string]{
			api.CreateStringResult("a"),
			api.CreateStringResult("b"),
		}
		assert.NoError(t, err)
		assert.Equal(t, expected, res)
		// lex [+:-] reverse limit 1 2
		query = options.NewRangeByLexQuery(
			options.NewInfiniteLexBoundary(options.PositiveInfinity),
			options.NewInfiniteLexBoundary(options.NegativeInfinity)).
			SetReverse().SetLimit(1, 2)
		res, err = client.ZRange(key, query)
		expected = []api.Result[string]{
			api.CreateStringResult("b"),
			api.CreateStringResult("a"),
		}
		assert.NoError(t, err)
		assert.Equal(t, expected, res)
		// lex (c:-] reverse
		query = options.NewRangeByLexQuery(
			options.NewLexBoundary("c", false),
			options.NewInfiniteLexBoundary(options.NegativeInfinity)).
			SetReverse()
		res, err = client.ZRange(key, query)
		expected = []api.Result[string]{
			api.CreateStringResult("b"),
			api.CreateStringResult("a"),
		}
		assert.NoError(t, err)
		assert.Equal(t, expected, res)
		// lex [+:c] (none)
		query = options.NewRangeByLexQuery(
			options.NewInfiniteLexBoundary(options.PositiveInfinity),
			options.NewLexBoundary("c", true))
		res, err = client.ZRange(key, query)
		assert.NoError(t, err)
		assert.Equal(t, 0, len(res))
	})
}

func (suite *GlideTestSuite) TestZRangeWithScores() {
	suite.runWithDefaultClients(func(client api.BaseClient) {
		t := suite.T()
		key := uuid.New().String()
		memberScoreMap := map[string]float64{
			"a": 1.0,
			"b": 2.0,
			"c": 3.0,
		}
		_, err := client.ZAdd(key, memberScoreMap)
		assert.NoError(t, err)
		// index [0:1]
		res, err := client.ZRangeWithScores(key, options.NewRangeByIndexQuery(0, 1))
		expected := map[api.Result[string]]api.Result[float64]{
			api.CreateStringResult("a"): api.CreateFloat64Result(1.0),
			api.CreateStringResult("b"): api.CreateFloat64Result(2.0),
		}
		assert.NoError(t, err)
		assert.Equal(t, expected, res)
		// index [0:-1] (all)
		res, err = client.ZRangeWithScores(key, options.NewRangeByIndexQuery(0, -1))
		expected = map[api.Result[string]]api.Result[float64]{
			api.CreateStringResult("a"): api.CreateFloat64Result(1.0),
			api.CreateStringResult("b"): api.CreateFloat64Result(2.0),
			api.CreateStringResult("c"): api.CreateFloat64Result(3.0),
		}
		assert.NoError(t, err)
		assert.Equal(t, expected, res)
		// index [3:1] (none)
		res, err = client.ZRangeWithScores(key, options.NewRangeByIndexQuery(3, 1))
		assert.NoError(t, err)
		assert.Equal(t, 0, len(res))
		// score [-inf:3]
		query := options.NewRangeByScoreQuery(
			options.NewInfiniteScoreBoundary(options.NegativeInfinity),
			options.NewScoreBoundary(3, true))
		res, err = client.ZRangeWithScores(key, query)
		expected = map[api.Result[string]]api.Result[float64]{
			api.CreateStringResult("a"): api.CreateFloat64Result(1.0),
			api.CreateStringResult("b"): api.CreateFloat64Result(2.0),
			api.CreateStringResult("c"): api.CreateFloat64Result(3.0),
		}
		assert.NoError(t, err)
		assert.Equal(t, expected, res)
		// score [-inf:3)
		query = options.NewRangeByScoreQuery(
			options.NewInfiniteScoreBoundary(options.NegativeInfinity),
			options.NewScoreBoundary(3, false))
		res, err = client.ZRangeWithScores(key, query)
		expected = map[api.Result[string]]api.Result[float64]{
			api.CreateStringResult("a"): api.CreateFloat64Result(1.0),
			api.CreateStringResult("b"): api.CreateFloat64Result(2.0),
		}
		assert.NoError(t, err)
		assert.Equal(t, expected, res)
		// score (3:-inf] reverse
		query = options.NewRangeByScoreQuery(
			options.NewScoreBoundary(3, false),
			options.NewInfiniteScoreBoundary(options.NegativeInfinity)).
			SetReverse()
		res, err = client.ZRangeWithScores(key, query)
		expected = map[api.Result[string]]api.Result[float64]{
			api.CreateStringResult("b"): api.CreateFloat64Result(2.0),
			api.CreateStringResult("a"): api.CreateFloat64Result(1.0),
		}
		assert.NoError(t, err)
		assert.Equal(t, expected, res)
		// score [-inf:+inf] limit 1 2
		query = options.NewRangeByScoreQuery(
			options.NewInfiniteScoreBoundary(options.NegativeInfinity),
			options.NewInfiniteScoreBoundary(options.PositiveInfinity)).
			SetLimit(1, 2)
		res, err = client.ZRangeWithScores(key, query)
		expected = map[api.Result[string]]api.Result[float64]{
			api.CreateStringResult("b"): api.CreateFloat64Result(2.0),
			api.CreateStringResult("c"): api.CreateFloat64Result(3.0),
		}
		assert.NoError(t, err)
		assert.Equal(t, expected, res)
		// score [-inf:3) reverse (none)
		query = options.NewRangeByScoreQuery(
			options.NewInfiniteScoreBoundary(options.NegativeInfinity),
			options.NewScoreBoundary(3, true)).
			SetReverse()
		res, err = client.ZRangeWithScores(key, query)
		assert.NoError(t, err)
		assert.Equal(t, 0, len(res))
		// score [+inf:3) (none)
		query = options.NewRangeByScoreQuery(
			options.NewInfiniteScoreBoundary(options.PositiveInfinity),
			options.NewScoreBoundary(3, false))
		res, err = client.ZRangeWithScores(key, query)
		assert.NoError(t, err)
		assert.Equal(t, 0, len(res))
	})
}

func (suite *GlideTestSuite) TestPersist() {
	suite.runWithDefaultClients(func(client api.BaseClient) {
		// Test 1: Check if persist command removes the expiration time of a key.
		keyName := "{keyName}" + uuid.NewString()
		t := suite.T()
		suite.verifyOK(client.Set(keyName, initialValue))
		resultExpire, err := client.Expire(keyName, 300)
		assert.Nil(t, err)
		assert.True(t, resultExpire)
		resultPersist, err := client.Persist(keyName)
		assert.Nil(t, err)
		assert.True(t, resultPersist)

		// Test 2: Check if persist command return false if key that doesnt have associated timeout.
		keyNoExp := "{keyName}" + uuid.NewString()
		suite.verifyOK(client.Set(keyNoExp, initialValue))
		resultPersistNoExp, err := client.Persist(keyNoExp)
		assert.Nil(t, err)
		assert.False(t, resultPersistNoExp)

		// Test 3: Check if persist command return false if key not exist.
		keyInvalid := "{invalidkey_forPersistTest}" + uuid.NewString()
		resultInvalidKey, err := client.Persist(keyInvalid)
		assert.Nil(t, err)
		assert.False(t, resultInvalidKey)
	})
}

func (suite *GlideTestSuite) TestZRank() {
	suite.runWithDefaultClients(func(client api.BaseClient) {
		key := uuid.New().String()
		stringKey := uuid.New().String()
		client.ZAdd(key, map[string]float64{"one": 1.5, "two": 2.0, "three": 3.0})
		res, err := client.ZRank(key, "two")
		assert.Nil(suite.T(), err)
		assert.Equal(suite.T(), int64(1), res.Value())

		if suite.serverVersion >= "7.2.0" {
			res2Rank, res2Score, err := client.ZRankWithScore(key, "one")
			assert.Nil(suite.T(), err)
			assert.Equal(suite.T(), int64(0), res2Rank.Value())
			assert.Equal(suite.T(), float64(1.5), res2Score.Value())
			res4Rank, res4Score, err := client.ZRankWithScore(key, "non-existing-member")
			assert.Nil(suite.T(), err)
			assert.True(suite.T(), res4Rank.IsNil())
			assert.True(suite.T(), res4Score.IsNil())
		}

		res3, err := client.ZRank(key, "non-existing-member")
		assert.Nil(suite.T(), err)
		assert.True(suite.T(), res3.IsNil())

		// key exists, but it is not a set
		suite.verifyOK(client.Set(stringKey, "value"))

		_, err = client.ZRank(stringKey, "value")
		assert.NotNil(suite.T(), err)
		assert.IsType(suite.T(), &api.RequestError{}, err)
	})
}

func (suite *GlideTestSuite) TestZRevRank() {
	suite.runWithDefaultClients(func(client api.BaseClient) {
		key := uuid.New().String()
		stringKey := uuid.New().String()
		client.ZAdd(key, map[string]float64{"one": 1.5, "two": 2.0, "three": 3.0})
		res, err := client.ZRevRank(key, "two")
		assert.Nil(suite.T(), err)
		assert.Equal(suite.T(), int64(1), res.Value())

		if suite.serverVersion >= "7.2.0" {
			res2Rank, res2Score, err := client.ZRevRankWithScore(key, "one")
			assert.Nil(suite.T(), err)
			assert.Equal(suite.T(), int64(2), res2Rank.Value())
			assert.Equal(suite.T(), float64(1.5), res2Score.Value())
			res4Rank, res4Score, err := client.ZRevRankWithScore(key, "non-existing-member")
			assert.Nil(suite.T(), err)
			assert.True(suite.T(), res4Rank.IsNil())
			assert.True(suite.T(), res4Score.IsNil())
		}

		res3, err := client.ZRevRank(key, "non-existing-member")
		assert.Nil(suite.T(), err)
		assert.True(suite.T(), res3.IsNil())

		// key exists, but it is not a set
		suite.verifyOK(client.Set(stringKey, "value"))

		_, err = client.ZRevRank(stringKey, "value")
		assert.NotNil(suite.T(), err)
		assert.IsType(suite.T(), &api.RequestError{}, err)
	})
}

func (suite *GlideTestSuite) Test_XAdd_XLen_XTrim() {
	suite.runWithDefaultClients(func(client api.BaseClient) {
		key1 := uuid.NewString()
		key2 := uuid.NewString()
		field1 := uuid.NewString()
		field2 := uuid.NewString()
		t := suite.T()
		xAddResult, err := client.XAddWithOptions(
			key1,
			[][]string{{field1, "foo"}, {field2, "bar"}},
			options.NewXAddOptions().SetDontMakeNewStream(),
		)
		assert.NoError(t, err)
		assert.True(t, xAddResult.IsNil())

		xAddResult, err = client.XAddWithOptions(
			key1,
			[][]string{{field1, "foo1"}, {field2, "bar1"}},
			options.NewXAddOptions().SetId("0-1"),
		)
		assert.NoError(t, err)
		assert.Equal(t, xAddResult.Value(), "0-1")

		xAddResult, err = client.XAdd(
			key1,
			[][]string{{field1, "foo2"}, {field2, "bar2"}},
		)
		assert.NoError(t, err)
		assert.False(t, xAddResult.IsNil())

		xLenResult, err := client.XLen(key1)
		assert.NoError(t, err)
		assert.Equal(t, int64(2), xLenResult)

		// Trim the first entry.
		xAddResult, err = client.XAddWithOptions(
			key1,
			[][]string{{field1, "foo3"}, {field2, "bar2"}},
			options.NewXAddOptions().SetTrimOptions(
				options.NewXTrimOptionsWithMaxLen(2).SetExactTrimming(),
			),
		)
		assert.NotNil(t, xAddResult.Value())
		assert.NoError(t, err)
		id := xAddResult.Value()
		xLenResult, err = client.XLen(key1)
		assert.NoError(t, err)
		assert.Equal(t, int64(2), xLenResult)

		// Trim the second entry.
		xAddResult, err = client.XAddWithOptions(
			key1,
			[][]string{{field1, "foo4"}, {field2, "bar4"}},
			options.NewXAddOptions().SetTrimOptions(
				options.NewXTrimOptionsWithMinId(id).SetExactTrimming(),
			),
		)
		assert.NoError(t, err)
		assert.NotNil(t, xAddResult.Value())
		xLenResult, err = client.XLen(key1)
		assert.NoError(t, err)
		assert.Equal(t, int64(2), xLenResult)

		// Test xtrim to remove 1 element
		xTrimResult, err := client.XTrim(
			key1,
			options.NewXTrimOptionsWithMaxLen(1).SetExactTrimming(),
		)
		assert.NoError(t, err)
		assert.Equal(t, int64(1), xTrimResult)
		xLenResult, err = client.XLen(key1)
		assert.NoError(t, err)
		assert.Equal(t, int64(1), xLenResult)

		// Key does not exist - returns 0
		xTrimResult, err = client.XTrim(
			key2,
			options.NewXTrimOptionsWithMaxLen(1).SetExactTrimming(),
		)
		assert.NoError(t, err)
		assert.Equal(t, int64(0), xTrimResult)
		xLenResult, err = client.XLen(key2)
		assert.NoError(t, err)
		assert.Equal(t, int64(0), xLenResult)

		// Throw Exception: Key exists - but it is not a stream
		suite.verifyOK(client.Set(key2, "xtrimtest"))
		_, err = client.XTrim(key2, options.NewXTrimOptionsWithMinId("0-1"))
		assert.NotNil(t, err)
		assert.IsType(t, &api.RequestError{}, err)
		_, err = client.XLen(key2)
		assert.NotNil(t, err)
		assert.IsType(t, &api.RequestError{}, err)
	})
}

func (suite *GlideTestSuite) Test_ZScore() {
	suite.runWithDefaultClients(func(client api.BaseClient) {
		key1 := uuid.NewString()
		key2 := uuid.NewString()
		t := suite.T()

		membersScores := map[string]float64{
			"one":   1.0,
			"two":   2.0,
			"three": 3.0,
		}

		zAddResult, err := client.ZAdd(key1, membersScores)
		assert.NoError(t, err)
		assert.Equal(t, zAddResult, int64(3))

		zScoreResult, err := client.ZScore(key1, "one")
		assert.NoError(t, err)
		assert.Equal(t, zScoreResult.Value(), float64(1.0))

		zScoreResult, err = client.ZScore(key1, "non_existing_member")
		assert.NoError(t, err)
		assert.True(t, zScoreResult.IsNil())

		zScoreResult, err = client.ZScore("non_existing_key", "non_existing_member")
		assert.NoError(t, err)
		assert.True(t, zScoreResult.IsNil())

		// Key exists, but it is not a set
		setResult, err := client.Set(key2, "bar")
		assert.NoError(t, err)
		assert.Equal(t, setResult, "OK")

		_, err = client.ZScore(key2, "one")
		assert.NotNil(t, err)
		assert.IsType(t, &api.RequestError{}, err)
	})
}

func (suite *GlideTestSuite) TestZCount() {
	suite.runWithDefaultClients(func(client api.BaseClient) {
		key1 := uuid.NewString()
		key2 := uuid.NewString()
		membersScores := map[string]float64{
			"one":   1.0,
			"two":   2.0,
			"three": 3.0,
		}
		t := suite.T()
		res1, err := client.ZAdd(key1, membersScores)
		assert.Nil(t, err)
		assert.Equal(t, int64(3), res1)

		// In range negative to positive infinity.
		zCountRange := options.NewZCountRangeBuilder(
			options.NewInfiniteScoreBoundary(options.NegativeInfinity),
			options.NewInfiniteScoreBoundary(options.PositiveInfinity),
		)
		zCountResult, err := client.ZCount(key1, zCountRange)
		assert.Nil(t, err)
		assert.Equal(t, int64(3), zCountResult)
		zCountRange = options.NewZCountRangeBuilder(
			options.NewInclusiveScoreBoundary(math.Inf(-1)),
			options.NewInclusiveScoreBoundary(math.Inf(+1)),
		)
		zCountResult, err = client.ZCount(key1, zCountRange)
		assert.Nil(t, err)
		assert.Equal(t, int64(3), zCountResult)

		// In range 1 (exclusive) to 3 (inclusive)
		zCountRange = options.NewZCountRangeBuilder(
			options.NewScoreBoundary(1, false),
			options.NewScoreBoundary(3, true),
		)
		zCountResult, err = client.ZCount(key1, zCountRange)
		assert.Nil(t, err)
		assert.Equal(t, int64(2), zCountResult)

		// In range negative infinity to 3 (inclusive)
		zCountRange = options.NewZCountRangeBuilder(
			options.NewInfiniteScoreBoundary(options.NegativeInfinity),
			options.NewScoreBoundary(3, true),
		)
		zCountResult, err = client.ZCount(key1, zCountRange)
		assert.Nil(t, err)
		assert.Equal(t, int64(3), zCountResult)

		// Incorrect range start > end
		zCountRange = options.NewZCountRangeBuilder(
			options.NewInfiniteScoreBoundary(options.PositiveInfinity),
			options.NewInclusiveScoreBoundary(3),
		)
		zCountResult, err = client.ZCount(key1, zCountRange)
		assert.Nil(t, err)
		assert.Equal(t, int64(0), zCountResult)

		// Non-existing key
		zCountRange = options.NewZCountRangeBuilder(
			options.NewInfiniteScoreBoundary(options.NegativeInfinity),
			options.NewInfiniteScoreBoundary(options.PositiveInfinity),
		)
		zCountResult, err = client.ZCount("non_existing_key", zCountRange)
		assert.Nil(t, err)
		assert.Equal(t, int64(0), zCountResult)

		// Key exists, but it is not a set
		setResult, _ := client.Set(key2, "value")
		assert.Equal(t, setResult, "OK")
		zCountRange = options.NewZCountRangeBuilder(
			options.NewInfiniteScoreBoundary(options.NegativeInfinity),
			options.NewInfiniteScoreBoundary(options.PositiveInfinity),
		)
		_, err = client.ZCount(key2, zCountRange)
		assert.NotNil(t, err)
		assert.IsType(suite.T(), &api.RequestError{}, err)
	})
}

func (suite *GlideTestSuite) Test_XDel() {
	suite.runWithDefaultClients(func(client api.BaseClient) {
		key1 := uuid.NewString()
		key2 := uuid.NewString()
		streamId1 := "0-1"
		streamId2 := "0-2"
		streamId3 := "0-3"
		t := suite.T()

		xAddResult, err := client.XAddWithOptions(
			key1,
			[][]string{{"f1", "foo1"}, {"f2", "bar2"}},
			options.NewXAddOptions().SetId(streamId1),
		)
		assert.NoError(t, err)
		assert.Equal(t, xAddResult.Value(), streamId1)

		xAddResult, err = client.XAddWithOptions(
			key1,
			[][]string{{"f1", "foo1"}, {"f2", "bar2"}},
			options.NewXAddOptions().SetId(streamId2),
		)
		assert.NoError(t, err)
		assert.Equal(t, xAddResult.Value(), streamId2)

		xLenResult, err := client.XLen(key1)
		assert.NoError(t, err)
		assert.Equal(t, xLenResult, int64(2))

		// Deletes one stream id, and ignores anything invalid:
		xDelResult, err := client.XDel(key1, []string{streamId1, streamId3})
		assert.NoError(t, err)
		assert.Equal(t, xDelResult, int64(1))

		xDelResult, err = client.XDel(key2, []string{streamId3})
		assert.NoError(t, err)
		assert.Equal(t, xDelResult, int64(0))

		// Throws error: Key exists - but it is not a stream
		setResult, err := client.Set(key2, "xdeltest")
		assert.NoError(t, err)
		assert.Equal(t, "OK", setResult)

		_, err = client.XDel(key2, []string{streamId3})
		assert.NotNil(t, err)
		assert.IsType(t, &api.RequestError{}, err)
	})
}

func (suite *GlideTestSuite) TestZScan() {
	suite.runWithDefaultClients(func(client api.BaseClient) {
		key1 := uuid.New().String()
		initialCursor := "0"
		defaultCount := 20

		// Set up test data - use a large number of entries to force an iterative cursor
		numberMap := make(map[string]float64)
		numMembers := make([]string, 50000)
		charMembers := []string{"a", "b", "c", "d", "e"}
		for i := 0; i < 50000; i++ {
			numberMap["member"+strconv.Itoa(i)] = float64(i)
			numMembers[i] = "member" + strconv.Itoa(i)
		}
		charMap := make(map[string]float64)
		charMapValues := []string{}
		for i, val := range charMembers {
			charMap[val] = float64(i)
			charMapValues = append(charMapValues, strconv.Itoa(i))
		}

		// Empty set
		resCursor, resCollection, err := client.ZScan(key1, initialCursor)
		assert.NoError(suite.T(), err)
		assert.Equal(suite.T(), initialCursor, resCursor)
		assert.Empty(suite.T(), resCollection)

		// Negative cursor
		if suite.serverVersion >= "8.0.0" {
			_, _, err = client.ZScan(key1, "-1")
			assert.NotNil(suite.T(), err)
			assert.IsType(suite.T(), &api.RequestError{}, err)
		} else {
			resCursor, resCollection, err = client.ZScan(key1, "-1")
			assert.NoError(suite.T(), err)
			assert.Equal(suite.T(), initialCursor, resCursor)
			assert.Empty(suite.T(), resCollection)
		}

		// Result contains the whole set
		res, err := client.ZAdd(key1, charMap)
		assert.NoError(suite.T(), err)
		assert.Equal(suite.T(), int64(5), res)

		resCursor, resCollection, err = client.ZScan(key1, initialCursor)
		assert.NoError(suite.T(), err)
		assert.Equal(suite.T(), initialCursor, resCursor)
		assert.Equal(suite.T(), len(charMap)*2, len(resCollection))

		resultKeySet := make([]string, 0, len(charMap))
		resultValueSet := make([]string, 0, len(charMap))

		// Iterate through array taking pairs of items
		for i := 0; i < len(resCollection); i += 2 {
			resultKeySet = append(resultKeySet, resCollection[i])
			resultValueSet = append(resultValueSet, resCollection[i+1])
		}

		// Verify all expected keys exist in result
		assert.True(suite.T(), isSubset(charMembers, resultKeySet))

		// Scores come back as integers converted to a string when the fraction is zero.
		assert.True(suite.T(), isSubset(charMapValues, resultValueSet))

		opts := options.NewZScanOptionsBuilder().SetMatch("a")
		resCursor, resCollection, err = client.ZScanWithOptions(key1, initialCursor, opts)
		assert.NoError(suite.T(), err)
		assert.Equal(suite.T(), initialCursor, resCursor)
		assert.Equal(suite.T(), resCollection, []string{"a", "0"})

		// Result contains a subset of the key
		res, err = client.ZAdd(key1, numberMap)
		assert.NoError(suite.T(), err)
		assert.Equal(suite.T(), int64(50000), res)

		resCursor, resCollection, err = client.ZScan(key1, "0")
		assert.NoError(suite.T(), err)
		resultCollection := resCollection
		resKeys := []string{}

		// 0 is returned for the cursor of the last iteration
		for resCursor != "0" {
			nextCursor, nextCol, err := client.ZScan(key1, resCursor)
			assert.NoError(suite.T(), err)
			assert.NotEqual(suite.T(), nextCursor, resCursor)
			assert.False(suite.T(), isSubset(resultCollection, nextCol))
			resultCollection = append(resultCollection, nextCol...)
			resCursor = nextCursor
		}

		for i := 0; i < len(resultCollection); i += 2 {
			resKeys = append(resKeys, resultCollection[i])
		}

		assert.NotEmpty(suite.T(), resultCollection)
		// Verify we got all keys and values
		assert.True(suite.T(), isSubset(numMembers, resKeys))

		// Test match pattern
		opts = options.NewZScanOptionsBuilder().SetMatch("*")
		resCursor, resCollection, err = client.ZScanWithOptions(key1, initialCursor, opts)
		assert.NoError(suite.T(), err)
		assert.NotEqual(suite.T(), initialCursor, resCursor)
		assert.GreaterOrEqual(suite.T(), len(resCollection), defaultCount)

		// test count
		opts = options.NewZScanOptionsBuilder().SetCount(20)
		resCursor, resCollection, err = client.ZScanWithOptions(key1, initialCursor, opts)
		assert.NoError(suite.T(), err)
		assert.NotEqual(suite.T(), initialCursor, resCursor)
		assert.GreaterOrEqual(suite.T(), len(resCollection), 20)

		// test count with match, returns a non-empty array
		opts = options.NewZScanOptionsBuilder().SetMatch("1*").SetCount(20)
		resCursor, resCollection, err = client.ZScanWithOptions(key1, initialCursor, opts)
		assert.NoError(suite.T(), err)
		assert.NotEqual(suite.T(), initialCursor, resCursor)
		assert.GreaterOrEqual(suite.T(), len(resCollection), 0)

		// Test NoScores option for Redis 8.0.0+
		if suite.serverVersion >= "8.0.0" {
			opts = options.NewZScanOptionsBuilder().SetNoScores(true)
			resCursor, resCollection, err = client.ZScanWithOptions(key1, initialCursor, opts)
			assert.NoError(suite.T(), err)
			cursor, err := strconv.ParseInt(resCursor, 10, 64)
			assert.NoError(suite.T(), err)
			assert.GreaterOrEqual(suite.T(), cursor, int64(0))

			// Verify all fields start with "member"
			for _, field := range resCollection {
				assert.True(suite.T(), strings.HasPrefix(field, "member"))
			}
		}

		// Test exceptions
		// Non-set key
		stringKey := uuid.New().String()
		setRes, err := client.Set(stringKey, "test")
		assert.NoError(suite.T(), err)
		assert.Equal(suite.T(), "OK", setRes)

		_, _, err = client.ZScan(stringKey, initialCursor)
		assert.NotNil(suite.T(), err)
		assert.IsType(suite.T(), &api.RequestError{}, err)

		opts = options.NewZScanOptionsBuilder().SetMatch("test").SetCount(1)
		_, _, err = client.ZScanWithOptions(stringKey, initialCursor, opts)
		assert.NotNil(suite.T(), err)
		assert.IsType(suite.T(), &api.RequestError{}, err)

		// Negative count
		opts = options.NewZScanOptionsBuilder().SetCount(-1)
		_, _, err = client.ZScanWithOptions(key1, "-1", opts)
		assert.NotNil(suite.T(), err)
		assert.IsType(suite.T(), &api.RequestError{}, err)
	})
}

func (suite *GlideTestSuite) TestXPending() {
	suite.runWithDefaultClients(func(client api.BaseClient) {
		// TODO: Update tests when XGroupCreate, XGroupCreateConsumer, XReadGroup, XClaim, XClaimJustId and XAck are added to
		// the Go client.
		//
		// This test splits out the cluster and standalone tests into their own functions because we are forced to use
		// CustomCommands for many stream commands which are not included in the preview Go client. Using a type switch for
		// each use of CustomCommand would make the tests difficult to read and maintain. These tests can be
		// collapsed once the native commands are added in a subsequent release.

		execStandalone := func(client api.GlideClient) {
			// 1. Arrange the data
			key := uuid.New().String()
			groupName := "group" + uuid.New().String()
			zeroStreamId := "0"
			consumer1 := "consumer-1-" + uuid.New().String()
			consumer2 := "consumer-2-" + uuid.New().String()

			command := []string{"XGroup", "Create", key, groupName, zeroStreamId, "MKSTREAM"}

			resp, err := client.CustomCommand(command)
			assert.NoError(suite.T(), err)
			assert.Equal(suite.T(), "OK", resp.(string))

			command = []string{"XGroup", "CreateConsumer", key, groupName, consumer1}
			resp, err = client.CustomCommand(command)
			assert.NoError(suite.T(), err)
			assert.True(suite.T(), resp.(bool))

			command = []string{"XGroup", "CreateConsumer", key, groupName, consumer2}
			resp, err = client.CustomCommand(command)
			assert.NoError(suite.T(), err)
			assert.True(suite.T(), resp.(bool))

			streamid_1, err := client.XAdd(key, [][]string{{"field1", "value1"}})
			assert.NoError(suite.T(), err)
			streamid_2, err := client.XAdd(key, [][]string{{"field2", "value2"}})
			assert.NoError(suite.T(), err)

			_, err = client.XReadGroup(groupName, consumer1, map[string]string{key: ">"})
			assert.NoError(suite.T(), err)

			_, err = client.XAdd(key, [][]string{{"field3", "value3"}})
			assert.NoError(suite.T(), err)
			_, err = client.XAdd(key, [][]string{{"field4", "value4"}})
			assert.NoError(suite.T(), err)
			streamid_5, err := client.XAdd(key, [][]string{{"field5", "value5"}})
			assert.NoError(suite.T(), err)

			_, err = client.XReadGroup(groupName, consumer2, map[string]string{key: ">"})
			assert.NoError(suite.T(), err)

			expectedSummary := api.XPendingSummary{
				NumOfMessages: 5,
				StartId:       streamid_1,
				EndId:         streamid_5,
				ConsumerMessages: []api.ConsumerPendingMessage{
					{ConsumerName: consumer1, MessageCount: 2},
					{ConsumerName: consumer2, MessageCount: 3},
				},
			}

			// 2. Act
			summaryResult, err := client.XPending(key, groupName)

			// 3a. Assert that we get 5 messages in total, 2 for consumer1 and 3 for consumer2
			assert.NoError(suite.T(), err)
			assert.True(
				suite.T(),
				reflect.DeepEqual(expectedSummary, summaryResult),
				"Expected and actual results do not match",
			)

			// 3b. Assert that we get 2 details for consumer1 that includes
			detailResult, _ := client.XPendingWithOptions(
				key,
				groupName,
				options.NewXPendingOptions("-", "+", 10).SetConsumer(consumer1),
			)
			assert.Equal(suite.T(), len(detailResult), 2)
			assert.Equal(suite.T(), streamid_1.Value(), detailResult[0].Id)
			assert.Equal(suite.T(), streamid_2.Value(), detailResult[1].Id)
		}

		execCluster := func(client api.GlideClusterClient) {
			// 1. Arrange the data
			key := uuid.New().String()
			groupName := "group" + uuid.New().String()
			zeroStreamId := "0"
			consumer1 := "consumer-1-" + uuid.New().String()
			consumer2 := "consumer-2-" + uuid.New().String()

			command := []string{"XGroup", "Create", key, groupName, zeroStreamId, "MKSTREAM"}

			resp, err := client.CustomCommand(command)
			assert.NoError(suite.T(), err)
			assert.Equal(suite.T(), "OK", resp.Value().(string))

			command = []string{"XGroup", "CreateConsumer", key, groupName, consumer1}
			resp, err = client.CustomCommand(command)
			assert.NoError(suite.T(), err)
			assert.True(suite.T(), resp.Value().(bool))

			command = []string{"XGroup", "CreateConsumer", key, groupName, consumer2}
			resp, err = client.CustomCommand(command)
			assert.NoError(suite.T(), err)
			assert.True(suite.T(), resp.Value().(bool))

			streamid_1, err := client.XAdd(key, [][]string{{"field1", "value1"}})
			assert.NoError(suite.T(), err)
			streamid_2, err := client.XAdd(key, [][]string{{"field2", "value2"}})
			assert.NoError(suite.T(), err)

			_, err = client.XReadGroup(groupName, consumer1, map[string]string{key: ">"})
			assert.NoError(suite.T(), err)

			_, err = client.XAdd(key, [][]string{{"field3", "value3"}})
			assert.NoError(suite.T(), err)
			_, err = client.XAdd(key, [][]string{{"field4", "value4"}})
			assert.NoError(suite.T(), err)
			streamid_5, err := client.XAdd(key, [][]string{{"field5", "value5"}})
			assert.NoError(suite.T(), err)

			_, err = client.XReadGroup(groupName, consumer2, map[string]string{key: ">"})
			assert.NoError(suite.T(), err)

			expectedSummary := api.XPendingSummary{
				NumOfMessages: 5,
				StartId:       streamid_1,
				EndId:         streamid_5,
				ConsumerMessages: []api.ConsumerPendingMessage{
					{ConsumerName: consumer1, MessageCount: 2},
					{ConsumerName: consumer2, MessageCount: 3},
				},
			}

			// 2. Act
			summaryResult, err := client.XPending(key, groupName)

			// 3a. Assert that we get 5 messages in total, 2 for consumer1 and 3 for consumer2
			assert.NoError(suite.T(), err)
			assert.True(
				suite.T(),
				reflect.DeepEqual(expectedSummary, summaryResult),
				"Expected and actual results do not match",
			)

			// 3b. Assert that we get 2 details for consumer1 that includes
			detailResult, _ := client.XPendingWithOptions(
				key,
				groupName,
				options.NewXPendingOptions("-", "+", 10).SetConsumer(consumer1),
			)
			assert.Equal(suite.T(), len(detailResult), 2)
			assert.Equal(suite.T(), streamid_1.Value(), detailResult[0].Id)
			assert.Equal(suite.T(), streamid_2.Value(), detailResult[1].Id)

			//
		}

		assert.Equal(suite.T(), "OK", "OK")

		// create group and consumer for the group
		// this is only needed in order to be able to use custom commands.
		// Once the native commands are added, this logic will be refactored.
		switch c := client.(type) {
		case api.GlideClient:
			execStandalone(c)
		case api.GlideClusterClient:
			execCluster(c)
		}
	})
}

func (suite *GlideTestSuite) TestXPendingFailures() {
	suite.runWithDefaultClients(func(client api.BaseClient) {
		// TODO: Update tests when XGroupCreate, XGroupCreateConsumer, XReadGroup, XClaim, XClaimJustId and XAck are added to
		// the Go client.
		//
		// This test splits out the cluster and standalone tests into their own functions because we are forced to use
		// CustomCommands for many stream commands which are not included in the preview Go client. Using a type switch for
		// each use of CustomCommand would make the tests difficult to read and maintain. These tests can be
		// collapsed once the native commands are added in a subsequent release.

		execStandalone := func(client api.GlideClient) {
			// 1. Arrange the data
			key := uuid.New().String()
			missingKey := uuid.New().String()
			nonStreamKey := uuid.New().String()
			groupName := "group" + uuid.New().String()
			zeroStreamId := "0"
			consumer1 := "consumer-1-" + uuid.New().String()
			invalidConsumer := "invalid-consumer-" + uuid.New().String()

			command := []string{"XGroup", "Create", key, groupName, zeroStreamId, "MKSTREAM"}

			resp, err := client.CustomCommand(command)
			assert.NoError(suite.T(), err)
			assert.Equal(suite.T(), "OK", resp.(string))

			command = []string{"XGroup", "CreateConsumer", key, groupName, consumer1}
			resp, err = client.CustomCommand(command)
			assert.NoError(suite.T(), err)
			assert.True(suite.T(), resp.(bool))

			_, err = client.XAdd(key, [][]string{{"field1", "value1"}})
			assert.NoError(suite.T(), err)
			_, err = client.XAdd(key, [][]string{{"field2", "value2"}})
			assert.NoError(suite.T(), err)

			// no pending messages yet...
			summaryResult, err := client.XPending(key, groupName)
			assert.NoError(suite.T(), err)
			assert.Equal(suite.T(), int64(0), summaryResult.NumOfMessages)

			detailResult, err := client.XPendingWithOptions(key, groupName, options.NewXPendingOptions("-", "+", 10))
			assert.NoError(suite.T(), err)
			assert.Equal(suite.T(), 0, len(detailResult))

			// read the entire stream for the consumer and mark messages as pending
			_, err = client.XReadGroup(groupName, consumer1, map[string]string{key: ">"})
			assert.NoError(suite.T(), err)

			// sanity check - expect some results:
			summaryResult, err = client.XPending(key, groupName)
			assert.NoError(suite.T(), err)
			assert.True(suite.T(), summaryResult.NumOfMessages > 0)

			detailResult, err = client.XPendingWithOptions(
				key,
				groupName,
				options.NewXPendingOptions("-", "+", 1).SetConsumer(consumer1),
			)
			assert.NoError(suite.T(), err)
			assert.True(suite.T(), len(detailResult) > 0)

			// returns empty if + before -
			detailResult, err = client.XPendingWithOptions(
				key,
				groupName,
				options.NewXPendingOptions("+", "-", 10).SetConsumer(consumer1),
			)
			assert.NoError(suite.T(), err)
			assert.Equal(suite.T(), 0, len(detailResult))

			// min idletime of 100 seconds shouldn't produce any results
			detailResult, err = client.XPendingWithOptions(
				key,
				groupName,
				options.NewXPendingOptions("-", "+", 10).SetMinIdleTime(100000),
			)
			assert.NoError(suite.T(), err)
			assert.Equal(suite.T(), 0, len(detailResult))

			// invalid consumer - no results
			detailResult, err = client.XPendingWithOptions(
				key,
				groupName,
				options.NewXPendingOptions("-", "+", 10).SetConsumer(invalidConsumer),
			)
			assert.NoError(suite.T(), err)
			assert.Equal(suite.T(), 0, len(detailResult))

			// Return an error when range bound is not a valid ID
			_, err = client.XPendingWithOptions(
				key,
				groupName,
				options.NewXPendingOptions("invalid-id", "+", 10),
			)
			assert.Error(suite.T(), err)
			assert.IsType(suite.T(), &api.RequestError{}, err)

			_, err = client.XPendingWithOptions(
				key,
				groupName,
				options.NewXPendingOptions("-", "invalid-id", 10),
			)
			assert.Error(suite.T(), err)
			assert.IsType(suite.T(), &api.RequestError{}, err)

			// invalid count should return no results
			detailResult, err = client.XPendingWithOptions(
				key,
				groupName,
				options.NewXPendingOptions("-", "+", -1),
			)
			assert.NoError(suite.T(), err)
			assert.Equal(suite.T(), 0, len(detailResult))

			// Return an error when an invalid group is provided
			_, err = client.XPending(
				key,
				"invalid-group",
			)
			assert.Error(suite.T(), err)
			assert.IsType(suite.T(), &api.RequestError{}, err)
			assert.True(suite.T(), strings.Contains(err.Error(), "NOGROUP"))

			// non-existent key throws a RequestError (NOGROUP)
			_, err = client.XPending(
				missingKey,
				groupName,
			)
			assert.Error(suite.T(), err)
			assert.IsType(suite.T(), &api.RequestError{}, err)
			assert.True(suite.T(), strings.Contains(err.Error(), "NOGROUP"))

			_, err = client.XPendingWithOptions(
				missingKey,
				groupName,
				options.NewXPendingOptions("-", "+", 10),
			)
			assert.Error(suite.T(), err)
			assert.IsType(suite.T(), &api.RequestError{}, err)
			assert.True(suite.T(), strings.Contains(err.Error(), "NOGROUP"))

			// Key exists, but it is not a stream
			_, _ = client.Set(nonStreamKey, "bar")
			_, err = client.XPending(
				nonStreamKey,
				groupName,
			)
			assert.Error(suite.T(), err)
			assert.IsType(suite.T(), &api.RequestError{}, err)
			assert.True(suite.T(), strings.Contains(err.Error(), "WRONGTYPE"))

			_, err = client.XPendingWithOptions(
				nonStreamKey,
				groupName,
				options.NewXPendingOptions("-", "+", 10),
			)
			assert.Error(suite.T(), err)
			assert.IsType(suite.T(), &api.RequestError{}, err)
			assert.True(suite.T(), strings.Contains(err.Error(), "WRONGTYPE"))
		}

		execCluster := func(client api.GlideClusterClient) {
			// 1. Arrange the data
			key := uuid.New().String()
			missingKey := uuid.New().String()
			nonStreamKey := uuid.New().String()
			groupName := "group" + uuid.New().String()
			zeroStreamId := "0"
			consumer1 := "consumer-1-" + uuid.New().String()
			invalidConsumer := "invalid-consumer-" + uuid.New().String()

			command := []string{"XGroup", "Create", key, groupName, zeroStreamId, "MKSTREAM"}

			resp, err := client.CustomCommand(command)
			assert.NoError(suite.T(), err)
			assert.Equal(suite.T(), "OK", resp.Value().(string))

			command = []string{"XGroup", "CreateConsumer", key, groupName, consumer1}
			resp, err = client.CustomCommand(command)
			assert.NoError(suite.T(), err)
			assert.True(suite.T(), resp.Value().(bool))

			_, err = client.XAdd(key, [][]string{{"field1", "value1"}})
			assert.NoError(suite.T(), err)
			_, err = client.XAdd(key, [][]string{{"field2", "value2"}})
			assert.NoError(suite.T(), err)

			// no pending messages yet...
			summaryResult, err := client.XPending(key, groupName)
			assert.NoError(suite.T(), err)
			assert.Equal(suite.T(), int64(0), summaryResult.NumOfMessages)

			detailResult, err := client.XPendingWithOptions(key, groupName, options.NewXPendingOptions("-", "+", 10))
			assert.NoError(suite.T(), err)
			assert.Equal(suite.T(), 0, len(detailResult))

			// read the entire stream for the consumer and mark messages as pending
			_, err = client.XReadGroup(groupName, consumer1, map[string]string{key: ">"})
			assert.NoError(suite.T(), err)

			// sanity check - expect some results:
			summaryResult, err = client.XPending(key, groupName)
			assert.NoError(suite.T(), err)
			assert.True(suite.T(), summaryResult.NumOfMessages > 0)

			detailResult, err = client.XPendingWithOptions(
				key,
				groupName,
				options.NewXPendingOptions("-", "+", 1).SetConsumer(consumer1),
			)
			assert.NoError(suite.T(), err)
			assert.True(suite.T(), len(detailResult) > 0)

			// returns empty if + before -
			detailResult, err = client.XPendingWithOptions(
				key,
				groupName,
				options.NewXPendingOptions("+", "-", 10).SetConsumer(consumer1),
			)
			assert.NoError(suite.T(), err)
			assert.Equal(suite.T(), 0, len(detailResult))

			// min idletime of 100 seconds shouldn't produce any results
			detailResult, err = client.XPendingWithOptions(
				key,
				groupName,
				options.NewXPendingOptions("-", "+", 10).SetMinIdleTime(100000),
			)
			assert.NoError(suite.T(), err)
			assert.Equal(suite.T(), 0, len(detailResult))

			// invalid consumer - no results
			detailResult, err = client.XPendingWithOptions(
				key,
				groupName,
				options.NewXPendingOptions("-", "+", 10).SetConsumer(invalidConsumer),
			)
			assert.NoError(suite.T(), err)
			assert.Equal(suite.T(), 0, len(detailResult))

			// Return an error when range bound is not a valid ID
			_, err = client.XPendingWithOptions(
				key,
				groupName,
				options.NewXPendingOptions("invalid-id", "+", 10),
			)
			assert.Error(suite.T(), err)
			assert.IsType(suite.T(), &api.RequestError{}, err)

			_, err = client.XPendingWithOptions(
				key,
				groupName,
				options.NewXPendingOptions("-", "invalid-id", 10),
			)
			assert.Error(suite.T(), err)
			assert.IsType(suite.T(), &api.RequestError{}, err)

			// invalid count should return no results
			detailResult, err = client.XPendingWithOptions(
				key,
				groupName,
				options.NewXPendingOptions("-", "+", -1),
			)
			assert.NoError(suite.T(), err)
			assert.Equal(suite.T(), 0, len(detailResult))

			// Return an error when an invalid group is provided
			_, err = client.XPending(
				key,
				"invalid-group",
			)
			assert.Error(suite.T(), err)
			assert.IsType(suite.T(), &api.RequestError{}, err)
			assert.True(suite.T(), strings.Contains(err.Error(), "NOGROUP"))

			// non-existent key throws a RequestError (NOGROUP)
			_, err = client.XPending(
				missingKey,
				groupName,
			)
			assert.Error(suite.T(), err)
			assert.IsType(suite.T(), &api.RequestError{}, err)
			assert.True(suite.T(), strings.Contains(err.Error(), "NOGROUP"))

			_, err = client.XPendingWithOptions(
				missingKey,
				groupName,
				options.NewXPendingOptions("-", "+", 10),
			)
			assert.Error(suite.T(), err)
			assert.IsType(suite.T(), &api.RequestError{}, err)
			assert.True(suite.T(), strings.Contains(err.Error(), "NOGROUP"))

			// Key exists, but it is not a stream
			_, _ = client.Set(nonStreamKey, "bar")
			_, err = client.XPending(
				nonStreamKey,
				groupName,
			)
			assert.Error(suite.T(), err)
			assert.IsType(suite.T(), &api.RequestError{}, err)
			assert.True(suite.T(), strings.Contains(err.Error(), "WRONGTYPE"))

			_, err = client.XPendingWithOptions(
				nonStreamKey,
				groupName,
				options.NewXPendingOptions("-", "+", 10),
			)
			assert.Error(suite.T(), err)
			assert.IsType(suite.T(), &api.RequestError{}, err)
			assert.True(suite.T(), strings.Contains(err.Error(), "WRONGTYPE"))
		}

		assert.Equal(suite.T(), "OK", "OK")

		// create group and consumer for the group
		// this is only needed in order to be able to use custom commands.
		// Once the native commands are added, this logic will be refactored.
		switch c := client.(type) {
		case api.GlideClient:
			execStandalone(c)
		case api.GlideClusterClient:
			execCluster(c)
		}
	})
}

func (suite *GlideTestSuite) TestObjectEncoding() {
	suite.runWithDefaultClients(func(client api.BaseClient) {
		// Test 1: Check object encoding for embstr
		key := "{keyName}" + uuid.NewString()
		value1 := "Hello"
		t := suite.T()
		suite.verifyOK(client.Set(key, value1))
		resultObjectEncoding, err := client.ObjectEncoding(key)
		assert.Nil(t, err)
		assert.Equal(t, "embstr", resultObjectEncoding.Value(), "The result should be embstr")

		// Test 2: Check object encoding command for non existing key
		key2 := "{keyName}" + uuid.NewString()
		resultDumpNull, err := client.ObjectEncoding(key2)
		assert.Nil(t, err)
		assert.Equal(t, "", resultDumpNull.Value())
	})
}

func (suite *GlideTestSuite) TestDumpRestore() {
	suite.runWithDefaultClients(func(client api.BaseClient) {
		// Test 1: Check restore command for deleted key and check value
		key := "testKey1_" + uuid.New().String()
		value := "hello"
		t := suite.T()
		suite.verifyOK(client.Set(key, value))
		resultDump, err := client.Dump(key)
		assert.Nil(t, err)
		assert.NotNil(t, resultDump)
		deletedCount, err := client.Del([]string{key})
		assert.Nil(t, err)
		assert.Equal(t, int64(1), deletedCount)
		result_test1, err := client.Restore(key, int64(0), resultDump.Value())
		assert.Nil(suite.T(), err)
		assert.Equal(suite.T(), "OK", result_test1.Value())
		resultGetRestoreKey, err := client.Get(key)
		assert.Nil(t, err)
		assert.Equal(t, value, resultGetRestoreKey.Value())

		// Test 2: Check dump command for non existing key
		key1 := "{keyName}" + uuid.NewString()
		resultDumpNull, err := client.Dump(key1)
		assert.Nil(t, err)
		assert.Equal(t, "", resultDumpNull.Value())
	})
}

func (suite *GlideTestSuite) TestRestoreWithOptions() {
	suite.runWithDefaultClients(func(client api.BaseClient) {
		key := "testKey1_" + uuid.New().String()
		value := "hello"
		t := suite.T()
		suite.verifyOK(client.Set(key, value))

		resultDump, err := client.Dump(key)
		assert.Nil(t, err)
		assert.NotNil(t, resultDump)

		// Test 1: Check restore command with restoreOptions REPLACE modifier
		deletedCount, err := client.Del([]string{key})
		assert.Nil(t, err)
		assert.Equal(t, int64(1), deletedCount)
		optsReplace := api.NewRestoreOptionsBuilder().SetReplace()
		result_test1, err := client.RestoreWithOptions(key, int64(0), resultDump.Value(), optsReplace)
		assert.Nil(suite.T(), err)
		assert.Equal(suite.T(), "OK", result_test1.Value())
		resultGetRestoreKey, err := client.Get(key)
		assert.Nil(t, err)
		assert.Equal(t, value, resultGetRestoreKey.Value())

		// Test 2: Check restore command with restoreOptions ABSTTL modifier
		delete_test2, err := client.Del([]string{key})
		assert.Nil(t, err)
		assert.Equal(t, int64(1), delete_test2)
		opts_test2 := api.NewRestoreOptionsBuilder().SetABSTTL()
		result_test2, err := client.RestoreWithOptions(key, int64(0), resultDump.Value(), opts_test2)
		assert.Nil(suite.T(), err)
		assert.Equal(suite.T(), "OK", result_test2.Value())
		resultGet_test2, err := client.Get(key)
		assert.Nil(t, err)
		assert.Equal(t, value, resultGet_test2.Value())

		// Test 3: Check restore command with restoreOptions FREQ modifier
		delete_test3, err := client.Del([]string{key})
		assert.Nil(t, err)
		assert.Equal(t, int64(1), delete_test3)
		opts_test3 := api.NewRestoreOptionsBuilder().SetEviction(api.FREQ, 10)
		result_test3, err := client.RestoreWithOptions(key, int64(0), resultDump.Value(), opts_test3)
		assert.Nil(suite.T(), err)
		assert.Equal(suite.T(), "OK", result_test3.Value())
		resultGet_test3, err := client.Get(key)
		assert.Nil(t, err)
		assert.Equal(t, value, resultGet_test3.Value())

		// Test 4: Check restore command with restoreOptions IDLETIME modifier
		delete_test4, err := client.Del([]string{key})
		assert.Nil(t, err)
		assert.Equal(t, int64(1), delete_test4)
		opts_test4 := api.NewRestoreOptionsBuilder().SetEviction(api.IDLETIME, 10)
		result_test4, err := client.RestoreWithOptions(key, int64(0), resultDump.Value(), opts_test4)
		assert.Nil(suite.T(), err)
		assert.Equal(suite.T(), "OK", result_test4.Value())
		resultGet_test4, err := client.Get(key)
		assert.Nil(t, err)
		assert.Equal(t, value, resultGet_test4.Value())
	})
}

<<<<<<< HEAD
func (suite *GlideTestSuite) TestObjectIdleTime() {
	suite.runWithDefaultClients(func(client api.BaseClient) {
		defaultClient := suite.defaultClient()
		key := "testKey1_" + uuid.New().String()
		value := "hello"
		sleepSec := int64(5)
		t := suite.T()
		suite.verifyOK(defaultClient.Set(key, value))
		keyValueMap := map[string]string{
			"maxmemory-policy": "noeviction",
		}
		suite.verifyOK(defaultClient.ConfigSet(keyValueMap))
		key1 := api.CreateStringResult("maxmemory-policy")
		value1 := api.CreateStringResult("noeviction")
		resultConfigMap := map[api.Result[string]]api.Result[string]{key1: value1}
		resultConfig, err := defaultClient.ConfigGet([]string{"maxmemory-policy"})
		assert.Nil(t, err, "Failed to get configuration")
		assert.Equal(t, resultConfigMap, resultConfig, "Configuration mismatch for maxmemory-policy")
		resultGet, err := defaultClient.Get(key)
		assert.Nil(t, err)
		assert.Equal(t, value, resultGet.Value())
		time.Sleep(time.Duration(sleepSec) * time.Second)
		resultIdleTime, err := defaultClient.ObjectIdleTime(key)
		assert.Nil(t, err)
		assert.GreaterOrEqual(t, resultIdleTime.Value(), sleepSec)
	})
}

func (suite *GlideTestSuite) TestObjectRefCount() {
	suite.runWithDefaultClients(func(client api.BaseClient) {
		key := "testKey1_" + uuid.New().String()
		value := "hello"
		t := suite.T()
		suite.verifyOK(client.Set(key, value))
		resultGetRestoreKey, err := client.Get(key)
		assert.Nil(t, err)
		assert.Equal(t, value, resultGetRestoreKey.Value())
		resultObjectRefCount, err := client.ObjectRefCount(key)
		assert.Nil(t, err)
		assert.GreaterOrEqual(t, resultObjectRefCount.Value(), int64(1))
	})
}

func (suite *GlideTestSuite) TestObjectFreq() {
	suite.runWithDefaultClients(func(client api.BaseClient) {
		defaultClient := suite.defaultClient()
		key := "testKey1_" + uuid.New().String()
		value := "hello"
		t := suite.T()
		suite.verifyOK(defaultClient.Set(key, value))
		keyValueMap := map[string]string{
			"maxmemory-policy": "volatile-lfu",
		}
		suite.verifyOK(defaultClient.ConfigSet(keyValueMap))
		key1 := api.CreateStringResult("maxmemory-policy")
		value1 := api.CreateStringResult("volatile-lfu")
		resultConfigMap := map[api.Result[string]]api.Result[string]{key1: value1}
		resultConfig, err := defaultClient.ConfigGet([]string{"maxmemory-policy"})
		assert.Nil(t, err, "Failed to get configuration")
		assert.Equal(t, resultConfigMap, resultConfig, "Configuration mismatch for maxmemory-policy")
		sleepSec := int64(5)
		time.Sleep(time.Duration(sleepSec) * time.Second)
		resultGet, err := defaultClient.Get(key)
		assert.Nil(t, err)
		assert.Equal(t, value, resultGet.Value())
		resultGet2, err := defaultClient.Get(key)
		assert.Nil(t, err)
		assert.Equal(t, value, resultGet2.Value())
		resultObjFreq, err := defaultClient.ObjectFreq(key)
		assert.Nil(t, err)
		assert.GreaterOrEqual(t, resultObjFreq.Value(), int64(2))
=======
func (suite *GlideTestSuite) TestEcho() {
	suite.runWithDefaultClients(func(client api.BaseClient) {
		// Test 1: Check if Echo command return the message
		value := "Hello world"
		t := suite.T()
		resultEcho, err := client.Echo(value)
		assert.Nil(t, err)
		assert.Equal(t, value, resultEcho.Value())
	})
}

func (suite *GlideTestSuite) TestZRemRangeByRank() {
	suite.runWithDefaultClients(func(client api.BaseClient) {
		key1 := uuid.New().String()
		stringKey := uuid.New().String()
		membersScores := map[string]float64{
			"one":   1.0,
			"two":   2.0,
			"three": 3.0,
		}
		zAddResult, err := client.ZAdd(key1, membersScores)
		assert.NoError(suite.T(), err)
		assert.Equal(suite.T(), int64(3), zAddResult)

		// Incorrect range start > stop
		zRemRangeByRankResult, err := client.ZRemRangeByRank(key1, 2, 1)
		assert.NoError(suite.T(), err)
		assert.Equal(suite.T(), int64(0), zRemRangeByRankResult)

		// Remove first two members
		zRemRangeByRankResult, err = client.ZRemRangeByRank(key1, 0, 1)
		assert.NoError(suite.T(), err)
		assert.Equal(suite.T(), int64(2), zRemRangeByRankResult)

		// Remove all members
		zRemRangeByRankResult, err = client.ZRemRangeByRank(key1, 0, 10)
		assert.NoError(suite.T(), err)
		assert.Equal(suite.T(), int64(1), zRemRangeByRankResult)

		zRangeWithScoresResult, err := client.ZRangeWithScores(key1, options.NewRangeByIndexQuery(0, -1))
		assert.NoError(suite.T(), err)
		assert.Equal(suite.T(), 0, len(zRangeWithScoresResult))

		// Non-existing key
		zRemRangeByRankResult, err = client.ZRemRangeByRank("non_existing_key", 0, 10)
		assert.NoError(suite.T(), err)
		assert.Equal(suite.T(), int64(0), zRemRangeByRankResult)

		// Key exists, but it is not a set
		setResult, err := client.Set(stringKey, "test")
		assert.NoError(suite.T(), err)
		assert.Equal(suite.T(), "OK", setResult)

		_, err = client.ZRemRangeByRank(stringKey, 0, 10)
		assert.NotNil(suite.T(), err)
		assert.IsType(suite.T(), &api.RequestError{}, err)
	})
}

func (suite *GlideTestSuite) TestZRemRangeByLex() {
	suite.runWithDefaultClients(func(client api.BaseClient) {
		key1 := uuid.New().String()
		stringKey := uuid.New().String()

		// Add members to the set
		zAddResult, err := client.ZAdd(key1, map[string]float64{"a": 1.0, "b": 2.0, "c": 3.0, "d": 4.0})
		assert.NoError(suite.T(), err)
		assert.Equal(suite.T(), int64(4), zAddResult)

		// min > max
		zRemRangeByLexResult, err := client.ZRemRangeByLex(
			key1,
			*options.NewRangeByLexQuery(options.NewLexBoundary("d", false), options.NewLexBoundary("a", false)),
		)
		assert.NoError(suite.T(), err)
		assert.Equal(suite.T(), int64(0), zRemRangeByLexResult)

		// Remove members with lexicographical range
		zRemRangeByLexResult, err = client.ZRemRangeByLex(
			key1,
			*options.NewRangeByLexQuery(options.NewLexBoundary("a", false), options.NewLexBoundary("c", true)),
		)
		assert.NoError(suite.T(), err)
		assert.Equal(suite.T(), int64(2), zRemRangeByLexResult)

		zRemRangeByLexResult, err = client.ZRemRangeByLex(
			key1,
			*options.NewRangeByLexQuery(options.NewLexBoundary("d", true), options.NewInfiniteLexBoundary(options.PositiveInfinity)),
		)
		assert.NoError(suite.T(), err)
		assert.Equal(suite.T(), int64(1), zRemRangeByLexResult)

		// Non-existing key
		zRemRangeByLexResult, err = client.ZRemRangeByLex(
			"non_existing_key",
			*options.NewRangeByLexQuery(options.NewLexBoundary("a", false), options.NewLexBoundary("c", false)),
		)
		assert.NoError(suite.T(), err)
		assert.Equal(suite.T(), int64(0), zRemRangeByLexResult)

		// Key exists, but it is not a set
		setResult, err := client.Set(stringKey, "test")
		assert.NoError(suite.T(), err)
		assert.Equal(suite.T(), "OK", setResult)

		_, err = client.ZRemRangeByLex(
			stringKey,
			*options.NewRangeByLexQuery(options.NewLexBoundary("a", false), options.NewLexBoundary("c", false)),
		)
		assert.NotNil(suite.T(), err)
		assert.IsType(suite.T(), &api.RequestError{}, err)
	})
}

func (suite *GlideTestSuite) TestZRemRangeByScore() {
	suite.runWithDefaultClients(func(client api.BaseClient) {
		key1 := uuid.New().String()
		stringKey := uuid.New().String()

		// Add members to the set
		zAddResult, err := client.ZAdd(key1, map[string]float64{"one": 1.0, "two": 2.0, "three": 3.0, "four": 4.0})
		assert.NoError(suite.T(), err)
		assert.Equal(suite.T(), int64(4), zAddResult)

		// min > max
		zRemRangeByScoreResult, err := client.ZRemRangeByScore(
			key1,
			*options.NewRangeByScoreQuery(options.NewScoreBoundary(2.0, false), options.NewScoreBoundary(1.0, false)),
		)
		assert.NoError(suite.T(), err)
		assert.Equal(suite.T(), int64(0), zRemRangeByScoreResult)

		// Remove members with score range
		zRemRangeByScoreResult, err = client.ZRemRangeByScore(
			key1,
			*options.NewRangeByScoreQuery(options.NewScoreBoundary(1.0, false), options.NewScoreBoundary(3.0, true)),
		)
		assert.NoError(suite.T(), err)
		assert.Equal(suite.T(), int64(2), zRemRangeByScoreResult)

		// Remove all members
		zRemRangeByScoreResult, err = client.ZRemRangeByScore(
			key1,
			*options.NewRangeByScoreQuery(options.NewScoreBoundary(1.0, false), options.NewScoreBoundary(10.0, true)),
		)
		assert.NoError(suite.T(), err)
		assert.Equal(suite.T(), int64(1), zRemRangeByScoreResult)

		// Non-existing key
		zRemRangeByScoreResult, err = client.ZRemRangeByScore(
			"non_existing_key",
			*options.NewRangeByScoreQuery(options.NewScoreBoundary(1.0, false), options.NewScoreBoundary(10.0, true)),
		)
		assert.NoError(suite.T(), err)
		assert.Equal(suite.T(), int64(0), zRemRangeByScoreResult)

		// Key exists, but it is not a set
		setResult, err := client.Set(stringKey, "test")
		assert.NoError(suite.T(), err)
		assert.Equal(suite.T(), "OK", setResult)

		_, err = client.ZRemRangeByScore(
			stringKey,
			*options.NewRangeByScoreQuery(options.NewScoreBoundary(1.0, false), options.NewScoreBoundary(10.0, true)),
		)
		assert.NotNil(suite.T(), err)
		assert.IsType(suite.T(), &api.RequestError{}, err)
>>>>>>> 96894df1
	})
}<|MERGE_RESOLUTION|>--- conflicted
+++ resolved
@@ -6062,7 +6062,176 @@
 	})
 }
 
-<<<<<<< HEAD
+func (suite *GlideTestSuite) TestEcho() {
+	suite.runWithDefaultClients(func(client api.BaseClient) {
+		// Test 1: Check if Echo command return the message
+		value := "Hello world"
+		t := suite.T()
+		resultEcho, err := client.Echo(value)
+		assert.Nil(t, err)
+		assert.Equal(t, value, resultEcho.Value())
+	})
+}
+
+func (suite *GlideTestSuite) TestZRemRangeByRank() {
+	suite.runWithDefaultClients(func(client api.BaseClient) {
+		key1 := uuid.New().String()
+		stringKey := uuid.New().String()
+		membersScores := map[string]float64{
+			"one":   1.0,
+			"two":   2.0,
+			"three": 3.0,
+		}
+		zAddResult, err := client.ZAdd(key1, membersScores)
+		assert.NoError(suite.T(), err)
+		assert.Equal(suite.T(), int64(3), zAddResult)
+
+		// Incorrect range start > stop
+		zRemRangeByRankResult, err := client.ZRemRangeByRank(key1, 2, 1)
+		assert.NoError(suite.T(), err)
+		assert.Equal(suite.T(), int64(0), zRemRangeByRankResult)
+
+		// Remove first two members
+		zRemRangeByRankResult, err = client.ZRemRangeByRank(key1, 0, 1)
+		assert.NoError(suite.T(), err)
+		assert.Equal(suite.T(), int64(2), zRemRangeByRankResult)
+
+		// Remove all members
+		zRemRangeByRankResult, err = client.ZRemRangeByRank(key1, 0, 10)
+		assert.NoError(suite.T(), err)
+		assert.Equal(suite.T(), int64(1), zRemRangeByRankResult)
+
+		zRangeWithScoresResult, err := client.ZRangeWithScores(key1, options.NewRangeByIndexQuery(0, -1))
+		assert.NoError(suite.T(), err)
+		assert.Equal(suite.T(), 0, len(zRangeWithScoresResult))
+
+		// Non-existing key
+		zRemRangeByRankResult, err = client.ZRemRangeByRank("non_existing_key", 0, 10)
+		assert.NoError(suite.T(), err)
+		assert.Equal(suite.T(), int64(0), zRemRangeByRankResult)
+
+		// Key exists, but it is not a set
+		setResult, err := client.Set(stringKey, "test")
+		assert.NoError(suite.T(), err)
+		assert.Equal(suite.T(), "OK", setResult)
+
+		_, err = client.ZRemRangeByRank(stringKey, 0, 10)
+		assert.NotNil(suite.T(), err)
+		assert.IsType(suite.T(), &api.RequestError{}, err)
+	})
+}
+
+func (suite *GlideTestSuite) TestZRemRangeByLex() {
+	suite.runWithDefaultClients(func(client api.BaseClient) {
+		key1 := uuid.New().String()
+		stringKey := uuid.New().String()
+
+		// Add members to the set
+		zAddResult, err := client.ZAdd(key1, map[string]float64{"a": 1.0, "b": 2.0, "c": 3.0, "d": 4.0})
+		assert.NoError(suite.T(), err)
+		assert.Equal(suite.T(), int64(4), zAddResult)
+
+		// min > max
+		zRemRangeByLexResult, err := client.ZRemRangeByLex(
+			key1,
+			*options.NewRangeByLexQuery(options.NewLexBoundary("d", false), options.NewLexBoundary("a", false)),
+		)
+		assert.NoError(suite.T(), err)
+		assert.Equal(suite.T(), int64(0), zRemRangeByLexResult)
+
+		// Remove members with lexicographical range
+		zRemRangeByLexResult, err = client.ZRemRangeByLex(
+			key1,
+			*options.NewRangeByLexQuery(options.NewLexBoundary("a", false), options.NewLexBoundary("c", true)),
+		)
+		assert.NoError(suite.T(), err)
+		assert.Equal(suite.T(), int64(2), zRemRangeByLexResult)
+
+		zRemRangeByLexResult, err = client.ZRemRangeByLex(
+			key1,
+			*options.NewRangeByLexQuery(options.NewLexBoundary("d", true), options.NewInfiniteLexBoundary(options.PositiveInfinity)),
+		)
+		assert.NoError(suite.T(), err)
+		assert.Equal(suite.T(), int64(1), zRemRangeByLexResult)
+
+		// Non-existing key
+		zRemRangeByLexResult, err = client.ZRemRangeByLex(
+			"non_existing_key",
+			*options.NewRangeByLexQuery(options.NewLexBoundary("a", false), options.NewLexBoundary("c", false)),
+		)
+		assert.NoError(suite.T(), err)
+		assert.Equal(suite.T(), int64(0), zRemRangeByLexResult)
+
+		// Key exists, but it is not a set
+		setResult, err := client.Set(stringKey, "test")
+		assert.NoError(suite.T(), err)
+		assert.Equal(suite.T(), "OK", setResult)
+
+		_, err = client.ZRemRangeByLex(
+			stringKey,
+			*options.NewRangeByLexQuery(options.NewLexBoundary("a", false), options.NewLexBoundary("c", false)),
+		)
+		assert.NotNil(suite.T(), err)
+		assert.IsType(suite.T(), &api.RequestError{}, err)
+	})
+}
+
+func (suite *GlideTestSuite) TestZRemRangeByScore() {
+	suite.runWithDefaultClients(func(client api.BaseClient) {
+		key1 := uuid.New().String()
+		stringKey := uuid.New().String()
+
+		// Add members to the set
+		zAddResult, err := client.ZAdd(key1, map[string]float64{"one": 1.0, "two": 2.0, "three": 3.0, "four": 4.0})
+		assert.NoError(suite.T(), err)
+		assert.Equal(suite.T(), int64(4), zAddResult)
+
+		// min > max
+		zRemRangeByScoreResult, err := client.ZRemRangeByScore(
+			key1,
+			*options.NewRangeByScoreQuery(options.NewScoreBoundary(2.0, false), options.NewScoreBoundary(1.0, false)),
+		)
+		assert.NoError(suite.T(), err)
+		assert.Equal(suite.T(), int64(0), zRemRangeByScoreResult)
+
+		// Remove members with score range
+		zRemRangeByScoreResult, err = client.ZRemRangeByScore(
+			key1,
+			*options.NewRangeByScoreQuery(options.NewScoreBoundary(1.0, false), options.NewScoreBoundary(3.0, true)),
+		)
+		assert.NoError(suite.T(), err)
+		assert.Equal(suite.T(), int64(2), zRemRangeByScoreResult)
+
+		// Remove all members
+		zRemRangeByScoreResult, err = client.ZRemRangeByScore(
+			key1,
+			*options.NewRangeByScoreQuery(options.NewScoreBoundary(1.0, false), options.NewScoreBoundary(10.0, true)),
+		)
+		assert.NoError(suite.T(), err)
+		assert.Equal(suite.T(), int64(1), zRemRangeByScoreResult)
+
+		// Non-existing key
+		zRemRangeByScoreResult, err = client.ZRemRangeByScore(
+			"non_existing_key",
+			*options.NewRangeByScoreQuery(options.NewScoreBoundary(1.0, false), options.NewScoreBoundary(10.0, true)),
+		)
+		assert.NoError(suite.T(), err)
+		assert.Equal(suite.T(), int64(0), zRemRangeByScoreResult)
+
+		// Key exists, but it is not a set
+		setResult, err := client.Set(stringKey, "test")
+		assert.NoError(suite.T(), err)
+		assert.Equal(suite.T(), "OK", setResult)
+
+		_, err = client.ZRemRangeByScore(
+			stringKey,
+			*options.NewRangeByScoreQuery(options.NewScoreBoundary(1.0, false), options.NewScoreBoundary(10.0, true)),
+		)
+		assert.NotNil(suite.T(), err)
+		assert.IsType(suite.T(), &api.RequestError{}, err)
+	})
+}
+
 func (suite *GlideTestSuite) TestObjectIdleTime() {
 	suite.runWithDefaultClients(func(client api.BaseClient) {
 		defaultClient := suite.defaultClient()
@@ -6134,174 +6303,5 @@
 		resultObjFreq, err := defaultClient.ObjectFreq(key)
 		assert.Nil(t, err)
 		assert.GreaterOrEqual(t, resultObjFreq.Value(), int64(2))
-=======
-func (suite *GlideTestSuite) TestEcho() {
-	suite.runWithDefaultClients(func(client api.BaseClient) {
-		// Test 1: Check if Echo command return the message
-		value := "Hello world"
-		t := suite.T()
-		resultEcho, err := client.Echo(value)
-		assert.Nil(t, err)
-		assert.Equal(t, value, resultEcho.Value())
-	})
-}
-
-func (suite *GlideTestSuite) TestZRemRangeByRank() {
-	suite.runWithDefaultClients(func(client api.BaseClient) {
-		key1 := uuid.New().String()
-		stringKey := uuid.New().String()
-		membersScores := map[string]float64{
-			"one":   1.0,
-			"two":   2.0,
-			"three": 3.0,
-		}
-		zAddResult, err := client.ZAdd(key1, membersScores)
-		assert.NoError(suite.T(), err)
-		assert.Equal(suite.T(), int64(3), zAddResult)
-
-		// Incorrect range start > stop
-		zRemRangeByRankResult, err := client.ZRemRangeByRank(key1, 2, 1)
-		assert.NoError(suite.T(), err)
-		assert.Equal(suite.T(), int64(0), zRemRangeByRankResult)
-
-		// Remove first two members
-		zRemRangeByRankResult, err = client.ZRemRangeByRank(key1, 0, 1)
-		assert.NoError(suite.T(), err)
-		assert.Equal(suite.T(), int64(2), zRemRangeByRankResult)
-
-		// Remove all members
-		zRemRangeByRankResult, err = client.ZRemRangeByRank(key1, 0, 10)
-		assert.NoError(suite.T(), err)
-		assert.Equal(suite.T(), int64(1), zRemRangeByRankResult)
-
-		zRangeWithScoresResult, err := client.ZRangeWithScores(key1, options.NewRangeByIndexQuery(0, -1))
-		assert.NoError(suite.T(), err)
-		assert.Equal(suite.T(), 0, len(zRangeWithScoresResult))
-
-		// Non-existing key
-		zRemRangeByRankResult, err = client.ZRemRangeByRank("non_existing_key", 0, 10)
-		assert.NoError(suite.T(), err)
-		assert.Equal(suite.T(), int64(0), zRemRangeByRankResult)
-
-		// Key exists, but it is not a set
-		setResult, err := client.Set(stringKey, "test")
-		assert.NoError(suite.T(), err)
-		assert.Equal(suite.T(), "OK", setResult)
-
-		_, err = client.ZRemRangeByRank(stringKey, 0, 10)
-		assert.NotNil(suite.T(), err)
-		assert.IsType(suite.T(), &api.RequestError{}, err)
-	})
-}
-
-func (suite *GlideTestSuite) TestZRemRangeByLex() {
-	suite.runWithDefaultClients(func(client api.BaseClient) {
-		key1 := uuid.New().String()
-		stringKey := uuid.New().String()
-
-		// Add members to the set
-		zAddResult, err := client.ZAdd(key1, map[string]float64{"a": 1.0, "b": 2.0, "c": 3.0, "d": 4.0})
-		assert.NoError(suite.T(), err)
-		assert.Equal(suite.T(), int64(4), zAddResult)
-
-		// min > max
-		zRemRangeByLexResult, err := client.ZRemRangeByLex(
-			key1,
-			*options.NewRangeByLexQuery(options.NewLexBoundary("d", false), options.NewLexBoundary("a", false)),
-		)
-		assert.NoError(suite.T(), err)
-		assert.Equal(suite.T(), int64(0), zRemRangeByLexResult)
-
-		// Remove members with lexicographical range
-		zRemRangeByLexResult, err = client.ZRemRangeByLex(
-			key1,
-			*options.NewRangeByLexQuery(options.NewLexBoundary("a", false), options.NewLexBoundary("c", true)),
-		)
-		assert.NoError(suite.T(), err)
-		assert.Equal(suite.T(), int64(2), zRemRangeByLexResult)
-
-		zRemRangeByLexResult, err = client.ZRemRangeByLex(
-			key1,
-			*options.NewRangeByLexQuery(options.NewLexBoundary("d", true), options.NewInfiniteLexBoundary(options.PositiveInfinity)),
-		)
-		assert.NoError(suite.T(), err)
-		assert.Equal(suite.T(), int64(1), zRemRangeByLexResult)
-
-		// Non-existing key
-		zRemRangeByLexResult, err = client.ZRemRangeByLex(
-			"non_existing_key",
-			*options.NewRangeByLexQuery(options.NewLexBoundary("a", false), options.NewLexBoundary("c", false)),
-		)
-		assert.NoError(suite.T(), err)
-		assert.Equal(suite.T(), int64(0), zRemRangeByLexResult)
-
-		// Key exists, but it is not a set
-		setResult, err := client.Set(stringKey, "test")
-		assert.NoError(suite.T(), err)
-		assert.Equal(suite.T(), "OK", setResult)
-
-		_, err = client.ZRemRangeByLex(
-			stringKey,
-			*options.NewRangeByLexQuery(options.NewLexBoundary("a", false), options.NewLexBoundary("c", false)),
-		)
-		assert.NotNil(suite.T(), err)
-		assert.IsType(suite.T(), &api.RequestError{}, err)
-	})
-}
-
-func (suite *GlideTestSuite) TestZRemRangeByScore() {
-	suite.runWithDefaultClients(func(client api.BaseClient) {
-		key1 := uuid.New().String()
-		stringKey := uuid.New().String()
-
-		// Add members to the set
-		zAddResult, err := client.ZAdd(key1, map[string]float64{"one": 1.0, "two": 2.0, "three": 3.0, "four": 4.0})
-		assert.NoError(suite.T(), err)
-		assert.Equal(suite.T(), int64(4), zAddResult)
-
-		// min > max
-		zRemRangeByScoreResult, err := client.ZRemRangeByScore(
-			key1,
-			*options.NewRangeByScoreQuery(options.NewScoreBoundary(2.0, false), options.NewScoreBoundary(1.0, false)),
-		)
-		assert.NoError(suite.T(), err)
-		assert.Equal(suite.T(), int64(0), zRemRangeByScoreResult)
-
-		// Remove members with score range
-		zRemRangeByScoreResult, err = client.ZRemRangeByScore(
-			key1,
-			*options.NewRangeByScoreQuery(options.NewScoreBoundary(1.0, false), options.NewScoreBoundary(3.0, true)),
-		)
-		assert.NoError(suite.T(), err)
-		assert.Equal(suite.T(), int64(2), zRemRangeByScoreResult)
-
-		// Remove all members
-		zRemRangeByScoreResult, err = client.ZRemRangeByScore(
-			key1,
-			*options.NewRangeByScoreQuery(options.NewScoreBoundary(1.0, false), options.NewScoreBoundary(10.0, true)),
-		)
-		assert.NoError(suite.T(), err)
-		assert.Equal(suite.T(), int64(1), zRemRangeByScoreResult)
-
-		// Non-existing key
-		zRemRangeByScoreResult, err = client.ZRemRangeByScore(
-			"non_existing_key",
-			*options.NewRangeByScoreQuery(options.NewScoreBoundary(1.0, false), options.NewScoreBoundary(10.0, true)),
-		)
-		assert.NoError(suite.T(), err)
-		assert.Equal(suite.T(), int64(0), zRemRangeByScoreResult)
-
-		// Key exists, but it is not a set
-		setResult, err := client.Set(stringKey, "test")
-		assert.NoError(suite.T(), err)
-		assert.Equal(suite.T(), "OK", setResult)
-
-		_, err = client.ZRemRangeByScore(
-			stringKey,
-			*options.NewRangeByScoreQuery(options.NewScoreBoundary(1.0, false), options.NewScoreBoundary(10.0, true)),
-		)
-		assert.NotNil(suite.T(), err)
-		assert.IsType(suite.T(), &api.RequestError{}, err)
->>>>>>> 96894df1
 	})
 }