--- conflicted
+++ resolved
@@ -4207,32 +4207,6 @@
 	})
 }
 
-<<<<<<< HEAD
-func (suite *GlideTestSuite) TestPersist() {
-	suite.runWithDefaultClients(func(client api.BaseClient) {
-		//Test 1: Check if persist command removes the expiration time of a key.
-		keyName := "{keyName}" + uuid.NewString()
-		suite.verifyOK(client.Set(keyName, initialValue))
-		resultExpire, err := client.Expire(keyName, 300)
-		assert.Nil(suite.T(), err)
-		assert.True(suite.T(), resultExpire.Value())
-		resultPersist, err := client.Persist(keyName)
-		assert.Nil(suite.T(), err)
-		assert.True(suite.T(), resultPersist.Value())
-
-		//Test 2: Check if persist command return false if key that doesnt have associated timeout.
-		keyNoExp := "{keyName}" + uuid.NewString()
-		suite.verifyOK(client.Set(keyNoExp, initialValue))
-		resultPersistNoExp, err := client.Persist(keyNoExp)
-		assert.Nil(suite.T(), err)
-		assert.False(suite.T(), resultPersistNoExp.Value())
-
-		//Test 3: Check if persist command return false if key not exist.
-		keyInvalid := "{invalidkey_forPersistTest}" + uuid.NewString()
-		resultInvalidKey, err := client.Persist(keyInvalid)
-		assert.Nil(suite.T(), err)
-		assert.False(suite.T(), resultInvalidKey.Value())
-=======
 func (suite *GlideTestSuite) TestZRem() {
 	suite.runWithDefaultClients(func(client api.BaseClient) {
 		key := uuid.New().String()
@@ -4266,6 +4240,32 @@
 		_, err = client.ZRem(key, []string{"value"})
 		assert.NotNil(suite.T(), err)
 		assert.IsType(suite.T(), &api.RequestError{}, err)
->>>>>>> a36f98ed
+	})
+}
+
+func (suite *GlideTestSuite) TestPersist() {
+	suite.runWithDefaultClients(func(client api.BaseClient) {
+		//Test 1: Check if persist command removes the expiration time of a key.
+		keyName := "{keyName}" + uuid.NewString()
+		suite.verifyOK(client.Set(keyName, initialValue))
+		resultExpire, err := client.Expire(keyName, 300)
+		assert.Nil(suite.T(), err)
+		assert.True(suite.T(), resultExpire.Value())
+		resultPersist, err := client.Persist(keyName)
+		assert.Nil(suite.T(), err)
+		assert.True(suite.T(), resultPersist.Value())
+
+		//Test 2: Check if persist command return false if key that doesnt have associated timeout.
+		keyNoExp := "{keyName}" + uuid.NewString()
+		suite.verifyOK(client.Set(keyNoExp, initialValue))
+		resultPersistNoExp, err := client.Persist(keyNoExp)
+		assert.Nil(suite.T(), err)
+		assert.False(suite.T(), resultPersistNoExp.Value())
+
+		//Test 3: Check if persist command return false if key not exist.
+		keyInvalid := "{invalidkey_forPersistTest}" + uuid.NewString()
+		resultInvalidKey, err := client.Persist(keyInvalid)
+		assert.Nil(suite.T(), err)
+		assert.False(suite.T(), resultInvalidKey.Value())
 	})
 }