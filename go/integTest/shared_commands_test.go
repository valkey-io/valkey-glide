--- conflicted
+++ resolved
@@ -4450,16 +4450,6 @@
 	})
 }
 
-<<<<<<< HEAD
-func (suite *GlideTestSuite) TestEcho() {
-	suite.runWithDefaultClients(func(client api.BaseClient) {
-		// Test 1: Check if Echo command return the message
-		value := "Hello world"
-		t := suite.T()
-		resultEcho, err := client.Echo(value)
-		assert.Nil(t, err)
-		assert.Equal(t, value, resultEcho.Value())
-=======
 func (suite *GlideTestSuite) TestZRange() {
 	suite.runWithDefaultClients(func(client api.BaseClient) {
 		t := suite.T()
@@ -5216,6 +5206,16 @@
 		_, _, err = client.ZScanWithOptions(key1, "-1", opts)
 		assert.NotNil(suite.T(), err)
 		assert.IsType(suite.T(), &api.RequestError{}, err)
->>>>>>> dbb83b69
+	})
+}
+
+func (suite *GlideTestSuite) TestEcho() {
+	suite.runWithDefaultClients(func(client api.BaseClient) {
+		// Test 1: Check if Echo command return the message
+		value := "Hello world"
+		t := suite.T()
+		resultEcho, err := client.Echo(value)
+		assert.Nil(t, err)
+		assert.Equal(t, value, resultEcho.Value())
 	})
 }