--- conflicted
+++ resolved
@@ -4457,7 +4457,34 @@
 	})
 }
 
-<<<<<<< HEAD
+func (suite *GlideTestSuite) TestPersist() {
+	suite.runWithDefaultClients(func(client api.BaseClient) {
+		// Test 1: Check if persist command removes the expiration time of a key.
+		keyName := "{keyName}" + uuid.NewString()
+		t := suite.T()
+		suite.verifyOK(client.Set(keyName, initialValue))
+		resultExpire, err := client.Expire(keyName, 300)
+		assert.Nil(t, err)
+		assert.True(t, resultExpire.Value())
+		resultPersist, err := client.Persist(keyName)
+		assert.Nil(t, err)
+		assert.True(t, resultPersist.Value())
+
+		// Test 2: Check if persist command return false if key that doesnt have associated timeout.
+		keyNoExp := "{keyName}" + uuid.NewString()
+		suite.verifyOK(client.Set(keyNoExp, initialValue))
+		resultPersistNoExp, err := client.Persist(keyNoExp)
+		assert.Nil(t, err)
+		assert.False(t, resultPersistNoExp.Value())
+
+		// Test 3: Check if persist command return false if key not exist.
+		keyInvalid := "{invalidkey_forPersistTest}" + uuid.NewString()
+		resultInvalidKey, err := client.Persist(keyInvalid)
+		assert.Nil(t, err)
+		assert.False(t, resultInvalidKey.Value())
+	})
+}
+
 func (suite *GlideTestSuite) TestObjectEncoding() {
 	suite.runWithDefaultClients(func(client api.BaseClient) {
 		// Test 1: Check object encoding for embstr
@@ -4563,32 +4590,5 @@
 		resultGet_test4, err := client.Get(key)
 		assert.Nil(t, err)
 		assert.Equal(t, value, resultGet_test4.Value())
-=======
-func (suite *GlideTestSuite) TestPersist() {
-	suite.runWithDefaultClients(func(client api.BaseClient) {
-		// Test 1: Check if persist command removes the expiration time of a key.
-		keyName := "{keyName}" + uuid.NewString()
-		t := suite.T()
-		suite.verifyOK(client.Set(keyName, initialValue))
-		resultExpire, err := client.Expire(keyName, 300)
-		assert.Nil(t, err)
-		assert.True(t, resultExpire.Value())
-		resultPersist, err := client.Persist(keyName)
-		assert.Nil(t, err)
-		assert.True(t, resultPersist.Value())
-
-		// Test 2: Check if persist command return false if key that doesnt have associated timeout.
-		keyNoExp := "{keyName}" + uuid.NewString()
-		suite.verifyOK(client.Set(keyNoExp, initialValue))
-		resultPersistNoExp, err := client.Persist(keyNoExp)
-		assert.Nil(t, err)
-		assert.False(t, resultPersistNoExp.Value())
-
-		// Test 3: Check if persist command return false if key not exist.
-		keyInvalid := "{invalidkey_forPersistTest}" + uuid.NewString()
-		resultInvalidKey, err := client.Persist(keyInvalid)
-		assert.Nil(t, err)
-		assert.False(t, resultInvalidKey.Value())
->>>>>>> 4341d66c
 	})
 }