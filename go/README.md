--- conflicted
+++ resolved
@@ -4,11 +4,7 @@
 
 # Valkey GLIDE
 
-<<<<<<< HEAD
 Valkey General Language Independent Driver for the Enterprise (GLIDE), is an open-source Valkey client library. Valkey GLIDE is one of the official client libraries for Valkey, however the public preview currently has limited implementation for the commands. Valkey GLIDE supports Valkey 7.2 and above, and Redis open-source 6.2, 7.0 and 7.2. Application programmers use Valkey GLIDE to safely and reliably connect their applications to Valkey- and Redis OSS- compatible services. Valkey GLIDE is designed for reliability, optimized performance, and high-availability, for Valkey and Redis OSS based applications. It is sponsored and supported by AWS, and is pre-configured with best practices learned from over a decade of operating Redis OSS-compatible services used by hundreds of thousands of customers. To help ensure consistency in application development and operations, Valkey GLIDE is implemented using a core driver framework, written in Rust, with language specific extensions. This design ensures consistency in features across languages and reduces overall complexity.
-=======
-Valkey General Language Independent Driver for the Enterprise (GLIDE), is an open-source Valkey client library. Valkey GLIDE is one of the official client libraries for Valkey, however the public preview currently has limited implementation for the commands. Valkey GLIDE supports Valkey 7.2 and above, and Redis open-source 6.2, 7.0 and 7.2. Application programmers use Valkey GLIDE to safely and reliably connect their applications to Valkey- and Redis OSS- compatible services. Valkey GLIDE is designed for reliability, optimized performance, and high-availability, for Valkey and Redis OSS based applications. It is sponsored and supported by AWS, and is pre-configured with best practices learned from over a decade of operating Redis OSS-compatible services used by hundreds of thousands of customers. To help ensure consistency in application development and operations, Valkey GLIDE is implemented using a core driver framework, written in Rust, with language specific extensions. This design ensures consistency in features across languages and reduces overall complexity. 
->>>>>>> 2330a784
 
 ## Supported Engine Versions
 
@@ -22,11 +18,7 @@
 
 Linux:
 
-<<<<<<< HEAD
-- Ubuntu 24.04.1 (x86_64 and aarch64)
-=======
 - Ubuntu 24.04.1 (x86_64/amd64 and arm64/aarch64)
->>>>>>> 2330a784
 
 macOS:
 
@@ -34,11 +26,7 @@
 
 ## GO supported versions
 
-<<<<<<< HEAD
-| Go Version |
-=======
 | Go Version     |
->>>>>>> 2330a784
 |----------------|
 | 1.20           |
 | 1.22           |
@@ -66,7 +54,6 @@
 
 import (
 	"fmt"
-<<<<<<< HEAD
 
 	"github.com/valkey-io/valkey-glide/go/api"
 )
@@ -126,67 +113,6 @@
 	}
 	fmt.Println(res) // PONG
 
-=======
-
-	"github.com/valkey-io/valkey-glide/go/api"
-)
-
-func main() {
-	host := "localhost"
-	port := 6379
-
-	config := api.NewGlideClientConfiguration().
-		WithAddress(&api.NodeAddress{Host: host, Port: port})
-
-	client, err := api.NewGlideClient(config)
-	if err != nil {
-        fmt.Println("There was an error: ", err)
-        return
-	}
-
-	res, err := client.Ping()
-	if err != nil {
-        fmt.Println("There was an error: ", err)
-        return
-	}
-	fmt.Println(res) // PONG
-
-	client.Close()
-}
-```
-
-### Cluster Example:
-
-```go   
-package main
-
-import (
-	"fmt"
-
-	"github.com/valkey-io/valkey-glide/go/api"
-)
-
-func main() {
-	host := "localhost"
-	port := 7001
-
-	config := api.NewGlideClusterClientConfiguration().
-		WithAddress(&api.NodeAddress{Host: host, Port: port})
-
-	client, err := api.NewGlideClusterClient(config)
-	if err != nil {
-		fmt.Println("There was an error: ", err)
-		return
-	}
-
-	res, err := client.Ping()
-	if err != nil {
-        fmt.Println("There was an error: ", err)
-        return
-	}
-	fmt.Println(res) // PONG
-
->>>>>>> 2330a784
 	client.Close()
 }
 ```
