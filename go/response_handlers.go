--- conflicted
+++ resolved
@@ -1187,43 +1187,6 @@
 	}, nil
 }
 
-<<<<<<< HEAD
-=======
-func handleXReadResponse(response *C.struct_CommandResponse) (map[string]map[string][][]string, error) {
-	defer C.free_command_response(response)
-	data, err := parseMap(response)
-	if err != nil {
-		return nil, err
-	}
-	if data == nil {
-		return nil, nil
-	}
-
-	converters := mapConverter[map[string][][]string]{
-		mapConverter[[][]string]{
-			arrayConverter[[]string]{
-				arrayConverter[string]{
-					nil,
-					false,
-				},
-				false,
-			},
-			false,
-		},
-		false,
-	}
-
-	res, err := converters.convert(data)
-	if err != nil {
-		return nil, err
-	}
-	if result, ok := res.(map[string]map[string][][]string); ok {
-		return result, nil
-	}
-	return nil, fmt.Errorf("unexpected type received: %T", res)
-}
-
->>>>>>> 5c9fc050
 func handleStreamResponse(response *C.struct_CommandResponse) (map[string]models.StreamResponse, error) {
 	defer C.free_command_response(response)
 	data, err := parseMap(response)
