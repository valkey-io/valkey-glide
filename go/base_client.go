--- conflicted
+++ resolved
@@ -403,15 +403,12 @@
 	default:
 		// Continue with execution
 	}
-<<<<<<< HEAD
 	if len(batch.Errors) > 0 {
 		return nil, &errors.RequestError{
 			Msg: fmt.Sprintf("There were %d errors while preparing commands in this batch: %s",
 				len(batch.Errors), strings.Join(batch.Errors, ", ")),
 		}
 	}
-=======
->>>>>>> 0bd8ce8b
 	// make the channel buffered, so that we don't need to acquire the client.mu in the successCallback and failureCallback.
 	resultChannel := make(chan payload, 1)
 	resultChannelPtr := unsafe.Pointer(&resultChannel)
@@ -452,10 +449,7 @@
 			delete(client.pending, resultChannelPtr)
 		}
 		client.mu.Unlock()
-<<<<<<< HEAD
-=======
 		// TODO: Need to deal with cleaning up any allocated memory
->>>>>>> 0bd8ce8b
 		return nil, ctx.Err()
 	case payload = <-resultChannel:
 		// Continue with normal processing
