# Developer Guide

This document describes how to set up your development environment to build and test the Valkey GLIDE Go wrapper.

### Development Overview

We're excited to share that the GLIDE Go client is currently in development! However, it's important to note that this client is a work in progress and is not yet complete or fully tested. Your contributions and feedback are highly encouraged as we work towards refining and improving this implementation. Thank you for your interest and understanding as we continue to develop this Go wrapper.

The Valkey GLIDE Go wrapper consists of both Go and Rust code. The Go and Rust components communicate in two ways:
1. Using the [protobuf](https://github.com/protocolbuffers/protobuf) protocol.
2. Using shared C objects. [cgo](https://pkg.go.dev/cmd/cgo) is used to interact with the C objects from Go code.

### Build from source

#### Prerequisites

Software Dependencies

-   Go
-   GNU Make
-   git
-   GCC
-   pkg-config
-   protoc (protobuf compiler) >= v3.20.0
-   openssl
-   openssl-dev
-   rustup

**Valkey installation**

To install valkey-server and valkey-cli on your host, follow the [Valkey Installation Guide](https://github.com/valkey-io/valkey).

**Dependencies installation for Ubuntu**

```bash
sudo apt update -y
sudo apt install -y git gcc pkg-config openssl libssl-dev unzip make
# Install Go
sudo snap install go --classic
export PATH="$PATH:$HOME/go/bin"
# Install rust
curl --proto '=https' --tlsv1.2 -sSf https://sh.rustup.rs | sh
source "$HOME/.cargo/env"
# Check that the Rust compiler is installed
rustc --version
# Install protobuf compiler
PB_REL="https://github.com/protocolbuffers/protobuf/releases"
curl -LO $PB_REL/download/v3.20.3/protoc-3.20.3-linux-x86_64.zip
unzip protoc-3.20.3-linux-x86_64.zip -d $HOME/.local
export PATH="$PATH:$HOME/.local/bin"
# Check that the protobuf compiler is installed. A minimum version of 3.20.0 is required.
protoc --version
```

**Dependencies installation for CentOS**

```bash
sudo yum update -y
sudo yum install -y git gcc pkgconfig openssl openssl-devel unzip wget tar
# Install Go
wget https://go.dev/dl/go1.22.0.linux-amd64.tar.gz
sudo tar -C /usr/local -xzf go1.22.0.linux-amd64.tar.gz
export PATH="$PATH:/usr/local/go/bin"
export PATH="$PATH:$HOME/go/bin"
# Install rust
curl --proto '=https' --tlsv1.2 -sSf https://sh.rustup.rs | sh
source "$HOME/.cargo/env"
# Check that the Rust compiler is installed
rustc --version
# Install protobuf compiler
PB_REL="https://github.com/protocolbuffers/protobuf/releases"
curl -LO $PB_REL/download/v3.20.3/protoc-3.20.3-linux-x86_64.zip
unzip protoc-3.20.3-linux-x86_64.zip -d $HOME/.local
export PATH="$PATH:$HOME/.local/bin"
# Check that the protobuf compiler is installed. A minimum version of 3.20.0 is required.
protoc --version
```

**Dependencies installation for MacOS**

```bash
brew update
brew install go make git gcc pkgconfig protobuf@3 openssl
export PATH="$PATH:$HOME/go/bin"
curl --proto '=https' --tlsv1.2 -sSf https://sh.rustup.rs | sh
source "$HOME/.cargo/env"
# Check that the Rust compiler is installed
rustc --version
# Verify the Protobuf compiler installation
protoc --version

# If protoc is not found or does not work correctly, update the PATH
echo 'export PATH="/opt/homebrew/opt/protobuf@3/bin:$PATH"' >> /Users/$USER/.bash_profile
source /Users/$USER/.bash_profile
protoc --version
```

#### Building and installation steps

Before starting this step, make sure you've installed all software requirements.

1. Clone the repository:
    ```bash
    VERSION=0.1.0 # You can modify this to other released version or set it to "main" to get the unstable branch
    git clone --branch ${VERSION} https://github.com/valkey-io/valkey-glide.git
    cd valkey-glide
    ```
2. Initialize git submodules:
    ```bash
    git submodule update --init --recursive
    ```
3. Install build dependencies:
    ```bash
    cd go
    make install-build-tools
    ```
4. If on CentOS or Ubuntu, add the glide-rs library to LD_LIBRARY_PATH:
    ```bash
    # Replace "<path to valkey-glide>" with the path to the valkey-glide root, eg "$HOME/Projects/valkey-glide"
    GLIDE_ROOT_FOLDER_PATH=<path to valkey-glide>
    export LD_LIBRARY_PATH=$LD_LIBRARY_PATH:$GLIDE_ROOT_FOLDER_PATH/go/target/release/deps/
    ```
5. Build the Go wrapper:
    ```bash
    make build
    ```
6. Run tests:
    1. Ensure that you have installed valkey-server and valkey-cli on your host. You can find the Valkey installation guide at the following link: [Valkey Installation Guide](https://github.com/valkey-io/valkey).
    2. Execute the following command from the go folder:
        ```bash
        go test -race ./...
        ```
7. Install Go development tools with:
    ```bash
    # For go1.22:
    make install-dev-tools
    # For go1.20:
    make install-dev-tools-go1.20
    ```

### Test

To run tests, use the benefit on makefile. To run unit tests, run the following command:

```bash
make unit-test
```

To run integration tests, run:

```bash
make integ-test
```

To run modules tests, run:

```bash
make modules-test
```

To execute a specific test, include `test-filter=<test_name>`. For example:

```bash
<<<<<<< HEAD
make unit-test test-filter=TestConnectionRequestProtobufGeneration_allFieldsSet
=======
git submodule update --init --recursive
>>>>>>> 342df51c
```

Integration and modules tests accept `standalone-endpoints`, `cluster-endpoints` and `tls` parameters to run tests on existing servers.
By default, those test suite start standalone and cluster servers without TLS and stop them at the end.

```bash
make integ-test standalone-endpoints=localhost:6379 cluster-endpoints=localhost:7000 tls=true
``` 

### Generate protobuf files

During the initial build, Go protobuf files were created in `go/protobuf`. If modifications are made to the protobuf definition files (.proto files located in `glide-core/src/protobuf`), it becomes necessary to regenerate the Go protobuf files. To do so, run:

```bash
make generate-protobuf
```


### Linters

Development on the Go wrapper may involve changes in either the Go or Rust code. Each language has distinct linter tests that must be passed before committing changes.

#### Language-specific Linters

**Go:**

-   go vet
-   gofumpt
-   staticcheck
-   golines

**Rust:**

-   clippy
-   fmt

#### Running the linters

Run from the main `/go` folder

1. Go
    ```bash
    # For go1.22:
    make install-dev-tools
    # For go1.22:
    make install-dev-tools-go1.22

    make lint
    ```
2. Rust
    ```bash
    rustup component add clippy rustfmt
    cargo clippy --all-features --all-targets -- -D warnings
    cargo fmt --manifest-path ./Cargo.toml --all
    ```

#### Fixing lint formatting errors

The following command can be used to fix Go formatting errors reported by gofumpt or golines. Note that golines does not always format comments well if they surpass the max line length (127 characters).

Run from the main `/go` folder

```bash
make format
```

### Benchmarks

To run the benchmarks, ensure you have followed the [build and installation steps](#building-and-installation-steps) (the tests do not have to be run). Then execute the following:

```bash
cd go/benchmarks
# To see a list of available options and their defaults:
go run . -help
# An example command setting various options:
go run . -resultsFile gobenchmarks.json -dataSize "100 1000" -concurrentTasks "10 100" -clients all -host localhost -port 6379 -clientCount "1 5" -tls
```

### Recommended extensions for VS Code

-   [Go](https://marketplace.visualstudio.com/items?itemName=golang.Go)
-   [rust-analyzer](https://marketplace.visualstudio.com/items?itemName=rust-lang.rust-analyzer)<|MERGE_RESOLUTION|>--- conflicted
+++ resolved
@@ -161,11 +161,7 @@
 To execute a specific test, include `test-filter=<test_name>`. For example:
 
 ```bash
-<<<<<<< HEAD
 make unit-test test-filter=TestConnectionRequestProtobufGeneration_allFieldsSet
-=======
-git submodule update --init --recursive
->>>>>>> 342df51c
 ```
 
 Integration and modules tests accept `standalone-endpoints`, `cluster-endpoints` and `tls` parameters to run tests on existing servers.
@@ -173,7 +169,7 @@
 
 ```bash
 make integ-test standalone-endpoints=localhost:6379 cluster-endpoints=localhost:7000 tls=true
-``` 
+```
 
 ### Generate protobuf files
 
