--- conflicted
+++ resolved
@@ -14,21 +14,13 @@
 type StringCommands interface {
 	Set(key string, value string) (string, error)
 
-<<<<<<< HEAD
-	SetWithOptions(key string, value string, options SetOptions) (Result[string], error)
-=======
-	SetWithOptions(key string, value string, options *options.SetOptions) (Result[string], error)
->>>>>>> ca615bc8
+	SetWithOptions(key string, value string, options options.SetOptions) (Result[string], error)
 
 	Get(key string) (Result[string], error)
 
 	GetEx(key string) (Result[string], error)
 
-<<<<<<< HEAD
-	GetExWithOptions(key string, options GetExOptions) (Result[string], error)
-=======
-	GetExWithOptions(key string, options *options.GetExOptions) (Result[string], error)
->>>>>>> ca615bc8
+	GetExWithOptions(key string, options options.GetExOptions) (Result[string], error)
 
 	MSet(keyValueMap map[string]string) (string, error)
 
