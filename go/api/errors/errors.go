--- conflicted
+++ resolved
@@ -2,16 +2,6 @@
 
 package errors
 
-<<<<<<< HEAD
-// #cgo LDFLAGS: -lglide_rs
-// #cgo !windows LDFLAGS: -lm
-// #cgo darwin LDFLAGS: -framework Security
-// #cgo linux,amd64 LDFLAGS: -L${SRCDIR}/../rustbin/x86_64-unknown-linux-gnu
-// #cgo linux,arm64 LDFLAGS: -L${SRCDIR}/../rustbin/aarch64-unknown-linux-gnu
-// #cgo darwin,arm64 LDFLAGS: -L${SRCDIR}/../rustbin/aarch64-apple-darwin
-// #cgo LDFLAGS: -L../target/release
-=======
->>>>>>> 2330a784
 // #include "../../lib.h"
 import "C"
 
