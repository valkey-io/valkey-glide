// Copyright Valkey GLIDE Project Contributors - SPDX Identifier: Apache-2.0

package api

// ServerManagementCommands supports commands and transactions for the "Server Management" group for a standalone client.
//
// See [valkey.io] for details.
//
// [valkey.io]: https://valkey.io/commands/#server
type ServerManagementCommands interface {
	Select(index int64) (string, error)

	ConfigGet(args []string) (map[string]string, error)

	ConfigSet(parameters map[string]string) (string, error)

<<<<<<< HEAD
	Time() ([]string, error)
=======
	DBSize() (int64, error)
>>>>>>> 8ba7ccdd
}<|MERGE_RESOLUTION|>--- conflicted
+++ resolved
@@ -14,9 +14,7 @@
 
 	ConfigSet(parameters map[string]string) (string, error)
 
-<<<<<<< HEAD
+	DBSize() (int64, error)
+
 	Time() ([]string, error)
-=======
-	DBSize() (int64, error)
->>>>>>> 8ba7ccdd
 }