// Copyright Valkey GLIDE Project Contributors - SPDX Identifier: Apache-2.0

package api

import (
	"github.com/valkey-io/valkey-glide/go/glide/api/options"
)

// SortedSetCommands supports commands and transactions for the "Sorted Set Commands" group for standalone and cluster clients.
//
// See [valkey.io] for details.
//
// [valkey.io]: https://valkey.io/commands/#sorted-set
type SortedSetCommands interface {
	ZAdd(key string, membersScoreMap map[string]float64) (int64, error)

	ZAddWithOptions(key string, membersScoreMap map[string]float64, opts *options.ZAddOptions) (int64, error)

	ZAddIncr(key string, member string, increment float64) (Result[float64], error)

	ZAddIncrWithOptions(key string, member string, increment float64, opts *options.ZAddOptions) (Result[float64], error)

	ZIncrBy(key string, increment float64, member string) (float64, error)

	ZPopMin(key string) (map[string]float64, error)

	ZPopMinWithCount(key string, count int64) (map[string]float64, error)

	ZPopMax(key string) (map[string]float64, error)

	ZPopMaxWithCount(key string, count int64) (map[string]float64, error)

	ZRem(key string, members []string) (int64, error)

	ZCard(key string) (int64, error)

	BZPopMin(keys []string, timeoutSecs float64) (Result[KeyWithMemberAndScore], error)

	BZMPop(keys []string, scoreFilter ScoreFilter, timeoutSecs float64) (Result[KeyWithArrayOfMembersAndScores], error)

	BZMPopWithOptions(
		keys []string,
		scoreFilter ScoreFilter,
		timeoutSecs float64,
		options *options.ZMPopOptions,
	) (Result[KeyWithArrayOfMembersAndScores], error)

	ZRange(key string, rangeQuery options.ZRangeQuery) ([]string, error)

	ZRangeWithScores(key string, rangeQuery options.ZRangeQueryWithScores) (map[string]float64, error)

	ZRank(key string, member string) (Result[int64], error)

	ZRankWithScore(key string, member string) (Result[int64], Result[float64], error)

	ZRevRank(key string, member string) (Result[int64], error)

	ZRevRankWithScore(key string, member string) (Result[int64], Result[float64], error)

	ZScore(key string, member string) (Result[float64], error)

	ZCount(key string, rangeOptions *options.ZCountRange) (int64, error)

	ZScan(key string, cursor string) (string, []string, error)

	ZScanWithOptions(key string, cursor string, options *options.ZScanOptions) (string, []string, error)

	ZRemRangeByLex(key string, rangeQuery options.RangeByLex) (int64, error)

	ZRemRangeByRank(key string, start int64, stop int64) (int64, error)

	ZRemRangeByScore(key string, rangeQuery options.RangeByScore) (int64, error)

<<<<<<< HEAD
	ZDiff(keys []string) ([]string, error)

	ZDiffWithScores(keys []string) (map[string]float64, error)
=======
	ZRandMember(key string) (Result[string], error)

	ZRandMemberWithCount(key string, count int64) ([]string, error)

	ZRandMemberWithCountWithScores(key string, count int64) ([]MemberAndScore, error)

	ZMScore(key string, members []string) ([]Result[float64], error)

	ZInter(keys options.KeyArray) ([]string, error)

	ZInterWithScores(options *options.ZInterOptions) (map[string]float64, error)
>>>>>>> 7b77603f
}<|MERGE_RESOLUTION|>--- conflicted
+++ resolved
@@ -71,11 +71,10 @@
 
 	ZRemRangeByScore(key string, rangeQuery options.RangeByScore) (int64, error)
 
-<<<<<<< HEAD
 	ZDiff(keys []string) ([]string, error)
 
 	ZDiffWithScores(keys []string) (map[string]float64, error)
-=======
+
 	ZRandMember(key string) (Result[string], error)
 
 	ZRandMemberWithCount(key string, count int64) ([]string, error)
@@ -87,5 +86,4 @@
 	ZInter(keys options.KeyArray) ([]string, error)
 
 	ZInterWithScores(options *options.ZInterOptions) (map[string]float64, error)
->>>>>>> 7b77603f
 }