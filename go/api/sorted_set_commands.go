--- conflicted
+++ resolved
@@ -378,9 +378,8 @@
 	// [valkey.io]: https://valkey.io/commands/zrevrank/
 	ZRevRankWithScore(key string, member string) (Result[int64], Result[float64], error)
 
-<<<<<<< HEAD
 	ZScore(key string, member string) (Result[float64], error)
-=======
+  
 	ZCount(key string, rangeOptions *options.ZCountRange) (int64, error)
->>>>>>> aa8760b1
+
 }