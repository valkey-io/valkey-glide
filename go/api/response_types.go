--- conflicted
+++ resolved
@@ -29,10 +29,18 @@
 	MembersAndScores []MemberAndScore
 }
 
-<<<<<<< HEAD
-=======
 // MemberAndScore is used by ZRANDMEMBER, which return an object consisting of the sorted set member, and its score.
->>>>>>> 5bc30ae5
+type MemberAndScore struct {
+	Member string
+	Score  float64
+}
+
+// Response of the [ZMPop] and [BZMPop] command.
+type KeyWithArrayOfMembersAndScores struct {
+	Key              string
+	MembersAndScores []MemberAndScore
+}
+
 type MemberAndScore struct {
 	Member string
 	Score  float64
