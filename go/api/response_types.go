--- conflicted
+++ resolved
@@ -3,14 +3,11 @@
 package api
 
 // A value to return alongside with error in case if command failed
-<<<<<<< HEAD
 var (
 	defaultFloatResponse float64
 	defaultBoolResponse  bool
+	defaultIntResponse   int64
 )
-=======
-var defaultIntResponse int64
->>>>>>> c245ce40
 
 type Result[T any] struct {
 	val   T
