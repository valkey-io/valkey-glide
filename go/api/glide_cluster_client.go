--- conflicted
+++ resolved
@@ -7,10 +7,7 @@
 import "C"
 
 import (
-<<<<<<< HEAD
-=======
 	"github.com/valkey-io/valkey-glide/go/glide/api/config"
->>>>>>> 17a91b2f
 	"github.com/valkey-io/valkey-glide/go/glide/api/options"
 )
 
@@ -170,31 +167,6 @@
 	return createClusterSingleValue[string](data), nil
 }
 
-<<<<<<< HEAD
-// Returns the number of keys in the database.
-//
-// Return value:
-//
-//	The number of keys in the database.
-//
-// Example:
-//
-//	route := api.SimpleNodeRoute(api.RandomRoute)
-//	options := options.NewDBOptionsBuilder().SetRoute(route)
-//	result, err := client.DBSizeWithOption(route)
-//	if err != nil {
-//	  // handle error
-//	}
-//	fmt.Println(result) // Output: 1
-//
-// [valkey.io]: https://valkey.io/commands/dbsize/
-func (client *GlideClusterClient) DBSizeWithOptions(opts options.RouteOption) (int64, error) {
-	result, err := client.executeCommandWithRoute(C.DBSize, []string{}, opts.Route)
-	if err != nil {
-		return defaultIntResponse, err
-	}
-	return handleIntResponse(result)
-=======
 // CustomCommandWithRoute executes a single command, specified by args, without checking inputs. Every part of the command,
 // including the command name and subcommands, should be added as a separate value in args. The returning value depends on
 // the executed command.
@@ -293,5 +265,29 @@
 	}
 
 	return handleStringResponse(response)
->>>>>>> 17a91b2f
+}
+
+// Returns the number of keys in the database.
+//
+// Return value:
+//
+//	The number of keys in the database.
+//
+// Example:
+//
+//	route := api.SimpleNodeRoute(api.RandomRoute)
+//	options := options.NewDBOptionsBuilder().SetRoute(route)
+//	result, err := client.DBSizeWithOption(route)
+//	if err != nil {
+//	  // handle error
+//	}
+//	fmt.Println(result) // Output: 1
+//
+// [valkey.io]: https://valkey.io/commands/dbsize/
+func (client *GlideClusterClient) DBSizeWithOptions(opts options.RouteOption) (int64, error) {
+	result, err := client.executeCommandWithRoute(C.DBSize, []string{}, opts.Route)
+	if err != nil {
+		return defaultIntResponse, err
+	}
+	return handleIntResponse(result)
 }