--- conflicted
+++ resolved
@@ -857,13 +857,8 @@
 // [valkey.io]: https://valkey.io/commands/config-get/
 func (client *GlideClusterClient) ConfigGet(
 	parameters []string,
-<<<<<<< HEAD
-) (ClusterValue[interface{}], error) {
+) (map[string]string, error) {
 	res, err := client.executor.sendCommand(C.ConfigGet, parameters)
-=======
-) (map[string]string, error) {
-	res, err := client.executeCommand(C.ConfigGet, parameters)
->>>>>>> 59e689ee
 	if err != nil {
 		return nil, err
 	}
@@ -890,13 +885,8 @@
 // [valkey.io]: https://valkey.io/commands/config-get/
 func (client *GlideClusterClient) ConfigGetWithOptions(
 	parameters []string, opts options.RouteOption,
-<<<<<<< HEAD
-) (ClusterValue[interface{}], error) {
+) (ClusterValue[map[string]string], error) {
 	res, err := client.executor.sendCommandWithRoute(C.ConfigGet, parameters, opts.Route)
-=======
-) (ClusterValue[map[string]string], error) {
-	res, err := client.executeCommandWithRoute(C.ConfigGet, parameters, opts.Route)
->>>>>>> 59e689ee
 	if err != nil {
 		return createEmptyClusterValue[map[string]string](), err
 	}
