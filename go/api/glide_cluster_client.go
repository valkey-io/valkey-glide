// Copyright Valkey GLIDE Project Contributors - SPDX Identifier: Apache-2.0

package api

// #cgo LDFLAGS: -L../target/release -lglide_rs
// #include "../lib.h"
import "C"

import (
	"github.com/valkey-io/valkey-glide/go/glide/api/options"
)

// GlideClusterClient interface compliance check.
var _ GlideClusterClientCommands = (*GlideClusterClient)(nil)

// GlideClusterClientCommands is a client used for connection in cluster mode.
type GlideClusterClientCommands interface {
	BaseClient
	GenericClusterCommands
	ServerManagementClusterCommands
}

// GlideClusterClient implements cluster mode operations by extending baseClient functionality.
type GlideClusterClient struct {
	*baseClient
}

// NewGlideClusterClient creates a [GlideClusterClientCommands] in cluster mode using the given
// [GlideClusterClientConfiguration].
func NewGlideClusterClient(config *GlideClusterClientConfiguration) (GlideClusterClientCommands, error) {
	client, err := createClient(config)
	if err != nil {
		return nil, err
	}

	return &GlideClusterClient{client}, nil
}

// CustomCommand executes a single command, specified by args, without checking inputs. Every part of the command,
// including the command name and subcommands, should be added as a separate value in args. The returning value depends on
// the executed
// command.
//
// The command will be routed automatically based on the passed command's default request policy.
//
// See [Valkey GLIDE Wiki] for details on the restrictions and limitations of the custom command API.
//
// This function should only be used for single-response commands. Commands that don't return complete response and awaits
// (such as SUBSCRIBE), or that return potentially more than a single response (such as XREAD), or that change the client's
// behavior (such as entering pub/sub mode on RESP2 connections) shouldn't be called using this function.
//
// Parameters:
//
//	args - Arguments for the custom command including the command name.
//
// Return value:
//
//	The returned value for the custom command.
//
// For example:
//
//	result, err := client.CustomCommand([]string{"ping"})
//	result.Value().(string): "PONG"
//
// [Valkey GLIDE Wiki]: https://github.com/valkey-io/valkey-glide/wiki/General-Concepts#custom-command
func (client *GlideClusterClient) CustomCommand(args []string) (ClusterValue[interface{}], error) {
	res, err := client.executeCommand(C.CustomCommand, args)
	if err != nil {
		return createEmptyClusterValue[interface{}](), err
	}
	data, err := handleInterfaceResponse(res)
	if err != nil {
		return createEmptyClusterValue[interface{}](), err
	}
<<<<<<< HEAD
	return CreateClusterValue(data), nil
}

// Returns the server time.
=======
	return createClusterValue[interface{}](data), nil
}

// Gets information and statistics about the server.
//
// The command will be routed to all primary nodes.
//
// See [valkey.io] for details.
//
// Return value:
//
//	A map where each address is the key and its corresponding node response is the information for the default sections.
//
// Example:
//
//	response, err := clusterClient.Info(opts)
//	if err != nil {
//		// handle error
//	}
//	for node, data := range response {
//		fmt.Printf("%s node returned %s\n", node, data)
//	}
//
// [valkey.io]: https://valkey.io/commands/info/
func (client *GlideClusterClient) Info() (map[string]string, error) {
	result, err := client.executeCommand(C.Info, []string{})
	if err != nil {
		return nil, err
	}

	return handleStringToStringMapResponse(result)
}

// Gets information and statistics about the server.
//
// The command will be routed to all primary nodes, unless `route` in [ClusterInfoOptions] is provided.
>>>>>>> 96fb5898
//
// See [valkey.io] for details.
//
// Parameters:
//
<<<<<<< HEAD
//	options - The TimeOptions type.
//
// Return value:
//
// The current server time as a String array with two elements: A UNIX TIME and the amount
// of microseconds already elapsed in the current second.
// The returned array is in a [UNIX TIME, Microseconds already elapsed] format.
//
// Example:
//
//	route := config.Route(config.AllNodes)
//	opts  := options.ClusterTimeOptions{
//		  Route: &route,
//	}
//	fmt.Println(clusterResponse.Value()) // Output: [1737994354 547816]
//
// [valkey.io]: https://valkey.io/commands/time/
func (client *GlideClusterClient) TimeWithOptions(opts options.RouteOption) (ClusterValue[[]string], error) {
	result, err := client.executeCommandWithRoute(C.Time, []string{}, opts.Route)
	if err != nil {
		return CreateEmptyStringArrayClusterValue(), err
	}
	return handleTimeClusterResponse(result)
=======
//	options - Additional command parameters, see [ClusterInfoOptions] for more details.
//
// Return value:
//
//	When specifying a route other than a single node or when route is not given,
//	it returns a map where each address is the key and its corresponding node response is the value.
//	When a single node route is given, command returns a string containing the information for the sections requested.
//
// Example:
//
//	opts := api.ClusterInfoOptions{
//		InfoOptions: &api.InfoOptions{Sections: []api.Section{api.Server}},
//		Route: api.RandomRoute.ToPtr(),
//	}
//	response, err := clusterClient.InfoWithOptions(opts)
//	if err != nil {
//		// handle error
//	}
//	// Command sent to a single random node via RANDOM route, expecting SingleValue result as a `string`.
//	fmt.Println(response.SingleValue())
//
// [valkey.io]: https://valkey.io/commands/info/
func (client *GlideClusterClient) InfoWithOptions(options ClusterInfoOptions) (ClusterValue[string], error) {
	if options.Route == nil {
		response, err := client.executeCommand(C.Info, options.toArgs())
		if err != nil {
			return createEmptyClusterValue[string](), err
		}
		data, err := handleStringToStringMapResponse(response)
		if err != nil {
			return createEmptyClusterValue[string](), err
		}
		return createClusterMultiValue[string](data), nil
	}
	response, err := client.executeCommandWithRoute(C.Info, options.toArgs(), *options.Route)
	if err != nil {
		return createEmptyClusterValue[string](), err
	}
	if (*options.Route).IsMultiNode() {
		data, err := handleStringToStringMapResponse(response)
		if err != nil {
			return createEmptyClusterValue[string](), err
		}
		return createClusterMultiValue[string](data), nil
	}
	data, err := handleStringResponse(response)
	if err != nil {
		return createEmptyClusterValue[string](), err
	}
	return createClusterSingleValue[string](data), nil
>>>>>>> 96fb5898
}<|MERGE_RESOLUTION|>--- conflicted
+++ resolved
@@ -72,12 +72,6 @@
 	if err != nil {
 		return createEmptyClusterValue[interface{}](), err
 	}
-<<<<<<< HEAD
-	return CreateClusterValue(data), nil
-}
-
-// Returns the server time.
-=======
 	return createClusterValue[interface{}](data), nil
 }
 
@@ -114,37 +108,11 @@
 // Gets information and statistics about the server.
 //
 // The command will be routed to all primary nodes, unless `route` in [ClusterInfoOptions] is provided.
->>>>>>> 96fb5898
 //
 // See [valkey.io] for details.
 //
 // Parameters:
 //
-<<<<<<< HEAD
-//	options - The TimeOptions type.
-//
-// Return value:
-//
-// The current server time as a String array with two elements: A UNIX TIME and the amount
-// of microseconds already elapsed in the current second.
-// The returned array is in a [UNIX TIME, Microseconds already elapsed] format.
-//
-// Example:
-//
-//	route := config.Route(config.AllNodes)
-//	opts  := options.ClusterTimeOptions{
-//		  Route: &route,
-//	}
-//	fmt.Println(clusterResponse.Value()) // Output: [1737994354 547816]
-//
-// [valkey.io]: https://valkey.io/commands/time/
-func (client *GlideClusterClient) TimeWithOptions(opts options.RouteOption) (ClusterValue[[]string], error) {
-	result, err := client.executeCommandWithRoute(C.Time, []string{}, opts.Route)
-	if err != nil {
-		return CreateEmptyStringArrayClusterValue(), err
-	}
-	return handleTimeClusterResponse(result)
-=======
 //	options - Additional command parameters, see [ClusterInfoOptions] for more details.
 //
 // Return value:
@@ -195,5 +163,35 @@
 		return createEmptyClusterValue[string](), err
 	}
 	return createClusterSingleValue[string](data), nil
->>>>>>> 96fb5898
+}
+
+// Returns the server time.
+//
+// See [valkey.io] for details.
+//
+// Parameters:
+//
+//	options - The TimeOptions type.
+//
+// Return value:
+//
+// The current server time as a String array with two elements: A UNIX TIME and the amount
+// of microseconds already elapsed in the current second.
+// The returned array is in a [UNIX TIME, Microseconds already elapsed] format.
+//
+// Example:
+//
+//	route := config.Route(config.AllNodes)
+//	opts  := options.ClusterTimeOptions{
+//		  Route: &route,
+//	}
+//	fmt.Println(clusterResponse.Value()) // Output: [1737994354 547816]
+//
+// [valkey.io]: https://valkey.io/commands/time/
+func (client *GlideClusterClient) TimeWithOptions(opts options.RouteOption) (ClusterValue[[]string], error) {
+	result, err := client.executeCommandWithRoute(C.Time, []string{}, opts.Route)
+	if err != nil {
+		return CreateEmptyStringArrayClusterValue(), err
+	}
+	return handleTimeClusterResponse(result)
 }