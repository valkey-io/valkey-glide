// Copyright Valkey GLIDE Project Contributors - SPDX Identifier: Apache-2.0

package api

// #cgo LDFLAGS: -L../target/release -lglide_rs
// #include "../lib.h"
import "C"

import (
	"github.com/valkey-io/valkey-glide/go/glide/api/config"
	"github.com/valkey-io/valkey-glide/go/glide/api/options"
)

// GlideClusterClient interface compliance check.
var _ GlideClusterClientCommands = (*GlideClusterClient)(nil)

// GlideClusterClientCommands is a client used for connection in cluster mode.
type GlideClusterClientCommands interface {
	BaseClient
	GenericClusterCommands
	ServerManagementClusterCommands
	ConnectionManagementClusterCommands
}

// GlideClusterClient implements cluster mode operations by extending baseClient functionality.
type GlideClusterClient struct {
	*baseClient
}

// NewGlideClusterClient creates a [GlideClusterClientCommands] in cluster mode using the given
// [GlideClusterClientConfiguration].
func NewGlideClusterClient(config *GlideClusterClientConfiguration) (GlideClusterClientCommands, error) {
	client, err := createClient(config)
	if err != nil {
		return nil, err
	}

	return &GlideClusterClient{client}, nil
}

// CustomCommand executes a single command, specified by args, without checking inputs. Every part of the command,
// including the command name and subcommands, should be added as a separate value in args. The returning value depends on
// the executed
// command.
//
// The command will be routed automatically based on the passed command's default request policy.
//
// See [Valkey GLIDE Wiki] for details on the restrictions and limitations of the custom command API.
//
// This function should only be used for single-response commands. Commands that don't return complete response and awaits
// (such as SUBSCRIBE), or that return potentially more than a single response (such as XREAD), or that change the client's
// behavior (such as entering pub/sub mode on RESP2 connections) shouldn't be called using this function.
//
// Parameters:
//
//	args - Arguments for the custom command including the command name.
//
// Return value:
//
//	The returned value for the custom command.
//
// For example:
//
//	result, err := client.CustomCommand([]string{"ping"})
//	result.Value().(string): "PONG"
//
// [Valkey GLIDE Wiki]: https://github.com/valkey-io/valkey-glide/wiki/General-Concepts#custom-command
func (client *GlideClusterClient) CustomCommand(args []string) (ClusterValue[interface{}], error) {
	res, err := client.executeCommand(C.CustomCommand, args)
	if err != nil {
		return createEmptyClusterValue[interface{}](), err
	}
	data, err := handleInterfaceResponse(res)
	if err != nil {
		return createEmptyClusterValue[interface{}](), err
	}
	return createClusterValue[interface{}](data), nil
}

// Gets information and statistics about the server.
//
// The command will be routed to all primary nodes.
//
// See [valkey.io] for details.
//
// Return value:
//
//	A map where each address is the key and its corresponding node response is the information for the default sections.
//
// Example:
//
//	response, err := clusterClient.Info(opts)
//	if err != nil {
//		// handle error
//	}
//	for node, data := range response {
//		fmt.Printf("%s node returned %s\n", node, data)
//	}
//
// [valkey.io]: https://valkey.io/commands/info/
func (client *GlideClusterClient) Info() (map[string]string, error) {
	result, err := client.executeCommand(C.Info, []string{})
	if err != nil {
		return nil, err
	}

	return handleStringToStringMapResponse(result)
}

// Gets information and statistics about the server.
//
// The command will be routed to all primary nodes, unless `route` in [ClusterInfoOptions] is provided.
//
// See [valkey.io] for details.
//
// Parameters:
//
//	options - Additional command parameters, see [ClusterInfoOptions] for more details.
//
// Return value:
//
//	When specifying a route other than a single node or when route is not given,
//	it returns a map where each address is the key and its corresponding node response is the value.
//	When a single node route is given, command returns a string containing the information for the sections requested.
//
// Example:
//
//	opts := api.ClusterInfoOptions{
//		InfoOptions: &api.InfoOptions{Sections: []api.Section{api.Server}},
//		Route: api.RandomRoute.ToPtr(),
//	}
//	response, err := clusterClient.InfoWithOptions(opts)
//	if err != nil {
//		// handle error
//	}
//	// Command sent to a single random node via RANDOM route, expecting SingleValue result as a `string`.
//	fmt.Println(response.SingleValue())
//
// [valkey.io]: https://valkey.io/commands/info/
func (client *GlideClusterClient) InfoWithOptions(options ClusterInfoOptions) (ClusterValue[string], error) {
	if options.Route == nil {
		response, err := client.executeCommand(C.Info, options.toArgs())
		if err != nil {
			return createEmptyClusterValue[string](), err
		}
		data, err := handleStringToStringMapResponse(response)
		if err != nil {
			return createEmptyClusterValue[string](), err
		}
		return createClusterMultiValue[string](data), nil
	}
	response, err := client.executeCommandWithRoute(C.Info, options.toArgs(), *options.Route)
	if err != nil {
		return createEmptyClusterValue[string](), err
	}
	if (*options.Route).IsMultiNode() {
		data, err := handleStringToStringMapResponse(response)
		if err != nil {
			return createEmptyClusterValue[string](), err
		}
		return createClusterMultiValue[string](data), nil
	}
	data, err := handleStringResponse(response)
	if err != nil {
		return createEmptyClusterValue[string](), err
	}
	return createClusterSingleValue[string](data), nil
}

// CustomCommandWithRoute executes a single command, specified by args, without checking inputs. Every part of the command,
// including the command name and subcommands, should be added as a separate value in args. The returning value depends on
// the executed command.
//
// See [Valkey GLIDE Wiki] for details on the restrictions and limitations of the custom command API.
//
// Parameters:
//
//	args  - Arguments for the custom command including the command name.
//	route - Specifies the routing configuration for the command. The client will route the
//	        command to the nodes defined by route.
//
// Return value:
//
//	The returning value depends on the executed command and route.
//
// For example:
//
//	route := config.SimpleNodeRoute(config.RandomRoute)
//	result, err := client.CustomCommandWithRoute([]string{"ping"}, route)
//	result.SingleValue().(string): "PONG"
//
// [Valkey GLIDE Wiki]: https://github.com/valkey-io/valkey-glide/wiki/General-Concepts#custom-command
func (client *GlideClusterClient) CustomCommandWithRoute(
	args []string,
	route config.Route,
) (ClusterValue[interface{}], error) {
	res, err := client.executeCommandWithRoute(C.CustomCommand, args, route)
	if err != nil {
		return createEmptyClusterValue[interface{}](), err
	}
	data, err := handleInterfaceResponse(res)
	if err != nil {
		return createEmptyClusterValue[interface{}](), err
	}
	return createClusterValue[interface{}](data), nil
}

// Pings the server.
// The command will be routed to all primary nodes.
//
// Return value:
//
// Returns "PONG".
//
// For example:
//
//	result, err := clusterClient.Ping()
//	fmt.Println(result) // Output: PONG
//
// [valkey.io]: https://valkey.io/commands/ping/
func (client *GlideClusterClient) Ping() (string, error) {
	result, err := client.executeCommand(C.Ping, []string{})
	if err != nil {
		return defaultStringResponse, err
	}
	return handleStringResponse(result)
}

// Pings the server.
// The command will be routed to all primary nodes, unless `Route` is provided in `pingOptions`.
//
// Parameters:
//
//	pingOptions - The PingOptions type.
//
// Return value:
//
//	Returns the copy of message.
//
// For example:
//
//	route := config.Route(config.RandomRoute)
//	opts  := options.ClusterPingOptions{
//			 PingOptions: &options.PingOptions{
//			   Message: "Hello",
//			 },
//			 Route: &route,
//		 }
//	result, err := clusterClient.PingWithOptions(opts)
//	fmt.Println(result) // Output: Hello
//
// [valkey.io]: https://valkey.io/commands/ping/
func (client *GlideClusterClient) PingWithOptions(pingOptions options.ClusterPingOptions) (string, error) {
	if pingOptions.Route == nil {
		response, err := client.executeCommand(C.Ping, pingOptions.ToArgs())
		if err != nil {
			return defaultStringResponse, err
		}
		return handleStringResponse(response)
	}

	response, err := client.executeCommandWithRoute(C.Ping, pingOptions.ToArgs(), *pingOptions.Route)
	if err != nil {
		return defaultStringResponse, err
	}

	return handleStringResponse(response)
}

<<<<<<< HEAD
// Returns the number of keys in the database.
//
// Return value:
//
//	The number of keys in the database.
//
// Example:
//
//	route := api.SimpleNodeRoute(api.RandomRoute)
//	options := options.NewDBOptionsBuilder().SetRoute(route)
//	result, err := client.DBSizeWithOption(route)
//	if err != nil {
//	  // handle error
//	}
//	fmt.Println(result) // Output: 1
//
// [valkey.io]: https://valkey.io/commands/dbsize/
func (client *GlideClusterClient) DBSizeWithOptions(opts options.RouteOption) (int64, error) {
	result, err := client.executeCommandWithRoute(C.DBSize, []string{}, opts.Route)
	if err != nil {
		return defaultIntResponse, err
	}
	return handleIntResponse(result)
=======
// Returns the server time.
// The command will be routed to a random node, unless Route in opts is provided.
//
// See [valkey.io] for details.
//
// Parameters:
//
//	options - The TimeOptions type.
//
// Return value:
//
// The current server time as a String array with two elements: A UNIX TIME and the amount
// of microseconds already elapsed in the current second.
// The returned array is in a [UNIX TIME, Microseconds already elapsed] format.
//
// Example:
//
//	route := config.Route(config.RandomRoute)
//	opts  := options.ClusterTimeOptions{
//		  Route: &route,
//	}
//	fmt.Println(clusterResponse.SingleValue()) // Output: [1737994354 547816]
//
// [valkey.io]: https://valkey.io/commands/time/
func (client *GlideClusterClient) TimeWithOptions(opts options.RouteOption) (ClusterValue[[]string], error) {
	result, err := client.executeCommandWithRoute(C.Time, []string{}, opts.Route)
	if err != nil {
		return createEmptyClusterValue[[]string](), err
	}
	return handleTimeClusterResponse(result)
>>>>>>> b4e28e2d
}<|MERGE_RESOLUTION|>--- conflicted
+++ resolved
@@ -267,7 +267,38 @@
 	return handleStringResponse(response)
 }
 
-<<<<<<< HEAD
+// Returns the server time.
+// The command will be routed to a random node, unless Route in opts is provided.
+//
+// See [valkey.io] for details.
+//
+// Parameters:
+//
+//	options - The TimeOptions type.
+//
+// Return value:
+//
+// The current server time as a String array with two elements: A UNIX TIME and the amount
+// of microseconds already elapsed in the current second.
+// The returned array is in a [UNIX TIME, Microseconds already elapsed] format.
+//
+// Example:
+//
+//	route := config.Route(config.RandomRoute)
+//	opts  := options.ClusterTimeOptions{
+//		  Route: &route,
+//	}
+//	fmt.Println(clusterResponse.SingleValue()) // Output: [1737994354 547816]
+//
+// [valkey.io]: https://valkey.io/commands/time/
+func (client *GlideClusterClient) TimeWithOptions(opts options.RouteOption) (ClusterValue[[]string], error) {
+	result, err := client.executeCommandWithRoute(C.Time, []string{}, opts.Route)
+	if err != nil {
+		return createEmptyClusterValue[[]string](), err
+	}
+	return handleTimeClusterResponse(result)
+}
+
 // Returns the number of keys in the database.
 //
 // Return value:
@@ -291,36 +322,4 @@
 		return defaultIntResponse, err
 	}
 	return handleIntResponse(result)
-=======
-// Returns the server time.
-// The command will be routed to a random node, unless Route in opts is provided.
-//
-// See [valkey.io] for details.
-//
-// Parameters:
-//
-//	options - The TimeOptions type.
-//
-// Return value:
-//
-// The current server time as a String array with two elements: A UNIX TIME and the amount
-// of microseconds already elapsed in the current second.
-// The returned array is in a [UNIX TIME, Microseconds already elapsed] format.
-//
-// Example:
-//
-//	route := config.Route(config.RandomRoute)
-//	opts  := options.ClusterTimeOptions{
-//		  Route: &route,
-//	}
-//	fmt.Println(clusterResponse.SingleValue()) // Output: [1737994354 547816]
-//
-// [valkey.io]: https://valkey.io/commands/time/
-func (client *GlideClusterClient) TimeWithOptions(opts options.RouteOption) (ClusterValue[[]string], error) {
-	result, err := client.executeCommandWithRoute(C.Time, []string{}, opts.Route)
-	if err != nil {
-		return createEmptyClusterValue[[]string](), err
-	}
-	return handleTimeClusterResponse(result)
->>>>>>> b4e28e2d
 }