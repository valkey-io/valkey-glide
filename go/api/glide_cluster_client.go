--- conflicted
+++ resolved
@@ -7,10 +7,7 @@
 import "C"
 
 import (
-<<<<<<< HEAD
-=======
 	"github.com/valkey-io/valkey-glide/go/glide/api/config"
->>>>>>> 17a91b2f
 	"github.com/valkey-io/valkey-glide/go/glide/api/options"
 )
 
@@ -170,58 +167,6 @@
 	return createClusterSingleValue[string](data), nil
 }
 
-<<<<<<< HEAD
-// Echo the provided message back.
-// The command will be routed a random node.
-//
-// Parameters:
-//
-//	message - The provided message.
-//
-// Return value:
-//
-//	A map where each address is the key and its corresponding node response is the information for the default sections.
-//
-// For example:
-//
-//	response, err := clusterClient.EchoWithOptions(opts)
-//	if err != nil {
-//		// handle error
-//	}
-//	for node, data := range response {
-//		fmt.Printf("%s node returned %s\n", node, data)
-//	}
-//
-// [valkey.io]: https://valkey.io/commands/echo/
-func (client *GlideClusterClient) EchoWithOptions(echoOptions options.ClusterEchoOptions) (ClusterValue[string], error) {
-	if echoOptions.Route == nil {
-		response, err := client.executeCommand(C.Info, echoOptions.ToArgs())
-		if err != nil {
-			return createEmptyClusterValue[string](), err
-		}
-		data, err := handleStringToStringMapResponse(response)
-		if err != nil {
-			return createEmptyClusterValue[string](), err
-		}
-		return createClusterMultiValue[string](data), nil
-	}
-	response, err := client.executeCommandWithRoute(C.Echo, echoOptions.ToArgs(), *echoOptions.Route)
-	if err != nil {
-		return createEmptyClusterValue[string](), err
-	}
-	if (*echoOptions.Route).IsMultiNode() {
-		data, err := handleStringToStringMapResponse(response)
-		if err != nil {
-			return createEmptyClusterValue[string](), err
-		}
-		return createClusterMultiValue[string](data), nil
-	}
-	data, err := handleStringResponse(response)
-	if err != nil {
-		return createEmptyClusterValue[string](), err
-	}
-	return createClusterSingleValue[string](data), nil
-=======
 // CustomCommandWithRoute executes a single command, specified by args, without checking inputs. Every part of the command,
 // including the command name and subcommands, should be added as a separate value in args. The returning value depends on
 // the executed command.
@@ -320,5 +265,56 @@
 	}
 
 	return handleStringResponse(response)
->>>>>>> 17a91b2f
+}
+
+// Echo the provided message back.
+// The command will be routed a random node.
+//
+// Parameters:
+//
+//	message - The provided message.
+//
+// Return value:
+//
+//	A map where each address is the key and its corresponding node response is the information for the default sections.
+//
+// For example:
+//
+//	response, err := clusterClient.EchoWithOptions(opts)
+//	if err != nil {
+//		// handle error
+//	}
+//	for node, data := range response {
+//		fmt.Printf("%s node returned %s\n", node, data)
+//	}
+//
+// [valkey.io]: https://valkey.io/commands/echo/
+func (client *GlideClusterClient) EchoWithOptions(echoOptions options.ClusterEchoOptions) (ClusterValue[string], error) {
+	if echoOptions.Route == nil {
+		response, err := client.executeCommand(C.Info, echoOptions.ToArgs())
+		if err != nil {
+			return createEmptyClusterValue[string](), err
+		}
+		data, err := handleStringToStringMapResponse(response)
+		if err != nil {
+			return createEmptyClusterValue[string](), err
+		}
+		return createClusterMultiValue[string](data), nil
+	}
+	response, err := client.executeCommandWithRoute(C.Echo, echoOptions.ToArgs(), *echoOptions.Route)
+	if err != nil {
+		return createEmptyClusterValue[string](), err
+	}
+	if (*echoOptions.Route).IsMultiNode() {
+		data, err := handleStringToStringMapResponse(response)
+		if err != nil {
+			return createEmptyClusterValue[string](), err
+		}
+		return createClusterMultiValue[string](data), nil
+	}
+	data, err := handleStringResponse(response)
+	if err != nil {
+		return createEmptyClusterValue[string](), err
+	}
+	return createClusterSingleValue[string](data), nil
 }