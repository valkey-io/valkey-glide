// Copyright Valkey GLIDE Project Contributors - SPDX Identifier: Apache-2.0

package api

// #cgo LDFLAGS: -L../target/release -lglide_rs
// #include "../lib.h"
import "C"

// GlideClusterClient is a client used for connection in cluster mode.
type GlideClusterClient struct {
	*baseClient
}

// NewGlideClusterClient creates a [GlideClusterClient] in cluster mode using the given [GlideClusterClientConfiguration].
func NewGlideClusterClient(config *GlideClusterClientConfiguration) (*GlideClusterClient, error) {
	client, err := createClient(config)
	if err != nil {
		return nil, err
	}

	return &GlideClusterClient{client}, nil
}

// CustomCommand executes a single command, specified by args, without checking inputs. Every part of the command, including
// the command name and subcommands, should be added as a separate value in args. The returning value depends on the executed
// command.
//
// The command will be routed automatically based on the passed command's default request policy.
//
// See [Valkey GLIDE Wiki] for details on the restrictions and limitations of the custom command API.
//
// This function should only be used for single-response commands. Commands that don't return complete response and awaits
// (such as SUBSCRIBE), or that return potentially more than a single response (such as XREAD), or that change the client's
// behavior (such as entering pub/sub mode on RESP2 connections) shouldn't be called using this function.
//
<<<<<<< HEAD
// For example, to return a list of all pub/sub clients:
//
//	result, err := client.CustomCommand([]string{"CLIENT", "LIST", "TYPE", "PUBSUB"})
//
// [Valkey GLIDE Wiki]: https://github.com/valkey-io/valkey-glide/wiki/General-Concepts#custom-command
func (client *GlideClusterClient) CustomCommand(args []string) (interface{}, error) {
	res, err := client.executeCommand(C.CustomCommand, args)
	if err != nil {
		return nil, err
	}
	return handleInterfaceResponse(res)
=======
// Parameters:
//
//	args - Arguments for the custom command including the command name.
//
// Return value:
//
//	The returned value for the custom command.
//
// For example:
//
//	result, err := client.CustomCommand([]string{"ping"})
//	result.Value().(string): "PONG"
//
// [Valkey GLIDE Wiki]: https://github.com/valkey-io/valkey-glide/wiki/General-Concepts#custom-command
func (client *GlideClusterClient) CustomCommand(args []string) (ClusterValue[interface{}], error) {
	res, err := client.executeCommand(C.CustomCommand, args)
	if err != nil {
		return CreateEmptyClusterValue(), err
	}
	data, err := handleInterfaceResponse(res)
	if err != nil {
		return CreateEmptyClusterValue(), err
	}
	return CreateClusterValue(data), nil
>>>>>>> a8040a5b
}<|MERGE_RESOLUTION|>--- conflicted
+++ resolved
@@ -33,19 +33,6 @@
 // (such as SUBSCRIBE), or that return potentially more than a single response (such as XREAD), or that change the client's
 // behavior (such as entering pub/sub mode on RESP2 connections) shouldn't be called using this function.
 //
-<<<<<<< HEAD
-// For example, to return a list of all pub/sub clients:
-//
-//	result, err := client.CustomCommand([]string{"CLIENT", "LIST", "TYPE", "PUBSUB"})
-//
-// [Valkey GLIDE Wiki]: https://github.com/valkey-io/valkey-glide/wiki/General-Concepts#custom-command
-func (client *GlideClusterClient) CustomCommand(args []string) (interface{}, error) {
-	res, err := client.executeCommand(C.CustomCommand, args)
-	if err != nil {
-		return nil, err
-	}
-	return handleInterfaceResponse(res)
-=======
 // Parameters:
 //
 //	args - Arguments for the custom command including the command name.
@@ -70,5 +57,4 @@
 		return CreateEmptyClusterValue(), err
 	}
 	return CreateClusterValue(data), nil
->>>>>>> a8040a5b
 }