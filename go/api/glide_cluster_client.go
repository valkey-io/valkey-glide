// Copyright Valkey GLIDE Project Contributors - SPDX Identifier: Apache-2.0

package api

// #cgo LDFLAGS: -L../target/release -lglide_rs
// #include "../lib.h"
import "C"

import (
	"github.com/valkey-io/valkey-glide/go/glide/api/options"
)

// GlideClusterClient interface compliance check.
var _ GlideClusterClientCommands = (*GlideClusterClient)(nil)

// GlideClusterClientCommands is a client used for connection in cluster mode.
type GlideClusterClientCommands interface {
	BaseClient
	GenericClusterCommands
	ServerManagementClusterCommands
}

// GlideClusterClient implements cluster mode operations by extending baseClient functionality.
type GlideClusterClient struct {
	*baseClient
}

// NewGlideClusterClient creates a [GlideClusterClientCommands] in cluster mode using the given
// [GlideClusterClientConfiguration].
func NewGlideClusterClient(config *GlideClusterClientConfiguration) (GlideClusterClientCommands, error) {
	client, err := createClient(config)
	if err != nil {
		return nil, err
	}

	return &GlideClusterClient{client}, nil
}

// CustomCommand executes a single command, specified by args, without checking inputs. Every part of the command,
// including the command name and subcommands, should be added as a separate value in args. The returning value depends on
// the executed
// command.
//
// The command will be routed automatically based on the passed command's default request policy.
//
// See [Valkey GLIDE Wiki] for details on the restrictions and limitations of the custom command API.
//
// This function should only be used for single-response commands. Commands that don't return complete response and awaits
// (such as SUBSCRIBE), or that return potentially more than a single response (such as XREAD), or that change the client's
// behavior (such as entering pub/sub mode on RESP2 connections) shouldn't be called using this function.
//
// Parameters:
//
//	args - Arguments for the custom command including the command name.
//
// Return value:
//
//	The returned value for the custom command.
//
// For example:
//
//	result, err := client.CustomCommand([]string{"ping"})
//	result.Value().(string): "PONG"
//
// [Valkey GLIDE Wiki]: https://github.com/valkey-io/valkey-glide/wiki/General-Concepts#custom-command
func (client *GlideClusterClient) CustomCommand(args []string) (ClusterValue[interface{}], error) {
	res, err := client.executeCommand(C.CustomCommand, args)
	if err != nil {
		return createEmptyClusterValue[interface{}](), err
	}
	data, err := handleInterfaceResponse(res)
	if err != nil {
		return createEmptyClusterValue[interface{}](), err
	}
<<<<<<< HEAD
	return CreateClusterValue(data), nil
}

// Returns the number of keys in the currently selected database.
//
// Return value:
//
//	The number of keys in the currently selected database.
//
// Example:
//
//	route := api.SimpleNodeRoute(api.RandomRoute)
//	options := options.NewDBOptionsBuilder().SetRoute(route)
//	result, err := client.DBSizeWithOption(route)
//	if err != nil {
//	  // handle error
//	}
//	fmt.Println(result) // Output: 1
//
// [valkey.io]: https://valkey.io/commands/dbsize/
func (client *GlideClusterClient) DBSizeWithOptions(opts options.RouteOption) (int64, error) {
	result, err := client.executeCommandWithRoute(C.DBSize, []string{}, opts.Route)
	if err != nil {
		return defaultIntResponse, err
	}
	return handleIntResponse(result)
=======
	return createClusterValue[interface{}](data), nil
}

// Gets information and statistics about the server.
//
// The command will be routed to all primary nodes.
//
// See [valkey.io] for details.
//
// Return value:
//
//	A map where each address is the key and its corresponding node response is the information for the default sections.
//
// Example:
//
//	response, err := clusterClient.Info(opts)
//	if err != nil {
//		// handle error
//	}
//	for node, data := range response {
//		fmt.Printf("%s node returned %s\n", node, data)
//	}
//
// [valkey.io]: https://valkey.io/commands/info/
func (client *GlideClusterClient) Info() (map[string]string, error) {
	result, err := client.executeCommand(C.Info, []string{})
	if err != nil {
		return nil, err
	}

	return handleStringToStringMapResponse(result)
}

// Gets information and statistics about the server.
//
// The command will be routed to all primary nodes, unless `route` in [ClusterInfoOptions] is provided.
//
// See [valkey.io] for details.
//
// Parameters:
//
//	options - Additional command parameters, see [ClusterInfoOptions] for more details.
//
// Return value:
//
//	When specifying a route other than a single node or when route is not given,
//	it returns a map where each address is the key and its corresponding node response is the value.
//	When a single node route is given, command returns a string containing the information for the sections requested.
//
// Example:
//
//	opts := api.ClusterInfoOptions{
//		InfoOptions: &api.InfoOptions{Sections: []api.Section{api.Server}},
//		Route: api.RandomRoute.ToPtr(),
//	}
//	response, err := clusterClient.InfoWithOptions(opts)
//	if err != nil {
//		// handle error
//	}
//	// Command sent to a single random node via RANDOM route, expecting SingleValue result as a `string`.
//	fmt.Println(response.SingleValue())
//
// [valkey.io]: https://valkey.io/commands/info/
func (client *GlideClusterClient) InfoWithOptions(options ClusterInfoOptions) (ClusterValue[string], error) {
	if options.Route == nil {
		response, err := client.executeCommand(C.Info, options.toArgs())
		if err != nil {
			return createEmptyClusterValue[string](), err
		}
		data, err := handleStringToStringMapResponse(response)
		if err != nil {
			return createEmptyClusterValue[string](), err
		}
		return createClusterMultiValue[string](data), nil
	}
	response, err := client.executeCommandWithRoute(C.Info, options.toArgs(), *options.Route)
	if err != nil {
		return createEmptyClusterValue[string](), err
	}
	if (*options.Route).IsMultiNode() {
		data, err := handleStringToStringMapResponse(response)
		if err != nil {
			return createEmptyClusterValue[string](), err
		}
		return createClusterMultiValue[string](data), nil
	}
	data, err := handleStringResponse(response)
	if err != nil {
		return createEmptyClusterValue[string](), err
	}
	return createClusterSingleValue[string](data), nil
>>>>>>> be05a996
}<|MERGE_RESOLUTION|>--- conflicted
+++ resolved
@@ -72,34 +72,6 @@
 	if err != nil {
 		return createEmptyClusterValue[interface{}](), err
 	}
-<<<<<<< HEAD
-	return CreateClusterValue(data), nil
-}
-
-// Returns the number of keys in the currently selected database.
-//
-// Return value:
-//
-//	The number of keys in the currently selected database.
-//
-// Example:
-//
-//	route := api.SimpleNodeRoute(api.RandomRoute)
-//	options := options.NewDBOptionsBuilder().SetRoute(route)
-//	result, err := client.DBSizeWithOption(route)
-//	if err != nil {
-//	  // handle error
-//	}
-//	fmt.Println(result) // Output: 1
-//
-// [valkey.io]: https://valkey.io/commands/dbsize/
-func (client *GlideClusterClient) DBSizeWithOptions(opts options.RouteOption) (int64, error) {
-	result, err := client.executeCommandWithRoute(C.DBSize, []string{}, opts.Route)
-	if err != nil {
-		return defaultIntResponse, err
-	}
-	return handleIntResponse(result)
-=======
 	return createClusterValue[interface{}](data), nil
 }
 
@@ -191,5 +163,29 @@
 		return createEmptyClusterValue[string](), err
 	}
 	return createClusterSingleValue[string](data), nil
->>>>>>> be05a996
+}
+
+// Returns the number of keys in the currently selected database.
+//
+// Return value:
+//
+//	The number of keys in the currently selected database.
+//
+// Example:
+//
+//	route := api.SimpleNodeRoute(api.RandomRoute)
+//	options := options.NewDBOptionsBuilder().SetRoute(route)
+//	result, err := client.DBSizeWithOption(route)
+//	if err != nil {
+//	  // handle error
+//	}
+//	fmt.Println(result) // Output: 1
+//
+// [valkey.io]: https://valkey.io/commands/dbsize/
+func (client *GlideClusterClient) DBSizeWithOptions(opts options.RouteOption) (int64, error) {
+	result, err := client.executeCommandWithRoute(C.DBSize, []string{}, opts.Route)
+	if err != nil {
+		return defaultIntResponse, err
+	}
+	return handleIntResponse(result)
 }