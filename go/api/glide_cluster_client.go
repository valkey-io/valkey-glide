--- conflicted
+++ resolved
@@ -1673,39 +1673,6 @@
 		return DefaultStringResponse, err
 	}
 	return handleOkResponse(result)
-<<<<<<< HEAD
-}
-
-// Kills a function that is currently executing.
-//
-// `FUNCTION KILL` terminates read-only functions only.
-//
-// Since:
-//
-//	Valkey 7.0 and above.
-//
-// See [valkey.io] for more details.
-//
-// Parameters:
-//
-//	route - Specifies the routing configuration for the command. The client will route the
-//	        command to the nodes defined by route.
-//
-// Return value:
-//
-//	`OK` if function is terminated. Otherwise, throws an error.
-//
-// [valkey.io]: https://valkey.io/commands/function-kill/
-func (client *GlideClusterClient) FunctionKillWithRoute(route options.RouteOption) (string, error) {
-	result, err := client.executeCommandWithRoute(
-		C.FunctionKill,
-		[]string{},
-		route.Route,
-	)
-	if err != nil {
-		return DefaultStringResponse, err
-	}
-	return handleStringResponse(result)
 }
 
 // Checks existence of scripts in the script cache by their SHA1 digest.
@@ -1761,6 +1728,4 @@
 	}
 
 	return handleBoolArrayResponse(response)
-=======
->>>>>>> 884e74fe
 }