--- conflicted
+++ resolved
@@ -315,39 +315,6 @@
 	return createClusterSingleValue[string](data), nil
 }
 
-<<<<<<< HEAD
-// Gets the current connection id.
-// The command will be routed a random node, unless `Route` in `routeOptions` is provided.
-//
-// Parameters:
-//
-//	route - Specifies the routing configuration for the command. The client will route the
-//	        command to the nodes defined by route.
-//
-// Return value:
-//
-//	The id of the client.
-//
-// [valkey.io]: https://valkey.io/commands/client-id/
-func (client *GlideClusterClient) ClientIdWithOptions(opts options.RouteOption) (ClusterValue[int64], error) {
-	response, err := client.executeCommandWithRoute(C.ClientId, []string{}, opts.Route)
-	if err != nil {
-		return createEmptyClusterValue[int64](), err
-	}
-	if opts.Route != nil &&
-		(opts.Route).IsMultiNode() {
-		data, err := handleStringIntMapResponse(response)
-		if err != nil {
-			return createEmptyClusterValue[int64](), err
-		}
-		return createClusterMultiValue[int64](data), nil
-	}
-	data, err := handleIntResponse(response)
-	if err != nil {
-		return createEmptyClusterValue[int64](), err
-	}
-	return createClusterSingleValue[int64](data), nil
-=======
 // Helper function to perform the cluster scan.
 func (client *GlideClusterClient) clusterScan(
 	cursor *options.ClusterScanCursor,
@@ -484,5 +451,37 @@
 
 	nextCursor, keys, err := handleScanResponse(response)
 	return *options.NewClusterScanCursorWithId(nextCursor), keys, err
->>>>>>> f57543cb
+}
+
+// Gets the current connection id.
+// The command will be routed a random node, unless `Route` in `routeOptions` is provided.
+//
+// Parameters:
+//
+//	route - Specifies the routing configuration for the command. The client will route the
+//	        command to the nodes defined by route.
+//
+// Return value:
+//
+//	The id of the client.
+//
+// [valkey.io]: https://valkey.io/commands/client-id/
+func (client *GlideClusterClient) ClientIdWithOptions(opts options.RouteOption) (ClusterValue[int64], error) {
+	response, err := client.executeCommandWithRoute(C.ClientId, []string{}, opts.Route)
+	if err != nil {
+		return createEmptyClusterValue[int64](), err
+	}
+	if opts.Route != nil &&
+		(opts.Route).IsMultiNode() {
+		data, err := handleStringIntMapResponse(response)
+		if err != nil {
+			return createEmptyClusterValue[int64](), err
+		}
+		return createClusterMultiValue[int64](data), nil
+	}
+	data, err := handleIntResponse(response)
+	if err != nil {
+		return createEmptyClusterValue[int64](), err
+	}
+	return createClusterSingleValue[int64](data), nil
 }