// Copyright Valkey GLIDE Project Contributors - SPDX Identifier: Apache-2.0

package api

<<<<<<< HEAD
// #cgo LDFLAGS: -lglide_rs
// #cgo !windows LDFLAGS: -lm
// #cgo darwin LDFLAGS: -framework Security
// #cgo darwin,amd64 LDFLAGS: -framework CoreFoundation
// #cgo linux,amd64 LDFLAGS: -L${SRCDIR}/../rustbin/x86_64-unknown-linux-gnu
// #cgo linux,arm64 LDFLAGS: -L${SRCDIR}/../rustbin/aarch64-unknown-linux-gnu
// #cgo darwin,arm64 LDFLAGS: -L${SRCDIR}/../rustbin/aarch64-apple-darwin
// #cgo LDFLAGS: -L../target/release
=======
>>>>>>> 1f563257
// #include "../lib.h"
import "C"

import (
	"github.com/valkey-io/valkey-glide/go/api/config"
	"github.com/valkey-io/valkey-glide/go/api/options"
)

// GlideClusterClient interface compliance check.
var _ GlideClusterClientCommands = (*GlideClusterClient)(nil)

// GlideClusterClientCommands is a client used for connection in cluster mode.
type GlideClusterClientCommands interface {
	BaseClient
	GenericClusterCommands
	ServerManagementClusterCommands
	ConnectionManagementClusterCommands
}

// GlideClusterClient implements cluster mode operations by extending baseClient functionality.
type GlideClusterClient struct {
	*baseClient
}

// NewGlideClusterClient creates a [GlideClusterClientCommands] in cluster mode using the given
// [GlideClusterClientConfiguration].
func NewGlideClusterClient(config *GlideClusterClientConfiguration) (GlideClusterClientCommands, error) {
	client, err := createClient(config)
	if err != nil {
		return nil, err
	}

	return &GlideClusterClient{client}, nil
}

// CustomCommand executes a single command, specified by args, without checking inputs. Every part of the command,
// including the command name and subcommands, should be added as a separate value in args. The returning value depends on
// the executed
// command.
//
// The command will be routed automatically based on the passed command's default request policy.
//
// See [Valkey GLIDE Wiki] for details on the restrictions and limitations of the custom command API.
//
// This function should only be used for single-response commands. Commands that don't return complete response and awaits
// (such as SUBSCRIBE), or that return potentially more than a single response (such as XREAD), or that change the client's
// behavior (such as entering pub/sub mode on RESP2 connections) shouldn't be called using this function.
//
// Parameters:
//
//	args - Arguments for the custom command including the command name.
//
// Return value:
//
//	The returned value for the custom command.
//
// [Valkey GLIDE Wiki]: https://github.com/valkey-io/valkey-glide/wiki/General-Concepts#custom-command
func (client *GlideClusterClient) CustomCommand(args []string) (ClusterValue[interface{}], error) {
	res, err := client.executeCommand(C.CustomCommand, args)
	if err != nil {
		return createEmptyClusterValue[interface{}](), err
	}
	data, err := handleInterfaceResponse(res)
	if err != nil {
		return createEmptyClusterValue[interface{}](), err
	}
	return createClusterValue[interface{}](data), nil
}

// Gets information and statistics about the server.
//
// The command will be routed to all primary nodes.
//
// See [valkey.io] for details.
//
// Return value:
//
//	A map where each address is the key and its corresponding node response is the information for the default sections.
//
// [valkey.io]: https://valkey.io/commands/info/
func (client *GlideClusterClient) Info() (map[string]string, error) {
	result, err := client.executeCommand(C.Info, []string{})
	if err != nil {
		return nil, err
	}

	return handleStringToStringMapResponse(result)
}

// Gets information and statistics about the server.
//
// The command will be routed to all primary nodes, unless `route` in [ClusterInfoOptions] is provided.
//
// See [valkey.io] for details.
//
// Parameters:
//
//	options - Additional command parameters, see [ClusterInfoOptions] for more details.
//
// Return value:
//
//	When specifying a route other than a single node or when route is not given,
//	it returns a map where each address is the key and its corresponding node response is the value.
//	When a single node route is given, command returns a string containing the information for the sections requested.
//
// [valkey.io]: https://valkey.io/commands/info/
func (client *GlideClusterClient) InfoWithOptions(options options.ClusterInfoOptions) (ClusterValue[string], error) {
	optionArgs, err := options.ToArgs()
	if err != nil {
		return createEmptyClusterValue[string](), err
	}
	if options.RouteOption == nil || options.RouteOption.Route == nil {
		response, err := client.executeCommand(C.Info, optionArgs)
		if err != nil {
			return createEmptyClusterValue[string](), err
		}
		data, err := handleStringToStringMapResponse(response)
		if err != nil {
			return createEmptyClusterValue[string](), err
		}
		return createClusterMultiValue[string](data), nil
	}
	response, err := client.executeCommandWithRoute(C.Info, optionArgs, options.Route)
	if err != nil {
		return createEmptyClusterValue[string](), err
	}
	if options.Route.IsMultiNode() {
		data, err := handleStringToStringMapResponse(response)
		if err != nil {
			return createEmptyClusterValue[string](), err
		}
		return createClusterMultiValue[string](data), nil
	}
	data, err := handleStringResponse(response)
	if err != nil {
		return createEmptyClusterValue[string](), err
	}
	return createClusterSingleValue[string](data), nil
}

// CustomCommandWithRoute executes a single command, specified by args, without checking inputs. Every part of the command,
// including the command name and subcommands, should be added as a separate value in args. The returning value depends on
// the executed command.
//
// See [Valkey GLIDE Wiki] for details on the restrictions and limitations of the custom command API.
//
// Parameters:
//
//	args  - Arguments for the custom command including the command name.
//	route - Specifies the routing configuration for the command. The client will route the
//	        command to the nodes defined by route.
//
// Return value:
//
//	The returning value depends on the executed command and route.
//
// [Valkey GLIDE Wiki]: https://github.com/valkey-io/valkey-glide/wiki/General-Concepts#custom-command
func (client *GlideClusterClient) CustomCommandWithRoute(
	args []string,
	route config.Route,
) (ClusterValue[interface{}], error) {
	res, err := client.executeCommandWithRoute(C.CustomCommand, args, route)
	if err != nil {
		return createEmptyClusterValue[interface{}](), err
	}
	data, err := handleInterfaceResponse(res)
	if err != nil {
		return createEmptyClusterValue[interface{}](), err
	}
	return createClusterValue[interface{}](data), nil
}

// Pings the server.
// The command will be routed to all primary nodes.
//
// Return value:
//
//	Returns "PONG".
//
// [valkey.io]: https://valkey.io/commands/ping/
func (client *GlideClusterClient) Ping() (string, error) {
	result, err := client.executeCommand(C.Ping, []string{})
	if err != nil {
		return DefaultStringResponse, err
	}
	return handleStringResponse(result)
}

// Pings the server.
// The command will be routed to all primary nodes, unless `Route` is provided in `pingOptions`.
//
// Parameters:
//
//	pingOptions - The [ClusterPingOptions] type.
//
// Return value:
//
//	Returns the copy of message.
//
// For example:
//
//	route := options.RouteOption{config.RandomRoute}
//	opts  := options.ClusterPingOptions{ &options.PingOptions{ "Hello" }, &route }
//	result, err := clusterClient.PingWithOptions(opts)
//	fmt.Println(result) // Output: Hello
//
// [valkey.io]: https://valkey.io/commands/ping/
func (client *GlideClusterClient) PingWithOptions(pingOptions options.ClusterPingOptions) (string, error) {
	args, err := pingOptions.ToArgs()
	if err != nil {
		return defaultStringResponse, err
	}
	if pingOptions.RouteOption == nil || pingOptions.RouteOption.Route == nil {
		response, err := client.executeCommand(C.Ping, args)
		if err != nil {
			return DefaultStringResponse, err
		}
		return handleStringResponse(response)
	}

	response, err := client.executeCommandWithRoute(C.Ping, args, pingOptions.Route)
	if err != nil {
		return DefaultStringResponse, err
	}

	return handleStringResponse(response)
}

// Returns the server time.
// The command will be routed to a random node, unless Route in opts is provided.
//
// See [valkey.io] for details.
//
// Parameters:
//
//	options - The [RouteOption] type.
//
// Return value:
//
// The current server time as a String array with two elements: A UNIX TIME and the amount
// of microseconds already elapsed in the current second.
// The returned array is in a [UNIX TIME, Microseconds already elapsed] format.
// [valkey.io]: https://valkey.io/commands/time/
func (client *GlideClusterClient) TimeWithOptions(opts options.RouteOption) (ClusterValue[[]string], error) {
	result, err := client.executeCommandWithRoute(C.Time, []string{}, opts.Route)
	if err != nil {
		return createEmptyClusterValue[[]string](), err
	}
	return handleTimeClusterResponse(result)
}

// Returns the number of keys in the database.
//
// Parameters:
//
//	options - The [RouteOption] type.
//
// Return value:
//
//	The number of keys in the database.
//
// [valkey.io]: https://valkey.io/commands/dbsize/
func (client *GlideClusterClient) DBSizeWithOptions(opts options.RouteOption) (int64, error) {
	result, err := client.executeCommandWithRoute(C.DBSize, []string{}, opts.Route)
	if err != nil {
		return defaultIntResponse, err
	}
	return handleIntResponse(result)
}

// Echo the provided message back.
// The command will be routed a random node, unless `Route` in `echoOptions` is provided.
//
// Parameters:
//
//	echoOptions - The [ClusterEchoOptions] type.
//
// Return value:
//
//	A map where each address is the key and its corresponding node response is the information for the default sections.
//
// [valkey.io]: https://valkey.io/commands/echo/
func (client *GlideClusterClient) EchoWithOptions(echoOptions options.ClusterEchoOptions) (ClusterValue[string], error) {
	args, err := echoOptions.ToArgs()
	if err != nil {
		return createEmptyClusterValue[string](), err
	}
	var route config.Route
	if echoOptions.RouteOption != nil && echoOptions.RouteOption.Route != nil {
		route = echoOptions.RouteOption.Route
	}
	response, err := client.executeCommandWithRoute(C.Echo, args, route)
	if err != nil {
		return createEmptyClusterValue[string](), err
	}
	if echoOptions.RouteOption != nil && echoOptions.RouteOption.Route != nil &&
		(echoOptions.RouteOption.Route).IsMultiNode() {
		data, err := handleStringToStringMapResponse(response)
		if err != nil {
			return createEmptyClusterValue[string](), err
		}
		return createClusterMultiValue[string](data), nil
	}
	data, err := handleStringResponse(response)
	if err != nil {
		return createEmptyClusterValue[string](), err
	}
	return createClusterSingleValue[string](data), nil
}<|MERGE_RESOLUTION|>--- conflicted
+++ resolved
@@ -2,17 +2,6 @@
 
 package api
 
-<<<<<<< HEAD
-// #cgo LDFLAGS: -lglide_rs
-// #cgo !windows LDFLAGS: -lm
-// #cgo darwin LDFLAGS: -framework Security
-// #cgo darwin,amd64 LDFLAGS: -framework CoreFoundation
-// #cgo linux,amd64 LDFLAGS: -L${SRCDIR}/../rustbin/x86_64-unknown-linux-gnu
-// #cgo linux,arm64 LDFLAGS: -L${SRCDIR}/../rustbin/aarch64-unknown-linux-gnu
-// #cgo darwin,arm64 LDFLAGS: -L${SRCDIR}/../rustbin/aarch64-apple-darwin
-// #cgo LDFLAGS: -L../target/release
-=======
->>>>>>> 1f563257
 // #include "../lib.h"
 import "C"
 
