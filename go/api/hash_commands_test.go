--- conflicted
+++ resolved
@@ -424,10 +424,7 @@
 	}
 	fmt.Println(result)
 
-	// Output:
-<<<<<<< HEAD
-	// 1
-	// [field1]
+	// Output: [field1]
 }
 
 func ExampleGlideClusterClient_HKeys() {
@@ -437,20 +434,14 @@
 		"field1": "someValue",
 	}
 
-	result, err := client.HSet("my_hash", fields)
-	result1, err := client.HKeys("my_hash")
-	if err != nil {
-		fmt.Println("Glide example failed with an error: ", err)
-	}
-	fmt.Println(result)
-	fmt.Println(result1)
-
-	// Output:
-	// 1
-	// [field1]
-=======
-	// [field1 field2]
->>>>>>> 10d4390a
+	client.HSet("my_hash", fields)
+	result, err := client.HKeys("my_hash")
+	if err != nil {
+		fmt.Println("Glide example failed with an error: ", err)
+	}
+	fmt.Println(result)
+
+	// Output: [field1]
 }
 
 func ExampleGlideClient_HStrLen() {
@@ -643,10 +634,7 @@
 	}
 	fmt.Println(result)
 
-	// Output:
-<<<<<<< HEAD
-	// 1
-	// {field1 false}
+	// Output: {field1 false}
 }
 
 func ExampleGlideClusterClient_HRandField() {
@@ -658,19 +646,14 @@
 		// other fields here...
 	}
 
-	result, err := client.HSet("my_hash", fields)
-	result1, err := client.HRandField("my_hash")
-	if err != nil {
-		fmt.Println("Glide example failed with an error: ", err)
-	}
-	fmt.Println(result)
-	fmt.Println(result1)
-
-	// Output:
-	// 1
-=======
->>>>>>> 10d4390a
-	// {field1 false}
+	client.HSet("my_hash", fields)
+	result, err := client.HRandField("my_hash")
+	if err != nil {
+		fmt.Println("Glide example failed with an error: ", err)
+	}
+	fmt.Println(result)
+
+	// Output: {field1 false}
 }
 
 func ExampleGlideClient_HRandFieldWithCount() {
@@ -678,26 +661,17 @@
 
 	fields := map[string]string{
 		"field1": "someValue",
-		// other fields here...
-	}
-
-<<<<<<< HEAD
-	result, err := client.HSet("my_hash", fields)
-	// For this example, we do 1 to ensure consistent output
-	result1, err := client.HRandFieldWithCount("my_hash", 1)
-=======
+		"field2": "someOtherValue",
+	}
+
 	client.HSet("my_hash", fields)
 	result, err := client.HRandFieldWithCount("my_hash", 2)
->>>>>>> 10d4390a
-	if err != nil {
-		fmt.Println("Glide example failed with an error: ", err)
-	}
-	fmt.Println(result)
-
-	// Output:
-<<<<<<< HEAD
-	// 1
-	// [field1]
+	if err != nil {
+		fmt.Println("Glide example failed with an error: ", err)
+	}
+	fmt.Println(len(result) == 2)
+
+	// Output: true
 }
 
 func ExampleGlideClusterClient_HRandFieldWithCount() {
@@ -705,24 +679,17 @@
 
 	fields := map[string]string{
 		"field1": "someValue",
-		// other fields here...
-	}
-
-	result, err := client.HSet("my_hash", fields)
-	// For this example, we do 1 to ensure consistent output
-	result1, err := client.HRandFieldWithCount("my_hash", 1)
-	if err != nil {
-		fmt.Println("Glide example failed with an error: ", err)
-	}
-	fmt.Println(result)
-	fmt.Println(result1)
-
-	// Output:
-	// 1
-	// [field1]
-=======
-	// [field1 field2]
->>>>>>> 10d4390a
+		"field2": "someOtherValue",
+	}
+
+	client.HSet("my_hash", fields)
+	result, err := client.HRandFieldWithCount("my_hash", 2)
+	if err != nil {
+		fmt.Println("Glide example failed with an error: ", err)
+	}
+	fmt.Println(len(result) == 2)
+
+	// Output: true
 }
 
 func ExampleGlideClient_HRandFieldWithCountWithValues() {
@@ -730,26 +697,16 @@
 
 	fields := map[string]string{
 		"field1": "someValue",
-		// other fields here...
-	}
-
-<<<<<<< HEAD
-	result, err := client.HSet("my_hash", fields)
-	// For this example, we do 1 to ensure consistent output
-	result1, err := client.HRandFieldWithCountWithValues("my_hash", 1)
-=======
+		"field2": "someOtherValue",
+	}
 	client.HSet("my_hash", fields)
 	result, err := client.HRandFieldWithCountWithValues("my_hash", 2)
->>>>>>> 10d4390a
 	if err != nil {
 		fmt.Println("Glide example failed with an error: ", err)
 	}
 	fmt.Println(len(result) == 2)
 
-<<<<<<< HEAD
-	// Output:
-	// 1
-	// [[field1 someValue]]
+	// Output: true
 }
 
 func ExampleGlideClusterClient_HRandFieldWithCountWithValues() {
@@ -757,24 +714,17 @@
 
 	fields := map[string]string{
 		"field1": "someValue",
-		// other fields here...
-	}
-
-	result, err := client.HSet("my_hash", fields)
-	// For this example, we do 1 to ensure consistent output
-	result1, err := client.HRandFieldWithCountWithValues("my_hash", 1)
-	if err != nil {
-		fmt.Println("Glide example failed with an error: ", err)
-	}
-	fmt.Println(result)
-	fmt.Println(result1)
-
-	// Output:
-	// 1
-	// [[field1 someValue]]
-=======
+		"field2": "someOtherValue",
+	}
+
+	client.HSet("my_hash", fields)
+	result, err := client.HRandFieldWithCountWithValues("my_hash", 2)
+	if err != nil {
+		fmt.Println("Glide example failed with an error: ", err)
+	}
+	fmt.Println(len(result) == 2)
+
 	// Output: true
->>>>>>> 10d4390a
 }
 
 func ExampleGlideClient_HScanWithOptions() {
