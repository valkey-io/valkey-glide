--- conflicted
+++ resolved
@@ -149,10 +149,7 @@
 	Milliseconds     ExpiryType = "PX"      // expire the value after [api.Expiry.Count] milliseconds
 	UnixSeconds      ExpiryType = "EXAT"    // expire the value after the Unix time specified by [api.Expiry.Count], in seconds
 	UnixMilliseconds ExpiryType = "PXAT"    // expire the value after the Unix time specified by [api.Expiry.Count], in milliseconds
-<<<<<<< HEAD
-=======
 	Persist          ExpiryType = "PERSIST" // Remove the expiry associated with the key
->>>>>>> 1496c84d
 )
 
 // LPosOptions represents optional arguments for the [api.ListCommands.LPosWithOptions] and
@@ -172,8 +169,6 @@
 	MaxLen int64
 }
 
-<<<<<<< HEAD
-=======
 func NewLPosOptionsBuilder() *LPosOptions {
 	return &LPosOptions{}
 }
@@ -190,7 +185,42 @@
 	return lposOptions
 }
 
->>>>>>> 1496c84d
+func (opts *LPosOptions) toArgs() []string {
+	args := []string{}
+	if opts.IsRankSet {
+		args = append(args, RankKeyword, utils.IntToString(opts.Rank))
+	}
+
+	if opts.IsMaxLenSet {
+		args = append(args, MaxLenKeyword, utils.IntToString(opts.MaxLen))
+	}
+
+	return args
+}
+
+const (
+	CountKeyword  string = "COUNT"  // Valkey API keyword used to extract specific number of matching indices from a list.
+	RankKeyword   string = "RANK"   // Valkey API keyword use to determine the rank of the match to return.
+	MaxLenKeyword string = "MAXLEN" // Valkey API keyword used to determine the maximum number of list items to compare.
+)
+
+// LPosOptions represents optional arguments for the [api.ListCommands.LPosWithOptions] and
+// [api.ListCommands.LPosCountWithOptions] commands.
+//
+// See [valkey.io]
+//
+// [valkey.io]: https://valkey.io/commands/lpos/
+type LPosOptions struct {
+	// Represents if the rank option is set.
+	IsRankSet bool
+	// The rank of the match to return.
+	Rank int64
+	// Represents if the max length parameter is set.
+	IsMaxLenSet bool
+	// The maximum number of comparisons to make between the element and the items in the list.
+	MaxLen int64
+}
+
 func (opts *LPosOptions) toArgs() []string {
 	args := []string{}
 	if opts.IsRankSet {
