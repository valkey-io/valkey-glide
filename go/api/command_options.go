// Copyright Valkey GLIDE Project Contributors - SPDX Identifier: Apache-2.0

package api

import (
	"strconv"

	"github.com/valkey-io/valkey-glide/go/glide/api/errors"
	"github.com/valkey-io/valkey-glide/go/glide/utils"
)

// SetOptions represents optional arguments for the [api.StringCommands.SetWithOptions] command.
//
// See [valkey.io]
//
// [valkey.io]: https://valkey.io/commands/set/
type SetOptions struct {
	// If ConditionalSet is not set the value will be set regardless of prior value existence. If value isn't set because of
	// the condition, [api.StringCommands.SetWithOptions] will return a zero-value string ("").
	ConditionalSet ConditionalSet
	// Set command to return the old value stored at the given key, or a zero-value string ("") if the key did not exist. An
	// error is returned and [api.StringCommands.SetWithOptions] is aborted if the value stored at key is not a string.
	// Equivalent to GET in the valkey API.
	ReturnOldValue bool
	// If not set, no expiry time will be set for the value.
	// Supported ExpiryTypes ("EX", "PX", "EXAT", "PXAT", "KEEPTTL")
	Expiry *Expiry
}

func NewSetOptionsBuilder() *SetOptions {
	return &SetOptions{}
}

func (setOptions *SetOptions) SetConditionalSet(conditionalSet ConditionalSet) *SetOptions {
	setOptions.ConditionalSet = conditionalSet
	return setOptions
}

func (setOptions *SetOptions) SetReturnOldValue(returnOldValue bool) *SetOptions {
	setOptions.ReturnOldValue = returnOldValue
	return setOptions
}

func (setOptions *SetOptions) SetExpiry(expiry *Expiry) *SetOptions {
	setOptions.Expiry = expiry
	return setOptions
}

func (opts *SetOptions) toArgs() ([]string, error) {
	args := []string{}
	var err error
	if opts.ConditionalSet != "" {
		args = append(args, string(opts.ConditionalSet))
	}

	if opts.ReturnOldValue {
		args = append(args, returnOldValue)
	}

	if opts.Expiry != nil {
		switch opts.Expiry.Type {
		case Seconds, Milliseconds, UnixSeconds, UnixMilliseconds:
			args = append(args, string(opts.Expiry.Type), strconv.FormatUint(opts.Expiry.Count, 10))
		case KeepExisting:
			args = append(args, string(opts.Expiry.Type))
		default:
			err = &errors.RequestError{Msg: "Invalid expiry type"}
		}
	}

	return args, err
}

// GetExOptions represents optional arguments for the [api.StringCommands.GetExWithOptions] command.
//
// See [valkey.io]
//
// [valkey.io]: https://valkey.io/commands/getex/
type GetExOptions struct {
	// If not set, no expiry time will be set for the value.
	// Supported ExpiryTypes ("EX", "PX", "EXAT", "PXAT", "PERSIST")
	Expiry *Expiry
}

func NewGetExOptionsBuilder() *GetExOptions {
	return &GetExOptions{}
}

func (getExOptions *GetExOptions) SetExpiry(expiry *Expiry) *GetExOptions {
	getExOptions.Expiry = expiry
	return getExOptions
}

func (opts *GetExOptions) toArgs() ([]string, error) {
	args := []string{}
	var err error

	if opts.Expiry != nil {
		switch opts.Expiry.Type {
		case Seconds, Milliseconds, UnixSeconds, UnixMilliseconds:
			args = append(args, string(opts.Expiry.Type), strconv.FormatUint(opts.Expiry.Count, 10))
		case Persist:
			args = append(args, string(opts.Expiry.Type))
		default:
			err = &errors.RequestError{Msg: "Invalid expiry type"}
		}
	}

	return args, err
}

const returnOldValue = "GET"

// A ConditionalSet defines whether a new value should be set or not.
type ConditionalSet string

const (
	// OnlyIfExists only sets the key if it already exists. Equivalent to "XX" in the valkey API.
	OnlyIfExists ConditionalSet = "XX"
	// OnlyIfDoesNotExist only sets the key if it does not already exist. Equivalent to "NX" in the valkey API.
	OnlyIfDoesNotExist ConditionalSet = "NX"
)

type ExpireCondition string

const (
	// HasExistingExpiry only sets the key if it already exists. Equivalent to "XX" in the valkey API.
	HasExistingExpiry ExpireCondition = "XX"
	// HasNoExpiry only sets the key if it does not already exist. Equivalent to "NX" in the valkey API.
	HasNoExpiry ExpireCondition = "NX"
	// NewExpiryGreaterThanCurrent only sets the key if its greater than current. Equivalent to "GT" in the valkey API.
	NewExpiryGreaterThanCurrent ExpireCondition = "GT"
	// NewExpiryLessThanCurrent only sets the key if its lesser than current. Equivalent to "LT" in the valkey API.
	NewExpiryLessThanCurrent ExpireCondition = "LT"
)

func (expireCondition ExpireCondition) toString() (string, error) {
	switch expireCondition {
	case HasExistingExpiry:
		return string(HasExistingExpiry), nil
	case HasNoExpiry:
		return string(HasNoExpiry), nil
	case NewExpiryGreaterThanCurrent:
		return string(NewExpiryGreaterThanCurrent), nil
	case NewExpiryLessThanCurrent:
		return string(NewExpiryLessThanCurrent), nil
	default:
		return "", &errors.RequestError{Msg: "Invalid expire condition"}
	}
}

// Expiry is used to configure the lifetime of a value.
type Expiry struct {
	Type  ExpiryType
	Count uint64
}

func NewExpiryBuilder() *Expiry {
	return &Expiry{}
}

func (ex *Expiry) SetType(expiryType ExpiryType) *Expiry {
	ex.Type = expiryType
	return ex
}

func (ex *Expiry) SetCount(count uint64) *Expiry {
	ex.Count = count
	return ex
}

// An ExpiryType is used to configure the type of expiration for a value.
type ExpiryType string

const (
	KeepExisting     ExpiryType = "KEEPTTL" // keep the existing expiration of the value
	Seconds          ExpiryType = "EX"      // expire the value after [api.Expiry.Count] seconds
	Milliseconds     ExpiryType = "PX"      // expire the value after [api.Expiry.Count] milliseconds
	UnixSeconds      ExpiryType = "EXAT"    // expire the value after the Unix time specified by [api.Expiry.Count], in seconds
	UnixMilliseconds ExpiryType = "PXAT"    // expire the value after the Unix time specified by [api.Expiry.Count], in milliseconds
	Persist          ExpiryType = "PERSIST" // Remove the expiry associated with the key
)

// LPosOptions represents optional arguments for the [api.ListCommands.LPosWithOptions] and
// [api.ListCommands.LPosCountWithOptions] commands.
//
// See [valkey.io]
//
// [valkey.io]: https://valkey.io/commands/lpos/
type LPosOptions struct {
	// Represents if the rank option is set.
	IsRankSet bool
	// The rank of the match to return.
	Rank int64
	// Represents if the max length parameter is set.
	IsMaxLenSet bool
	// The maximum number of comparisons to make between the element and the items in the list.
	MaxLen int64
}

func NewLPosOptionsBuilder() *LPosOptions {
	return &LPosOptions{}
}

func (lposOptions *LPosOptions) SetRank(rank int64) *LPosOptions {
	lposOptions.IsRankSet = true
	lposOptions.Rank = rank
	return lposOptions
}

func (lposOptions *LPosOptions) SetMaxLen(maxLen int64) *LPosOptions {
	lposOptions.IsMaxLenSet = true
	lposOptions.MaxLen = maxLen
	return lposOptions
}

func (opts *LPosOptions) toArgs() []string {
	args := []string{}
	if opts.IsRankSet {
		args = append(args, RankKeyword, utils.IntToString(opts.Rank))
	}

	if opts.IsMaxLenSet {
		args = append(args, MaxLenKeyword, utils.IntToString(opts.MaxLen))
	}

	return args
}

const (
	CountKeyword  string = "COUNT"  // Valkey API keyword used to extract specific number of matching indices from a list.
	RankKeyword   string = "RANK"   // Valkey API keyword use to determine the rank of the match to return.
	MaxLenKeyword string = "MAXLEN" // Valkey API keyword used to determine the maximum number of list items to compare.
	MatchKeyword  string = "MATCH"  // Valkey API keyword used to indicate the match filter.
)

// A InsertPosition defines where to insert new elements into a list.
//
// See [valkey.io]
//
// [valkey.io]: https://valkey.io/commands/linsert/
type InsertPosition string

const (
	// Insert new element before the pivot.
	Before InsertPosition = "BEFORE"
	// Insert new element after the pivot.
	After InsertPosition = "AFTER"
)

func (insertPosition InsertPosition) toString() (string, error) {
	switch insertPosition {
	case Before:
		return string(Before), nil
	case After:
		return string(After), nil
	default:
		return "", &errors.RequestError{Msg: "Invalid insert position"}
	}
}

// Enumeration representing element popping or adding direction for the [api.ListCommands].
type ListDirection string

const (
	// Represents the option that elements should be popped from or added to the left side of a list.
	Left ListDirection = "LEFT"
	// Represents the option that elements should be popped from or added to the right side of a list.
	Right ListDirection = "RIGHT"
)

func (listDirection ListDirection) toString() (string, error) {
	switch listDirection {
	case Left:
		return string(Left), nil
	case Right:
		return string(Right), nil
	default:
		return "", &errors.RequestError{Msg: "Invalid list direction"}
	}
}

// Optional arguments to Restore(key string, ttl int64, value string, option *RestoreOptions)
//
// Note IDLETIME and FREQ modifiers cannot be set at the same time.
//
// [valkey.io]: https://valkey.io/commands/restore/
type RestoreOptions struct {
	// Subcommand string to replace existing key.
	replace string
	// Subcommand string to represent absolute timestamp (in milliseconds) for TTL.
	absTTL string
	// It represents the idletime/frequency of object.
	eviction Eviction
}

func NewRestoreOptionsBuilder() *RestoreOptions {
	return &RestoreOptions{}
}

const (
	// Subcommand string to replace existing key.
	Replace_keyword = "REPLACE"

	// Subcommand string to represent absolute timestamp (in milliseconds) for TTL.
	ABSTTL_keyword string = "ABSTTL"
)

// Custom setter methods to replace existing key.
func (restoreOption *RestoreOptions) SetReplace() *RestoreOptions {
	restoreOption.replace = Replace_keyword
	return restoreOption
}

// Custom setter methods to represent absolute timestamp (in milliseconds) for TTL.
func (restoreOption *RestoreOptions) SetABSTTL() *RestoreOptions {
	restoreOption.absTTL = ABSTTL_keyword
	return restoreOption
}

// For eviction purpose, you may use IDLETIME or FREQ modifiers.
type Eviction struct {
	// It represent IDLETIME or FREQ.
	Type EvictionType
	// It represents count(int) of the idletime/frequency of object.
	Count int64
}

type EvictionType string

const (
	// It represents the idletime of object
	IDLETIME EvictionType = "IDLETIME"
	// It represents the frequency of object
	FREQ EvictionType = "FREQ"
)

// Custom setter methods set the idletime/frequency of object.
func (restoreOption *RestoreOptions) SetEviction(evictionType EvictionType, count int64) *RestoreOptions {
	restoreOption.eviction.Type = evictionType
	restoreOption.eviction.Count = count
	return restoreOption
}

func (opts *RestoreOptions) toArgs() ([]string, error) {
	args := []string{}
	var err error
	if opts.replace != "" {
		args = append(args, string(opts.replace))
	}
	if opts.absTTL != "" {
		args = append(args, string(opts.absTTL))
	}
	if (opts.eviction != Eviction{}) {
		args = append(args, string(opts.eviction.Type), utils.IntToString(opts.eviction.Count))
	}
	return args, err
}

<<<<<<< HEAD
type Section string

const (
	// SERVER: General information about the server
	Server Section = "server"
	// CLIENTS: Client connections section
	Clients Section = "clients"
	// MEMORY: Memory consumption related information
	Memory Section = "memory"
	// PERSISTENCE: RDB and AOF related information
	Persistence Section = "persistence"
	// STATS: General statistics
	Stats Section = "stats"
	// REPLICATION: Master/replica replication information
	Replication Section = "replication"
	// CPU: CPU consumption statistics
	Cpu Section = "cpu"
	// COMMANDSTATS: Valkey command statistics
	Commandstats Section = "commandstats"
	// LATENCYSTATS: Valkey command latency percentile distribution statistics
	Latencystats Section = "latencystats"
	// SENTINEL: Valkey Sentinel section (only applicable to Sentinel instances)
	Sentinel Section = "sentinel"
	// CLUSTER: Valkey Cluster section
	Cluster Section = "cluster"
	// MODULES: Modules section
	Modules Section = "modules"
	// KEYSPACE: Database related statistics
	Keyspace Section = "keyspace"
	// ERRORSTATS: Valkey error statistics
	Errorstats Section = "errorstats"
	// ALL: Return all sections (excluding module generated ones)
	All Section = "all"
	// DEFAULT: Return only the default set of sections
	Default Section = "default"
	// EVERYTHING: Includes all and modules
	Everything Section = "everything"
)

// Optional arguments for `Info` for standalone client
type InfoOptions struct {
	// A list of [Section] values specifying which sections of information to retrieve.
	// When no parameter is provided, [Section.Default] is assumed.
	// Starting with server version 7.0.0 `INFO` command supports multiple sections.
	Sections []Section
}

// Optional arguments for `Info` for cluster client
type ClusterInfoOptions struct {
	*InfoOptions
	// Specifies the routing configuration for the command.
	// The client will route the command to the nodes defined by `Route`.
	// The command will be routed to all primary nodes, unless `Route` is provided.
	Route *route
}

func (opts *InfoOptions) toArgs() []string {
	if opts == nil {
		return []string{}
	}
	args := make([]string, 0, len(opts.Sections))
	for _, section := range opts.Sections {
		args = append(args, string(section))
	}
	return args
=======
// Optional arguments to Copy(source string, destination string, option *CopyOptions)
//
// [valkey.io]: https://valkey.io/commands/Copy/
type CopyOptions struct {
	// The REPLACE option removes the destination key before copying the value to it.
	replace bool
	// Option allows specifying an alternative logical database index for the destination key
	dbDestination int64
}

func NewCopyOptionsBuilder() *CopyOptions {
	return &CopyOptions{replace: false}
}

// Custom setter methods to removes the destination key before copying the value to it.
func (restoreOption *CopyOptions) SetReplace() *CopyOptions {
	restoreOption.replace = true
	return restoreOption
}

// Custom setter methods to allows specifying an alternative logical database index for the destination key.
func (copyOption *CopyOptions) SetDBDestination(destinationDB int64) *CopyOptions {
	copyOption.dbDestination = destinationDB
	return copyOption
}

func (opts *CopyOptions) toArgs() ([]string, error) {
	args := []string{}
	var err error
	if opts.replace {
		args = append(args, string("REPLACE"))
	}
	if opts.dbDestination >= 0 {
		args = append(args, "DB", utils.IntToString(opts.dbDestination))
	}
	return args, err
>>>>>>> 8ba7ccdd
}<|MERGE_RESOLUTION|>--- conflicted
+++ resolved
@@ -5,6 +5,7 @@
 import (
 	"strconv"
 
+	"github.com/valkey-io/valkey-glide/go/glide/api/config"
 	"github.com/valkey-io/valkey-glide/go/glide/api/errors"
 	"github.com/valkey-io/valkey-glide/go/glide/utils"
 )
@@ -357,7 +358,6 @@
 	return args, err
 }
 
-<<<<<<< HEAD
 type Section string
 
 const (
@@ -411,7 +411,7 @@
 	// Specifies the routing configuration for the command.
 	// The client will route the command to the nodes defined by `Route`.
 	// The command will be routed to all primary nodes, unless `Route` is provided.
-	Route *route
+	Route *config.Route
 }
 
 func (opts *InfoOptions) toArgs() []string {
@@ -423,7 +423,8 @@
 		args = append(args, string(section))
 	}
 	return args
-=======
+}
+
 // Optional arguments to Copy(source string, destination string, option *CopyOptions)
 //
 // [valkey.io]: https://valkey.io/commands/Copy/
@@ -460,5 +461,4 @@
 		args = append(args, "DB", utils.IntToString(opts.dbDestination))
 	}
 	return args, err
->>>>>>> 8ba7ccdd
 }