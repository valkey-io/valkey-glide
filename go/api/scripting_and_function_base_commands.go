--- conflicted
+++ resolved
@@ -35,11 +35,9 @@
 
 	ScriptExists(sha1s []string) ([]bool, error)
 
-<<<<<<< HEAD
 	ScriptFlush() (string, error)
 
 	ScriptFlushWithMode(mode options.FlushMode) (string, error)
-=======
+
 	ScriptKill() (string, error)
->>>>>>> f057092e
 }