// Copyright Valkey GLIDE Project Contributors - SPDX Identifier: Apache-2.0

package api

import "github.com/valkey-io/valkey-glide/go/api/options"

// Supports commands and transactions for the "Scripting and Function" group for a standalone
// or cluster client.
//
// See [valkey.io] for details.
//
// [valkey.io]: https://valkey.io/commands/?group=scripting
type ScriptingAndFunctionBaseCommands interface {
	FunctionLoad(libraryCode string, replace bool) (string, error)

	FunctionFlush() (string, error)

	FunctionFlushSync() (string, error)

	FunctionFlushAsync() (string, error)

	FCall(function string) (any, error)

	FCallReadOnly(function string) (any, error)

	FCallWithKeysAndArgs(function string, keys []string, args []string) (any, error)

	FCallReadOnlyWithKeysAndArgs(function string, keys []string, args []string) (any, error)

	FunctionKill() (string, error)

	InvokeScript(script options.Script) (any, error)

	InvokeScriptWithOptions(script options.Script, scriptOptions options.ScriptOptions) (any, error)

	ScriptExists(sha1s []string) ([]bool, error)

	ScriptFlush() (string, error)

	ScriptFlushWithMode(mode options.FlushMode) (string, error)

<<<<<<< HEAD
	ScriptShow(sha1 string) (string, error)
=======
	ScriptKill() (string, error)
>>>>>>> fe5fdad7
}<|MERGE_RESOLUTION|>--- conflicted
+++ resolved
@@ -39,9 +39,7 @@
 
 	ScriptFlushWithMode(mode options.FlushMode) (string, error)
 
-<<<<<<< HEAD
 	ScriptShow(sha1 string) (string, error)
-=======
+
 	ScriptKill() (string, error)
->>>>>>> fe5fdad7
 }