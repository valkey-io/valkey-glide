// Copyright Valkey GLIDE Project Contributors - SPDX Identifier: Apache-2.0

package api

<<<<<<< HEAD
import "context"
=======
import "github.com/valkey-io/valkey-glide/go/api/options"
>>>>>>> f569d3a5

// Supports commands and transactions for the "Scripting and Function" group for a standalone
// or cluster client.
//
// See [valkey.io] for details.
//
// [valkey.io]: https://valkey.io/commands/?group=scripting
type ScriptingAndFunctionBaseCommands interface {
	FunctionLoad(ctx context.Context, libraryCode string, replace bool) (string, error)

	FunctionFlush(ctx context.Context) (string, error)

	FunctionFlushSync(ctx context.Context) (string, error)

	FunctionFlushAsync(ctx context.Context) (string, error)

	FCall(ctx context.Context, function string) (any, error)

	FCallReadOnly(ctx context.Context, function string) (any, error)

	FCallWithKeysAndArgs(ctx context.Context, function string, keys []string, args []string) (any, error)

	FCallReadOnlyWithKeysAndArgs(ctx context.Context, function string, keys []string, args []string) (any, error)

	FunctionKill(ctx context.Context) (string, error)

<<<<<<< HEAD
	FunctionList(ctx context.Context, query FunctionListQuery) ([]LibraryInfo, error)
=======
	InvokeScript(script options.Script) (any, error)

	InvokeScriptWithOptions(script options.Script, scriptOptions options.ScriptOptions) (any, error)

	ScriptExists(sha1s []string) ([]bool, error)

	ScriptFlush() (string, error)

	ScriptFlushWithMode(mode options.FlushMode) (string, error)

	ScriptShow(sha1 string) (string, error)

	ScriptKill() (string, error)

	FunctionList(query FunctionListQuery) ([]LibraryInfo, error)

	FunctionDump() (string, error)

	FunctionRestore(payload string) (string, error)

	FunctionRestoreWithPolicy(payload string, policy options.FunctionRestorePolicy) (string, error)
>>>>>>> f569d3a5
}<|MERGE_RESOLUTION|>--- conflicted
+++ resolved
@@ -2,11 +2,11 @@
 
 package api
 
-<<<<<<< HEAD
-import "context"
-=======
-import "github.com/valkey-io/valkey-glide/go/api/options"
->>>>>>> f569d3a5
+import (
+	"context"
+
+	"github.com/valkey-io/valkey-glide/go/api/options"
+)
 
 // Supports commands and transactions for the "Scripting and Function" group for a standalone
 // or cluster client.
@@ -33,29 +33,25 @@
 
 	FunctionKill(ctx context.Context) (string, error)
 
-<<<<<<< HEAD
 	FunctionList(ctx context.Context, query FunctionListQuery) ([]LibraryInfo, error)
-=======
-	InvokeScript(script options.Script) (any, error)
 
-	InvokeScriptWithOptions(script options.Script, scriptOptions options.ScriptOptions) (any, error)
+	FunctionDump(ctx context.Context) (string, error)
 
-	ScriptExists(sha1s []string) ([]bool, error)
+	FunctionRestore(ctx context.Context, payload string) (string, error)
 
-	ScriptFlush() (string, error)
+	FunctionRestoreWithPolicy(ctx context.Context, payload string, policy options.FunctionRestorePolicy) (string, error)
 
-	ScriptFlushWithMode(mode options.FlushMode) (string, error)
+	InvokeScript(ctx context.Context, script options.Script) (any, error)
 
-	ScriptShow(sha1 string) (string, error)
+	InvokeScriptWithOptions(ctx context.Context, script options.Script, scriptOptions options.ScriptOptions) (any, error)
 
-	ScriptKill() (string, error)
+	ScriptExists(ctx context.Context, sha1s []string) ([]bool, error)
 
-	FunctionList(query FunctionListQuery) ([]LibraryInfo, error)
+	ScriptFlush(ctx context.Context) (string, error)
 
-	FunctionDump() (string, error)
+	ScriptFlushWithMode(ctx context.Context, mode options.FlushMode) (string, error)
 
-	FunctionRestore(payload string) (string, error)
+	ScriptShow(ctx context.Context, sha1 string) (string, error)
 
-	FunctionRestoreWithPolicy(payload string, policy options.FunctionRestorePolicy) (string, error)
->>>>>>> f569d3a5
+	ScriptKill(ctx context.Context) (string, error)
 }