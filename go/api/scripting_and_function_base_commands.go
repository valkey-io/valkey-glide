--- conflicted
+++ resolved
@@ -29,7 +29,6 @@
 
 	FunctionKill() (string, error)
 
-<<<<<<< HEAD
 	InvokeScript(script options.Script) (any, error)
 
 	InvokeScriptWithOptions(script options.Script, scriptOptions options.ScriptOptions) (any, error)
@@ -43,7 +42,7 @@
 	ScriptShow(sha1 string) (string, error)
 
 	ScriptKill() (string, error)
-=======
+
 	FunctionList(query FunctionListQuery) ([]LibraryInfo, error)
 
 	FunctionDump() (string, error)
@@ -51,5 +50,4 @@
 	FunctionRestore(payload string) (string, error)
 
 	FunctionRestoreWithPolicy(payload string, policy options.FunctionRestorePolicy) (string, error)
->>>>>>> b95a4c59
 }