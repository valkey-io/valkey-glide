--- conflicted
+++ resolved
@@ -26,12 +26,10 @@
 	FCallWithKeysAndArgs(function string, keys []string, args []string) (any, error)
 
 	FCallReadOnlyWithKeysAndArgs(function string, keys []string, args []string) (any, error)
+  
+	FunctionKill() (string, error)
 
-<<<<<<< HEAD
-	InvokeScript(script options.Script) (any, error)
+  InvokeScript(script options.Script) (any, error)
 
 	InvokeScriptWithOptions(script options.Script, scriptOptions options.ScriptOptions) (any, error)
-=======
-	FunctionKill() (string, error)
->>>>>>> 6d0731ac
 }