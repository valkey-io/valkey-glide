--- conflicted
+++ resolved
@@ -4877,18 +4877,13 @@
 //
 // Return value:
 //
-<<<<<<< HEAD
-//		A map of elements and their scores within the specified range.
-//		If `key` does not exist, it is treated as an empty sorted set, and the command returns an empty map.
+//		An array of elements and their scores within the specified range.
+//		If `key` does not exist, it is treated as an empty sorted set, and the command returns an empty array.
 //
 //		In transaction:
 //	      It adds the command to the transaction queue instead of executing immediately.
 //		  Upon transaction completion with Exec(), a map of elements and their scores within the specified range
 //	      will be accessible in the returned results array.
-=======
-//	An array of elements and their scores within the specified range.
-//	If `key` does not exist, it is treated as an empty sorted set, and the command returns an empty array.
->>>>>>> d45cccc7
 //
 // [valkey.io]: https://valkey.io/commands/zrange/
 func (client *baseClient) ZRangeWithScores(
