--- conflicted
+++ resolved
@@ -5813,25 +5813,20 @@
 	return handleStringToAnyMapResponse(result)
 }
 
-<<<<<<< HEAD
 // Returns the list of all consumers and their attributes for the given consumer group of the
 // stream stored at `key`.
-=======
-// Returns the list of all consumer groups and their attributes for the stream stored at `key`.
->>>>>>> 1f563257
-//
-// See [valkey.io] for details.
-//
-// Parameters:
-//
-<<<<<<< HEAD
+//
+// See [valkey.io] for details.
+//
+// Parameters:
+//
 //	key   - The key of the stream.
 //	group - The consumer group name.
 //
 // Return value:
 //
-//		An array of [api.XInfoConsumerInfo], where each element contains the attributes
-//	    of a consumer for the given consumer group of the stream at `key`.
+//	An array of [api.XInfoConsumerInfo], where each element contains the attributes
+//	of a consumer for the given consumer group of the stream at `key`.
 //
 // [valkey.io]: https://valkey.io/commands/xinfo-consumers/
 func (client *baseClient) XInfoConsumers(key string, group string) ([]XInfoConsumerInfo, error) {
@@ -5840,7 +5835,14 @@
 		return nil, err
 	}
 	return handleXInfoConsumersResponse(response)
-=======
+}
+
+// Returns the list of all consumer groups and their attributes for the stream stored at `key`.
+//
+// See [valkey.io] for details.
+//
+// Parameters:
+//
 //	key - The key of the stream.
 //
 // Return value:
@@ -5855,7 +5857,6 @@
 		return nil, err
 	}
 	return handleXInfoGroupsResponse(response)
->>>>>>> 1f563257
 }
 
 // Reads or modifies the array of bits representing the string that is held at key
