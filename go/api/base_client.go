--- conflicted
+++ resolved
@@ -1154,7 +1154,32 @@
 	}
 
 	return handleLongResponse(result)
-<<<<<<< HEAD
+}
+
+func (client *baseClient) Unlink(keys []string) (Result[int64], error) {
+	result, err := client.executeCommand(C.Unlink, keys)
+	if err != nil {
+		return CreateNilInt64Result(), err
+	}
+
+	return handleLongResponse(result)
+}
+
+func (client *baseClient) Type(key string) (Result[string], error) {
+	result, err := client.executeCommand(C.Type, []string{key})
+	if err != nil {
+		return CreateNilStringResult(), err
+	}
+	return handleStringOrNullResponse(result)
+}
+
+func (client *baseClient) Touch(keys []string) (Result[int64], error) {
+	result, err := client.executeCommand(C.Touch, keys)
+	if err != nil {
+		return CreateNilInt64Result(), err
+	}
+
+	return handleLongResponse(result)
 }
 
 func (client *baseClient) Rename(key string, newKey string) (Result[string], error) {
@@ -1171,6 +1196,4 @@
 		return CreateNilBoolResult(), err
 	}
 	return handleBooleanResponse(result)
-=======
->>>>>>> 2882c81e
 }