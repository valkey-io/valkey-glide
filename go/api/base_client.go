// Copyright Valkey GLIDE Project Contributors - SPDX Identifier: Apache-2.0

package api

// #cgo LDFLAGS: -L../target/release -lglide_rs
// #include "../lib.h"
//
// void successCallback(void *channelPtr, struct CommandResponse *message);
// void failureCallback(void *channelPtr, char *errMessage, RequestErrorType errType);
import "C"

import (
	"fmt"
	"math"
	"strconv"
	"unsafe"

	"github.com/valkey-io/valkey-glide/go/glide/api/config"
	"github.com/valkey-io/valkey-glide/go/glide/api/errors"
	"github.com/valkey-io/valkey-glide/go/glide/api/options"
	"github.com/valkey-io/valkey-glide/go/glide/protobuf"
	"github.com/valkey-io/valkey-glide/go/glide/utils"
	"google.golang.org/protobuf/proto"
)

// BaseClient defines an interface for methods common to both [GlideClient] and [GlideClusterClient].
type BaseClient interface {
	StringCommands
	HashCommands
	ListCommands
	SetCommands
	StreamCommands
	SortedSetCommands
	HyperLogLogCommands
	GenericBaseCommands
	BitmapCommands
	// Close terminates the client by closing all associated resources.
	Close()
}

const OK = "OK"

type payload struct {
	value *C.struct_CommandResponse
	error error
}

//export successCallback
func successCallback(channelPtr unsafe.Pointer, cResponse *C.struct_CommandResponse) {
	response := cResponse
	resultChannel := *(*chan payload)(channelPtr)
	resultChannel <- payload{value: response, error: nil}
}

//export failureCallback
func failureCallback(channelPtr unsafe.Pointer, cErrorMessage *C.char, cErrorType C.RequestErrorType) {
	defer C.free_error_message(cErrorMessage)
	msg := C.GoString(cErrorMessage)
	resultChannel := *(*chan payload)(channelPtr)
	resultChannel <- payload{value: nil, error: errors.GoError(uint32(cErrorType), msg)}
}

type clientConfiguration interface {
	toProtobuf() *protobuf.ConnectionRequest
}

type baseClient struct {
	coreClient unsafe.Pointer
}

// Creates a connection by invoking the `create_client` function from Rust library via FFI.
// Passes the pointers to callback functions which will be invoked when the command succeeds or fails.
// Once the connection is established, this function invokes `free_connection_response` exposed by rust library to free the
// connection_response to avoid any memory leaks.
func createClient(config clientConfiguration) (*baseClient, error) {
	request := config.toProtobuf()
	msg, err := proto.Marshal(request)
	if err != nil {
		return nil, err
	}

	byteCount := len(msg)
	requestBytes := C.CBytes(msg)
	cResponse := (*C.struct_ConnectionResponse)(
		C.create_client(
			(*C.uchar)(requestBytes),
			C.uintptr_t(byteCount),
			(C.SuccessCallback)(unsafe.Pointer(C.successCallback)),
			(C.FailureCallback)(unsafe.Pointer(C.failureCallback)),
		),
	)
	defer C.free_connection_response(cResponse)

	cErr := cResponse.connection_error_message
	if cErr != nil {
		message := C.GoString(cErr)
		return nil, &errors.ConnectionError{message}
	}

	return &baseClient{cResponse.conn_ptr}, nil
}

// Close terminates the client by closing all associated resources.
func (client *baseClient) Close() {
	if client.coreClient == nil {
		return
	}

	C.close_client(client.coreClient)
	client.coreClient = nil
}

func (client *baseClient) executeCommand(requestType C.RequestType, args []string) (*C.struct_CommandResponse, error) {
	return client.executeCommandWithRoute(requestType, args, nil)
}

func (client *baseClient) executeCommandWithRoute(
	requestType C.RequestType,
	args []string,
	route config.Route,
) (*C.struct_CommandResponse, error) {
	if client.coreClient == nil {
		return nil, &errors.ClosingError{"ExecuteCommand failed. The client is closed."}
	}
	var cArgsPtr *C.uintptr_t = nil
	var argLengthsPtr *C.ulong = nil
	if len(args) > 0 {
		cArgs, argLengths := toCStrings(args)
		cArgsPtr = &cArgs[0]
		argLengthsPtr = &argLengths[0]
	}

	resultChannel := make(chan payload)
	resultChannelPtr := uintptr(unsafe.Pointer(&resultChannel))

	var routeBytesPtr *C.uchar = nil
	var routeBytesCount C.uintptr_t = 0
	if route != nil {
		routeProto, err := route.ToRoutesProtobuf()
		if err != nil {
			return nil, &errors.RequestError{"ExecuteCommand failed due to invalid route"}
		}
		msg, err := proto.Marshal(routeProto)
		if err != nil {
			return nil, err
		}

		routeBytesCount = C.uintptr_t(len(msg))
		routeBytesPtr = (*C.uchar)(C.CBytes(msg))
	}

	C.command(
		client.coreClient,
		C.uintptr_t(resultChannelPtr),
		uint32(requestType),
		C.size_t(len(args)),
		cArgsPtr,
		argLengthsPtr,
		routeBytesPtr,
		routeBytesCount,
	)
	payload := <-resultChannel
	if payload.error != nil {
		return nil, payload.error
	}
	return payload.value, nil
}

// Zero copying conversion from go's []string into C pointers
func toCStrings(args []string) ([]C.uintptr_t, []C.ulong) {
	cStrings := make([]C.uintptr_t, len(args))
	stringLengths := make([]C.ulong, len(args))
	for i, str := range args {
		bytes := utils.StringToBytes(str)
		var ptr uintptr
		if len(str) > 0 {
			ptr = uintptr(unsafe.Pointer(&bytes[0]))
		}
		cStrings[i] = C.uintptr_t(ptr)
		stringLengths[i] = C.size_t(len(str))
	}
	return cStrings, stringLengths
}

func (client *baseClient) Set(key string, value string) (string, error) {
	result, err := client.executeCommand(C.Set, []string{key, value})
	if err != nil {
		return defaultStringResponse, err
	}

	return handleStringResponse(result)
}

func (client *baseClient) SetWithOptions(key string, value string, options *SetOptions) (Result[string], error) {
	optionArgs, err := options.toArgs()
	if err != nil {
		return CreateNilStringResult(), err
	}

	result, err := client.executeCommand(C.Set, append([]string{key, value}, optionArgs...))
	if err != nil {
		return CreateNilStringResult(), err
	}

	return handleStringOrNilResponse(result)
}

func (client *baseClient) Get(key string) (Result[string], error) {
	result, err := client.executeCommand(C.Get, []string{key})
	if err != nil {
		return CreateNilStringResult(), err
	}

	return handleStringOrNilResponse(result)
}

func (client *baseClient) GetEx(key string) (Result[string], error) {
	result, err := client.executeCommand(C.GetEx, []string{key})
	if err != nil {
		return CreateNilStringResult(), err
	}

	return handleStringOrNilResponse(result)
}

func (client *baseClient) GetExWithOptions(key string, options *GetExOptions) (Result[string], error) {
	optionArgs, err := options.toArgs()
	if err != nil {
		return CreateNilStringResult(), err
	}

	result, err := client.executeCommand(C.GetEx, append([]string{key}, optionArgs...))
	if err != nil {
		return CreateNilStringResult(), err
	}

	return handleStringOrNilResponse(result)
}

func (client *baseClient) MSet(keyValueMap map[string]string) (string, error) {
	result, err := client.executeCommand(C.MSet, utils.MapToString(keyValueMap))
	if err != nil {
		return defaultStringResponse, err
	}

	return handleStringResponse(result)
}

func (client *baseClient) MSetNX(keyValueMap map[string]string) (bool, error) {
	result, err := client.executeCommand(C.MSetNX, utils.MapToString(keyValueMap))
	if err != nil {
		return defaultBoolResponse, err
	}

	return handleBoolResponse(result)
}

func (client *baseClient) MGet(keys []string) ([]Result[string], error) {
	result, err := client.executeCommand(C.MGet, keys)
	if err != nil {
		return nil, err
	}

	return handleStringOrNilArrayResponse(result)
}

func (client *baseClient) Incr(key string) (int64, error) {
	result, err := client.executeCommand(C.Incr, []string{key})
	if err != nil {
		return defaultIntResponse, err
	}

	return handleIntResponse(result)
}

func (client *baseClient) IncrBy(key string, amount int64) (int64, error) {
	result, err := client.executeCommand(C.IncrBy, []string{key, utils.IntToString(amount)})
	if err != nil {
		return defaultIntResponse, err
	}

	return handleIntResponse(result)
}

func (client *baseClient) IncrByFloat(key string, amount float64) (float64, error) {
	result, err := client.executeCommand(
		C.IncrByFloat,
		[]string{key, utils.FloatToString(amount)},
	)
	if err != nil {
		return defaultFloatResponse, err
	}

	return handleFloatResponse(result)
}

func (client *baseClient) Decr(key string) (int64, error) {
	result, err := client.executeCommand(C.Decr, []string{key})
	if err != nil {
		return defaultIntResponse, err
	}

	return handleIntResponse(result)
}

func (client *baseClient) DecrBy(key string, amount int64) (int64, error) {
	result, err := client.executeCommand(C.DecrBy, []string{key, utils.IntToString(amount)})
	if err != nil {
		return defaultIntResponse, err
	}

	return handleIntResponse(result)
}

func (client *baseClient) Strlen(key string) (int64, error) {
	result, err := client.executeCommand(C.Strlen, []string{key})
	if err != nil {
		return defaultIntResponse, err
	}

	return handleIntResponse(result)
}

func (client *baseClient) SetRange(key string, offset int, value string) (int64, error) {
	result, err := client.executeCommand(C.SetRange, []string{key, strconv.Itoa(offset), value})
	if err != nil {
		return defaultIntResponse, err
	}

	return handleIntResponse(result)
}

func (client *baseClient) GetRange(key string, start int, end int) (string, error) {
	result, err := client.executeCommand(C.GetRange, []string{key, strconv.Itoa(start), strconv.Itoa(end)})
	if err != nil {
		return defaultStringResponse, err
	}

	return handleStringResponse(result)
}

func (client *baseClient) Append(key string, value string) (int64, error) {
	result, err := client.executeCommand(C.Append, []string{key, value})
	if err != nil {
		return defaultIntResponse, err
	}

	return handleIntResponse(result)
}

func (client *baseClient) LCS(key1 string, key2 string) (string, error) {
	result, err := client.executeCommand(C.LCS, []string{key1, key2})
	if err != nil {
		return defaultStringResponse, err
	}

	return handleStringResponse(result)
}

func (client *baseClient) GetDel(key string) (Result[string], error) {
	if key == "" {
		return CreateNilStringResult(), &errors.RequestError{"key is required"}
	}

	result, err := client.executeCommand(C.GetDel, []string{key})
	if err != nil {
		return CreateNilStringResult(), err
	}

	return handleStringOrNilResponse(result)
}

func (client *baseClient) HGet(key string, field string) (Result[string], error) {
	result, err := client.executeCommand(C.HGet, []string{key, field})
	if err != nil {
		return CreateNilStringResult(), err
	}

	return handleStringOrNilResponse(result)
}

func (client *baseClient) HGetAll(key string) (map[string]string, error) {
	result, err := client.executeCommand(C.HGetAll, []string{key})
	if err != nil {
		return nil, err
	}

	return handleStringToStringMapResponse(result)
}

func (client *baseClient) HMGet(key string, fields []string) ([]Result[string], error) {
	result, err := client.executeCommand(C.HMGet, append([]string{key}, fields...))
	if err != nil {
		return nil, err
	}

	return handleStringOrNilArrayResponse(result)
}

func (client *baseClient) HSet(key string, values map[string]string) (int64, error) {
	result, err := client.executeCommand(C.HSet, utils.ConvertMapToKeyValueStringArray(key, values))
	if err != nil {
		return defaultIntResponse, err
	}

	return handleIntResponse(result)
}

func (client *baseClient) HSetNX(key string, field string, value string) (bool, error) {
	result, err := client.executeCommand(C.HSetNX, []string{key, field, value})
	if err != nil {
		return defaultBoolResponse, err
	}

	return handleBoolResponse(result)
}

func (client *baseClient) HDel(key string, fields []string) (int64, error) {
	result, err := client.executeCommand(C.HDel, append([]string{key}, fields...))
	if err != nil {
		return defaultIntResponse, err
	}

	return handleIntResponse(result)
}

func (client *baseClient) HLen(key string) (int64, error) {
	result, err := client.executeCommand(C.HLen, []string{key})
	if err != nil {
		return defaultIntResponse, err
	}

	return handleIntResponse(result)
}

func (client *baseClient) HVals(key string) ([]string, error) {
	result, err := client.executeCommand(C.HVals, []string{key})
	if err != nil {
		return nil, err
	}

	return handleStringArrayResponse(result)
}

func (client *baseClient) HExists(key string, field string) (bool, error) {
	result, err := client.executeCommand(C.HExists, []string{key, field})
	if err != nil {
		return defaultBoolResponse, err
	}

	return handleBoolResponse(result)
}

func (client *baseClient) HKeys(key string) ([]string, error) {
	result, err := client.executeCommand(C.HKeys, []string{key})
	if err != nil {
		return nil, err
	}

	return handleStringArrayResponse(result)
}

func (client *baseClient) HStrLen(key string, field string) (int64, error) {
	result, err := client.executeCommand(C.HStrlen, []string{key, field})
	if err != nil {
		return defaultIntResponse, err
	}

	return handleIntResponse(result)
}

func (client *baseClient) HIncrBy(key string, field string, increment int64) (int64, error) {
	result, err := client.executeCommand(C.HIncrBy, []string{key, field, utils.IntToString(increment)})
	if err != nil {
		return defaultIntResponse, err
	}

	return handleIntResponse(result)
}

func (client *baseClient) HIncrByFloat(key string, field string, increment float64) (float64, error) {
	result, err := client.executeCommand(C.HIncrByFloat, []string{key, field, utils.FloatToString(increment)})
	if err != nil {
		return defaultFloatResponse, err
	}

	return handleFloatResponse(result)
}

// Iterates fields of Hash types and their associated values. This definition of HSCAN command does not include the
// optional arguments of the command.
//
// See [valkey.io] for details.
//
// Parameters:
//
//	key - The key of the hash.
//	cursor - The cursor that points to the next iteration of results. A value of "0" indicates the start of the search.
//
// Return value:
//
//	An array of the cursor and the subset of the hash held by `key`. The first element is always the `cursor`
//	for the next iteration of results. The `cursor` will be `"0"` on the last iteration of the subset.
//	The second element is always an array of the subset of the set held in `key`. The array in the
//	second element is always a flattened series of String pairs, where the key is at even indices
//	and the value is at odd indices.
//
// Example:
//
//	// Assume key contains a hash {{"a": "1"}, {"b", "2"}}
//	resCursor, resCollection, err = client.HScan(key, initialCursor)
//	resCursor = {0 false}
//	resCollection = [{a false} {1 false} {b false} {2 false}]
//
// [valkey.io]: https://valkey.io/commands/hscan/
func (client *baseClient) HScan(key string, cursor string) (string, []string, error) {
	result, err := client.executeCommand(C.HScan, []string{key, cursor})
	if err != nil {
		return "", nil, err
	}
	return handleScanResponse(result)
}

// Iterates fields of Hash types and their associated values. This definition of HSCAN includes optional arguments of the
// command.
//
// See [valkey.io] for details.
//
// Parameters:
//
//		key - The key of the hash.
//		cursor - The cursor that points to the next iteration of results. A value of "0" indicates the start of the search.
//	 options - The [api.HashScanOptions].
//
// Return value:
//
//	An array of the cursor and the subset of the hash held by `key`. The first element is always the `cursor`
//	for the next iteration of results. The `cursor` will be `"0"` on the last iteration of the subset.
//	The second element is always an array of the subset of the set held in `key`. The array in the
//	second element is always a flattened series of String pairs, where the key is at even indices
//	and the value is at odd indices.
//
// Example:
//
//	 // Assume key contains a hash {{"a": "1"}, {"b", "2"}}
//		opts := options.NewHashScanOptionsBuilder().SetMatch("a")
//		resCursor, resCollection, err = client.HScan(key, initialCursor, opts)
//	 // resCursor = {0 false}
//	 // resCollection = [{a false} {1 false}]
//	 // The resCollection only contains the hash map entry that matches with the match option provided with the command
//	 // input.
//
// [valkey.io]: https://valkey.io/commands/hscan/
func (client *baseClient) HScanWithOptions(
	key string,
	cursor string,
	options *options.HashScanOptions,
) (string, []string, error) {
	optionArgs, err := options.ToArgs()
	if err != nil {
		return "", nil, err
	}

	result, err := client.executeCommand(C.HScan, append([]string{key, cursor}, optionArgs...))
	if err != nil {
		return "", nil, err
	}
	return handleScanResponse(result)
}

// Returns a random field name from the hash value stored at `key`.
//
// Since:
//
//	Valkey 6.2.0 and above.
//
// See [valkey.io] for details.
//
// Parameters:
//
//	key - The key of the hash.
//
// Return value:
//
//	A random field name from the hash stored at `key`, or `nil` when
//	  the key does not exist.
//
// Example:
//
//	field, err := client.HRandField("my_hash")
//
// [valkey.io]: https://valkey.io/commands/hrandfield/
func (client *baseClient) HRandField(key string) (Result[string], error) {
	result, err := client.executeCommand(C.HRandField, []string{key})
	if err != nil {
		return CreateNilStringResult(), err
	}
	return handleStringOrNilResponse(result)
}

// Retrieves up to `count` random field names from the hash value stored at `key`.
//
// Since:
//
//	Valkey 6.2.0 and above.
//
// See [valkey.io] for details.
//
// Parameters:
//
//	key - The key of the hash.
//	count - The number of field names to return.
//	  If `count` is positive, returns unique elements. If negative, allows for duplicates.
//
// Return value:
//
//	An array of random field names from the hash stored at `key`,
//	   or an empty array when the key does not exist.
//
// Example:
//
//	fields, err := client.HRandFieldWithCount("my_hash", -5)
//
// [valkey.io]: https://valkey.io/commands/hrandfield/
func (client *baseClient) HRandFieldWithCount(key string, count int64) ([]string, error) {
	result, err := client.executeCommand(C.HRandField, []string{key, utils.IntToString(count)})
	if err != nil {
		return nil, err
	}
	return handleStringArrayResponse(result)
}

// Retrieves up to `count` random field names along with their values from the hash
// value stored at `key`.
//
// Since:
//
//	Valkey 6.2.0 and above.
//
// See [valkey.io] for details.
//
// Parameters:
//
//	key - The key of the hash.
//	count - The number of field names to return.
//	  If `count` is positive, returns unique elements. If negative, allows for duplicates.
//
// Return value:
//
//	A 2D `array` of `[field, value]` arrays, where `field` is a random
//	  field name from the hash and `value` is the associated value of the field name.
//	  If the hash does not exist or is empty, the response will be an empty array.
//
// Example:
//
//	fieldsAndValues, err := client.HRandFieldWithCountWithValues("my_hash", -5)
//	for _, pair := range fieldsAndValues {
//		field := pair[0]
//		value := pair[1]
//	}
//
// [valkey.io]: https://valkey.io/commands/hrandfield/
func (client *baseClient) HRandFieldWithCountWithValues(key string, count int64) ([][]string, error) {
	result, err := client.executeCommand(C.HRandField, []string{key, utils.IntToString(count), options.WithValues})
	if err != nil {
		return nil, err
	}
	return handle2DStringArrayResponse(result)
}

func (client *baseClient) LPush(key string, elements []string) (int64, error) {
	result, err := client.executeCommand(C.LPush, append([]string{key}, elements...))
	if err != nil {
		return defaultIntResponse, err
	}

	return handleIntResponse(result)
}

func (client *baseClient) LPop(key string) (Result[string], error) {
	result, err := client.executeCommand(C.LPop, []string{key})
	if err != nil {
		return CreateNilStringResult(), err
	}

	return handleStringOrNilResponse(result)
}

func (client *baseClient) LPopCount(key string, count int64) ([]string, error) {
	result, err := client.executeCommand(C.LPop, []string{key, utils.IntToString(count)})
	if err != nil {
		return nil, err
	}

	return handleStringArrayOrNilResponse(result)
}

func (client *baseClient) LPos(key string, element string) (Result[int64], error) {
	result, err := client.executeCommand(C.LPos, []string{key, element})
	if err != nil {
		return CreateNilInt64Result(), err
	}

	return handleIntOrNilResponse(result)
}

func (client *baseClient) LPosWithOptions(key string, element string, options *LPosOptions) (Result[int64], error) {
	result, err := client.executeCommand(C.LPos, append([]string{key, element}, options.toArgs()...))
	if err != nil {
		return CreateNilInt64Result(), err
	}

	return handleIntOrNilResponse(result)
}

func (client *baseClient) LPosCount(key string, element string, count int64) ([]int64, error) {
	result, err := client.executeCommand(C.LPos, []string{key, element, CountKeyword, utils.IntToString(count)})
	if err != nil {
		return nil, err
	}

	return handleIntArrayResponse(result)
}

func (client *baseClient) LPosCountWithOptions(
	key string,
	element string,
	count int64,
	options *LPosOptions,
) ([]int64, error) {
	result, err := client.executeCommand(
		C.LPos,
		append([]string{key, element, CountKeyword, utils.IntToString(count)}, options.toArgs()...),
	)
	if err != nil {
		return nil, err
	}

	return handleIntArrayResponse(result)
}

func (client *baseClient) RPush(key string, elements []string) (int64, error) {
	result, err := client.executeCommand(C.RPush, append([]string{key}, elements...))
	if err != nil {
		return defaultIntResponse, err
	}

	return handleIntResponse(result)
}

func (client *baseClient) SAdd(key string, members []string) (int64, error) {
	result, err := client.executeCommand(C.SAdd, append([]string{key}, members...))
	if err != nil {
		return defaultIntResponse, err
	}

	return handleIntResponse(result)
}

func (client *baseClient) SRem(key string, members []string) (int64, error) {
	result, err := client.executeCommand(C.SRem, append([]string{key}, members...))
	if err != nil {
		return defaultIntResponse, err
	}

	return handleIntResponse(result)
}

func (client *baseClient) SUnionStore(destination string, keys []string) (int64, error) {
	result, err := client.executeCommand(C.SUnionStore, append([]string{destination}, keys...))
	if err != nil {
		return defaultIntResponse, err
	}

	return handleIntResponse(result)
}

func (client *baseClient) SMembers(key string) (map[string]struct{}, error) {
	result, err := client.executeCommand(C.SMembers, []string{key})
	if err != nil {
		return nil, err
	}

	return handleStringSetResponse(result)
}

func (client *baseClient) SCard(key string) (int64, error) {
	result, err := client.executeCommand(C.SCard, []string{key})
	if err != nil {
		return defaultIntResponse, err
	}

	return handleIntResponse(result)
}

func (client *baseClient) SIsMember(key string, member string) (bool, error) {
	result, err := client.executeCommand(C.SIsMember, []string{key, member})
	if err != nil {
		return defaultBoolResponse, err
	}

	return handleBoolResponse(result)
}

func (client *baseClient) SDiff(keys []string) (map[string]struct{}, error) {
	result, err := client.executeCommand(C.SDiff, keys)
	if err != nil {
		return nil, err
	}

	return handleStringSetResponse(result)
}

func (client *baseClient) SDiffStore(destination string, keys []string) (int64, error) {
	result, err := client.executeCommand(C.SDiffStore, append([]string{destination}, keys...))
	if err != nil {
		return defaultIntResponse, err
	}

	return handleIntResponse(result)
}

func (client *baseClient) SInter(keys []string) (map[string]struct{}, error) {
	result, err := client.executeCommand(C.SInter, keys)
	if err != nil {
		return nil, err
	}

	return handleStringSetResponse(result)
}

func (client *baseClient) SInterStore(destination string, keys []string) (int64, error) {
	result, err := client.executeCommand(C.SInterStore, append([]string{destination}, keys...))
	if err != nil {
		return defaultIntResponse, err
	}

	return handleIntResponse(result)
}

func (client *baseClient) SInterCard(keys []string) (int64, error) {
	result, err := client.executeCommand(C.SInterCard, append([]string{strconv.Itoa(len(keys))}, keys...))
	if err != nil {
		return defaultIntResponse, err
	}

	return handleIntResponse(result)
}

func (client *baseClient) SInterCardLimit(keys []string, limit int64) (int64, error) {
	args := utils.Concat([]string{utils.IntToString(int64(len(keys)))}, keys, []string{"LIMIT", utils.IntToString(limit)})

	result, err := client.executeCommand(C.SInterCard, args)
	if err != nil {
		return defaultIntResponse, err
	}

	return handleIntResponse(result)
}

func (client *baseClient) SRandMember(key string) (Result[string], error) {
	result, err := client.executeCommand(C.SRandMember, []string{key})
	if err != nil {
		return CreateNilStringResult(), err
	}

	return handleStringOrNilResponse(result)
}

func (client *baseClient) SPop(key string) (Result[string], error) {
	result, err := client.executeCommand(C.SPop, []string{key})
	if err != nil {
		return CreateNilStringResult(), err
	}

	return handleStringOrNilResponse(result)
}

func (client *baseClient) SMIsMember(key string, members []string) ([]bool, error) {
	result, err := client.executeCommand(C.SMIsMember, append([]string{key}, members...))
	if err != nil {
		return nil, err
	}

	return handleBoolArrayResponse(result)
}

func (client *baseClient) SUnion(keys []string) (map[string]struct{}, error) {
	result, err := client.executeCommand(C.SUnion, keys)
	if err != nil {
		return nil, err
	}

	return handleStringSetResponse(result)
}

// Iterates incrementally over a set.
//
// Note: When in cluster mode, all keys must map to the same hash slot.
//
// See [valkey.io] for details.
//
// Parameters:
//
//	key - The key of the set.
//	cursor - The cursor that points to the next iteration of results.
//	         A value of `"0"` indicates the start of the search.
//	         For Valkey 8.0 and above, negative cursors are treated like the initial cursor("0").
//
// Return value:
//
//	An array of the cursor and the subset of the set held by `key`. The first element is always the `cursor` and
//	for the next iteration of results. The `cursor` will be `"0"` on the last iteration of the set.
//	The second element is always an array of the subset of the set held in `key`.
//
// Example:
//
//	// assume "key" contains a set
//	resCursor, resCol, err := client.sscan("key", "0")
//	fmt.Println("Cursor: ", resCursor)
//	fmt.Println("Members: ", resCol)
//	for resCursor != "0" {
//		resCursor, resCol, err = client.sscan("key", "0")
//		fmt.Println("Cursor: ", resCursor)
//	 	fmt.Println("Members: ", resCol)
//	}
//	// Output:
//	// Cursor:  48
//	// Members:  ['3', '118', '120', '86', '76', '13', '61', '111', '55', '45']
//	// Cursor:  24
//	// Members:  ['38', '109', '11', '119', '34', '24', '40', '57', '20', '17']
//	// Cursor:  0
//	// Members:  ['47', '122', '1', '53', '10', '14', '80']
//
// [valkey.io]: https://valkey.io/commands/sscan/
func (client *baseClient) SScan(key string, cursor string) (string, []string, error) {
	result, err := client.executeCommand(C.SScan, []string{key, cursor})
	if err != nil {
		return "", nil, err
	}
	return handleScanResponse(result)
}

// Iterates incrementally over a set.
//
// Note: When in cluster mode, all keys must map to the same hash slot.
//
// See [valkey.io] for details.
//
// Parameters:
//
//	key - The key of the set.
//	cursor - The cursor that points to the next iteration of results.
//	         A value of `"0"` indicates the start of the search.
//	         For Valkey 8.0 and above, negative cursors are treated like the initial cursor("0").
//	options - [options.BaseScanOptions]
//
// Return value:
//
//	An array of the cursor and the subset of the set held by `key`. The first element is always the `cursor` and
//	for the next iteration of results. The `cursor` will be `"0"` on the last iteration of the set.
//	The second element is always an array of the subset of the set held in `key`.
//
// Example:
//
//	// assume "key" contains a set
//	resCursor, resCol, err := client.sscan("key", "0", opts)
//	fmt.Println("Cursor: ", resCursor)
//	fmt.Println("Members: ", resCol)
//	for resCursor != "0" {
//		opts := options.NewBaseScanOptionsBuilder().SetMatch("*")
//		resCursor, resCol, err = client.sscan("key", "0", opts)
//		fmt.Println("Cursor: ", resCursor)
//		fmt.Println("Members: ", resCol)
//	}
//	// Output:
//	// Cursor:  48
//	// Members:  ['3', '118', '120', '86', '76', '13', '61', '111', '55', '45']
//	// Cursor:  24
//	// Members:  ['38', '109', '11', '119', '34', '24', '40', '57', '20', '17']
//	// Cursor:  0
//	// Members:  ['47', '122', '1', '53', '10', '14', '80']
//
// [valkey.io]: https://valkey.io/commands/sscan/
func (client *baseClient) SScanWithOptions(
	key string,
	cursor string,
	options *options.BaseScanOptions,
) (string, []string, error) {
	optionArgs, err := options.ToArgs()
	if err != nil {
		return "", nil, err
	}

	result, err := client.executeCommand(C.SScan, append([]string{key, cursor}, optionArgs...))
	if err != nil {
		return "", nil, err
	}
	return handleScanResponse(result)
}

func (client *baseClient) SMove(source string, destination string, member string) (bool, error) {
	result, err := client.executeCommand(C.SMove, []string{source, destination, member})
	if err != nil {
		return defaultBoolResponse, err
	}
	return handleBoolResponse(result)
}

func (client *baseClient) LRange(key string, start int64, end int64) ([]string, error) {
	result, err := client.executeCommand(C.LRange, []string{key, utils.IntToString(start), utils.IntToString(end)})
	if err != nil {
		return nil, err
	}

	return handleStringArrayResponse(result)
}

func (client *baseClient) LIndex(key string, index int64) (Result[string], error) {
	result, err := client.executeCommand(C.LIndex, []string{key, utils.IntToString(index)})
	if err != nil {
		return CreateNilStringResult(), err
	}

	return handleStringOrNilResponse(result)
}

func (client *baseClient) LTrim(key string, start int64, end int64) (string, error) {
	result, err := client.executeCommand(C.LTrim, []string{key, utils.IntToString(start), utils.IntToString(end)})
	if err != nil {
		return defaultStringResponse, err
	}

	return handleStringResponse(result)
}

func (client *baseClient) LLen(key string) (int64, error) {
	result, err := client.executeCommand(C.LLen, []string{key})
	if err != nil {
		return defaultIntResponse, err
	}

	return handleIntResponse(result)
}

func (client *baseClient) LRem(key string, count int64, element string) (int64, error) {
	result, err := client.executeCommand(C.LRem, []string{key, utils.IntToString(count), element})
	if err != nil {
		return defaultIntResponse, err
	}

	return handleIntResponse(result)
}

func (client *baseClient) RPop(key string) (Result[string], error) {
	result, err := client.executeCommand(C.RPop, []string{key})
	if err != nil {
		return CreateNilStringResult(), err
	}

	return handleStringOrNilResponse(result)
}

func (client *baseClient) RPopCount(key string, count int64) ([]string, error) {
	result, err := client.executeCommand(C.RPop, []string{key, utils.IntToString(count)})
	if err != nil {
		return nil, err
	}

	return handleStringArrayOrNilResponse(result)
}

func (client *baseClient) LInsert(
	key string,
	insertPosition InsertPosition,
	pivot string,
	element string,
) (int64, error) {
	insertPositionStr, err := insertPosition.toString()
	if err != nil {
		return defaultIntResponse, err
	}

	result, err := client.executeCommand(
		C.LInsert,
		[]string{key, insertPositionStr, pivot, element},
	)
	if err != nil {
		return defaultIntResponse, err
	}

	return handleIntResponse(result)
}

func (client *baseClient) BLPop(keys []string, timeoutSecs float64) ([]string, error) {
	result, err := client.executeCommand(C.BLPop, append(keys, utils.FloatToString(timeoutSecs)))
	if err != nil {
		return nil, err
	}

	return handleStringArrayOrNilResponse(result)
}

func (client *baseClient) BRPop(keys []string, timeoutSecs float64) ([]string, error) {
	result, err := client.executeCommand(C.BRPop, append(keys, utils.FloatToString(timeoutSecs)))
	if err != nil {
		return nil, err
	}

	return handleStringArrayOrNilResponse(result)
}

func (client *baseClient) RPushX(key string, elements []string) (int64, error) {
	result, err := client.executeCommand(C.RPushX, append([]string{key}, elements...))
	if err != nil {
		return defaultIntResponse, err
	}

	return handleIntResponse(result)
}

func (client *baseClient) LPushX(key string, elements []string) (int64, error) {
	result, err := client.executeCommand(C.LPushX, append([]string{key}, elements...))
	if err != nil {
		return defaultIntResponse, err
	}

	return handleIntResponse(result)
}

func (client *baseClient) LMPop(keys []string, listDirection ListDirection) (map[string][]string, error) {
	listDirectionStr, err := listDirection.toString()
	if err != nil {
		return nil, err
	}

	// Check for potential length overflow.
	if len(keys) > math.MaxInt-2 {
		return nil, &errors.RequestError{"Length overflow for the provided keys"}
	}

	// args slice will have 2 more arguments with the keys provided.
	args := make([]string, 0, len(keys)+2)
	args = append(args, strconv.Itoa(len(keys)))
	args = append(args, keys...)
	args = append(args, listDirectionStr)
	result, err := client.executeCommand(C.LMPop, args)
	if err != nil {
		return nil, err
	}

	return handleStringToStringArrayMapOrNilResponse(result)
}

func (client *baseClient) LMPopCount(
	keys []string,
	listDirection ListDirection,
	count int64,
) (map[string][]string, error) {
	listDirectionStr, err := listDirection.toString()
	if err != nil {
		return nil, err
	}

	// Check for potential length overflow.
	if len(keys) > math.MaxInt-4 {
		return nil, &errors.RequestError{"Length overflow for the provided keys"}
	}

	// args slice will have 4 more arguments with the keys provided.
	args := make([]string, 0, len(keys)+4)
	args = append(args, strconv.Itoa(len(keys)))
	args = append(args, keys...)
	args = append(args, listDirectionStr, CountKeyword, utils.IntToString(count))
	result, err := client.executeCommand(C.LMPop, args)
	if err != nil {
		return nil, err
	}

	return handleStringToStringArrayMapOrNilResponse(result)
}

func (client *baseClient) BLMPop(
	keys []string,
	listDirection ListDirection,
	timeoutSecs float64,
) (map[string][]string, error) {
	listDirectionStr, err := listDirection.toString()
	if err != nil {
		return nil, err
	}

	// Check for potential length overflow.
	if len(keys) > math.MaxInt-3 {
		return nil, &errors.RequestError{"Length overflow for the provided keys"}
	}

	// args slice will have 3 more arguments with the keys provided.
	args := make([]string, 0, len(keys)+3)
	args = append(args, utils.FloatToString(timeoutSecs), strconv.Itoa(len(keys)))
	args = append(args, keys...)
	args = append(args, listDirectionStr)
	result, err := client.executeCommand(C.BLMPop, args)
	if err != nil {
		return nil, err
	}

	return handleStringToStringArrayMapOrNilResponse(result)
}

func (client *baseClient) BLMPopCount(
	keys []string,
	listDirection ListDirection,
	count int64,
	timeoutSecs float64,
) (map[string][]string, error) {
	listDirectionStr, err := listDirection.toString()
	if err != nil {
		return nil, err
	}

	// Check for potential length overflow.
	if len(keys) > math.MaxInt-5 {
		return nil, &errors.RequestError{"Length overflow for the provided keys"}
	}

	// args slice will have 5 more arguments with the keys provided.
	args := make([]string, 0, len(keys)+5)
	args = append(args, utils.FloatToString(timeoutSecs), strconv.Itoa(len(keys)))
	args = append(args, keys...)
	args = append(args, listDirectionStr, CountKeyword, utils.IntToString(count))
	result, err := client.executeCommand(C.BLMPop, args)
	if err != nil {
		return nil, err
	}

	return handleStringToStringArrayMapOrNilResponse(result)
}

func (client *baseClient) LSet(key string, index int64, element string) (string, error) {
	result, err := client.executeCommand(C.LSet, []string{key, utils.IntToString(index), element})
	if err != nil {
		return defaultStringResponse, err
	}

	return handleStringResponse(result)
}

func (client *baseClient) LMove(
	source string,
	destination string,
	whereFrom ListDirection,
	whereTo ListDirection,
) (Result[string], error) {
	whereFromStr, err := whereFrom.toString()
	if err != nil {
		return CreateNilStringResult(), err
	}
	whereToStr, err := whereTo.toString()
	if err != nil {
		return CreateNilStringResult(), err
	}

	result, err := client.executeCommand(C.LMove, []string{source, destination, whereFromStr, whereToStr})
	if err != nil {
		return CreateNilStringResult(), err
	}

	return handleStringOrNilResponse(result)
}

func (client *baseClient) BLMove(
	source string,
	destination string,
	whereFrom ListDirection,
	whereTo ListDirection,
	timeoutSecs float64,
) (Result[string], error) {
	whereFromStr, err := whereFrom.toString()
	if err != nil {
		return CreateNilStringResult(), err
	}
	whereToStr, err := whereTo.toString()
	if err != nil {
		return CreateNilStringResult(), err
	}

	result, err := client.executeCommand(
		C.BLMove,
		[]string{source, destination, whereFromStr, whereToStr, utils.FloatToString(timeoutSecs)},
	)
	if err != nil {
		return CreateNilStringResult(), err
	}

	return handleStringOrNilResponse(result)
}

func (client *baseClient) Del(keys []string) (int64, error) {
	result, err := client.executeCommand(C.Del, keys)
	if err != nil {
		return defaultIntResponse, err
	}

	return handleIntResponse(result)
}

func (client *baseClient) Exists(keys []string) (int64, error) {
	result, err := client.executeCommand(C.Exists, keys)
	if err != nil {
		return defaultIntResponse, err
	}

	return handleIntResponse(result)
}

func (client *baseClient) Expire(key string, seconds int64) (bool, error) {
	result, err := client.executeCommand(C.Expire, []string{key, utils.IntToString(seconds)})
	if err != nil {
		return defaultBoolResponse, err
	}

	return handleBoolResponse(result)
}

func (client *baseClient) ExpireWithOptions(key string, seconds int64, expireCondition ExpireCondition) (bool, error) {
	expireConditionStr, err := expireCondition.toString()
	if err != nil {
		return defaultBoolResponse, err
	}
	result, err := client.executeCommand(C.Expire, []string{key, utils.IntToString(seconds), expireConditionStr})
	if err != nil {
		return defaultBoolResponse, err
	}
	return handleBoolResponse(result)
}

func (client *baseClient) ExpireAt(key string, unixTimestampInSeconds int64) (bool, error) {
	result, err := client.executeCommand(C.ExpireAt, []string{key, utils.IntToString(unixTimestampInSeconds)})
	if err != nil {
		return defaultBoolResponse, err
	}

	return handleBoolResponse(result)
}

func (client *baseClient) ExpireAtWithOptions(
	key string,
	unixTimestampInSeconds int64,
	expireCondition ExpireCondition,
) (bool, error) {
	expireConditionStr, err := expireCondition.toString()
	if err != nil {
		return defaultBoolResponse, err
	}
	result, err := client.executeCommand(
		C.ExpireAt,
		[]string{key, utils.IntToString(unixTimestampInSeconds), expireConditionStr},
	)
	if err != nil {
		return defaultBoolResponse, err
	}
	return handleBoolResponse(result)
}

func (client *baseClient) PExpire(key string, milliseconds int64) (bool, error) {
	result, err := client.executeCommand(C.PExpire, []string{key, utils.IntToString(milliseconds)})
	if err != nil {
		return defaultBoolResponse, err
	}
	return handleBoolResponse(result)
}

func (client *baseClient) PExpireWithOptions(
	key string,
	milliseconds int64,
	expireCondition ExpireCondition,
) (bool, error) {
	expireConditionStr, err := expireCondition.toString()
	if err != nil {
		return defaultBoolResponse, err
	}
	result, err := client.executeCommand(C.PExpire, []string{key, utils.IntToString(milliseconds), expireConditionStr})
	if err != nil {
		return defaultBoolResponse, err
	}
	return handleBoolResponse(result)
}

func (client *baseClient) PExpireAt(key string, unixTimestampInMilliSeconds int64) (bool, error) {
	result, err := client.executeCommand(C.PExpireAt, []string{key, utils.IntToString(unixTimestampInMilliSeconds)})
	if err != nil {
		return defaultBoolResponse, err
	}
	return handleBoolResponse(result)
}

func (client *baseClient) PExpireAtWithOptions(
	key string,
	unixTimestampInMilliSeconds int64,
	expireCondition ExpireCondition,
) (bool, error) {
	expireConditionStr, err := expireCondition.toString()
	if err != nil {
		return defaultBoolResponse, err
	}
	result, err := client.executeCommand(
		C.PExpireAt,
		[]string{key, utils.IntToString(unixTimestampInMilliSeconds), expireConditionStr},
	)
	if err != nil {
		return defaultBoolResponse, err
	}
	return handleBoolResponse(result)
}

func (client *baseClient) ExpireTime(key string) (int64, error) {
	result, err := client.executeCommand(C.ExpireTime, []string{key})
	if err != nil {
		return defaultIntResponse, err
	}

	return handleIntResponse(result)
}

func (client *baseClient) PExpireTime(key string) (int64, error) {
	result, err := client.executeCommand(C.PExpireTime, []string{key})
	if err != nil {
		return defaultIntResponse, err
	}

	return handleIntResponse(result)
}

func (client *baseClient) TTL(key string) (int64, error) {
	result, err := client.executeCommand(C.TTL, []string{key})
	if err != nil {
		return defaultIntResponse, err
	}

	return handleIntResponse(result)
}

func (client *baseClient) PTTL(key string) (int64, error) {
	result, err := client.executeCommand(C.PTTL, []string{key})
	if err != nil {
		return defaultIntResponse, err
	}

	return handleIntResponse(result)
}

func (client *baseClient) PfAdd(key string, elements []string) (int64, error) {
	result, err := client.executeCommand(C.PfAdd, append([]string{key}, elements...))
	if err != nil {
		return defaultIntResponse, err
	}

	return handleIntResponse(result)
}

func (client *baseClient) PfCount(keys []string) (int64, error) {
	result, err := client.executeCommand(C.PfCount, keys)
	if err != nil {
		return defaultIntResponse, err
	}

	return handleIntResponse(result)
}

func (client *baseClient) Unlink(keys []string) (int64, error) {
	result, err := client.executeCommand(C.Unlink, keys)
	if err != nil {
		return defaultIntResponse, err
	}

	return handleIntResponse(result)
}

func (client *baseClient) Type(key string) (string, error) {
	result, err := client.executeCommand(C.Type, []string{key})
	if err != nil {
		return defaultStringResponse, err
	}
	return handleStringResponse(result)
}

func (client *baseClient) Touch(keys []string) (int64, error) {
	result, err := client.executeCommand(C.Touch, keys)
	if err != nil {
		return defaultIntResponse, err
	}

	return handleIntResponse(result)
}

func (client *baseClient) Rename(key string, newKey string) (string, error) {
	result, err := client.executeCommand(C.Rename, []string{key, newKey})
	if err != nil {
		return defaultStringResponse, err
	}
	return handleStringResponse(result)
}

func (client *baseClient) Renamenx(key string, newKey string) (bool, error) {
	result, err := client.executeCommand(C.RenameNX, []string{key, newKey})
	if err != nil {
		return defaultBoolResponse, err
	}
	return handleBoolResponse(result)
}

func (client *baseClient) XAdd(key string, values [][]string) (Result[string], error) {
	return client.XAddWithOptions(key, values, options.NewXAddOptions())
}

func (client *baseClient) XAddWithOptions(
	key string,
	values [][]string,
	options *options.XAddOptions,
) (Result[string], error) {
	args := []string{}
	args = append(args, key)
	optionArgs, err := options.ToArgs()
	if err != nil {
		return CreateNilStringResult(), err
	}
	args = append(args, optionArgs...)
	for _, pair := range values {
		if len(pair) != 2 {
			return CreateNilStringResult(), fmt.Errorf(
				"array entry had the wrong length. Expected length 2 but got length %d",
				len(pair),
			)
		}
		args = append(args, pair...)
	}

	result, err := client.executeCommand(C.XAdd, args)
	if err != nil {
		return CreateNilStringResult(), err
	}
	return handleStringOrNilResponse(result)
}

// Reads entries from the given streams.
//
// Note:
//
//	When in cluster mode, all keys in `keysAndIds` must map to the same hash slot.
//
// See [valkey.io] for details.
//
// Parameters:
//
//	keysAndIds - A map of keys and entry IDs to read from.
//
// Return value:
// A `map[string]map[string][][]string` of stream keys to a map of stream entry IDs mapped to an array entries or `nil` if
// a key does not exist or does not contain requiested entries.
//
// For example:
//
//	result, err := client.XRead({"stream1": "0-0", "stream2": "0-1"})
//	err == nil: true
//	result: map[string]map[string][][]string{
//	  "stream1": {"0-1": {{"field1", "value1"}}, "0-2": {{"field2", "value2"}, {"field2", "value3"}}},
//	  "stream2": {},
//	}
//
// [valkey.io]: https://valkey.io/commands/xread/
func (client *baseClient) XRead(keysAndIds map[string]string) (map[string]map[string][][]string, error) {
	return client.XReadWithOptions(keysAndIds, options.NewXReadOptions())
}

// Reads entries from the given streams.
//
// Note:
//
//	When in cluster mode, all keys in `keysAndIds` must map to the same hash slot.
//
// See [valkey.io] for details.
//
// Parameters:
//
//	keysAndIds - A map of keys and entry IDs to read from.
//	options - Options detailing how to read the stream.
//
// Return value:
// A `map[string]map[string][][]string` of stream keys to a map of stream entry IDs mapped to an array entries or `nil` if
// a key does not exist or does not contain requiested entries.
//
// For example:
//
//	options := options.NewXReadOptions().SetBlock(100500)
//	result, err := client.XReadWithOptions({"stream1": "0-0", "stream2": "0-1"}, options)
//	err == nil: true
//	result: map[string]map[string][][]string{
//	  "stream1": {"0-1": {{"field1", "value1"}}, "0-2": {{"field2", "value2"}, {"field2", "value3"}}},
//	  "stream2": {},
//	}
//
// [valkey.io]: https://valkey.io/commands/xread/
func (client *baseClient) XReadWithOptions(
	keysAndIds map[string]string,
	options *options.XReadOptions,
) (map[string]map[string][][]string, error) {
	args := make([]string, 0, 5+2*len(keysAndIds))
	optionArgs, _ := options.ToArgs()
	args = append(args, optionArgs...)

	// Note: this loop iterates in an indeterminate order, but it is OK for that case
	keys := make([]string, 0, len(keysAndIds))
	values := make([]string, 0, len(keysAndIds))
	for key := range keysAndIds {
		keys = append(keys, key)
		values = append(values, keysAndIds[key])
	}
	args = append(args, "STREAMS")
	args = append(args, keys...)
	args = append(args, values...)

	result, err := client.executeCommand(C.XRead, args)
	if err != nil {
		return nil, err
	}

	return handleXReadResponse(result)
}

// Reads entries from the given streams owned by a consumer group.
//
// Note:
//
//	When in cluster mode, all keys in `keysAndIds` must map to the same hash slot.
//
// See [valkey.io] for details.
//
// Parameters:
//
//	group - The consumer group name.
//	consumer - The group consumer.
//	keysAndIds - A map of keys and entry IDs to read from.
//
// Return value:
// A `map[string]map[string][][]string` of stream keys to a map of stream entry IDs mapped to an array entries or `nil` if
// a key does not exist or does not contain requested entries.
//
// For example:
//
//	result, err := client.XReadGroup({"stream1": "0-0", "stream2": "0-1", "stream3": "0-1"})
//	err == nil: true
//	result: map[string]map[string][][]string{
//	  "stream1": {
//	    "0-1": {{"field1", "value1"}},
//	    "0-2": {{"field2", "value2"}, {"field2", "value3"}},
//	  },
//	  "stream2": {
//	    "1526985676425-0": {{"name", "Virginia"}, {"surname", "Woolf"}},
//	    "1526985685298-0": nil,                                               // entry was deleted
//	  },
//	  "stream3": {},                                                          // stream is empty
//	}
//
// [valkey.io]: https://valkey.io/commands/xreadgroup/
func (client *baseClient) XReadGroup(
	group string,
	consumer string,
	keysAndIds map[string]string,
) (map[string]map[string][][]string, error) {
	return client.XReadGroupWithOptions(group, consumer, keysAndIds, options.NewXReadGroupOptions())
}

// Reads entries from the given streams owned by a consumer group.
//
// Note:
//
//	When in cluster mode, all keys in `keysAndIds` must map to the same hash slot.
//
// See [valkey.io] for details.
//
// Parameters:
//
//	group - The consumer group name.
//	consumer - The group consumer.
//	keysAndIds - A map of keys and entry IDs to read from.
//	options - Options detailing how to read the stream.
//
// Return value:
// A `map[string]map[string][][]string` of stream keys to a map of stream entry IDs mapped to an array entries or `nil` if
// a key does not exist or does not contain requiested entries.
//
// For example:
//
//	options := options.NewXReadGroupOptions().SetNoAck()
//	result, err := client.XReadGroupWithOptions({"stream1": "0-0", "stream2": "0-1", "stream3": "0-1"}, options)
//	err == nil: true
//	result: map[string]map[string][][]string{
//	  "stream1": {
//	    "0-1": {{"field1", "value1"}},
//	    "0-2": {{"field2", "value2"}, {"field2", "value3"}},
//	  },
//	  "stream2": {
//	    "1526985676425-0": {{"name", "Virginia"}, {"surname", "Woolf"}},
//	    "1526985685298-0": nil,                                               // entry was deleted
//	  },
//	  "stream3": {},                                                          // stream is empty
//	}
//
// [valkey.io]: https://valkey.io/commands/xreadgroup/
func (client *baseClient) XReadGroupWithOptions(
	group string,
	consumer string,
	keysAndIds map[string]string,
	options *options.XReadGroupOptions,
) (map[string]map[string][][]string, error) {
	args, err := createStreamCommandArgs([]string{"GROUP", group, consumer}, keysAndIds, options)
	if err != nil {
		return nil, err
	}

	result, err := client.executeCommand(C.XReadGroup, args)
	if err != nil {
		return nil, err
	}

	return handleXReadGroupResponse(result)
}

// Combine `args` with `keysAndIds` and `options` into arguments for a stream command
func createStreamCommandArgs(
	args []string,
	keysAndIds map[string]string,
	options interface{ ToArgs() ([]string, error) },
) ([]string, error) {
	optionArgs, err := options.ToArgs()
	if err != nil {
		return nil, err
	}
	args = append(args, optionArgs...)
	// Note: this loop iterates in an indeterminate order, but it is OK for that case
	keys := make([]string, 0, len(keysAndIds))
	values := make([]string, 0, len(keysAndIds))
	for key := range keysAndIds {
		keys = append(keys, key)
		values = append(values, keysAndIds[key])
	}
	args = append(args, "STREAMS")
	args = append(args, keys...)
	args = append(args, values...)
	return args, nil
}

func (client *baseClient) ZAdd(
	key string,
	membersScoreMap map[string]float64,
) (int64, error) {
	result, err := client.executeCommand(
		C.ZAdd,
		append([]string{key}, utils.ConvertMapToValueKeyStringArray(membersScoreMap)...),
	)
	if err != nil {
		return defaultIntResponse, err
	}

	return handleIntResponse(result)
}

func (client *baseClient) ZAddWithOptions(
	key string,
	membersScoreMap map[string]float64,
	opts *options.ZAddOptions,
) (int64, error) {
	optionArgs, err := opts.ToArgs()
	if err != nil {
		return defaultIntResponse, err
	}
	commandArgs := append([]string{key}, optionArgs...)
	result, err := client.executeCommand(
		C.ZAdd,
		append(commandArgs, utils.ConvertMapToValueKeyStringArray(membersScoreMap)...),
	)
	if err != nil {
		return defaultIntResponse, err
	}

	return handleIntResponse(result)
}

func (client *baseClient) zAddIncrBase(key string, opts *options.ZAddOptions) (Result[float64], error) {
	optionArgs, err := opts.ToArgs()
	if err != nil {
		return CreateNilFloat64Result(), err
	}

	result, err := client.executeCommand(C.ZAdd, append([]string{key}, optionArgs...))
	if err != nil {
		return CreateNilFloat64Result(), err
	}

	return handleFloatOrNilResponse(result)
}

func (client *baseClient) ZAddIncr(
	key string,
	member string,
	increment float64,
) (Result[float64], error) {
	options, err := options.NewZAddOptionsBuilder().SetIncr(true, increment, member)
	if err != nil {
		return CreateNilFloat64Result(), err
	}

	return client.zAddIncrBase(key, options)
}

func (client *baseClient) ZAddIncrWithOptions(
	key string,
	member string,
	increment float64,
	opts *options.ZAddOptions,
) (Result[float64], error) {
	incrOpts, err := opts.SetIncr(true, increment, member)
	if err != nil {
		return CreateNilFloat64Result(), err
	}

	return client.zAddIncrBase(key, incrOpts)
}

func (client *baseClient) ZIncrBy(key string, increment float64, member string) (float64, error) {
	result, err := client.executeCommand(C.ZIncrBy, []string{key, utils.FloatToString(increment), member})
	if err != nil {
		return defaultFloatResponse, err
	}

	return handleFloatResponse(result)
}

func (client *baseClient) ZPopMin(key string) (map[string]float64, error) {
	result, err := client.executeCommand(C.ZPopMin, []string{key})
	if err != nil {
		return nil, err
	}
	return handleStringDoubleMapResponse(result)
}

func (client *baseClient) ZPopMinWithCount(key string, count int64) (map[string]float64, error) {
	result, err := client.executeCommand(C.ZPopMin, []string{key, utils.IntToString(count)})
	if err != nil {
		return nil, err
	}
	return handleStringDoubleMapResponse(result)
}

func (client *baseClient) ZPopMax(key string) (map[string]float64, error) {
	result, err := client.executeCommand(C.ZPopMax, []string{key})
	if err != nil {
		return nil, err
	}
	return handleStringDoubleMapResponse(result)
}

func (client *baseClient) ZPopMaxWithCount(key string, count int64) (map[string]float64, error) {
	result, err := client.executeCommand(C.ZPopMax, []string{key, utils.IntToString(count)})
	if err != nil {
		return nil, err
	}
	return handleStringDoubleMapResponse(result)
}

func (client *baseClient) ZRem(key string, members []string) (int64, error) {
	result, err := client.executeCommand(C.ZRem, append([]string{key}, members...))
	if err != nil {
		return defaultIntResponse, err
	}
	return handleIntResponse(result)
}

func (client *baseClient) ZCard(key string) (int64, error) {
	result, err := client.executeCommand(C.ZCard, []string{key})
	if err != nil {
		return defaultIntResponse, err
	}

	return handleIntResponse(result)
}

func (client *baseClient) BZPopMin(keys []string, timeoutSecs float64) (Result[KeyWithMemberAndScore], error) {
	result, err := client.executeCommand(C.BZPopMin, append(keys, utils.FloatToString(timeoutSecs)))
	if err != nil {
		return CreateNilKeyWithMemberAndScoreResult(), err
	}

	return handleKeyWithMemberAndScoreResponse(result)
}

// Returns the specified range of elements in the sorted set stored at `key`.
// `ZRANGE` can perform different types of range queries: by index (rank), by the score, or by lexicographical order.
//
// To get the elements with their scores, see [ZRangeWithScores].
//
// See [valkey.io] for more details.
//
// Parameters:
//
//	key - The key of the sorted set.
//	rangeQuery - The range query object representing the type of range query to perform.
//	  - For range queries by index (rank), use [RangeByIndex].
//	  - For range queries by lexicographical order, use [RangeByLex].
//	  - For range queries by score, use [RangeByScore].
//
// Return value:
//
//	An array of elements within the specified range.
//	If `key` does not exist, it is treated as an empty sorted set, and the command returns an empty array.
//
// Example:
//
//	// Retrieve all members of a sorted set in ascending order
//	result, err := client.ZRange("my_sorted_set", options.NewRangeByIndexQuery(0, -1))
//
//	// Retrieve members within a score range in descending order
//	query := options.NewRangeByScoreQuery(
//	    options.NewScoreBoundary(3, false),
//	    options.NewInfiniteScoreBoundary(options.NegativeInfinity)).
//	  SetReverse()
//	result, err := client.ZRange("my_sorted_set", query)
//	// `result` contains members which have scores within the range of negative infinity to 3, in descending order
//
// [valkey.io]: https://valkey.io/commands/zrange/
func (client *baseClient) ZRange(key string, rangeQuery options.ZRangeQuery) ([]string, error) {
	args := make([]string, 0, 10)
	args = append(args, key)
	args = append(args, rangeQuery.ToArgs()...)
	result, err := client.executeCommand(C.ZRange, args)
	if err != nil {
		return nil, err
	}

	return handleStringArrayResponse(result)
}

// Returns the specified range of elements with their scores in the sorted set stored at `key`.
// `ZRANGE` can perform different types of range queries: by index (rank), by the score, or by lexicographical order.
//
// See [valkey.io] for more details.
//
// Parameters:
//
//	key - The key of the sorted set.
//	rangeQuery - The range query object representing the type of range query to perform.
//	  - For range queries by index (rank), use [RangeByIndex].
//	  - For range queries by score, use [RangeByScore].
//
// Return value:
//
//	A map of elements and their scores within the specified range.
//	If `key` does not exist, it is treated as an empty sorted set, and the command returns an empty map.
//
// Example:
//
//	// Retrieve all members of a sorted set in ascending order
//	result, err := client.ZRangeWithScores("my_sorted_set", options.NewRangeByIndexQuery(0, -1))
//
//	// Retrieve members within a score range in descending order
//	query := options.NewRangeByScoreQuery(
//	    options.NewScoreBoundary(3, false),
//	    options.NewInfiniteScoreBoundary(options.NegativeInfinity)).
//	  SetReverse()
//	result, err := client.ZRangeWithScores("my_sorted_set", query)
//	// `result` contains members with scores within the range of negative infinity to 3, in descending order
//
// [valkey.io]: https://valkey.io/commands/zrange/
func (client *baseClient) ZRangeWithScores(
	key string,
	rangeQuery options.ZRangeQueryWithScores,
) (map[string]float64, error) {
	args := make([]string, 0, 10)
	args = append(args, key)
	args = append(args, rangeQuery.ToArgs()...)
	args = append(args, "WITHSCORES")
	result, err := client.executeCommand(C.ZRange, args)
	if err != nil {
		return nil, err
	}

	return handleStringDoubleMapResponse(result)
}

func (client *baseClient) Persist(key string) (bool, error) {
	result, err := client.executeCommand(C.Persist, []string{key})
	if err != nil {
		return defaultBoolResponse, err
	}
	return handleBoolResponse(result)
}

// Returns the number of members in the sorted set stored at `key` with scores between `min` and `max` score.
//
// See [valkey.io] for details.
//
// Parameters:
//
//	 key - The key of the set.
//	 rangeOptions - Contains `min` and `max` score. `min` contains the minimum score to count from.
//	 	`max` contains the maximum score to count up to. Can be positive/negative infinity, or
//		specific score and inclusivity.
//
// Return value:
//
//	The number of members in the specified score range.
//
// Example:
//
//	 key1 := uuid.NewString()
//	 membersScores := map[string]float64{"one": 1.0, "two": 2.0, "three": 3.0 }
//	 zAddResult, err := client.ZAdd(key1, membersScores)
//	 zCountRange := options.NewZCountRangeBuilder(
//			options.NewInfiniteScoreBoundary(options.NegativeInfinity),
//		 	options.NewInfiniteScoreBoundary(options.PositiveInfinity),
//		)
//	 zCountResult, err := client.ZCount(key1, zCountRange)
//	 if err != nil {
//	    // Handle err
//	 }
//	 fmt.Println(zCountResult) // Output: 3
//
// [valkey.io]: https://valkey.io/commands/zcount/
func (client *baseClient) ZCount(key string, rangeOptions *options.ZCountRange) (int64, error) {
	zCountRangeArgs, err := rangeOptions.ToArgs()
	if err != nil {
		return defaultIntResponse, err
	}
	result, err := client.executeCommand(C.ZCount, append([]string{key}, zCountRangeArgs...))
	if err != nil {
		return defaultIntResponse, err
	}
	return handleIntResponse(result)
}

func (client *baseClient) ZRank(key string, member string) (Result[int64], error) {
	result, err := client.executeCommand(C.ZRank, []string{key, member})
	if err != nil {
		return CreateNilInt64Result(), err
	}
	return handleIntOrNilResponse(result)
}

func (client *baseClient) ZRankWithScore(key string, member string) (Result[int64], Result[float64], error) {
	result, err := client.executeCommand(C.ZRank, []string{key, member, options.WithScore})
	if err != nil {
		return CreateNilInt64Result(), CreateNilFloat64Result(), err
	}
	return handleLongAndDoubleOrNullResponse(result)
}

func (client *baseClient) ZRevRank(key string, member string) (Result[int64], error) {
	result, err := client.executeCommand(C.ZRevRank, []string{key, member})
	if err != nil {
		return CreateNilInt64Result(), err
	}
	return handleIntOrNilResponse(result)
}

func (client *baseClient) ZRevRankWithScore(key string, member string) (Result[int64], Result[float64], error) {
	result, err := client.executeCommand(C.ZRevRank, []string{key, member, options.WithScore})
	if err != nil {
		return CreateNilInt64Result(), CreateNilFloat64Result(), err
	}
	return handleLongAndDoubleOrNullResponse(result)
}

func (client *baseClient) XTrim(key string, options *options.XTrimOptions) (int64, error) {
	xTrimArgs, err := options.ToArgs()
	if err != nil {
		return defaultIntResponse, err
	}
	result, err := client.executeCommand(C.XTrim, append([]string{key}, xTrimArgs...))
	if err != nil {
		return defaultIntResponse, err
	}
	return handleIntResponse(result)
}

func (client *baseClient) XLen(key string) (int64, error) {
	result, err := client.executeCommand(C.XLen, []string{key})
	if err != nil {
		return defaultIntResponse, err
	}
	return handleIntResponse(result)
}

// Transfers ownership of pending stream entries that match the specified criteria.
//
// Since:
//
//	Valkey 6.2.0 and above.
//
// See [valkey.io] for more details.
//
// Parameters:
//
//	key - The key of the stream.
//	group - The consumer group name.
//	consumer - The group consumer.
//	minIdleTime - The minimum idle time for the message to be claimed.
//	start - Filters the claimed entries to those that have an ID equal or greater than the specified value.
//
// Return value:
//
//	An object containing the following elements:
//	  - A stream ID to be used as the start argument for the next call to `XAUTOCLAIM`. This ID is
//	    equivalent to the next ID in the stream after the entries that were scanned, or "0-0" if
//	    the entire stream was scanned.
//	  - A map of the claimed entries.
//	  - If you are using Valkey 7.0.0 or above, the response will also include an array containing
//	    the message IDs that were in the Pending Entries List but no longer exist in the stream.
//	    These IDs are deleted from the Pending Entries List.
//
// Example:
//
//	result, err := client.XAutoClaim("myStream", "myGroup", "myConsumer", 42, "0-0")
//	result:
//	// &{
//	//     "1609338788321-0"               // value to be used as `start` argument for the next `xautoclaim` call
//	//     map[
//	//         "1609338752495-0": [        // claimed entries
//	//             ["field 1", "value 1"]
//	//             ["field 2", "value 2"]
//	//         ]
//	//     ]
//	//     [
//	//         "1594324506465-0",          // array of IDs of deleted messages,
//	//         "1594568784150-0"           // included in the response only on valkey 7.0.0 and above
//	//     ]
//	// }
//
// [valkey.io]: https://valkey.io/commands/xautoclaim/
func (client *baseClient) XAutoClaim(
	key string,
	group string,
	consumer string,
	minIdleTime int64,
	start string,
) (XAutoClaimResponse, error) {
	return client.XAutoClaimWithOptions(key, group, consumer, minIdleTime, start, nil)
}

// Transfers ownership of pending stream entries that match the specified criteria.
//
// Since:
//
//	Valkey 6.2.0 and above.
//
// See [valkey.io] for more details.
//
// Parameters:
//
//	key - The key of the stream.
//	group - The consumer group name.
//	consumer - The group consumer.
//	minIdleTime - The minimum idle time for the message to be claimed.
//	start - Filters the claimed entries to those that have an ID equal or greater than the specified value.
//	options - Options detailing how to read the stream.
//
// Return value:
//
//	An object containing the following elements:
//	  - A stream ID to be used as the start argument for the next call to `XAUTOCLAIM`. This ID is
//	    equivalent to the next ID in the stream after the entries that were scanned, or "0-0" if
//	    the entire stream was scanned.
//	  - A map of the claimed entries.
//	  - If you are using Valkey 7.0.0 or above, the response will also include an array containing
//	    the message IDs that were in the Pending Entries List but no longer exist in the stream.
//	    These IDs are deleted from the Pending Entries List.
//
// Example:
//
//	opts := options.NewXAutoClaimOptionsWithCount(1)
//	result, err := client.XAutoClaimWithOptions("myStream", "myGroup", "myConsumer", 42, "0-0", opts)
//	result:
//	// &{
//	//     "1609338788321-0"               // value to be used as `start` argument for the next `xautoclaim` call
//	//     map[
//	//         "1609338752495-0": [        // claimed entries
//	//             ["field 1", "value 1"]
//	//             ["field 2", "value 2"]
//	//         ]
//	//     ]
//	//     [
//	//         "1594324506465-0",          // array of IDs of deleted messages,
//	//         "1594568784150-0"           // included in the response only on valkey 7.0.0 and above
//	//     ]
//	// }
//
// [valkey.io]: https://valkey.io/commands/xautoclaim/
func (client *baseClient) XAutoClaimWithOptions(
	key string,
	group string,
	consumer string,
	minIdleTime int64,
	start string,
	options *options.XAutoClaimOptions,
) (XAutoClaimResponse, error) {
	args := []string{key, group, consumer, utils.IntToString(minIdleTime), start}
	if options != nil {
		optArgs, err := options.ToArgs()
		if err != nil {
			return XAutoClaimResponse{}, err
		}
		args = append(args, optArgs...)
	}
	result, err := client.executeCommand(C.XAutoClaim, args)
	if err != nil {
		return XAutoClaimResponse{}, err
	}
	return handleXAutoClaimResponse(result)
}

// Transfers ownership of pending stream entries that match the specified criteria.
//
// Since:
//
//	Valkey 6.2.0 and above.
//
// See [valkey.io] for more details.
//
// Parameters:
//
//	key - The key of the stream.
//	group - The consumer group name.
//	consumer - The group consumer.
//	minIdleTime - The minimum idle time for the message to be claimed.
//	start - Filters the claimed entries to those that have an ID equal or greater than the specified value.
//
// Return value:
//
//	An object containing the following elements:
//	  - A stream ID to be used as the start argument for the next call to `XAUTOCLAIM`. This ID is
//	    equivalent to the next ID in the stream after the entries that were scanned, or "0-0" if
//	    the entire stream was scanned.
//	  - An array of IDs for the claimed entries.
//	  - If you are using Valkey 7.0.0 or above, the response will also include an array containing
//	    the message IDs that were in the Pending Entries List but no longer exist in the stream.
//	    These IDs are deleted from the Pending Entries List.
//
// Example:
//
//	result, err := client.XAutoClaimJustId("myStream", "myGroup", "myConsumer", 42, "0-0")
//	result:
//	// &{
//	//     "1609338788321-0"               // value to be used as `start` argument for the next `xautoclaim` call
//	//     [
//	//         "1609338752495-0",          // claimed entries
//	//         "1609338752495-1"
//	//     ]
//	//     [
//	//         "1594324506465-0",          // array of IDs of deleted messages,
//	//         "1594568784150-0"           // included in the response only on valkey 7.0.0 and above
//	//     ]
//	// }
//
// [valkey.io]: https://valkey.io/commands/xautoclaim/
func (client *baseClient) XAutoClaimJustId(
	key string,
	group string,
	consumer string,
	minIdleTime int64,
	start string,
) (XAutoClaimJustIdResponse, error) {
	return client.XAutoClaimJustIdWithOptions(key, group, consumer, minIdleTime, start, nil)
}

// Transfers ownership of pending stream entries that match the specified criteria.
//
// Since:
//
//	Valkey 6.2.0 and above.
//
// See [valkey.io] for more details.
//
// Parameters:
//
//	key - The key of the stream.
//	group - The consumer group name.
//	consumer - The group consumer.
//	minIdleTime - The minimum idle time for the message to be claimed.
//	start - Filters the claimed entries to those that have an ID equal or greater than the specified value.
//	options - Options detailing how to read the stream.
//
// Return value:
//
//	An object containing the following elements:
//	  - A stream ID to be used as the start argument for the next call to `XAUTOCLAIM`. This ID is
//	    equivalent to the next ID in the stream after the entries that were scanned, or "0-0" if
//	    the entire stream was scanned.
//	  - An array of IDs for the claimed entries.
//	  - If you are using Valkey 7.0.0 or above, the response will also include an array containing
//	    the message IDs that were in the Pending Entries List but no longer exist in the stream.
//	    These IDs are deleted from the Pending Entries List.
//
// Example:
//
//	opts := options.NewXAutoClaimOptionsWithCount(1)
//	result, err := client.XAutoClaimJustIdWithOptions("myStream", "myGroup", "myConsumer", 42, "0-0", opts)
//	result:
//	// &{
//	//     "1609338788321-0"               // value to be used as `start` argument for the next `xautoclaim` call
//	//     [
//	//         "1609338752495-0",          // claimed entries
//	//         "1609338752495-1"
//	//     ]
//	//     [
//	//         "1594324506465-0",          // array of IDs of deleted messages,
//	//         "1594568784150-0"           // included in the response only on valkey 7.0.0 and above
//	//     ]
//	// }
//
// [valkey.io]: https://valkey.io/commands/xautoclaim/
func (client *baseClient) XAutoClaimJustIdWithOptions(
	key string,
	group string,
	consumer string,
	minIdleTime int64,
	start string,
	options *options.XAutoClaimOptions,
) (XAutoClaimJustIdResponse, error) {
	args := []string{key, group, consumer, utils.IntToString(minIdleTime), start}
	if options != nil {
		optArgs, err := options.ToArgs()
		if err != nil {
			return XAutoClaimJustIdResponse{}, err
		}
		args = append(args, optArgs...)
	}
	args = append(args, "JUSTID")
	result, err := client.executeCommand(C.XAutoClaim, args)
	if err != nil {
		return XAutoClaimJustIdResponse{}, err
	}
	return handleXAutoClaimJustIdResponse(result)
}

// Removes the specified entries by id from a stream, and returns the number of entries deleted.
//
// See [valkey.io] for details.
//
// Parameters:
//
//	key - The key of the stream.
//	ids - An array of entry ids.
//
// Return value:
//
//	The number of entries removed from the stream. This number may be less than the number
//	of entries in `ids`, if the specified `ids` don't exist in the stream.
//
// For example:
//
//	 xAddResult, err := client.XAddWithOptions(
//		"key1",
//	 	[][]string{{"f1", "foo1"}, {"f2", "bar2"}},
//		options.NewXAddOptions().SetId(streamId1),
//	 )
//	 xDelResult, err := client.XDel("key1", []string{streamId1, streamId3})
//	 fmt.Println(xDelResult) // Output: 1
//
// [valkey.io]: https://valkey.io/commands/xdel/
func (client *baseClient) XDel(key string, ids []string) (int64, error) {
	result, err := client.executeCommand(C.XDel, append([]string{key}, ids...))
	if err != nil {
		return defaultIntResponse, err
	}
	return handleIntResponse(result)
}

// Returns the score of `member` in the sorted set stored at `key`.
//
// See [valkey.io] for details.
//
// Parameters:
//
//	key - The key of the sorted set.
//	member - The member whose score is to be retrieved.
//
// Return value:
//
//	The score of the member. If `member` does not exist in the sorted set, `nil` is returned.
//	If `key` does not exist, `nil` is returned.
//
// Example:
//
//	membersScores := map[string]float64{
//		"one":   1.0,
//		"two":   2.0,
//		"three": 3.0,
//	}
//
//	zAddResult, err := client.ZAdd("key1", membersScores)
//	zScoreResult, err := client.ZScore("key1", "one")
//	//fmt.Println(zScoreResult.Value()) // Value: 1.0
//
// [valkey.io]: https://valkey.io/commands/zscore/
func (client *baseClient) ZScore(key string, member string) (Result[float64], error) {
	result, err := client.executeCommand(C.ZScore, []string{key, member})
	if err != nil {
		return CreateNilFloat64Result(), err
	}
	return handleFloatOrNilResponse(result)
}

// Iterates incrementally over a sorted set.
//
// See [valkey.io] for details.
//
// Parameters:
//
//	key - The key of the sorted set.
//	cursor - The cursor that points to the next iteration of results.
//	         A value of `"0"` indicates the start of the search.
//	         For Valkey 8.0 and above, negative cursors are treated like the initial cursor("0").
//
// Return value:
//
//	The first return value is the `cursor` for the next iteration of results. `"0"` will be the `cursor`
//	   returned on the last iteration of the sorted set.
//	The second return value is always an array of the subset of the sorted set held in `key`.
//	The array is a flattened series of `string` pairs, where the value is at even indices and the score is at odd indices.
//
// Example:
//
//	// assume "key" contains a set
//	resCursor, resCol, err := client.ZScan("key", "0")
//	fmt.Println(resCursor)
//	fmt.Println(resCol)
//	for resCursor != "0" {
//	  resCursor, resCol, err = client.ZScan("key", resCursor)
//	  fmt.Println("Cursor: ", resCursor)
//	  fmt.Println("Members: ", resCol)
//	}
//
// [valkey.io]: https://valkey.io/commands/zscan/
func (client *baseClient) ZScan(key string, cursor string) (string, []string, error) {
	result, err := client.executeCommand(C.ZScan, []string{key, cursor})
	if err != nil {
		return "", nil, err
	}
	return handleScanResponse(result)
}

// Iterates incrementally over a sorted set.
//
// See [valkey.io] for details.
//
// Parameters:
//
//	key - The key of the sorted set.
//	cursor - The cursor that points to the next iteration of results.
//	options - The options for the command. See [options.ZScanOptions] for details.
//
// Return value:
//
//	The first return value is the `cursor` for the next iteration of results. `"0"` will be the `cursor`
//	   returned on the last iteration of the sorted set.
//	The second return value is always an array of the subset of the sorted set held in `key`.
//	The array is a flattened series of `string` pairs, where the value is at even indices and the score is at odd indices.
//	If `ZScanOptionsBuilder#noScores` is to `true`, the second return value will only contain the members without scores.
//
// Example:
//
//	resCursor, resCol, err := client.ZScanWithOptions("key", "0", options.NewBaseScanOptionsBuilder().SetMatch("*"))
//	fmt.Println(resCursor)
//	fmt.Println(resCol)
//	for resCursor != "0" {
//	  resCursor, resCol, err = client.ZScanWithOptions("key", resCursor,
//		options.NewBaseScanOptionsBuilder().SetMatch("*"))
//	  fmt.Println("Cursor: ", resCursor)
//	  fmt.Println("Members: ", resCol)
//	}
//
// [valkey.io]: https://valkey.io/commands/zscan/
func (client *baseClient) ZScanWithOptions(
	key string,
	cursor string,
	options *options.ZScanOptions,
) (string, []string, error) {
	optionArgs, err := options.ToArgs()
	if err != nil {
		return "", nil, err
	}

	result, err := client.executeCommand(C.ZScan, append([]string{key, cursor}, optionArgs...))
	if err != nil {
		return "", nil, err
	}
	return handleScanResponse(result)
}

// Returns stream message summary information for pending messages matching a stream and group.
//
// See [valkey.io] for details.
//
// Parameters:
//
//	key - The key of the stream.
//	group - The consumer group name.
//
// Return value:
// An XPendingSummary struct that includes a summary with the following fields:
//
//	NumOfMessages: The total number of pending messages for this consumer group.
//	StartId: The smallest ID among the pending messages or nil if no pending messages exist.
//	EndId: The greatest ID among the pending messages or nil if no pending messages exists.
//	GroupConsumers: An array of ConsumerPendingMessages with the following fields:
//	  ConsumerName: The name of the consumer.
//	  MessageCount: The number of pending messages for this consumer.
//
// Example
//
//	result, err := client.XPending("myStream", "myGroup")
//	if err != nil {
//	  return err
//	}
//	fmt.Println("Number of pending messages: ", result.NumOfMessages)
//	fmt.Println("Start and End ID of messages: ", result.StartId, result.EndId)
//	for _, consumer := range result.ConsumerMessages {
//	  fmt.Printf("Consumer messages:  %s: $v\n", consumer.ConsumerName, consumer.MessageCount)
//	}
//
// [valkey.io]: https://valkey.io/commands/xpending/
func (client *baseClient) XPending(key string, group string) (XPendingSummary, error) {
	result, err := client.executeCommand(C.XPending, []string{key, group})
	if err != nil {
		return XPendingSummary{}, err
	}

	return handleXPendingSummaryResponse(result)
}

// Returns stream message summary information for pending messages matching a given range of IDs.
//
// See [valkey.io] for details.
//
// Parameters:
//
//	key - The key of the stream.
//	group - The consumer group name.
//	opts - The options for the command. See [options.XPendingOptions] for details.
//
// Return value:
// A slice of XPendingDetail structs, where each detail struct includes the following fields:
//
//	Id - The ID of the pending message.
//	ConsumerName - The name of the consumer that fetched the message and has still to acknowledge it.
//	IdleTime - The time in milliseconds since the last time the message was delivered to the consumer.
//	DeliveryCount - The number of times this message was delivered.
//
// Example
//
//	detailResult, err := client.XPendingWithOptions(key, groupName, options.NewXPendingOptions("-", "+", 10))
//	if err != nil {
//	  return err
//	}
//	fmt.Println("=========================")
//	for _, detail := range detailResult {
//	  fmt.Println(detail.Id)
//	  fmt.Println(detail.ConsumerName)
//	  fmt.Println(detail.IdleTime)
//	  fmt.Println(detail.DeliveryCount)
//	  fmt.Println("=========================")
//	}
//
// [valkey.io]: https://valkey.io/commands/xpending/
func (client *baseClient) XPendingWithOptions(
	key string,
	group string,
	opts *options.XPendingOptions,
) ([]XPendingDetail, error) {
	optionArgs, _ := opts.ToArgs()
	args := append([]string{key, group}, optionArgs...)

	result, err := client.executeCommand(C.XPending, args)
	if err != nil {
		return nil, err
	}
	return handleXPendingDetailResponse(result)
}

// Creates a new consumer group uniquely identified by `group` for the stream stored at `key`.
//
// See [valkey.io] for details.
//
// Parameters:
//
//	key - The key of the stream.
//	group - The newly created consumer group name.
//	id - Stream entry ID that specifies the last delivered entry in the stream from the new
//	    group’s perspective. The special ID `"$"` can be used to specify the last entry in the stream.
//
// Return value:
//
//	`"OK"`.
//
// Example:
//
//	ok, err := client.XGroupCreate("mystream", "mygroup", "0-0")
//	if ok != "OK" || err != nil {
//		// handle error
//	}
//
// [valkey.io]: https://valkey.io/commands/xgroup-create/
func (client *baseClient) XGroupCreate(key string, group string, id string) (string, error) {
	return client.XGroupCreateWithOptions(key, group, id, options.NewXGroupCreateOptions())
}

// Creates a new consumer group uniquely identified by `group` for the stream stored at `key`.
//
// See [valkey.io] for details.
//
// Parameters:
//
//	key - The key of the stream.
//	group - The newly created consumer group name.
//	id - Stream entry ID that specifies the last delivered entry in the stream from the new
//	    group's perspective. The special ID `"$"` can be used to specify the last entry in the stream.
//	opts - The options for the command. See [options.XGroupCreateOptions] for details.
//
// Return value:
//
//	`"OK"`.
//
// Example:
//
//	opts := options.NewXGroupCreateOptions().SetMakeStream()
//	ok, err := client.XGroupCreateWithOptions("mystream", "mygroup", "0-0", opts)
//	if ok != "OK" || err != nil {
//		// handle error
//	}
//
// [valkey.io]: https://valkey.io/commands/xgroup-create/
func (client *baseClient) XGroupCreateWithOptions(
	key string,
	group string,
	id string,
	opts *options.XGroupCreateOptions,
) (string, error) {
	optionArgs, _ := opts.ToArgs()
	args := append([]string{key, group, id}, optionArgs...)
	result, err := client.executeCommand(C.XGroupCreate, args)
	if err != nil {
		return defaultStringResponse, err
	}
	return handleStringResponse(result)
}

func (client *baseClient) Restore(key string, ttl int64, value string) (Result[string], error) {
	return client.RestoreWithOptions(key, ttl, value, NewRestoreOptionsBuilder())
}

func (client *baseClient) RestoreWithOptions(key string, ttl int64,
	value string, options *RestoreOptions,
) (Result[string], error) {
	optionArgs, err := options.toArgs()
	if err != nil {
		return CreateNilStringResult(), err
	}
	result, err := client.executeCommand(C.Restore, append([]string{
		key,
		utils.IntToString(ttl), value,
	}, optionArgs...))
	if err != nil {
		return CreateNilStringResult(), err
	}
	return handleStringOrNilResponse(result)
}

func (client *baseClient) Dump(key string) (Result[string], error) {
	result, err := client.executeCommand(C.Dump, []string{key})
	if err != nil {
		return CreateNilStringResult(), err
	}
	return handleStringOrNilResponse(result)
}

func (client *baseClient) ObjectEncoding(key string) (Result[string], error) {
	result, err := client.executeCommand(C.ObjectEncoding, []string{key})
	if err != nil {
		return CreateNilStringResult(), err
	}
	return handleStringOrNilResponse(result)
}

<<<<<<< HEAD
=======
// Echo the provided message back.
// The command will be routed a random node.
//
// Parameters:
//
//	message - The provided message.
//
// Return value:
//
//	The provided message
//
// For example:
//
//	 result, err := client.Echo("Hello World")
//		if err != nil {
//		    // handle error
//		}
//		fmt.Println(result.Value()) // Output: Hello World
//
// [valkey.io]: https://valkey.io/commands/echo/
func (client *baseClient) Echo(message string) (Result[string], error) {
	result, err := client.executeCommand(C.Echo, []string{message})
	if err != nil {
		return CreateNilStringResult(), err
	}
	return handleStringOrNilResponse(result)
}

// Destroys the consumer group `group` for the stream stored at `key`.
//
// See [valkey.io] for details.
//
// Parameters:
//
//	key - The key of the stream.
//	group - The consumer group name to delete.
//
// Return value:
//
//	`true` if the consumer group is destroyed. Otherwise, `false`.
//
// Example:
//
//	ok, err := client.XGroupDestroy("mystream", "mygroup")
//	if !ok || err != nil {
//		// handle errors
//	}
//
// [valkey.io]: https://valkey.io/commands/xgroup-destroy/
func (client *baseClient) XGroupDestroy(key string, group string) (bool, error) {
	result, err := client.executeCommand(C.XGroupDestroy, []string{key, group})
	if err != nil {
		return defaultBoolResponse, err
	}
	return handleBoolResponse(result)
}

// Sets the last delivered ID for a consumer group.
//
// See [valkey.io] for details.
//
// Parameters:
//
//	key - The key of the stream.
//	group - The consumer group name.
//	id - The stream entry ID that should be set as the last delivered ID for the consumer group.
//
// Return value:
//
//	`"OK"`.
//
// Example:
//
//	ok, err := client.XGroupSetId("mystream", "mygroup", "0-0")
//	if ok != "OK" || err != nil {
//		// handle error
//	}
//
// [valkey.io]: https://valkey.io/commands/xgroup-create/
func (client *baseClient) XGroupSetId(key string, group string, id string) (string, error) {
	return client.XGroupSetIdWithOptions(key, group, id, options.NewXGroupSetIdOptionsOptions())
}

// Sets the last delivered ID for a consumer group.
//
// See [valkey.io] for details.
//
// Parameters:
//
//	key - The key of the stream.
//	group - The consumer group name.
//	id - The stream entry ID that should be set as the last delivered ID for the consumer group.
//	opts - The options for the command. See [options.XGroupSetIdOptions] for details.
//
// Return value:
//
//	`"OK"`.
//
// Example:
//
//	opts := options.NewXGroupSetIdOptionsOptions().SetEntriesRead(42)
//	ok, err := client.XGroupSetIdWithOptions("mystream", "mygroup", "0-0", opts)
//	if ok != "OK" || err != nil {
//		// handle error
//	}
//
// [valkey.io]: https://valkey.io/commands/xgroup-create/
func (client *baseClient) XGroupSetIdWithOptions(
	key string,
	group string,
	id string,
	opts *options.XGroupSetIdOptions,
) (string, error) {
	optionArgs, _ := opts.ToArgs()
	args := append([]string{key, group, id}, optionArgs...)
	result, err := client.executeCommand(C.XGroupSetId, args)
	if err != nil {
		return defaultStringResponse, err
	}
	return handleStringResponse(result)
}

>>>>>>> 94a872b0
// Removes all elements in the sorted set stored at `key` with a lexicographical order
// between `rangeQuery.Start` and `rangeQuery.End`.
//
// See [valkey.io] for details.
//
// Parameters:
//
//	key - The key of the sorted set.
//	rangeQuery - The range query object representing the minimum and maximum bound of the lexicographical range.
//
// Return value:
//
//	The number of members removed from the sorted set.
//	If `key` does not exist, it is treated as an empty sorted set, and the command returns `0`.
//	If `rangeQuery.Start` is greater than `rangeQuery.End`, `0` is returned.
//
// Example:
//
//	zRemRangeByLexResult, err := client.ZRemRangeByLex("key1", options.NewRangeByLexQuery("a", "b"))
//	fmt.Println(zRemRangeByLexResult) // Output: 1
//
// [valkey.io]: https://valkey.io/commands/zremrangebylex/
func (client *baseClient) ZRemRangeByLex(key string, rangeQuery options.RangeByLex) (int64, error) {
	result, err := client.executeCommand(
		C.ZRemRangeByLex, append([]string{key}, rangeQuery.ToArgsRemRange()...))
	if err != nil {
		return defaultIntResponse, err
	}
	return handleIntResponse(result)
}

// Removes all elements in the sorted set stored at `key` with a rank between `start` and `stop`.
//
// See [valkey.io] for details.
//
// Parameters:
//
//	key - The key of the sorted set.
//	start - The start rank.
//	stop - The stop rank.
//
// Return value:
//
//	The number of members removed from the sorted set.
//	If `key` does not exist, it is treated as an empty sorted set, and the command returns `0`.
//	If `start` is greater than `stop`, `0` is returned.
//
// Example:
//
//	zRemRangeByRankResult, err := client.ZRemRangeByRank("key1", 0, 1)
//	fmt.Println(zRemRangeByRankResult) // Output: 1
//
// [valkey.io]: https://valkey.io/commands/zremrangebyrank/
func (client *baseClient) ZRemRangeByRank(key string, start int64, stop int64) (int64, error) {
	result, err := client.executeCommand(C.ZRemRangeByRank, []string{key, utils.IntToString(start), utils.IntToString(stop)})
	if err != nil {
		return 0, err
	}
	return handleIntResponse(result)
}

// Removes all elements in the sorted set stored at `key` with a score between `rangeQuery.Start` and `rangeQuery.End`.
//
// See [valkey.io] for details.
//
// Parameters:
//
//	key - The key of the sorted set.
//	rangeQuery - The range query object representing the minimum and maximum bound of the score range.
//	  can be an implementation of [options.RangeByScore].
//
// Return value:
//
//	The number of members removed from the sorted set.
//	If `key` does not exist, it is treated as an empty sorted set, and the command returns `0`.
//	If `rangeQuery.Start` is greater than `rangeQuery.End`, `0` is returned.
//
// Example:
//
//	zRemRangeByScoreResult, err := client.ZRemRangeByScore("key1", options.NewRangeByScoreBuilder(
//		options.NewInfiniteScoreBoundary(options.NegativeInfinity),
//		options.NewInfiniteScoreBoundary(options.PositiveInfinity),
//	))
//	fmt.Println(zRemRangeByScoreResult) // Output: 1
//
// [valkey.io]: https://valkey.io/commands/zremrangebyscore/
func (client *baseClient) ZRemRangeByScore(key string, rangeQuery options.RangeByScore) (int64, error) {
	result, err := client.executeCommand(C.ZRemRangeByScore, append([]string{key}, rangeQuery.ToArgsRemRange()...))
	if err != nil {
		return 0, err
	}
	return handleIntResponse(result)
}

// Returns the logarithmic access frequency counter of a Valkey object stored at key.
//
// Parameters:
//
//	key - The key of the object to get the logarithmic access frequency counter of.
//
// Return value:
//
//	If key exists, returns the logarithmic access frequency counter of the
//	object stored at key as a long. Otherwise, returns `nil`.
//
// Example:
//
//	result, err := client.ObjectFreq(key)
//	if err != nil {
//		// handle error
//	}
//	fmt.Println(result.Value()) // Output: 1
//
// [valkey.io]: https://valkey.io/commands/object-freq/
func (client *baseClient) ObjectFreq(key string) (Result[int64], error) {
	result, err := client.executeCommand(C.ObjectFreq, []string{key})
	if err != nil {
		return CreateNilInt64Result(), err
	}
	return handleIntOrNilResponse(result)
}

// Returns the logarithmic access frequency counter of a Valkey object stored at key.
//
// Parameters:
//
//	key - The key of the object to get the logarithmic access frequency counter of.
//
// Return value:
//
//	If key exists, returns the idle time in seconds. Otherwise, returns `nil`.
//
// Example:
//
//	result, err := client.ObjectIdleTime(key)
//	if err != nil {
//		// handle error
//	}
//	fmt.Println(result.Value()) // Output: 1
//
// [valkey.io]: https://valkey.io/commands/object-idletime/
func (client *baseClient) ObjectIdleTime(key string) (Result[int64], error) {
	result, err := client.executeCommand(C.ObjectIdleTime, []string{key})
	if err != nil {
		return CreateNilInt64Result(), err
	}
	return handleIntOrNilResponse(result)
}

// Returns the reference count of the object stored at key.
//
// Parameters:
//
//	key - The key of the object to get the reference count of.
//
// Return value:
//
//	If key exists, returns the reference count of the object stored at key.
//	Otherwise, returns `nil`.
//
// Example:
//
//	result, err := client.ObjectRefCount(key)
//	if err != nil {
//	  // handle error
//	}
//	fmt.Println(result.Value()) // Output: 1
//
// [valkey.io]: https://valkey.io/commands/object-refcount/
func (client *baseClient) ObjectRefCount(key string) (Result[int64], error) {
	result, err := client.executeCommand(C.ObjectRefCount, []string{key})
	if err != nil {
		return CreateNilInt64Result(), err
	}
	return handleIntOrNilResponse(result)
}

func (client *baseClient) Sort(key string) ([]Result[string], error) {
	result, err := client.executeCommand(C.Sort, []string{key})
	if err != nil {
		return nil, err
	}
	return handleStringOrNilArrayResponse(result)
}

func (client *baseClient) SortWithOptions(key string, options *options.SortOptions) ([]Result[string], error) {
	optionArgs := options.ToArgs()
	result, err := client.executeCommand(C.Sort, append([]string{key}, optionArgs...))
	if err != nil {
		return nil, err
	}
	return handleStringOrNilArrayResponse(result)
}

func (client *baseClient) SortReadOnly(key string) ([]Result[string], error) {
	result, err := client.executeCommand(C.SortReadOnly, []string{key})
	if err != nil {
		return nil, err
	}
	return handleStringOrNilArrayResponse(result)
}

func (client *baseClient) SortReadOnlyWithOptions(key string, options *options.SortOptions) ([]Result[string], error) {
	optionArgs := options.ToArgs()
	result, err := client.executeCommand(C.SortReadOnly, append([]string{key}, optionArgs...))
	if err != nil {
		return nil, err
	}
	return handleStringOrNilArrayResponse(result)
}

func (client *baseClient) SortStore(key string, destination string) (int64, error) {
	result, err := client.executeCommand(C.Sort, []string{key, "STORE", destination})
	if err != nil {
		return defaultIntResponse, err
	}
	return handleIntResponse(result)
}

func (client *baseClient) SortStoreWithOptions(
	key string,
	destination string,
	options *options.SortOptions,
) (int64, error) {
	optionArgs := options.ToArgs()
	result, err := client.executeCommand(C.Sort, append([]string{key, "STORE", destination}, optionArgs...))
	if err != nil {
		return defaultIntResponse, err
	}
	return handleIntResponse(result)
}

// XGroupCreateConsumer creates a consumer named `consumer` in the consumer group `group` for the
// stream stored at `key`.
//
// See [valkey.io] for details.
//
// Parameters:
//
//	key - The key of the stream.
//	group - The consumer group name.
//	consumer - The newly created consumer.
//
// Return value:
//
//	Returns `true` if the consumer is created. Otherwise, returns `false`.
//
// Example:
//
//	//Creates the consumer "myconsumer" in consumer group "mygroup"
//	success, err := client.xgroupCreateConsumer("mystream", "mygroup", "myconsumer")
//	if err == nil && success {
//	 fmt.Println("Consumer created")
//	}
//
// [valkey.io]: https://valkey.io/commands/xgroup-createconsumer/
func (client *baseClient) XGroupCreateConsumer(
	key string,
	group string,
	consumer string,
) (bool, error) {
	result, err := client.executeCommand(C.XGroupCreateConsumer, []string{key, group, consumer})
	if err != nil {
		return false, err
	}
	return handleBoolResponse(result)
}

// XGroupDelConsumer deletes a consumer named `consumer` in the consumer group `group`.
//
// See [valkey.io] for details.
//
// Parameters:
//
//	key - The key of the stream.
//	group - The consumer group name.
//	consumer - The consumer to delete.
//
// Returns the number of pending messages the `consumer` had before it was deleted.
//
// Example:
//
//	// Deletes the consumer "myconsumer" in consumer group "mygroup"
//	pendingMsgCount, err := client.XGroupDelConsumer("mystream", "mygroup", "myconsumer")
//	if err != nil {
//	    // handle error
//	}
//	fmt.Printf("Consumer 'myconsumer' had %d pending messages unclaimed.\n", pendingMsgCount)
//
// [valkey.io]: https://valkey.io/commands/xgroup-delconsumer/
func (client *baseClient) XGroupDelConsumer(
	key string,
	group string,
	consumer string,
) (int64, error) {
	result, err := client.executeCommand(C.XGroupDelConsumer, []string{key, group, consumer})
	if err != nil {
		return defaultIntResponse, err
	}
	return handleIntResponse(result)
}

// Returns the number of messages that were successfully acknowledged by the consumer group member
// of a stream. This command should be called on a pending message so that such message does not
// get processed again.
//
// See [valkey.io] for details.
//
// Parameters:
//
//	key   - The key of the stream.
//	group - he consumer group name.
//	ids   - Stream entry IDs to acknowledge and purge messages.
//
// Return value:
//
//	The number of messages that were successfully acknowledged.
//
// Example:
//
//	// Assuming streamId1 and streamId2 already exist.
//	xackResult, err := client.XAck("key", "groupName", []string{"streamId1", "streamId2"})
//	fmt.Println(xackResult) // 2
//
// [valkey.io]: https://valkey.io/commands/xack/
func (client *baseClient) XAck(key string, group string, ids []string) (int64, error) {
	result, err := client.executeCommand(C.XAck, append([]string{key, group}, ids...))
	if err != nil {
		return defaultIntResponse, err
	}
	return handleIntResponse(result)
}

// Sets or clears the bit at offset in the string value stored at key.
// The offset is a zero-based index, with `0` being the first element of
// the list, `1` being the next element, and so on. The offset must be
// less than `2^32` and greater than or equal to `0` If a key is
// non-existent then the bit at offset is set to value and the preceding
// bits are set to `0`.
//
// Parameters:
//
//	key - The key of the string.
//	offset - The index of the bit to be set.
//	value - The bit value to set at offset The value must be `0` or `1`.
//
// Return value:
//
//	The bit value that was previously stored at offset.
//
// Example:
//
//	result, err := client.SetBit("key", 1, 1)
//	result: 1
//
// [valkey.io]: https://valkey.io/commands/setbit/
func (client *baseClient) SetBit(key string, offset int64, value int64) (int64, error) {
	result, err := client.executeCommand(C.SetBit, []string{key, utils.IntToString(offset), utils.IntToString(value)})
	if err != nil {
		return defaultIntResponse, err
	}
	return handleIntResponse(result)
}

// Returns the bit value at offset in the string value stored at key.
//
//	offset should be greater than or equal to zero.
//
// Parameters:
//
//	key - The key of the string.
//	offset - The index of the bit to return.
//
// Return value:
// The bit at offset of the string. Returns zero if the key is empty or if the positive
// offset exceeds the length of the string.
//
// Example:
//
//	result, err := client.GetBit("key1", 1, 1)
//	result: 1
//
// [valkey.io]: https://valkey.io/commands/getbit/
func (client *baseClient) GetBit(key string, offset int64) (int64, error) {
	result, err := client.executeCommand(C.GetBit, []string{key, utils.IntToString(offset)})
	if err != nil {
		return defaultIntResponse, err
	}
	return handleIntResponse(result)
}

// Wait blocks the current client until all the previous write commands are successfully
// transferred and acknowledged by at least the specified number of replicas or if the timeout is reached,
// whichever is earlier
//
// Parameters:
//
//	numberOfReplicas - The number of replicas to reach.
//	timeout - The timeout value specified in milliseconds. A value of `0` will
//	block indefinitely.
//
// Return value:
// The number of replicas reached by all the writes performed in the context of the current connection.
//
// Example:
//
//	 result, err := client.Wait(1, 1000)
//	 if err != nil {
//		// handle error
//	 }
//	 fmt.Println(result.Value()) // Output: 1 // if cluster has 2 replicasets
//
// [valkey.io]: https://valkey.io/commands/wait/
func (client *baseClient) Wait(numberOfReplicas int64, timeout int64) (int64, error) {
	result, err := client.executeCommand(C.Wait, []string{utils.IntToString(numberOfReplicas), utils.IntToString(timeout)})
	if err != nil {
		return defaultIntResponse, err
	}
	return handleIntResponse(result)
}

// Counts the number of set bits (population counting) in a string stored at key.
//
// Parameters:
//
//	key - The key for the string to count the set bits of.
//
// Return value:
// The number of set bits in the string. Returns zero if the key is missing as it is
// treated as an empty string.
//
// Example:
//
//	result, err := client.BitCount("mykey")
//	result: 26
//
// [valkey.io]: https://valkey.io/commands/bitcount/
func (client *baseClient) BitCount(key string) (int64, error) {
	result, err := client.executeCommand(C.BitCount, []string{key})
	if err != nil {
		return defaultIntResponse, err
	}
	return handleIntResponse(result)
}

// Counts the number of set bits (population counting) in a string stored at key. The
// offsets start and end are zero-based indexes, with `0` being the first element of the
// list, `1` being the next element and so on. These offsets can also be negative numbers
// indicating offsets starting at the end of the list, with `-1` being the last element
// of the list, `-2` being the penultimate, and so on.
//
// Parameters:
//
//	key - The key for the string to count the set bits of.
//	options - The offset options - see [options.BitOffsetOptions].
//
// Return value:
// The number of set bits in the string interval specified by start, end, and options.
// Returns zero if the key is missing as it is treated as an empty string.
//
// Example:
//
//	opts := NewBitCountOptionsBuilder().SetStart(1).SetEnd(1).SetBitmapIndexType(options.BYTE)
//	result, err := client.BitCount("mykey",options)
//	result: 6
//
// [valkey.io]: https://valkey.io/commands/bitcount/
func (client *baseClient) BitCountWithOptions(key string, opts *options.BitCountOptions) (int64, error) {
	optionArgs, err := opts.ToArgs()
	if err != nil {
		return defaultIntResponse, err
	}
	commandArgs := append([]string{key}, optionArgs...)
	result, err := client.executeCommand(C.BitCount, commandArgs)
	if err != nil {
		return defaultIntResponse, err
	}
	return handleIntResponse(result)
}

// Changes the ownership of a pending message.
//
// See [valkey.io] for details.
//
// Parameters:
//
//	key         - The key of the stream.
//	group       - The name of the consumer group.
//	consumer    - The name of the consumer.
//	minIdleTime - The minimum idle time in milliseconds.
//	ids         - The ids of the entries to claim.
//
// Return value:
//
//	A `map of message entries with the format `{"entryId": [["entry", "data"], ...], ...}` that were claimed by
//	the consumer.
//
// Example:
//
//	result, err := client.XClaim("key", "group", "consumer", 1000, []string{"streamId1", "streamId2"})
//	fmt.Println(result) // Output: map[streamId1:[["entry1", "data1"], ["entry2", "data2"]] streamId2:[["entry3", "data3"]]]
//
// [valkey.io]: https://valkey.io/commands/xclaim/
func (client *baseClient) XClaim(
	key string,
	group string,
	consumer string,
	minIdleTime int64,
	ids []string,
) (map[string][][]string, error) {
	return client.XClaimWithOptions(key, group, consumer, minIdleTime, ids, nil)
}

// Changes the ownership of a pending message.
//
// See [valkey.io] for details.
//
// Parameters:
//
//	key         - The key of the stream.
//	group       - The name of the consumer group.
//	consumer    - The name of the consumer.
//	minIdleTime - The minimum idle time in milliseconds.
//	ids         - The ids of the entries to claim.
//	options     - Stream claim options.
//
// Return value:
//
//	A `map` of message entries with the format `{"entryId": [["entry", "data"], ...], ...}` that were claimed by
//	the consumer.
//
// Example:
//
//	result, err := client.XClaimWithOptions(
//		"key",
//		"group",
//		"consumer",
//		1000,
//		[]string{"streamId1", "streamId2"},
//		options.NewStreamClaimOptions().SetIdleTime(1),
//	)
//	fmt.Println(result) // Output: map[streamId1:[["entry1", "data1"], ["entry2", "data2"]] streamId2:[["entry3", "data3"]]]
//
// [valkey.io]: https://valkey.io/commands/xclaim/
func (client *baseClient) XClaimWithOptions(
	key string,
	group string,
	consumer string,
	minIdleTime int64,
	ids []string,
	opts *options.StreamClaimOptions,
) (map[string][][]string, error) {
	args := append([]string{key, group, consumer, utils.IntToString(minIdleTime)}, ids...)
	if opts != nil {
		optionArgs, err := opts.ToArgs()
		if err != nil {
			return nil, err
		}
		args = append(args, optionArgs...)
	}
	result, err := client.executeCommand(C.XClaim, args)
	if err != nil {
		return nil, err
	}
	return handleMapOfArrayOfStringArrayResponse(result)
}

// Changes the ownership of a pending message. This function returns an `array` with
// only the message/entry IDs, and is equivalent to using `JUSTID` in the Valkey API.
//
// See [valkey.io] for details.
//
// Parameters:
//
//	key         - The key of the stream.
//	group       - The name of the consumer group.
//	consumer    - The name of the consumer.
//	minIdleTime - The minimum idle time in milliseconds.
//	ids         - The ids of the entries to claim.
//	options     - Stream claim options.
//
// Return value:
//
//	An array of the ids of the entries that were claimed by the consumer.
//
// Example:
//
//	result, err := client.XClaimJustId(
//		"key",
//		"group",
//		"consumer",
//		1000,
//		[]string{"streamId1", "streamId2"},
//	)
//	fmt.Println(result) // Output: ["streamId1", "streamId2"]
//
// [valkey.io]: https://valkey.io/commands/xclaim/
func (client *baseClient) XClaimJustId(
	key string,
	group string,
	consumer string,
	minIdleTime int64,
	ids []string,
) ([]string, error) {
	return client.XClaimJustIdWithOptions(key, group, consumer, minIdleTime, ids, nil)
}

// Changes the ownership of a pending message. This function returns an `array` with
// only the message/entry IDs, and is equivalent to using `JUSTID` in the Valkey API.
//
// See [valkey.io] for details.
//
// Parameters:
//
//	key         - The key of the stream.
//	group       - The name of the consumer group.
//	consumer    - The name of the consumer.
//	minIdleTime - The minimum idle time in milliseconds.
//	ids         - The ids of the entries to claim.
//	options     - Stream claim options.
//
// Return value:
//
//	An array of the ids of the entries that were claimed by the consumer.
//
// Example:
//
//	result, err := client.XClaimJustIdWithOptions(
//		"key",
//		"group",
//		"consumer",
//		1000,
//		[]string{"streamId1", "streamId2"},
//		options.NewStreamClaimOptions().SetIdleTime(1),
//	)
//	fmt.Println(result) // Output: ["streamId1", "streamId2"]
//
// [valkey.io]: https://valkey.io/commands/xclaim/
func (client *baseClient) XClaimJustIdWithOptions(
	key string,
	group string,
	consumer string,
	minIdleTime int64,
	ids []string,
	opts *options.StreamClaimOptions,
) ([]string, error) {
	args := append([]string{key, group, consumer, utils.IntToString(minIdleTime)}, ids...)
	if opts != nil {
		optionArgs, err := opts.ToArgs()
		if err != nil {
			return nil, err
		}
		args = append(args, optionArgs...)
	}
	args = append(args, options.JUST_ID_VALKEY_API)
	result, err := client.executeCommand(C.XClaim, args)
	if err != nil {
		return nil, err
	}
	return handleStringArrayResponse(result)
}<|MERGE_RESOLUTION|>--- conflicted
+++ resolved
@@ -2691,36 +2691,6 @@
 	return handleStringOrNilResponse(result)
 }
 
-<<<<<<< HEAD
-=======
-// Echo the provided message back.
-// The command will be routed a random node.
-//
-// Parameters:
-//
-//	message - The provided message.
-//
-// Return value:
-//
-//	The provided message
-//
-// For example:
-//
-//	 result, err := client.Echo("Hello World")
-//		if err != nil {
-//		    // handle error
-//		}
-//		fmt.Println(result.Value()) // Output: Hello World
-//
-// [valkey.io]: https://valkey.io/commands/echo/
-func (client *baseClient) Echo(message string) (Result[string], error) {
-	result, err := client.executeCommand(C.Echo, []string{message})
-	if err != nil {
-		return CreateNilStringResult(), err
-	}
-	return handleStringOrNilResponse(result)
-}
-
 // Destroys the consumer group `group` for the stream stored at `key`.
 //
 // See [valkey.io] for details.
@@ -2815,7 +2785,6 @@
 	return handleStringResponse(result)
 }
 
->>>>>>> 94a872b0
 // Removes all elements in the sorted set stored at `key` with a lexicographical order
 // between `rangeQuery.Start` and `rangeQuery.End`.
 //
