--- conflicted
+++ resolved
@@ -147,10 +147,6 @@
 	if err != nil {
 		return StringValue{Val: "", IsNil: true}, err
 	}
-<<<<<<< HEAD
-=======
-
->>>>>>> 4f7c72cb
 	return handleStringResponse(result)
 }
 
@@ -159,10 +155,6 @@
 	if err != nil {
 		return StringValue{Val: "", IsNil: true}, err
 	}
-<<<<<<< HEAD
-=======
-
->>>>>>> 4f7c72cb
 	return handleStringOrNullResponse(result)
 }
 
@@ -171,52 +163,24 @@
 	if err != nil {
 		return StringValue{Val: "", IsNil: true}, err
 	}
-<<<<<<< HEAD
-	return handleStringOrNullResponse(result)
-}
-
-func (client *baseClient) MSet(keyValueMap map[string]string) (StringValue, error) {
-	flat := []string{}
-	for key, value := range keyValueMap {
-		flat = append(flat, key, value)
-	}
-	result, err := client.executeCommand(C.MSet, flat)
-=======
 
 	return handleStringOrNullResponse(result)
 }
 
 func (client *baseClient) MSet(keyValueMap map[string]string) (string, error) {
 	result, err := client.executeCommand(C.MSet, utils.MapToString(keyValueMap))
->>>>>>> 4f7c72cb
-	if err != nil {
-		return StringValue{Val: "", IsNil: true}, err
-	}
-<<<<<<< HEAD
-	return handleStringResponse(result)
-}
-
-func (client *baseClient) MSetNX(keyValueMap map[string]string) (BoolValue, error) {
-	flat := []string{}
-	for key, value := range keyValueMap {
-		flat = append(flat, key, value)
-	}
-	result, err := client.executeCommand(C.MSetNX, flat)
-=======
+	if err != nil {
+		return StringValue{Val: "", IsNil: true}, err
+	}
 
 	return handleStringResponse(result)
 }
 
 func (client *baseClient) MSetNX(keyValueMap map[string]string) (bool, error) {
 	result, err := client.executeCommand(C.MSetNX, utils.MapToString(keyValueMap))
->>>>>>> 4f7c72cb
 	if err != nil {
 		return BoolValue{Val: false, IsNil: true}, err
 	}
-<<<<<<< HEAD
-=======
-
->>>>>>> 4f7c72cb
 	return handleBooleanResponse(result)
 }
 
@@ -225,10 +189,6 @@
 	if err != nil {
 		return nil, err
 	}
-<<<<<<< HEAD
-=======
-
->>>>>>> 4f7c72cb
 	return handleStringArrayResponse(result)
 }
 
@@ -237,10 +197,6 @@
 	if err != nil {
 		return Int64Value{Val: 0, IsNil: true}, err
 	}
-<<<<<<< HEAD
-=======
-
->>>>>>> 4f7c72cb
 	return handleLongResponse(result)
 }
 
@@ -249,10 +205,6 @@
 	if err != nil {
 		return Int64Value{Val: 0, IsNil: true}, err
 	}
-<<<<<<< HEAD
-=======
-
->>>>>>> 4f7c72cb
 	return handleLongResponse(result)
 }
 
@@ -264,10 +216,6 @@
 	if err != nil {
 		return Float64Value{Val: 0, IsNil: true}, err
 	}
-<<<<<<< HEAD
-=======
-
->>>>>>> 4f7c72cb
 	return handleDoubleResponse(result)
 }
 
@@ -276,10 +224,6 @@
 	if err != nil {
 		return Int64Value{Val: 0, IsNil: true}, err
 	}
-<<<<<<< HEAD
-=======
-
->>>>>>> 4f7c72cb
 	return handleLongResponse(result)
 }
 
@@ -288,10 +232,6 @@
 	if err != nil {
 		return Int64Value{Val: 0, IsNil: true}, err
 	}
-<<<<<<< HEAD
-=======
-
->>>>>>> 4f7c72cb
 	return handleLongResponse(result)
 }
 
@@ -300,10 +240,6 @@
 	if err != nil {
 		return Int64Value{Val: 0, IsNil: true}, err
 	}
-<<<<<<< HEAD
-=======
-
->>>>>>> 4f7c72cb
 	return handleLongResponse(result)
 }
 
@@ -312,10 +248,6 @@
 	if err != nil {
 		return Int64Value{Val: 0, IsNil: true}, err
 	}
-<<<<<<< HEAD
-=======
-
->>>>>>> 4f7c72cb
 	return handleLongResponse(result)
 }
 
@@ -324,10 +256,6 @@
 	if err != nil {
 		return StringValue{Val: "", IsNil: true}, err
 	}
-<<<<<<< HEAD
-=======
-
->>>>>>> 4f7c72cb
 	return handleStringResponse(result)
 }
 
@@ -336,10 +264,6 @@
 	if err != nil {
 		return Int64Value{Val: 0, IsNil: true}, err
 	}
-<<<<<<< HEAD
-=======
-
->>>>>>> 4f7c72cb
 	return handleLongResponse(result)
 }
 
@@ -348,10 +272,6 @@
 	if err != nil {
 		return StringValue{Val: "", IsNil: true}, err
 	}
-<<<<<<< HEAD
-=======
-
->>>>>>> 4f7c72cb
 	return handleStringResponse(result)
 }
 
@@ -366,20 +286,18 @@
 	}
 
 	return handleStringOrNullResponse(result)
-<<<<<<< HEAD
-=======
-}
-
-func (client *baseClient) HGet(key string, field string) (string, error) {
+}
+
+func (client *baseClient) HGet(key string, field string) (StringValue, error) {
 	result, err := client.executeCommand(C.HGet, []string{key, field})
 	if err != nil {
-		return "", err
+		return StringValue{Val: "", IsNil: true}, err
 	}
 
 	return handleStringOrNullResponse(result)
 }
 
-func (client *baseClient) HGetAll(key string) (map[string]string, error) {
+func (client *baseClient) HGetAll(key string) (map[StringValue]StringValue, error) {
 	result, err := client.executeCommand(C.HGetAll, []string{key})
 	if err != nil {
 		return nil, err
@@ -388,7 +306,7 @@
 	return handleStringToStringMapResponse(result)
 }
 
-func (client *baseClient) HMGet(key string, fields []string) ([]string, error) {
+func (client *baseClient) HMGet(key string, fields []string) ([]StringValue, error) {
 	result, err := client.executeCommand(C.HMGet, append([]string{key}, fields...))
 	if err != nil {
 		return nil, err
@@ -397,43 +315,43 @@
 	return handleStringArrayResponse(result)
 }
 
-func (client *baseClient) HSet(key string, values map[string]string) (int64, error) {
+func (client *baseClient) HSet(key string, values map[string]string) (Int64Value, error) {
 	result, err := client.executeCommand(C.HSet, utils.ConvertMapToKeyValueStringArray(key, values))
 	if err != nil {
-		return 0, err
-	}
-
-	return handleLongResponse(result)
-}
-
-func (client *baseClient) HSetNX(key string, field string, value string) (bool, error) {
+		return Int64Value{Val: 0, IsNil: true}, err
+	}
+
+	return handleLongResponse(result)
+}
+
+func (client *baseClient) HSetNX(key string, field string, value string) (BoolValue, error) {
 	result, err := client.executeCommand(C.HSetNX, []string{key, field, value})
 	if err != nil {
-		return false, err
+		return BoolValue{Val: false, IsNil: true}, err
 	}
 
 	return handleBooleanResponse(result)
 }
 
-func (client *baseClient) HDel(key string, fields []string) (int64, error) {
+func (client *baseClient) HDel(key string, fields []string) (Int64Value, error) {
 	result, err := client.executeCommand(C.HDel, append([]string{key}, fields...))
 	if err != nil {
-		return 0, err
-	}
-
-	return handleLongResponse(result)
-}
-
-func (client *baseClient) HLen(key string) (int64, error) {
+		return Int64Value{Val: 0, IsNil: true}, err
+	}
+
+	return handleLongResponse(result)
+}
+
+func (client *baseClient) HLen(key string) (Int64Value, error) {
 	result, err := client.executeCommand(C.HLen, []string{key})
 	if err != nil {
-		return 0, err
-	}
-
-	return handleLongResponse(result)
-}
-
-func (client *baseClient) HVals(key string) ([]string, error) {
+		return Int64Value{Val: 0, IsNil: true}, err
+	}
+
+	return handleLongResponse(result)
+}
+
+func (client *baseClient) HVals(key string) ([]StringValue, error) {
 	result, err := client.executeCommand(C.HVals, []string{key})
 	if err != nil {
 		return nil, err
@@ -442,16 +360,16 @@
 	return handleStringArrayResponse(result)
 }
 
-func (client *baseClient) HExists(key string, field string) (bool, error) {
+func (client *baseClient) HExists(key string, field string) (BoolValue, error) {
 	result, err := client.executeCommand(C.HExists, []string{key, field})
 	if err != nil {
-		return false, err
+		return BoolValue{Val: false, IsNil: true}, err
 	}
 
 	return handleBooleanResponse(result)
 }
 
-func (client *baseClient) HKeys(key string) ([]string, error) {
+func (client *baseClient) HKeys(key string) ([]StringValue, error) {
 	result, err := client.executeCommand(C.HKeys, []string{key})
 	if err != nil {
 		return nil, err
@@ -460,12 +378,11 @@
 	return handleStringArrayResponse(result)
 }
 
-func (client *baseClient) HStrLen(key string, field string) (int64, error) {
+func (client *baseClient) HStrLen(key string, field string) (Int64Value, error) {
 	result, err := client.executeCommand(C.HStrlen, []string{key, field})
 	if err != nil {
-		return 0, err
-	}
-
-	return handleLongResponse(result)
->>>>>>> 4f7c72cb
+		return Int64Value{Val: 0, IsNil: true}, err
+	}
+
+	return handleLongResponse(result)
 }