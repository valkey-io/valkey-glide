--- conflicted
+++ resolved
@@ -2506,83 +2506,12 @@
 	return handleXPendingDetailResponse(result)
 }
 
-<<<<<<< HEAD
 // Creates a new consumer group uniquely identified by `group` for the stream stored at `key`.
-=======
-func (client *baseClient) Restore(key string, ttl int64, value string) (Result[string], error) {
-	return client.RestoreWithOptions(key, ttl, value, NewRestoreOptionsBuilder())
-}
-
-func (client *baseClient) RestoreWithOptions(key string, ttl int64,
-	value string, options *RestoreOptions,
-) (Result[string], error) {
-	optionArgs, err := options.toArgs()
-	if err != nil {
-		return CreateNilStringResult(), err
-	}
-	result, err := client.executeCommand(C.Restore, append([]string{
-		key,
-		utils.IntToString(ttl), value,
-	}, optionArgs...))
-	if err != nil {
-		return CreateNilStringResult(), err
-	}
-	return handleStringOrNilResponse(result)
-}
-
-func (client *baseClient) Dump(key string) (Result[string], error) {
-	result, err := client.executeCommand(C.Dump, []string{key})
-	if err != nil {
-		return CreateNilStringResult(), err
-	}
-	return handleStringOrNilResponse(result)
-}
-
-func (client *baseClient) ObjectEncoding(key string) (Result[string], error) {
-	result, err := client.executeCommand(C.ObjectEncoding, []string{key})
-	if err != nil {
-		return CreateNilStringResult(), err
-	}
-	return handleStringOrNilResponse(result)
-}
-
-// Echo the provided message back.
-// The command will be routed a random node.
-//
-// Parameters:
-//
-//	message - The provided message.
-//
-// Return value:
-//
-//	The provided message
-//
-// For example:
-//
-//	 result, err := client.Echo("Hello World")
-//		if err != nil {
-//		    // handle error
-//		}
-//		fmt.Println(result.Value()) // Output: Hello World
-//
-// [valkey.io]: https://valkey.io/commands/echo/
-func (client *baseClient) Echo(message string) (Result[string], error) {
-	result, err := client.executeCommand(C.Echo, []string{message})
-	if err != nil {
-		return CreateNilStringResult(), err
-	}
-	return handleStringOrNilResponse(result)
-}
-
-// Removes all elements in the sorted set stored at `key` with a lexicographical order
-// between `rangeQuery.Start` and `rangeQuery.End`.
->>>>>>> a2e90f63
 //
 // See [valkey.io] for details.
 //
 // Parameters:
 //
-<<<<<<< HEAD
 //	key - The key of the stream.
 //	group - The newly created consumer group name.
 //	id - Stream entry ID that specifies the last delivered entry in the stream from the new
@@ -2602,40 +2531,11 @@
 }
 
 // Creates a new consumer group uniquely identified by `group` for the stream stored at `key`.
-=======
-//	key - The key of the sorted set.
-//	rangeQuery - The range query object representing the minimum and maximum bound of the lexicographical range.
-//	  can be an implementation of [options.LexBoundary].
-//
-// Return value:
-//
-//	The number of members removed from the sorted set.
-//	If `key` does not exist, it is treated as an empty sorted set, and the command returns `0`.
-//	If `rangeQuery.Start` is greater than `rangeQuery.End`, `0` is returned.
-//
-// Example:
-//
-//	zRemRangeByLexResult, err := client.ZRemRangeByLex("key1", options.NewRangeByLexQuery("a", "b"))
-//	fmt.Println(zRemRangeByLexResult) // Output: 1
-//
-// [valkey.io]: https://valkey.io/commands/zremrangebylex/
-func (client *baseClient) ZRemRangeByLex(key string, rangeQuery options.RangeByLex) (int64, error) {
-	result, err := client.executeCommand(
-		C.ZRemRangeByLex, append([]string{key}, rangeQuery.ToArgsRemRange()...))
-	if err != nil {
-		return defaultIntResponse, err
-	}
-	return handleIntResponse(result)
-}
-
-// Removes all elements in the sorted set stored at `key` with a rank between `start` and `stop`.
->>>>>>> a2e90f63
 //
 // See [valkey.io] for details.
 //
 // Parameters:
 //
-<<<<<<< HEAD
 //	key - The key of the stream.
 //	group - The newly created consumer group name.
 //	id - Stream entry ID that specifies the last delivered entry in the stream from the new
@@ -2668,39 +2568,78 @@
 }
 
 // Destroys the consumer group `group` for the stream stored at `key`.
-=======
-//	key - The key of the sorted set.
-//	start - The start rank.
-//	stop - The stop rank.
-//
-// Return value:
-//
-//	The number of members removed from the sorted set.
-//	If `key` does not exist, it is treated as an empty sorted set, and the command returns `0`.
-//	If `start` is greater than `stop`, `0` is returned.
-//
-// Example:
-//
-//	zRemRangeByRankResult, err := client.ZRemRangeByRank("key1", 0, 1)
-//	fmt.Println(zRemRangeByRankResult) // Output: 1
-//
-// [valkey.io]: https://valkey.io/commands/zremrangebyrank/
-func (client *baseClient) ZRemRangeByRank(key string, start int64, stop int64) (int64, error) {
-	result, err := client.executeCommand(C.ZRemRangeByRank, []string{key, utils.IntToString(start), utils.IntToString(stop)})
-	if err != nil {
-		return 0, err
-	}
-	return handleIntResponse(result)
-}
-
-// Removes all elements in the sorted set stored at `key` with a score between `rangeQuery.Start` and `rangeQuery.End`.
->>>>>>> a2e90f63
+func (client *baseClient) Restore(key string, ttl int64, value string) (Result[string], error) {
+	return client.RestoreWithOptions(key, ttl, value, NewRestoreOptionsBuilder())
+}
+
+func (client *baseClient) RestoreWithOptions(key string, ttl int64,
+	value string, options *RestoreOptions,
+) (Result[string], error) {
+	optionArgs, err := options.toArgs()
+	if err != nil {
+		return CreateNilStringResult(), err
+	}
+	result, err := client.executeCommand(C.Restore, append([]string{
+		key,
+		utils.IntToString(ttl), value,
+	}, optionArgs...))
+	if err != nil {
+		return CreateNilStringResult(), err
+	}
+	return handleStringOrNilResponse(result)
+}
+
+func (client *baseClient) Dump(key string) (Result[string], error) {
+	result, err := client.executeCommand(C.Dump, []string{key})
+	if err != nil {
+		return CreateNilStringResult(), err
+	}
+	return handleStringOrNilResponse(result)
+}
+
+func (client *baseClient) ObjectEncoding(key string) (Result[string], error) {
+	result, err := client.executeCommand(C.ObjectEncoding, []string{key})
+	if err != nil {
+		return CreateNilStringResult(), err
+	}
+	return handleStringOrNilResponse(result)
+}
+
+// Echo the provided message back.
+// The command will be routed a random node.
+//
+// Parameters:
+//
+//	message - The provided message.
+//
+// Return value:
+//
+//	The provided message
+//
+// For example:
+//
+//	 result, err := client.Echo("Hello World")
+//		if err != nil {
+//		    // handle error
+//		}
+//		fmt.Println(result.Value()) // Output: Hello World
+//
+// [valkey.io]: https://valkey.io/commands/echo/
+func (client *baseClient) Echo(message string) (Result[string], error) {
+	result, err := client.executeCommand(C.Echo, []string{message})
+	if err != nil {
+		return CreateNilStringResult(), err
+	}
+	return handleStringOrNilResponse(result)
+}
+
+// Removes all elements in the sorted set stored at `key` with a lexicographical order
+// between `rangeQuery.Start` and `rangeQuery.End`.
 //
 // See [valkey.io] for details.
 //
 // Parameters:
 //
-<<<<<<< HEAD
 //	key - The key of the stream.
 //	group - The consumer group name to delete.
 //
@@ -2722,7 +2661,75 @@
 		return defaultBoolResponse, err
 	}
 	return handleBoolResponse(result)
-=======
+}
+
+// Removes all elements in the sorted set stored at `key` with a lexicographical order
+// between `rangeQuery.Start` and `rangeQuery.End`.
+//
+// See [valkey.io] for details.
+//
+// Parameters:
+//
+//	key - The key of the sorted set.
+//	rangeQuery - The range query object representing the minimum and maximum bound of the lexicographical range.
+//
+// Return value:
+//
+//	The number of members removed from the sorted set.
+//	If `key` does not exist, it is treated as an empty sorted set, and the command returns `0`.
+//	If `rangeQuery.Start` is greater than `rangeQuery.End`, `0` is returned.
+//
+// Example:
+//
+//	zRemRangeByLexResult, err := client.ZRemRangeByLex("key1", options.NewRangeByLexQuery("a", "b"))
+//	fmt.Println(zRemRangeByLexResult) // Output: 1
+//
+// [valkey.io]: https://valkey.io/commands/zremrangebylex/
+func (client *baseClient) ZRemRangeByLex(key string, rangeQuery options.RangeByLex) (int64, error) {
+	result, err := client.executeCommand(
+		C.ZRemRangeByLex, append([]string{key}, rangeQuery.ToArgsRemRange()...))
+	if err != nil {
+		return defaultIntResponse, err
+	}
+	return handleIntResponse(result)
+}
+
+// Removes all elements in the sorted set stored at `key` with a rank between `start` and `stop`.
+//
+// See [valkey.io] for details.
+//
+// Parameters:
+//
+//	key - The key of the sorted set.
+//	start - The start rank.
+//	stop - The stop rank.
+//
+// Return value:
+//
+//	The number of members removed from the sorted set.
+//	If `key` does not exist, it is treated as an empty sorted set, and the command returns `0`.
+//	If `start` is greater than `stop`, `0` is returned.
+//
+// Example:
+//
+//	zRemRangeByRankResult, err := client.ZRemRangeByRank("key1", 0, 1)
+//	fmt.Println(zRemRangeByRankResult) // Output: 1
+//
+// [valkey.io]: https://valkey.io/commands/zremrangebyrank/
+func (client *baseClient) ZRemRangeByRank(key string, start int64, stop int64) (int64, error) {
+	result, err := client.executeCommand(C.ZRemRangeByRank, []string{key, utils.IntToString(start), utils.IntToString(stop)})
+	if err != nil {
+		return 0, err
+	}
+	return handleIntResponse(result)
+}
+
+// Removes all elements in the sorted set stored at `key` with a score between `rangeQuery.Start` and `rangeQuery.End`.
+//
+// See [valkey.io] for details.
+//
+// Parameters:
+//
 //	key - The key of the sorted set.
 //	rangeQuery - The range query object representing the minimum and maximum bound of the score range.
 //	  can be an implementation of [options.RangeByScore].
@@ -2886,5 +2893,4 @@
 		return CreateNilInt64Result(), err
 	}
 	return handleIntOrNilResponse(result)
->>>>>>> a2e90f63
 }