--- conflicted
+++ resolved
@@ -1781,64 +1781,6 @@
 	if err != nil {
 		return defaultIntResponse, err
 	}
-<<<<<<< HEAD
-	return handleLongResponse(result)
-}
-
-func (client *baseClient) Sort(key string) ([]Result[string], error) {
-	result, err := client.executeCommand(C.Sort, []string{key})
-	if err != nil {
-		return nil, err
-	}
-	return handleStringArrayResponse(result)
-}
-
-func (client *baseClient) SortWithOptions(key string, options *options.SortOptions) ([]Result[string], error) {
-	optionArgs := options.ToArgs()
-	result, err := client.executeCommand(C.Sort, append([]string{key}, optionArgs...))
-	if err != nil {
-		return nil, err
-	}
-	return handleStringArrayResponse(result)
-}
-
-func (client *baseClient) SortReadOnly(key string) ([]Result[string], error) {
-	result, err := client.executeCommand(C.SortReadOnly, []string{key})
-	if err != nil {
-		return nil, err
-	}
-	return handleStringArrayResponse(result)
-}
-
-func (client *baseClient) SortReadOnlyWithOptions(key string, options *options.SortOptions) ([]Result[string], error) {
-	optionArgs := options.ToArgs()
-	result, err := client.executeCommand(C.SortReadOnly, append([]string{key}, optionArgs...))
-	if err != nil {
-		return nil, err
-	}
-	return handleStringArrayResponse(result)
-}
-
-func (client *baseClient) SortStore(key string, destination string) (Result[int64], error) {
-	result, err := client.executeCommand(C.Sort, []string{key, "STORE", destination})
-	if err != nil {
-		return CreateNilInt64Result(), err
-	}
-	return handleLongResponse(result)
-}
-
-func (client *baseClient) SortStoreWithOptions(
-	key string,
-	destination string,
-	options *options.SortOptions,
-) (Result[int64], error) {
-	optionArgs := options.ToArgs()
-	result, err := client.executeCommand(C.Sort, append([]string{key, "STORE", destination}, optionArgs...))
-	if err != nil {
-		return CreateNilInt64Result(), err
-	}
-	return handleLongResponse(result)
-=======
 	return handleIntResponse(result)
 }
 
@@ -1962,5 +1904,59 @@
 		return CreateNilStringResult(), nil, err
 	}
 	return handleScanResponse(result)
->>>>>>> dbb83b69
+}
+
+func (client *baseClient) Sort(key string) ([]Result[string], error) {
+	result, err := client.executeCommand(C.Sort, []string{key})
+	if err != nil {
+		return nil, err
+	}
+	return handleStringArrayResponse(result)
+}
+
+func (client *baseClient) SortWithOptions(key string, options *options.SortOptions) ([]Result[string], error) {
+	optionArgs := options.ToArgs()
+	result, err := client.executeCommand(C.Sort, append([]string{key}, optionArgs...))
+	if err != nil {
+		return nil, err
+	}
+	return handleStringArrayResponse(result)
+}
+
+func (client *baseClient) SortReadOnly(key string) ([]Result[string], error) {
+	result, err := client.executeCommand(C.SortReadOnly, []string{key})
+	if err != nil {
+		return nil, err
+	}
+	return handleStringArrayResponse(result)
+}
+
+func (client *baseClient) SortReadOnlyWithOptions(key string, options *options.SortOptions) ([]Result[string], error) {
+	optionArgs := options.ToArgs()
+	result, err := client.executeCommand(C.SortReadOnly, append([]string{key}, optionArgs...))
+	if err != nil {
+		return nil, err
+	}
+	return handleStringArrayResponse(result)
+}
+
+func (client *baseClient) SortStore(key string, destination string) (Result[int64], error) {
+	result, err := client.executeCommand(C.Sort, []string{key, "STORE", destination})
+	if err != nil {
+		return CreateNilInt64Result(), err
+	}
+	return handleLongResponse(result)
+}
+
+func (client *baseClient) SortStoreWithOptions(
+	key string,
+	destination string,
+	options *options.SortOptions,
+) (Result[int64], error) {
+	optionArgs := options.ToArgs()
+	result, err := client.executeCommand(C.Sort, append([]string{key, "STORE", destination}, optionArgs...))
+	if err != nil {
+		return CreateNilInt64Result(), err
+	}
+	return handleLongResponse(result)
 }