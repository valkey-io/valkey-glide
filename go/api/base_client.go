// Copyright Valkey GLIDE Project Contributors - SPDX Identifier: Apache-2.0

package api

// #cgo LDFLAGS: -L../target/release -lglide_rs
// #include "../lib.h"
//
// void successCallback(void *channelPtr, struct CommandResponse *message);
// void failureCallback(void *channelPtr, char *errMessage, RequestErrorType errType);
import "C"

import (
	"errors"
	"fmt"
	"math"
	"strconv"
	"unsafe"

	"github.com/valkey-io/valkey-glide/go/glide/api/options"
	"github.com/valkey-io/valkey-glide/go/glide/protobuf"
	"github.com/valkey-io/valkey-glide/go/glide/utils"
	"google.golang.org/protobuf/proto"
)

// BaseClient defines an interface for methods common to both [GlideClient] and [GlideClusterClient].
type BaseClient interface {
	StringCommands
	HashCommands
	ListCommands
	SetCommands
	StreamCommands
	SortedSetCommands
	ConnectionManagementCommands
	GenericBaseCommands
	// Close terminates the client by closing all associated resources.
	Close()
}

const OK = "OK"

type payload struct {
	value *C.struct_CommandResponse
	error error
}

//export successCallback
func successCallback(channelPtr unsafe.Pointer, cResponse *C.struct_CommandResponse) {
	response := cResponse
	resultChannel := *(*chan payload)(channelPtr)
	resultChannel <- payload{value: response, error: nil}
}

//export failureCallback
func failureCallback(channelPtr unsafe.Pointer, cErrorMessage *C.char, cErrorType C.RequestErrorType) {
	resultChannel := *(*chan payload)(channelPtr)
	resultChannel <- payload{value: nil, error: goError(cErrorType, cErrorMessage)}
}

type clientConfiguration interface {
	toProtobuf() *protobuf.ConnectionRequest
}

type baseClient struct {
	coreClient unsafe.Pointer
}

// Creates a connection by invoking the `create_client` function from Rust library via FFI.
// Passes the pointers to callback functions which will be invoked when the command succeeds or fails.
// Once the connection is established, this function invokes `free_connection_response` exposed by rust library to free the
// connection_response to avoid any memory leaks.
func createClient(config clientConfiguration) (*baseClient, error) {
	request := config.toProtobuf()
	msg, err := proto.Marshal(request)
	if err != nil {
		return nil, err
	}

	byteCount := len(msg)
	requestBytes := C.CBytes(msg)
	cResponse := (*C.struct_ConnectionResponse)(
		C.create_client(
			(*C.uchar)(requestBytes),
			C.uintptr_t(byteCount),
			(C.SuccessCallback)(unsafe.Pointer(C.successCallback)),
			(C.FailureCallback)(unsafe.Pointer(C.failureCallback)),
		),
	)
	defer C.free_connection_response(cResponse)

	cErr := cResponse.connection_error_message
	if cErr != nil {
		message := C.GoString(cErr)
		return nil, &ConnectionError{message}
	}

	return &baseClient{cResponse.conn_ptr}, nil
}

// Close terminates the client by closing all associated resources.
func (client *baseClient) Close() {
	if client.coreClient == nil {
		return
	}

	C.close_client(client.coreClient)
	client.coreClient = nil
}

func (client *baseClient) executeCommand(requestType C.RequestType, args []string) (*C.struct_CommandResponse, error) {
	return client.executeCommandWithRoute(requestType, args, nil)
}

func (client *baseClient) executeCommandWithRoute(
	requestType C.RequestType,
	args []string,
	route route,
) (*C.struct_CommandResponse, error) {
	if client.coreClient == nil {
		return nil, &ClosingError{"ExecuteCommand failed. The client is closed."}
	}
	var cArgsPtr *C.uintptr_t = nil
	var argLengthsPtr *C.ulong = nil
	if len(args) > 0 {
		cArgs, argLengths := toCStrings(args)
		cArgsPtr = &cArgs[0]
		argLengthsPtr = &argLengths[0]
	}

	resultChannel := make(chan payload)
	resultChannelPtr := uintptr(unsafe.Pointer(&resultChannel))

	var routeBytesPtr *C.uchar = nil
	var routeBytesCount C.uintptr_t = 0
	if route != nil {
		routeProto, err := route.toRoutesProtobuf()
		if err != nil {
			return nil, &RequestError{"ExecuteCommand failed due to invalid route"}
		}
		msg, err := proto.Marshal(routeProto)
		if err != nil {
			return nil, err
		}

		routeBytesCount = C.uintptr_t(len(msg))
		routeBytesPtr = (*C.uchar)(C.CBytes(msg))
	}

	C.command(
		client.coreClient,
		C.uintptr_t(resultChannelPtr),
		uint32(requestType),
		C.size_t(len(args)),
		cArgsPtr,
		argLengthsPtr,
		routeBytesPtr,
		routeBytesCount,
	)
	payload := <-resultChannel
	if payload.error != nil {
		return nil, payload.error
	}
	return payload.value, nil
}

// Zero copying conversion from go's []string into C pointers
func toCStrings(args []string) ([]C.uintptr_t, []C.ulong) {
	cStrings := make([]C.uintptr_t, len(args))
	stringLengths := make([]C.ulong, len(args))
	for i, str := range args {
		bytes := utils.StringToBytes(str)
		var ptr uintptr
		if len(str) > 0 {
			ptr = uintptr(unsafe.Pointer(&bytes[0]))
		}
		cStrings[i] = C.uintptr_t(ptr)
		stringLengths[i] = C.size_t(len(str))
	}
	return cStrings, stringLengths
}

func (client *baseClient) Set(key string, value string) (Result[string], error) {
	result, err := client.executeCommand(C.Set, []string{key, value})
	if err != nil {
		return CreateNilStringResult(), err
	}

	return handleStringResponse(result)
}

func (client *baseClient) SetWithOptions(key string, value string, options *SetOptions) (Result[string], error) {
	optionArgs, err := options.toArgs()
	if err != nil {
		return CreateNilStringResult(), err
	}

	result, err := client.executeCommand(C.Set, append([]string{key, value}, optionArgs...))
	if err != nil {
		return CreateNilStringResult(), err
	}

	return handleStringOrNullResponse(result)
}

func (client *baseClient) Get(key string) (Result[string], error) {
	result, err := client.executeCommand(C.Get, []string{key})
	if err != nil {
		return CreateNilStringResult(), err
	}

	return handleStringOrNullResponse(result)
}

func (client *baseClient) GetEx(key string) (Result[string], error) {
	result, err := client.executeCommand(C.GetEx, []string{key})
	if err != nil {
		return CreateNilStringResult(), err
	}

	return handleStringOrNullResponse(result)
}

func (client *baseClient) GetExWithOptions(key string, options *GetExOptions) (Result[string], error) {
	optionArgs, err := options.toArgs()
	if err != nil {
		return CreateNilStringResult(), err
	}

	result, err := client.executeCommand(C.GetEx, append([]string{key}, optionArgs...))
	if err != nil {
		return CreateNilStringResult(), err
	}

	return handleStringOrNullResponse(result)
}

func (client *baseClient) MSet(keyValueMap map[string]string) (Result[string], error) {
	result, err := client.executeCommand(C.MSet, utils.MapToString(keyValueMap))
	if err != nil {
		return CreateNilStringResult(), err
	}

	return handleStringResponse(result)
}

func (client *baseClient) MSetNX(keyValueMap map[string]string) (Result[bool], error) {
	result, err := client.executeCommand(C.MSetNX, utils.MapToString(keyValueMap))
	if err != nil {
		return CreateNilBoolResult(), err
	}

	return handleBooleanResponse(result)
}

func (client *baseClient) MGet(keys []string) ([]Result[string], error) {
	result, err := client.executeCommand(C.MGet, keys)
	if err != nil {
		return nil, err
	}

	return handleStringArrayResponse(result)
}

func (client *baseClient) Incr(key string) (Result[int64], error) {
	result, err := client.executeCommand(C.Incr, []string{key})
	if err != nil {
		return CreateNilInt64Result(), err
	}

	return handleLongResponse(result)
}

func (client *baseClient) IncrBy(key string, amount int64) (Result[int64], error) {
	result, err := client.executeCommand(C.IncrBy, []string{key, utils.IntToString(amount)})
	if err != nil {
		return CreateNilInt64Result(), err
	}

	return handleLongResponse(result)
}

func (client *baseClient) IncrByFloat(key string, amount float64) (Result[float64], error) {
	result, err := client.executeCommand(
		C.IncrByFloat,
		[]string{key, utils.FloatToString(amount)},
	)
	if err != nil {
		return CreateNilFloat64Result(), err
	}

	return handleDoubleResponse(result)
}

func (client *baseClient) Decr(key string) (Result[int64], error) {
	result, err := client.executeCommand(C.Decr, []string{key})
	if err != nil {
		return CreateNilInt64Result(), err
	}

	return handleLongResponse(result)
}

func (client *baseClient) DecrBy(key string, amount int64) (Result[int64], error) {
	result, err := client.executeCommand(C.DecrBy, []string{key, utils.IntToString(amount)})
	if err != nil {
		return CreateNilInt64Result(), err
	}

	return handleLongResponse(result)
}

func (client *baseClient) Strlen(key string) (Result[int64], error) {
	result, err := client.executeCommand(C.Strlen, []string{key})
	if err != nil {
		return CreateNilInt64Result(), err
	}

	return handleLongResponse(result)
}

func (client *baseClient) SetRange(key string, offset int, value string) (Result[int64], error) {
	result, err := client.executeCommand(C.SetRange, []string{key, strconv.Itoa(offset), value})
	if err != nil {
		return CreateNilInt64Result(), err
	}

	return handleLongResponse(result)
}

func (client *baseClient) GetRange(key string, start int, end int) (Result[string], error) {
	result, err := client.executeCommand(C.GetRange, []string{key, strconv.Itoa(start), strconv.Itoa(end)})
	if err != nil {
		return CreateNilStringResult(), err
	}

	return handleStringResponse(result)
}

func (client *baseClient) Append(key string, value string) (Result[int64], error) {
	result, err := client.executeCommand(C.Append, []string{key, value})
	if err != nil {
		return CreateNilInt64Result(), err
	}

	return handleLongResponse(result)
}

func (client *baseClient) LCS(key1 string, key2 string) (Result[string], error) {
	result, err := client.executeCommand(C.LCS, []string{key1, key2})
	if err != nil {
		return CreateNilStringResult(), err
	}

	return handleStringResponse(result)
}

func (client *baseClient) GetDel(key string) (Result[string], error) {
	if key == "" {
		return CreateNilStringResult(), errors.New("key is required")
	}

	result, err := client.executeCommand(C.GetDel, []string{key})
	if err != nil {
		return CreateNilStringResult(), err
	}

	return handleStringOrNullResponse(result)
}

func (client *baseClient) HGet(key string, field string) (Result[string], error) {
	result, err := client.executeCommand(C.HGet, []string{key, field})
	if err != nil {
		return CreateNilStringResult(), err
	}

	return handleStringOrNullResponse(result)
}

func (client *baseClient) HGetAll(key string) (map[Result[string]]Result[string], error) {
	result, err := client.executeCommand(C.HGetAll, []string{key})
	if err != nil {
		return nil, err
	}

	return handleStringToStringMapResponse(result)
}

func (client *baseClient) HMGet(key string, fields []string) ([]Result[string], error) {
	result, err := client.executeCommand(C.HMGet, append([]string{key}, fields...))
	if err != nil {
		return nil, err
	}

	return handleStringArrayResponse(result)
}

func (client *baseClient) HSet(key string, values map[string]string) (Result[int64], error) {
	result, err := client.executeCommand(C.HSet, utils.ConvertMapToKeyValueStringArray(key, values))
	if err != nil {
		return CreateNilInt64Result(), err
	}

	return handleLongResponse(result)
}

func (client *baseClient) HSetNX(key string, field string, value string) (Result[bool], error) {
	result, err := client.executeCommand(C.HSetNX, []string{key, field, value})
	if err != nil {
		return CreateNilBoolResult(), err
	}

	return handleBooleanResponse(result)
}

func (client *baseClient) HDel(key string, fields []string) (Result[int64], error) {
	result, err := client.executeCommand(C.HDel, append([]string{key}, fields...))
	if err != nil {
		return CreateNilInt64Result(), err
	}

	return handleLongResponse(result)
}

func (client *baseClient) HLen(key string) (Result[int64], error) {
	result, err := client.executeCommand(C.HLen, []string{key})
	if err != nil {
		return CreateNilInt64Result(), err
	}

	return handleLongResponse(result)
}

func (client *baseClient) HVals(key string) ([]Result[string], error) {
	result, err := client.executeCommand(C.HVals, []string{key})
	if err != nil {
		return nil, err
	}

	return handleStringArrayResponse(result)
}

func (client *baseClient) HExists(key string, field string) (Result[bool], error) {
	result, err := client.executeCommand(C.HExists, []string{key, field})
	if err != nil {
		return CreateNilBoolResult(), err
	}

	return handleBooleanResponse(result)
}

func (client *baseClient) HKeys(key string) ([]Result[string], error) {
	result, err := client.executeCommand(C.HKeys, []string{key})
	if err != nil {
		return nil, err
	}

	return handleStringArrayResponse(result)
}

func (client *baseClient) HStrLen(key string, field string) (Result[int64], error) {
	result, err := client.executeCommand(C.HStrlen, []string{key, field})
	if err != nil {
		return CreateNilInt64Result(), err
	}

	return handleLongResponse(result)
}

func (client *baseClient) HIncrBy(key string, field string, increment int64) (Result[int64], error) {
	result, err := client.executeCommand(C.HIncrBy, []string{key, field, utils.IntToString(increment)})
	if err != nil {
		return CreateNilInt64Result(), err
	}

	return handleLongResponse(result)
}

func (client *baseClient) HIncrByFloat(key string, field string, increment float64) (Result[float64], error) {
	result, err := client.executeCommand(C.HIncrByFloat, []string{key, field, utils.FloatToString(increment)})
	if err != nil {
		return CreateNilFloat64Result(), err
	}

	return handleDoubleResponse(result)
}

func (client *baseClient) LPush(key string, elements []string) (Result[int64], error) {
	result, err := client.executeCommand(C.LPush, append([]string{key}, elements...))
	if err != nil {
		return CreateNilInt64Result(), err
	}

	return handleLongResponse(result)
}

func (client *baseClient) LPop(key string) (Result[string], error) {
	result, err := client.executeCommand(C.LPop, []string{key})
	if err != nil {
		return CreateNilStringResult(), err
	}

	return handleStringOrNullResponse(result)
}

func (client *baseClient) LPopCount(key string, count int64) ([]Result[string], error) {
	result, err := client.executeCommand(C.LPop, []string{key, utils.IntToString(count)})
	if err != nil {
		return nil, err
	}

	return handleStringArrayOrNullResponse(result)
}

func (client *baseClient) LPos(key string, element string) (Result[int64], error) {
	result, err := client.executeCommand(C.LPos, []string{key, element})
	if err != nil {
		return CreateNilInt64Result(), err
	}

	return handleLongOrNullResponse(result)
}

func (client *baseClient) LPosWithOptions(key string, element string, options *LPosOptions) (Result[int64], error) {
	result, err := client.executeCommand(C.LPos, append([]string{key, element}, options.toArgs()...))
	if err != nil {
		return CreateNilInt64Result(), err
	}

	return handleLongOrNullResponse(result)
}

func (client *baseClient) LPosCount(key string, element string, count int64) ([]Result[int64], error) {
	result, err := client.executeCommand(C.LPos, []string{key, element, CountKeyword, utils.IntToString(count)})
	if err != nil {
		return nil, err
	}

	return handleLongArrayResponse(result)
}

func (client *baseClient) LPosCountWithOptions(
	key string,
	element string,
	count int64,
	options *LPosOptions,
) ([]Result[int64], error) {
	result, err := client.executeCommand(
		C.LPos,
		append([]string{key, element, CountKeyword, utils.IntToString(count)}, options.toArgs()...),
	)
	if err != nil {
		return nil, err
	}

	return handleLongArrayResponse(result)
}

func (client *baseClient) RPush(key string, elements []string) (Result[int64], error) {
	result, err := client.executeCommand(C.RPush, append([]string{key}, elements...))
	if err != nil {
		return CreateNilInt64Result(), err
	}

	return handleLongResponse(result)
}

func (client *baseClient) SAdd(key string, members []string) (Result[int64], error) {
	result, err := client.executeCommand(C.SAdd, append([]string{key}, members...))
	if err != nil {
		return CreateNilInt64Result(), err
	}

	return handleLongResponse(result)
}

func (client *baseClient) SRem(key string, members []string) (Result[int64], error) {
	result, err := client.executeCommand(C.SRem, append([]string{key}, members...))
	if err != nil {
		return CreateNilInt64Result(), err
	}

	return handleLongResponse(result)
}

func (client *baseClient) SUnionStore(destination string, keys []string) (Result[int64], error) {
	result, err := client.executeCommand(C.SUnionStore, append([]string{destination}, keys...))
	if err != nil {
		return CreateNilInt64Result(), err
	}

	return handleLongResponse(result)
}

func (client *baseClient) SMembers(key string) (map[Result[string]]struct{}, error) {
	result, err := client.executeCommand(C.SMembers, []string{key})
	if err != nil {
		return nil, err
	}

	return handleStringSetResponse(result)
}

func (client *baseClient) SCard(key string) (Result[int64], error) {
	result, err := client.executeCommand(C.SCard, []string{key})
	if err != nil {
		return CreateNilInt64Result(), err
	}

	return handleLongResponse(result)
}

func (client *baseClient) SIsMember(key string, member string) (Result[bool], error) {
	result, err := client.executeCommand(C.SIsMember, []string{key, member})
	if err != nil {
		return CreateNilBoolResult(), err
	}

	return handleBooleanResponse(result)
}

func (client *baseClient) SDiff(keys []string) (map[Result[string]]struct{}, error) {
	result, err := client.executeCommand(C.SDiff, keys)
	if err != nil {
		return nil, err
	}

	return handleStringSetResponse(result)
}

func (client *baseClient) SDiffStore(destination string, keys []string) (Result[int64], error) {
	result, err := client.executeCommand(C.SDiffStore, append([]string{destination}, keys...))
	if err != nil {
		return CreateNilInt64Result(), err
	}

	return handleLongResponse(result)
}

func (client *baseClient) SInter(keys []string) (map[Result[string]]struct{}, error) {
	result, err := client.executeCommand(C.SInter, keys)
	if err != nil {
		return nil, err
	}

	return handleStringSetResponse(result)
}

func (client *baseClient) SInterStore(destination string, keys []string) (Result[int64], error) {
	result, err := client.executeCommand(C.SInterStore, append([]string{destination}, keys...))
	if err != nil {
		return CreateNilInt64Result(), err
	}

	return handleLongResponse(result)
}

func (client *baseClient) SInterCard(keys []string) (Result[int64], error) {
	result, err := client.executeCommand(C.SInterCard, append([]string{strconv.Itoa(len(keys))}, keys...))
	if err != nil {
		return CreateNilInt64Result(), err
	}

	return handleLongResponse(result)
}

func (client *baseClient) SInterCardLimit(keys []string, limit int64) (Result[int64], error) {
	args := utils.Concat([]string{utils.IntToString(int64(len(keys)))}, keys, []string{"LIMIT", utils.IntToString(limit)})

	result, err := client.executeCommand(C.SInterCard, args)
	if err != nil {
		return CreateNilInt64Result(), err
	}

	return handleLongResponse(result)
}

func (client *baseClient) SRandMember(key string) (Result[string], error) {
	result, err := client.executeCommand(C.SRandMember, []string{key})
	if err != nil {
		return CreateNilStringResult(), err
	}

	return handleStringResponse(result)
}

func (client *baseClient) SPop(key string) (Result[string], error) {
	result, err := client.executeCommand(C.SPop, []string{key})
	if err != nil {
		return CreateNilStringResult(), err
	}

	return handleStringResponse(result)
}

func (client *baseClient) SMIsMember(key string, members []string) ([]Result[bool], error) {
	result, err := client.executeCommand(C.SMIsMember, append([]string{key}, members...))
	if err != nil {
		return nil, err
	}

	return handleBooleanArrayResponse(result)
}

func (client *baseClient) SUnion(keys []string) (map[Result[string]]struct{}, error) {
	result, err := client.executeCommand(C.SUnion, keys)
	if err != nil {
		return nil, err
	}

	return handleStringSetResponse(result)
}

func (client *baseClient) SScan(key string, cursor string) (Result[string], []Result[string], error) {
	result, err := client.executeCommand(C.SScan, []string{key, cursor})
	if err != nil {
		return CreateNilStringResult(), nil, err
	}
	return handleScanResponse(result)
}

func (client *baseClient) SScanWithOptions(
	key string,
	cursor string,
	options *BaseScanOptions,
) (Result[string], []Result[string], error) {
	optionArgs, err := options.toArgs()
	if err != nil {
		return CreateNilStringResult(), nil, err
	}

	result, err := client.executeCommand(C.SScan, append([]string{key, cursor}, optionArgs...))
	if err != nil {
		return CreateNilStringResult(), nil, err
	}
	return handleScanResponse(result)
}

func (client *baseClient) SMove(source string, destination string, member string) (Result[bool], error) {
	result, err := client.executeCommand(C.SMove, []string{source, destination, member})
	if err != nil {
		return CreateNilBoolResult(), err
	}
	return handleBooleanResponse(result)
}

func (client *baseClient) LRange(key string, start int64, end int64) ([]Result[string], error) {
	result, err := client.executeCommand(C.LRange, []string{key, utils.IntToString(start), utils.IntToString(end)})
	if err != nil {
		return nil, err
	}

	return handleStringArrayResponse(result)
}

func (client *baseClient) LIndex(key string, index int64) (Result[string], error) {
	result, err := client.executeCommand(C.LIndex, []string{key, utils.IntToString(index)})
	if err != nil {
		return CreateNilStringResult(), err
	}

	return handleStringOrNullResponse(result)
}

func (client *baseClient) LTrim(key string, start int64, end int64) (Result[string], error) {
	result, err := client.executeCommand(C.LTrim, []string{key, utils.IntToString(start), utils.IntToString(end)})
	if err != nil {
		return CreateNilStringResult(), err
	}

	return handleStringResponse(result)
}

func (client *baseClient) LLen(key string) (Result[int64], error) {
	result, err := client.executeCommand(C.LLen, []string{key})
	if err != nil {
		return CreateNilInt64Result(), err
	}

	return handleLongResponse(result)
}

func (client *baseClient) LRem(key string, count int64, element string) (Result[int64], error) {
	result, err := client.executeCommand(C.LRem, []string{key, utils.IntToString(count), element})
	if err != nil {
		return CreateNilInt64Result(), err
	}

	return handleLongResponse(result)
}

func (client *baseClient) RPop(key string) (Result[string], error) {
	result, err := client.executeCommand(C.RPop, []string{key})
	if err != nil {
		return CreateNilStringResult(), err
	}

	return handleStringOrNullResponse(result)
}

func (client *baseClient) RPopCount(key string, count int64) ([]Result[string], error) {
	result, err := client.executeCommand(C.RPop, []string{key, utils.IntToString(count)})
	if err != nil {
		return nil, err
	}

	return handleStringArrayOrNullResponse(result)
}

func (client *baseClient) LInsert(
	key string,
	insertPosition InsertPosition,
	pivot string,
	element string,
) (Result[int64], error) {
	insertPositionStr, err := insertPosition.toString()
	if err != nil {
		return CreateNilInt64Result(), err
	}

	result, err := client.executeCommand(
		C.LInsert,
		[]string{key, insertPositionStr, pivot, element},
	)
	if err != nil {
		return CreateNilInt64Result(), err
	}

	return handleLongResponse(result)
}

func (client *baseClient) BLPop(keys []string, timeoutSecs float64) ([]Result[string], error) {
	result, err := client.executeCommand(C.BLPop, append(keys, utils.FloatToString(timeoutSecs)))
	if err != nil {
		return nil, err
	}

	return handleStringArrayOrNullResponse(result)
}

func (client *baseClient) BRPop(keys []string, timeoutSecs float64) ([]Result[string], error) {
	result, err := client.executeCommand(C.BRPop, append(keys, utils.FloatToString(timeoutSecs)))
	if err != nil {
		return nil, err
	}

	return handleStringArrayOrNullResponse(result)
}

func (client *baseClient) RPushX(key string, elements []string) (Result[int64], error) {
	result, err := client.executeCommand(C.RPushX, append([]string{key}, elements...))
	if err != nil {
		return CreateNilInt64Result(), err
	}

	return handleLongResponse(result)
}

func (client *baseClient) LPushX(key string, elements []string) (Result[int64], error) {
	result, err := client.executeCommand(C.LPushX, append([]string{key}, elements...))
	if err != nil {
		return CreateNilInt64Result(), err
	}

	return handleLongResponse(result)
}

func (client *baseClient) LMPop(keys []string, listDirection ListDirection) (map[Result[string]][]Result[string], error) {
	listDirectionStr, err := listDirection.toString()
	if err != nil {
		return nil, err
	}

	// Check for potential length overflow.
	if len(keys) > math.MaxInt-2 {
		return nil, &RequestError{"Length overflow for the provided keys"}
	}

	// args slice will have 2 more arguments with the keys provided.
	args := make([]string, 0, len(keys)+2)
	args = append(args, strconv.Itoa(len(keys)))
	args = append(args, keys...)
	args = append(args, listDirectionStr)
	result, err := client.executeCommand(C.LMPop, args)
	if err != nil {
		return nil, err
	}

	return handleStringToStringArrayMapOrNullResponse(result)
}

func (client *baseClient) LMPopCount(
	keys []string,
	listDirection ListDirection,
	count int64,
) (map[Result[string]][]Result[string], error) {
	listDirectionStr, err := listDirection.toString()
	if err != nil {
		return nil, err
	}

	// Check for potential length overflow.
	if len(keys) > math.MaxInt-4 {
		return nil, &RequestError{"Length overflow for the provided keys"}
	}

	// args slice will have 4 more arguments with the keys provided.
	args := make([]string, 0, len(keys)+4)
	args = append(args, strconv.Itoa(len(keys)))
	args = append(args, keys...)
	args = append(args, listDirectionStr, CountKeyword, utils.IntToString(count))
	result, err := client.executeCommand(C.LMPop, args)
	if err != nil {
		return nil, err
	}

	return handleStringToStringArrayMapOrNullResponse(result)
}

func (client *baseClient) BLMPop(
	keys []string,
	listDirection ListDirection,
	timeoutSecs float64,
) (map[Result[string]][]Result[string], error) {
	listDirectionStr, err := listDirection.toString()
	if err != nil {
		return nil, err
	}

	// Check for potential length overflow.
	if len(keys) > math.MaxInt-3 {
		return nil, &RequestError{"Length overflow for the provided keys"}
	}

	// args slice will have 3 more arguments with the keys provided.
	args := make([]string, 0, len(keys)+3)
	args = append(args, utils.FloatToString(timeoutSecs), strconv.Itoa(len(keys)))
	args = append(args, keys...)
	args = append(args, listDirectionStr)
	result, err := client.executeCommand(C.BLMPop, args)
	if err != nil {
		return nil, err
	}

	return handleStringToStringArrayMapOrNullResponse(result)
}

func (client *baseClient) BLMPopCount(
	keys []string,
	listDirection ListDirection,
	count int64,
	timeoutSecs float64,
) (map[Result[string]][]Result[string], error) {
	listDirectionStr, err := listDirection.toString()
	if err != nil {
		return nil, err
	}

	// Check for potential length overflow.
	if len(keys) > math.MaxInt-5 {
		return nil, &RequestError{"Length overflow for the provided keys"}
	}

	// args slice will have 5 more arguments with the keys provided.
	args := make([]string, 0, len(keys)+5)
	args = append(args, utils.FloatToString(timeoutSecs), strconv.Itoa(len(keys)))
	args = append(args, keys...)
	args = append(args, listDirectionStr, CountKeyword, utils.IntToString(count))
	result, err := client.executeCommand(C.BLMPop, args)
	if err != nil {
		return nil, err
	}

	return handleStringToStringArrayMapOrNullResponse(result)
}

func (client *baseClient) LSet(key string, index int64, element string) (Result[string], error) {
	result, err := client.executeCommand(C.LSet, []string{key, utils.IntToString(index), element})
	if err != nil {
		return CreateNilStringResult(), err
	}

	return handleStringResponse(result)
}

func (client *baseClient) LMove(
	source string,
	destination string,
	whereFrom ListDirection,
	whereTo ListDirection,
) (Result[string], error) {
	whereFromStr, err := whereFrom.toString()
	if err != nil {
		return CreateNilStringResult(), err
	}
	whereToStr, err := whereTo.toString()
	if err != nil {
		return CreateNilStringResult(), err
	}

	result, err := client.executeCommand(C.LMove, []string{source, destination, whereFromStr, whereToStr})
	if err != nil {
		return CreateNilStringResult(), err
	}

	return handleStringOrNullResponse(result)
}

func (client *baseClient) BLMove(
	source string,
	destination string,
	whereFrom ListDirection,
	whereTo ListDirection,
	timeoutSecs float64,
) (Result[string], error) {
	whereFromStr, err := whereFrom.toString()
	if err != nil {
		return CreateNilStringResult(), err
	}
	whereToStr, err := whereTo.toString()
	if err != nil {
		return CreateNilStringResult(), err
	}

	result, err := client.executeCommand(
		C.BLMove,
		[]string{source, destination, whereFromStr, whereToStr, utils.FloatToString(timeoutSecs)},
	)
	if err != nil {
		return CreateNilStringResult(), err
	}

	return handleStringOrNullResponse(result)
}

func (client *baseClient) Ping() (string, error) {
	result, err := client.executeCommand(C.Ping, []string{})
	if err != nil {
		return "", err
	}

	response, err := handleStringResponse(result)
	if err != nil {
		return "", err
	}
	return response.Value(), nil
}

func (client *baseClient) PingWithMessage(message string) (string, error) {
	args := []string{message}

	result, err := client.executeCommand(C.Ping, args)
	if err != nil {
		return "", err
	}

	response, err := handleStringResponse(result)
	if err != nil {
		return "", err
	}
	return response.Value(), nil
}

func (client *baseClient) Del(keys []string) (Result[int64], error) {
	result, err := client.executeCommand(C.Del, keys)
	if err != nil {
		return CreateNilInt64Result(), err
	}

	return handleLongResponse(result)
}

func (client *baseClient) Exists(keys []string) (Result[int64], error) {
	result, err := client.executeCommand(C.Exists, keys)
	if err != nil {
		return CreateNilInt64Result(), err
	}

	return handleLongResponse(result)
}

func (client *baseClient) Expire(key string, seconds int64) (Result[bool], error) {
	result, err := client.executeCommand(C.Expire, []string{key, utils.IntToString(seconds)})
	if err != nil {
		return CreateNilBoolResult(), err
	}

	return handleBooleanResponse(result)
}

func (client *baseClient) ExpireWithOptions(key string, seconds int64, expireCondition ExpireCondition) (Result[bool], error) {
	expireConditionStr, err := expireCondition.toString()
	if err != nil {
		return CreateNilBoolResult(), err
	}
	result, err := client.executeCommand(C.Expire, []string{key, utils.IntToString(seconds), expireConditionStr})
	if err != nil {
		return CreateNilBoolResult(), err
	}
	return handleBooleanResponse(result)
}

func (client *baseClient) ExpireAt(key string, unixTimestampInSeconds int64) (Result[bool], error) {
	result, err := client.executeCommand(C.ExpireAt, []string{key, utils.IntToString(unixTimestampInSeconds)})
	if err != nil {
		return CreateNilBoolResult(), err
	}

	return handleBooleanResponse(result)
}

func (client *baseClient) ExpireAtWithOptions(
	key string,
	unixTimestampInSeconds int64,
	expireCondition ExpireCondition,
) (Result[bool], error) {
	expireConditionStr, err := expireCondition.toString()
	if err != nil {
		return CreateNilBoolResult(), err
	}
	result, err := client.executeCommand(
		C.ExpireAt,
		[]string{key, utils.IntToString(unixTimestampInSeconds), expireConditionStr},
	)
	if err != nil {
		return CreateNilBoolResult(), err
	}
	return handleBooleanResponse(result)
}

func (client *baseClient) PExpire(key string, milliseconds int64) (Result[bool], error) {
	result, err := client.executeCommand(C.PExpire, []string{key, utils.IntToString(milliseconds)})
	if err != nil {
		return CreateNilBoolResult(), err
	}
	return handleBooleanResponse(result)
}

func (client *baseClient) PExpireWithOptions(
	key string,
	milliseconds int64,
	expireCondition ExpireCondition,
) (Result[bool], error) {
	expireConditionStr, err := expireCondition.toString()
	if err != nil {
		return CreateNilBoolResult(), err
	}
	result, err := client.executeCommand(C.PExpire, []string{key, utils.IntToString(milliseconds), expireConditionStr})
	if err != nil {
		return CreateNilBoolResult(), err
	}
	return handleBooleanResponse(result)
}

func (client *baseClient) PExpireAt(key string, unixTimestampInMilliSeconds int64) (Result[bool], error) {
	result, err := client.executeCommand(C.PExpireAt, []string{key, utils.IntToString(unixTimestampInMilliSeconds)})
	if err != nil {
		return CreateNilBoolResult(), err
	}
	return handleBooleanResponse(result)
}

func (client *baseClient) PExpireAtWithOptions(
	key string,
	unixTimestampInMilliSeconds int64,
	expireCondition ExpireCondition,
) (Result[bool], error) {
	expireConditionStr, err := expireCondition.toString()
	if err != nil {
		return CreateNilBoolResult(), err
	}
	result, err := client.executeCommand(
		C.PExpireAt,
		[]string{key, utils.IntToString(unixTimestampInMilliSeconds), expireConditionStr},
	)
	if err != nil {
		return CreateNilBoolResult(), err
	}
	return handleBooleanResponse(result)
}

func (client *baseClient) ExpireTime(key string) (Result[int64], error) {
	result, err := client.executeCommand(C.ExpireTime, []string{key})
	if err != nil {
		return CreateNilInt64Result(), err
	}

	return handleLongResponse(result)
}

func (client *baseClient) PExpireTime(key string) (Result[int64], error) {
	result, err := client.executeCommand(C.PExpireTime, []string{key})
	if err != nil {
		return CreateNilInt64Result(), err
	}

	return handleLongResponse(result)
}

func (client *baseClient) TTL(key string) (Result[int64], error) {
	result, err := client.executeCommand(C.TTL, []string{key})
	if err != nil {
		return CreateNilInt64Result(), err
	}

	return handleLongResponse(result)
}

func (client *baseClient) PTTL(key string) (Result[int64], error) {
	result, err := client.executeCommand(C.PTTL, []string{key})
	if err != nil {
		return CreateNilInt64Result(), err
	}

	return handleLongResponse(result)
}

func (client *baseClient) Unlink(keys []string) (Result[int64], error) {
	result, err := client.executeCommand(C.Unlink, keys)
	if err != nil {
		return CreateNilInt64Result(), err
	}

	return handleLongResponse(result)
}

func (client *baseClient) Type(key string) (Result[string], error) {
	result, err := client.executeCommand(C.Type, []string{key})
	if err != nil {
		return CreateNilStringResult(), err
	}
	return handleStringOrNullResponse(result)
}

func (client *baseClient) Touch(keys []string) (Result[int64], error) {
	result, err := client.executeCommand(C.Touch, keys)
	if err != nil {
		return CreateNilInt64Result(), err
	}

	return handleLongResponse(result)
}

<<<<<<< HEAD
func (client *baseClient) Persist(key string) (Result[bool], error) {
	result, err := client.executeCommand(C.Persist, []string{key})
=======
func (client *baseClient) Rename(key string, newKey string) (Result[string], error) {
	result, err := client.executeCommand(C.Rename, []string{key, newKey})
	if err != nil {
		return CreateNilStringResult(), err
	}
	return handleStringOrNullResponse(result)
}

func (client *baseClient) Renamenx(key string, newKey string) (Result[bool], error) {
	result, err := client.executeCommand(C.RenameNX, []string{key, newKey})
>>>>>>> 4df3757c
	if err != nil {
		return CreateNilBoolResult(), err
	}
	return handleBooleanResponse(result)
<<<<<<< HEAD
=======
}

func (client *baseClient) XAdd(key string, values [][]string) (Result[string], error) {
	return client.XAddWithOptions(key, values, options.NewXAddOptions())
}

func (client *baseClient) XAddWithOptions(
	key string,
	values [][]string,
	options *options.XAddOptions,
) (Result[string], error) {
	args := []string{}
	args = append(args, key)
	optionArgs, err := options.ToArgs()
	if err != nil {
		return CreateNilStringResult(), err
	}
	args = append(args, optionArgs...)
	for _, pair := range values {
		if len(pair) != 2 {
			return CreateNilStringResult(), fmt.Errorf(
				"array entry had the wrong length. Expected length 2 but got length %d",
				len(pair),
			)
		}
		args = append(args, pair...)
	}

	result, err := client.executeCommand(C.XAdd, args)
	if err != nil {
		return CreateNilStringResult(), err
	}
	return handleStringOrNullResponse(result)
}

func (client *baseClient) ZAdd(
	key string,
	membersScoreMap map[string]float64,
) (Result[int64], error) {
	result, err := client.executeCommand(
		C.ZAdd,
		append([]string{key}, utils.ConvertMapToValueKeyStringArray(membersScoreMap)...),
	)
	if err != nil {
		return CreateNilInt64Result(), err
	}

	return handleLongResponse(result)
}

func (client *baseClient) ZAddWithOptions(
	key string,
	membersScoreMap map[string]float64,
	opts *options.ZAddOptions,
) (Result[int64], error) {
	optionArgs, err := opts.ToArgs()
	if err != nil {
		return CreateNilInt64Result(), err
	}
	commandArgs := append([]string{key}, optionArgs...)
	result, err := client.executeCommand(
		C.ZAdd,
		append(commandArgs, utils.ConvertMapToValueKeyStringArray(membersScoreMap)...),
	)
	if err != nil {
		return CreateNilInt64Result(), err
	}

	return handleLongResponse(result)
}

func (client *baseClient) zAddIncrBase(key string, opts *options.ZAddOptions) (Result[float64], error) {
	optionArgs, err := opts.ToArgs()
	if err != nil {
		return CreateNilFloat64Result(), err
	}

	result, err := client.executeCommand(C.ZAdd, append([]string{key}, optionArgs...))
	if err != nil {
		return CreateNilFloat64Result(), err
	}

	return handleDoubleResponse(result)
}

func (client *baseClient) ZAddIncr(
	key string,
	member string,
	increment float64,
) (Result[float64], error) {
	options, err := options.NewZAddOptionsBuilder().SetIncr(true, increment, member)
	if err != nil {
		return CreateNilFloat64Result(), err
	}

	return client.zAddIncrBase(key, options)
}

func (client *baseClient) ZAddIncrWithOptions(
	key string,
	member string,
	increment float64,
	opts *options.ZAddOptions,
) (Result[float64], error) {
	incrOpts, err := opts.SetIncr(true, increment, member)
	if err != nil {
		return CreateNilFloat64Result(), err
	}

	return client.zAddIncrBase(key, incrOpts)
}

func (client *baseClient) ZIncrBy(key string, increment float64, member string) (Result[float64], error) {
	result, err := client.executeCommand(C.ZIncrBy, []string{key, utils.FloatToString(increment), member})
	if err != nil {
		return CreateNilFloat64Result(), err
	}

	return handleDoubleResponse(result)
}

func (client *baseClient) ZPopMin(key string) (map[Result[string]]Result[float64], error) {
	result, err := client.executeCommand(C.ZPopMin, []string{key})
	if err != nil {
		return nil, err
	}
	return handleStringDoubleMapResponse(result)
}

func (client *baseClient) ZPopMinWithCount(key string, count int64) (map[Result[string]]Result[float64], error) {
	result, err := client.executeCommand(C.ZPopMin, []string{key, utils.IntToString(count)})
	if err != nil {
		return nil, err
	}
	return handleStringDoubleMapResponse(result)
}

func (client *baseClient) ZPopMax(key string) (map[Result[string]]Result[float64], error) {
	result, err := client.executeCommand(C.ZPopMax, []string{key})
	if err != nil {
		return nil, err
	}
	return handleStringDoubleMapResponse(result)
}

func (client *baseClient) ZPopMaxWithCount(key string, count int64) (map[Result[string]]Result[float64], error) {
	result, err := client.executeCommand(C.ZPopMax, []string{key, utils.IntToString(count)})
	if err != nil {
		return nil, err
	}
	return handleStringDoubleMapResponse(result)
>>>>>>> 4df3757c
}<|MERGE_RESOLUTION|>--- conflicted
+++ resolved
@@ -1239,10 +1239,6 @@
 	return handleLongResponse(result)
 }
 
-<<<<<<< HEAD
-func (client *baseClient) Persist(key string) (Result[bool], error) {
-	result, err := client.executeCommand(C.Persist, []string{key})
-=======
 func (client *baseClient) Rename(key string, newKey string) (Result[string], error) {
 	result, err := client.executeCommand(C.Rename, []string{key, newKey})
 	if err != nil {
@@ -1253,13 +1249,10 @@
 
 func (client *baseClient) Renamenx(key string, newKey string) (Result[bool], error) {
 	result, err := client.executeCommand(C.RenameNX, []string{key, newKey})
->>>>>>> 4df3757c
 	if err != nil {
 		return CreateNilBoolResult(), err
 	}
 	return handleBooleanResponse(result)
-<<<<<<< HEAD
-=======
 }
 
 func (client *baseClient) XAdd(key string, values [][]string) (Result[string], error) {
@@ -1411,5 +1404,12 @@
 		return nil, err
 	}
 	return handleStringDoubleMapResponse(result)
->>>>>>> 4df3757c
+}
+
+func (client *baseClient) Persist(key string) (Result[bool], error) {
+	result, err := client.executeCommand(C.Persist, []string{key})
+	if err != nil {
+		return CreateNilBoolResult(), err
+	}
+	return handleBooleanResponse(result)
 }