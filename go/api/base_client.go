--- conflicted
+++ resolved
@@ -1426,20 +1426,31 @@
 	return handleStringDoubleMapResponse(result)
 }
 
-<<<<<<< HEAD
+func (client *baseClient) ZRem(key string, members []string) (Result[int64], error) {
+	result, err := client.executeCommand(C.ZRem, append([]string{key}, members...))
+	if err != nil {
+		return CreateNilInt64Result(), err
+	}
+	return handleLongResponse(result)
+}
+
+func (client *baseClient) ZCard(key string) (Result[int64], error) {
+	result, err := client.executeCommand(C.ZCard, []string{key})
+	if err != nil {
+		return CreateNilInt64Result(), err
+	}
+
+	return handleLongResponse(result)
+}
+
 func (client *baseClient) SetBit(key string, offset int64, value int64) (Result[int64], error) {
 	result, err := client.executeCommand(C.SetBit, []string{key, utils.IntToString(offset), utils.IntToString(value)})
-=======
-func (client *baseClient) ZRem(key string, members []string) (Result[int64], error) {
-	result, err := client.executeCommand(C.ZRem, append([]string{key}, members...))
->>>>>>> ffc679a7
-	if err != nil {
-		return CreateNilInt64Result(), err
-	}
-	return handleLongResponse(result)
-}
-
-<<<<<<< HEAD
+	if err != nil {
+		return CreateNilInt64Result(), err
+	}
+	return handleLongResponse(result)
+}
+
 func (client *baseClient) GetBit(key string, offset int64) (Result[int64], error) {
 	result, err := client.executeCommand(C.GetBit, []string{key, utils.IntToString(offset)})
 	if err != nil {
@@ -1480,13 +1491,5 @@
 	if err != nil {
 		return CreateNilInt64Result(), err
 	}
-=======
-func (client *baseClient) ZCard(key string) (Result[int64], error) {
-	result, err := client.executeCommand(C.ZCard, []string{key})
-	if err != nil {
-		return CreateNilInt64Result(), err
-	}
-
->>>>>>> ffc679a7
 	return handleLongResponse(result)
 }