// Copyright Valkey GLIDE Project Contributors - SPDX Identifier: Apache-2.0

package api

// #cgo LDFLAGS: -lglide_ffi
// #cgo !windows LDFLAGS: -lm
// #cgo darwin LDFLAGS: -framework Security
// #cgo darwin,amd64 LDFLAGS: -framework CoreFoundation
// #cgo linux,amd64 LDFLAGS: -L${SRCDIR}/../rustbin/x86_64-unknown-linux-gnu
// #cgo linux,arm64 LDFLAGS: -L${SRCDIR}/../rustbin/aarch64-unknown-linux-gnu
// #cgo darwin,arm64 LDFLAGS: -L${SRCDIR}/../rustbin/aarch64-apple-darwin
// #cgo darwin,amd64 LDFLAGS: -L${SRCDIR}/../rustbin/x86_64-apple-darwin
// #include "../lib.h"
//
// void successCallback(void *channelPtr, struct CommandResponse *message);
// void failureCallback(void *channelPtr, char *errMessage, RequestErrorType errType);
// void pubSubCallback(void *clientPtr, enum PushKind kind,
//                     const uint8_t *message, int64_t message_len,
//                     const uint8_t *channel, int64_t channel_len,
//                     const uint8_t *pattern, int64_t pattern_len);
import "C"

import (
	"context"
	"fmt"
	"math"
	"strconv"
	"sync"
	"unsafe"

	"github.com/valkey-io/valkey-glide/go/api/config"
	"github.com/valkey-io/valkey-glide/go/api/errors"
	"github.com/valkey-io/valkey-glide/go/api/options"
	"github.com/valkey-io/valkey-glide/go/protobuf"
	"github.com/valkey-io/valkey-glide/go/utils"
	"google.golang.org/protobuf/proto"
)

// BaseClient defines an interface for methods common to both [GlideClientCommands] and [GlideClusterClientCommands].
type BaseClient interface {
	StringCommands
	HashCommands
	ListCommands
	SetCommands
	StreamCommands
	SortedSetCommands
	HyperLogLogCommands
	GenericBaseCommands
	BitmapCommands
	GeoSpatialCommands
	ScriptingAndFunctionBaseCommands
	PubSubCommands
	PubSubHandler
	// Close terminates the client by closing all associated resources.
	Close()
}

const OK = "OK"

type payload struct {
	value *C.struct_CommandResponse
	error error
}

type clientConfiguration interface {
	toProtobuf() (*protobuf.ConnectionRequest, error)
}

type baseClient struct {
	pending        map[unsafe.Pointer]struct{}
	coreClient     unsafe.Pointer
	mu             sync.Mutex
	messageHandler *MessageHandler
}

// setMessageHandler assigns a message handler to the client for processing pub/sub messages
func (client *baseClient) setMessageHandler(handler *MessageHandler) {
	client.messageHandler = handler
}

// getMessageHandler returns the currently assigned message handler
func (client *baseClient) getMessageHandler() *MessageHandler {
	return client.messageHandler
}

// GetQueue returns the pub/sub queue for the client.
// This method is only available for clients that have a subscription,
// and returns an error if the client does not have a subscription.
func (client *baseClient) GetQueue() (*PubSubMessageQueue, error) {
	// MessageHandler is only configured when a subscription is defined
	if client.getMessageHandler() == nil {
		return nil, &errors.RequestError{Msg: "No subscriptions configured for this client"}
	}
	return client.getMessageHandler().GetQueue(), nil
}

// buildAsyncClientType safely initializes a C.ClientType with an AsyncClient_Body.
//
// It manually writes into the union field of the following C layout:
//
//	typedef struct ClientType {
//	    ClientType_Tag tag;
//	    union {
//	        AsyncClient_Body async_client;
//	    };
//	};
//
// Since cgo doesn’t support C unions directly, this is exposed in Go as:
//
//	type _Ctype_ClientType struct {
//	    tag   _Ctype_ClientType_Tag
//	    _     [4]uint8       // padding/alignment
//	    anon0 [16]uint8      // raw bytes of the union
//	}
//
// This function verifies that AsyncClient_Body fits in the union's underlying memory (anon0),
// and writes it using unsafe.Pointer.
//
// # Returns
// A fully initialized C.ClientType struct, or an error if layout validation fails.
func buildAsyncClientType(successCb C.SuccessCallback, failureCb C.FailureCallback) (C.ClientType, error) {
	var clientType C.ClientType
	clientType.tag = C.AsyncClient

	asyncBody := C.AsyncClient_Body{
		success_callback: successCb,
		failure_callback: failureCb,
	}

	// Validate that AsyncClient_Body fits in the union's allocated memory.
	if unsafe.Sizeof(C.AsyncClient_Body{}) > unsafe.Sizeof(clientType.anon0) {
		return clientType, fmt.Errorf(
			"internal client error: AsyncClient_Body size (%d bytes) exceeds union field size (%d bytes)",
			unsafe.Sizeof(C.AsyncClient_Body{}),
			unsafe.Sizeof(clientType.anon0),
		)
	}

	// Write asyncBody into the union using unsafe casting.
	anonPtr := unsafe.Pointer(&clientType.anon0[0])
	*(*C.AsyncClient_Body)(anonPtr) = asyncBody

	return clientType, nil
}

// Creates a connection by invoking the `create_client` function from Rust library via FFI.
// Passes the pointers to callback functions which will be invoked when the command succeeds or fails.
// Once the connection is established, this function invokes `free_connection_response` exposed by rust library to free the
// connection_response to avoid any memory leaks.
func createClient(config clientConfiguration) (*baseClient, error) {
	request, err := config.toProtobuf()
	if err != nil {
		return nil, err
	}
	msg, err := proto.Marshal(request)
	if err != nil {
		return nil, err
	}

	byteCount := len(msg)
	requestBytes := C.CBytes(msg)

	clientType, err := buildAsyncClientType(
		(C.SuccessCallback)(unsafe.Pointer(C.successCallback)),
		(C.FailureCallback)(unsafe.Pointer(C.failureCallback)),
	)
	if err != nil {
		return nil, &errors.ClosingError{Msg: err.Error()}
	}
	client := &baseClient{pending: make(map[unsafe.Pointer]struct{})}

	cResponse := (*C.struct_ConnectionResponse)(
		C.create_client(
			(*C.uchar)(requestBytes),
			C.uintptr_t(byteCount),
			&clientType,
			(C.PubSubCallback)(unsafe.Pointer(C.pubSubCallback)),
		),
	)
	defer C.free_connection_response(cResponse)
	cErr := cResponse.connection_error_message
	if cErr != nil {
		message := C.GoString(cErr)
		return nil, &errors.ConnectionError{Msg: message}
	}

	client.coreClient = cResponse.conn_ptr

	// Register the client in our registry using the pointer value from C
	registerClient(client, uintptr(cResponse.conn_ptr))

	return client, nil
}

// Close terminates the client by closing all associated resources.
func (client *baseClient) Close() {
	client.mu.Lock()
	defer client.mu.Unlock()

	if client.coreClient == nil {
		return
	}

	unregisterClient(uintptr(client.coreClient))

	C.close_client(client.coreClient)
	client.coreClient = nil

	// iterating the channel map while holding the lock guarantees those unsafe.Pointers is still valid
	// because holding the lock guarantees the owner of the unsafe.Pointer hasn't exit.
	for channelPtr := range client.pending {
		resultChannel := *(*chan payload)(channelPtr)
		resultChannel <- payload{value: nil, error: &errors.ClosingError{Msg: "ExecuteCommand failed. The client is closed."}}
	}
	client.pending = nil
}

func (client *baseClient) executeCommand(
	ctx context.Context,
	requestType C.RequestType,
	args []string,
) (*C.struct_CommandResponse, error) {
	return client.executeCommandWithRoute(ctx, requestType, args, nil)
}

func slotTypeToProtobuf(slotType config.SlotType) (protobuf.SlotTypes, error) {
	switch slotType {
	case config.SlotTypePrimary:
		return protobuf.SlotTypes_Primary, nil
	case config.SlotTypeReplica:
		return protobuf.SlotTypes_Replica, nil
	default:
		return protobuf.SlotTypes_Primary, &errors.RequestError{Msg: "Invalid slot type"}
	}
}

func routeToProtobuf(route config.Route) (*protobuf.Routes, error) {
	switch route := route.(type) {
	case config.SimpleNodeRoute:
		{
			var simpleRoute protobuf.SimpleRoutes
			switch route {
			case config.AllNodes:
				simpleRoute = protobuf.SimpleRoutes_AllNodes
			case config.AllPrimaries:
				simpleRoute = protobuf.SimpleRoutes_AllPrimaries
			case config.RandomRoute:
				simpleRoute = protobuf.SimpleRoutes_Random
			default:
				return nil, &errors.RequestError{Msg: "Invalid simple node route"}
			}
			return &protobuf.Routes{Value: &protobuf.Routes_SimpleRoutes{SimpleRoutes: simpleRoute}}, nil
		}
	case *config.SlotIdRoute:
		{
			slotType, err := slotTypeToProtobuf(route.SlotType)
			if err != nil {
				return nil, err
			}
			return &protobuf.Routes{
				Value: &protobuf.Routes_SlotIdRoute{
					SlotIdRoute: &protobuf.SlotIdRoute{
						SlotType: slotType,
						SlotId:   route.SlotID,
					},
				},
			}, nil
		}
	case *config.SlotKeyRoute:
		{
			slotType, err := slotTypeToProtobuf(route.SlotType)
			if err != nil {
				return nil, err
			}
			return &protobuf.Routes{
				Value: &protobuf.Routes_SlotKeyRoute{
					SlotKeyRoute: &protobuf.SlotKeyRoute{
						SlotType: slotType,
						SlotKey:  route.SlotKey,
					},
				},
			}, nil
		}
	case *config.ByAddressRoute:
		{
			return &protobuf.Routes{
				Value: &protobuf.Routes_ByAddressRoute{
					ByAddressRoute: &protobuf.ByAddressRoute{
						Host: route.Host,
						Port: route.Port,
					},
				},
			}, nil
		}
	default:
		return nil, &errors.RequestError{Msg: "Invalid route type"}
	}
}

func (client *baseClient) executeCommandWithRoute(
	ctx context.Context,
	requestType C.RequestType,
	args []string,
	route config.Route,
) (*C.struct_CommandResponse, error) {
	var cArgsPtr *C.uintptr_t = nil
	var argLengthsPtr *C.ulong = nil
	if len(args) > 0 {
		cArgs, argLengths := toCStrings(args)
		cArgsPtr = &cArgs[0]
		argLengthsPtr = &argLengths[0]
	}

	var routeBytesPtr *C.uchar = nil
	var routeBytesCount C.uintptr_t = 0
	if route != nil {
		routeProto, err := routeToProtobuf(route)
		if err != nil {
			return nil, &errors.RequestError{Msg: "ExecuteCommand failed due to invalid route"}
		}
		msg, err := proto.Marshal(routeProto)
		if err != nil {
			return nil, err
		}

		routeBytesCount = C.uintptr_t(len(msg))
		routeBytesPtr = (*C.uchar)(C.CBytes(msg))
	}

	// make the channel buffered, so that we don't need to acquire the client.mu in the successCallback and failureCallback.
	resultChannel := make(chan payload, 1)
	resultChannelPtr := unsafe.Pointer(&resultChannel)

	pinner := pinner{}
	pinnedChannelPtr := uintptr(pinner.Pin(resultChannelPtr))
	defer pinner.Unpin()

	client.mu.Lock()
	if client.coreClient == nil {
		client.mu.Unlock()
		return nil, &errors.ClosingError{Msg: "ExecuteCommand failed. The client is closed."}
	}
	client.pending[resultChannelPtr] = struct{}{}
	C.command(
		client.coreClient,
		C.uintptr_t(pinnedChannelPtr),
		uint32(requestType),
		C.size_t(len(args)),
		cArgsPtr,
		argLengthsPtr,
		routeBytesPtr,
		routeBytesCount,
	)
	client.mu.Unlock()

	payload := <-resultChannel

	client.mu.Lock()
	if client.pending != nil {
		delete(client.pending, resultChannelPtr)
	}
	client.mu.Unlock()

	if payload.error != nil {
		return nil, payload.error
	}
	return payload.value, nil
}

// Zero copying conversion from go's []string into C pointers
func toCStrings(args []string) ([]C.uintptr_t, []C.ulong) {
	cStrings := make([]C.uintptr_t, len(args))
	stringLengths := make([]C.ulong, len(args))
	for i, str := range args {
		bytes := utils.StringToBytes(str)
		var ptr uintptr
		if len(str) > 0 {
			ptr = uintptr(unsafe.Pointer(&bytes[0]))
		}
		cStrings[i] = C.uintptr_t(ptr)
		stringLengths[i] = C.size_t(len(str))
	}
	return cStrings, stringLengths
}

func (client *baseClient) submitConnectionPasswordUpdate(
	ctx context.Context,
	password string,
	immediateAuth bool,
) (string, error) {
	// Create a channel to receive the result
	resultChannel := make(chan payload, 1)
	resultChannelPtr := unsafe.Pointer(&resultChannel)

	pinner := pinner{}
	pinnedChannelPtr := uintptr(pinner.Pin(resultChannelPtr))
	defer pinner.Unpin()

	client.mu.Lock()
	if client.coreClient == nil {
		client.mu.Unlock()
		return DefaultStringResponse, &errors.ClosingError{Msg: "UpdatePassword failed. The client is closed."}
	}
	client.pending[resultChannelPtr] = struct{}{}

	C.update_connection_password(
		client.coreClient,
		C.uintptr_t(pinnedChannelPtr),
		C.CString(password),
		C._Bool(immediateAuth),
	)
	client.mu.Unlock()

	// Wait for response
	payload := <-resultChannel

	client.mu.Lock()
	if client.pending != nil {
		delete(client.pending, resultChannelPtr)
	}
	client.mu.Unlock()

	if payload.error != nil {
		return DefaultStringResponse, payload.error
	}

	return handleOkResponse(payload.value)
}

// Update the current connection with a new password.
//
// This method is useful in scenarios where the server password has changed or when utilizing
// short-lived passwords for enhanced security. It allows the client to update its password to
// reconnect upon disconnection without the need to recreate the client instance. This ensures
// that the internal reconnection mechanism can handle reconnection seamlessly, preventing the
// loss of in-flight commands.
//
// Note:
//
// This method updates the client's internal password configuration and does not perform
// password rotation on the server side.
//
// Parameters:
//
//	ctx - The context for controlling the command execution.
//	password - The new password to update the connection with.
//	immediateAuth - immediateAuth A boolean flag. If true, the client will
//	    authenticate immediately with the new password against all connections, Using AUTH
//	    command. If password supplied is an empty string, the client will not perform auth and a warning
//	    will be returned. The default is `false`.
//
// Return value:
//
//	`"OK"` response on success.
func (client *baseClient) UpdateConnectionPassword(ctx context.Context, password string, immediateAuth bool) (string, error) {
	return client.submitConnectionPasswordUpdate(ctx, password, immediateAuth)
}

// Update the current connection by removing the password.
//
// This method is useful in scenarios where the server password has changed or when utilizing
// short-lived passwords for enhanced security. It allows the client to update its password to
// reconnect upon disconnection without the need to recreate the client instance. This ensures
// that the internal reconnection mechanism can handle reconnection seamlessly, preventing the
// loss of in-flight commands.
//
// Note:
//
// This method updates the client's internal password configuration and does not perform
// password rotation on the server side.
//
// Parameters:
//
//	ctx - The context for controlling the command execution.
//
// Return value:
//
//	`"OK"` response on success.
func (client *baseClient) ResetConnectionPassword(ctx context.Context) (string, error) {
	return client.submitConnectionPasswordUpdate(ctx, "", false)
}

// Set the given key with the given value. The return value is a response from Valkey containing the string "OK".
//
// See [valkey.io] for details.
//
// Parameters:
//
//	ctx   - The context for controlling the command execution.
//	key   - The key to store.
//	value - The value to store with the given key.
//
// Return value:
//
//	`"OK"` response on success.
//
// [valkey.io]: https://valkey.io/commands/set/
func (client *baseClient) Set(ctx context.Context, key string, value string) (string, error) {
	result, err := client.executeCommand(ctx, C.Set, []string{key, value})
	if err != nil {
		return DefaultStringResponse, err
	}

	return handleOkResponse(result)
}

// SetWithOptions sets the given key with the given value using the given options. The return value is dependent on the
// passed options. If the value is successfully set, "OK" is returned. If value isn't set because of [OnlyIfExists] or
// [OnlyIfDoesNotExist] conditions, api.CreateNilStringResult() is returned. If [SetOptions#ReturnOldValue] is
// set, the old value is returned.
//
// See [valkey.io] for details.
//
// Parameters:
//
//	ctx     - The context for controlling the command execution.
//	key     - The key to store.
//	value   - The value to store with the given key.
//	options - The [api.SetOptions].
//
// Return value:
//
//	If the value is successfully set, return api.Result[string] containing "OK".
//	If value isn't set because of ConditionalSet.OnlyIfExists or ConditionalSet.OnlyIfDoesNotExist
//	or ConditionalSet.OnlyIfEquals conditions, return api.CreateNilStringResult().
//	If SetOptions.returnOldValue is set, return the old value as a String.
//
// [valkey.io]: https://valkey.io/commands/set/
func (client *baseClient) SetWithOptions(
	ctx context.Context,
	key string,
	value string,
	options options.SetOptions,
) (Result[string], error) {
	optionArgs, err := options.ToArgs()
	if err != nil {
		return CreateNilStringResult(), err
	}

	result, err := client.executeCommand(ctx, C.Set, append([]string{key, value}, optionArgs...))
	if err != nil {
		return CreateNilStringResult(), err
	}

	return handleOkOrStringOrNilResponse(result)
}

// Get string value associated with the given key, or api.CreateNilStringResult() is returned if no such key
// exists.
//
// See [valkey.io] for details.
//
// Parameters:
//
//	ctx - The context for controlling the command execution.
//	key - The key to be retrieved from the database.
//
// Return value:
//
//	If key exists, returns the value of key as a String. Otherwise, return [api.CreateNilStringResult()].
//
// [valkey.io]: https://valkey.io/commands/get/
func (client *baseClient) Get(ctx context.Context, key string) (Result[string], error) {
	result, err := client.executeCommand(ctx, C.Get, []string{key})
	if err != nil {
		return CreateNilStringResult(), err
	}

	return handleStringOrNilResponse(result)
}

// Get string value associated with the given key, or an empty string is returned [api.CreateNilStringResult()] if no such
// value exists.
//
// See [valkey.io] for details.
//
// Parameters:
//
//	ctx - The context for controlling the command execution.
//	key - The key to be retrieved from the database.
//
// Return value:
//
//	If key exists, returns the value of key as a Result[string]. Otherwise, return [api.CreateNilStringResult()].
//
// [valkey.io]: https://valkey.io/commands/getex/
func (client *baseClient) GetEx(ctx context.Context, key string) (Result[string], error) {
	result, err := client.executeCommand(ctx, C.GetEx, []string{key})
	if err != nil {
		return CreateNilStringResult(), err
	}

	return handleStringOrNilResponse(result)
}

// Get string value associated with the given key and optionally sets the expiration of the key.
//
// See [valkey.io] for details.
//
// Parameters:
//
//	ctx - The context for controlling the command execution.
//	key - The key to be retrieved from the database.
//	options - The [options.GetExOptions].
//
// Return value:
//
//	If key exists, returns the value of key as a Result[string]. Otherwise, return [api.CreateNilStringResult()].
//
// [valkey.io]: https://valkey.io/commands/getex/
func (client *baseClient) GetExWithOptions(
	ctx context.Context,
	key string,
	options options.GetExOptions,
) (Result[string], error) {
	optionArgs, err := options.ToArgs()
	if err != nil {
		return CreateNilStringResult(), err
	}

	result, err := client.executeCommand(ctx, C.GetEx, append([]string{key}, optionArgs...))
	if err != nil {
		return CreateNilStringResult(), err
	}

	return handleStringOrNilResponse(result)
}

// Sets multiple keys to multiple values in a single operation.
//
// Note:
//
//	In cluster mode, if keys in `keyValueMap` map to different hash slots, the command
//	will be split across these slots and executed separately for each. This means the command
//	is atomic only at the slot level. If one or more slot-specific requests fail, the entire
//	call will return the first encountered error, even though some requests may have succeeded
//	while others did not. If this behavior impacts your application logic, consider splitting
//	the request into sub-requests per slot to ensure atomicity.
//
// Parameters:
//
//	ctx - The context for controlling the command execution.
//	keyValueMap - A key-value map consisting of keys and their respective values to set.
//
// Return value:
//
//	`"OK"` on success.
//
// [valkey.io]: https://valkey.io/commands/mset/
func (client *baseClient) MSet(ctx context.Context, keyValueMap map[string]string) (string, error) {
	result, err := client.executeCommand(ctx, C.MSet, utils.MapToString(keyValueMap))
	if err != nil {
		return DefaultStringResponse, err
	}

	return handleOkResponse(result)
}

// Sets multiple keys to values if the key does not exist. The operation is atomic, and if one or more keys already exist,
// the entire operation fails.
//
// Note:
//
//	In cluster mode, if keys in `keyValueMap` map to different hash slots, the command
//	will be split across these slots and executed separately for each. This means the command
//	is atomic only at the slot level. If one or more slot-specific requests fail, the entire
//	call will return the first encountered error, even though some requests may have succeeded
//	while others did not. If this behavior impacts your application logic, consider splitting
//	the request into sub-requests per slot to ensure atomicity.
//
// Parameters:
//
//	ctx - The context for controlling the command execution.
//	keyValueMap - A key-value map consisting of keys and their respective values to set.
//
// Return value:
//
//	A bool containing true, if all keys were set. false, if no key was set.
//
// [valkey.io]: https://valkey.io/commands/msetnx/
func (client *baseClient) MSetNX(ctx context.Context, keyValueMap map[string]string) (bool, error) {
	result, err := client.executeCommand(ctx, C.MSetNX, utils.MapToString(keyValueMap))
	if err != nil {
		return defaultBoolResponse, err
	}

	return handleBoolResponse(result)
}

// Retrieves the values of multiple keys.
//
// Note:
//
//	In cluster mode, if keys in `keys` map to different hash slots, the command
//	will be split across these slots and executed separately for each. This means the command
//	is atomic only at the slot level. If one or more slot-specific requests fail, the entire
//	call will return the first encountered error, even though some requests may have succeeded
//	while others did not. If this behavior impacts your application logic, consider splitting
//	the request into sub-requests per slot to ensure atomicity.
//
// Parameters:
//
//	ctx - The context for controlling the command execution.
//	keys - A list of keys to retrieve values for.
//
// Return value:
//
//	An array of values corresponding to the provided keys.
//	If a key is not found, its corresponding value in the list will be a [api.CreateNilStringResult()]
//
// [valkey.io]: https://valkey.io/commands/mget/
func (client *baseClient) MGet(ctx context.Context, keys []string) ([]Result[string], error) {
	result, err := client.executeCommand(ctx, C.MGet, keys)
	if err != nil {
		return nil, err
	}

	return handleStringOrNilArrayResponse(result)
}

// Increments the number stored at key by one. If key does not exist, it is set to 0 before performing the operation.
//
// See [valkey.io] for details.
//
// Parameters:
//
//	ctx - The context for controlling the command execution.
//	key - The key to increment its value.
//
// Return value:
//
//	The value of `key` after the increment.
//
// [valkey.io]: https://valkey.io/commands/incr/
func (client *baseClient) Incr(ctx context.Context, key string) (int64, error) {
	result, err := client.executeCommand(ctx, C.Incr, []string{key})
	if err != nil {
		return defaultIntResponse, err
	}

	return handleIntResponse(result)
}

// Increments the number stored at key by amount. If key does not exist, it is set to 0 before performing the operation.
//
// See [valkey.io] for details.
//
// Parameters:
//
//	ctx - The context for controlling the command execution.
//	key    - The key to increment its value.
//	amount - The amount to increment.
//
// Return value:
//
//	The value of `key` after the increment.
//
// [valkey.io]: https://valkey.io/commands/incrby/
func (client *baseClient) IncrBy(ctx context.Context, key string, amount int64) (int64, error) {
	result, err := client.executeCommand(ctx, C.IncrBy, []string{key, utils.IntToString(amount)})
	if err != nil {
		return defaultIntResponse, err
	}

	return handleIntResponse(result)
}

// Increments the string representing a floating point number stored at key by amount. By using a negative increment value,
// the result is that the value stored at key is decremented. If key does not exist, it is set to `0` before performing the
// operation.
//
// See [valkey.io] for details.
//
// Parameters:
//
//	ctx - The context for controlling the command execution.
//	key    - The key to increment its value.
//	amount - The amount to increment.
//
// Return value:
//
//	The value of key after the increment.
//
// [valkey.io]: https://valkey.io/commands/incrbyfloat/
func (client *baseClient) IncrByFloat(ctx context.Context, key string, amount float64) (float64, error) {
	result, err := client.executeCommand(ctx,
		C.IncrByFloat,
		[]string{key, utils.FloatToString(amount)},
	)
	if err != nil {
		return defaultFloatResponse, err
	}

	return handleFloatResponse(result)
}

// Decrements the number stored at key by one. If key does not exist, it is set to 0 before performing the operation.
//
// See [valkey.io] for details.
//
// Parameters:
//
//	ctx - The context for controlling the command execution.
//	key - The key to decrement its value.
//
// Return value:
//
//	The value of `key` after the decrement.
//
// [valkey.io]: https://valkey.io/commands/decr/
func (client *baseClient) Decr(ctx context.Context, key string) (int64, error) {
	result, err := client.executeCommand(ctx, C.Decr, []string{key})
	if err != nil {
		return defaultIntResponse, err
	}

	return handleIntResponse(result)
}

// Decrements the number stored at code by amount. If key does not exist, it is set to 0 before performing the operation.
//
// See [valkey.io] for details.
//
// Parameters:
//
//	ctx - The context for controlling the command execution.
//	key    - The key to decrement its value.
//	amount - The amount to decrement.
//
// Return value:
//
//	The value of `key` after the decrement.
//
// [valkey.io]: https://valkey.io/commands/decrby/
func (client *baseClient) DecrBy(ctx context.Context, key string, amount int64) (int64, error) {
	result, err := client.executeCommand(ctx, C.DecrBy, []string{key, utils.IntToString(amount)})
	if err != nil {
		return defaultIntResponse, err
	}

	return handleIntResponse(result)
}

// Returns the length of the string value stored at key.
//
// See [valkey.io] for details.
//
// Parameters:
//
//	ctx - The context for controlling the command execution.
//	key - The key to check its length.
//
// Return value:
//
//	The length of the string value stored at `key`.
//	If key does not exist, it is treated as an empty string, and the command returns `0`.
//
// [valkey.io]: https://valkey.io/commands/strlen/
func (client *baseClient) Strlen(ctx context.Context, key string) (int64, error) {
	result, err := client.executeCommand(ctx, C.Strlen, []string{key})
	if err != nil {
		return defaultIntResponse, err
	}

	return handleIntResponse(result)
}

// Overwrites part of the string stored at key, starting at the specified byte's offset, for the entire length of value.
// If the offset is larger than the current length of the string at key, the string is padded with zero bytes to make
// offset fit.
// Creates the key if it doesn't exist.
//
// See [valkey.io] for details.
//
// Parameters:
//
//	ctx - The context for controlling the command execution.
//	key    - The key of the string to update.
//	offset - The position in the string where value should be written.
//	value  - The string written with offset.
//
// Return value:
//
//	The length of the string stored at `key` after it was modified.
//
// [valkey.io]: https://valkey.io/commands/setrange/
func (client *baseClient) SetRange(ctx context.Context, key string, offset int, value string) (int64, error) {
	result, err := client.executeCommand(ctx, C.SetRange, []string{key, strconv.Itoa(offset), value})
	if err != nil {
		return defaultIntResponse, err
	}

	return handleIntResponse(result)
}

// Returns the substring of the string value stored at key, determined by the byte's offsets start and end (both are
// inclusive).
// Negative offsets can be used in order to provide an offset starting from the end of the string. So `-1` means the last
// character, `-2` the penultimate and so forth.
//
// See [valkey.io] for details.
//
// Parameters:
//
//	ctx - The context for controlling the command execution.
//	key   - The key of the string.
//	start - The starting offset.
//	end   - The ending offset.
//
// Return value:
//
//	A substring extracted from the value stored at key. Returns empty string if the offset is out of bounds.
//
// [valkey.io]: https://valkey.io/commands/getrange/
func (client *baseClient) GetRange(ctx context.Context, key string, start int, end int) (string, error) {
	result, err := client.executeCommand(ctx, C.GetRange, []string{key, strconv.Itoa(start), strconv.Itoa(end)})
	if err != nil {
		return DefaultStringResponse, err
	}

	return handleStringResponse(result)
}

// Appends a value to a key. If key does not exist it is created and set as an empty string, so APPEND will be similar to
// SET in this special case.
//
// See [valkey.io] for details.
//
// Parameters:
//
//	ctx - The context for controlling the command execution.
//	key   - The key of the string.
//	value - The value to append.
//
// Return value:
//
//	The length of the string after appending the value.
//
// [valkey.io]: https://valkey.io/commands/append/
func (client *baseClient) Append(ctx context.Context, key string, value string) (int64, error) {
	result, err := client.executeCommand(ctx, C.Append, []string{key, value})
	if err != nil {
		return defaultIntResponse, err
	}

	return handleIntResponse(result)
}

// Returns the longest common subsequence between strings stored at `key1` and `key2`.
//
// Since:
//
//	Valkey 7.0 and above.
//
// Note:
//
//	In cluster mode, if keys in `keyValueMap` map to different hash slots, the command
//	will be split across these slots and executed separately for each. This means the command
//	is atomic only at the slot level. If one or more slot-specific requests fail, the entire
//	call will return the first encountered error, even though some requests may have succeeded
//	while others did not. If this behavior impacts your application logic, consider splitting
//	the request into sub-requests per slot to ensure atomicity.
//
// Parameters:
//
//	ctx - The context for controlling the command execution.
//	key1 - The key that stores the first string.
//	key2 - The key that stores the second string.
//
// Return value:
//
//	A string containing all the longest common subsequences combined between the 2 strings.
//	An empty string is returned if the keys do not exist or have no common subsequences.
//
// [valkey.io]: https://valkey.io/commands/lcs/
func (client *baseClient) LCS(ctx context.Context, key1 string, key2 string) (string, error) {
	result, err := client.executeCommand(ctx, C.LCS, []string{key1, key2})
	if err != nil {
		return DefaultStringResponse, err
	}

	return handleStringResponse(result)
}

// Returns the longest common subsequence between strings stored at key1 and key2.
//
// Since:
//
//	Valkey 7.0 and above.
//
// Note:
//
//	When in cluster mode, `key1` and `key2` must map to the same hash slot.
//
// Parameters:
//
//	ctx - The context for controlling the command execution.
//	key1 - The key that stores the first string.
//	key2 - The key that stores the second string.
//
// Return value:
//
//	The total length of all the longest common subsequences the 2 strings.
//
// [valkey.io]: https://valkey.io/commands/lcs/
func (client *baseClient) LCSLen(ctx context.Context, key1, key2 string) (int64, error) {
	result, err := client.executeCommand(ctx, C.LCS, []string{key1, key2, options.LCSLenCommand})
	if err != nil {
		return defaultIntResponse, err
	}

	return handleIntResponse(result)
}

// Returns the longest common subsequence between strings stored at key1 and key2.
//
// Since:
//
//	Valkey 7.0 and above.
//
// Note:
//
//	When in cluster mode, `key1` and `key2` must map to the same hash slot.
//
// Parameters:
//
//	ctx - The context for controlling the command execution.
//	key1 - The key that stores the first string.
//	key2 - The key that stores the second string.
//	opts - The [LCSIdxOptions] type.
//
// Return value:
//
//	A Map containing the indices of the longest common subsequence between the 2 strings
//	and the total length of all the longest common subsequences. The resulting map contains
//	two keys, "matches" and "len":
//	  - "len" is mapped to the total length of the all longest common subsequences between
//	     the 2 strings.
//	  - "matches" is mapped to a array that stores pairs of indices that represent the location
//	     of the common subsequences in the strings held by key1 and key2.
//
// [valkey.io]: https://valkey.io/commands/lcs/
func (client *baseClient) LCSWithOptions(
	ctx context.Context,
	key1, key2 string,
	opts options.LCSIdxOptions,
) (map[string]interface{}, error) {
	optArgs, err := opts.ToArgs()
	if err != nil {
		return nil, err
	}
	response, err := client.executeCommand(ctx, C.LCS, append([]string{key1, key2}, optArgs...))
	if err != nil {
		return nil, err
	}
	return handleStringToAnyMapResponse(response)
}

// GetDel gets the value associated with the given key and deletes the key.
//
// Parameters:
//
//	ctx - The context for controlling the command execution.
//	key - The key to get and delete.
//
// Return value:
//
//	If key exists, returns the value of the key as a String and deletes the key.
//	If key does not exist, returns a [api.NilResult[string]] (api.CreateNilStringResult()).
//
// [valkey.io]: https://valkey.io/commands/getdel/
func (client *baseClient) GetDel(ctx context.Context, key string) (Result[string], error) {
	if key == "" {
		return CreateNilStringResult(), &errors.RequestError{Msg: "key is required"}
	}

	result, err := client.executeCommand(ctx, C.GetDel, []string{key})
	if err != nil {
		return CreateNilStringResult(), err
	}

	return handleStringOrNilResponse(result)
}

// HGet returns the value associated with field in the hash stored at key.
//
// See [valkey.io] for details.
//
// Parameters:
//
//	ctx - The context for controlling the command execution.
//	key   - The key of the hash.
//	field - The field in the hash stored at key to retrieve from the database.
//
// Return value:
//
//	The Result[string] associated with field, or [api.NilResult[string]](api.CreateNilStringResult()) when field is not
//	present in the hash or key does not exist.
//
// [valkey.io]: https://valkey.io/commands/hget/
func (client *baseClient) HGet(ctx context.Context, key string, field string) (Result[string], error) {
	result, err := client.executeCommand(ctx, C.HGet, []string{key, field})
	if err != nil {
		return CreateNilStringResult(), err
	}

	return handleStringOrNilResponse(result)
}

// HGetAll returns all fields and values of the hash stored at key.
//
// See [valkey.io] for details.
//
// Parameters:
//
//	ctx - The context for controlling the command execution.
//	key - The key of the hash.
//
// Return value:
//
//	A map of all fields and their values as Result[string] in the hash, or an empty map when key does not exist.
//
// [valkey.io]: https://valkey.io/commands/hgetall/
func (client *baseClient) HGetAll(ctx context.Context, key string) (map[string]string, error) {
	result, err := client.executeCommand(ctx, C.HGetAll, []string{key})
	if err != nil {
		return nil, err
	}

	return handleStringToStringMapResponse(result)
}

// HMGet returns the values associated with the specified fields in the hash stored at key.
//
// See [valkey.io] for details.
//
// Parameters:
//
//	ctx - The context for controlling the command execution.
//	key    - The key of the hash.
//	fields - The fields in the hash stored at key to retrieve from the database.
//
// Return value:
//
//	An array of Result[string]s associated with the given fields, in the same order as they are requested.
//
//	For every field that does not exist in the hash, a [api.NilResult[string]](api.CreateNilStringResult()) is
//	returned.
//
//	If key does not exist, returns an empty string array.
//
// [valkey.io]: https://valkey.io/commands/hmget/
func (client *baseClient) HMGet(ctx context.Context, key string, fields []string) ([]Result[string], error) {
	result, err := client.executeCommand(ctx, C.HMGet, append([]string{key}, fields...))
	if err != nil {
		return nil, err
	}

	return handleStringOrNilArrayResponse(result)
}

// HSet sets the specified fields to their respective values in the hash stored at key.
// This command overwrites the values of specified fields that exist in the hash.
// If key doesn't exist, a new key holding a hash is created.
//
// See [valkey.io] for details.
//
// Parameters:
//
//	ctx - The context for controlling the command execution.
//	key    - The key of the hash.
//	values - A map of field-value pairs to set in the hash.
//
// Return value:
//
//	The number of fields that were added or updated.
//
// [valkey.io]: https://valkey.io/commands/hset/
func (client *baseClient) HSet(ctx context.Context, key string, values map[string]string) (int64, error) {
	result, err := client.executeCommand(ctx, C.HSet, utils.ConvertMapToKeyValueStringArray(key, values))
	if err != nil {
		return defaultIntResponse, err
	}

	return handleIntResponse(result)
}

// HSetNX sets field in the hash stored at key to value, only if field does not yet exist.
// If key does not exist, a new key holding a hash is created.
// If field already exists, this operation has no effect.
//
// See [valkey.io] for details.
//
// Parameters:
//
//	ctx - The context for controlling the command execution.
//	key   - The key of the hash.
//	field - The field to set.
//	value - The value to set.
//
// Return value:
//
//	A bool containing true if field is a new field in the hash and value was set.
//	false if field already exists in the hash and no operation was performed.
//
// [valkey.io]: https://valkey.io/commands/hsetnx/
func (client *baseClient) HSetNX(ctx context.Context, key string, field string, value string) (bool, error) {
	result, err := client.executeCommand(ctx, C.HSetNX, []string{key, field, value})
	if err != nil {
		return defaultBoolResponse, err
	}

	return handleBoolResponse(result)
}

// HDel removes the specified fields from the hash stored at key.
// Specified fields that do not exist within this hash are ignored.
// If key does not exist, it is treated as an empty hash and this command returns 0.
//
// See [valkey.io] for details.
//
// Parameters:
//
//	ctx - The context for controlling the command execution.
//	key    - The key of the hash.
//	fields - The fields to remove from the hash stored at key.
//
// Return value:
//
//	The number of fields that were removed from the hash, not including specified but non-existing fields.
//
// [valkey.io]: https://valkey.io/commands/hdel/
func (client *baseClient) HDel(ctx context.Context, key string, fields []string) (int64, error) {
	result, err := client.executeCommand(ctx, C.HDel, append([]string{key}, fields...))
	if err != nil {
		return defaultIntResponse, err
	}

	return handleIntResponse(result)
}

// HLen returns the number of fields contained in the hash stored at key.
//
// See [valkey.io] for details.
//
// Parameters:
//
//	ctx - The context for controlling the command execution.
//	key - The key of the hash.
//
// Return value:
//
//	The number of fields in the hash, or `0` when key does not exist.
//	If key holds a value that is not a hash, an error is returned.
//
// [valkey.io]: https://valkey.io/commands/hlen/
func (client *baseClient) HLen(ctx context.Context, key string) (int64, error) {
	result, err := client.executeCommand(ctx, C.HLen, []string{key})
	if err != nil {
		return defaultIntResponse, err
	}

	return handleIntResponse(result)
}

// HVals returns all values in the hash stored at key.
//
// See [valkey.io] for details.
//
// Parameters:
//
//	ctx - The context for controlling the command execution.
//	key - The key of the hash.
//
// Return value:
//
//	A slice containing all the values in the hash, or an empty slice when key does not exist.
//
// [valkey.io]: https://valkey.io/commands/hvals/
func (client *baseClient) HVals(ctx context.Context, key string) ([]string, error) {
	result, err := client.executeCommand(ctx, C.HVals, []string{key})
	if err != nil {
		return nil, err
	}

	return handleStringArrayResponse(result)
}

// HExists returns if field is an existing field in the hash stored at key.
//
// See [valkey.io] for details.
//
// Parameters:
//
//	ctx - The context for controlling the command execution.
//	key   - The key of the hash.
//	field - The field to check in the hash stored at key.
//
// Return value:
//
//	A bool containing true if the hash contains the specified field.
//	false if the hash does not contain the field, or if the key does not exist.
//
// [valkey.io]: https://valkey.io/commands/hexists/
func (client *baseClient) HExists(ctx context.Context, key string, field string) (bool, error) {
	result, err := client.executeCommand(ctx, C.HExists, []string{key, field})
	if err != nil {
		return defaultBoolResponse, err
	}

	return handleBoolResponse(result)
}

// HKeys returns all field names in the hash stored at key.
//
// See [valkey.io] for details.
//
// Parameters:
//
//	ctx - The context for controlling the command execution.
//	key - The key of the hash.
//
// Return value:
//
//	A slice containing all the field names in the hash, or an empty slice when key does not exist.
//
// [valkey.io]: https://valkey.io/commands/hkeys/
func (client *baseClient) HKeys(ctx context.Context, key string) ([]string, error) {
	result, err := client.executeCommand(ctx, C.HKeys, []string{key})
	if err != nil {
		return nil, err
	}

	return handleStringArrayResponse(result)
}

// HStrLen returns the string length of the value associated with field in the hash stored at key.
// If the key or the field do not exist, 0 is returned.
//
// See [valkey.io] for details.
//
// Parameters:
//
//	ctx - The context for controlling the command execution.
//	key   - The key of the hash.
//	field - The field to get the string length of its value.
//
// Return value:
//
//	The length of the string value associated with field, or `0` when field or key do not exist.
//
// [valkey.io]: https://valkey.io/commands/hstrlen/
func (client *baseClient) HStrLen(ctx context.Context, key string, field string) (int64, error) {
	result, err := client.executeCommand(ctx, C.HStrlen, []string{key, field})
	if err != nil {
		return defaultIntResponse, err
	}

	return handleIntResponse(result)
}

// Increments the number stored at `field` in the hash stored at `key` by increment.
// By using a negative increment value, the value stored at `field` in the hash stored at `key` is decremented.
// If `field` or `key` does not exist, it is set to 0 before performing the operation.
//
// See [valkey.io] for details.
//
// Parameters:
//
//	ctx - The context for controlling the command execution.
//	key - The key of the hash.
//	field - The field in the hash stored at `key` to increment its value.
//	increment - The amount to increment.
//
// Return value:
//
//	The value of `field` in the hash stored at `key` after the increment.
//
// [valkey.io]: https://valkey.io/commands/hincrby/
func (client *baseClient) HIncrBy(ctx context.Context, key string, field string, increment int64) (int64, error) {
	result, err := client.executeCommand(ctx, C.HIncrBy, []string{key, field, utils.IntToString(increment)})
	if err != nil {
		return defaultIntResponse, err
	}

	return handleIntResponse(result)
}

// Increments the string representing a floating point number stored at `field` in the hash stored at `key` by increment.
// By using a negative increment value, the value stored at `field` in the hash stored at `key` is decremented.
// If `field` or `key` does not exist, it is set to `0` before performing the operation.
//
// See [valkey.io] for details.
//
// Parameters:
//
//	ctx - The context for controlling the command execution.
//	key - The key of the hash.
//	field - The field in the hash stored at `key` to increment its value.
//	increment - The amount to increment.
//
// Return value:
//
//	The value of `field` in the hash stored at `key` after the increment.
//
// [valkey.io]: https://valkey.io/commands/hincrbyfloat/
func (client *baseClient) HIncrByFloat(ctx context.Context, key string, field string, increment float64) (float64, error) {
	result, err := client.executeCommand(ctx, C.HIncrByFloat, []string{key, field, utils.FloatToString(increment)})
	if err != nil {
		return defaultFloatResponse, err
	}

	return handleFloatResponse(result)
}

// Iterates fields of Hash types and their associated values. This definition of HSCAN command does not include the
// optional arguments of the command.
//
// See [valkey.io] for details.
//
// Parameters:
//
//	ctx - The context for controlling the command execution.
//	key - The key of the hash.
//	cursor - The cursor that points to the next iteration of results. A value of "0" indicates the start of the search.
//
// Return value:
//
//	An array of the cursor and the subset of the hash held by `key`. The first element is always the `cursor`
//	for the next iteration of results. The `cursor` will be `"0"` on the last iteration of the subset.
//	The second element is always an array of the subset of the set held in `key`. The array in the
//	second element is always a flattened series of String pairs, where the key is at even indices
//	and the value is at odd indices.
//
// [valkey.io]: https://valkey.io/commands/hscan/
func (client *baseClient) HScan(ctx context.Context, key string, cursor string) (string, []string, error) {
	result, err := client.executeCommand(ctx, C.HScan, []string{key, cursor})
	if err != nil {
		return DefaultStringResponse, nil, err
	}
	return handleScanResponse(result)
}

// Iterates fields of Hash types and their associated values. This definition of HSCAN includes optional arguments of the
// command.
//
// See [valkey.io] for details.
//
// Parameters:
//
//	ctx - The context for controlling the command execution.
//	key - The key of the hash.
//	cursor - The cursor that points to the next iteration of results. A value of "0" indicates the start of the search.
//	options - The [options.HashScanOptions].
//
// Return value:
//
//	An array of the cursor and the subset of the hash held by `key`. The first element is always the `cursor`
//	for the next iteration of results. The `cursor` will be `"0"` on the last iteration of the subset.
//	The second element is always an array of the subset of the set held in `key`. The array in the
//	second element is always a flattened series of String pairs, where the key is at even indices
//	and the value is at odd indices.
//
// [valkey.io]: https://valkey.io/commands/hscan/
func (client *baseClient) HScanWithOptions(
	ctx context.Context,
	key string,
	cursor string,
	options options.HashScanOptions,
) (string, []string, error) {
	optionArgs, err := options.ToArgs()
	if err != nil {
		return DefaultStringResponse, nil, err
	}

	result, err := client.executeCommand(ctx, C.HScan, append([]string{key, cursor}, optionArgs...))
	if err != nil {
		return DefaultStringResponse, nil, err
	}
	return handleScanResponse(result)
}

// Returns a random field name from the hash value stored at `key`.
//
// Since:
//
//	Valkey 6.2.0 and above.
//
// See [valkey.io] for details.
//
// Parameters:
//
//	ctx - The context for controlling the command execution.
//	key - The key of the hash.
//
// Return value:
//
//	A random field name from the hash stored at `key`, or `nil` when
//	  the key does not exist.
//
// [valkey.io]: https://valkey.io/commands/hrandfield/
func (client *baseClient) HRandField(ctx context.Context, key string) (Result[string], error) {
	result, err := client.executeCommand(ctx, C.HRandField, []string{key})
	if err != nil {
		return CreateNilStringResult(), err
	}
	return handleStringOrNilResponse(result)
}

// Retrieves up to `count` random field names from the hash value stored at `key`.
//
// Since:
//
//	Valkey 6.2.0 and above.
//
// See [valkey.io] for details.
//
// Parameters:
//
//	ctx - The context for controlling the command execution.
//	key - The key of the hash.
//	count - The number of field names to return.
//	  If `count` is positive, returns unique elements. If negative, allows for duplicates.
//
// Return value:
//
//	An array of random field names from the hash stored at `key`,
//	   or an empty array when the key does not exist.
//
// [valkey.io]: https://valkey.io/commands/hrandfield/
func (client *baseClient) HRandFieldWithCount(ctx context.Context, key string, count int64) ([]string, error) {
	result, err := client.executeCommand(ctx, C.HRandField, []string{key, utils.IntToString(count)})
	if err != nil {
		return nil, err
	}
	return handleStringArrayResponse(result)
}

// Retrieves up to `count` random field names along with their values from the hash
// value stored at `key`.
//
// Since:
//
//	Valkey 6.2.0 and above.
//
// See [valkey.io] for details.
//
// Parameters:
//
//	ctx - The context for controlling the command execution.
//	key - The key of the hash.
//	count - The number of field names to return.
//	  If `count` is positive, returns unique elements. If negative, allows for duplicates.
//
// Return value:
//
//	A 2D `array` of `[field, value]` arrays, where `field` is a random
//	  field name from the hash and `value` is the associated value of the field name.
//	  If the hash does not exist or is empty, the response will be an empty array.
//
// [valkey.io]: https://valkey.io/commands/hrandfield/
func (client *baseClient) HRandFieldWithCountWithValues(ctx context.Context, key string, count int64) ([][]string, error) {
	result, err := client.executeCommand(ctx, C.HRandField, []string{key, utils.IntToString(count), options.WithValuesKeyword})
	if err != nil {
		return nil, err
	}
	return handle2DStringArrayResponse(result)
}

// Inserts all the specified values at the head of the list stored at key. elements are inserted one after the other to the
// head of the list, from the leftmost element to the rightmost element. If key does not exist, it is created as an empty
// list before performing the push operation.
//
// See [valkey.io] for details.
//
// Parameters:
//
//	ctx - The context for controlling the command execution.
//	key      - The key of the list.
//	elements - The elements to insert at the head of the list stored at key.
//
// Return value:
//
//	The length of the list after the push operation.
//
// [valkey.io]: https://valkey.io/commands/lpush/
func (client *baseClient) LPush(ctx context.Context, key string, elements []string) (int64, error) {
	result, err := client.executeCommand(ctx, C.LPush, append([]string{key}, elements...))
	if err != nil {
		return defaultIntResponse, err
	}

	return handleIntResponse(result)
}

// Removes and returns the first elements of the list stored at key. The command pops a single element from the beginning
// of the list.
//
// See [valkey.io] for details.
//
// Parameters:
//
//	ctx - The context for controlling the command execution.
//	key - The key of the list.
//
// Return value:
//
//	The Result[string] containing the value of the first element.
//	If key does not exist, [api.CreateNilStringResult()] will be returned.
//
// [valkey.io]: https://valkey.io/commands/lpop/
func (client *baseClient) LPop(ctx context.Context, key string) (Result[string], error) {
	result, err := client.executeCommand(ctx, C.LPop, []string{key})
	if err != nil {
		return CreateNilStringResult(), err
	}

	return handleStringOrNilResponse(result)
}

// Removes and returns up to count elements of the list stored at key, depending on the list's length.
//
// See [valkey.io] for details.
//
// Parameters:
//
//	ctx - The context for controlling the command execution.
//	key   - The key of the list.
//	count - The count of the elements to pop from the list.
//
// Return value:
//
//	An array of the popped elements as strings will be returned depending on the list's length
//	If key does not exist, nil will be returned.
//
// [valkey.io]: https://valkey.io/commands/lpop/
func (client *baseClient) LPopCount(ctx context.Context, key string, count int64) ([]string, error) {
	result, err := client.executeCommand(ctx, C.LPop, []string{key, utils.IntToString(count)})
	if err != nil {
		return nil, err
	}

	return handleStringArrayOrNilResponse(result)
}

// Returns the index of the first occurrence of element inside the list specified by key. If no match is found,
// [api.CreateNilInt64Result()] is returned.
//
// See [valkey.io] for details.
//
// Parameters:
//
//	ctx - The context for controlling the command execution.
//	key     - The name of the list.
//	element - The value to search for within the list.
//
// Return value:
//
//	The Result[int64] containing the index of the first occurrence of element, or [api.CreateNilInt64Result()] if element is
//	not in the list.
//
// [valkey.io]: https://valkey.io/commands/lpos/
func (client *baseClient) LPos(ctx context.Context, key string, element string) (Result[int64], error) {
	result, err := client.executeCommand(ctx, C.LPos, []string{key, element})
	if err != nil {
		return CreateNilInt64Result(), err
	}

	return handleIntOrNilResponse(result)
}

// Returns the index of an occurrence of element within a list based on the given options. If no match is found,
// [api.CreateNilInt64Result()] is returned.
//
// See [valkey.io] for details.
//
// Parameters:
//
//	ctx - The context for controlling the command execution.
//	key     - The name of the list.
//	element - The value to search for within the list.
//	options - The LPos options.
//
// Return value:
//
//	The Result[int64] containing the index of element, or [api.CreateNilInt64Result()] if element is not in the list.
//
// [valkey.io]: https://valkey.io/commands/lpos/
func (client *baseClient) LPosWithOptions(
	ctx context.Context,
	key string,
	element string,
	options options.LPosOptions,
) (Result[int64], error) {
	optionArgs, err := options.ToArgs()
	if err != nil {
		return CreateNilInt64Result(), err
	}
	result, err := client.executeCommand(ctx, C.LPos, append([]string{key, element}, optionArgs...))
	if err != nil {
		return CreateNilInt64Result(), err
	}

	return handleIntOrNilResponse(result)
}

// Returns an array of indices of matching elements within a list.
//
// See [valkey.io] for details.
//
// Parameters:
//
//	ctx - The context for controlling the command execution.
//	key     - The name of the list.
//	element - The value to search for within the list.
//	count   - The number of matches wanted.
//
// Return value:
//
//	An array that holds the indices of the matching elements within the list.
//
// [valkey.io]: https://valkey.io/commands/lpos/
func (client *baseClient) LPosCount(ctx context.Context, key string, element string, count int64) ([]int64, error) {
	result, err := client.executeCommand(ctx, C.LPos, []string{key, element, options.CountKeyword, utils.IntToString(count)})
	if err != nil {
		return nil, err
	}

	return handleIntArrayResponse(result)
}

// Returns an array of indices of matching elements within a list based on the given options. If no match is found, an
// empty array is returned.
//
// See [valkey.io] for details.
//
// Parameters:
//
//	ctx - The context for controlling the command execution.
//	key     - The name of the list.
//	element - The value to search for within the list.
//	count   - The number of matches wanted.
//	opts    - The LPos options.
//
// Return value:
//
//	An array that holds the indices of the matching elements within the list.
//
// [valkey.io]: https://valkey.io/commands/lpos/
func (client *baseClient) LPosCountWithOptions(
	ctx context.Context,
	key string,
	element string,
	count int64,
	opts options.LPosOptions,
) ([]int64, error) {
	optionArgs, err := opts.ToArgs()
	if err != nil {
		return nil, err
	}
	result, err := client.executeCommand(ctx,
		C.LPos,
		append([]string{key, element, options.CountKeyword, utils.IntToString(count)}, optionArgs...),
	)
	if err != nil {
		return nil, err
	}

	return handleIntArrayResponse(result)
}

// Inserts all the specified values at the tail of the list stored at key.
// elements are inserted one after the other to the tail of the list, from the leftmost element to the rightmost element.
// If key does not exist, it is created as an empty list before performing the push operation.
//
// See [valkey.io] for details.
//
// Parameters:
//
//	ctx - The context for controlling the command execution.
//	key      - The key of the list.
//	elements - The elements to insert at the tail of the list stored at key.
//
// Return value:
//
//	The length of the list after the push operation.
//
// [valkey.io]: https://valkey.io/commands/rpush/
func (client *baseClient) RPush(ctx context.Context, key string, elements []string) (int64, error) {
	result, err := client.executeCommand(ctx, C.RPush, append([]string{key}, elements...))
	if err != nil {
		return defaultIntResponse, err
	}

	return handleIntResponse(result)
}

// SAdd adds specified members to the set stored at key.
//
// See [valkey.io] for details.
//
// Parameters:
//
//	ctx - The context for controlling the command execution.
//	key     - The key where members will be added to its set.
//	members - A list of members to add to the set stored at key.
//
// Return value:
//
//	The number of members that were added to the set, excluding members already present.
//
// [valkey.io]: https://valkey.io/commands/sadd/
func (client *baseClient) SAdd(ctx context.Context, key string, members []string) (int64, error) {
	result, err := client.executeCommand(ctx, C.SAdd, append([]string{key}, members...))
	if err != nil {
		return defaultIntResponse, err
	}

	return handleIntResponse(result)
}

// SRem removes specified members from the set stored at key.
//
// See [valkey.io] for details.
//
// Parameters:
//
//	ctx - The context for controlling the command execution.
//	key     - The key from which members will be removed.
//	members - A list of members to remove from the set stored at key.
//
// Return value:
//
//	The number of members that were removed from the set, excluding non-existing members.
//
// [valkey.io]: https://valkey.io/commands/srem/
func (client *baseClient) SRem(ctx context.Context, key string, members []string) (int64, error) {
	result, err := client.executeCommand(ctx, C.SRem, append([]string{key}, members...))
	if err != nil {
		return defaultIntResponse, err
	}

	return handleIntResponse(result)
}

// SUnionStore stores the members of the union of all given sets specified by `keys` into a new set at `destination`.
//
// Note: When in cluster mode, `destination` and all `keys` must map to the same hash slot.
//
// See [valkey.io] for details.
//
// Parameters:
//
//	ctx - The context for controlling the command execution.
//	destination - The key of the destination set.
//	keys - The keys from which to retrieve the set members.
//
// Return value:
//
//	The number of elements in the resulting set.
//
// [valkey.io]: https://valkey.io/commands/sunionstore/
func (client *baseClient) SUnionStore(ctx context.Context, destination string, keys []string) (int64, error) {
	result, err := client.executeCommand(ctx, C.SUnionStore, append([]string{destination}, keys...))
	if err != nil {
		return defaultIntResponse, err
	}

	return handleIntResponse(result)
}

// SMembers retrieves all the members of the set value stored at key.
//
// See [valkey.io] for details.
//
// Parameters:
//
//	ctx - The context for controlling the command execution.
//	key - The key from which to retrieve the set members.
//
// Return value:
//
//	A `map[string]struct{}` containing all members of the set.
//	Returns an empty collection if key does not exist.
//
// [valkey.io]: https://valkey.io/commands/smembers/
func (client *baseClient) SMembers(ctx context.Context, key string) (map[string]struct{}, error) {
	result, err := client.executeCommand(ctx, C.SMembers, []string{key})
	if err != nil {
		return nil, err
	}

	return handleStringSetResponse(result)
}

// SCard retrieves the set cardinality (number of elements) of the set stored at key.
//
// See [valkey.io] for details.
//
// Parameters:
//
//	ctx - The context for controlling the command execution.
//	key - The key from which to retrieve the number of set members.
//
// Return value:
//
//	The cardinality (number of elements) of the set, or `0` if the key does not exist.
//
// [valkey.io]: https://valkey.io/commands/scard/
func (client *baseClient) SCard(ctx context.Context, key string) (int64, error) {
	result, err := client.executeCommand(ctx, C.SCard, []string{key})
	if err != nil {
		return defaultIntResponse, err
	}

	return handleIntResponse(result)
}

// SIsMember returns if member is a member of the set stored at key.
//
// See [valkey.io] for details.
//
// Parameters:
//
//	ctx - The context for controlling the command execution.
//	key    - The key of the set.
//	member - The member to check for existence in the set.
//
// Return value:
//
//	A bool containing true if the member exists in the set, false otherwise.
//	If key doesn't exist, it is treated as an empty set and the method returns false.
//
// [valkey.io]: https://valkey.io/commands/sismember/
func (client *baseClient) SIsMember(ctx context.Context, key string, member string) (bool, error) {
	result, err := client.executeCommand(ctx, C.SIsMember, []string{key, member})
	if err != nil {
		return defaultBoolResponse, err
	}

	return handleBoolResponse(result)
}

// SDiff computes the difference between the first set and all the successive sets in keys.
//
// Note: When in cluster mode, all keys must map to the same hash slot.
//
// See [valkey.io] for details.
//
// Parameters:
//
//	ctx - The context for controlling the command execution.
//	keys - The keys of the sets to diff.
//
// Return value:
//
//	A `map[string]struct{}` representing the difference between the sets.
//	If a key does not exist, it is treated as an empty set.
//
// [valkey.io]: https://valkey.io/commands/sdiff/
func (client *baseClient) SDiff(ctx context.Context, keys []string) (map[string]struct{}, error) {
	result, err := client.executeCommand(ctx, C.SDiff, keys)
	if err != nil {
		return nil, err
	}

	return handleStringSetResponse(result)
}

// SDiffStore stores the difference between the first set and all the successive sets in keys
// into a new set at destination.
//
// Note: When in cluster mode, destination and all keys must map to the same hash slot.
//
// See [valkey.io] for details.
//
// Parameters:
//
//	ctx - The context for controlling the command execution.
//	destination - The key of the destination set.
//	keys        - The keys of the sets to diff.
//
// Return value:
//
//	The number of elements in the resulting set.
//
// [valkey.io]: https://valkey.io/commands/sdiffstore/
func (client *baseClient) SDiffStore(ctx context.Context, destination string, keys []string) (int64, error) {
	result, err := client.executeCommand(ctx, C.SDiffStore, append([]string{destination}, keys...))
	if err != nil {
		return defaultIntResponse, err
	}

	return handleIntResponse(result)
}

// SInter gets the intersection of all the given sets.
//
// Note: When in cluster mode, all keys must map to the same hash slot.
//
// See [valkey.io] for details.
//
// Parameters:
//
//	ctx - The context for controlling the command execution.
//	keys - The keys of the sets to intersect.
//
// Return value:
//
//	A `map[string]struct{}` containing members which are present in all given sets.
//	If one or more sets do not exist, an empty collection will be returned.
//
// [valkey.io]: https://valkey.io/commands/sinter/
func (client *baseClient) SInter(ctx context.Context, keys []string) (map[string]struct{}, error) {
	result, err := client.executeCommand(ctx, C.SInter, keys)
	if err != nil {
		return nil, err
	}

	return handleStringSetResponse(result)
}

// Stores the members of the intersection of all given sets specified by `keys` into a new set at `destination`
//
// Note: When in cluster mode, `destination` and all `keys` must map to the same hash slot.
//
// See [valkey.io] for details.
//
// Parameters:
//
//	ctx - The context for controlling the command execution.
//	destination - The key of the destination set.
//	keys - The keys from which to retrieve the set members.
//
// Return value:
//
//	The number of elements in the resulting set.
//
// [valkey.io]: https://valkey.io/commands/sinterstore/
func (client *baseClient) SInterStore(ctx context.Context, destination string, keys []string) (int64, error) {
	result, err := client.executeCommand(ctx, C.SInterStore, append([]string{destination}, keys...))
	if err != nil {
		return defaultIntResponse, err
	}

	return handleIntResponse(result)
}

// SInterCard gets the cardinality of the intersection of all the given sets.
//
// Since:
//
//	Valkey 7.0 and above.
//
// Note: When in cluster mode, all keys must map to the same hash slot.
//
// See [valkey.io] for details.
//
// Parameters:
//
//	ctx - The context for controlling the command execution.
//	keys - The keys of the sets to intersect.
//
// Return value:
//
//	The cardinality of the intersection result. If one or more sets do not exist, `0` is returned.
//
// [valkey.io]: https://valkey.io/commands/sintercard/
func (client *baseClient) SInterCard(ctx context.Context, keys []string) (int64, error) {
	result, err := client.executeCommand(ctx, C.SInterCard, append([]string{strconv.Itoa(len(keys))}, keys...))
	if err != nil {
		return defaultIntResponse, err
	}

	return handleIntResponse(result)
}

// SInterCardLimit gets the cardinality of the intersection of all the given sets, up to the specified limit.
//
// Since:
//
//	Valkey 7.0 and above.
//
// Note: When in cluster mode, all keys must map to the same hash slot.
//
// See [valkey.io] for details.
//
// Parameters:
//
//	ctx - The context for controlling the command execution.
//	keys  - The keys of the sets to intersect.
//	limit - The limit for the intersection cardinality value.
//
// Return value:
//
//	The cardinality of the intersection result, or the limit if reached.
//	If one or more sets do not exist, `0` is returned.
//	If the intersection cardinality reaches 'limit' partway through the computation, returns 'limit' as the cardinality.
//
// [valkey.io]: https://valkey.io/commands/sintercard/
func (client *baseClient) SInterCardLimit(ctx context.Context, keys []string, limit int64) (int64, error) {
	args := utils.Concat(
		[]string{utils.IntToString(int64(len(keys)))},
		keys,
		[]string{options.LimitKeyword, utils.IntToString(limit)},
	)

	result, err := client.executeCommand(ctx, C.SInterCard, args)
	if err != nil {
		return defaultIntResponse, err
	}

	return handleIntResponse(result)
}

// SRandMember returns a random element from the set value stored at key.
//
// See [valkey.io] for details.
//
// Parameters:
//
//	ctx - The context for controlling the command execution.
//	key - The key from which to retrieve the set member.
//
// Return value:
//
//	A Result[string] containing a random element from the set.
//	Returns api.CreateNilStringResult() if key does not exist.
//
// [valkey.io]: https://valkey.io/commands/srandmember/
func (client *baseClient) SRandMember(ctx context.Context, key string) (Result[string], error) {
	result, err := client.executeCommand(ctx, C.SRandMember, []string{key})
	if err != nil {
		return CreateNilStringResult(), err
	}

	return handleStringOrNilResponse(result)
}

// SPop removes and returns one random member from the set stored at key.
//
// See [valkey.io] for details.
//
// Parameters:
//
//	ctx - The context for controlling the command execution.
//	key - The key of the set.
//
// Return value:
//
//	A Result[string] containing the value of the popped member.
//	Returns a NilResult if key does not exist.
//
// [valkey.io]: https://valkey.io/commands/spop/
func (client *baseClient) SPop(ctx context.Context, key string) (Result[string], error) {
	result, err := client.executeCommand(ctx, C.SPop, []string{key})
	if err != nil {
		return CreateNilStringResult(), err
	}

	return handleStringOrNilResponse(result)
}

// SMIsMember returns whether each member is a member of the set stored at key.
//
// See [valkey.io] for details.
//
// Parameters:
//
//	ctx - The context for controlling the command execution.
//	key - The key of the set.
//
// Return value:
//
//	A []bool containing whether each member is a member of the set stored at key.
//
// [valkey.io]: https://valkey.io/commands/smismember/
func (client *baseClient) SMIsMember(ctx context.Context, key string, members []string) ([]bool, error) {
	result, err := client.executeCommand(ctx, C.SMIsMember, append([]string{key}, members...))
	if err != nil {
		return nil, err
	}

	return handleBoolArrayResponse(result)
}

// SUnion gets the union of all the given sets.
//
// Note: When in cluster mode, all keys must map to the same hash slot.
//
// See [valkey.io] for details.
//
// Parameters:
//
//	ctx - The context for controlling the command execution.
//	keys - The keys of the sets.
//
// Return value:
//
//	A `map[string]struct{}` of members which are present in at least one of the given sets.
//	If none of the sets exist, an empty collection will be returned.
//
// [valkey.io]: https://valkey.io/commands/sunion/
func (client *baseClient) SUnion(ctx context.Context, keys []string) (map[string]struct{}, error) {
	result, err := client.executeCommand(ctx, C.SUnion, keys)
	if err != nil {
		return nil, err
	}

	return handleStringSetResponse(result)
}

// Iterates incrementally over a set.
//
// Note: When in cluster mode, all keys must map to the same hash slot.
//
// See [valkey.io] for details.
//
// Parameters:
//
//	ctx - The context for controlling the command execution.
//	key - The key of the set.
//	cursor - The cursor that points to the next iteration of results.
//	         A value of `"0"` indicates the start of the search.
//	         For Valkey 8.0 and above, negative cursors are treated like the initial cursor("0").
//
// Return value:
//
//	An array of the cursor and the subset of the set held by `key`. The first element is always the `cursor` and
//	for the next iteration of results. The `cursor` will be `"0"` on the last iteration of the set.
//	The second element is always an array of the subset of the set held in `key`.
//
// [valkey.io]: https://valkey.io/commands/sscan/
func (client *baseClient) SScan(ctx context.Context, key string, cursor string) (string, []string, error) {
	result, err := client.executeCommand(ctx, C.SScan, []string{key, cursor})
	if err != nil {
		return DefaultStringResponse, nil, err
	}
	return handleScanResponse(result)
}

// Iterates incrementally over a set.
//
// Note: When in cluster mode, all keys must map to the same hash slot.
//
// See [valkey.io] for details.
//
// Parameters:
//
//	ctx - The context for controlling the command execution.
//	key - The key of the set.
//	cursor - The cursor that points to the next iteration of results.
//	         A value of `"0"` indicates the start of the search.
//	         For Valkey 8.0 and above, negative cursors are treated like the initial cursor("0").
//	options - [options.BaseScanOptions]
//
// Return value:
//
//	An array of the cursor and the subset of the set held by `key`. The first element is always the `cursor` and
//	for the next iteration of results. The `cursor` will be `"0"` on the last iteration of the set.
//	The second element is always an array of the subset of the set held in `key`.
//
// [valkey.io]: https://valkey.io/commands/sscan/
func (client *baseClient) SScanWithOptions(
	ctx context.Context,
	key string,
	cursor string,
	options options.BaseScanOptions,
) (string, []string, error) {
	optionArgs, err := options.ToArgs()
	if err != nil {
		return DefaultStringResponse, nil, err
	}

	result, err := client.executeCommand(ctx, C.SScan, append([]string{key, cursor}, optionArgs...))
	if err != nil {
		return DefaultStringResponse, nil, err
	}
	return handleScanResponse(result)
}

// Moves `member` from the set at `source` to the set at `destination`, removing it from the source set.
// Creates a new destination set if needed. The operation is atomic.
//
// Note: When in cluster mode, `source` and `destination` must map to the same hash slot.
//
// See [valkey.io] for details.
//
// Parameters:
//
//	ctx - The context for controlling the command execution.
//	source - The key of the set to remove the element from.
//	destination - The key of the set to add the element to.
//	member - The set element to move.
//
// Return value:
//
//	`true` on success, or `false` if the `source` set does not exist or the element is not a member of the source set.
//
// [valkey.io]: https://valkey.io/commands/smove/
func (client *baseClient) SMove(ctx context.Context, source string, destination string, member string) (bool, error) {
	result, err := client.executeCommand(ctx, C.SMove, []string{source, destination, member})
	if err != nil {
		return defaultBoolResponse, err
	}
	return handleBoolResponse(result)
}

// Returns the specified elements of the list stored at key.
// The offsets start and end are zero-based indexes, with 0 being the first element of the list, 1 being the next element
// and so on. These offsets can also be negative numbers indicating offsets starting at the end of the list, with -1 being
// the last element of the list, -2 being the penultimate, and so on.
//
// See [valkey.io] for details.
//
// Parameters:
//
//	ctx - The context for controlling the command execution.
//	key   - The key of the list.
//	start - The starting point of the range.
//	end   - The end of the range.
//
// Return value:
//
//	Array of elements as Result[string] in the specified range.
//	If start exceeds the end of the list, or if start is greater than end, an empty array will be returned.
//	If end exceeds the actual end of the list, the range will stop at the actual end of the list.
//	If key does not exist an empty array will be returned.
//
// [valkey.io]: https://valkey.io/commands/lrange/
func (client *baseClient) LRange(ctx context.Context, key string, start int64, end int64) ([]string, error) {
	result, err := client.executeCommand(ctx, C.LRange, []string{key, utils.IntToString(start), utils.IntToString(end)})
	if err != nil {
		return nil, err
	}

	return handleStringArrayResponse(result)
}

// Returns the element at index from the list stored at key.
// The index is zero-based, so 0 means the first element, 1 the second element and so on. Negative indices can be used to
// designate elements starting at the tail of the list. Here, -1 means the last element, -2 means the penultimate and so
// forth.
//
// See [valkey.io] for details.
//
// Parameters:
//
//	ctx - The context for controlling the command execution.
//	key   - The key of the list.
//	index - The index of the element in the list to retrieve.
//
// Return value:
//
//	The Result[string] containing element at index in the list stored at key.
//	If index is out of range or if key does not exist, [api.CreateNilStringResult()] is returned.
//
// [valkey.io]: https://valkey.io/commands/lindex/
func (client *baseClient) LIndex(ctx context.Context, key string, index int64) (Result[string], error) {
	result, err := client.executeCommand(ctx, C.LIndex, []string{key, utils.IntToString(index)})
	if err != nil {
		return CreateNilStringResult(), err
	}

	return handleStringOrNilResponse(result)
}

// Trims an existing list so that it will contain only the specified range of elements specified.
// The offsets start and end are zero-based indexes, with 0 being the first element of the list, 1 being the next element
// and so on. These offsets can also be negative numbers indicating offsets starting at the end of the list, with -1 being
// the last element of the list, -2 being the penultimate, and so on.
//
// See [valkey.io] for details.
//
// Parameters:
//
//	ctx - The context for controlling the command execution.
//	key   - The key of the list.
//	start - The starting point of the range.
//	end   - The end of the range.
//
// Return value:
//
//	Always `"OK"`.
//	If start exceeds the end of the list, or if start is greater than end, the result will be an empty list (which causes
//	key to be removed).
//	If end exceeds the actual end of the list, it will be treated like the last element of the list.
//	If key does not exist, `"OK"` will be returned without changes to the database.
//
// [valkey.io]: https://valkey.io/commands/ltrim/
func (client *baseClient) LTrim(ctx context.Context, key string, start int64, end int64) (string, error) {
	result, err := client.executeCommand(ctx, C.LTrim, []string{key, utils.IntToString(start), utils.IntToString(end)})
	if err != nil {
		return DefaultStringResponse, err
	}

	return handleOkResponse(result)
}

// Returns the length of the list stored at key.
//
// See [valkey.io] for details.
//
// Parameters:
//
//	ctx - The context for controlling the command execution.
//	key - The key of the list.
//
// Return value:
//
//	The length of the list at `key`.
//	If `key` does not exist, it is interpreted as an empty list and `0` is returned.
//
// [valkey.io]: https://valkey.io/commands/llen/
func (client *baseClient) LLen(ctx context.Context, key string) (int64, error) {
	result, err := client.executeCommand(ctx, C.LLen, []string{key})
	if err != nil {
		return defaultIntResponse, err
	}

	return handleIntResponse(result)
}

// Removes the first count occurrences of elements equal to element from the list stored at key.
// If count is positive: Removes elements equal to element moving from head to tail.
// If count is negative: Removes elements equal to element moving from tail to head.
// If count is 0 or count is greater than the occurrences of elements equal to element, it removes all elements equal to
// element.
//
// See [valkey.io] for details.
//
// Parameters:
//
//	ctx - The context for controlling the command execution.
//	key     - The key of the list.
//	count   - The count of the occurrences of elements equal to element to remove.
//	element - The element to remove from the list.
//
// Return value:
//
//	The number of the removed elements.
//	If `key` does not exist, `0` is returned.
//
// [valkey.io]: https://valkey.io/commands/lrem/
func (client *baseClient) LRem(ctx context.Context, key string, count int64, element string) (int64, error) {
	result, err := client.executeCommand(ctx, C.LRem, []string{key, utils.IntToString(count), element})
	if err != nil {
		return defaultIntResponse, err
	}

	return handleIntResponse(result)
}

// Removes and returns the last elements of the list stored at key.
// The command pops a single element from the end of the list.
//
// See [valkey.io] for details.
//
// Parameters:
//
//	ctx - The context for controlling the command execution.
//	key - The key of the list.
//
// Return value:
//
//	The Result[string] containing the value of the last element.
//	If key does not exist, [api.CreateNilStringResult()] will be returned.
//
// [valkey.io]: https://valkey.io/commands/rpop/
func (client *baseClient) RPop(ctx context.Context, key string) (Result[string], error) {
	result, err := client.executeCommand(ctx, C.RPop, []string{key})
	if err != nil {
		return CreateNilStringResult(), err
	}

	return handleStringOrNilResponse(result)
}

// Removes and returns up to count elements from the list stored at key, depending on the list's length.
//
// See [valkey.io] for details.
//
// Parameters:
//
//	ctx - The context for controlling the command execution.
//	key   - The key of the list.
//	count - The count of the elements to pop from the list.
//
// Return value:
//
//	An array of popped elements as strings will be returned depending on the list's length.
//	If key does not exist, nil will be returned.
//
// [valkey.io]: https://valkey.io/commands/rpop/
func (client *baseClient) RPopCount(ctx context.Context, key string, count int64) ([]string, error) {
	result, err := client.executeCommand(ctx, C.RPop, []string{key, utils.IntToString(count)})
	if err != nil {
		return nil, err
	}

	return handleStringArrayOrNilResponse(result)
}

// Inserts element in the list at key either before or after the pivot.
//
// See [valkey.io] for details.
//
// Parameters:
//
//	ctx - The context for controlling the command execution.
//	key            - The key of the list.
//	insertPosition - The relative position to insert into - either options.Before or options.After the pivot.
//	pivot          - An element of the list.
//	element        - The new element to insert.
//
// Return value:
//
//	The list length after a successful insert operation.
//	If the `key` doesn't exist returns `-1`.
//	If the `pivot` wasn't found, returns `0`.
//
// [valkey.io]: https://valkey.io/commands/linsert/
func (client *baseClient) LInsert(
	ctx context.Context,
	key string,
	insertPosition options.InsertPosition,
	pivot string,
	element string,
) (int64, error) {
	insertPositionStr, err := insertPosition.ToString()
	if err != nil {
		return defaultIntResponse, err
	}

	result, err := client.executeCommand(ctx,
		C.LInsert,
		[]string{key, insertPositionStr, pivot, element},
	)
	if err != nil {
		return defaultIntResponse, err
	}

	return handleIntResponse(result)
}

// Pops an element from the head of the first list that is non-empty, with the given keys being checked in the order that
// they are given.
// Blocks the connection when there are no elements to pop from any of the given lists.
//
// Note:
//   - When in cluster mode, all keys must map to the same hash slot.
//   - BLPop is a client blocking command, see [Blocking Commands] for more details and best practices.
//
// See [valkey.io] for details.
//
// Parameters:
//
//	ctx - The context for controlling the command execution.
//	keys        - The keys of the lists to pop from.
//	timeoutSecs - The number of seconds to wait for a blocking operation to complete. A value of 0 will block indefinitely.
//
// Return value:
//
//	A two-element array containing the key from which the element was popped and the value of the popped
//	element, formatted as [key, value].
//	If no element could be popped and the timeout expired, returns `nil`.
//
// [valkey.io]: https://valkey.io/commands/blpop/
// [Blocking Commands]: https://github.com/valkey-io/valkey-glide/wiki/General-Concepts#blocking-commands
func (client *baseClient) BLPop(ctx context.Context, keys []string, timeoutSecs float64) ([]string, error) {
	result, err := client.executeCommand(ctx, C.BLPop, append(keys, utils.FloatToString(timeoutSecs)))
	if err != nil {
		return nil, err
	}

	return handleStringArrayOrNilResponse(result)
}

// Pops an element from the tail of the first list that is non-empty, with the given keys being checked in the order that
// they are given.
// Blocks the connection when there are no elements to pop from any of the given lists.
//
// Note:
//   - When in cluster mode, all keys must map to the same hash slot.
//   - BRPop is a client blocking command, see [Blocking Commands] for more details and best practices.
//
// See [valkey.io] for details.
//
// Parameters:
//
//	ctx - The context for controlling the command execution.
//	keys        - The keys of the lists to pop from.
//	timeoutSecs - The number of seconds to wait for a blocking operation to complete. A value of 0 will block indefinitely.
//
// Return value:
//
//	A two-element array containing the key from which the element was popped and the value of the popped
//	element, formatted as [key, value].
//	If no element could be popped and the timeoutSecs expired, returns `nil`.
//
// [valkey.io]: https://valkey.io/commands/brpop/
// [Blocking Commands]: https://github.com/valkey-io/valkey-glide/wiki/General-Concepts#blocking-commands
func (client *baseClient) BRPop(ctx context.Context, keys []string, timeoutSecs float64) ([]string, error) {
	result, err := client.executeCommand(ctx, C.BRPop, append(keys, utils.FloatToString(timeoutSecs)))
	if err != nil {
		return nil, err
	}

	return handleStringArrayOrNilResponse(result)
}

// Inserts all the specified values at the tail of the list stored at key, only if key exists and holds a list. If key is
// not a list, this performs no operation.
//
// See [valkey.io] for details.
//
// Parameters:
//
//	ctx - The context for controlling the command execution.
//	key      - The key of the list.
//	elements - The elements to insert at the tail of the list stored at key.
//
// Return value:
//
//	The length of the list after the push operation.
//
// [valkey.io]: https://valkey.io/commands/rpushx/
func (client *baseClient) RPushX(ctx context.Context, key string, elements []string) (int64, error) {
	result, err := client.executeCommand(ctx, C.RPushX, append([]string{key}, elements...))
	if err != nil {
		return defaultIntResponse, err
	}

	return handleIntResponse(result)
}

// Inserts all the specified values at the head of the list stored at key, only if key exists and holds a list. If key is
// not a list, this performs no operation.
//
// See [valkey.io] for details.
//
// Parameters:
//
//	ctx - The context for controlling the command execution.
//	key      - The key of the list.
//	elements - The elements to insert at the head of the list stored at key.
//
// Return value:
//
//	The length of the list after the push operation.
//
// [valkey.io]: https://valkey.io/commands/rpushx/
func (client *baseClient) LPushX(ctx context.Context, key string, elements []string) (int64, error) {
	result, err := client.executeCommand(ctx, C.LPushX, append([]string{key}, elements...))
	if err != nil {
		return defaultIntResponse, err
	}

	return handleIntResponse(result)
}

// Pops one element from the first non-empty list from the provided keys.
//
// Note:
//
//	When in cluster mode, `keys` must map to the same hash slot.
//
// Since:
//
//	Valkey 7.0 and above.
//
// See [valkey.io] for details.
//
// Parameters:
//
//	ctx - The context for controlling the command execution.
//	keys          - An array of keys to lists.
//	listDirection - The direction based on which elements are popped from - see [options.ListDirection].
//
// Return value:
//
//	A map of key name mapped array of popped element.
//	If no elements could be popped, returns 'nil'.
//
// [valkey.io]: https://valkey.io/commands/lmpop/
func (client *baseClient) LMPop(
	ctx context.Context,
	keys []string,
	listDirection options.ListDirection,
) (map[string][]string, error) {
	listDirectionStr, err := listDirection.ToString()
	if err != nil {
		return nil, err
	}

	// Check for potential length overflow.
	if len(keys) > math.MaxInt-2 {
		return nil, &errors.RequestError{Msg: "Length overflow for the provided keys"}
	}

	// args slice will have 2 more arguments with the keys provided.
	args := make([]string, 0, len(keys)+2)
	args = append(args, strconv.Itoa(len(keys)))
	args = append(args, keys...)
	args = append(args, listDirectionStr)
	result, err := client.executeCommand(ctx, C.LMPop, args)
	if err != nil {
		return nil, err
	}

	return handleStringToStringArrayMapOrNilResponse(result)
}

// Pops one or more elements from the first non-empty list from the provided keys.
//
// Since:
//
//	Valkey 7.0 and above.
//
// See [valkey.io] for details.
//
// Parameters:
//
//	ctx - The context for controlling the command execution.
//	keys          - An array of keys to lists.
//	listDirection - The direction based on which elements are popped from - see [options.ListDirection].
//	count         - The maximum number of popped elements.
//
// Return value:
//
//	A map of key name mapped array of popped elements.
//	If no elements could be popped, returns 'nil'.
//
// [valkey.io]: https://valkey.io/commands/lmpop/
func (client *baseClient) LMPopCount(
	ctx context.Context,
	keys []string,
	listDirection options.ListDirection,
	count int64,
) (map[string][]string, error) {
	listDirectionStr, err := listDirection.ToString()
	if err != nil {
		return nil, err
	}

	// Check for potential length overflow.
	if len(keys) > math.MaxInt-4 {
		return nil, &errors.RequestError{Msg: "Length overflow for the provided keys"}
	}

	// args slice will have 4 more arguments with the keys provided.
	args := make([]string, 0, len(keys)+4)
	args = append(args, strconv.Itoa(len(keys)))
	args = append(args, keys...)
	args = append(args, listDirectionStr, options.CountKeyword, utils.IntToString(count))
	result, err := client.executeCommand(ctx, C.LMPop, args)
	if err != nil {
		return nil, err
	}

	return handleStringToStringArrayMapOrNilResponse(result)
}

// Blocks the connection until it pops one element from the first non-empty list from the provided keys. BLMPop is the
// blocking variant of [api.LMPop].
//
// Note:
//   - When in cluster mode, all keys must map to the same hash slot.
//   - BLMPop is a client blocking command, see [Blocking Commands] for more details and best practices.
//
// Since:
//
//	Valkey 7.0 and above.
//
// See [valkey.io] for details.
//
// Parameters:
//
//	ctx - The context for controlling the command execution.
//	keys          - An array of keys to lists.
//	listDirection - The direction based on which elements are popped from - see [options.ListDirection].
//	timeoutSecs   - The number of seconds to wait for a blocking operation to complete. A value of 0 will block indefinitely.
//
// Return value:
//
//	A map of key name mapped array of popped element.
//	If no member could be popped and the timeout expired, returns nil.
//
// [valkey.io]: https://valkey.io/commands/blmpop/
// [Blocking Commands]: https://github.com/valkey-io/valkey-glide/wiki/General-Concepts#blocking-commands
func (client *baseClient) BLMPop(
	ctx context.Context,
	keys []string,
	listDirection options.ListDirection,
	timeoutSecs float64,
) (map[string][]string, error) {
	listDirectionStr, err := listDirection.ToString()
	if err != nil {
		return nil, err
	}

	// Check for potential length overflow.
	if len(keys) > math.MaxInt-3 {
		return nil, &errors.RequestError{Msg: "Length overflow for the provided keys"}
	}

	// args slice will have 3 more arguments with the keys provided.
	args := make([]string, 0, len(keys)+3)
	args = append(args, utils.FloatToString(timeoutSecs), strconv.Itoa(len(keys)))
	args = append(args, keys...)
	args = append(args, listDirectionStr)
	result, err := client.executeCommand(ctx, C.BLMPop, args)
	if err != nil {
		return nil, err
	}

	return handleStringToStringArrayMapOrNilResponse(result)
}

// Blocks the connection until it pops one or more elements from the first non-empty list from the provided keys.
// BLMPopCount is the blocking variant of [api.LMPopCount].
//
// Note:
//   - When in cluster mode, all keys must map to the same hash slot.
//   - BLMPopCount is a client blocking command, see [Blocking Commands] for more details and best practices.
//
// Since:
//
//	Valkey 7.0 and above.
//
// See [valkey.io] for details.
//
// Parameters:
//
//	ctx - The context for controlling the command execution.
//	keys          - An array of keys to lists.
//	listDirection - The direction based on which elements are popped from - see [options.ListDirection].
//	count         - The maximum number of popped elements.
//	timeoutSecs   - The number of seconds to wait for a blocking operation to complete. A value of 0 will block
//
// indefinitely.
//
// Return value:
//
//	A map of key name mapped array of popped element.
//	If no member could be popped and the timeout expired, returns nil.
//
// [valkey.io]: https://valkey.io/commands/blmpop/
// [Blocking Commands]: https://github.com/valkey-io/valkey-glide/wiki/General-Concepts#blocking-commands
func (client *baseClient) BLMPopCount(
	ctx context.Context,
	keys []string,
	listDirection options.ListDirection,
	count int64,
	timeoutSecs float64,
) (map[string][]string, error) {
	listDirectionStr, err := listDirection.ToString()
	if err != nil {
		return nil, err
	}

	// Check for potential length overflow.
	if len(keys) > math.MaxInt-5 {
		return nil, &errors.RequestError{Msg: "Length overflow for the provided keys"}
	}

	// args slice will have 5 more arguments with the keys provided.
	args := make([]string, 0, len(keys)+5)
	args = append(args, utils.FloatToString(timeoutSecs), strconv.Itoa(len(keys)))
	args = append(args, keys...)
	args = append(args, listDirectionStr, options.CountKeyword, utils.IntToString(count))
	result, err := client.executeCommand(ctx, C.BLMPop, args)
	if err != nil {
		return nil, err
	}

	return handleStringToStringArrayMapOrNilResponse(result)
}

// Sets the list element at index to element.
// The index is zero-based, so 0 means the first element,1 the second element and so on. Negative indices can be used to
// designate elements starting at the tail of the list. Here, -1 means the last element, -2 means the penultimate and so
// forth.
//
// See [valkey.io] for details.
//
// Parameters:
//
//	ctx - The context for controlling the command execution.
//	key     - The key of the list.
//	index   - The index of the element in the list to be set.
//	element - The element to be set.
//
// Return value:
//
//	`"OK"`.
//
// [valkey.io]: https://valkey.io/commands/lset/
func (client *baseClient) LSet(ctx context.Context, key string, index int64, element string) (string, error) {
	result, err := client.executeCommand(ctx, C.LSet, []string{key, utils.IntToString(index), element})
	if err != nil {
		return DefaultStringResponse, err
	}

	return handleOkResponse(result)
}

// Atomically pops and removes the left/right-most element to the list stored at source depending on whereFrom, and pushes
// the element at the first/last element of the list stored at destination depending on whereTo.
//
// See [valkey.io] for details.
//
// Parameters:
//
//	ctx - The context for controlling the command execution.
//	source      - The key to the source list.
//	destination - The key to the destination list.
//	wherefrom   - The ListDirection the element should be removed from.
//	whereto     - The ListDirection the element should be added to.
//
// Return value:
//
//	A Result[string] containing the popped element or api.CreateNilStringResult() if source does not exist.
//
// [valkey.io]: https://valkey.io/commands/lmove/
func (client *baseClient) LMove(
	ctx context.Context,
	source string,
	destination string,
	whereFrom options.ListDirection,
	whereTo options.ListDirection,
) (Result[string], error) {
	whereFromStr, err := whereFrom.ToString()
	if err != nil {
		return CreateNilStringResult(), err
	}
	whereToStr, err := whereTo.ToString()
	if err != nil {
		return CreateNilStringResult(), err
	}

	result, err := client.executeCommand(ctx, C.LMove, []string{source, destination, whereFromStr, whereToStr})
	if err != nil {
		return CreateNilStringResult(), err
	}

	return handleStringOrNilResponse(result)
}

// Blocks the connection until it pops atomically and removes the left/right-most element to the list stored at source
// depending on whereFrom, and pushes the element at the first/last element of the list stored at <destination depending on
// wherefrom.
// BLMove is the blocking variant of [api.LMove].
//
// Note:
//   - When in cluster mode, all source and destination must map to the same hash slot.
//   - BLMove is a client blocking command, see [Blocking Commands] for more details and best practices.
//
// Since:
//
//	Valkey 6.2.0 and above.
//
// See [valkey.io] for details.
//
// Parameters:
//
//	ctx - The context for controlling the command execution.
//	source      - The key to the source list.
//	destination - The key to the destination list.
//	wherefrom   - The ListDirection the element should be removed from.
//	whereto     - The ListDirection the element should be added to.
//	timeoutSecs - The number of seconds to wait for a blocking operation to complete. A value of 0 will block indefinitely.
//
// Return value:
//
//	A Result[string] containing the popped element or api.CreateNilStringResult() if source does not exist or if the
//	operation timed-out.
//
// [valkey.io]: https://valkey.io/commands/blmove/
// [Blocking Commands]: https://github.com/valkey-io/valkey-glide/wiki/General-Concepts#blocking-commands
func (client *baseClient) BLMove(
	ctx context.Context,
	source string,
	destination string,
	whereFrom options.ListDirection,
	whereTo options.ListDirection,
	timeoutSecs float64,
) (Result[string], error) {
	whereFromStr, err := whereFrom.ToString()
	if err != nil {
		return CreateNilStringResult(), err
	}
	whereToStr, err := whereTo.ToString()
	if err != nil {
		return CreateNilStringResult(), err
	}

	result, err := client.executeCommand(ctx,
		C.BLMove,
		[]string{source, destination, whereFromStr, whereToStr, utils.FloatToString(timeoutSecs)},
	)
	if err != nil {
		return CreateNilStringResult(), err
	}

	return handleStringOrNilResponse(result)
}

// Del removes the specified keys from the database. A key is ignored if it does not exist.
//
// Note:
//
//	In cluster mode, if keys in `keyValueMap` map to different hash slots, the command
//	will be split across these slots and executed separately for each. This means the command
//	is atomic only at the slot level. If one or more slot-specific requests fail, the entire
//	call will return the first encountered error, even though some requests may have succeeded
//	while others did not. If this behavior impacts your application logic, consider splitting
//	the request into sub-requests per slot to ensure atomicity.
//
// Parameters:
//
//	ctx - The context for controlling the command execution.
//	keys - One or more keys to delete.
//
// Return value:
//
//	Returns the number of keys that were removed.
//
// [valkey.io]: https://valkey.io/commands/del/
func (client *baseClient) Del(ctx context.Context, keys []string) (int64, error) {
	result, err := client.executeCommand(ctx, C.Del, keys)
	if err != nil {
		return defaultIntResponse, err
	}

	return handleIntResponse(result)
}

// Exists returns the number of keys that exist in the database
//
// Note:
//
//	In cluster mode, if keys in `keyValueMap` map to different hash slots, the command
//	will be split across these slots and executed separately for each. This means the command
//	is atomic only at the slot level. If one or more slot-specific requests fail, the entire
//	call will return the first encountered error, even though some requests may have succeeded
//	while others did not. If this behavior impacts your application logic, consider splitting
//	the request into sub-requests per slot to ensure atomicity.
//
// Parameters:
//
//	ctx - The context for controlling the command execution.
//	keys - One or more keys to check if they exist.
//
// Return value:
//
//	Returns the number of existing keys.
//
// [valkey.io]: https://valkey.io/commands/exists/
func (client *baseClient) Exists(ctx context.Context, keys []string) (int64, error) {
	result, err := client.executeCommand(ctx, C.Exists, keys)
	if err != nil {
		return defaultIntResponse, err
	}

	return handleIntResponse(result)
}

// Expire sets a timeout on key. After the timeout has expired, the key will automatically be deleted.
//
// If key already has an existing expire set, the time to live is updated to the new value.
// If seconds is a non-positive number, the key will be deleted rather than expired.
// The timeout will only be cleared by commands that delete or overwrite the contents of key.
//
// Parameters:
//
//	ctx - The context for controlling the command execution.
//	key - The key to expire.
//	seconds - Time in seconds for the key to expire
//
// Return value:
//
//	`true` if the timeout was set. `false` if the timeout was not set. e.g. key doesn't exist,
//	or operation skipped due to the provided arguments.
//
// [valkey.io]: https://valkey.io/commands/expire/
func (client *baseClient) Expire(ctx context.Context, key string, seconds int64) (bool, error) {
	result, err := client.executeCommand(ctx, C.Expire, []string{key, utils.IntToString(seconds)})
	if err != nil {
		return defaultBoolResponse, err
	}

	return handleBoolResponse(result)
}

// Expire sets a timeout on key. After the timeout has expired, the key will automatically be deleted
//
// If key already has an existing expire set, the time to live is updated to the new value.
// If seconds is a non-positive number, the key will be deleted rather than expired.
// The timeout will only be cleared by commands that delete or overwrite the contents of key
//
// Parameters:
//
//	ctx - The context for controlling the command execution.
//	key - The key to expire.
//	seconds - Time in seconds for the key to expire.
//	expireCondition - The option to set expiry, see [options.ExpireCondition].
//
// Return value:
//
//	`true` if the timeout was set. `false` if the    timeout was not set. e.g. key doesn't exist,
//	or operation skipped due to the provided arguments.
//
// [valkey.io]: https://valkey.io/commands/expire/
func (client *baseClient) ExpireWithOptions(
	ctx context.Context,
	key string,
	seconds int64,
	expireCondition options.ExpireCondition,
) (bool, error) {
	expireConditionStr, err := expireCondition.ToString()
	if err != nil {
		return defaultBoolResponse, err
	}
	result, err := client.executeCommand(ctx, C.Expire, []string{key, utils.IntToString(seconds), expireConditionStr})
	if err != nil {
		return defaultBoolResponse, err
	}
	return handleBoolResponse(result)
}

// ExpireAt sets a timeout on key. It takes an absolute Unix timestamp (seconds since January 1, 1970) instead of
// specifying the number of seconds. A timestamp in the past will delete the key immediately. After the timeout has
// expired, the key will automatically be deleted.
// If key already has an existing expire set, the time to live is updated to the new value.
// The timeout will only be cleared by commands that delete or overwrite the contents of key
// If key already has an existing expire set, the time to live is updated to the new value.
// If seconds is a non-positive number, the key will be deleted rather than expired.
// The timeout will only be cleared by commands that delete or overwrite the contents of key
//
// Parameters:
//
//	ctx - The context for controlling the command execution.
//	key - The key to expire.
//	unixTimestampInSeconds - Absolute Unix timestamp
//
// Return value:
//
//	`true` if the timeout was set. `false` if the timeout was not set. e.g. key doesn't exist,
//	or operation skipped due to the provided arguments.
//
// [valkey.io]: https://valkey.io/commands/expireat/
func (client *baseClient) ExpireAt(ctx context.Context, key string, unixTimestampInSeconds int64) (bool, error) {
	result, err := client.executeCommand(ctx, C.ExpireAt, []string{key, utils.IntToString(unixTimestampInSeconds)})
	if err != nil {
		return defaultBoolResponse, err
	}

	return handleBoolResponse(result)
}

// ExpireAt sets a timeout on key. It takes an absolute Unix timestamp (seconds since January 1, 1970) instead of
// specifying the number of seconds. A timestamp in the past will delete the key immediately. After the timeout has
// expired, the key will automatically be deleted.
// If key already has an existing expire set, the time to live is updated to the new value.
// The timeout will only be cleared by commands that delete or overwrite the contents of key
// If key already has an existing expire set, the time to live is updated to the new value.
// If seconds is a non-positive number, the key will be deleted rather than expired.
// The timeout will only be cleared by commands that delete or overwrite the contents of key
//
// Parameters:
//
//	ctx - The context for controlling the command execution.
//	key - The key to expire.
//	unixTimestampInSeconds - Absolute Unix timestamp.
//	expireCondition - The option to set expiry - see [options.ExpireCondition].
//
// Return value:
//
//	`true` if the timeout was set. `false` if the timeout was not set. e.g. key doesn't exist,
//	or operation skipped due to the provided arguments.
//
// [valkey.io]: https://valkey.io/commands/expireat/
func (client *baseClient) ExpireAtWithOptions(
	ctx context.Context,
	key string,
	unixTimestampInSeconds int64,
	expireCondition options.ExpireCondition,
) (bool, error) {
	expireConditionStr, err := expireCondition.ToString()
	if err != nil {
		return defaultBoolResponse, err
	}
	result, err := client.executeCommand(ctx,
		C.ExpireAt,
		[]string{key, utils.IntToString(unixTimestampInSeconds), expireConditionStr},
	)
	if err != nil {
		return defaultBoolResponse, err
	}
	return handleBoolResponse(result)
}

// Sets a timeout on key in milliseconds. After the timeout has expired, the key will automatically be deleted.
// If key already has an existing expire set, the time to live is updated to the new value.
// If milliseconds is a non-positive number, the key will be deleted rather than expired
// The timeout will only be cleared by commands that delete or overwrite the contents of key.

// Parameters:
//
//	ctx - The context for controlling the command execution.
//	key - The key to set timeout on it.
//	milliseconds - The timeout in milliseconds.
//
// Return value:
//
//	`true` if the timeout was set. `false` if the timeout was not set. e.g. key doesn't exist,
//	or operation skipped due to the provided arguments.
//
// [valkey.io]: https://valkey.io/commands/pexpire/
func (client *baseClient) PExpire(ctx context.Context, key string, milliseconds int64) (bool, error) {
	result, err := client.executeCommand(ctx, C.PExpire, []string{key, utils.IntToString(milliseconds)})
	if err != nil {
		return defaultBoolResponse, err
	}
	return handleBoolResponse(result)
}

// Sets a timeout on key in milliseconds. After the timeout has expired, the key will automatically be deleted.
// If key already has an existing expire set, the time to live is updated to the new value.
// If milliseconds is a non-positive number, the key will be deleted rather than expired
// The timeout will only be cleared by commands that delete or overwrite the contents of key.
//
// Parameters:
//
//	ctx - The context for controlling the command execution.
//	key - The key to set timeout on it.
//	milliseconds - The timeout in milliseconds.
//	option - The option to set expiry, see [options.ExpireCondition].
//
// Return value:
//
//	`true` if the timeout was set. `false` if the timeout was not set. e.g. key doesn't exist,
//	or operation skipped due to the provided arguments.
//
// [valkey.io]: https://valkey.io/commands/pexpire/
func (client *baseClient) PExpireWithOptions(
	ctx context.Context,
	key string,
	milliseconds int64,
	expireCondition options.ExpireCondition,
) (bool, error) {
	expireConditionStr, err := expireCondition.ToString()
	if err != nil {
		return defaultBoolResponse, err
	}
	result, err := client.executeCommand(ctx, C.PExpire, []string{key, utils.IntToString(milliseconds), expireConditionStr})
	if err != nil {
		return defaultBoolResponse, err
	}
	return handleBoolResponse(result)
}

// Sets a timeout on key. It takes an absolute Unix timestamp (milliseconds since
// January 1, 1970) instead of specifying the number of milliseconds.
// A timestamp in the past will delete the key immediately. After the timeout has
// expired, the key will automatically be deleted
// If key already has an existing expire set, the time to live is
// updated to the new value/
// The timeout will only be cleared by commands that delete or overwrite the contents of key
//
// Parameters:
//
//	ctx - The context for controlling the command execution.
//	key - The key to set timeout on it.
//	unixMilliseconds - The timeout in an absolute Unix timestamp.
//
// Return value:
//
//	`true` if the timeout was set. `false` if the timeout was not set. e.g. key doesn't exist,
//	or operation skipped due to the provided arguments.
//
// [valkey.io]: https://valkey.io/commands/pexpireat/
func (client *baseClient) PExpireAt(ctx context.Context, key string, unixTimestampInMilliSeconds int64) (bool, error) {
	result, err := client.executeCommand(ctx, C.PExpireAt, []string{key, utils.IntToString(unixTimestampInMilliSeconds)})
	if err != nil {
		return defaultBoolResponse, err
	}
	return handleBoolResponse(result)
}

// Sets a timeout on key. It takes an absolute Unix timestamp (milliseconds since
// January 1, 1970) instead of specifying the number of milliseconds.
// A timestamp in the past will delete the key immediately. After the timeout has expired, the key will automatically be
// deleted.
// If key already has an existing expire set, the time to live is updated to the new value.
// The timeout will only be cleared by commands that delete or overwrite the contents of key
//
// Parameters:
//
//	ctx - The context for controlling the command execution.
//	key - The key to set timeout on it.
//	unixMilliseconds - The timeout in an absolute Unix timestamp.
//	expireCondition - The option to set expiry, see [options.ExpireCondition].
//
// Return value:
//
//	`true` if the timeout was set. `false` if the timeout was not set. e.g. key doesn't exist,
//	or operation skipped due to the provided arguments.
//
// [valkey.io]: https://valkey.io/commands/pexpireat/
func (client *baseClient) PExpireAtWithOptions(
	ctx context.Context,
	key string,
	unixTimestampInMilliSeconds int64,
	expireCondition options.ExpireCondition,
) (bool, error) {
	expireConditionStr, err := expireCondition.ToString()
	if err != nil {
		return defaultBoolResponse, err
	}
	result, err := client.executeCommand(ctx,
		C.PExpireAt,
		[]string{key, utils.IntToString(unixTimestampInMilliSeconds), expireConditionStr},
	)
	if err != nil {
		return defaultBoolResponse, err
	}
	return handleBoolResponse(result)
}

// Expire Time returns the absolute Unix timestamp (since January 1, 1970) at which the given key
// will expire, in seconds.
//
// Parameters:
//
//	ctx - The context for controlling the command execution.
//	key - The key to determine the expiration value of.
//
// Return value:
//
//	The expiration Unix timestamp in seconds.
//	`-2` if key does not exist or `-1` is key exists but has no associated expiration.
//
// [valkey.io]: https://valkey.io/commands/expiretime/
func (client *baseClient) ExpireTime(ctx context.Context, key string) (int64, error) {
	result, err := client.executeCommand(ctx, C.ExpireTime, []string{key})
	if err != nil {
		return defaultIntResponse, err
	}

	return handleIntResponse(result)
}

// PExpire Time returns the absolute Unix timestamp (since January 1, 1970) at which the given key
// will expire, in milliseconds.
//
// Parameters:
//
//	ctx - The context for controlling the command execution.
//	key - The key to determine the expiration value of.
//
// Return value:
//
//	The expiration Unix timestamp in milliseconds.
//	`-2` if key does not exist or `-1` is key exists but has no associated expiration.
//
// [valkey.io]: https://valkey.io/commands/pexpiretime/
func (client *baseClient) PExpireTime(ctx context.Context, key string) (int64, error) {
	result, err := client.executeCommand(ctx, C.PExpireTime, []string{key})
	if err != nil {
		return defaultIntResponse, err
	}

	return handleIntResponse(result)
}

// TTL returns the remaining time to live of key that has a timeout, in seconds.
//
// Parameters:
//
//	ctx - The context for controlling the command execution.
//	key - The key to return its timeout.
//
// Return value:
//
//	Returns TTL in seconds,
//	`-2` if key does not exist, or `-1` if key exists but has no associated expiration.
//
// [valkey.io]: https://valkey.io/commands/ttl/
func (client *baseClient) TTL(ctx context.Context, key string) (int64, error) {
	result, err := client.executeCommand(ctx, C.TTL, []string{key})
	if err != nil {
		return defaultIntResponse, err
	}

	return handleIntResponse(result)
}

// PTTL returns the remaining time to live of key that has a timeout, in milliseconds.
//
// Parameters:
//
//	ctx - The context for controlling the command execution.
//	key - The key to return its timeout.
//
// Return value:
//
//	Returns TTL in milliseconds,
//	`-2` if key does not exist, or `-1` if key exists but has no associated expiration.
//
// [valkey.io]: https://valkey.io/commands/pttl/
func (client *baseClient) PTTL(ctx context.Context, key string) (int64, error) {
	result, err := client.executeCommand(ctx, C.PTTL, []string{key})
	if err != nil {
		return defaultIntResponse, err
	}

	return handleIntResponse(result)
}

// PfAdd adds all elements to the HyperLogLog data structure stored at the specified key.
// Creates a new structure if the key does not exist.
// When no elements are provided, and key exists and is a HyperLogLog, then no operation is performed.
// If key does not exist, then the HyperLogLog structure is created.
//
// Parameters:
//
//	ctx - The context for controlling the command execution.
//	key - The key of the HyperLogLog data structure to add elements into.
//	elements - An array of members to add to the HyperLogLog stored at key.
//
// Return value:
//
//	If the HyperLogLog is newly created, or if the HyperLogLog approximated cardinality is
//	altered, then returns `1`. Otherwise, returns `0`.
//
// [valkey.io]: https://valkey.io/commands/pfadd/
func (client *baseClient) PfAdd(ctx context.Context, key string, elements []string) (int64, error) {
	result, err := client.executeCommand(ctx, C.PfAdd, append([]string{key}, elements...))
	if err != nil {
		return defaultIntResponse, err
	}

	return handleIntResponse(result)
}

// Estimates the cardinality of the data stored in a HyperLogLog structure for a single key or
// calculates the combined cardinality of multiple keys by merging their HyperLogLogs temporarily.
//
// Note:
//
//	In cluster mode, if keys in `keyValueMap` map to different hash slots, the command
//	will be split across these slots and executed separately for each. This means the command
//	is atomic only at the slot level. If one or more slot-specific requests fail, the entire
//	call will return the first encountered error, even though some requests may have succeeded
//	while others did not. If this behavior impacts your application logic, consider splitting
//	the request into sub-requests per slot to ensure atomicity.
//
// Parameters:
//
//	ctx - The context for controlling the command execution.
//	key - The keys of the HyperLogLog data structures to be analyzed.
//
// Return value:
//
//	The approximated cardinality of given HyperLogLog data structures.
//	The cardinality of a key that does not exist is `0`.
//
// [valkey.io]: https://valkey.io/commands/pfcount/
func (client *baseClient) PfCount(ctx context.Context, keys []string) (int64, error) {
	result, err := client.executeCommand(ctx, C.PfCount, keys)
	if err != nil {
		return defaultIntResponse, err
	}

	return handleIntResponse(result)
}

// PfMerge merges multiple HyperLogLog values into a unique value.
// If the destination variable exists, it is treated as one of the source HyperLogLog data sets,
// otherwise a new HyperLogLog is created.
//
// Note:
//
//	When in cluster mode, `sourceKeys` and `destination` must map to the same hash slot.
//
// Parameters:
//
//	ctx - The context for controlling the command execution.
//	destination - The key of the destination HyperLogLog where the merged data sets will be stored.
//	sourceKeys - An array of sourceKeys of the HyperLogLog structures to be merged.
//
// Return value:
//
//	If the HyperLogLog values is successfully merged  it returns "OK".
//
// [valkey.io]: https://valkey.io/commands/pfmerge/
func (client *baseClient) PfMerge(ctx context.Context, destination string, sourceKeys []string) (string, error) {
	result, err := client.executeCommand(ctx, C.PfMerge, append([]string{destination}, sourceKeys...))
	if err != nil {
		return DefaultStringResponse, err
	}

	return handleOkResponse(result)
}

// Unlink (delete) multiple keys from the database. A key is ignored if it does not exist.
// This command, similar to Del However, this command does not block the server
//
// Note:
//
//	In cluster mode, if keys in keys map to different hash slots, the command
//	will be split across these slots and executed separately for each. This means the command
//	is atomic only at the slot level. If one or more slot-specific requests fail, the entire
//	call will return the first encountered error, even though some requests may have succeeded
//	while others did not. If this behavior impacts your application logic, consider splitting
//	the request into sub-requests per slot to ensure atomicity.
//
// Parameters:
//
//	ctx - The context for controlling the command execution.
//	keys - One or more keys to unlink.
//
// Return value:
//
//	Return the number of keys that were unlinked.
//
// [valkey.io]: https://valkey.io/commands/unlink/
func (client *baseClient) Unlink(ctx context.Context, keys []string) (int64, error) {
	result, err := client.executeCommand(ctx, C.Unlink, keys)
	if err != nil {
		return defaultIntResponse, err
	}

	return handleIntResponse(result)
}

// Type returns the string representation of the type of the value stored at key.
// The different types that can be returned are: string, list, set, zset, hash and stream.
//
// Parameters:
//
//	ctx - The context for controlling the command execution.
//	key - string
//
// Return value:
//
//	If the key exists, the type of the stored value is returned. Otherwise, a "none" string is returned.
//
// [valkey.io]: https://valkey.io/commands/type/
func (client *baseClient) Type(ctx context.Context, key string) (string, error) {
	result, err := client.executeCommand(ctx, C.Type, []string{key})
	if err != nil {
		return DefaultStringResponse, err
	}
	return handleStringResponse(result)
}

// Alters the last access time of a key(s). A key is ignored if it does not exist.
//
// Note:
//
//	In cluster mode, if keys in keys map to different hash slots, the command
//	will be split across these slots and executed separately for each. This means the command
//	is atomic only at the slot level. If one or more slot-specific requests fail, the entire
//	call will return the first encountered error, even though some requests may have succeeded
//	while others did not. If this behavior impacts your application logic, consider splitting
//	the request into sub-requests per slot to ensure atomicity.
//
// Parameters:
//
//	ctx - The context for controlling the command execution.
//	keys - The keys to update last access time.
//
// Return value:
//
//	The number of keys that were updated.
//
// [valkey.io]: Https://valkey.io/commands/touch/
func (client *baseClient) Touch(ctx context.Context, keys []string) (int64, error) {
	result, err := client.executeCommand(ctx, C.Touch, keys)
	if err != nil {
		return defaultIntResponse, err
	}

	return handleIntResponse(result)
}

// Renames key to new key.
//
//	If new Key already exists it is overwritten.
//
// Note:
//
//	When in cluster mode, both key and newKey must map to the same hash slot.
//
// Parameters:
//
//	ctx - The context for controlling the command execution.
//	key - The key to rename.
//	newKey - The new name of the key.
//
// Return value:
//
//	If the key was successfully renamed, return "OK". If key does not exist, an error is thrown.
//
// [valkey.io]: https://valkey.io/commands/rename/
func (client *baseClient) Rename(ctx context.Context, key string, newKey string) (string, error) {
	result, err := client.executeCommand(ctx, C.Rename, []string{key, newKey})
	if err != nil {
		return DefaultStringResponse, err
	}
	return handleOkResponse(result)
}

// Renames key to newkey if newKey does not yet exist.
//
// Note:
//
//	When in cluster mode, both key and newkey must map to the same hash slot.
//
// Parameters:
//
//	ctx - The context for controlling the command execution.
//	key - The key to rename.
//	newKey - The new name of the key.
//
// Return value:
//
//	`true` if key was renamed to `newKey`, `false` if `newKey` already exists.
//
// [valkey.io]: https://valkey.io/commands/renamenx/
func (client *baseClient) RenameNX(ctx context.Context, key string, newKey string) (bool, error) {
	result, err := client.executeCommand(ctx, C.RenameNX, []string{key, newKey})
	if err != nil {
		return defaultBoolResponse, err
	}
	return handleBoolResponse(result)
}

// Adds an entry to the specified stream stored at `key`. If the `key` doesn't exist, the stream is created.
//
// See [valkey.io] for details.
//
// Parameters:
//
//	ctx - The context for controlling the command execution.
//	key      - The key of the stream.
//	values   - Field-value pairs to be added to the entry.
//
// Return value:
//
//	The id of the added entry.
//
// [valkey.io]: https://valkey.io/commands/xadd/
func (client *baseClient) XAdd(ctx context.Context, key string, values [][]string) (Result[string], error) {
	return client.XAddWithOptions(ctx, key, values, *options.NewXAddOptions())
}

// Adds an entry to the specified stream stored at `key`. If the `key` doesn't exist, the stream is created.
//
// See [valkey.io] for details.
//
// Parameters:
//
//	ctx - The context for controlling the command execution.
//	key      - The key of the stream.
//	values   - Field-value pairs to be added to the entry.
//	options  - Stream add options.
//
// Return value:
//
//	The id of the added entry, or `nil` if `opts.makeStream` is set to `false` and no stream with the
//	matching `key` exists.
//
// [valkey.io]: https://valkey.io/commands/xadd/
func (client *baseClient) XAddWithOptions(
	ctx context.Context,
	key string,
	values [][]string,
	options options.XAddOptions,
) (Result[string], error) {
	args := []string{}
	args = append(args, key)
	optionArgs, err := options.ToArgs()
	if err != nil {
		return CreateNilStringResult(), err
	}
	args = append(args, optionArgs...)
	for _, pair := range values {
		if len(pair) != 2 {
			return CreateNilStringResult(), fmt.Errorf(
				"array entry had the wrong length. Expected length 2 but got length %d",
				len(pair),
			)
		}
		args = append(args, pair...)
	}

	result, err := client.executeCommand(ctx, C.XAdd, args)
	if err != nil {
		return CreateNilStringResult(), err
	}
	return handleStringOrNilResponse(result)
}

// Reads entries from the given streams.
//
// Note:
//
//	When in cluster mode, all keys in `keysAndIds` must map to the same hash slot.
//
// See [valkey.io] for details.
//
// Parameters:
//
//	ctx - The context for controlling the command execution.
//	keysAndIds - A map of keys and entry IDs to read from.
//
// Return value:
//
//	A `map[string]map[string][][]string` of stream keys to a map of stream entry IDs mapped to an array entries or `nil` if
//	a key does not exist or does not contain requiested entries.
//
// [valkey.io]: https://valkey.io/commands/xread/
func (client *baseClient) XRead(ctx context.Context, keysAndIds map[string]string) (map[string]map[string][][]string, error) {
	return client.XReadWithOptions(ctx, keysAndIds, *options.NewXReadOptions())
}

// Reads entries from the given streams.
//
// Note:
//
//	When in cluster mode, all keys in `keysAndIds` must map to the same hash slot.
//
// See [valkey.io] for details.
//
// Parameters:
//
//	ctx - The context for controlling the command execution.
//	keysAndIds - A map of keys and entry IDs to read from.
//	opts - Options detailing how to read the stream.
//
// Return value:
//
//	A `map[string]map[string][][]string` of stream keys to a map of stream entry IDs mapped to an array entries or `nil` if
//	a key does not exist or does not contain requiested entries.
//
// [valkey.io]: https://valkey.io/commands/xread/
func (client *baseClient) XReadWithOptions(
	ctx context.Context,
	keysAndIds map[string]string,
	opts options.XReadOptions,
) (map[string]map[string][][]string, error) {
	args, err := createStreamCommandArgs(make([]string, 0, 5+2*len(keysAndIds)), keysAndIds, &opts)
	if err != nil {
		return nil, err
	}

	result, err := client.executeCommand(ctx, C.XRead, args)
	if err != nil {
		return nil, err
	}

	return handleXReadResponse(result)
}

// Reads entries from the given streams owned by a consumer group.
//
// Note:
//
//	When in cluster mode, all keys in `keysAndIds` must map to the same hash slot.
//
// See [valkey.io] for details.
//
// Parameters:
//
//	ctx - The context for controlling the command execution.
//	group - The consumer group name.
//	consumer - The group consumer.
//	keysAndIds - A map of keys and entry IDs to read from.
//
// Return value:
//
//	A `map[string]map[string][][]string` of stream keys to a map of stream entry IDs mapped to an array entries or `nil` if
//	a key does not exist or does not contain requested entries.
//
// [valkey.io]: https://valkey.io/commands/xreadgroup/
func (client *baseClient) XReadGroup(
	ctx context.Context,
	group string,
	consumer string,
	keysAndIds map[string]string,
) (map[string]map[string][][]string, error) {
	return client.XReadGroupWithOptions(ctx, group, consumer, keysAndIds, *options.NewXReadGroupOptions())
}

// Reads entries from the given streams owned by a consumer group.
//
// Note:
//
//	When in cluster mode, all keys in `keysAndIds` must map to the same hash slot.
//
// See [valkey.io] for details.
//
// Parameters:
//
//	ctx - The context for controlling the command execution.
//	group - The consumer group name.
//	consumer - The group consumer.
//	keysAndIds - A map of keys and entry IDs to read from.
//	opts - Options detailing how to read the stream.
//
// Return value:
//
//	A `map[string]map[string][][]string` of stream keys to a map of stream entry IDs mapped to an array entries or `nil` if
//	a key does not exist or does not contain requiested entries.
//
// [valkey.io]: https://valkey.io/commands/xreadgroup/
func (client *baseClient) XReadGroupWithOptions(
	ctx context.Context,
	group string,
	consumer string,
	keysAndIds map[string]string,
	opts options.XReadGroupOptions,
) (map[string]map[string][][]string, error) {
	args, err := createStreamCommandArgs([]string{options.GroupKeyword, group, consumer}, keysAndIds, &opts)
	if err != nil {
		return nil, err
	}

	result, err := client.executeCommand(ctx, C.XReadGroup, args)
	if err != nil {
		return nil, err
	}

	return handleXReadGroupResponse(result)
}

// Combine `args` with `keysAndIds` and `options` into arguments for a stream command
func createStreamCommandArgs(
	args []string,
	keysAndIds map[string]string,
	opts interface{ ToArgs() ([]string, error) },
) ([]string, error) {
	optionArgs, err := opts.ToArgs()
	if err != nil {
		return nil, err
	}
	args = append(args, optionArgs...)
	// Note: this loop iterates in an indeterminate order, but it is OK for that case
	keys := make([]string, 0, len(keysAndIds))
	values := make([]string, 0, len(keysAndIds))
	for key := range keysAndIds {
		keys = append(keys, key)
		values = append(values, keysAndIds[key])
	}
	args = append(args, options.StreamsKeyword)
	args = append(args, keys...)
	args = append(args, values...)
	return args, nil
}

// Adds one or more members to a sorted set, or updates their scores. Creates the key if it doesn't exist.
//
// See [valkey.io] for details.
//
// Parameters:
//
//	ctx - The context for controlling the command execution.
//	key - The key of the set.
//	membersScoreMap - A map of members to their scores.
//
// Return value:
//
//	The number of members added to the set.
//
// [valkey.io]: https://valkey.io/commands/zadd/
func (client *baseClient) ZAdd(
	ctx context.Context,
	key string,
	membersScoreMap map[string]float64,
) (int64, error) {
	result, err := client.executeCommand(ctx,
		C.ZAdd,
		append([]string{key}, utils.ConvertMapToValueKeyStringArray(membersScoreMap)...),
	)
	if err != nil {
		return defaultIntResponse, err
	}

	return handleIntResponse(result)
}

// Adds one or more members to a sorted set, or updates their scores. Creates the key if it doesn't exist.
//
// See [valkey.io] for details.
//
// Parameters:
//
//	ctx - The context for controlling the command execution.
//	key - The key of the set.
//	membersScoreMap - A map of members to their scores.
//	opts - The options for the command. See [ZAddOptions] for details.
//
// Return value:
//
//	The number of members added to the set. If `CHANGED` is set, the number of members that were updated.
//
// [valkey.io]: https://valkey.io/commands/zadd/
func (client *baseClient) ZAddWithOptions(
	ctx context.Context,
	key string,
	membersScoreMap map[string]float64,
	opts options.ZAddOptions,
) (int64, error) {
	optionArgs, err := opts.ToArgs()
	if err != nil {
		return defaultIntResponse, err
	}
	commandArgs := append([]string{key}, optionArgs...)
	result, err := client.executeCommand(ctx,
		C.ZAdd,
		append(commandArgs, utils.ConvertMapToValueKeyStringArray(membersScoreMap)...),
	)
	if err != nil {
		return defaultIntResponse, err
	}

	return handleIntResponse(result)
}

func (client *baseClient) zAddIncrBase(ctx context.Context, key string, opts *options.ZAddOptions) (Result[float64], error) {
	optionArgs, err := opts.ToArgs()
	if err != nil {
		return CreateNilFloat64Result(), err
	}

	result, err := client.executeCommand(ctx, C.ZAdd, append([]string{key}, optionArgs...))
	if err != nil {
		return CreateNilFloat64Result(), err
	}

	return handleFloatOrNilResponse(result)
}

// Increments the score of member in the sorted set stored at `key` by `increment`.
//
// If `member` does not exist in the sorted set, it is added with `increment` as its
// score (as if its previous score was `0.0`).
//
// If `key` does not exist, a new sorted set with the specified member as its sole member
// is created.
//
// See [valkey.io] for details.
//
// Parameters:
//
<<<<<<< HEAD
//	ctx - The context for controlling the command execution.
//	key - The key of the set.
//	member - The member to add to.
//	increment - The increment to add to the member's score.
=======
//	key - The key of the sorted set.
//	member - A member in the sorted set to increment.
//	increment - The score to increment the member.
>>>>>>> c787fe5d
//
// Return value:
//
//	The new score of the member.
//
// [valkey.io]: https://valkey.io/commands/zadd/
func (client *baseClient) ZAddIncr(
	ctx context.Context,
	key string,
	member string,
	increment float64,
) (Result[float64], error) {
	options, err := options.NewZAddOptions().SetIncr(true, increment, member)
	if err != nil {
		return CreateNilFloat64Result(), err
	}

	return client.zAddIncrBase(ctx, key, options)
}

// Increments the score of member in the sorted set stored at `key` by `increment`.
//
// If `member` does not exist in the sorted set, it is added with `increment` as its
// score (as if its previous score was `0.0`).
//
// If `key` does not exist, a new sorted set with the specified member as its sole member
// is created.
//
// See [valkey.io] for details.
//
// Parameters:
//
<<<<<<< HEAD
//	ctx - The context for controlling the command execution.
//	key - The key of the set.
//	member - The member to add to.
//	increment - The increment to add to the member's score.
=======
//	key - The key of the sorted set.
//	member - A member in the sorted set to increment.
//	increment - The score to increment the member.
>>>>>>> c787fe5d
//	opts - The options for the command. See [ZAddOptions] for details.
//
// Return value:
//
//	The new score of the member.
//	If there was a conflict with the options, the operation aborts and `nil` is returned.
//
// [valkey.io]: https://valkey.io/commands/zadd/
func (client *baseClient) ZAddIncrWithOptions(
	ctx context.Context,
	key string,
	member string,
	increment float64,
	opts options.ZAddOptions,
) (Result[float64], error) {
	incrOpts, err := opts.SetIncr(true, increment, member)
	if err != nil {
		return CreateNilFloat64Result(), err
	}

	return client.zAddIncrBase(ctx, key, incrOpts)
}

// Increments the score of member in the sorted set stored at key by increment.
// If member does not exist in the sorted set, it is added with increment as its score.
// If key does not exist, a new sorted set with the specified member as its sole member
// is created.
//
// See [valkey.io] for details.
//
// Parameters:
//
//	ctx - The context for controlling the command execution.
//	key - The key of the sorted set.
//	increment - The score increment.
//	member - A member of the sorted set.
//
// Return value:
//
//	The new score of member.
//
// [valkey.io]: https://valkey.io/commands/zincrby/
func (client *baseClient) ZIncrBy(ctx context.Context, key string, increment float64, member string) (float64, error) {
	result, err := client.executeCommand(ctx, C.ZIncrBy, []string{key, utils.FloatToString(increment), member})
	if err != nil {
		return defaultFloatResponse, err
	}

	return handleFloatResponse(result)
}

// Removes and returns the member with the lowest score from the sorted set
// stored at the specified `key`.
//
// see [valkey.io] for details.
//
// Parameters:
//
//	ctx - The context for controlling the command execution.
//	key - The key of the sorted set.
//
// Return value:
//
//	A map containing the removed member and its corresponding score.
//	If `key` doesn't exist, it will be treated as an empty sorted set and the
//	command returns an empty map.
//
// [valkey.io]: https://valkey.io/commands/zpopmin/
func (client *baseClient) ZPopMin(ctx context.Context, key string) (map[string]float64, error) {
	result, err := client.executeCommand(ctx, C.ZPopMin, []string{key})
	if err != nil {
		return nil, err
	}
	return handleStringDoubleMapResponse(result)
}

// Removes and returns multiple members with the lowest scores from the sorted set
// stored at the specified `key`.
//
// see [valkey.io] for details.
//
// Parameters:
//
//	ctx - The context for controlling the command execution.
//	key - The key of the sorted set.
//	options - Pop options, see [options.ZPopOptions].
//
// Return value:
//
//	A map containing the removed members and their corresponding scores.
//	If `key` doesn't exist, it will be treated as an empty sorted set and the
//	command returns an empty map.
//
// [valkey.io]: https://valkey.io/commands/zpopmin/
func (client *baseClient) ZPopMinWithOptions(
	ctx context.Context,
	key string,
	options options.ZPopOptions,
) (map[string]float64, error) {
	optArgs, err := options.ToArgs(false)
	if err != nil {
		return nil, err
	}
	result, err := client.executeCommand(ctx, C.ZPopMin, append([]string{key}, optArgs...))
	if err != nil {
		return nil, err
	}
	return handleStringDoubleMapResponse(result)
}

// Removes and returns the member with the highest score from the sorted set stored at the
// specified `key`.
//
// see [valkey.io] for details.
//
// Parameters:
//
//	ctx - The context for controlling the command execution.
//	key - The key of the sorted set.
//
// Return value:
//
//	A map containing the removed member and its corresponding score.
//	If `key` doesn't exist, it will be treated as an empty sorted set and the
//	command returns an empty map.
//
// [valkey.io]: https://valkey.io/commands/zpopmin/
func (client *baseClient) ZPopMax(ctx context.Context, key string) (map[string]float64, error) {
	result, err := client.executeCommand(ctx, C.ZPopMax, []string{key})
	if err != nil {
		return nil, err
	}
	return handleStringDoubleMapResponse(result)
}

// Removes and returns up to `count` members with the highest scores from the sorted set
// stored at the specified `key`.
//
// see [valkey.io] for details.
//
// Parameters:
//
//	ctx - The context for controlling the command execution.
//	key - The key of the sorted set.
//	count - The number of members to remove.
//
// Return value:
//
//	A map containing the removed members and their corresponding scores.
//	If `key` doesn't exist, it will be treated as an empty sorted set and the
//	command returns an empty map.
//
// [valkey.io]: https://valkey.io/commands/zpopmin/
func (client *baseClient) ZPopMaxWithOptions(
	ctx context.Context,
	key string,
	options options.ZPopOptions,
) (map[string]float64, error) {
	optArgs, err := options.ToArgs(false)
	if err != nil {
		return nil, err
	}
	result, err := client.executeCommand(ctx, C.ZPopMax, append([]string{key}, optArgs...))
	if err != nil {
		return nil, err
	}
	return handleStringDoubleMapResponse(result)
}

// Removes the specified members from the sorted set stored at `key`.
// Specified members that are not a member of this set are ignored.
//
// See [valkey.io] for details.
//
// Parameters:
//
//	ctx - The context for controlling the command execution.
//	key - The key of the sorted set.
//	members - The members to remove.
//
// Return value:
//
//	The number of members that were removed from the sorted set, not including non-existing members.
//	If `key` does not exist, it is treated as an empty sorted set, and this command returns `0`.
//
// [valkey.io]: https://valkey.io/commands/zrem/
func (client *baseClient) ZRem(ctx context.Context, key string, members []string) (int64, error) {
	result, err := client.executeCommand(ctx, C.ZRem, append([]string{key}, members...))
	if err != nil {
		return defaultIntResponse, err
	}
	return handleIntResponse(result)
}

// Returns the cardinality (number of elements) of the sorted set stored at `key`.
//
// See [valkey.io] for details.
//
// Parameters:
//
//	ctx - The context for controlling the command execution.
//	key - The key of the set.
//
// Return value:
//
//	The number of elements in the sorted set.
//	If `key` does not exist, it is treated as an empty sorted set, and this command returns `0`.
//	If `key` holds a value that is not a sorted set, an error is returned.
//
// [valkey.io]: https://valkey.io/commands/zcard/
func (client *baseClient) ZCard(ctx context.Context, key string) (int64, error) {
	result, err := client.executeCommand(ctx, C.ZCard, []string{key})
	if err != nil {
		return defaultIntResponse, err
	}

	return handleIntResponse(result)
}

// Blocks the connection until it removes and returns a member with the lowest score from the
// first non-empty sorted set, with the given `keys` being checked in the order they
// are provided.
// `BZPOPMIN` is the blocking variant of `ZPOPMIN`.
//
// Note:
//   - When in cluster mode, all `keys` must map to the same hash slot.
//   - `BZPOPMIN` is a client blocking command, see [Blocking Commands] for more details and best practices.
//
// See [valkey.io] for more details.
//
// Parameters:
//
//	ctx - The context for controlling the command execution.
//	keys - The keys of the sorted sets.
//	timeout - The number of seconds to wait for a blocking operation to complete. A value of
//	  `0` will block indefinitely.
//
// Return value:
//
//	A `KeyWithMemberAndScore` struct containing the key where the member was popped out, the member
//	itself, and the member score. If no member could be popped and the `timeout` expired, returns `nil`.
//
// [valkey.io]: https://valkey.io/commands/bzpopmin/
//
// [blocking commands]: https://github.com/valkey-io/valkey-glide/wiki/General-Concepts#blocking-commands
func (client *baseClient) BZPopMin(
	ctx context.Context,
	keys []string,
	timeoutSecs float64,
) (Result[KeyWithMemberAndScore], error) {
	result, err := client.executeCommand(ctx, C.BZPopMin, append(keys, utils.FloatToString(timeoutSecs)))
	if err != nil {
		return CreateNilKeyWithMemberAndScoreResult(), err
	}

	return handleKeyWithMemberAndScoreResponse(result)
}

// Blocks the connection until it pops and returns a member-score pair from the first non-empty sorted set, with the
// given keys being checked in the order they are provided.
// BZMPop is the blocking variant of [baseClient.ZMPop].
//
// Note:
//   - When in cluster mode, all keys must map to the same hash slot.
//   - BZMPop is a client blocking command, see [Blocking Commands] for more details and best practices.
//
// Since:
//
//	Valkey 7.0 and above.
//
// See [valkey.io] for details.
//
// Parameters:
//
//	ctx - The context for controlling the command execution.
//	keys          - An array of keys to lists.
//	scoreFilter   - The element pop criteria - either [options.MIN] or [options.MAX] to pop members with the lowest/highest
//					scores accordingly.
//	timeoutSecs   - The number of seconds to wait for a blocking operation to complete. A value of `0` will block
//					indefinitely.
//
// Return value:
//
//	An object containing the following elements:
//	- The key name of the set from which the element was popped.
//	- An array of member scores of the popped elements.
//	Returns `nil` if no member could be popped and the timeout expired.
//
// [valkey.io]: https://valkey.io/commands/bzmpop/
// [Blocking Commands]: https://github.com/valkey-io/valkey-glide/wiki/General-Concepts#blocking-commands
func (client *baseClient) BZMPop(
	ctx context.Context,
	keys []string,
	scoreFilter options.ScoreFilter,
	timeoutSecs float64,
) (Result[KeyWithArrayOfMembersAndScores], error) {
	scoreFilterStr, err := scoreFilter.ToString()
	if err != nil {
		return CreateNilKeyWithArrayOfMembersAndScoresResult(), err
	}

	// Check for potential length overflow.
	if len(keys) > math.MaxInt-3 {
		return CreateNilKeyWithArrayOfMembersAndScoresResult(), &errors.RequestError{
			Msg: "Length overflow for the provided keys",
		}
	}

	// args slice will have 3 more arguments with the keys provided.
	args := make([]string, 0, len(keys)+3)
	args = append(args, utils.FloatToString(timeoutSecs), strconv.Itoa(len(keys)))
	args = append(args, keys...)
	args = append(args, scoreFilterStr)
	result, err := client.executeCommand(ctx, C.BZMPop, args)
	if err != nil {
		return CreateNilKeyWithArrayOfMembersAndScoresResult(), err
	}
	return handleKeyWithArrayOfMembersAndScoresResponse(result)
}

// Blocks the connection until it pops and returns a member-score pair from the first non-empty sorted set, with the
// given keys being checked in the order they are provided.
// BZMPop is the blocking variant of [baseClient.ZMPop].
//
// Note:
//   - When in cluster mode, all keys must map to the same hash slot.
//   - BZMPop is a client blocking command, see [Blocking Commands] for more details and best practices.
//
// Since:
//
//	Valkey 7.0 and above.
//
// See [valkey.io] for details.
//
// Parameters:
//
//	ctx - The context for controlling the command execution.
//	keys          - An array of keys to lists.
//	scoreFilter   - The element pop criteria - either [options.MIN] or [options.MAX] to pop members with the lowest/highest
//					scores accordingly.
//	count         - The maximum number of popped elements.
//	timeoutSecs   - The number of seconds to wait for a blocking operation to complete. A value of `0` will block indefinitely.
//
//	opts          - Pop options, see [options.ZMPopOptions].
//
// Return value:
//
//	An object containing the following elements:
//	- The key name of the set from which the element was popped.
//	- An array of member scores of the popped elements.
//	Returns `nil` if no member could be popped and the timeout expired.
//
// [valkey.io]: https://valkey.io/commands/bzmpop/
// [Blocking Commands]: https://github.com/valkey-io/valkey-glide/wiki/General-Concepts#blocking-commands
func (client *baseClient) BZMPopWithOptions(
	ctx context.Context,
	keys []string,
	scoreFilter options.ScoreFilter,
	timeoutSecs float64,
	opts options.ZMPopOptions,
) (Result[KeyWithArrayOfMembersAndScores], error) {
	scoreFilterStr, err := scoreFilter.ToString()
	if err != nil {
		return CreateNilKeyWithArrayOfMembersAndScoresResult(), err
	}

	// Check for potential length overflow.
	if len(keys) > math.MaxInt-5 {
		return CreateNilKeyWithArrayOfMembersAndScoresResult(), &errors.RequestError{
			Msg: "Length overflow for the provided keys",
		}
	}

	// args slice will have 5 more arguments with the keys provided.
	args := make([]string, 0, len(keys)+5)
	args = append(args, utils.FloatToString(timeoutSecs), strconv.Itoa(len(keys)))
	args = append(args, keys...)
	args = append(args, scoreFilterStr)
	optionArgs, err := opts.ToArgs()
	if err != nil {
		return CreateNilKeyWithArrayOfMembersAndScoresResult(), err
	}
	args = append(args, optionArgs...)
	result, err := client.executeCommand(ctx, C.BZMPop, args)
	if err != nil {
		return CreateNilKeyWithArrayOfMembersAndScoresResult(), err
	}

	return handleKeyWithArrayOfMembersAndScoresResponse(result)
}

// Returns the specified range of elements in the sorted set stored at `key`.
// `ZRANGE` can perform different types of range queries: by index (rank), by the score, or by lexicographical order.
//
// To get the elements with their scores, see [ZRangeWithScores].
//
// See [valkey.io] for more details.
//
// Parameters:
//
//	ctx - The context for controlling the command execution.
//	key - The key of the sorted set.
//	rangeQuery - The range query object representing the type of range query to perform.
//	  - For range queries by index (rank), use [RangeByIndex].
//	  - For range queries by lexicographical order, use [RangeByLex].
//	  - For range queries by score, use [RangeByScore].
//
// Return value:
//
//	An array of elements within the specified range.
//	If `key` does not exist, it is treated as an empty sorted set, and the command returns an empty array.
//
// [valkey.io]: https://valkey.io/commands/zrange/
func (client *baseClient) ZRange(ctx context.Context, key string, rangeQuery options.ZRangeQuery) ([]string, error) {
	args := make([]string, 0, 10)
	args = append(args, key)
	queryArgs, err := rangeQuery.ToArgs()
	if err != nil {
		return nil, err
	}
	args = append(args, queryArgs...)
	result, err := client.executeCommand(ctx, C.ZRange, args)
	if err != nil {
		return nil, err
	}

	return handleStringArrayResponse(result)
}

// Returns the specified range of elements with their scores in the sorted set stored at `key`.
// `ZRANGE` can perform different types of range queries: by index (rank), by the score, or by lexicographical order.
//
// See [valkey.io] for more details.
//
// Parameters:
//
//	ctx - The context for controlling the command execution.
//	key - The key of the sorted set.
//	rangeQuery - The range query object representing the type of range query to perform.
//	  - For range queries by index (rank), use [RangeByIndex].
//	  - For range queries by score, use [RangeByScore].
//
// Return value:
//
//	An array of elements and their scores within the specified range.
//	If `key` does not exist, it is treated as an empty sorted set, and the command returns an empty array.
//
// [valkey.io]: https://valkey.io/commands/zrange/
func (client *baseClient) ZRangeWithScores(
	ctx context.Context,
	key string,
	rangeQuery options.ZRangeQueryWithScores,
) ([]MemberAndScore, error) {
	args := make([]string, 0, 10)
	args = append(args, key)
	queryArgs, err := rangeQuery.ToArgs()
	if err != nil {
		return nil, err
	}
	args = append(args, queryArgs...)
	args = append(args, options.WithScoresKeyword)
	result, err := client.executeCommand(ctx, C.ZRange, args)
	if err != nil {
		return nil, err
	}

	needsReverse := false
	for _, arg := range args {
		if arg == "REV" {
			needsReverse = true
			break
		}
	}

	return handleSortedSetWithScoresResponse(result, needsReverse)
}

// Stores a specified range of elements from the sorted set at `key`, into a new
// sorted set at `destination`. If `destination` doesn't exist, a new sorted
// set is created; if it exists, it's overwritten.
//
// Note:
//
//	When in cluster mode, all keys must map to the same hash slot.
//
// See [valkey.io] for more details.
//
// Parameters:
//
//	ctx - The context for controlling the command execution.
//	destination - The key for the destination sorted set.
//	key - The key of the source sorted set.
//	rangeQuery - The range query object representing the type of range query to perform.
//	 - For range queries by index (rank), use [RangeByIndex].
//	 - For range queries by lexicographical order, use [RangeByLex].
//	 - For range queries by score, use [RangeByScore].
//
// Return value:
//
//	The number of elements in the resulting sorted set.
//
// [valkey.io]: https://valkey.io/commands/zrangestore/
func (client *baseClient) ZRangeStore(
	ctx context.Context,
	destination string,
	key string,
	rangeQuery options.ZRangeQuery,
) (int64, error) {
	args := make([]string, 0, 10)
	args = append(args, destination)
	args = append(args, key)
	rqArgs, err := rangeQuery.ToArgs()
	if err != nil {
		return defaultIntResponse, err
	}
	args = append(args, rqArgs...)
	result, err := client.executeCommand(ctx, C.ZRangeStore, args)
	if err != nil {
		return defaultIntResponse, err
	}

	return handleIntResponse(result)
}

// Removes the existing timeout on key, turning the key from volatile
// (a key with an expire set) to persistent (a key that will never expire as no timeout is associated).
//
// Parameters:
//
//	ctx - The context for controlling the command execution.
//	key - The key to remove the existing timeout on.
//
// Return value:
//
//	`false` if key does not exist or does not have an associated timeout, `true` if the timeout has been removed.
//
// [valkey.io]: https://valkey.io/commands/persist/
func (client *baseClient) Persist(ctx context.Context, key string) (bool, error) {
	result, err := client.executeCommand(ctx, C.Persist, []string{key})
	if err != nil {
		return defaultBoolResponse, err
	}
	return handleBoolResponse(result)
}

// Returns the number of members in the sorted set stored at `key` with scores between `min` and `max` score.
//
// See [valkey.io] for details.
//
// Parameters:
//
//	ctx - The context for controlling the command execution.
//	 key - The key of the set.
//	 rangeOptions - Contains `min` and `max` score. `min` contains the minimum score to count from.
//	 	`max` contains the maximum score to count up to. Can be positive/negative infinity, or
//		specific score and inclusivity.
//
// Return value:
//
//	The number of members in the specified score range.
//
// [valkey.io]: https://valkey.io/commands/zcount/
func (client *baseClient) ZCount(ctx context.Context, key string, rangeOptions options.ZCountRange) (int64, error) {
	zCountRangeArgs, err := rangeOptions.ToArgs()
	if err != nil {
		return defaultIntResponse, err
	}
	result, err := client.executeCommand(ctx, C.ZCount, append([]string{key}, zCountRangeArgs...))
	if err != nil {
		return defaultIntResponse, err
	}
	return handleIntResponse(result)
}

// Returns the rank of `member` in the sorted set stored at `key`, with
// scores ordered from low to high, starting from `0`.
// To get the rank of `member` with its score, see [ZRankWithScore].
//
// See [valkey.io] for details.
//
// Parameters:
//
//	ctx - The context for controlling the command execution.
//	key - The key of the sorted set.
//	member - The member to get the rank of.
//
// Return value:
//
//	The rank of `member` in the sorted set.
//	If `key` doesn't exist, or if `member` is not present in the set,
//	`nil` will be returned.
//
// [valkey.io]: https://valkey.io/commands/zrank/
func (client *baseClient) ZRank(ctx context.Context, key string, member string) (Result[int64], error) {
	result, err := client.executeCommand(ctx, C.ZRank, []string{key, member})
	if err != nil {
		return CreateNilInt64Result(), err
	}
	return handleIntOrNilResponse(result)
}

// Returns the rank of `member` in the sorted set stored at `key` with its
// score, where scores are ordered from the lowest to highest, starting from `0`.
//
// See [valkey.io] for details.
//
// Parameters:
//
//	ctx - The context for controlling the command execution.
//	key - The key of the sorted set.
//	member - The member to get the rank of.
//
// Return value:
//
//	A tuple containing the rank of `member` and its score.
//	If `key` doesn't exist, or if `member` is not present in the set,
//	`nil` will be returned.
//
// [valkey.io]: https://valkey.io/commands/zrank/
func (client *baseClient) ZRankWithScore(
	ctx context.Context,
	key string,
	member string,
) (Result[int64], Result[float64], error) {
	result, err := client.executeCommand(ctx, C.ZRank, []string{key, member, options.WithScoreKeyword})
	if err != nil {
		return CreateNilInt64Result(), CreateNilFloat64Result(), err
	}
	return handleLongAndDoubleOrNullResponse(result)
}

// Returns the rank of `member` in the sorted set stored at `key`, where
// scores are ordered from the highest to lowest, starting from `0`.
// To get the rank of `member` with its score, see [ZRevRankWithScore].
//
// See [valkey.io] for details.
//
// Parameters:
//
//	ctx - The context for controlling the command execution.
//	key - The key of the sorted set.
//	member - The member to get the rank of.
//
// Return value:
//
//	The rank of `member` in the sorted set, where ranks are ordered from high to
//	low based on scores.
//	If `key` doesn't exist, or if `member` is not present in the set,
//	`nil` will be returned.
//
// [valkey.io]: https://valkey.io/commands/zrevrank/
func (client *baseClient) ZRevRank(ctx context.Context, key string, member string) (Result[int64], error) {
	result, err := client.executeCommand(ctx, C.ZRevRank, []string{key, member})
	if err != nil {
		return CreateNilInt64Result(), err
	}
	return handleIntOrNilResponse(result)
}

// Returns the rank of `member` in the sorted set stored at `key`, where
// scores are ordered from the highest to lowest, starting from `0`.
// To get the rank of `member` with its score, see [ZRevRankWithScore].
//
// See [valkey.io] for details.
//
// Parameters:
//
//	ctx - The context for controlling the command execution.
//	key - The key of the sorted set.
//	member - The member to get the rank of.
//
// Return value:
//
//	A tuple containing the rank of `member` and its score.
//	If `key` doesn't exist, or if `member` is not present in the set,
//	`nil` will be returned.s
//
// [valkey.io]: https://valkey.io/commands/zrevrank/
func (client *baseClient) ZRevRankWithScore(
	ctx context.Context,
	key string,
	member string,
) (Result[int64], Result[float64], error) {
	result, err := client.executeCommand(ctx, C.ZRevRank, []string{key, member, options.WithScoreKeyword})
	if err != nil {
		return CreateNilInt64Result(), CreateNilFloat64Result(), err
	}
	return handleLongAndDoubleOrNullResponse(result)
}

// Trims the stream by evicting older entries.
//
// See [valkey.io] for details.
//
// Parameters:
//
//	ctx - The context for controlling the command execution.
//	key     - The key of the stream.
//	options - Stream trim options
//
// Return value:
//
//	The number of entries deleted from the stream.
//
// [valkey.io]: https://valkey.io/commands/xtrim/
func (client *baseClient) XTrim(ctx context.Context, key string, options options.XTrimOptions) (int64, error) {
	xTrimArgs, err := options.ToArgs()
	if err != nil {
		return defaultIntResponse, err
	}
	result, err := client.executeCommand(ctx, C.XTrim, append([]string{key}, xTrimArgs...))
	if err != nil {
		return defaultIntResponse, err
	}
	return handleIntResponse(result)
}

// Returns the number of entries in the stream stored at `key`.
//
// See [valkey.io] for details.
//
// Parameters:
//
//	ctx - The context for controlling the command execution.
//	key - The key of the stream.
//
// Return value:
//
//	The number of entries in the stream. If `key` does not exist, return 0.
//
// [valkey.io]: https://valkey.io/commands/xlen/
func (client *baseClient) XLen(ctx context.Context, key string) (int64, error) {
	result, err := client.executeCommand(ctx, C.XLen, []string{key})
	if err != nil {
		return defaultIntResponse, err
	}
	return handleIntResponse(result)
}

// Transfers ownership of pending stream entries that match the specified criteria.
//
// Since:
//
//	Valkey 6.2.0 and above.
//
// See [valkey.io] for more details.
//
// Parameters:
//
//	ctx - The context for controlling the command execution.
//	key - The key of the stream.
//	group - The consumer group name.
//	consumer - The group consumer.
//	minIdleTime - The minimum idle time for the message to be claimed.
//	start - Filters the claimed entries to those that have an ID equal or greater than the specified value.
//
// Return value:
//
//	An object containing the following elements:
//	  - A stream ID to be used as the start argument for the next call to `XAUTOCLAIM`. This ID is
//	    equivalent to the next ID in the stream after the entries that were scanned, or "0-0" if
//	    the entire stream was scanned.
//	  - A map of the claimed entries.
//	  - If you are using Valkey 7.0.0 or above, the response will also include an array containing
//	    the message IDs that were in the Pending Entries List but no longer exist in the stream.
//	    These IDs are deleted from the Pending Entries List.
//
// [valkey.io]: https://valkey.io/commands/xautoclaim/
func (client *baseClient) XAutoClaim(
	ctx context.Context,
	key string,
	group string,
	consumer string,
	minIdleTime int64,
	start string,
) (XAutoClaimResponse, error) {
	return client.XAutoClaimWithOptions(ctx, key, group, consumer, minIdleTime, start, *options.NewXAutoClaimOptions())
}

// Transfers ownership of pending stream entries that match the specified criteria.
//
// Since:
//
//	Valkey 6.2.0 and above.
//
// See [valkey.io] for more details.
//
// Parameters:
//
//	ctx - The context for controlling the command execution.
//	key - The key of the stream.
//	group - The consumer group name.
//	consumer - The group consumer.
//	minIdleTime - The minimum idle time for the message to be claimed.
//	start - Filters the claimed entries to those that have an ID equal or greater than the specified value.
//	options - Options detailing how to read the stream. Count has a default value of 100.
//
// Return value:
//
//	An object containing the following elements:
//	  - A stream ID to be used as the start argument for the next call to `XAUTOCLAIM`. This ID is
//	    equivalent to the next ID in the stream after the entries that were scanned, or "0-0" if
//	    the entire stream was scanned.
//	  - A map of the claimed entries.
//	  - If you are using Valkey 7.0.0 or above, the response will also include an array containing
//	    the message IDs that were in the Pending Entries List but no longer exist in the stream.
//	    These IDs are deleted from the Pending Entries List.
//
// [valkey.io]: https://valkey.io/commands/xautoclaim/
func (client *baseClient) XAutoClaimWithOptions(
	ctx context.Context,
	key string,
	group string,
	consumer string,
	minIdleTime int64,
	start string,
	options options.XAutoClaimOptions,
) (XAutoClaimResponse, error) {
	args := []string{key, group, consumer, utils.IntToString(minIdleTime), start}
	optArgs, err := options.ToArgs()
	if err != nil {
		return XAutoClaimResponse{}, err
	}
	args = append(args, optArgs...)
	result, err := client.executeCommand(ctx, C.XAutoClaim, args)
	if err != nil {
		return XAutoClaimResponse{}, err
	}
	return handleXAutoClaimResponse(result)
}

// Transfers ownership of pending stream entries that match the specified criteria.
//
// Since:
//
//	Valkey 6.2.0 and above.
//
// See [valkey.io] for more details.
//
// Parameters:
//
//	ctx - The context for controlling the command execution.
//	key - The key of the stream.
//	group - The consumer group name.
//	consumer - The group consumer.
//	minIdleTime - The minimum idle time for the message to be claimed.
//	start - Filters the claimed entries to those that have an ID equal or greater than the specified value.
//
// Return value:
//
//	An object containing the following elements:
//	  - A stream ID to be used as the start argument for the next call to `XAUTOCLAIM`. This ID is
//	    equivalent to the next ID in the stream after the entries that were scanned, or "0-0" if
//	    the entire stream was scanned.
//	  - An array of IDs for the claimed entries.
//	  - If you are using Valkey 7.0.0 or above, the response will also include an array containing
//	    the message IDs that were in the Pending Entries List but no longer exist in the stream.
//	    These IDs are deleted from the Pending Entries List.
//
// [valkey.io]: https://valkey.io/commands/xautoclaim/
func (client *baseClient) XAutoClaimJustId(
	ctx context.Context,
	key string,
	group string,
	consumer string,
	minIdleTime int64,
	start string,
) (XAutoClaimJustIdResponse, error) {
	return client.XAutoClaimJustIdWithOptions(ctx, key, group, consumer, minIdleTime, start, *options.NewXAutoClaimOptions())
}

// Transfers ownership of pending stream entries that match the specified criteria.
//
// Since:
//
//	Valkey 6.2.0 and above.
//
// See [valkey.io] for more details.
//
// Parameters:
//
//	ctx - The context for controlling the command execution.
//	key - The key of the stream.
//	group - The consumer group name.
//	consumer - The group consumer.
//	minIdleTime - The minimum idle time for the message to be claimed.
//	start - Filters the claimed entries to those that have an ID equal or greater than the specified value.
//	opts - Options detailing how to read the stream. Count has a default value of 100.
//
// Return value:
//
//	An object containing the following elements:
//	  - A stream ID to be used as the start argument for the next call to `XAUTOCLAIM`. This ID is
//	    equivalent to the next ID in the stream after the entries that were scanned, or "0-0" if
//	    the entire stream was scanned.
//	  - An array of IDs for the claimed entries.
//	  - If you are using Valkey 7.0.0 or above, the response will also include an array containing
//	    the message IDs that were in the Pending Entries List but no longer exist in the stream.
//	    These IDs are deleted from the Pending Entries List.
//
// [valkey.io]: https://valkey.io/commands/xautoclaim/
func (client *baseClient) XAutoClaimJustIdWithOptions(
	ctx context.Context,
	key string,
	group string,
	consumer string,
	minIdleTime int64,
	start string,
	opts options.XAutoClaimOptions,
) (XAutoClaimJustIdResponse, error) {
	args := []string{key, group, consumer, utils.IntToString(minIdleTime), start}
	optArgs, err := opts.ToArgs()
	if err != nil {
		return XAutoClaimJustIdResponse{}, err
	}
	args = append(args, optArgs...)
	args = append(args, options.JustIdKeyword)
	result, err := client.executeCommand(ctx, C.XAutoClaim, args)
	if err != nil {
		return XAutoClaimJustIdResponse{}, err
	}
	return handleXAutoClaimJustIdResponse(result)
}

// Removes the specified entries by id from a stream, and returns the number of entries deleted.
//
// See [valkey.io] for details.
//
// Parameters:
//
//	ctx - The context for controlling the command execution.
//	key - The key of the stream.
//	ids - An array of entry ids.
//
// Return value:
//
//	The number of entries removed from the stream. This number may be less than the number
//	of entries in `ids`, if the specified `ids` don't exist in the stream.
//
// [valkey.io]: https://valkey.io/commands/xdel/
func (client *baseClient) XDel(ctx context.Context, key string, ids []string) (int64, error) {
	result, err := client.executeCommand(ctx, C.XDel, append([]string{key}, ids...))
	if err != nil {
		return defaultIntResponse, err
	}
	return handleIntResponse(result)
}

// Returns the score of `member` in the sorted set stored at `key`.
//
// See [valkey.io] for details.
//
// Parameters:
//
//	ctx - The context for controlling the command execution.
//	key - The key of the sorted set.
//	member - The member whose score is to be retrieved.
//
// Return value:
//
//	The score of the member. If `member` does not exist in the sorted set, `nil` is returned.
//	If `key` does not exist, `nil` is returned.
//
// [valkey.io]: https://valkey.io/commands/zscore/
func (client *baseClient) ZScore(ctx context.Context, key string, member string) (Result[float64], error) {
	result, err := client.executeCommand(ctx, C.ZScore, []string{key, member})
	if err != nil {
		return CreateNilFloat64Result(), err
	}
	return handleFloatOrNilResponse(result)
}

// Iterates incrementally over a sorted set.
//
// See [valkey.io] for details.
//
// Parameters:
//
//	ctx - The context for controlling the command execution.
//	key - The key of the sorted set.
//	cursor - The cursor that points to the next iteration of results.
//	         A value of `"0"` indicates the start of the search.
//	         For Valkey 8.0 and above, negative cursors are treated like the initial cursor("0").
//
// Return value:
//
//	The first return value is the `cursor` for the next iteration of results. `"0"` will be the `cursor`
//	   returned on the last iteration of the sorted set.
//	The second return value is always an array of the subset of the sorted set held in `key`.
//	The array is a flattened series of `string` pairs, where the value is at even indices and the score is at odd indices.
//
// [valkey.io]: https://valkey.io/commands/zscan/
func (client *baseClient) ZScan(ctx context.Context, key string, cursor string) (string, []string, error) {
	result, err := client.executeCommand(ctx, C.ZScan, []string{key, cursor})
	if err != nil {
		return DefaultStringResponse, nil, err
	}
	return handleScanResponse(result)
}

// Iterates incrementally over a sorted set.
//
// See [valkey.io] for details.
//
// Parameters:
//
//	ctx - The context for controlling the command execution.
//	key - The key of the sorted set.
//	cursor - The cursor that points to the next iteration of results.
//	options - The options for the command. See [options.ZScanOptions] for details.
//
// Return value:
//
//	The first return value is the `cursor` for the next iteration of results. `"0"` will be the `cursor`
//	   returned on the last iteration of the sorted set.
//	The second return value is always an array of the subset of the sorted set held in `key`.
//	The array is a flattened series of `string` pairs, where the value is at even indices and the score is at odd indices.
//	If [ZScanOptions.noScores] is to `true`, the second return value will only contain the members without scores.
//
// [valkey.io]: https://valkey.io/commands/zscan/
func (client *baseClient) ZScanWithOptions(
	ctx context.Context,
	key string,
	cursor string,
	options options.ZScanOptions,
) (string, []string, error) {
	optionArgs, err := options.ToArgs()
	if err != nil {
		return DefaultStringResponse, nil, err
	}

	result, err := client.executeCommand(ctx, C.ZScan, append([]string{key, cursor}, optionArgs...))
	if err != nil {
		return DefaultStringResponse, nil, err
	}
	return handleScanResponse(result)
}

// Returns stream message summary information for pending messages matching a stream and group.
//
// See [valkey.io] for details.
//
// Parameters:
//
//	ctx - The context for controlling the command execution.
//	key - The key of the stream.
//	group - The consumer group name.
//
// Return value:
//
// An XPendingSummary struct that includes a summary with the following fields:
//
//	NumOfMessages - The total number of pending messages for this consumer group.
//	StartId - The smallest ID among the pending messages or nil if no pending messages exist.
//	EndId - The greatest ID among the pending messages or nil if no pending messages exists.
//	GroupConsumers - An array of ConsumerPendingMessages with the following fields:
//	ConsumerName - The name of the consumer.
//	MessageCount - The number of pending messages for this consumer.
//
// [valkey.io]: https://valkey.io/commands/xpending/
func (client *baseClient) XPending(ctx context.Context, key string, group string) (XPendingSummary, error) {
	result, err := client.executeCommand(ctx, C.XPending, []string{key, group})
	if err != nil {
		return XPendingSummary{}, err
	}

	return handleXPendingSummaryResponse(result)
}

// Returns stream message summary information for pending messages matching a given range of IDs.
//
// See [valkey.io] for details.
//
// Parameters:
//
//	ctx - The context for controlling the command execution.
//	key - The key of the stream.
//	group - The consumer group name.
//	opts - The options for the command. See [options.XPendingOptions] for details.
//
// Return value:
//
// A slice of XPendingDetail structs, where each detail struct includes the following fields:
//
//	Id - The ID of the pending message.
//	ConsumerName - The name of the consumer that fetched the message and has still to acknowledge it.
//	IdleTime - The time in milliseconds since the last time the message was delivered to the consumer.
//	DeliveryCount - The number of times this message was delivered.
//
// [valkey.io]: https://valkey.io/commands/xpending/
func (client *baseClient) XPendingWithOptions(
	ctx context.Context,
	key string,
	group string,
	opts options.XPendingOptions,
) ([]XPendingDetail, error) {
	optionArgs, _ := opts.ToArgs()
	args := append([]string{key, group}, optionArgs...)

	result, err := client.executeCommand(ctx, C.XPending, args)
	if err != nil {
		return nil, err
	}
	return handleXPendingDetailResponse(result)
}

// Creates a new consumer group uniquely identified by `group` for the stream stored at `key`.
//
// See [valkey.io] for details.
//
// Parameters:
//
//	ctx - The context for controlling the command execution.
//	key - The key of the stream.
//	group - The newly created consumer group name.
//	id - Stream entry ID that specifies the last delivered entry in the stream from the new
//	    group’s perspective. The special ID `"$"` can be used to specify the last entry in the stream.
//
// Return value:
//
//	`"OK"`.
//
// [valkey.io]: https://valkey.io/commands/xgroup-create/
func (client *baseClient) XGroupCreate(ctx context.Context, key string, group string, id string) (string, error) {
	return client.XGroupCreateWithOptions(ctx, key, group, id, *options.NewXGroupCreateOptions())
}

// Creates a new consumer group uniquely identified by `group` for the stream stored at `key`.
//
// See [valkey.io] for details.
//
// Parameters:
//
//	ctx - The context for controlling the command execution.
//	key - The key of the stream.
//	group - The newly created consumer group name.
//	id - Stream entry ID that specifies the last delivered entry in the stream from the new
//	    group's perspective. The special ID `"$"` can be used to specify the last entry in the stream.
//	opts - The options for the command. See [options.XGroupCreateOptions] for details.
//
// Return value:
//
//	`"OK"`.
//
// [valkey.io]: https://valkey.io/commands/xgroup-create/
func (client *baseClient) XGroupCreateWithOptions(
	ctx context.Context,
	key string,
	group string,
	id string,
	opts options.XGroupCreateOptions,
) (string, error) {
	optionArgs, _ := opts.ToArgs()
	args := append([]string{key, group, id}, optionArgs...)
	result, err := client.executeCommand(ctx, C.XGroupCreate, args)
	if err != nil {
		return DefaultStringResponse, err
	}
	return handleOkResponse(result)
}

// Create a key associated with a value that is obtained by
// deserializing the provided serialized value (obtained via [valkey.io]: Https://valkey.io/commands/dump/).
//
// Parameters:
//
//	ctx - The context for controlling the command execution.
//	key - The key to create.
//	ttl - The expiry time (in milliseconds). If 0, the key will persist.
//	value - The serialized value to deserialize and assign to key.
//
// Return value:
//
//	Return OK if successfully create a key with a value </code>.
//
// [valkey.io]: https://valkey.io/commands/restore/
func (client *baseClient) Restore(ctx context.Context, key string, ttl int64, value string) (string, error) {
	return client.RestoreWithOptions(ctx, key, ttl, value, *options.NewRestoreOptions())
}

// Create a key associated with a value that is obtained by
// deserializing the provided serialized value (obtained via [valkey.io]: Https://valkey.io/commands/dump/).
//
// Parameters:
//
//	ctx - The context for controlling the command execution.
//	key - The key to create.
//	ttl - The expiry time (in milliseconds). If 0, the key will persist.
//	value - The serialized value to deserialize and assign to key.
//	restoreOptions - Set restore options with replace and absolute TTL modifiers, object idletime and frequency.
//
// Return value:
//
//	Return OK if successfully create a key with a value.
//
// [valkey.io]: https://valkey.io/commands/restore/
func (client *baseClient) RestoreWithOptions(ctx context.Context, key string, ttl int64,
	value string, options options.RestoreOptions,
) (string, error) {
	optionArgs, err := options.ToArgs()
	if err != nil {
		return DefaultStringResponse, err
	}
	result, err := client.executeCommand(ctx, C.Restore, append([]string{
		key,
		utils.IntToString(ttl), value,
	}, optionArgs...))
	if err != nil {
		return DefaultStringResponse, err
	}
	return handleOkResponse(result)
}

// Serialize the value stored at key in a Valkey-specific format and return it to the user.
//
// Parameters:
//
//	ctx - The context for controlling the command execution.
//	The key to serialize.
//
// Return value:
//
//	The serialized value of the data stored at key.
//	If key does not exist, null will be returned.
//
// [valkey.io]: https://valkey.io/commands/dump/
func (client *baseClient) Dump(ctx context.Context, key string) (Result[string], error) {
	result, err := client.executeCommand(ctx, C.Dump, []string{key})
	if err != nil {
		return CreateNilStringResult(), err
	}
	return handleStringOrNilResponse(result)
}

// Returns the internal encoding for the Valkey object stored at key.
//
// Note:
//
//	When in cluster mode, both key and newkey must map to the same hash slot.
//
// Parameters:
//
//	ctx - The context for controlling the command execution.
//	The key of the object to get the internal encoding of.
//
// Return value:
//
//	If key exists, returns the internal encoding of the object stored at
//	key as a String. Otherwise, returns `null`.
//
// [valkey.io]: https://valkey.io/commands/object-encoding/
func (client *baseClient) ObjectEncoding(ctx context.Context, key string) (Result[string], error) {
	result, err := client.executeCommand(ctx, C.ObjectEncoding, []string{key})
	if err != nil {
		return CreateNilStringResult(), err
	}
	return handleStringOrNilResponse(result)
}

// Echo the provided message back.
// The command will be routed a random node.
//
// Parameters:
//
//	ctx - The context for controlling the command execution.
//	message - The provided message.
//
// Return value:
//
//	The provided message
//
// [valkey.io]: https://valkey.io/commands/echo/
func (client *baseClient) Echo(ctx context.Context, message string) (Result[string], error) {
	result, err := client.executeCommand(ctx, C.Echo, []string{message})
	if err != nil {
		return CreateNilStringResult(), err
	}
	return handleStringOrNilResponse(result)
}

// Destroys the consumer group `group` for the stream stored at `key`.
//
// See [valkey.io] for details.
//
// Parameters:
//
//	ctx - The context for controlling the command execution.
//	key - The key of the stream.
//	group - The consumer group name to delete.
//
// Return value:
//
//	`true` if the consumer group is destroyed. Otherwise, `false`.
//
// [valkey.io]: https://valkey.io/commands/xgroup-destroy/
func (client *baseClient) XGroupDestroy(ctx context.Context, key string, group string) (bool, error) {
	result, err := client.executeCommand(ctx, C.XGroupDestroy, []string{key, group})
	if err != nil {
		return defaultBoolResponse, err
	}
	return handleBoolResponse(result)
}

// Sets the last delivered ID for a consumer group.
//
// See [valkey.io] for details.
//
// Parameters:
//
//	ctx - The context for controlling the command execution.
//	key - The key of the stream.
//	group - The consumer group name.
//	id - The stream entry ID that should be set as the last delivered ID for the consumer group.
//
// Return value:
//
//	`"OK"`.
//
// [valkey.io]: https://valkey.io/commands/xgroup-setid/
func (client *baseClient) XGroupSetId(ctx context.Context, key string, group string, id string) (string, error) {
	return client.XGroupSetIdWithOptions(ctx, key, group, id, *options.NewXGroupSetIdOptionsOptions())
}

// Sets the last delivered ID for a consumer group.
//
// See [valkey.io] for details.
//
// Parameters:
//
//	ctx - The context for controlling the command execution.
//	key - The key of the stream.
//	group - The consumer group name.
//	id - The stream entry ID that should be set as the last delivered ID for the consumer group.
//	opts - The options for the command. See [options.XGroupSetIdOptions] for details.
//
// Return value:
//
//	`"OK"`.
//
// [valkey.io]: https://valkey.io/commands/xgroup-setid/
func (client *baseClient) XGroupSetIdWithOptions(
	ctx context.Context,
	key string,
	group string,
	id string,
	opts options.XGroupSetIdOptions,
) (string, error) {
	optionArgs, _ := opts.ToArgs()
	args := append([]string{key, group, id}, optionArgs...)
	result, err := client.executeCommand(ctx, C.XGroupSetId, args)
	if err != nil {
		return DefaultStringResponse, err
	}
	return handleOkResponse(result)
}

// Removes all elements in the sorted set stored at `key` with a lexicographical order
// between `rangeQuery.Start` and `rangeQuery.End`.
//
// See [valkey.io] for details.
//
// Parameters:
//
//	ctx - The context for controlling the command execution.
//	key - The key of the sorted set.
//	rangeQuery - The range query object representing the minimum and maximum bound of the lexicographical range.
//
// Return value:
//
//	The number of members removed from the sorted set.
//	If `key` does not exist, it is treated as an empty sorted set, and the command returns `0`.
//	If `rangeQuery.Start` is greater than `rangeQuery.End`, `0` is returned.
//
// [valkey.io]: https://valkey.io/commands/zremrangebylex/
func (client *baseClient) ZRemRangeByLex(ctx context.Context, key string, rangeQuery options.RangeByLex) (int64, error) {
	queryArgs, err := rangeQuery.ToArgsRemRange()
	if err != nil {
		return defaultIntResponse, err
	}
	result, err := client.executeCommand(ctx,
		C.ZRemRangeByLex, append([]string{key}, queryArgs...))
	if err != nil {
		return defaultIntResponse, err
	}
	return handleIntResponse(result)
}

// Removes all elements in the sorted set stored at `key` with a rank between `start` and `stop`.
//
// See [valkey.io] for details.
//
// Parameters:
//
//	ctx - The context for controlling the command execution.
//	key - The key of the sorted set.
//	start - The start rank.
//	stop - The stop rank.
//
// Return value:
//
//	The number of members removed from the sorted set.
//	If `key` does not exist, it is treated as an empty sorted set, and the command returns `0`.
//	If `start` is greater than `stop`, `0` is returned.
//
// [valkey.io]: https://valkey.io/commands/zremrangebyrank/
func (client *baseClient) ZRemRangeByRank(ctx context.Context, key string, start int64, stop int64) (int64, error) {
	result, err := client.executeCommand(
		ctx,
		C.ZRemRangeByRank,
		[]string{key, utils.IntToString(start), utils.IntToString(stop)},
	)
	if err != nil {
		return defaultIntResponse, err
	}
	return handleIntResponse(result)
}

// Removes all elements in the sorted set stored at `key` with a score between `rangeQuery.Start` and `rangeQuery.End`.
//
// See [valkey.io] for details.
//
// Parameters:
//
//	ctx - The context for controlling the command execution.
//	key - The key of the sorted set.
//	rangeQuery - The range query object representing the minimum and maximum bound of the score range.
//	  can be an implementation of [options.RangeByScore].
//
// Return value:
//
//	The number of members removed from the sorted set.
//	If `key` does not exist, it is treated as an empty sorted set, and the command returns `0`.
//	If `rangeQuery.Start` is greater than `rangeQuery.End`, `0` is returned.
//
// [valkey.io]: https://valkey.io/commands/zremrangebyscore/
func (client *baseClient) ZRemRangeByScore(ctx context.Context, key string, rangeQuery options.RangeByScore) (int64, error) {
	queryArgs, err := rangeQuery.ToArgsRemRange()
	if err != nil {
		return defaultIntResponse, err
	}
	result, err := client.executeCommand(ctx, C.ZRemRangeByScore, append([]string{key}, queryArgs...))
	if err != nil {
		return defaultIntResponse, err
	}
	return handleIntResponse(result)
}

// Returns a random member from the sorted set stored at `key`.
//
// See [valkey.io] for details.
//
// Parameters:
//
//	ctx - The context for controlling the command execution.
//	key - The key of the sorted set.
//
// Return value:
//
//	A string representing a random member from the sorted set.
//	If the sorted set does not exist or is empty, the response will be `nil`.
//
// [valkey.io]: https://valkey.io/commands/zrandmember/
func (client *baseClient) ZRandMember(ctx context.Context, key string) (Result[string], error) {
	result, err := client.executeCommand(ctx, C.ZRandMember, []string{key})
	if err != nil {
		return CreateNilStringResult(), err
	}
	return handleStringOrNilResponse(result)
}

// Returns a random member from the sorted set stored at `key`.
//
// See [valkey.io] for details.
//
// Parameters:
//
//	ctx - The context for controlling the command execution.
//	key - The key of the sorted set.
//	count - The number of field names to return.
//	  If `count` is positive, returns unique elements. If negative, allows for duplicates.
//
// Return value:
//
//	An array of members from the sorted set.
//	If the sorted set does not exist or is empty, the response will be an empty array.
//
// [valkey.io]: https://valkey.io/commands/zrandmember/
func (client *baseClient) ZRandMemberWithCount(ctx context.Context, key string, count int64) ([]string, error) {
	result, err := client.executeCommand(ctx, C.ZRandMember, []string{key, utils.IntToString(count)})
	if err != nil {
		return nil, err
	}
	return handleStringArrayResponse(result)
}

// Returns a random member from the sorted set stored at `key`.
//
// See [valkey.io] for details.
//
// Parameters:
//
//	ctx - The context for controlling the command execution.
//	key - The key of the sorted set.
//	count - The number of field names to return.
//	  If `count` is positive, returns unique elements. If negative, allows for duplicates.
//
// Return value:
//
//	An array of `MemberAndScore` objects, which store member names and their respective scores.
//	If the sorted set does not exist or is empty, the response will be an empty array.
//
// [valkey.io]: https://valkey.io/commands/zrandmember/
func (client *baseClient) ZRandMemberWithCountWithScores(
	ctx context.Context,
	key string,
	count int64,
) ([]MemberAndScore, error) {
	result, err := client.executeCommand(
		ctx,
		C.ZRandMember,
		[]string{key, utils.IntToString(count), options.WithScoresKeyword},
	)
	if err != nil {
		return nil, err
	}
	return handleMemberAndScoreArrayResponse(result)
}

// Returns the scores associated with the specified `members` in the sorted set stored at `key`.
//
// Since:
//
//	Valkey 6.2.0 and above.
//
// Parameters:
//
//	ctx - The context for controlling the command execution.
//	key     - The key of the sorted set.
//	members - A list of members in the sorted set.
//
// Return value:
//
//	An array of scores corresponding to `members`.
//	If a member does not exist in the sorted set, the corresponding value in the list will be `nil`.
//
// [valkey.io]: https://valkey.io/commands/zmscore/
func (client *baseClient) ZMScore(ctx context.Context, key string, members []string) ([]Result[float64], error) {
	response, err := client.executeCommand(ctx, C.ZMScore, append([]string{key}, members...))
	if err != nil {
		return nil, err
	}
	return handleFloatOrNilArrayResponse(response)
}

// Returns the logarithmic access frequency counter of a Valkey object stored at key.
//
// Parameters:
//
//	ctx - The context for controlling the command execution.
//	key - The key of the object to get the logarithmic access frequency counter of.
//
// Return value:
//
//	If key exists, returns the logarithmic access frequency counter of the
//	object stored at key as a long. Otherwise, returns `nil`.
//
// [valkey.io]: https://valkey.io/commands/object-freq/
func (client *baseClient) ObjectFreq(ctx context.Context, key string) (Result[int64], error) {
	result, err := client.executeCommand(ctx, C.ObjectFreq, []string{key})
	if err != nil {
		return CreateNilInt64Result(), err
	}
	return handleIntOrNilResponse(result)
}

// Returns the logarithmic access frequency counter of a Valkey object stored at key.
//
// Parameters:
//
//	ctx - The context for controlling the command execution.
//	key - The key of the object to get the logarithmic access frequency counter of.
//
// Return value:
//
//	If key exists, returns the idle time in seconds. Otherwise, returns `nil`.
//
// [valkey.io]: https://valkey.io/commands/object-idletime/
func (client *baseClient) ObjectIdleTime(ctx context.Context, key string) (Result[int64], error) {
	result, err := client.executeCommand(ctx, C.ObjectIdleTime, []string{key})
	if err != nil {
		return CreateNilInt64Result(), err
	}
	return handleIntOrNilResponse(result)
}

// Returns the reference count of the object stored at key.
//
// Parameters:
//
//	ctx - The context for controlling the command execution.
//	key - The key of the object to get the reference count of.
//
// Return value:
//
//	If key exists, returns the reference count of the object stored at key.
//	Otherwise, returns `nil`.
//
// [valkey.io]: https://valkey.io/commands/object-refcount/
func (client *baseClient) ObjectRefCount(ctx context.Context, key string) (Result[int64], error) {
	result, err := client.executeCommand(ctx, C.ObjectRefCount, []string{key})
	if err != nil {
		return CreateNilInt64Result(), err
	}
	return handleIntOrNilResponse(result)
}

// Sorts the elements in the list, set, or sorted set at key and returns the result.
// The sort command can be used to sort elements based on different criteria and apply
// transformations on sorted elements.
// To store the result into a new key, see the sortStore function.
//
// Parameters:
//
//	ctx - The context for controlling the command execution.
//	key - The key of the list, set, or sorted set to be sorted.
//
// Return value:
//
//	An Array of sorted elements.
//
// [valkey.io]: https://valkey.io/commands/sort/
func (client *baseClient) Sort(ctx context.Context, key string) ([]Result[string], error) {
	result, err := client.executeCommand(ctx, C.Sort, []string{key})
	if err != nil {
		return nil, err
	}
	return handleStringOrNilArrayResponse(result)
}

// Sorts the elements in the list, set, or sorted set at key and returns the result.
// The sort command can be used to sort elements based on different criteria and apply
// transformations on sorted elements.
// To store the result into a new key, see the sortStore function.
//
// Note:
//
//	In cluster mode, if `key` map to different hash slots, the command
//	will be split across these slots and executed separately for each. This means the command
//	is atomic only at the slot level. If one or more slot-specific requests fail, the entire
//	call will return the first encountered error, even though some requests may have succeeded
//	while others did not. If this behavior impacts your application logic, consider splitting
//	the request into sub-requests per slot to ensure atomicity.
//	The use of SortOptions.byPattern and SortOptions.getPatterns in cluster mode is
//	supported since Valkey version 8.0.
//
// Parameters:
//
//	ctx - The context for controlling the command execution.
//	key - The key of the list, set, or sorted set to be sorted.
//	sortOptions - The SortOptions type.
//
// Return value:
//
//	An Array of sorted elements.
//
// [valkey.io]: https://valkey.io/commands/sort/
func (client *baseClient) SortWithOptions(
	ctx context.Context,
	key string,
	options options.SortOptions,
) ([]Result[string], error) {
	optionArgs, err := options.ToArgs()
	if err != nil {
		return nil, err
	}
	result, err := client.executeCommand(ctx, C.Sort, append([]string{key}, optionArgs...))
	if err != nil {
		return nil, err
	}
	return handleStringOrNilArrayResponse(result)
}

// Sorts the elements in the list, set, or sorted set at key and returns the result.
// The sortReadOnly command can be used to sort elements based on different criteria and apply
// transformations on sorted elements.
// This command is routed depending on the client's ReadFrom strategy.
//
// Parameters:
//
//	ctx - The context for controlling the command execution.
//	key - The key of the list, set, or sorted set to be sorted.
//
// Return value:
//
//	An Array of sorted elements.
//
// [valkey.io]: https://valkey.io/commands/sort_ro/
func (client *baseClient) SortReadOnly(ctx context.Context, key string) ([]Result[string], error) {
	result, err := client.executeCommand(ctx, C.SortReadOnly, []string{key})
	if err != nil {
		return nil, err
	}
	return handleStringOrNilArrayResponse(result)
}

// Sorts the elements in the list, set, or sorted set at key and returns the result.
// The sort command can be used to sort elements based on different criteria and apply
// transformations on sorted elements.
// This command is routed depending on the client's ReadFrom strategy.
//
// Note:
//
//	In cluster mode, if `key` map to different hash slots, the command
//	will be split across these slots and executed separately for each. This means the command
//	is atomic only at the slot level. If one or more slot-specific requests fail, the entire
//	call will return the first encountered error, even though some requests may have succeeded
//	while others did not. If this behavior impacts your application logic, consider splitting
//	the request into sub-requests per slot to ensure atomicity.
//	The use of SortOptions.byPattern and SortOptions.getPatterns in cluster mode is
//	supported since Valkey version 8.0.
//
// Parameters:
//
//	ctx - The context for controlling the command execution.
//	key - The key of the list, set, or sorted set to be sorted.
//	sortOptions - The SortOptions type.
//
// Return value:
//
//	An Array of sorted elements.
//
// [valkey.io]: https://valkey.io/commands/sort_ro/
func (client *baseClient) SortReadOnlyWithOptions(
	ctx context.Context,
	key string,
	options options.SortOptions,
) ([]Result[string], error) {
	optionArgs, err := options.ToArgs()
	if err != nil {
		return nil, err
	}
	result, err := client.executeCommand(ctx, C.SortReadOnly, append([]string{key}, optionArgs...))
	if err != nil {
		return nil, err
	}
	return handleStringOrNilArrayResponse(result)
}

// Sorts the elements in the list, set, or sorted set at key and stores the result in
// destination. The sort command can be used to sort elements based on
// different criteria, apply transformations on sorted elements, and store the result in a new key.
// The sort command can be used to sort elements based on different criteria and apply
// transformations on sorted elements.
// To get the sort result without storing it into a key, see the sort or sortReadOnly function.
//
// Note:
//
//	In cluster mode, if `key` and `destination` map to different hash slots, the command
//	will be split across these slots and executed separately for each. This means the command
//	is atomic only at the slot level. If one or more slot-specific requests fail, the entire
//	call will return the first encountered error, even though some requests may have succeeded
//	while others did not. If this behavior impacts your application logic, consider splitting
//	the request into sub-requests per slot to ensure atomicity.
//
// Parameters:
//
//	ctx - The context for controlling the command execution.
//	key - The key of the list, set, or sorted set to be sorted.
//	destination - The key where the sorted result will be stored.
//
// Return value:
//
//	The number of elements in the sorted key stored at destination.
//
// [valkey.io]: https://valkey.io/commands/sort/
func (client *baseClient) SortStore(ctx context.Context, key string, destination string) (int64, error) {
	result, err := client.executeCommand(ctx, C.Sort, []string{key, options.StoreKeyword, destination})
	if err != nil {
		return defaultIntResponse, err
	}
	return handleIntResponse(result)
}

// Sorts the elements in the list, set, or sorted set at key and stores the result in
// destination. The sort command can be used to sort elements based on
// different criteria, apply transformations on sorted elements, and store the result in a new key.
// The sort command can be used to sort elements based on different criteria and apply
// transformations on sorted elements.
// To get the sort result without storing it into a key, see the sort or sortReadOnly function.
//
// Note:
//
//	In cluster mode, if `key` and `destination` map to different hash slots, the command
//	will be split across these slots and executed separately for each. This means the command
//	is atomic only at the slot level. If one or more slot-specific requests fail, the entire
//	call will return the first encountered error, even though some requests may have succeeded
//	while others did not. If this behavior impacts your application logic, consider splitting
//	the request into sub-requests per slot to ensure atomicity.
//	The use of SortOptions.byPattern and SortOptions.getPatterns
//	in cluster mode is supported since Valkey version 8.0.
//
// Parameters:
//
//	ctx - The context for controlling the command execution.
//	key - The key of the list, set, or sorted set to be sorted.
//	destination - The key where the sorted result will be stored.
//
// opts - The [options.SortOptions] type.
//
// Return value:
//
//	The number of elements in the sorted key stored at destination.
//
// [valkey.io]: https://valkey.io/commands/sort/
func (client *baseClient) SortStoreWithOptions(
	ctx context.Context,
	key string,
	destination string,
	opts options.SortOptions,
) (int64, error) {
	optionArgs, err := opts.ToArgs()
	if err != nil {
		return defaultIntResponse, err
	}
	result, err := client.executeCommand(ctx, C.Sort, append([]string{key, options.StoreKeyword, destination}, optionArgs...))
	if err != nil {
		return defaultIntResponse, err
	}
	return handleIntResponse(result)
}

// XGroupCreateConsumer creates a consumer named `consumer` in the consumer group `group` for the
// stream stored at `key`.
//
// See [valkey.io] for details.
//
// Parameters:
//
//	ctx - The context for controlling the command execution.
//	key - The key of the stream.
//	group - The consumer group name.
//	consumer - The newly created consumer.
//
// Return value:
//
//	Returns `true` if the consumer is created. Otherwise, returns `false`.
//
// [valkey.io]: https://valkey.io/commands/xgroup-createconsumer/
func (client *baseClient) XGroupCreateConsumer(
	ctx context.Context,
	key string,
	group string,
	consumer string,
) (bool, error) {
	result, err := client.executeCommand(ctx, C.XGroupCreateConsumer, []string{key, group, consumer})
	if err != nil {
		return false, err
	}
	return handleBoolResponse(result)
}

// XGroupDelConsumer deletes a consumer named `consumer` in the consumer group `group`.
//
// See [valkey.io] for details.
//
// Parameters:
//
//	ctx - The context for controlling the command execution.
//	key - The key of the stream.
//	group - The consumer group name.
//	consumer - The consumer to delete.
//
// Return value:
//
//	The number of pending messages the `consumer` had before it was deleted.
//
// [valkey.io]: https://valkey.io/commands/xgroup-delconsumer/
func (client *baseClient) XGroupDelConsumer(
	ctx context.Context,
	key string,
	group string,
	consumer string,
) (int64, error) {
	result, err := client.executeCommand(ctx, C.XGroupDelConsumer, []string{key, group, consumer})
	if err != nil {
		return defaultIntResponse, err
	}
	return handleIntResponse(result)
}

// Returns the number of messages that were successfully acknowledged by the consumer group member
// of a stream. This command should be called on a pending message so that such message does not
// get processed again.
//
// See [valkey.io] for details.
//
// Parameters:
//
//	ctx - The context for controlling the command execution.
//	key   - The key of the stream.
//	group - he consumer group name.
//	ids   - Stream entry IDs to acknowledge and purge messages.
//
// Return value:
//
//	The number of messages that were successfully acknowledged.
//
// [valkey.io]: https://valkey.io/commands/xack/
func (client *baseClient) XAck(ctx context.Context, key string, group string, ids []string) (int64, error) {
	result, err := client.executeCommand(ctx, C.XAck, append([]string{key, group}, ids...))
	if err != nil {
		return defaultIntResponse, err
	}
	return handleIntResponse(result)
}

// Sets or clears the bit at offset in the string value stored at key.
// The offset is a zero-based index, with `0` being the first element of
// the list, `1` being the next element, and so on. The offset must be
// less than `2^32` and greater than or equal to `0` If a key is
// non-existent then the bit at offset is set to value and the preceding
// bits are set to `0`.
//
// Parameters:
//
//	ctx - The context for controlling the command execution.
//	key - The key of the string.
//	offset - The index of the bit to be set.
//	value - The bit value to set at offset The value must be `0` or `1`.
//
// Return value:
//
//	The bit value that was previously stored at offset.
//
// [valkey.io]: https://valkey.io/commands/setbit/
func (client *baseClient) SetBit(ctx context.Context, key string, offset int64, value int64) (int64, error) {
	result, err := client.executeCommand(ctx, C.SetBit, []string{key, utils.IntToString(offset), utils.IntToString(value)})
	if err != nil {
		return defaultIntResponse, err
	}
	return handleIntResponse(result)
}

// Returns the bit value at offset in the string value stored at key.
//
//	offset should be greater than or equal to zero.
//
// Parameters:
//
//	ctx - The context for controlling the command execution.
//	key - The key of the string.
//	offset - The index of the bit to return.
//
// Return value:
//
//	The bit at offset of the string. Returns zero if the key is empty or if the positive
//	offset exceeds the length of the string.
//
// [valkey.io]: https://valkey.io/commands/getbit/
func (client *baseClient) GetBit(ctx context.Context, key string, offset int64) (int64, error) {
	result, err := client.executeCommand(ctx, C.GetBit, []string{key, utils.IntToString(offset)})
	if err != nil {
		return defaultIntResponse, err
	}
	return handleIntResponse(result)
}

// Wait blocks the current client until all the previous write commands are successfully
// transferred and acknowledged by at least the specified number of replicas or if the timeout is reached,
// whichever is earlier
//
// Parameters:
//
//	ctx - The context for controlling the command execution.
//	numberOfReplicas - The number of replicas to reach.
//	timeout - The timeout value specified in milliseconds. A value of `0` will
//	block indefinitely.
//
// Return value:
//
//	The number of replicas reached by all the writes performed in the context of the current connection.
//
// [valkey.io]: https://valkey.io/commands/wait/
func (client *baseClient) Wait(ctx context.Context, numberOfReplicas int64, timeout int64) (int64, error) {
	result, err := client.executeCommand(
		ctx,
		C.Wait,
		[]string{utils.IntToString(numberOfReplicas), utils.IntToString(timeout)},
	)
	if err != nil {
		return defaultIntResponse, err
	}
	return handleIntResponse(result)
}

// Counts the number of set bits (population counting) in a string stored at key.
//
// Parameters:
//
//	ctx - The context for controlling the command execution.
//	key - The key for the string to count the set bits of.
//
// Return value:
//
//	The number of set bits in the string. Returns zero if the key is missing as it is
//	treated as an empty string.
//
// [valkey.io]: https://valkey.io/commands/bitcount/
func (client *baseClient) BitCount(ctx context.Context, key string) (int64, error) {
	result, err := client.executeCommand(ctx, C.BitCount, []string{key})
	if err != nil {
		return defaultIntResponse, err
	}
	return handleIntResponse(result)
}

// Perform a bitwise operation between multiple keys (containing string values) and store the result in the destination.
//
// Note:
//
// When in cluster mode, `destination` and all `keys` must map to the same hash slot.
//
// Parameters:
//
//	ctx - The context for controlling the command execution.
//	bitwiseOperation - The bitwise operation to perform.
//	destination      - The key that will store the resulting string.
//	keys             - The list of keys to perform the bitwise operation on.
//
// Return value:
//
//	The size of the string stored in destination.
//
// [valkey.io]: https://valkey.io/commands/bitop/
func (client *baseClient) BitOp(
	ctx context.Context,
	bitwiseOperation options.BitOpType,
	destination string,
	keys []string,
) (int64, error) {
	bitOp, err := options.NewBitOp(bitwiseOperation, destination, keys)
	if err != nil {
		return defaultIntResponse, err
	}
	args, err := bitOp.ToArgs()
	if err != nil {
		return defaultIntResponse, err
	}
	result, err := client.executeCommand(ctx, C.BitOp, args)
	if err != nil {
		return defaultIntResponse, &errors.RequestError{Msg: "Bitop command execution failed"}
	}
	return handleIntResponse(result)
}

// Counts the number of set bits (population counting) in a string stored at key. The
// offsets start and end are zero-based indexes, with `0` being the first element of the
// list, `1` being the next element and so on. These offsets can also be negative numbers
// indicating offsets starting at the end of the list, with `-1` being the last element
// of the list, `-2` being the penultimate, and so on.
//
// Parameters:
//
//	ctx - The context for controlling the command execution.
//	key - The key for the string to count the set bits of.
//	options - The offset options - see [options.BitOffsetOptions].
//
// Return value:
//
//	The number of set bits in the string interval specified by start, end, and options.
//	Returns zero if the key is missing as it is treated as an empty string.
//
// [valkey.io]: https://valkey.io/commands/bitcount/
func (client *baseClient) BitCountWithOptions(ctx context.Context, key string, opts options.BitCountOptions) (int64, error) {
	optionArgs, err := opts.ToArgs()
	if err != nil {
		return defaultIntResponse, err
	}
	commandArgs := append([]string{key}, optionArgs...)
	result, err := client.executeCommand(ctx, C.BitCount, commandArgs)
	if err != nil {
		return defaultIntResponse, err
	}
	return handleIntResponse(result)
}

// Changes the ownership of a pending message.
//
// See [valkey.io] for details.
//
// Parameters:
//
//	ctx - The context for controlling the command execution.
//	key         - The key of the stream.
//	group       - The name of the consumer group.
//	consumer    - The name of the consumer.
//	minIdleTime - The minimum idle time in milliseconds.
//	ids         - The ids of the entries to claim.
//
// Return value:
//
//	A `map of message entries with the format `{"entryId": [["entry", "data"], ...], ...}` that were claimed by
//	the consumer.
//
// [valkey.io]: https://valkey.io/commands/xclaim/
func (client *baseClient) XClaim(
	ctx context.Context,
	key string,
	group string,
	consumer string,
	minIdleTime int64,
	ids []string,
) (map[string][][]string, error) {
	return client.XClaimWithOptions(ctx, key, group, consumer, minIdleTime, ids, *options.NewXClaimOptions())
}

// Changes the ownership of a pending message.
//
// See [valkey.io] for details.
//
// Parameters:
//
//	ctx - The context for controlling the command execution.
//	key         - The key of the stream.
//	group       - The name of the consumer group.
//	consumer    - The name of the consumer.
//	minIdleTime - The minimum idle time in milliseconds.
//	ids         - The ids of the entries to claim.
//	options     - Stream claim options.
//
// Return value:
//
//	A `map` of message entries with the format `{"entryId": [["entry", "data"], ...], ...}` that were claimed by
//	the consumer.
//
// [valkey.io]: https://valkey.io/commands/xclaim/
func (client *baseClient) XClaimWithOptions(
	ctx context.Context,
	key string,
	group string,
	consumer string,
	minIdleTime int64,
	ids []string,
	opts options.XClaimOptions,
) (map[string][][]string, error) {
	args := append([]string{key, group, consumer, utils.IntToString(minIdleTime)}, ids...)
	optionArgs, err := opts.ToArgs()
	if err != nil {
		return nil, err
	}
	args = append(args, optionArgs...)
	result, err := client.executeCommand(ctx, C.XClaim, args)
	if err != nil {
		return nil, err
	}
	return handleMapOfArrayOfStringArrayResponse(result)
}

// Changes the ownership of a pending message. This function returns an `array` with
// only the message/entry IDs, and is equivalent to using `JUSTID` in the Valkey API.
//
// See [valkey.io] for details.
//
// Parameters:
//
//	ctx - The context for controlling the command execution.
//	key         - The key of the stream.
//	group       - The name of the consumer group.
//	consumer    - The name of the consumer.
//	minIdleTime - The minimum idle time in milliseconds.
//	ids         - The ids of the entries to claim.
//	options     - Stream claim options.
//
// Return value:
//
//	An array of the ids of the entries that were claimed by the consumer.
//
// [valkey.io]: https://valkey.io/commands/xclaim/
func (client *baseClient) XClaimJustId(
	ctx context.Context,
	key string,
	group string,
	consumer string,
	minIdleTime int64,
	ids []string,
) ([]string, error) {
	return client.XClaimJustIdWithOptions(ctx, key, group, consumer, minIdleTime, ids, *options.NewXClaimOptions())
}

// Changes the ownership of a pending message. This function returns an `array` with
// only the message/entry IDs, and is equivalent to using `JUSTID` in the Valkey API.
//
// See [valkey.io] for details.
//
// Parameters:
//
//	ctx - The context for controlling the command execution.
//	key         - The key of the stream.
//	group       - The name of the consumer group.
//	consumer    - The name of the consumer.
//	minIdleTime - The minimum idle time in milliseconds.
//	ids         - The ids of the entries to claim.
//	options     - Stream claim options.
//
// Return value:
//
//	An array of the ids of the entries that were claimed by the consumer.
//
// [valkey.io]: https://valkey.io/commands/xclaim/
func (client *baseClient) XClaimJustIdWithOptions(
	ctx context.Context,
	key string,
	group string,
	consumer string,
	minIdleTime int64,
	ids []string,
	opts options.XClaimOptions,
) ([]string, error) {
	args := append([]string{key, group, consumer, utils.IntToString(minIdleTime)}, ids...)
	optionArgs, err := opts.ToArgs()
	if err != nil {
		return nil, err
	}
	args = append(args, optionArgs...)
	args = append(args, options.JustIdKeyword)
	result, err := client.executeCommand(ctx, C.XClaim, args)
	if err != nil {
		return nil, err
	}
	return handleStringArrayResponse(result)
}

// Returns the position of the first bit matching the given bit value.
//
// Parameters:
//
//	ctx - The context for controlling the command execution.
//	key - The key of the string.
//	bit - The bit value to match. The value must be 0 or 1.
//
// Return value:
//
//	The position of the first occurrence matching bit in the binary value of
//	the string held at key. If bit is not found, a -1 is returned.
//
// [valkey.io]: https://valkey.io/commands/bitpos/
func (client *baseClient) BitPos(ctx context.Context, key string, bit int64) (int64, error) {
	result, err := client.executeCommand(ctx, C.BitPos, []string{key, utils.IntToString(bit)})
	if err != nil {
		return defaultIntResponse, err
	}
	return handleIntResponse(result)
}

// Returns the position of the first bit matching the given bit value.
//
// Parameters:
//
//	ctx - The context for controlling the command execution.
//	key - The key of the string.
//	bit - The bit value to match. The value must be 0 or 1.
//	bitposOptions  - The [BitPosOptions] type.
//
// Return value:
//
//	The position of the first occurrence matching bit in the binary value of
//	the string held at key. If bit is not found, a -1 is returned.
//
// [valkey.io]: https://valkey.io/commands/bitpos/
func (client *baseClient) BitPosWithOptions(
	ctx context.Context,
	key string,
	bit int64,
	bitposOptions options.BitPosOptions,
) (int64, error) {
	optionArgs, err := bitposOptions.ToArgs()
	if err != nil {
		return defaultIntResponse, err
	}
	commandArgs := append([]string{key, utils.IntToString(bit)}, optionArgs...)
	result, err := client.executeCommand(ctx, C.BitPos, commandArgs)
	if err != nil {
		return defaultIntResponse, err
	}
	return handleIntResponse(result)
}

// Copies the value stored at the source to the destination key if the
// destination key does not yet exist.
//
// Note:
//
//	When in cluster mode, both source and destination must map to the same hash slot.
//
// Parameters:
//
//	ctx - The context for controlling the command execution.
//	source - The key to the source value.
//	destination - The key where the value should be copied to.
//
// Return value:
//
//	`true` if source was copied, `false` if source was not copied.
//
// [valkey.io]: https://valkey.io/commands/copy/
func (client *baseClient) Copy(ctx context.Context, source string, destination string) (bool, error) {
	result, err := client.executeCommand(ctx, C.Copy, []string{source, destination})
	if err != nil {
		return defaultBoolResponse, err
	}
	return handleBoolResponse(result)
}

// Copies the value stored at the source to the destination key. When
// replace is true, removes the destination key first if it already
// exists, otherwise performs no action.
//
// Note:
//
//	When in cluster mode, both source and destination must map to the same hash slot.
//
// Parameters:
//
//	ctx - The context for controlling the command execution.
//	source - The key to the source value.
//	destination - The key where the value should be copied to.
//	copyOptions - Set copy options with replace and DB destination-db
//
// Return value:
//
//	`true` if source was copied, `false` if source was not copied.
//
// [valkey.io]: https://valkey.io/commands/copy/
func (client *baseClient) CopyWithOptions(
	ctx context.Context,
	source string,
	destination string,
	options options.CopyOptions,
) (bool, error) {
	optionArgs, err := options.ToArgs()
	if err != nil {
		return defaultBoolResponse, err
	}
	result, err := client.executeCommand(ctx, C.Copy, append([]string{
		source, destination,
	}, optionArgs...))
	if err != nil {
		return defaultBoolResponse, err
	}
	return handleBoolResponse(result)
}

// Returns stream entries matching a given range of IDs.
//
// See [valkey.io] for details.
//
// Parameters:
//
//	ctx - The context for controlling the command execution.
//	key   - The key of the stream.
//	start - The start position.
//	        Use `options.NewStreamBoundary()` to specify a stream entry ID and its inclusive/exclusive status.
//	        Use `options.NewInfiniteStreamBoundary()` to specify an infinite stream boundary.
//	end   - The end position.
//	        Use `options.NewStreamBoundary()` to specify a stream entry ID and its inclusive/exclusive status.
//	        Use `options.NewInfiniteStreamBoundary()` to specify an infinite stream boundary.
//
// Return value:
//
//	An `array` of stream entry data, where entry data is an array of
//	pairings with format `[[field, entry], [field, entry], ...]`.
//
// [valkey.io]: https://valkey.io/commands/xrange/
func (client *baseClient) XRange(
	ctx context.Context,
	key string,
	start options.StreamBoundary,
	end options.StreamBoundary,
) ([]XRangeResponse, error) {
	return client.XRangeWithOptions(ctx, key, start, end, *options.NewXRangeOptions())
}

// Returns stream entries matching a given range of IDs.
//
// See [valkey.io] for details.
//
// Parameters:
//
//	ctx - The context for controlling the command execution.
//	key   - The key of the stream.
//	start - The start position.
//	        Use `options.NewStreamBoundary()` to specify a stream entry ID and its inclusive/exclusive status.
//	        Use `options.NewInfiniteStreamBoundary()` to specify an infinite stream boundary.
//	end   - The end position.
//	        Use `options.NewStreamBoundary()` to specify a stream entry ID and its inclusive/exclusive status.
//	        Use `options.NewInfiniteStreamBoundary()` to specify an infinite stream boundary.
//	opts  - Stream range options.
//
// Return value:
//
//	An `array` of stream entry data, where entry data is an array of
//	pairings with format `[[field, entry], [field, entry], ...]`.
//	Returns `nil` if `count` is non-positive.
//
// [valkey.io]: https://valkey.io/commands/xrange/
func (client *baseClient) XRangeWithOptions(
	ctx context.Context,
	key string,
	start options.StreamBoundary,
	end options.StreamBoundary,
	opts options.XRangeOptions,
) ([]XRangeResponse, error) {
	args := []string{key, string(start), string(end)}
	optionArgs, err := opts.ToArgs()
	if err != nil {
		return nil, err
	}
	args = append(args, optionArgs...)
	result, err := client.executeCommand(ctx, C.XRange, args)
	if err != nil {
		return nil, err
	}
	return handleXRangeResponse(result)
}

// Returns stream entries matching a given range of IDs in reverse order.
// Equivalent to `XRange` but returns entries in reverse order.
//
// See [valkey.io] for details.
//
// Parameters:
//
//	ctx - The context for controlling the command execution.
//	key   - The key of the stream.
//	start - The start position.
//	        Use `options.NewStreamBoundary()` to specify a stream entry ID and its inclusive/exclusive status.
//	        Use `options.NewInfiniteStreamBoundary()` to specify an infinite stream boundary.
//	end   - The end position.
//	        Use `options.NewStreamBoundary()` to specify a stream entry ID and its inclusive/exclusive status.
//	        Use `options.NewInfiniteStreamBoundary()` to specify an infinite stream boundary.
//
// Return value:
//
//	An `array` of stream entry data, where entry data is an array of
//	pairings with format `[[field, entry], [field, entry], ...]`.
//
// [valkey.io]: https://valkey.io/commands/xrevrange/
func (client *baseClient) XRevRange(
	ctx context.Context,
	key string,
	start options.StreamBoundary,
	end options.StreamBoundary,
) ([]XRangeResponse, error) {
	return client.XRevRangeWithOptions(ctx, key, start, end, *options.NewXRangeOptions())
}

// Returns stream entries matching a given range of IDs in reverse order.
// Equivalent to `XRange` but returns entries in reverse order.
//
// See [valkey.io] for details.
//
// Parameters:
//
//	ctx - The context for controlling the command execution.
//	key   - The key of the stream.
//	start - The start position.
//	        Use `options.NewStreamBoundary()` to specify a stream entry ID and its inclusive/exclusive status.
//	        Use `options.NewInfiniteStreamBoundary()` to specify an infinite stream boundary.
//	end   - The end position.
//	        Use `options.NewStreamBoundary()` to specify a stream entry ID and its inclusive/exclusive status.
//	        Use `options.NewInfiniteStreamBoundary()` to specify an infinite stream boundary.
//	opts  - Stream range options.
//
// Return value:
//
//	An `array` of stream entry data, where entry data is an array of
//	pairings with format `[[field, entry], [field, entry], ...]`.
//	Returns `nil` if `count` is non-positive.
//
// [valkey.io]: https://valkey.io/commands/xrevrange/
func (client *baseClient) XRevRangeWithOptions(
	ctx context.Context,
	key string,
	start options.StreamBoundary,
	end options.StreamBoundary,
	opts options.XRangeOptions,
) ([]XRangeResponse, error) {
	args := []string{key, string(start), string(end)}
	optionArgs, err := opts.ToArgs()
	if err != nil {
		return nil, err
	}
	args = append(args, optionArgs...)
	result, err := client.executeCommand(ctx, C.XRevRange, args)
	if err != nil {
		return nil, err
	}
	return handleXRevRangeResponse(result)
}

// Returns information about the stream stored at `key`.
//
// See [valkey.io] for details.
//
// Parameters:
//
//	ctx - The context for controlling the command execution.
//	key - The key of the stream.
//
// Return value:
//
//	A stream information for the given `key`. See the example for a sample response.
//
// [valkey.io]: https://valkey.io/commands/xinfo-stream/
func (client *baseClient) XInfoStream(ctx context.Context, key string) (map[string]interface{}, error) {
	result, err := client.executeCommand(ctx, C.XInfoStream, []string{key})
	if err != nil {
		return nil, err
	}
	return handleStringToAnyMapResponse(result)
}

// Returns detailed information about the stream stored at `key`.
//
// See [valkey.io] for details.
//
// Parameters:
//
//	ctx  - The context for controlling the command execution.
//	key  - The key of the stream.
//	opts - Stream info options.
//
// Return value:
//
//	A detailed stream information for the given `key`. See the example for a sample response.
//
// [valkey.io]: https://valkey.io/commands/xinfo-stream/
func (client *baseClient) XInfoStreamFullWithOptions(
	ctx context.Context,
	key string,
	opts *options.XInfoStreamOptions,
) (map[string]interface{}, error) {
	args := []string{key, options.FullKeyword}
	if opts != nil {
		optionArgs, err := opts.ToArgs()
		if err != nil {
			return nil, err
		}
		args = append(args, optionArgs...)
	}
	result, err := client.executeCommand(ctx, C.XInfoStream, args)
	if err != nil {
		return nil, err
	}
	return handleStringToAnyMapResponse(result)
}

// Returns the list of all consumers and their attributes for the given consumer group of the
// stream stored at `key`.
//
// See [valkey.io] for details.
//
// Parameters:
//
//	ctx   - The context for controlling the command execution.
//	key   - The key of the stream.
//	group - The consumer group name.
//
// Return value:
//
//	An array of [api.XInfoConsumerInfo], where each element contains the attributes
//	of a consumer for the given consumer group of the stream at `key`.
//
// [valkey.io]: https://valkey.io/commands/xinfo-consumers/
func (client *baseClient) XInfoConsumers(ctx context.Context, key string, group string) ([]XInfoConsumerInfo, error) {
	response, err := client.executeCommand(ctx, C.XInfoConsumers, []string{key, group})
	if err != nil {
		return nil, err
	}
	return handleXInfoConsumersResponse(response)
}

// Returns the list of all consumer groups and their attributes for the stream stored at `key`.
//
// See [valkey.io] for details.
//
// Parameters:
//
//	ctx - The context for controlling the command execution.
//	key - The key of the stream.
//
// Return value:
//
//	An array of [api.XInfoGroupInfo], where each element represents the
//	attributes of a consumer group for the stream at `key`.
//
// [valkey.io]: https://valkey.io/commands/xinfo-groups/
func (client *baseClient) XInfoGroups(ctx context.Context, key string) ([]XInfoGroupInfo, error) {
	response, err := client.executeCommand(ctx, C.XInfoGroups, []string{key})
	if err != nil {
		return nil, err
	}
	return handleXInfoGroupsResponse(response)
}

// Reads or modifies the array of bits representing the string that is held at key
// based on the specified sub commands.
//
// See [valkey.io] for details.
//
// Parameters:
//
//	ctx          - The context for controlling the command execution.
//	key          -  The key of the string.
//	subCommands  -  The subCommands to be performed on the binary value of the string at
//	                key, which could be any of the following:
//	                  - [BitFieldGet].
//	                  - [BitFieldSet].
//	                  - [BitFieldIncrby].
//	                  - [BitFieldOverflow].
//		            Use `options.NewBitFieldGet()` to specify a  BitField GET command.
//		            Use `options.NewBitFieldSet()` to specify a BitField SET command.
//		            Use `options.NewBitFieldIncrby()` to specify a BitField INCRYBY command.
//		            Use `options.BitFieldOverflow()` to specify a BitField OVERFLOW command.
//
// Return value:
//
//	Result from the executed subcommands.
//	  - BitFieldGet returns the value in the binary representation of the string.
//	  - BitFieldSet returns the previous value before setting the new value in the binary representation.
//	  - BitFieldIncrBy returns the updated value after increasing or decreasing the bits.
//	  - BitFieldOverflow controls the behavior of subsequent operations and returns
//	    a result based on the specified overflow type (WRAP, SAT, FAIL).
//
// [valkey.io]: https://valkey.io/commands/bitfield/
func (client *baseClient) BitField(
	ctx context.Context,
	key string,
	subCommands []options.BitFieldSubCommands,
) ([]Result[int64], error) {
	args := make([]string, 0, 10)
	args = append(args, key)

	for _, cmd := range subCommands {
		cmdArgs, err := cmd.ToArgs()
		if err != nil {
			return nil, err
		}
		args = append(args, cmdArgs...)
	}

	result, err := client.executeCommand(ctx, C.BitField, args)
	if err != nil {
		return nil, err
	}
	return handleIntOrNilArrayResponse(result)
}

// Reads the array of bits representing the string that is held at key
// based on the specified  sub commands.
//
// See [valkey.io] for details.
//
// Parameters:
//
//	ctx          - The context for controlling the command execution.
//	key          -  The key of the string.
//	subCommands  -  The read-only subCommands to be performed on the binary value
//	                of the string at key, which could be:
//	                  - [BitFieldGet].
//		            Use `options.NewBitFieldGet()` to specify a BitField GET command.
//
// Return value:
//
//	Result from the executed GET subcommands.
//	  - BitFieldGet returns the value in the binary representation of the string.
//
// [valkey.io]: https://valkey.io/commands/bitfield_ro/
func (client *baseClient) BitFieldRO(
	ctx context.Context,
	key string,
	commands []options.BitFieldROCommands,
) ([]Result[int64], error) {
	args := make([]string, 0, 10)
	args = append(args, key)

	for _, cmd := range commands {
		cmdArgs, err := cmd.ToArgs()
		if err != nil {
			return nil, err
		}
		args = append(args, cmdArgs...)
	}

	result, err := client.executeCommand(ctx, C.BitFieldReadOnly, args)
	if err != nil {
		return nil, err
	}
	return handleIntOrNilArrayResponse(result)
}

// Returns the server time.
//
// See [valkey.io] for details.
//
// Parameters:
//
//	ctx - The context for controlling the command execution.
//
// Return value:
//
//	The current server time as a String array with two elements:
//	A UNIX TIME and the amount of microseconds already elapsed in the current second.
//	The returned array is in a [UNIX TIME, Microseconds already elapsed] format.
//
// [valkey.io]: https://valkey.io/commands/time/
func (client *baseClient) Time(ctx context.Context) ([]string, error) {
	result, err := client.executeCommand(ctx, C.Time, []string{})
	if err != nil {
		return nil, err
	}
	return handleStringArrayResponse(result)
}

// Returns the intersection of members from sorted sets specified by the given `keys`.
// To get the elements with their scores, see [ZInterWithScores].
//
// Note:
//
//	When in cluster mode, all keys must map to the same hash slot.
//
// See [valkey.io] for details.
//
// Parameters:
//
//	ctx - The context for controlling the command execution.
//	keys - The keys of the sorted sets, see - [options.KeyArray].
//
// Return value:
//
//	The resulting sorted set from the intersection.
//
// [valkey.io]: https://valkey.io/commands/zinter/
func (client *baseClient) ZInter(ctx context.Context, keys options.KeyArray) ([]string, error) {
	args, err := keys.ToArgs()
	if err != nil {
		return nil, err
	}
	result, err := client.executeCommand(ctx, C.ZInter, args)
	if err != nil {
		return nil, err
	}
	return handleStringArrayResponse(result)
}

// Returns the intersection of members and their scores from sorted sets specified by the given
// `keysOrWeightedKeys`.
//
// Note:
//
//	When in cluster mode, all keys must map to the same hash slot.
//
// See [valkey.io] for details.
//
// Parameters:
//
//	ctx - The context for controlling the command execution.
//	keysOrWeightedKeys - The keys or weighted keys of the sorted sets, see - [options.KeysOrWeightedKeys].
//	                     - Use `options.NewKeyArray()` for keys only.
//	                     - Use `options.NewWeightedKeys()` for weighted keys with score multipliers.
//	options - The options for the ZInter command, see - [options.ZInterOptions].
//	           Optional `aggregate` option specifies the aggregation strategy to apply when combining the scores of
//	           elements.
//
// Return value:
//
//	An array of members to their scores.
//
// [valkey.io]: https://valkey.io/commands/zinter/
func (client *baseClient) ZInterWithScores(
	ctx context.Context,
	keysOrWeightedKeys options.KeysOrWeightedKeys,
	zInterOptions options.ZInterOptions,
) ([]MemberAndScore, error) {
	args, err := keysOrWeightedKeys.ToArgs()
	if err != nil {
		return nil, err
	}
	optionsArgs, err := zInterOptions.ToArgs()
	if err != nil {
		return nil, err
	}
	args = append(args, optionsArgs...)
	args = append(args, options.WithScoresKeyword)
	result, err := client.executeCommand(ctx, C.ZInter, args)
	if err != nil {
		return nil, err
	}
	return handleSortedSetWithScoresResponse(result, false)
}

// Computes the intersection of sorted sets given by the specified `keysOrWeightedKeys`
// and stores the result in `destination`. If `destination` already exists, it is overwritten.
// Otherwise, a new sorted set will be created.
//
// Note:
//
//	When in cluster mode, all keys must map to the same hash slot.
//
// See [valkey.io] for details.
//
// Parameters:
//
//	ctx - The context for controlling the command execution.
//	destination - The destination key for the result.
//	keysOrWeightedKeys - The keys or weighted keys of the sorted sets, see - [options.KeysOrWeightedKeys].
//	                   - Use `options.NewKeyArray()` for keys only.
//	                   - Use `options.NewWeightedKeys()` for weighted keys with score multipliers.
//
// Return value:
//
//	The number of elements in the resulting sorted set stored at `destination`.
//
// [valkey.io]: https://valkey.io/commands/zinterstore/
func (client *baseClient) ZInterStore(
	ctx context.Context,
	destination string,
	keysOrWeightedKeys options.KeysOrWeightedKeys,
) (int64, error) {
	return client.ZInterStoreWithOptions(ctx, destination, keysOrWeightedKeys, *options.NewZInterOptions())
}

// Computes the intersection of sorted sets given by the specified `keysOrWeightedKeys`
// and stores the result in `destination`. If `destination` already exists, it is overwritten.
// Otherwise, a new sorted set will be created.
//
// Note:
//
//	When in cluster mode, all keys must map to the same hash slot.
//
// See [valkey.io] for details.
//
// Parameters:
//
//	ctx - The context for controlling the command execution.
//	destination - The destination key for the result.
//	keysOrWeightedKeys - The keys or weighted keys of the sorted sets, see - [options.KeysOrWeightedKeys].
//	                     - Use `options.NewKeyArray()` for keys only.
//	                     - Use `options.NewWeightedKeys()` for weighted keys with score multipliers.
//	options   - The options for the ZInterStore command, see - [options.ZInterOptions].
//	           Optional `aggregate` option specifies the aggregation strategy to apply when combining the scores of
//	           elements.
//
// Return value:
//
//	The number of elements in the resulting sorted set stored at `destination`.
//
// [valkey.io]: https://valkey.io/commands/zinterstore/
func (client *baseClient) ZInterStoreWithOptions(
	ctx context.Context,
	destination string,
	keysOrWeightedKeys options.KeysOrWeightedKeys,
	zInterOptions options.ZInterOptions,
) (int64, error) {
	args, err := keysOrWeightedKeys.ToArgs()
	if err != nil {
		return defaultIntResponse, err
	}
	args = append([]string{destination}, args...)
	optionsArgs, err := zInterOptions.ToArgs()
	if err != nil {
		return defaultIntResponse, err
	}
	args = append(args, optionsArgs...)
	result, err := client.executeCommand(ctx, C.ZInterStore, args)
	if err != nil {
		return defaultIntResponse, err
	}
	return handleIntResponse(result)
}

// Returns the difference between the first sorted set and all the successive sorted sets.
// To get the elements with their scores, see `ZDiffWithScores`
//
// Note:
//
//	When in cluster mode, all `keys` must map to the same hash slot.
//
// Available for Valkey 6.2 and above.
//
// See [valkey.io] for details.
//
// Parameters:
//
//	ctx - The context for controlling the command execution.
//	keys -  The keys of the sorted sets.
//
// Return value:
//
//	An array of elements representing the difference between the sorted sets.
//	If the first `key` does not exist, it is treated as an empty sorted set, and the
//	command returns an empty array.
//
// [valkey.io]: https://valkey.io/commands/zdiff/
func (client *baseClient) ZDiff(ctx context.Context, keys []string) ([]string, error) {
	args := append([]string{}, strconv.Itoa(len(keys)))
	result, err := client.executeCommand(ctx, C.ZDiff, append(args, keys...))
	if err != nil {
		return nil, err
	}
	return handleStringArrayResponse(result)
}

// Returns the difference between the first sorted set and all the successive sorted sets.
// When in cluster mode, all `keys` must map to the same hash slot.
// Available for Valkey 6.2 and above.
//
// See [valkey.io] for details.
//
// Parameters:
//
//	ctx - The context for controlling the command execution.
//	keys -  The keys of the sorted sets.
//
// Return value:
//
//	An `Array` of elements and their scores representing the difference between the sorted sets.
//	If the first `key` does not exist, it is treated as an empty sorted set, and the
//	command returns an empty `Array`.
//
// [valkey.io]: https://valkey.io/commands/zdiff/
func (client *baseClient) ZDiffWithScores(ctx context.Context, keys []string) ([]MemberAndScore, error) {
	args := append([]string{}, strconv.Itoa(len(keys)))
	args = append(args, keys...)
	result, err := client.executeCommand(ctx, C.ZDiff, append(args, options.WithScoresKeyword))
	if err != nil {
		return nil, err
	}
	return handleSortedSetWithScoresResponse(result, false)
}

// Calculates the difference between the first sorted set and all the successive sorted sets at
// `keys` and stores the difference as a sorted set to `destination`,
// overwriting it if it already exists. Non-existent keys are treated as empty sets.
//
// Note:
//
//	When in cluster mode, `destination` and all `keys` must map to the same hash slot.
//
// Available for Valkey 6.2 and above.
//
// See [valkey.io] for details.
//
// Parameters:
//
//	ctx - The context for controlling the command execution.
//	destination - The key for the resulting sorted set.
//	keys        - The keys of the sorted sets to compare.
//
// Return value:
//
//	The number of members in the resulting sorted set stored at `destination`.
//
// [valkey.io]: https://valkey.io/commands/zdiffstore/
func (client *baseClient) ZDiffStore(ctx context.Context, destination string, keys []string) (int64, error) {
	result, err := client.executeCommand(ctx,
		C.ZDiffStore,
		append([]string{destination, strconv.Itoa(len(keys))}, keys...),
	)
	if err != nil {
		return defaultIntResponse, err
	}
	return handleIntResponse(result)
}

// Returns the union of members from sorted sets specified by the given `keys`.
// To get the elements with their scores, see `ZUnionWithScores`.
//
// Available for Valkey 6.2 and above.
//
// Note:
//
//	When in cluster mode, all keys must map to the same hash slot.
//
// See [valkey.io] for details.
//
// Parameters:
//
//	ctx - The context for controlling the command execution.
//	keys - The keys of the sorted sets.
//
// Return Value:
//
//	The resulting sorted set from the union.
//
// [valkey.io]: https://valkey.io/commands/zunion/
func (client *baseClient) ZUnion(ctx context.Context, keys options.KeyArray) ([]string, error) {
	args, err := keys.ToArgs()
	if err != nil {
		return nil, err
	}
	result, err := client.executeCommand(ctx, C.ZUnion, args)
	if err != nil {
		return nil, err
	}
	return handleStringArrayResponse(result)
}

// Returns the union of members and their scores from sorted sets specified by the given
// `keysOrWeightedKeys`.
//
// Available for Valkey 6.2 and above.
//
// Note:
//
//	When in cluster mode, all keys must map to the same hash slot.
//
// See [valkey.io] for details.
//
// Parameters:
//
//	ctx - The context for controlling the command execution.
//	keysOrWeightedKeys - The keys of the sorted sets with possible formats:
//	 - Use `KeyArray` for keys only.
//	 - Use `WeightedKeys` for weighted keys with score multipliers.
//	aggregate - Specifies the aggregation strategy to apply when combining the scores of elements.
//
// Return Value:
//
//	The resulting sorted set from the union.
//
// [valkey.io]: https://valkey.io/commands/zunion/
func (client *baseClient) ZUnionWithScores(
	ctx context.Context,
	keysOrWeightedKeys options.KeysOrWeightedKeys,
	zUnionOptions *options.ZUnionOptions,
) ([]MemberAndScore, error) {
	args, err := keysOrWeightedKeys.ToArgs()
	if err != nil {
		return nil, err
	}
	optionsArgs, err := zUnionOptions.ToArgs()
	if err != nil {
		return nil, err
	}
	args = append(args, optionsArgs...)
	args = append(args, options.WithScoresKeyword)
	result, err := client.executeCommand(ctx, C.ZUnion, args)
	if err != nil {
		return nil, err
	}
	return handleSortedSetWithScoresResponse(result, false)
}

// Computes the union of sorted sets given by the specified `KeysOrWeightedKeys`, and
// stores the result in `destination`. If `destination` already exists, it
// is overwritten. Otherwise, a new sorted set will be created.
//
// Available for Valkey 6.2 and above.
//
// Note:
//
//	When in cluster mode, all keys must map to the same hash slot.
//
// See [valkey.io] for details.
//
// Parameters:
//
//	ctx - The context for controlling the command execution.
//	destination - The key of the destination sorted set.
//	keysOrWeightedKeys - The keys or weighted keys of the sorted sets, see - [options.KeysOrWeightedKeys].
//	                   - Use `options.NewKeyArray()` for keys only.
//	                   - Use `options.NewWeightedKeys()` for weighted keys with score multipliers.
//
// Return Value:
//
//	The number of elements in the resulting sorted set stored at `destination`.
//
// [valkey.io]: https://valkey.io/commands/zunionstore/
func (client *baseClient) ZUnionStore(
	ctx context.Context,
	destination string,
	keysOrWeightedKeys options.KeysOrWeightedKeys,
) (int64, error) {
	return client.ZUnionStoreWithOptions(ctx, destination, keysOrWeightedKeys, nil)
}

// Computes the union of sorted sets given by the specified `KeysOrWeightedKeys`, and
// stores the result in `destination`. If `destination` already exists, it
// is overwritten. Otherwise, a new sorted set will be created.
//
// Available for Valkey 6.2 and above.
//
// Note:
//
//	When in cluster mode, all keys must map to the same hash slot.
//
// See [valkey.io] for details.
//
// Parameters:
//
//	ctx - The context for controlling the command execution.
//	destination - The key of the destination sorted set.
//	keysOrWeightedKeys - The keys or weighted keys of the sorted sets, see - [options.KeysOrWeightedKeys].
//	                   - Use `options.NewKeyArray()` for keys only.
//	                   - Use `options.NewWeightedKeys()` for weighted keys with score multipliers.
//	zUnionOptions   - The options for the ZUnionStore command, see - [options.ZUnionOptions].
//	           Optional `aggregate` option specifies the aggregation strategy to apply when combining the scores of
//	           elements.
//
// Return Value:
//
//	The number of elements in the resulting sorted set stored at `destination`.
//
// [valkey.io]: https://valkey.io/commands/zunionstore/
func (client *baseClient) ZUnionStoreWithOptions(
	ctx context.Context,
	destination string,
	keysOrWeightedKeys options.KeysOrWeightedKeys,
	zUnionOptions *options.ZUnionOptions,
) (int64, error) {
	keysArgs, err := keysOrWeightedKeys.ToArgs()
	if err != nil {
		return defaultIntResponse, err
	}
	args := append([]string{destination}, keysArgs...)
	if zUnionOptions != nil {
		optionsArgs, err := zUnionOptions.ToArgs()
		if err != nil {
			return defaultIntResponse, err
		}
		args = append(args, optionsArgs...)
	}
	result, err := client.executeCommand(ctx, C.ZUnionStore, args)
	if err != nil {
		return defaultIntResponse, err
	}
	return handleIntResponse(result)
}

// Returns the cardinality of the intersection of the sorted sets specified by `keys`.
//
// See [valkey.io] for details.
//
// Parameters:
//
//	ctx - The context for controlling the command execution.
//	keys - The keys of the sorted sets.
//
// Return value:
//
//	The cardinality of the intersection of the sorted sets.
//
// [valkey.io]: https://valkey.io/commands/zintercard/
func (client *baseClient) ZInterCard(ctx context.Context, keys []string) (int64, error) {
	return client.ZInterCardWithOptions(ctx, keys, nil)
}

// Returns the cardinality of the intersection of the sorted sets specified by `keys`.
// If the intersection cardinality reaches `options.limit` partway through the computation, the
// algorithm will exit early and yield `options.limit` as the cardinality.
//
// See [valkey.io] for details.
//
// Parameters:
//
//	ctx - The context for controlling the command execution.
//	keys - The keys of the sorted sets.
//	options - The options for the ZInterCard command, see - [options.ZInterCardOptions].
//
// Return value:
//
//	The cardinality of the intersection of the sorted sets.
//
// [valkey.io]: https://valkey.io/commands/zintercard/
func (client *baseClient) ZInterCardWithOptions(
	ctx context.Context,
	keys []string,
	options *options.ZInterCardOptions,
) (int64, error) {
	args := append([]string{strconv.Itoa(len(keys))}, keys...)
	if options != nil {
		optionsArgs, err := options.ToArgs()
		if err != nil {
			return defaultIntResponse, err
		}
		args = append(args, optionsArgs...)
	}
	result, err := client.executeCommand(ctx, C.ZInterCard, args)
	if err != nil {
		return defaultIntResponse, err
	}
	return handleIntResponse(result)
}

// Returns the number of elements in the sorted set at key with a value between min and max.
//
// Available for Valkey 6.2 and above.
//
// See [valkey.io] for details.
//
// Parameters:
//
//	ctx - The context for controlling the command execution.
//	key - The key of the sorted set.
//	rangeQuery - The range query to apply to the sorted set.
//
// Return value:
//
//	The number of elements in the sorted set at key with a value between min and max.
//
// [valkey.io]: https://valkey.io/commands/zlexcount/
func (client *baseClient) ZLexCount(ctx context.Context, key string, rangeQuery *options.RangeByLex) (int64, error) {
	args := []string{key}
	args = append(args, rangeQuery.ToArgsLexCount()...)
	result, err := client.executeCommand(ctx, C.ZLexCount, args)
	if err != nil {
		return defaultIntResponse, err
	}
	return handleIntResponse(result)
}

// Blocks the connection until it pops and returns a member-score pair
// with the highest score from the first non-empty sorted set.
//
// Note :
//
// When in cluster mode, all keys in `keysAndIds` must map to the same hash slot.
//
// See [valkey.io] for details.
//
// Parameters:
//
//	ctx - The context for controlling the command execution.
//	keys - An array of keys to check for elements.
//	timeoutSecs - The maximum number of seconds to block (0 blocks indefinitely).
//
// Return value:
//
//	A `KeyWithMemberAndScore` struct containing the key from which the member was popped,
//	the popped member, and its score. If no element could be popped and the timeout expired,
//	returns `nil`.
//
// [valkey.io]: https://valkey.io/commands/bzpopmax/
func (client *baseClient) BZPopMax(
	ctx context.Context,
	keys []string,
	timeoutSecs float64,
) (Result[KeyWithMemberAndScore], error) {
	args := append(keys, utils.FloatToString(timeoutSecs))

	result, err := client.executeCommand(ctx, C.BZPopMax, args)
	if err != nil {
		return CreateNilKeyWithMemberAndScoreResult(), err
	}

	return handleKeyWithMemberAndScoreResponse(result)
}

// Removes and returns up to `count` members from the first non-empty sorted set
// among the provided `keys`, based on the specified `scoreFilter` criteria.
//
// See [valkey.io] for details.
//
// Parameters:
//
//	ctx - The context for controlling the command execution.
//	keys - A list of keys representing sorted sets to check for elements.
//	scoreFilter - Specifies whether to pop members with the lowest (`options.MIN`)
//	 or highest (`options.MAX`) scores.
//	opts -  Additional options, such as specifying the maximum number of elements to pop.
//
// Return value:
//
//	A `Result` containing a `KeyWithArrayOfMembersAndScores` object.
//	If no elements could be popped from the provided keys, returns `nil`.
//
// [valkey.io]: https://valkey.io/commands/zmpop/
func (client *baseClient) ZMPopWithOptions(
	ctx context.Context,
	keys []string,
	scoreFilter options.ScoreFilter,
	opts options.ZPopOptions,
) (Result[KeyWithArrayOfMembersAndScores], error) {
	scoreFilterStr, err := scoreFilter.ToString()
	if err != nil {
		return CreateNilKeyWithArrayOfMembersAndScoresResult(), err
	}

	optArgs, err := opts.ToArgs(true)
	if err != nil {
		return CreateNilKeyWithArrayOfMembersAndScoresResult(), err
	}

	args := append([]string{strconv.Itoa(len(keys))}, keys...)
	args = append(args, scoreFilterStr)
	args = append(args, optArgs...)

	result, err := client.executeCommand(ctx, C.ZMPop, args)
	if err != nil {
		return CreateNilKeyWithArrayOfMembersAndScoresResult(), err
	}

	return handleKeyWithArrayOfMembersAndScoresResponse(result)
}

// Pops one or more member-score pairs from the first non-empty sorted set,
// with the given keys being checked in the order provided.
//
// See [valkey.io] for details.
//
// Parameters:
//
//	ctx - The context for controlling the command execution.
//	keys - An array of keys to check for elements.
//	scoreFilter - Pop criteria - either [api.MIN] or [api.MAX] to pop members with the lowest/highest scores.
//
// Return value:
//
//	 A `KeyWithArrayOfMembersAndScores` struct containing:
//	- The key from which the elements were popped.
//	- An array of member-score pairs of the popped elements.
//	  Returns `nil` if no member could be popped.
//
// [valkey.io]: https://valkey.io/commands/zmpop/
func (client *baseClient) ZMPop(
	ctx context.Context,
	keys []string,
	scoreFilter options.ScoreFilter,
) (Result[KeyWithArrayOfMembersAndScores], error) {
	scoreFilterStr, err := scoreFilter.ToString()
	if err != nil {
		return CreateNilKeyWithArrayOfMembersAndScoresResult(), err
	}

	args := make([]string, 0, len(keys)+3)
	args = append(args, strconv.Itoa(len(keys)))
	args = append(args, keys...)
	args = append(args, scoreFilterStr)

	result, err := client.executeCommand(ctx, C.ZMPop, args)
	if err != nil {
		return CreateNilKeyWithArrayOfMembersAndScoresResult(), err
	}

	return handleKeyWithArrayOfMembersAndScoresResponse(result)
}

// Adds geospatial members with their positions to the specified sorted set stored at `key`.
// If a member is already a part of the sorted set, its position is updated.
//
// See [valkey.io] for details.
//
// Parameters:
//
//	ctx - The context for controlling the command execution.
//	key - The key of the sorted set.
//	membersToGeospatialData - A map of member names to their corresponding positions. See [options.GeospatialData].
//	  The command will report an error when index coordinates are out of the specified range.
//
// Return value:
//
//	The number of elements added to the sorted set.
//
// [valkey.io]: https://valkey.io/commands/geoadd/
func (client *baseClient) GeoAdd(
	ctx context.Context,
	key string,
	membersToGeospatialData map[string]options.GeospatialData,
) (int64, error) {
	result, err := client.executeCommand(ctx,
		C.GeoAdd,
		append([]string{key}, options.MapGeoDataToArray(membersToGeospatialData)...),
	)
	if err != nil {
		return defaultIntResponse, err
	}
	return handleIntResponse(result)
}

// Adds geospatial members with their positions to the specified sorted set stored at `key`.
// If a member is already a part of the sorted set, its position is updated.
//
// See [valkey.io] for details.
//
// Parameters:
//
//	ctx - The context for controlling the command execution.
//	key - The key of the sorted set.
//	membersToGeospatialData - A map of member names to their corresponding positions. See [options.GeospatialData].
//	  The command will report an error when index coordinates are out of the specified range.
//	geoAddOptions - The options for the GeoAdd command, see - [options.GeoAddOptions].
//
// Return value:
//
//	The number of elements added to the sorted set.
//
// [valkey.io]: https://valkey.io/commands/geoadd/
func (client *baseClient) GeoAddWithOptions(
	ctx context.Context,
	key string,
	membersToGeospatialData map[string]options.GeospatialData,
	geoAddOptions options.GeoAddOptions,
) (int64, error) {
	args := []string{key}
	optionsArgs, err := geoAddOptions.ToArgs()
	if err != nil {
		return defaultIntResponse, err
	}
	args = append(args, optionsArgs...)
	args = append(args, options.MapGeoDataToArray(membersToGeospatialData)...)
	result, err := client.executeCommand(ctx, C.GeoAdd, args)
	if err != nil {
		return defaultIntResponse, err
	}
	return handleIntResponse(result)
}

// Returns the GeoHash strings representing the positions of all the specified
// `members` in the sorted set stored at the `key`.
//
// See [valkey.io] for details.
//
// Parameters:
//
//	ctx - The context for controlling the command execution.
//	key -  The key of the sorted set.
//	members - The array of members whose GeoHash strings are to be retrieved.
//
// Returns value:
//
//	An array of GeoHash strings representing the positions of the specified members stored
//	at key. If a member does not exist in the sorted set, a `nil` value is returned
//	for that member.
//
// [valkey.io]: https://valkey.io/commands/geohash/
func (client *baseClient) GeoHash(ctx context.Context, key string, members []string) ([]string, error) {
	result, err := client.executeCommand(ctx,
		C.GeoHash,
		append([]string{key}, members...),
	)
	if err != nil {
		return nil, err
	}
	return handleStringArrayResponse(result)
}

// Returns the positions (longitude,latitude) of all the specified members of the
// geospatial index represented by the sorted set at key.
//
// See [valkey.io] for details.
//
// Parameters:
//
//	ctx - The context for controlling the command execution.
//	key - The key of the sorted set.
//	members - The members of the sorted set.
//
// Return value:
//
//	A 2D `array` which represent positions (longitude and latitude) corresponding to the given members.
//	If a member does not exist, its position will be `nil`.
//
// [valkey.io]: https://valkey.io/commands/geopos/
func (client *baseClient) GeoPos(ctx context.Context, key string, members []string) ([][]float64, error) {
	args := []string{key}
	args = append(args, members...)
	result, err := client.executeCommand(ctx, C.GeoPos, args)
	if err != nil {
		return nil, err
	}
	return handle2DFloat64OrNullArrayResponse(result)
}

// Returns the distance between `member1` and `member2` saved in the
// geospatial index stored at `key`.
//
// See [valkey.io] for details.
//
// Parameters:
//
//	ctx - The context for controlling the command execution.
//	key - The key of the sorted set.
//	member1 - The name of the first member.
//	member2 - The name of the second member.
//
// Return value:
//
//	The distance between `member1` and `member2`. If one or both members do not exist,
//	or if the key does not exist, returns `nil`. The default
//	unit is meters, see - [options.Meters]
//
// [valkey.io]: https://valkey.io/commands/geodist/
func (client *baseClient) GeoDist(ctx context.Context, key string, member1 string, member2 string) (Result[float64], error) {
	result, err := client.executeCommand(ctx,
		C.GeoDist,
		[]string{key, member1, member2},
	)
	if err != nil {
		return CreateNilFloat64Result(), err
	}
	return handleFloatOrNilResponse(result)
}

// Returns the distance between `member1` and `member2` saved in the
// geospatial index stored at `key`.
//
// See [valkey.io] for details.
//
// Parameters:
//
//	ctx - The context for controlling the command execution.
//	key - The key of the sorted set.
//	member1 - The name of the first member.
//	member2 - The name of the second member.
//	unit - The unit of distance measurement - see [options.GeoUnit].
//
// Return value:
//
//	The distance between `member1` and `member2`. If one or both members
//	do not exist, or if the key does not exist, returns `nil`.
//
// [valkey.io]: https://valkey.io/commands/geodist/
func (client *baseClient) GeoDistWithUnit(
	ctx context.Context,
	key string,
	member1 string,
	member2 string,
	unit options.GeoUnit,
) (Result[float64], error) {
	result, err := client.executeCommand(ctx,
		C.GeoDist,
		[]string{key, member1, member2, string(unit)},
	)
	if err != nil {
		return CreateNilFloat64Result(), err
	}
	return handleFloatOrNilResponse(result)
}

// Returns the members of a sorted set populated with geospatial information using [GeoAdd],
// which are within the borders of the area specified by a given shape.
//
// Since:
//
//	Valkey 6.2.0 and above.
//
// See [valkey.io] for more details.
//
// Parameters:
//
//	ctx - The context for controlling the command execution.
//	key - The key of the sorted set.
//	searchFrom - The query's center point options, could be one of:
//		- `MemberOrigin` to use the position of the given existing member in the sorted
//	          set.
//		- `CoordOrigin` to use the given longitude and latitude coordinates.
//	searchByShape - The query's shape options:
//		- `BYRADIUS` to search inside circular area according to given radius.
//		- `BYBOX` to search inside an axis-aligned rectangle, determined by height and width.
//	resultOptions - Optional inputs for sorting/limiting the results.
//	infoOptions - The optional inputs to request additional information.
//
// Return value:
//
//	An array of [options.Location] containing the following information:
//	 - The coordinates as a [options.GeospatialData] object.
//	 - The member (location) name.
//	 - The distance from the center as a `float64`, in the same unit specified for
//	   `searchByShape`.
//	 - The geohash of the location as a `int64`.
//
// [valkey.io]: https://valkey.io/commands/geosearch/
func (client *baseClient) GeoSearchWithFullOptions(
	ctx context.Context,
	key string,
	searchFrom options.GeoSearchOrigin,
	searchByShape options.GeoSearchShape,
	resultOptions options.GeoSearchResultOptions,
	infoOptions options.GeoSearchInfoOptions,
) ([]options.Location, error) {
	args := []string{key}
	searchFromArgs, err := searchFrom.ToArgs()
	if err != nil {
		return nil, err
	}
	args = append(args, searchFromArgs...)
	searchByShapeArgs, err := searchByShape.ToArgs()
	if err != nil {
		return nil, err
	}
	args = append(args, searchByShapeArgs...)
	infoOptionsArgs, err := infoOptions.ToArgs()
	if err != nil {
		return nil, err
	}
	args = append(args, infoOptionsArgs...)
	resultOptionsArgs, err := resultOptions.ToArgs()
	if err != nil {
		return nil, err
	}
	args = append(args, resultOptionsArgs...)
	result, err := client.executeCommand(ctx, C.GeoSearch, args)
	if err != nil {
		return nil, err
	}
	return handleLocationArrayResponse(result)
}

// Returns the members of a sorted set populated with geospatial information using [GeoAdd],
// which are within the borders of the area specified by a given shape.
//
// Since:
//
//	Valkey 6.2.0 and above.
//
// See [valkey.io] for more details.
//
// Parameters:
//
//	ctx - The context for controlling the command execution.
//	key - The key of the sorted set.
//	searchFrom - The query's center point options, could be one of:
//		- `MemberOrigin` to use the position of the given existing member in the sorted
//	         set.
//		- `CoordOrigin` to use the given longitude and latitude coordinates.
//	searchByShape - The query's shape options:
//		- `BYRADIUS` to search inside circular area according to given radius.
//		- `BYBOX` to search inside an axis-aligned rectangle, determined by height and width.
//	resultOptions - Optional inputs for sorting/limiting the results.
//
// Return value:
//
//	An array of matched member names.
//
// [valkey.io]: https://valkey.io/commands/geosearch/
func (client *baseClient) GeoSearchWithResultOptions(
	ctx context.Context,
	key string,
	searchFrom options.GeoSearchOrigin,
	searchByShape options.GeoSearchShape,
	resultOptions options.GeoSearchResultOptions,
) ([]string, error) {
	args := []string{key}
	searchFromArgs, err := searchFrom.ToArgs()
	if err != nil {
		return nil, err
	}
	args = append(args, searchFromArgs...)
	searchByShapeArgs, err := searchByShape.ToArgs()
	if err != nil {
		return nil, err
	}
	args = append(args, searchByShapeArgs...)
	resultOptionsArgs, err := resultOptions.ToArgs()
	if err != nil {
		return nil, err
	}
	args = append(args, resultOptionsArgs...)

	result, err := client.executeCommand(ctx, C.GeoSearch, args)
	if err != nil {
		return nil, err
	}
	return handleStringArrayResponse(result)
}

// Returns the members of a sorted set populated with geospatial information using [GeoAdd],
// which are within the borders of the area specified by a given shape.
//
// Since:
//
//	Valkey 6.2.0 and above.
//
// See [valkey.io] for more details.
//
// Parameters:
//
//	ctx - The context for controlling the command execution.
//	key - The key of the sorted set.
//	searchFrom - The query's center point options, could be one of:
//		- `MemberOrigin` to use the position of the given existing member in the sorted
//	         set.
//		- `CoordOrigin` to use the given longitude and latitude coordinates.
//	searchByShape - The query's shape options:
//		- `BYRADIUS` to search inside circular area according to given radius.
//		- `BYBOX` to search inside an axis-aligned rectangle, determined by height and width.
//	infoOptions - The optional inputs to request additional information.
//
// Return value:
//
//	An array of [options.Location] containing the following information:
//	 - The coordinates as a [options.GeospatialData] object.
//	 - The member (location) name.
//	 - The distance from the center as a `float64`, in the same unit specified for
//	   `searchByShape`.
//	 - The geohash of the location as a `int64`.
//
// [valkey.io]: https://valkey.io/commands/geosearch/
func (client *baseClient) GeoSearchWithInfoOptions(
	ctx context.Context,
	key string,
	searchFrom options.GeoSearchOrigin,
	searchByShape options.GeoSearchShape,
	infoOptions options.GeoSearchInfoOptions,
) ([]options.Location, error) {
	return client.GeoSearchWithFullOptions(
		ctx,
		key,
		searchFrom,
		searchByShape,
		*options.NewGeoSearchResultOptions(),
		infoOptions,
	)
}

// Returns the members of a sorted set populated with geospatial information using [GeoAdd],
// which are within the borders of the area specified by a given shape.
//
// Since:
//
//	Valkey 6.2.0 and above.
//
// See [valkey.io] for more details.
//
// Parameters:
//
//	ctx - The context for controlling the command execution.
//	key - The key of the sorted set.
//	searchFrom - The query's center point options, could be one of:
//		- `MemberOrigin` to use the position of the given existing member in the sorted
//	         set.
//		- `CoordOrigin` to use the given longitude and latitude coordinates.
//	searchByShape - The query's shape options:
//		- `BYRADIUS` to search inside circular area according to given radius.
//		- `BYBOX` to search inside an axis-aligned rectangle, determined by height and width.
//
// Return value:
//
//	An array of matched member names.
//
// [valkey.io]: https://valkey.io/commands/geosearch/
func (client *baseClient) GeoSearch(
	ctx context.Context,
	key string,
	searchFrom options.GeoSearchOrigin,
	searchByShape options.GeoSearchShape,
) ([]string, error) {
	return client.GeoSearchWithResultOptions(
		ctx,
		key,
		searchFrom,
		searchByShape,
		*options.NewGeoSearchResultOptions(),
	)
}

// Searches for members in a sorted set stored at `sourceKey` representing geospatial data
// within a circular or rectangular area and stores the result in `destinationKey`. If
// `destinationKey` already exists, it is overwritten. Otherwise, a new sorted set will be
// created. To get the result directly, see [GeoSearchWithFullOptions].
//
// Since:
//
//	Valkey 6.2.0 and above.
//
// Note: When in cluster mode, `destinationKey` and `sourceKey` must map to the same hash slot.
//
// See [valkey.io] for more details.
//
// Parameters:
//
//	ctx - The context for controlling the command execution.
//	destinationKey - The key of the sorted set to store the result.
//	sourceKey - The key of the sorted set to search.
//	searchFrom - The query's center point options, could be one of:
//		 - `MemberOrigin` to use the position of the given existing member in the sorted
//	          set.
//		 - `CoordOrigin` to use the given longitude and latitude coordinates.
//	searchByShape - The query's shape options:
//		 - `BYRADIUS` to search inside circular area according to given radius.
//		 - `BYBOX` to search inside an axis-aligned rectangle, determined by height and width.
//	resultOptions - Optional inputs for sorting/limiting the results.
//	infoOptions - The optional inputs to request additional information.
//
// Return value:
//
//	The number of elements in the resulting set.
//
// [valkey.io]: https://valkey.io/commands/geosearchstore/
func (client *baseClient) GeoSearchStoreWithFullOptions(
	ctx context.Context,
	destinationKey string,
	sourceKey string,
	searchFrom options.GeoSearchOrigin,
	searchByShape options.GeoSearchShape,
	resultOptions options.GeoSearchResultOptions,
	infoOptions options.GeoSearchStoreInfoOptions,
) (int64, error) {
	args := []string{destinationKey, sourceKey}
	searchFromArgs, err := searchFrom.ToArgs()
	if err != nil {
		return defaultIntResponse, err
	}
	args = append(args, searchFromArgs...)
	searchByShapeArgs, err := searchByShape.ToArgs()
	if err != nil {
		return defaultIntResponse, err
	}
	args = append(args, searchByShapeArgs...)
	resultOptionsArgs, err := resultOptions.ToArgs()
	if err != nil {
		return defaultIntResponse, err
	}
	args = append(args, resultOptionsArgs...)
	infoOptionsArgs, err := infoOptions.ToArgs()
	if err != nil {
		return defaultIntResponse, err
	}
	args = append(args, infoOptionsArgs...)

	result, err := client.executeCommand(ctx, C.GeoSearchStore, args)
	if err != nil {
		return defaultIntResponse, err
	}
	return handleIntResponse(result)
}

// Searches for members in a sorted set stored at `sourceKey` representing geospatial data
// within a circular or rectangular area and stores the result in `destinationKey`. If
// `destinationKey` already exists, it is overwritten. Otherwise, a new sorted set will be
// created. To get the result directly, see [GeoSearchWithFullOptions].
//
// Since:
//
//	Valkey 6.2.0 and above.
//
// Note: When in cluster mode, `destinationKey` and `sourceKey` must map to the same hash slot.
//
// See [valkey.io] for more details.
//
// Parameters:
//
//	ctx - The context for controlling the command execution.
//	destinationKey - The key of the sorted set to store the result.
//	sourceKey - The key of the sorted set to search.
//	searchFrom - The query's center point options, could be one of:
//		 - `MemberOrigin` to use the position of the given existing member in the sorted
//	          set.
//		 - `CoordOrigin` to use the given longitude and latitude coordinates.
//	searchByShape - The query's shape options:
//		 - `BYRADIUS` to search inside circular area according to given radius.
//		 - `BYBOX` to search inside an axis-aligned rectangle, determined by height and width.
//
// Return value:
//
//	The number of elements in the resulting set.
//
// [valkey.io]: https://valkey.io/commands/geosearchstore/
func (client *baseClient) GeoSearchStore(
	ctx context.Context,
	destinationKey string,
	sourceKey string,
	searchFrom options.GeoSearchOrigin,
	searchByShape options.GeoSearchShape,
) (int64, error) {
	return client.GeoSearchStoreWithFullOptions(
		ctx,
		destinationKey,
		sourceKey,
		searchFrom,
		searchByShape,
		*options.NewGeoSearchResultOptions(),
		*options.NewGeoSearchStoreInfoOptions(),
	)
}

// Searches for members in a sorted set stored at `sourceKey` representing geospatial data
// within a circular or rectangular area and stores the result in `destinationKey`. If
// `destinationKey` already exists, it is overwritten. Otherwise, a new sorted set will be
// created. To get the result directly, see [GeoSearchWithFullOptions].
//
// Since:
//
//	Valkey 6.2.0 and above.
//
// Note: When in cluster mode, `destinationKey` and `sourceKey` must map to the same hash slot.
//
// See [valkey.io] for more details.
//
// Parameters:
//
//	ctx - The context for controlling the command execution.
//	destinationKey - The key of the sorted set to store the result.
//	sourceKey - The key of the sorted set to search.
//	searchFrom - The query's center point options, could be one of:
//		 - `MemberOrigin` to use the position of the given existing member in the sorted
//	          set.
//		 - `CoordOrigin` to use the given longitude and latitude coordinates.
//	searchByShape - The query's shape options:
//		 - `BYRADIUS` to search inside circular area according to given radius.
//		 - `BYBOX` to search inside an axis-aligned rectangle, determined by height and width.
//	resultOptions - Optional inputs for sorting/limiting the results.
//
// Return value:
//
//	The number of elements in the resulting set.
//
// [valkey.io]: https://valkey.io/commands/geosearchstore/
func (client *baseClient) GeoSearchStoreWithResultOptions(
	ctx context.Context,
	destinationKey string,
	sourceKey string,
	searchFrom options.GeoSearchOrigin,
	searchByShape options.GeoSearchShape,
	resultOptions options.GeoSearchResultOptions,
) (int64, error) {
	return client.GeoSearchStoreWithFullOptions(
		ctx,
		destinationKey,
		sourceKey,
		searchFrom,
		searchByShape,
		resultOptions,
		*options.NewGeoSearchStoreInfoOptions(),
	)
}

// Searches for members in a sorted set stored at `sourceKey` representing geospatial data
// within a circular or rectangular area and stores the result in `destinationKey`. If
// `destinationKey` already exists, it is overwritten. Otherwise, a new sorted set will be
// created. To get the result directly, see [GeoSearchWithFullOptions].
//
// Since:
//
//	Valkey 6.2.0 and above.
//
// Note: When in cluster mode, `destinationKey` and `sourceKey` must map to the same hash slot.
//
// See [valkey.io] for more details.
//
// Parameters:
//
//	ctx - The context for controlling the command execution.
//	destinationKey - The key of the sorted set to store the result.
//	sourceKey - The key of the sorted set to search.
//	searchFrom - The query's center point options, could be one of:
//		 - `MemberOrigin` to use the position of the given existing member in the sorted
//	          set.
//		 - `CoordOrigin` to use the given longitude and latitude coordinates.
//	searchByShape - The query's shape options:
//		 - `BYRADIUS` to search inside circular area according to given radius.
//		 - `BYBOX` to search inside an axis-aligned rectangle, determined by height and width.
//	infoOptions - The optional inputs to request additional information.
//
// Return value:
//
//	The number of elements in the resulting set.
//
// [valkey.io]: https://valkey.io/commands/geosearchstore/
func (client *baseClient) GeoSearchStoreWithInfoOptions(
	ctx context.Context,
	destinationKey string,
	sourceKey string,
	searchFrom options.GeoSearchOrigin,
	searchByShape options.GeoSearchShape,
	infoOptions options.GeoSearchStoreInfoOptions,
) (int64, error) {
	return client.GeoSearchStoreWithFullOptions(
		ctx,
		destinationKey,
		sourceKey,
		searchFrom,
		searchByShape,
		*options.NewGeoSearchResultOptions(),
		infoOptions,
	)
}

// Loads a library to Valkey.
//
// Since:
//
//	Valkey 7.0 and above.
//
// See [valkey.io] for more details.
//
// Parameters:
//
//	ctx - The context for controlling the command execution.
//	libraryCode - The source code that implements the library.
//	replace - Whether the given library should overwrite a library with the same name if it
//	already exists.
//
// Return value:
//
//	The library name that was loaded.
//
// [valkey.io]: https://valkey.io/commands/function-load/
func (client *baseClient) FunctionLoad(ctx context.Context, libraryCode string, replace bool) (string, error) {
	args := []string{}
	if replace {
		args = append(args, options.ReplaceKeyword)
	}
	args = append(args, libraryCode)
	result, err := client.executeCommand(ctx, C.FunctionLoad, args)
	if err != nil {
		return DefaultStringResponse, err
	}
	return handleStringResponse(result)
}

// Deletes all function libraries.
//
// Since:
//
//	Valkey 7.0 and above.
//
// See [valkey.io] for details.
//
// Parameters:
//
//	ctx - The context for controlling the command execution.
//
// Return value:
//
//	`OK`
//
// [valkey.io]: https://valkey.io/commands/function-flush/
func (client *baseClient) FunctionFlush(ctx context.Context) (string, error) {
	result, err := client.executeCommand(ctx, C.FunctionFlush, []string{})
	if err != nil {
		return DefaultStringResponse, err
	}
	return handleOkResponse(result)
}

// Deletes all function libraries in synchronous mode.
//
// Since:
//
//	Valkey 7.0 and above.
//
// See [valkey.io] for more details.
//
// Parameters:
//
//	ctx - The context for controlling the command execution.
//
// Return value:
//
//	`OK`
//
// [valkey.io]: https://valkey.io/commands/function-flush/
func (client *baseClient) FunctionFlushSync(ctx context.Context) (string, error) {
	result, err := client.executeCommand(ctx, C.FunctionFlush, []string{string(options.SYNC)})
	if err != nil {
		return DefaultStringResponse, err
	}
	return handleOkResponse(result)
}

// Deletes all function libraries in asynchronous mode.
//
// Since:
//
//	Valkey 7.0 and above.
//
// See [valkey.io] for more details.
//
// Parameters:
//
//	ctx - The context for controlling the command execution.
//
// Return value:
//
//	`OK`
//
// [valkey.io]: https://valkey.io/commands/function-flush/
func (client *baseClient) FunctionFlushAsync(ctx context.Context) (string, error) {
	result, err := client.executeCommand(ctx, C.FunctionFlush, []string{string(options.ASYNC)})
	if err != nil {
		return DefaultStringResponse, err
	}
	return handleOkResponse(result)
}

// Invokes a previously loaded function.
// The command will be routed to a primary random node.
// To route to a replica please refer to [FCallReadOnly].
//
// Since:
//
//	Valkey 7.0 and above.
//
// See [valkey.io] for more details.
//
// Parameters:
//
//	ctx - The context for controlling the command execution.
//	function - The function name.
//
// Return value:
//
//	The invoked function's return value.
//
// [valkey.io]: https://valkey.io/commands/fcall/
func (client *baseClient) FCall(ctx context.Context, function string) (any, error) {
	result, err := client.executeCommand(ctx, C.FCall, []string{function, utils.IntToString(0)})
	if err != nil {
		return nil, err
	}
	return handleAnyResponse(result)
}

// Invokes a previously loaded read-only function.
// This command is routed depending on the client's {@link ReadFrom} strategy.
//
// Since:
//
//	Valkey 7.0 and above.
//
// See [valkey.io] for more details.
//
// Parameters:
//
//	ctx - The context for controlling the command execution.
//	function - The function name.
//
// Return value:
//
//	The invoked function's return value.
//
// [valkey.io]: https://valkey.io/commands/fcall_ro/
func (client *baseClient) FCallReadOnly(ctx context.Context, function string) (any, error) {
	result, err := client.executeCommand(ctx, C.FCallReadOnly, []string{function, utils.IntToString(0)})
	if err != nil {
		return nil, err
	}
	return handleAnyResponse(result)
}

// Invokes a previously loaded function.
// This command is routed to primary nodes only.
// To route to a replica please refer to [FCallReadOnly].
//
// Since:
//
//	Valkey 7.0 and above.
//
// See [valkey.io] for more details.
//
// Parameters:
//
//	ctx - The context for controlling the command execution.
//	function - The function name.
//	keys - An `array` of keys accessed by the function. To ensure the correct
//	   execution of functions, both in standalone and clustered deployments, all names of keys
//	   that a function accesses must be explicitly provided as `keys`.
//	arguments - An `array` of `function` arguments. `arguments` should not represent names of keys.
//
// Return value:
//
//	The invoked function's return value.
//
// [valkey.io]: https://valkey.io/commands/fcall/
func (client *baseClient) FCallWithKeysAndArgs(
	ctx context.Context,
	function string,
	keys []string,
	args []string,
) (any, error) {
	cmdArgs := []string{function, utils.IntToString(int64(len(keys)))}
	cmdArgs = append(cmdArgs, keys...)
	cmdArgs = append(cmdArgs, args...)
	result, err := client.executeCommand(ctx, C.FCall, cmdArgs)
	if err != nil {
		return nil, err
	}
	return handleAnyResponse(result)
}

// Invokes a previously loaded read-only function.
// This command is routed depending on the client's {@link ReadFrom} strategy.
//
// Note: When in cluster mode, all `keys` must map to the same hash slot.
//
// Since:
//
//	Valkey 7.0 and above.
//
// See [valkey.io] for more details.
//
// Parameters:
//
//	ctx - The context for controlling the command execution.
//	function - The function name.
//	keys - An `array` of keys accessed by the function. To ensure the correct
//	   execution of functions, both in standalone and clustered deployments, all names of keys
//	   that a function accesses must be explicitly provided as `keys`.
//	arguments - An `array` of `function` arguments. `arguments` should not represent names of keys.
//
// Return value:
//
//	The invoked function's return value.
//
// [valkey.io]: https://valkey.io/commands/fcall_ro/
func (client *baseClient) FCallReadOnlyWithKeysAndArgs(
	ctx context.Context,
	function string,
	keys []string,
	args []string,
) (any, error) {
	cmdArgs := []string{function, utils.IntToString(int64(len(keys)))}
	cmdArgs = append(cmdArgs, keys...)
	cmdArgs = append(cmdArgs, args...)
	result, err := client.executeCommand(ctx, C.FCallReadOnly, cmdArgs)
	if err != nil {
		return nil, err
	}
	return handleAnyResponse(result)
}

// Lists the currently active channels.
//
// When used in cluster mode, the command is routed to all nodes and aggregates
// the responses into a single array.
//
// See [valkey.io] for details.
//
// Parameters:
//
//	ctx - The context for controlling the command execution.
//
// Return value:
//
//	An array of active channel names.
//
// [valkey.io]: https://valkey.io/commands/pubsub-channels
func (client *baseClient) PubSubChannels(ctx context.Context) ([]string, error) {
	result, err := client.executeCommand(ctx, C.PubSubChannels, []string{})
	if err != nil {
		return nil, err
	}

	return handleStringArrayResponse(result)
}

// Lists the currently active channels matching the specified pattern.
//
// Pattern can be any glob-style pattern:
// - h?llo matches hello, hallo and hxllo
// - h*llo matches hllo and heeeello
// - h[ae]llo matches hello and hallo, but not hillo
//
// When used in cluster mode, the command is routed to all nodes and aggregates
// the responses into a single array.
//
// See [valkey.io] for details.
//
// Parameters:
//
//	ctx - The context for controlling the command execution.
//	pattern - The pattern to match channel names against.
//
// Return value:
//
//	An array of active channel names matching the pattern.
//
// [valkey.io]: https://valkey.io/commands/pubsub-channels
func (client *baseClient) PubSubChannelsWithPattern(ctx context.Context, pattern string) ([]string, error) {
	args := []string{pattern}
	result, err := client.executeCommand(ctx, C.PubSubChannels, args)
	if err != nil {
		return nil, err
	}

	return handleStringArrayResponse(result)
}

// Returns the number of patterns that are subscribed to by clients.
//
// This returns the total number of unique patterns that all clients are subscribed to,
// not the count of clients subscribed to patterns.
//
// When used in cluster mode, the command is routed to all nodes and aggregates
// the responses.
//
// See [valkey.io] for details.
//
// Parameters:
//
//	ctx - The context for controlling the command execution.
//
// Return value:
//
//	The number of patterns that are subscribed to by clients.
//
// [valkey.io]: https://valkey.io/commands/pubsub-numpat
func (client *baseClient) PubSubNumPat(ctx context.Context) (int64, error) {
	result, err := client.executeCommand(ctx, C.PubSubNumPat, []string{})
	if err != nil {
		return 0, err
	}

	return handleIntResponse(result)
}

// Returns the number of subscribers for the specified channels.
//
// The count only includes clients subscribed to exact channels, not pattern subscriptions.
// If no channels are specified, an empty map is returned.
//
// When used in cluster mode, the command is routed to all nodes and aggregates
// the responses into a single map.
//
// See [valkey.io] for details.
//
// Parameters:
//
//	ctx - The context for controlling the command execution.
//	channels - The channel names to get subscriber counts for.
//
// Return value:
//
//	A map of channel names to their subscriber counts.
//
// [valkey.io]: https://valkey.io/commands/pubsub-numsub
func (client *baseClient) PubSubNumSub(ctx context.Context, channels ...string) (map[string]int64, error) {
	result, err := client.executeCommand(ctx, C.PubSubNumSub, channels)
	if err != nil {
		return nil, err
	}

	return handleStringIntMapResponse(result)
}

// Kills a function that is currently executing.
//
// `FUNCTION KILL` terminates read-only functions only.
//
// Since:
//
//	Valkey 7.0 and above.
//
// Note:
//
//	When in cluster mode, this command will be routed to all nodes.
//
// See [valkey.io] for details.
//
// Parameters:
//
//	ctx - The context for controlling the command execution.
//
// Return value:
//
//	`OK` if function is terminated. Otherwise, throws an error.
//
// [valkey.io]: https://valkey.io/commands/function-kill/
func (client *baseClient) FunctionKill(ctx context.Context) (string, error) {
	result, err := client.executeCommand(ctx, C.FunctionKill, []string{})
	if err != nil {
		return DefaultStringResponse, err
	}
	return handleStringResponse(result)
}

// Returns information about the functions and libraries.
//
// Since:
//
//	Valkey 7.0 and above.
//
// See [valkey.io] for details.
//
// Parameters:
//
//	ctx - The context for controlling the command execution.
//	query - The query to use to filter the functions and libraries.
//
// Return value:
//
//	A list of info about queried libraries and their functions.
//
// [valkey.io]: https://valkey.io/commands/function-list/
func (client *baseClient) FunctionList(ctx context.Context, query FunctionListQuery) ([]LibraryInfo, error) {
	response, err := client.executeCommand(ctx, C.FunctionList, query.ToArgs())
	if err != nil {
		return nil, err
	}
	return handleFunctionListResponse(response)
}<|MERGE_RESOLUTION|>--- conflicted
+++ resolved
@@ -3957,16 +3957,10 @@
 //
 // Parameters:
 //
-<<<<<<< HEAD
-//	ctx - The context for controlling the command execution.
-//	key - The key of the set.
-//	member - The member to add to.
-//	increment - The increment to add to the member's score.
-=======
+//	ctx - The context for controlling the command execution.
 //	key - The key of the sorted set.
 //	member - A member in the sorted set to increment.
 //	increment - The score to increment the member.
->>>>>>> c787fe5d
 //
 // Return value:
 //
@@ -3999,16 +3993,10 @@
 //
 // Parameters:
 //
-<<<<<<< HEAD
-//	ctx - The context for controlling the command execution.
-//	key - The key of the set.
-//	member - The member to add to.
-//	increment - The increment to add to the member's score.
-=======
+//	ctx - The context for controlling the command execution.
 //	key - The key of the sorted set.
 //	member - A member in the sorted set to increment.
 //	increment - The score to increment the member.
->>>>>>> c787fe5d
 //	opts - The options for the command. See [ZAddOptions] for details.
 //
 // Return value:
