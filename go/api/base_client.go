--- conflicted
+++ resolved
@@ -1906,14 +1906,6 @@
 	return handleScanResponse(result)
 }
 
-<<<<<<< HEAD
-func (client *baseClient) Time() ([]Result[string], error) {
-	result, err := client.executeCommand(C.Time, []string{})
-	if err != nil {
-		return nil, err
-	}
-	return handleStringArrayResponse(result)
-=======
 // Returns stream message summary information for pending messages matching a stream and group.
 //
 // See [valkey.io] for details.
@@ -2039,5 +2031,12 @@
 		return CreateNilStringResult(), err
 	}
 	return handleStringOrNilResponse(result)
->>>>>>> b1a2c1f5
+}
+
+func (client *baseClient) Time() ([]Result[string], error) {
+	result, err := client.executeCommand(C.Time, []string{})
+	if err != nil {
+		return nil, err
+	}
+	return handleStringArrayResponse(result)
 }