// Copyright Valkey GLIDE Project Contributors - SPDX Identifier: Apache-2.0

package api

// #cgo LDFLAGS: -lglide_ffi
// #cgo !windows LDFLAGS: -lm
// #cgo darwin LDFLAGS: -framework Security
// #cgo darwin,amd64 LDFLAGS: -framework CoreFoundation
// #cgo linux,amd64 LDFLAGS: -L${SRCDIR}/../rustbin/x86_64-unknown-linux-gnu
// #cgo linux,arm64 LDFLAGS: -L${SRCDIR}/../rustbin/aarch64-unknown-linux-gnu
// #cgo darwin,arm64 LDFLAGS: -L${SRCDIR}/../rustbin/aarch64-apple-darwin
// #cgo darwin,amd64 LDFLAGS: -L${SRCDIR}/../rustbin/x86_64-apple-darwin
// #include "../lib.h"
//
// void successCallback(void *channelPtr, struct CommandResponse *message);
// void failureCallback(void *channelPtr, char *errMessage, RequestErrorType errType);
// void pubSubCallback(void *clientPtr, enum PushKind kind,
//                     const uint8_t *message, int64_t message_len,
//                     const uint8_t *channel, int64_t channel_len,
//                     const uint8_t *pattern, int64_t pattern_len);
import "C"

import (
	"context"
	"fmt"
	"math"
	"strconv"
	"sync"
	"unsafe"

	"github.com/valkey-io/valkey-glide/go/api/config"
	"github.com/valkey-io/valkey-glide/go/api/errors"
	"github.com/valkey-io/valkey-glide/go/api/options"
	"github.com/valkey-io/valkey-glide/go/protobuf"
	"github.com/valkey-io/valkey-glide/go/utils"
	"google.golang.org/protobuf/proto"
)

// BaseClient defines an interface for methods common to both [GlideClientCommands] and [GlideClusterClientCommands].
type BaseClient interface {
	StringCommands
	HashCommands
	ListCommands
	SetCommands
	StreamCommands
	SortedSetCommands
	HyperLogLogCommands
	GenericBaseCommands
	BitmapCommands
	GeoSpatialCommands
	ScriptingAndFunctionBaseCommands
	PubSubCommands
	PubSubHandler
	// Close terminates the client by closing all associated resources.
	Close()
}

const OK = "OK"

type payload struct {
	value *C.struct_CommandResponse
	error error
}

type clientConfiguration interface {
	toProtobuf() (*protobuf.ConnectionRequest, error)
}

type baseClient struct {
	pending        map[unsafe.Pointer]struct{}
	coreClient     unsafe.Pointer
	mu             sync.Mutex
	messageHandler *MessageHandler
}

// setMessageHandler assigns a message handler to the client for processing pub/sub messages
func (client *baseClient) setMessageHandler(handler *MessageHandler) {
	client.messageHandler = handler
}

// getMessageHandler returns the currently assigned message handler
func (client *baseClient) getMessageHandler() *MessageHandler {
	return client.messageHandler
}

// GetQueue returns the pub/sub queue for the client.
// This method is only available for clients that have a subscription,
// and returns an error if the client does not have a subscription.
func (client *baseClient) GetQueue() (*PubSubMessageQueue, error) {
	// MessageHandler is only configured when a subscription is defined
	if client.getMessageHandler() == nil {
		return nil, &errors.RequestError{Msg: "No subscriptions configured for this client"}
	}
	return client.getMessageHandler().GetQueue(), nil
}

// buildAsyncClientType safely initializes a C.ClientType with an AsyncClient_Body.
//
// It manually writes into the union field of the following C layout:
//
//	typedef struct ClientType {
//	    ClientType_Tag tag;
//	    union {
//	        AsyncClient_Body async_client;
//	    };
//	};
//
// Since cgo doesn’t support C unions directly, this is exposed in Go as:
//
//	type _Ctype_ClientType struct {
//	    tag   _Ctype_ClientType_Tag
//	    _     [4]uint8       // padding/alignment
//	    anon0 [16]uint8      // raw bytes of the union
//	}
//
// This function verifies that AsyncClient_Body fits in the union's underlying memory (anon0),
// and writes it using unsafe.Pointer.
//
// # Returns
// A fully initialized C.ClientType struct, or an error if layout validation fails.
func buildAsyncClientType(successCb C.SuccessCallback, failureCb C.FailureCallback) (C.ClientType, error) {
	var clientType C.ClientType
	clientType.tag = C.AsyncClient

	asyncBody := C.AsyncClient_Body{
		success_callback: successCb,
		failure_callback: failureCb,
	}

	// Validate that AsyncClient_Body fits in the union's allocated memory.
	if unsafe.Sizeof(C.AsyncClient_Body{}) > unsafe.Sizeof(clientType.anon0) {
		return clientType, fmt.Errorf(
			"internal client error: AsyncClient_Body size (%d bytes) exceeds union field size (%d bytes)",
			unsafe.Sizeof(C.AsyncClient_Body{}),
			unsafe.Sizeof(clientType.anon0),
		)
	}

	// Write asyncBody into the union using unsafe casting.
	anonPtr := unsafe.Pointer(&clientType.anon0[0])
	*(*C.AsyncClient_Body)(anonPtr) = asyncBody

	return clientType, nil
}

// Creates a connection by invoking the `create_client` function from Rust library via FFI.
// Passes the pointers to callback functions which will be invoked when the command succeeds or fails.
// Once the connection is established, this function invokes `free_connection_response` exposed by rust library to free the
// connection_response to avoid any memory leaks.
func createClient(config clientConfiguration) (*baseClient, error) {
	request, err := config.toProtobuf()
	if err != nil {
		return nil, err
	}
	msg, err := proto.Marshal(request)
	if err != nil {
		return nil, err
	}

	byteCount := len(msg)
	requestBytes := C.CBytes(msg)

	clientType, err := buildAsyncClientType(
		(C.SuccessCallback)(unsafe.Pointer(C.successCallback)),
		(C.FailureCallback)(unsafe.Pointer(C.failureCallback)),
	)
	if err != nil {
		return nil, &errors.ClosingError{Msg: err.Error()}
	}
	client := &baseClient{pending: make(map[unsafe.Pointer]struct{})}

	cResponse := (*C.struct_ConnectionResponse)(
		C.create_client(
			(*C.uchar)(requestBytes),
			C.uintptr_t(byteCount),
			&clientType,
			(C.PubSubCallback)(unsafe.Pointer(C.pubSubCallback)),
		),
	)
	defer C.free_connection_response(cResponse)
	cErr := cResponse.connection_error_message
	if cErr != nil {
		message := C.GoString(cErr)
		return nil, &errors.ConnectionError{Msg: message}
	}

	client.coreClient = cResponse.conn_ptr

	// Register the client in our registry using the pointer value from C
	registerClient(client, uintptr(cResponse.conn_ptr))

	return client, nil
}

// Close terminates the client by closing all associated resources.
func (client *baseClient) Close() {
	client.mu.Lock()
	defer client.mu.Unlock()

	if client.coreClient == nil {
		return
	}

	unregisterClient(uintptr(client.coreClient))

	C.close_client(client.coreClient)
	client.coreClient = nil

	// iterating the channel map while holding the lock guarantees those unsafe.Pointers is still valid
	// because holding the lock guarantees the owner of the unsafe.Pointer hasn't exit.
	for channelPtr := range client.pending {
		resultChannel := *(*chan payload)(channelPtr)
		resultChannel <- payload{value: nil, error: &errors.ClosingError{Msg: "ExecuteCommand failed. The client is closed."}}
	}
	client.pending = nil
}

func (client *baseClient) executeCommand(
	ctx context.Context,
	requestType C.RequestType,
	args []string,
) (*C.struct_CommandResponse, error) {
	return client.executeCommandWithRoute(ctx, requestType, args, nil)
}

func slotTypeToProtobuf(slotType config.SlotType) (protobuf.SlotTypes, error) {
	switch slotType {
	case config.SlotTypePrimary:
		return protobuf.SlotTypes_Primary, nil
	case config.SlotTypeReplica:
		return protobuf.SlotTypes_Replica, nil
	default:
		return protobuf.SlotTypes_Primary, &errors.RequestError{Msg: "Invalid slot type"}
	}
}

func routeToProtobuf(route config.Route) (*protobuf.Routes, error) {
	switch route := route.(type) {
	case config.SimpleNodeRoute:
		{
			var simpleRoute protobuf.SimpleRoutes
			switch route {
			case config.AllNodes:
				simpleRoute = protobuf.SimpleRoutes_AllNodes
			case config.AllPrimaries:
				simpleRoute = protobuf.SimpleRoutes_AllPrimaries
			case config.RandomRoute:
				simpleRoute = protobuf.SimpleRoutes_Random
			default:
				return nil, &errors.RequestError{Msg: "Invalid simple node route"}
			}
			return &protobuf.Routes{Value: &protobuf.Routes_SimpleRoutes{SimpleRoutes: simpleRoute}}, nil
		}
	case *config.SlotIdRoute:
		{
			slotType, err := slotTypeToProtobuf(route.SlotType)
			if err != nil {
				return nil, err
			}
			return &protobuf.Routes{
				Value: &protobuf.Routes_SlotIdRoute{
					SlotIdRoute: &protobuf.SlotIdRoute{
						SlotType: slotType,
						SlotId:   route.SlotID,
					},
				},
			}, nil
		}
	case *config.SlotKeyRoute:
		{
			slotType, err := slotTypeToProtobuf(route.SlotType)
			if err != nil {
				return nil, err
			}
			return &protobuf.Routes{
				Value: &protobuf.Routes_SlotKeyRoute{
					SlotKeyRoute: &protobuf.SlotKeyRoute{
						SlotType: slotType,
						SlotKey:  route.SlotKey,
					},
				},
			}, nil
		}
	case *config.ByAddressRoute:
		{
			return &protobuf.Routes{
				Value: &protobuf.Routes_ByAddressRoute{
					ByAddressRoute: &protobuf.ByAddressRoute{
						Host: route.Host,
						Port: route.Port,
					},
				},
			}, nil
		}
	default:
		return nil, &errors.RequestError{Msg: "Invalid route type"}
	}
}

func (client *baseClient) executeCommandWithRoute(
	ctx context.Context,
	requestType C.RequestType,
	args []string,
	route config.Route,
) (*C.struct_CommandResponse, error) {
	// Check if context is already done
	select {
	case <-ctx.Done():
		return nil, ctx.Err()
	default:
		// Continue with execution
	}

	var cArgsPtr *C.uintptr_t = nil
	var argLengthsPtr *C.ulong = nil
	if len(args) > 0 {
		cArgs, argLengths := toCStrings(args)
		cArgsPtr = &cArgs[0]
		argLengthsPtr = &argLengths[0]
	}

	var routeBytesPtr *C.uchar = nil
	var routeBytesCount C.uintptr_t = 0
	if route != nil {
		routeProto, err := routeToProtobuf(route)
		if err != nil {
			return nil, &errors.RequestError{Msg: "ExecuteCommand failed due to invalid route"}
		}
		msg, err := proto.Marshal(routeProto)
		if err != nil {
			return nil, err
		}

		routeBytesCount = C.uintptr_t(len(msg))
		routeBytesPtr = (*C.uchar)(C.CBytes(msg))
	}

	// make the channel buffered, so that we don't need to acquire the client.mu in the successCallback and failureCallback.
	resultChannel := make(chan payload, 1)
	resultChannelPtr := unsafe.Pointer(&resultChannel)

	pinner := pinner{}
	pinnedChannelPtr := uintptr(pinner.Pin(resultChannelPtr))
	defer pinner.Unpin()

	client.mu.Lock()
	if client.coreClient == nil {
		client.mu.Unlock()
		return nil, &errors.ClosingError{Msg: "ExecuteCommand failed. The client is closed."}
	}
	client.pending[resultChannelPtr] = struct{}{}
	C.command(
		client.coreClient,
		C.uintptr_t(pinnedChannelPtr),
		uint32(requestType),
		C.size_t(len(args)),
		cArgsPtr,
		argLengthsPtr,
		routeBytesPtr,
		routeBytesCount,
	)
	client.mu.Unlock()

	// Wait for result or context cancellation
	var payload payload
	select {
	case <-ctx.Done():
		client.mu.Lock()
		if client.pending != nil {
			delete(client.pending, resultChannelPtr)
		}
		client.mu.Unlock()
		return nil, ctx.Err()
	case payload = <-resultChannel:
		// Continue with normal processing
	}

	client.mu.Lock()
	if client.pending != nil {
		delete(client.pending, resultChannelPtr)
	}
	client.mu.Unlock()

	if payload.error != nil {
		return nil, payload.error
	}
	return payload.value, nil
}

// Zero copying conversion from go's []string into C pointers
func toCStrings(args []string) ([]C.uintptr_t, []C.ulong) {
	cStrings := make([]C.uintptr_t, len(args))
	stringLengths := make([]C.ulong, len(args))
	for i, str := range args {
		bytes := utils.StringToBytes(str)
		var ptr uintptr
		if len(str) > 0 {
			ptr = uintptr(unsafe.Pointer(&bytes[0]))
		}
		cStrings[i] = C.uintptr_t(ptr)
		stringLengths[i] = C.size_t(len(str))
	}
	return cStrings, stringLengths
}

func (client *baseClient) submitConnectionPasswordUpdate(
	ctx context.Context,
	password string,
	immediateAuth bool,
) (string, error) {
	// Check if context is already done
	select {
	case <-ctx.Done():
		return DefaultStringResponse, ctx.Err()
	default:
		// Continue with execution
	}

	// Create a channel to receive the result
	resultChannel := make(chan payload, 1)
	resultChannelPtr := unsafe.Pointer(&resultChannel)

	pinner := pinner{}
	pinnedChannelPtr := uintptr(pinner.Pin(resultChannelPtr))
	defer pinner.Unpin()

	client.mu.Lock()
	if client.coreClient == nil {
		client.mu.Unlock()
		return DefaultStringResponse, &errors.ClosingError{Msg: "UpdatePassword failed. The client is closed."}
	}
	client.pending[resultChannelPtr] = struct{}{}

	C.update_connection_password(
		client.coreClient,
		C.uintptr_t(pinnedChannelPtr),
		C.CString(password),
		C._Bool(immediateAuth),
	)
	client.mu.Unlock()

	// Wait for result or context cancellation
	var payload payload
	select {
	case <-ctx.Done():
		client.mu.Lock()
		if client.pending != nil {
			delete(client.pending, resultChannelPtr)
		}
		client.mu.Unlock()
		return DefaultStringResponse, ctx.Err()
	case payload = <-resultChannel:
		// Continue with normal processing
	}

	client.mu.Lock()
	if client.pending != nil {
		delete(client.pending, resultChannelPtr)
	}
	client.mu.Unlock()

	if payload.error != nil {
		return DefaultStringResponse, payload.error
	}

	return handleOkResponse(payload.value)
}

// Update the current connection with a new password.
//
// This method is useful in scenarios where the server password has changed or when utilizing
// short-lived passwords for enhanced security. It allows the client to update its password to
// reconnect upon disconnection without the need to recreate the client instance. This ensures
// that the internal reconnection mechanism can handle reconnection seamlessly, preventing the
// loss of in-flight commands.
//
// Note:
//
//	This method updates the client's internal password configuration and does not perform
//	password rotation on the server side.
//
// Parameters:
//
<<<<<<< HEAD
//	ctx - The context for controlling the command execution.
//	password - The new password to update the connection with.
//	immediateAuth - immediateAuth A boolean flag. If true, the client will
//	    authenticate immediately with the new password against all connections, Using AUTH
//	    command. If password supplied is an empty string, the client will not perform auth and a warning
//	    will be returned. The default is `false`.
=======
//	password - The new password to update the connection with.
//	immediateAuth - immediateAuth A boolean flag. If true, the client will authenticate immediately with the new password
//					against all connections, Using AUTH command. If password supplied is an empty string, the client will
//					not perform auth and a warning will be returned. The default is `false`.
>>>>>>> f569d3a5
//
// Return value:
//
//	`"OK"` response on success.
func (client *baseClient) UpdateConnectionPassword(ctx context.Context, password string, immediateAuth bool) (string, error) {
	return client.submitConnectionPasswordUpdate(ctx, password, immediateAuth)
}

// Update the current connection by removing the password.
//
// This method is useful in scenarios where the server password has changed or when utilizing
// short-lived passwords for enhanced security. It allows the client to update its password to
// reconnect upon disconnection without the need to recreate the client instance. This ensures
// that the internal reconnection mechanism can handle reconnection seamlessly, preventing the
// loss of in-flight commands.
//
// Note:
//
//	This method updates the client's internal password configuration and does not perform
//	password rotation on the server side.
//
// Parameters:
//
//	ctx - The context for controlling the command execution.
//
// Return value:
//
//	`"OK"` response on success.
func (client *baseClient) ResetConnectionPassword(ctx context.Context) (string, error) {
	return client.submitConnectionPasswordUpdate(ctx, "", false)
}

// Set the given key with the given value. The return value is a response from Valkey containing the string "OK".
//
// See [valkey.io] for details.
//
// Parameters:
//
//	ctx   - The context for controlling the command execution.
//	key   - The key to store.
//	value - The value to store with the given key.
//
// Return value:
//
//	`"OK"` response on success.
//
// [valkey.io]: https://valkey.io/commands/set/
func (client *baseClient) Set(ctx context.Context, key string, value string) (string, error) {
	result, err := client.executeCommand(ctx, C.Set, []string{key, value})
	if err != nil {
		return DefaultStringResponse, err
	}

	return handleOkResponse(result)
}

// SetWithOptions sets the given key with the given value using the given options. The return value is dependent on the
// passed options. If the value is successfully set, "OK" is returned. If value isn't set because of [OnlyIfExists] or
// [OnlyIfDoesNotExist] conditions, api.CreateNilStringResult() is returned. If [SetOptions#ReturnOldValue] is
// set, the old value is returned.
//
// See [valkey.io] for details.
//
// Parameters:
//
//	ctx     - The context for controlling the command execution.
//	key     - The key to store.
//	value   - The value to store with the given key.
//	options - The [api.SetOptions].
//
// Return value:
//
//	If the value is successfully set, return api.Result[string] containing "OK".
//	If value isn't set because of ConditionalSet.OnlyIfExists or ConditionalSet.OnlyIfDoesNotExist
//	or ConditionalSet.OnlyIfEquals conditions, return api.CreateNilStringResult().
//	If SetOptions.returnOldValue is set, return the old value as a String.
//
// [valkey.io]: https://valkey.io/commands/set/
func (client *baseClient) SetWithOptions(
	ctx context.Context,
	key string,
	value string,
	options options.SetOptions,
) (Result[string], error) {
	optionArgs, err := options.ToArgs()
	if err != nil {
		return CreateNilStringResult(), err
	}

	result, err := client.executeCommand(ctx, C.Set, append([]string{key, value}, optionArgs...))
	if err != nil {
		return CreateNilStringResult(), err
	}

	return handleOkOrStringOrNilResponse(result)
}

// Get string value associated with the given key, or api.CreateNilStringResult() is returned if no such key
// exists.
//
// See [valkey.io] for details.
//
// Parameters:
//
//	ctx - The context for controlling the command execution.
//	key - The key to be retrieved from the database.
//
// Return value:
//
//	If key exists, returns the value of key as a String. Otherwise, return [api.CreateNilStringResult()].
//
// [valkey.io]: https://valkey.io/commands/get/
func (client *baseClient) Get(ctx context.Context, key string) (Result[string], error) {
	result, err := client.executeCommand(ctx, C.Get, []string{key})
	if err != nil {
		return CreateNilStringResult(), err
	}

	return handleStringOrNilResponse(result)
}

// Get string value associated with the given key, or an empty string is returned [api.CreateNilStringResult()] if no such
// value exists.
//
// See [valkey.io] for details.
//
// Parameters:
//
//	ctx - The context for controlling the command execution.
//	key - The key to be retrieved from the database.
//
// Return value:
//
//	If key exists, returns the value of key as a Result[string]. Otherwise, return [api.CreateNilStringResult()].
//
// [valkey.io]: https://valkey.io/commands/getex/
func (client *baseClient) GetEx(ctx context.Context, key string) (Result[string], error) {
	result, err := client.executeCommand(ctx, C.GetEx, []string{key})
	if err != nil {
		return CreateNilStringResult(), err
	}

	return handleStringOrNilResponse(result)
}

// Get string value associated with the given key and optionally sets the expiration of the key.
//
// See [valkey.io] for details.
//
// Parameters:
//
//	ctx - The context for controlling the command execution.
//	key - The key to be retrieved from the database.
//	options - The [options.GetExOptions].
//
// Return value:
//
//	If key exists, returns the value of key as a Result[string]. Otherwise, return [api.CreateNilStringResult()].
//
// [valkey.io]: https://valkey.io/commands/getex/
func (client *baseClient) GetExWithOptions(
	ctx context.Context,
	key string,
	options options.GetExOptions,
) (Result[string], error) {
	optionArgs, err := options.ToArgs()
	if err != nil {
		return CreateNilStringResult(), err
	}

	result, err := client.executeCommand(ctx, C.GetEx, append([]string{key}, optionArgs...))
	if err != nil {
		return CreateNilStringResult(), err
	}

	return handleStringOrNilResponse(result)
}

// Sets multiple keys to multiple values in a single operation.
//
// Note:
//
//	In cluster mode, if keys in `keyValueMap` map to different hash slots, the command
//	will be split across these slots and executed separately for each. This means the command
//	is atomic only at the slot level. If one or more slot-specific requests fail, the entire
//	call will return the first encountered error, even though some requests may have succeeded
//	while others did not. If this behavior impacts your application logic, consider splitting
//	the request into sub-requests per slot to ensure atomicity.
//
// Parameters:
//
//	ctx - The context for controlling the command execution.
//	keyValueMap - A key-value map consisting of keys and their respective values to set.
//
// Return value:
//
//	`"OK"` on success.
//
// [valkey.io]: https://valkey.io/commands/mset/
func (client *baseClient) MSet(ctx context.Context, keyValueMap map[string]string) (string, error) {
	result, err := client.executeCommand(ctx, C.MSet, utils.MapToString(keyValueMap))
	if err != nil {
		return DefaultStringResponse, err
	}

	return handleOkResponse(result)
}

// Sets multiple keys to values if the key does not exist. The operation is atomic, and if one or more keys already exist,
// the entire operation fails.
//
// Note:
//
//	In cluster mode, if keys in `keyValueMap` map to different hash slots, the command
//	will be split across these slots and executed separately for each. This means the command
//	is atomic only at the slot level. If one or more slot-specific requests fail, the entire
//	call will return the first encountered error, even though some requests may have succeeded
//	while others did not. If this behavior impacts your application logic, consider splitting
//	the request into sub-requests per slot to ensure atomicity.
//
// Parameters:
//
//	ctx - The context for controlling the command execution.
//	keyValueMap - A key-value map consisting of keys and their respective values to set.
//
// Return value:
//
//	A bool containing true, if all keys were set. false, if no key was set.
//
// [valkey.io]: https://valkey.io/commands/msetnx/
func (client *baseClient) MSetNX(ctx context.Context, keyValueMap map[string]string) (bool, error) {
	result, err := client.executeCommand(ctx, C.MSetNX, utils.MapToString(keyValueMap))
	if err != nil {
		return defaultBoolResponse, err
	}

	return handleBoolResponse(result)
}

// Retrieves the values of multiple keys.
//
// Note:
//
//	In cluster mode, if keys in `keys` map to different hash slots, the command
//	will be split across these slots and executed separately for each. This means the command
//	is atomic only at the slot level. If one or more slot-specific requests fail, the entire
//	call will return the first encountered error, even though some requests may have succeeded
//	while others did not. If this behavior impacts your application logic, consider splitting
//	the request into sub-requests per slot to ensure atomicity.
//
// Parameters:
//
//	ctx - The context for controlling the command execution.
//	keys - A list of keys to retrieve values for.
//
// Return value:
//
//	An array of values corresponding to the provided keys.
//	If a key is not found, its corresponding value in the list will be a [api.CreateNilStringResult()]
//
// [valkey.io]: https://valkey.io/commands/mget/
func (client *baseClient) MGet(ctx context.Context, keys []string) ([]Result[string], error) {
	result, err := client.executeCommand(ctx, C.MGet, keys)
	if err != nil {
		return nil, err
	}

	return handleStringOrNilArrayResponse(result)
}

// Increments the number stored at key by one. If key does not exist, it is set to 0 before performing the operation.
//
// See [valkey.io] for details.
//
// Parameters:
//
//	ctx - The context for controlling the command execution.
//	key - The key to increment its value.
//
// Return value:
//
//	The value of `key` after the increment.
//
// [valkey.io]: https://valkey.io/commands/incr/
func (client *baseClient) Incr(ctx context.Context, key string) (int64, error) {
	result, err := client.executeCommand(ctx, C.Incr, []string{key})
	if err != nil {
		return defaultIntResponse, err
	}

	return handleIntResponse(result)
}

// Increments the number stored at key by amount. If key does not exist, it is set to 0 before performing the operation.
//
// See [valkey.io] for details.
//
// Parameters:
//
//	ctx - The context for controlling the command execution.
//	key    - The key to increment its value.
//	amount - The amount to increment.
//
// Return value:
//
//	The value of `key` after the increment.
//
// [valkey.io]: https://valkey.io/commands/incrby/
func (client *baseClient) IncrBy(ctx context.Context, key string, amount int64) (int64, error) {
	result, err := client.executeCommand(ctx, C.IncrBy, []string{key, utils.IntToString(amount)})
	if err != nil {
		return defaultIntResponse, err
	}

	return handleIntResponse(result)
}

// Increments the string representing a floating point number stored at key by amount. By using a negative increment value,
// the result is that the value stored at key is decremented. If key does not exist, it is set to `0` before performing the
// operation.
//
// See [valkey.io] for details.
//
// Parameters:
//
//	ctx - The context for controlling the command execution.
//	key    - The key to increment its value.
//	amount - The amount to increment.
//
// Return value:
//
//	The value of key after the increment.
//
// [valkey.io]: https://valkey.io/commands/incrbyfloat/
func (client *baseClient) IncrByFloat(ctx context.Context, key string, amount float64) (float64, error) {
	result, err := client.executeCommand(ctx,
		C.IncrByFloat,
		[]string{key, utils.FloatToString(amount)},
	)
	if err != nil {
		return defaultFloatResponse, err
	}

	return handleFloatResponse(result)
}

// Decrements the number stored at key by one. If key does not exist, it is set to 0 before performing the operation.
//
// See [valkey.io] for details.
//
// Parameters:
//
//	ctx - The context for controlling the command execution.
//	key - The key to decrement its value.
//
// Return value:
//
//	The value of `key` after the decrement.
//
// [valkey.io]: https://valkey.io/commands/decr/
func (client *baseClient) Decr(ctx context.Context, key string) (int64, error) {
	result, err := client.executeCommand(ctx, C.Decr, []string{key})
	if err != nil {
		return defaultIntResponse, err
	}

	return handleIntResponse(result)
}

// Decrements the number stored at code by amount. If key does not exist, it is set to 0 before performing the operation.
//
// See [valkey.io] for details.
//
// Parameters:
//
//	ctx - The context for controlling the command execution.
//	key    - The key to decrement its value.
//	amount - The amount to decrement.
//
// Return value:
//
//	The value of `key` after the decrement.
//
// [valkey.io]: https://valkey.io/commands/decrby/
func (client *baseClient) DecrBy(ctx context.Context, key string, amount int64) (int64, error) {
	result, err := client.executeCommand(ctx, C.DecrBy, []string{key, utils.IntToString(amount)})
	if err != nil {
		return defaultIntResponse, err
	}

	return handleIntResponse(result)
}

// Returns the length of the string value stored at key.
//
// See [valkey.io] for details.
//
// Parameters:
//
//	ctx - The context for controlling the command execution.
//	key - The key to check its length.
//
// Return value:
//
//	The length of the string value stored at `key`.
//	If key does not exist, it is treated as an empty string, and the command returns `0`.
//
// [valkey.io]: https://valkey.io/commands/strlen/
func (client *baseClient) Strlen(ctx context.Context, key string) (int64, error) {
	result, err := client.executeCommand(ctx, C.Strlen, []string{key})
	if err != nil {
		return defaultIntResponse, err
	}

	return handleIntResponse(result)
}

// Overwrites part of the string stored at key, starting at the specified byte's offset, for the entire length of value.
// If the offset is larger than the current length of the string at key, the string is padded with zero bytes to make
// offset fit.
// Creates the key if it doesn't exist.
//
// See [valkey.io] for details.
//
// Parameters:
//
//	ctx - The context for controlling the command execution.
//	key    - The key of the string to update.
//	offset - The position in the string where value should be written.
//	value  - The string written with offset.
//
// Return value:
//
//	The length of the string stored at `key` after it was modified.
//
// [valkey.io]: https://valkey.io/commands/setrange/
func (client *baseClient) SetRange(ctx context.Context, key string, offset int, value string) (int64, error) {
	result, err := client.executeCommand(ctx, C.SetRange, []string{key, strconv.Itoa(offset), value})
	if err != nil {
		return defaultIntResponse, err
	}

	return handleIntResponse(result)
}

// Returns the substring of the string value stored at key, determined by the byte's offsets start and end (both are
// inclusive).
// Negative offsets can be used in order to provide an offset starting from the end of the string. So `-1` means the last
// character, `-2` the penultimate and so forth.
//
// See [valkey.io] for details.
//
// Parameters:
//
//	ctx - The context for controlling the command execution.
//	key   - The key of the string.
//	start - The starting offset.
//	end   - The ending offset.
//
// Return value:
//
//	A substring extracted from the value stored at key. Returns empty string if the offset is out of bounds.
//
// [valkey.io]: https://valkey.io/commands/getrange/
func (client *baseClient) GetRange(ctx context.Context, key string, start int, end int) (string, error) {
	result, err := client.executeCommand(ctx, C.GetRange, []string{key, strconv.Itoa(start), strconv.Itoa(end)})
	if err != nil {
		return DefaultStringResponse, err
	}

	return handleStringResponse(result)
}

// Appends a value to a key. If key does not exist it is created and set as an empty string, so APPEND will be similar to
// SET in this special case.
//
// See [valkey.io] for details.
//
// Parameters:
//
//	ctx - The context for controlling the command execution.
//	key   - The key of the string.
//	value - The value to append.
//
// Return value:
//
//	The length of the string after appending the value.
//
// [valkey.io]: https://valkey.io/commands/append/
func (client *baseClient) Append(ctx context.Context, key string, value string) (int64, error) {
	result, err := client.executeCommand(ctx, C.Append, []string{key, value})
	if err != nil {
		return defaultIntResponse, err
	}

	return handleIntResponse(result)
}

// Returns the longest common subsequence between strings stored at `key1` and `key2`.
//
// Since:
//
//	Valkey 7.0 and above.
//
// Note:
//
//	In cluster mode, if keys in `keyValueMap` map to different hash slots, the command
//	will be split across these slots and executed separately for each. This means the command
//	is atomic only at the slot level. If one or more slot-specific requests fail, the entire
//	call will return the first encountered error, even though some requests may have succeeded
//	while others did not. If this behavior impacts your application logic, consider splitting
//	the request into sub-requests per slot to ensure atomicity.
//
// Parameters:
//
//	ctx - The context for controlling the command execution.
//	key1 - The key that stores the first string.
//	key2 - The key that stores the second string.
//
// Return value:
//
//	A string containing all the longest common subsequences combined between the 2 strings.
//	An empty string is returned if the keys do not exist or have no common subsequences.
//
// [valkey.io]: https://valkey.io/commands/lcs/
func (client *baseClient) LCS(ctx context.Context, key1 string, key2 string) (string, error) {
	result, err := client.executeCommand(ctx, C.LCS, []string{key1, key2})
	if err != nil {
		return DefaultStringResponse, err
	}

	return handleStringResponse(result)
}

// Returns the longest common subsequence between strings stored at key1 and key2.
//
// Since:
//
//	Valkey 7.0 and above.
//
// Note:
//
//	When in cluster mode, `key1` and `key2` must map to the same hash slot.
//
// Parameters:
//
//	ctx - The context for controlling the command execution.
//	key1 - The key that stores the first string.
//	key2 - The key that stores the second string.
//
// Return value:
//
//	The total length of all the longest common subsequences the 2 strings.
//
// [valkey.io]: https://valkey.io/commands/lcs/
func (client *baseClient) LCSLen(ctx context.Context, key1, key2 string) (int64, error) {
	result, err := client.executeCommand(ctx, C.LCS, []string{key1, key2, options.LCSLenCommand})
	if err != nil {
		return defaultIntResponse, err
	}

	return handleIntResponse(result)
}

// Returns the longest common subsequence between strings stored at key1 and key2.
//
// Since:
//
//	Valkey 7.0 and above.
//
// Note:
//
//	When in cluster mode, `key1` and `key2` must map to the same hash slot.
//
// Parameters:
//
//	ctx - The context for controlling the command execution.
//	key1 - The key that stores the first string.
//	key2 - The key that stores the second string.
//	opts - The [LCSIdxOptions] type.
//
// Return value:
//
//	A Map containing the indices of the longest common subsequence between the 2 strings
//	and the total length of all the longest common subsequences. The resulting map contains
//	two keys, "matches" and "len":
//	  - "len" is mapped to the total length of the all longest common subsequences between
//	     the 2 strings.
//	  - "matches" is mapped to a array that stores pairs of indices that represent the location
//	     of the common subsequences in the strings held by key1 and key2.
//
// [valkey.io]: https://valkey.io/commands/lcs/
func (client *baseClient) LCSWithOptions(
	ctx context.Context,
	key1, key2 string,
	opts options.LCSIdxOptions,
) (map[string]interface{}, error) {
	optArgs, err := opts.ToArgs()
	if err != nil {
		return nil, err
	}
	response, err := client.executeCommand(ctx, C.LCS, append([]string{key1, key2}, optArgs...))
	if err != nil {
		return nil, err
	}
	return handleStringToAnyMapResponse(response)
}

// GetDel gets the value associated with the given key and deletes the key.
//
// Parameters:
//
//	ctx - The context for controlling the command execution.
//	key - The key to get and delete.
//
// Return value:
//
//	If key exists, returns the value of the key as a String and deletes the key.
//	If key does not exist, returns a [api.NilResult[string]] (api.CreateNilStringResult()).
//
// [valkey.io]: https://valkey.io/commands/getdel/
func (client *baseClient) GetDel(ctx context.Context, key string) (Result[string], error) {
	if key == "" {
		return CreateNilStringResult(), &errors.RequestError{Msg: "key is required"}
	}

	result, err := client.executeCommand(ctx, C.GetDel, []string{key})
	if err != nil {
		return CreateNilStringResult(), err
	}

	return handleStringOrNilResponse(result)
}

// HGet returns the value associated with field in the hash stored at key.
//
// See [valkey.io] for details.
//
// Parameters:
//
//	ctx - The context for controlling the command execution.
//	key   - The key of the hash.
//	field - The field in the hash stored at key to retrieve from the database.
//
// Return value:
//
//	The Result[string] associated with field, or [api.NilResult[string]](api.CreateNilStringResult()) when field is not
//	present in the hash or key does not exist.
//
// [valkey.io]: https://valkey.io/commands/hget/
func (client *baseClient) HGet(ctx context.Context, key string, field string) (Result[string], error) {
	result, err := client.executeCommand(ctx, C.HGet, []string{key, field})
	if err != nil {
		return CreateNilStringResult(), err
	}

	return handleStringOrNilResponse(result)
}

// HGetAll returns all fields and values of the hash stored at key.
//
// See [valkey.io] for details.
//
// Parameters:
//
//	ctx - The context for controlling the command execution.
//	key - The key of the hash.
//
// Return value:
//
//	A map of all fields and their values as Result[string] in the hash, or an empty map when key does not exist.
//
// [valkey.io]: https://valkey.io/commands/hgetall/
func (client *baseClient) HGetAll(ctx context.Context, key string) (map[string]string, error) {
	result, err := client.executeCommand(ctx, C.HGetAll, []string{key})
	if err != nil {
		return nil, err
	}

	return handleStringToStringMapResponse(result)
}

// HMGet returns the values associated with the specified fields in the hash stored at key.
//
// See [valkey.io] for details.
//
// Parameters:
//
//	ctx - The context for controlling the command execution.
//	key    - The key of the hash.
//	fields - The fields in the hash stored at key to retrieve from the database.
//
// Return value:
//
//	An array of Result[string]s associated with the given fields, in the same order as they are requested.
//
//	For every field that does not exist in the hash, a [api.NilResult[string]](api.CreateNilStringResult()) is
//	returned.
//
//	If key does not exist, returns an empty string array.
//
// [valkey.io]: https://valkey.io/commands/hmget/
func (client *baseClient) HMGet(ctx context.Context, key string, fields []string) ([]Result[string], error) {
	result, err := client.executeCommand(ctx, C.HMGet, append([]string{key}, fields...))
	if err != nil {
		return nil, err
	}

	return handleStringOrNilArrayResponse(result)
}

// HSet sets the specified fields to their respective values in the hash stored at key.
// This command overwrites the values of specified fields that exist in the hash.
// If key doesn't exist, a new key holding a hash is created.
//
// See [valkey.io] for details.
//
// Parameters:
//
//	ctx - The context for controlling the command execution.
//	key    - The key of the hash.
//	values - A map of field-value pairs to set in the hash.
//
// Return value:
//
//	The number of fields that were added or updated.
//
// [valkey.io]: https://valkey.io/commands/hset/
func (client *baseClient) HSet(ctx context.Context, key string, values map[string]string) (int64, error) {
	result, err := client.executeCommand(ctx, C.HSet, utils.ConvertMapToKeyValueStringArray(key, values))
	if err != nil {
		return defaultIntResponse, err
	}

	return handleIntResponse(result)
}

// HSetNX sets field in the hash stored at key to value, only if field does not yet exist.
// If key does not exist, a new key holding a hash is created.
// If field already exists, this operation has no effect.
//
// See [valkey.io] for details.
//
// Parameters:
//
//	ctx - The context for controlling the command execution.
//	key   - The key of the hash.
//	field - The field to set.
//	value - The value to set.
//
// Return value:
//
//	A bool containing true if field is a new field in the hash and value was set.
//	false if field already exists in the hash and no operation was performed.
//
// [valkey.io]: https://valkey.io/commands/hsetnx/
func (client *baseClient) HSetNX(ctx context.Context, key string, field string, value string) (bool, error) {
	result, err := client.executeCommand(ctx, C.HSetNX, []string{key, field, value})
	if err != nil {
		return defaultBoolResponse, err
	}

	return handleBoolResponse(result)
}

// HDel removes the specified fields from the hash stored at key.
// Specified fields that do not exist within this hash are ignored.
// If key does not exist, it is treated as an empty hash and this command returns 0.
//
// See [valkey.io] for details.
//
// Parameters:
//
//	ctx - The context for controlling the command execution.
//	key    - The key of the hash.
//	fields - The fields to remove from the hash stored at key.
//
// Return value:
//
//	The number of fields that were removed from the hash, not including specified but non-existing fields.
//
// [valkey.io]: https://valkey.io/commands/hdel/
func (client *baseClient) HDel(ctx context.Context, key string, fields []string) (int64, error) {
	result, err := client.executeCommand(ctx, C.HDel, append([]string{key}, fields...))
	if err != nil {
		return defaultIntResponse, err
	}

	return handleIntResponse(result)
}

// HLen returns the number of fields contained in the hash stored at key.
//
// See [valkey.io] for details.
//
// Parameters:
//
//	ctx - The context for controlling the command execution.
//	key - The key of the hash.
//
// Return value:
//
//	The number of fields in the hash, or `0` when key does not exist.
//	If key holds a value that is not a hash, an error is returned.
//
// [valkey.io]: https://valkey.io/commands/hlen/
func (client *baseClient) HLen(ctx context.Context, key string) (int64, error) {
	result, err := client.executeCommand(ctx, C.HLen, []string{key})
	if err != nil {
		return defaultIntResponse, err
	}

	return handleIntResponse(result)
}

// HVals returns all values in the hash stored at key.
//
// See [valkey.io] for details.
//
// Parameters:
//
//	ctx - The context for controlling the command execution.
//	key - The key of the hash.
//
// Return value:
//
//	A slice containing all the values in the hash, or an empty slice when key does not exist.
//
// [valkey.io]: https://valkey.io/commands/hvals/
func (client *baseClient) HVals(ctx context.Context, key string) ([]string, error) {
	result, err := client.executeCommand(ctx, C.HVals, []string{key})
	if err != nil {
		return nil, err
	}

	return handleStringArrayResponse(result)
}

// HExists returns if field is an existing field in the hash stored at key.
//
// See [valkey.io] for details.
//
// Parameters:
//
//	ctx - The context for controlling the command execution.
//	key   - The key of the hash.
//	field - The field to check in the hash stored at key.
//
// Return value:
//
//	A bool containing true if the hash contains the specified field.
//	false if the hash does not contain the field, or if the key does not exist.
//
// [valkey.io]: https://valkey.io/commands/hexists/
func (client *baseClient) HExists(ctx context.Context, key string, field string) (bool, error) {
	result, err := client.executeCommand(ctx, C.HExists, []string{key, field})
	if err != nil {
		return defaultBoolResponse, err
	}

	return handleBoolResponse(result)
}

// HKeys returns all field names in the hash stored at key.
//
// See [valkey.io] for details.
//
// Parameters:
//
//	ctx - The context for controlling the command execution.
//	key - The key of the hash.
//
// Return value:
//
//	A slice containing all the field names in the hash, or an empty slice when key does not exist.
//
// [valkey.io]: https://valkey.io/commands/hkeys/
func (client *baseClient) HKeys(ctx context.Context, key string) ([]string, error) {
	result, err := client.executeCommand(ctx, C.HKeys, []string{key})
	if err != nil {
		return nil, err
	}

	return handleStringArrayResponse(result)
}

// HStrLen returns the string length of the value associated with field in the hash stored at key.
// If the key or the field do not exist, 0 is returned.
//
// See [valkey.io] for details.
//
// Parameters:
//
//	ctx - The context for controlling the command execution.
//	key   - The key of the hash.
//	field - The field to get the string length of its value.
//
// Return value:
//
//	The length of the string value associated with field, or `0` when field or key do not exist.
//
// [valkey.io]: https://valkey.io/commands/hstrlen/
func (client *baseClient) HStrLen(ctx context.Context, key string, field string) (int64, error) {
	result, err := client.executeCommand(ctx, C.HStrlen, []string{key, field})
	if err != nil {
		return defaultIntResponse, err
	}

	return handleIntResponse(result)
}

// Increments the number stored at `field` in the hash stored at `key` by increment.
// By using a negative increment value, the value stored at `field` in the hash stored at `key` is decremented.
// If `field` or `key` does not exist, it is set to 0 before performing the operation.
//
// See [valkey.io] for details.
//
// Parameters:
//
//	ctx - The context for controlling the command execution.
//	key - The key of the hash.
//	field - The field in the hash stored at `key` to increment its value.
//	increment - The amount to increment.
//
// Return value:
//
//	The value of `field` in the hash stored at `key` after the increment.
//
// [valkey.io]: https://valkey.io/commands/hincrby/
func (client *baseClient) HIncrBy(ctx context.Context, key string, field string, increment int64) (int64, error) {
	result, err := client.executeCommand(ctx, C.HIncrBy, []string{key, field, utils.IntToString(increment)})
	if err != nil {
		return defaultIntResponse, err
	}

	return handleIntResponse(result)
}

// Increments the string representing a floating point number stored at `field` in the hash stored at `key` by increment.
// By using a negative increment value, the value stored at `field` in the hash stored at `key` is decremented.
// If `field` or `key` does not exist, it is set to `0` before performing the operation.
//
// See [valkey.io] for details.
//
// Parameters:
//
//	ctx - The context for controlling the command execution.
//	key - The key of the hash.
//	field - The field in the hash stored at `key` to increment its value.
//	increment - The amount to increment.
//
// Return value:
//
//	The value of `field` in the hash stored at `key` after the increment.
//
// [valkey.io]: https://valkey.io/commands/hincrbyfloat/
func (client *baseClient) HIncrByFloat(ctx context.Context, key string, field string, increment float64) (float64, error) {
	result, err := client.executeCommand(ctx, C.HIncrByFloat, []string{key, field, utils.FloatToString(increment)})
	if err != nil {
		return defaultFloatResponse, err
	}

	return handleFloatResponse(result)
}

// Iterates fields of Hash types and their associated values. This definition of HSCAN command does not include the
// optional arguments of the command.
//
// See [valkey.io] for details.
//
// Parameters:
//
//	ctx - The context for controlling the command execution.
//	key - The key of the hash.
//	cursor - The cursor that points to the next iteration of results. A value of "0" indicates the start of the search.
//
// Return value:
//
//	An array of the cursor and the subset of the hash held by `key`. The first element is always the `cursor`
//	for the next iteration of results. The `cursor` will be `"0"` on the last iteration of the subset.
//	The second element is always an array of the subset of the set held in `key`. The array in the
//	second element is always a flattened series of String pairs, where the key is at even indices
//	and the value is at odd indices.
//
// [valkey.io]: https://valkey.io/commands/hscan/
func (client *baseClient) HScan(ctx context.Context, key string, cursor string) (string, []string, error) {
	result, err := client.executeCommand(ctx, C.HScan, []string{key, cursor})
	if err != nil {
		return DefaultStringResponse, nil, err
	}
	return handleScanResponse(result)
}

// Iterates fields of Hash types and their associated values. This definition of HSCAN includes optional arguments of the
// command.
//
// See [valkey.io] for details.
//
// Parameters:
//
//	ctx - The context for controlling the command execution.
//	key - The key of the hash.
//	cursor - The cursor that points to the next iteration of results. A value of "0" indicates the start of the search.
//	options - The [options.HashScanOptions].
//
// Return value:
//
//	An array of the cursor and the subset of the hash held by `key`. The first element is always the `cursor`
//	for the next iteration of results. The `cursor` will be `"0"` on the last iteration of the subset.
//	The second element is always an array of the subset of the set held in `key`. The array in the
//	second element is always a flattened series of String pairs, where the key is at even indices
//	and the value is at odd indices.
//
// [valkey.io]: https://valkey.io/commands/hscan/
func (client *baseClient) HScanWithOptions(
	ctx context.Context,
	key string,
	cursor string,
	options options.HashScanOptions,
) (string, []string, error) {
	optionArgs, err := options.ToArgs()
	if err != nil {
		return DefaultStringResponse, nil, err
	}

	result, err := client.executeCommand(ctx, C.HScan, append([]string{key, cursor}, optionArgs...))
	if err != nil {
		return DefaultStringResponse, nil, err
	}
	return handleScanResponse(result)
}

// Returns a random field name from the hash value stored at `key`.
//
// Since:
//
//	Valkey 6.2.0 and above.
//
// See [valkey.io] for details.
//
// Parameters:
//
//	ctx - The context for controlling the command execution.
//	key - The key of the hash.
//
// Return value:
//
//	A random field name from the hash stored at `key`, or `nil` when
//	the key does not exist.
//
// [valkey.io]: https://valkey.io/commands/hrandfield/
func (client *baseClient) HRandField(ctx context.Context, key string) (Result[string], error) {
	result, err := client.executeCommand(ctx, C.HRandField, []string{key})
	if err != nil {
		return CreateNilStringResult(), err
	}
	return handleStringOrNilResponse(result)
}

// Retrieves up to `count` random field names from the hash value stored at `key`.
//
// Since:
//
//	Valkey 6.2.0 and above.
//
// See [valkey.io] for details.
//
// Parameters:
//
//	ctx - The context for controlling the command execution.
//	key - The key of the hash.
//	count - The number of field names to return.
//		    If `count` is positive, returns unique elements.
//			If negative, allows for duplicates.
//
// Return value:
//
//	An array of random field names from the hash stored at `key`,
//	or an empty array when the key does not exist.
//
// [valkey.io]: https://valkey.io/commands/hrandfield/
func (client *baseClient) HRandFieldWithCount(ctx context.Context, key string, count int64) ([]string, error) {
	result, err := client.executeCommand(ctx, C.HRandField, []string{key, utils.IntToString(count)})
	if err != nil {
		return nil, err
	}
	return handleStringArrayResponse(result)
}

// Retrieves up to `count` random field names along with their values from the hash
// value stored at `key`.
//
// Since:
//
//	Valkey 6.2.0 and above.
//
// See [valkey.io] for details.
//
// Parameters:
//
//	ctx - The context for controlling the command execution.
//	key - The key of the hash.
//	count - The number of field names to return.
//	  		If `count` is positive, returns unique elements.
//			If negative, allows for duplicates.
//
// Return value:
//
//	A 2D `array` of `[field, value]` arrays, where `field` is a random
//	field name from the hash and `value` is the associated value of the field name.
//	If the hash does not exist or is empty, the response will be an empty array.
//
// [valkey.io]: https://valkey.io/commands/hrandfield/
func (client *baseClient) HRandFieldWithCountWithValues(ctx context.Context, key string, count int64) ([][]string, error) {
	result, err := client.executeCommand(ctx, C.HRandField, []string{key, utils.IntToString(count), options.WithValuesKeyword})
	if err != nil {
		return nil, err
	}
	return handle2DStringArrayResponse(result)
}

// Inserts all the specified values at the head of the list stored at key. elements are inserted one after the other to the
// head of the list, from the leftmost element to the rightmost element. If key does not exist, it is created as an empty
// list before performing the push operation.
//
// See [valkey.io] for details.
//
// Parameters:
//
//	ctx - The context for controlling the command execution.
//	key      - The key of the list.
//	elements - The elements to insert at the head of the list stored at key.
//
// Return value:
//
//	The length of the list after the push operation.
//
// [valkey.io]: https://valkey.io/commands/lpush/
func (client *baseClient) LPush(ctx context.Context, key string, elements []string) (int64, error) {
	result, err := client.executeCommand(ctx, C.LPush, append([]string{key}, elements...))
	if err != nil {
		return defaultIntResponse, err
	}

	return handleIntResponse(result)
}

// Removes and returns the first elements of the list stored at key. The command pops a single element from the beginning
// of the list.
//
// See [valkey.io] for details.
//
// Parameters:
//
//	ctx - The context for controlling the command execution.
//	key - The key of the list.
//
// Return value:
//
//	The Result[string] containing the value of the first element.
//	If key does not exist, [api.CreateNilStringResult()] will be returned.
//
// [valkey.io]: https://valkey.io/commands/lpop/
func (client *baseClient) LPop(ctx context.Context, key string) (Result[string], error) {
	result, err := client.executeCommand(ctx, C.LPop, []string{key})
	if err != nil {
		return CreateNilStringResult(), err
	}

	return handleStringOrNilResponse(result)
}

// Removes and returns up to count elements of the list stored at key, depending on the list's length.
//
// See [valkey.io] for details.
//
// Parameters:
//
//	ctx - The context for controlling the command execution.
//	key   - The key of the list.
//	count - The count of the elements to pop from the list.
//
// Return value:
//
//	An array of the popped elements as strings will be returned depending on the list's length
//	If key does not exist, nil will be returned.
//
// [valkey.io]: https://valkey.io/commands/lpop/
func (client *baseClient) LPopCount(ctx context.Context, key string, count int64) ([]string, error) {
	result, err := client.executeCommand(ctx, C.LPop, []string{key, utils.IntToString(count)})
	if err != nil {
		return nil, err
	}

	return handleStringArrayOrNilResponse(result)
}

// Returns the index of the first occurrence of element inside the list specified by key. If no match is found,
// [api.CreateNilInt64Result()] is returned.
//
// See [valkey.io] for details.
//
// Parameters:
//
//	ctx - The context for controlling the command execution.
//	key     - The name of the list.
//	element - The value to search for within the list.
//
// Return value:
//
//	The Result[int64] containing the index of the first occurrence of element, or [api.CreateNilInt64Result()] if element is
//	not in the list.
//
// [valkey.io]: https://valkey.io/commands/lpos/
func (client *baseClient) LPos(ctx context.Context, key string, element string) (Result[int64], error) {
	result, err := client.executeCommand(ctx, C.LPos, []string{key, element})
	if err != nil {
		return CreateNilInt64Result(), err
	}

	return handleIntOrNilResponse(result)
}

// Returns the index of an occurrence of element within a list based on the given options. If no match is found,
// [api.CreateNilInt64Result()] is returned.
//
// See [valkey.io] for details.
//
// Parameters:
//
//	ctx - The context for controlling the command execution.
//	key     - The name of the list.
//	element - The value to search for within the list.
//	options - The LPos options.
//
// Return value:
//
//	The Result[int64] containing the index of element, or [api.CreateNilInt64Result()] if element is not in the list.
//
// [valkey.io]: https://valkey.io/commands/lpos/
func (client *baseClient) LPosWithOptions(
	ctx context.Context,
	key string,
	element string,
	options options.LPosOptions,
) (Result[int64], error) {
	optionArgs, err := options.ToArgs()
	if err != nil {
		return CreateNilInt64Result(), err
	}
	result, err := client.executeCommand(ctx, C.LPos, append([]string{key, element}, optionArgs...))
	if err != nil {
		return CreateNilInt64Result(), err
	}

	return handleIntOrNilResponse(result)
}

// Returns an array of indices of matching elements within a list.
//
// See [valkey.io] for details.
//
// Parameters:
//
//	ctx - The context for controlling the command execution.
//	key     - The name of the list.
//	element - The value to search for within the list.
//	count   - The number of matches wanted.
//
// Return value:
//
//	An array that holds the indices of the matching elements within the list.
//
// [valkey.io]: https://valkey.io/commands/lpos/
func (client *baseClient) LPosCount(ctx context.Context, key string, element string, count int64) ([]int64, error) {
	result, err := client.executeCommand(ctx, C.LPos, []string{key, element, options.CountKeyword, utils.IntToString(count)})
	if err != nil {
		return nil, err
	}

	return handleIntArrayResponse(result)
}

// Returns an array of indices of matching elements within a list based on the given options. If no match is found, an
// empty array is returned.
//
// See [valkey.io] for details.
//
// Parameters:
//
//	ctx - The context for controlling the command execution.
//	key     - The name of the list.
//	element - The value to search for within the list.
//	count   - The number of matches wanted.
//	opts    - The LPos options.
//
// Return value:
//
//	An array that holds the indices of the matching elements within the list.
//
// [valkey.io]: https://valkey.io/commands/lpos/
func (client *baseClient) LPosCountWithOptions(
	ctx context.Context,
	key string,
	element string,
	count int64,
	opts options.LPosOptions,
) ([]int64, error) {
	optionArgs, err := opts.ToArgs()
	if err != nil {
		return nil, err
	}
	result, err := client.executeCommand(ctx,
		C.LPos,
		append([]string{key, element, options.CountKeyword, utils.IntToString(count)}, optionArgs...),
	)
	if err != nil {
		return nil, err
	}

	return handleIntArrayResponse(result)
}

// Inserts all the specified values at the tail of the list stored at key.
// elements are inserted one after the other to the tail of the list, from the leftmost element to the rightmost element.
// If key does not exist, it is created as an empty list before performing the push operation.
//
// See [valkey.io] for details.
//
// Parameters:
//
//	ctx - The context for controlling the command execution.
//	key      - The key of the list.
//	elements - The elements to insert at the tail of the list stored at key.
//
// Return value:
//
//	The length of the list after the push operation.
//
// [valkey.io]: https://valkey.io/commands/rpush/
func (client *baseClient) RPush(ctx context.Context, key string, elements []string) (int64, error) {
	result, err := client.executeCommand(ctx, C.RPush, append([]string{key}, elements...))
	if err != nil {
		return defaultIntResponse, err
	}

	return handleIntResponse(result)
}

// SAdd adds specified members to the set stored at key.
//
// See [valkey.io] for details.
//
// Parameters:
//
//	ctx - The context for controlling the command execution.
//	key     - The key where members will be added to its set.
//	members - A list of members to add to the set stored at key.
//
// Return value:
//
//	The number of members that were added to the set, excluding members already present.
//
// [valkey.io]: https://valkey.io/commands/sadd/
func (client *baseClient) SAdd(ctx context.Context, key string, members []string) (int64, error) {
	result, err := client.executeCommand(ctx, C.SAdd, append([]string{key}, members...))
	if err != nil {
		return defaultIntResponse, err
	}

	return handleIntResponse(result)
}

// SRem removes specified members from the set stored at key.
//
// See [valkey.io] for details.
//
// Parameters:
//
//	ctx - The context for controlling the command execution.
//	key     - The key from which members will be removed.
//	members - A list of members to remove from the set stored at key.
//
// Return value:
//
//	The number of members that were removed from the set, excluding non-existing members.
//
// [valkey.io]: https://valkey.io/commands/srem/
func (client *baseClient) SRem(ctx context.Context, key string, members []string) (int64, error) {
	result, err := client.executeCommand(ctx, C.SRem, append([]string{key}, members...))
	if err != nil {
		return defaultIntResponse, err
	}

	return handleIntResponse(result)
}

// SUnionStore stores the members of the union of all given sets specified by `keys` into a new set at `destination`.
//
// Note: When in cluster mode, `destination` and all `keys` must map to the same hash slot.
//
// See [valkey.io] for details.
//
// Parameters:
//
//	ctx - The context for controlling the command execution.
//	destination - The key of the destination set.
//	keys - The keys from which to retrieve the set members.
//
// Return value:
//
//	The number of elements in the resulting set.
//
// [valkey.io]: https://valkey.io/commands/sunionstore/
func (client *baseClient) SUnionStore(ctx context.Context, destination string, keys []string) (int64, error) {
	result, err := client.executeCommand(ctx, C.SUnionStore, append([]string{destination}, keys...))
	if err != nil {
		return defaultIntResponse, err
	}

	return handleIntResponse(result)
}

// SMembers retrieves all the members of the set value stored at key.
//
// See [valkey.io] for details.
//
// Parameters:
//
//	ctx - The context for controlling the command execution.
//	key - The key from which to retrieve the set members.
//
// Return value:
//
//	A `map[string]struct{}` containing all members of the set.
//	Returns an empty collection if key does not exist.
//
// [valkey.io]: https://valkey.io/commands/smembers/
func (client *baseClient) SMembers(ctx context.Context, key string) (map[string]struct{}, error) {
	result, err := client.executeCommand(ctx, C.SMembers, []string{key})
	if err != nil {
		return nil, err
	}

	return handleStringSetResponse(result)
}

// SCard retrieves the set cardinality (number of elements) of the set stored at key.
//
// See [valkey.io] for details.
//
// Parameters:
//
//	ctx - The context for controlling the command execution.
//	key - The key from which to retrieve the number of set members.
//
// Return value:
//
//	The cardinality (number of elements) of the set, or `0` if the key does not exist.
//
// [valkey.io]: https://valkey.io/commands/scard/
func (client *baseClient) SCard(ctx context.Context, key string) (int64, error) {
	result, err := client.executeCommand(ctx, C.SCard, []string{key})
	if err != nil {
		return defaultIntResponse, err
	}

	return handleIntResponse(result)
}

// SIsMember returns if member is a member of the set stored at key.
//
// See [valkey.io] for details.
//
// Parameters:
//
//	ctx - The context for controlling the command execution.
//	key    - The key of the set.
//	member - The member to check for existence in the set.
//
// Return value:
//
//	A bool containing true if the member exists in the set, false otherwise.
//	If key doesn't exist, it is treated as an empty set and the method returns false.
//
// [valkey.io]: https://valkey.io/commands/sismember/
func (client *baseClient) SIsMember(ctx context.Context, key string, member string) (bool, error) {
	result, err := client.executeCommand(ctx, C.SIsMember, []string{key, member})
	if err != nil {
		return defaultBoolResponse, err
	}

	return handleBoolResponse(result)
}

// SDiff computes the difference between the first set and all the successive sets in keys.
//
// Note: When in cluster mode, all keys must map to the same hash slot.
//
// See [valkey.io] for details.
//
// Parameters:
//
//	ctx - The context for controlling the command execution.
//	keys - The keys of the sets to diff.
//
// Return value:
//
//	A `map[string]struct{}` representing the difference between the sets.
//	If a key does not exist, it is treated as an empty set.
//
// [valkey.io]: https://valkey.io/commands/sdiff/
func (client *baseClient) SDiff(ctx context.Context, keys []string) (map[string]struct{}, error) {
	result, err := client.executeCommand(ctx, C.SDiff, keys)
	if err != nil {
		return nil, err
	}

	return handleStringSetResponse(result)
}

// SDiffStore stores the difference between the first set and all the successive sets in keys
// into a new set at destination.
//
// Note: When in cluster mode, destination and all keys must map to the same hash slot.
//
// See [valkey.io] for details.
//
// Parameters:
//
//	ctx - The context for controlling the command execution.
//	destination - The key of the destination set.
//	keys        - The keys of the sets to diff.
//
// Return value:
//
//	The number of elements in the resulting set.
//
// [valkey.io]: https://valkey.io/commands/sdiffstore/
func (client *baseClient) SDiffStore(ctx context.Context, destination string, keys []string) (int64, error) {
	result, err := client.executeCommand(ctx, C.SDiffStore, append([]string{destination}, keys...))
	if err != nil {
		return defaultIntResponse, err
	}

	return handleIntResponse(result)
}

// SInter gets the intersection of all the given sets.
//
// Note: When in cluster mode, all keys must map to the same hash slot.
//
// See [valkey.io] for details.
//
// Parameters:
//
//	ctx - The context for controlling the command execution.
//	keys - The keys of the sets to intersect.
//
// Return value:
//
//	A `map[string]struct{}` containing members which are present in all given sets.
//	If one or more sets do not exist, an empty collection will be returned.
//
// [valkey.io]: https://valkey.io/commands/sinter/
func (client *baseClient) SInter(ctx context.Context, keys []string) (map[string]struct{}, error) {
	result, err := client.executeCommand(ctx, C.SInter, keys)
	if err != nil {
		return nil, err
	}

	return handleStringSetResponse(result)
}

// Stores the members of the intersection of all given sets specified by `keys` into a new set at `destination`
//
// Note: When in cluster mode, `destination` and all `keys` must map to the same hash slot.
//
// See [valkey.io] for details.
//
// Parameters:
//
//	ctx - The context for controlling the command execution.
//	destination - The key of the destination set.
//	keys - The keys from which to retrieve the set members.
//
// Return value:
//
//	The number of elements in the resulting set.
//
// [valkey.io]: https://valkey.io/commands/sinterstore/
func (client *baseClient) SInterStore(ctx context.Context, destination string, keys []string) (int64, error) {
	result, err := client.executeCommand(ctx, C.SInterStore, append([]string{destination}, keys...))
	if err != nil {
		return defaultIntResponse, err
	}

	return handleIntResponse(result)
}

// SInterCard gets the cardinality of the intersection of all the given sets.
//
// Since:
//
//	Valkey 7.0 and above.
//
// Note: When in cluster mode, all keys must map to the same hash slot.
//
// See [valkey.io] for details.
//
// Parameters:
//
//	ctx - The context for controlling the command execution.
//	keys - The keys of the sets to intersect.
//
// Return value:
//
//	The cardinality of the intersection result. If one or more sets do not exist, `0` is returned.
//
// [valkey.io]: https://valkey.io/commands/sintercard/
func (client *baseClient) SInterCard(ctx context.Context, keys []string) (int64, error) {
	result, err := client.executeCommand(ctx, C.SInterCard, append([]string{strconv.Itoa(len(keys))}, keys...))
	if err != nil {
		return defaultIntResponse, err
	}

	return handleIntResponse(result)
}

// SInterCardLimit gets the cardinality of the intersection of all the given sets, up to the specified limit.
//
// Since:
//
//	Valkey 7.0 and above.
//
// Note: When in cluster mode, all keys must map to the same hash slot.
//
// See [valkey.io] for details.
//
// Parameters:
//
//	ctx - The context for controlling the command execution.
//	keys  - The keys of the sets to intersect.
//	limit - The limit for the intersection cardinality value.
//
// Return value:
//
//	The cardinality of the intersection result, or the limit if reached.
//	If one or more sets do not exist, `0` is returned.
//	If the intersection cardinality reaches 'limit' partway through the computation, returns 'limit' as the cardinality.
//
// [valkey.io]: https://valkey.io/commands/sintercard/
func (client *baseClient) SInterCardLimit(ctx context.Context, keys []string, limit int64) (int64, error) {
	args := utils.Concat(
		[]string{utils.IntToString(int64(len(keys)))},
		keys,
		[]string{options.LimitKeyword, utils.IntToString(limit)},
	)

	result, err := client.executeCommand(ctx, C.SInterCard, args)
	if err != nil {
		return defaultIntResponse, err
	}

	return handleIntResponse(result)
}

// SRandMember returns a random element from the set value stored at key.
//
// See [valkey.io] for details.
//
// Parameters:
//
//	ctx - The context for controlling the command execution.
//	key - The key from which to retrieve the set member.
//
// Return value:
//
//	A Result[string] containing a random element from the set.
//	Returns api.CreateNilStringResult() if key does not exist.
//
// [valkey.io]: https://valkey.io/commands/srandmember/
func (client *baseClient) SRandMember(ctx context.Context, key string) (Result[string], error) {
	result, err := client.executeCommand(ctx, C.SRandMember, []string{key})
	if err != nil {
		return CreateNilStringResult(), err
	}

	return handleStringOrNilResponse(result)
}

// SPop removes and returns one random member from the set stored at key.
//
// See [valkey.io] for details.
//
// Parameters:
//
//	ctx - The context for controlling the command execution.
//	key - The key of the set.
//
// Return value:
//
//	A Result[string] containing the value of the popped member.
//	Returns a NilResult if key does not exist.
//
// [valkey.io]: https://valkey.io/commands/spop/
func (client *baseClient) SPop(ctx context.Context, key string) (Result[string], error) {
	result, err := client.executeCommand(ctx, C.SPop, []string{key})
	if err != nil {
		return CreateNilStringResult(), err
	}

	return handleStringOrNilResponse(result)
}

// SMIsMember returns whether each member is a member of the set stored at key.
//
// See [valkey.io] for details.
//
// Parameters:
//
//	ctx - The context for controlling the command execution.
//	key - The key of the set.
//
// Return value:
//
//	A []bool containing whether each member is a member of the set stored at key.
//
// [valkey.io]: https://valkey.io/commands/smismember/
func (client *baseClient) SMIsMember(ctx context.Context, key string, members []string) ([]bool, error) {
	result, err := client.executeCommand(ctx, C.SMIsMember, append([]string{key}, members...))
	if err != nil {
		return nil, err
	}

	return handleBoolArrayResponse(result)
}

// SUnion gets the union of all the given sets.
//
// Note: When in cluster mode, all keys must map to the same hash slot.
//
// See [valkey.io] for details.
//
// Parameters:
//
//	ctx - The context for controlling the command execution.
//	keys - The keys of the sets.
//
// Return value:
//
//	A `map[string]struct{}` of members which are present in at least one of the given sets.
//	If none of the sets exist, an empty collection will be returned.
//
// [valkey.io]: https://valkey.io/commands/sunion/
func (client *baseClient) SUnion(ctx context.Context, keys []string) (map[string]struct{}, error) {
	result, err := client.executeCommand(ctx, C.SUnion, keys)
	if err != nil {
		return nil, err
	}

	return handleStringSetResponse(result)
}

// Iterates incrementally over a set.
//
// Note: When in cluster mode, all keys must map to the same hash slot.
//
// See [valkey.io] for details.
//
// Parameters:
//
//	ctx - The context for controlling the command execution.
//	key - The key of the set.
//	cursor - The cursor that points to the next iteration of results.
//	         A value of `"0"` indicates the start of the search.
//	         For Valkey 8.0 and above, negative cursors are treated like the initial cursor("0").
//
// Return value:
//
//	An array of the cursor and the subset of the set held by `key`. The first element is always the `cursor` and
//	for the next iteration of results. The `cursor` will be `"0"` on the last iteration of the set.
//	The second element is always an array of the subset of the set held in `key`.
//
// [valkey.io]: https://valkey.io/commands/sscan/
func (client *baseClient) SScan(ctx context.Context, key string, cursor string) (string, []string, error) {
	result, err := client.executeCommand(ctx, C.SScan, []string{key, cursor})
	if err != nil {
		return DefaultStringResponse, nil, err
	}
	return handleScanResponse(result)
}

// Iterates incrementally over a set.
//
// Note: When in cluster mode, all keys must map to the same hash slot.
//
// See [valkey.io] for details.
//
// Parameters:
//
//	ctx - The context for controlling the command execution.
//	key - The key of the set.
//	cursor - The cursor that points to the next iteration of results.
//	         A value of `"0"` indicates the start of the search.
//	         For Valkey 8.0 and above, negative cursors are treated like the initial cursor("0").
//	options - [options.BaseScanOptions]
//
// Return value:
//
//	An array of the cursor and the subset of the set held by `key`. The first element is always the `cursor` and
//	for the next iteration of results. The `cursor` will be `"0"` on the last iteration of the set.
//	The second element is always an array of the subset of the set held in `key`.
//
// [valkey.io]: https://valkey.io/commands/sscan/
func (client *baseClient) SScanWithOptions(
	ctx context.Context,
	key string,
	cursor string,
	options options.BaseScanOptions,
) (string, []string, error) {
	optionArgs, err := options.ToArgs()
	if err != nil {
		return DefaultStringResponse, nil, err
	}

	result, err := client.executeCommand(ctx, C.SScan, append([]string{key, cursor}, optionArgs...))
	if err != nil {
		return DefaultStringResponse, nil, err
	}
	return handleScanResponse(result)
}

// Moves `member` from the set at `source` to the set at `destination`, removing it from the source set.
// Creates a new destination set if needed. The operation is atomic.
//
// Note: When in cluster mode, `source` and `destination` must map to the same hash slot.
//
// See [valkey.io] for details.
//
// Parameters:
//
//	ctx - The context for controlling the command execution.
//	source - The key of the set to remove the element from.
//	destination - The key of the set to add the element to.
//	member - The set element to move.
//
// Return value:
//
//	`true` on success, or `false` if the `source` set does not exist or the element is not a member of the source set.
//
// [valkey.io]: https://valkey.io/commands/smove/
func (client *baseClient) SMove(ctx context.Context, source string, destination string, member string) (bool, error) {
	result, err := client.executeCommand(ctx, C.SMove, []string{source, destination, member})
	if err != nil {
		return defaultBoolResponse, err
	}
	return handleBoolResponse(result)
}

// Returns the specified elements of the list stored at key.
// The offsets start and end are zero-based indexes, with 0 being the first element of the list, 1 being the next element
// and so on. These offsets can also be negative numbers indicating offsets starting at the end of the list, with -1 being
// the last element of the list, -2 being the penultimate, and so on.
//
// See [valkey.io] for details.
//
// Parameters:
//
//	ctx - The context for controlling the command execution.
//	key   - The key of the list.
//	start - The starting point of the range.
//	end   - The end of the range.
//
// Return value:
//
//	Array of elements as Result[string] in the specified range.
//	If start exceeds the end of the list, or if start is greater than end, an empty array will be returned.
//	If end exceeds the actual end of the list, the range will stop at the actual end of the list.
//	If key does not exist an empty array will be returned.
//
// [valkey.io]: https://valkey.io/commands/lrange/
func (client *baseClient) LRange(ctx context.Context, key string, start int64, end int64) ([]string, error) {
	result, err := client.executeCommand(ctx, C.LRange, []string{key, utils.IntToString(start), utils.IntToString(end)})
	if err != nil {
		return nil, err
	}

	return handleStringArrayResponse(result)
}

// Returns the element at index from the list stored at key.
// The index is zero-based, so 0 means the first element, 1 the second element and so on. Negative indices can be used to
// designate elements starting at the tail of the list. Here, -1 means the last element, -2 means the penultimate and so
// forth.
//
// See [valkey.io] for details.
//
// Parameters:
//
//	ctx - The context for controlling the command execution.
//	key   - The key of the list.
//	index - The index of the element in the list to retrieve.
//
// Return value:
//
//	The Result[string] containing element at index in the list stored at key.
//	If index is out of range or if key does not exist, [api.CreateNilStringResult()] is returned.
//
// [valkey.io]: https://valkey.io/commands/lindex/
func (client *baseClient) LIndex(ctx context.Context, key string, index int64) (Result[string], error) {
	result, err := client.executeCommand(ctx, C.LIndex, []string{key, utils.IntToString(index)})
	if err != nil {
		return CreateNilStringResult(), err
	}

	return handleStringOrNilResponse(result)
}

// Trims an existing list so that it will contain only the specified range of elements specified.
// The offsets start and end are zero-based indexes, with 0 being the first element of the list, 1 being the next element
// and so on. These offsets can also be negative numbers indicating offsets starting at the end of the list, with -1 being
// the last element of the list, -2 being the penultimate, and so on.
//
// See [valkey.io] for details.
//
// Parameters:
//
//	ctx - The context for controlling the command execution.
//	key   - The key of the list.
//	start - The starting point of the range.
//	end   - The end of the range.
//
// Return value:
//
//	Always `"OK"`.
//	If start exceeds the end of the list, or if start is greater than end, the result will be an empty list (which causes
//	key to be removed).
//	If end exceeds the actual end of the list, it will be treated like the last element of the list.
//	If key does not exist, `"OK"` will be returned without changes to the database.
//
// [valkey.io]: https://valkey.io/commands/ltrim/
func (client *baseClient) LTrim(ctx context.Context, key string, start int64, end int64) (string, error) {
	result, err := client.executeCommand(ctx, C.LTrim, []string{key, utils.IntToString(start), utils.IntToString(end)})
	if err != nil {
		return DefaultStringResponse, err
	}

	return handleOkResponse(result)
}

// Returns the length of the list stored at key.
//
// See [valkey.io] for details.
//
// Parameters:
//
//	ctx - The context for controlling the command execution.
//	key - The key of the list.
//
// Return value:
//
//	The length of the list at `key`.
//	If `key` does not exist, it is interpreted as an empty list and `0` is returned.
//
// [valkey.io]: https://valkey.io/commands/llen/
func (client *baseClient) LLen(ctx context.Context, key string) (int64, error) {
	result, err := client.executeCommand(ctx, C.LLen, []string{key})
	if err != nil {
		return defaultIntResponse, err
	}

	return handleIntResponse(result)
}

// Removes the first count occurrences of elements equal to element from the list stored at key.
// If count is positive: Removes elements equal to element moving from head to tail.
// If count is negative: Removes elements equal to element moving from tail to head.
// If count is 0 or count is greater than the occurrences of elements equal to element, it removes all elements equal to
// element.
//
// See [valkey.io] for details.
//
// Parameters:
//
//	ctx - The context for controlling the command execution.
//	key     - The key of the list.
//	count   - The count of the occurrences of elements equal to element to remove.
//	element - The element to remove from the list.
//
// Return value:
//
//	The number of the removed elements.
//	If `key` does not exist, `0` is returned.
//
// [valkey.io]: https://valkey.io/commands/lrem/
func (client *baseClient) LRem(ctx context.Context, key string, count int64, element string) (int64, error) {
	result, err := client.executeCommand(ctx, C.LRem, []string{key, utils.IntToString(count), element})
	if err != nil {
		return defaultIntResponse, err
	}

	return handleIntResponse(result)
}

// Removes and returns the last elements of the list stored at key.
// The command pops a single element from the end of the list.
//
// See [valkey.io] for details.
//
// Parameters:
//
//	ctx - The context for controlling the command execution.
//	key - The key of the list.
//
// Return value:
//
//	The Result[string] containing the value of the last element.
//	If key does not exist, [api.CreateNilStringResult()] will be returned.
//
// [valkey.io]: https://valkey.io/commands/rpop/
func (client *baseClient) RPop(ctx context.Context, key string) (Result[string], error) {
	result, err := client.executeCommand(ctx, C.RPop, []string{key})
	if err != nil {
		return CreateNilStringResult(), err
	}

	return handleStringOrNilResponse(result)
}

// Removes and returns up to count elements from the list stored at key, depending on the list's length.
//
// See [valkey.io] for details.
//
// Parameters:
//
//	ctx - The context for controlling the command execution.
//	key   - The key of the list.
//	count - The count of the elements to pop from the list.
//
// Return value:
//
//	An array of popped elements as strings will be returned depending on the list's length.
//	If key does not exist, nil will be returned.
//
// [valkey.io]: https://valkey.io/commands/rpop/
func (client *baseClient) RPopCount(ctx context.Context, key string, count int64) ([]string, error) {
	result, err := client.executeCommand(ctx, C.RPop, []string{key, utils.IntToString(count)})
	if err != nil {
		return nil, err
	}

	return handleStringArrayOrNilResponse(result)
}

// Inserts element in the list at key either before or after the pivot.
//
// See [valkey.io] for details.
//
// Parameters:
//
//	ctx - The context for controlling the command execution.
//	key            - The key of the list.
//	insertPosition - The relative position to insert into - either options.Before or options.After the pivot.
//	pivot          - An element of the list.
//	element        - The new element to insert.
//
// Return value:
//
//	The list length after a successful insert operation.
//	If the `key` doesn't exist returns `-1`.
//	If the `pivot` wasn't found, returns `0`.
//
// [valkey.io]: https://valkey.io/commands/linsert/
func (client *baseClient) LInsert(
	ctx context.Context,
	key string,
	insertPosition options.InsertPosition,
	pivot string,
	element string,
) (int64, error) {
	insertPositionStr, err := insertPosition.ToString()
	if err != nil {
		return defaultIntResponse, err
	}

	result, err := client.executeCommand(ctx,
		C.LInsert,
		[]string{key, insertPositionStr, pivot, element},
	)
	if err != nil {
		return defaultIntResponse, err
	}

	return handleIntResponse(result)
}

// Pops an element from the head of the first list that is non-empty, with the given keys being checked in the order that
// they are given.
// Blocks the connection when there are no elements to pop from any of the given lists.
//
// Note:
//   - When in cluster mode, all keys must map to the same hash slot.
//   - BLPop is a client blocking command, see [Blocking Commands] for more details and best practices.
//
// See [valkey.io] for details.
//
// Parameters:
//
//	ctx - The context for controlling the command execution.
//	keys        - The keys of the lists to pop from.
//	timeoutSecs - The number of seconds to wait for a blocking operation to complete. A value of 0 will block indefinitely.
//
// Return value:
//
//	A two-element array containing the key from which the element was popped and the value of the popped
//	element, formatted as [key, value].
//	If no element could be popped and the timeout expired, returns `nil`.
//
// [valkey.io]: https://valkey.io/commands/blpop/
// [Blocking Commands]: https://github.com/valkey-io/valkey-glide/wiki/General-Concepts#blocking-commands
func (client *baseClient) BLPop(ctx context.Context, keys []string, timeoutSecs float64) ([]string, error) {
	result, err := client.executeCommand(ctx, C.BLPop, append(keys, utils.FloatToString(timeoutSecs)))
	if err != nil {
		return nil, err
	}

	return handleStringArrayOrNilResponse(result)
}

// Pops an element from the tail of the first list that is non-empty, with the given keys being checked in the order that
// they are given.
// Blocks the connection when there are no elements to pop from any of the given lists.
//
// Note:
//   - When in cluster mode, all keys must map to the same hash slot.
//   - BRPop is a client blocking command, see [Blocking Commands] for more details and best practices.
//
// See [valkey.io] for details.
//
// Parameters:
//
//	ctx - The context for controlling the command execution.
//	keys        - The keys of the lists to pop from.
//	timeoutSecs - The number of seconds to wait for a blocking operation to complete. A value of 0 will block indefinitely.
//
// Return value:
//
//	A two-element array containing the key from which the element was popped and the value of the popped
//	element, formatted as [key, value].
//	If no element could be popped and the timeoutSecs expired, returns `nil`.
//
// [valkey.io]: https://valkey.io/commands/brpop/
// [Blocking Commands]: https://github.com/valkey-io/valkey-glide/wiki/General-Concepts#blocking-commands
func (client *baseClient) BRPop(ctx context.Context, keys []string, timeoutSecs float64) ([]string, error) {
	result, err := client.executeCommand(ctx, C.BRPop, append(keys, utils.FloatToString(timeoutSecs)))
	if err != nil {
		return nil, err
	}

	return handleStringArrayOrNilResponse(result)
}

// Inserts all the specified values at the tail of the list stored at key, only if key exists and holds a list. If key is
// not a list, this performs no operation.
//
// See [valkey.io] for details.
//
// Parameters:
//
//	ctx - The context for controlling the command execution.
//	key      - The key of the list.
//	elements - The elements to insert at the tail of the list stored at key.
//
// Return value:
//
//	The length of the list after the push operation.
//
// [valkey.io]: https://valkey.io/commands/rpushx/
func (client *baseClient) RPushX(ctx context.Context, key string, elements []string) (int64, error) {
	result, err := client.executeCommand(ctx, C.RPushX, append([]string{key}, elements...))
	if err != nil {
		return defaultIntResponse, err
	}

	return handleIntResponse(result)
}

// Inserts all the specified values at the head of the list stored at key, only if key exists and holds a list. If key is
// not a list, this performs no operation.
//
// See [valkey.io] for details.
//
// Parameters:
//
//	ctx - The context for controlling the command execution.
//	key      - The key of the list.
//	elements - The elements to insert at the head of the list stored at key.
//
// Return value:
//
//	The length of the list after the push operation.
//
// [valkey.io]: https://valkey.io/commands/rpushx/
func (client *baseClient) LPushX(ctx context.Context, key string, elements []string) (int64, error) {
	result, err := client.executeCommand(ctx, C.LPushX, append([]string{key}, elements...))
	if err != nil {
		return defaultIntResponse, err
	}

	return handleIntResponse(result)
}

// Pops one element from the first non-empty list from the provided keys.
//
// Note:
//
//	When in cluster mode, `keys` must map to the same hash slot.
//
// Since:
//
//	Valkey 7.0 and above.
//
// See [valkey.io] for details.
//
// Parameters:
//
//	ctx - The context for controlling the command execution.
//	keys          - An array of keys to lists.
//	listDirection - The direction based on which elements are popped from - see [options.ListDirection].
//
// Return value:
//
//	A map of key name mapped array of popped element.
//	If no elements could be popped, returns 'nil'.
//
// [valkey.io]: https://valkey.io/commands/lmpop/
func (client *baseClient) LMPop(
	ctx context.Context,
	keys []string,
	listDirection options.ListDirection,
) (map[string][]string, error) {
	listDirectionStr, err := listDirection.ToString()
	if err != nil {
		return nil, err
	}

	// Check for potential length overflow.
	if len(keys) > math.MaxInt-2 {
		return nil, &errors.RequestError{Msg: "Length overflow for the provided keys"}
	}

	// args slice will have 2 more arguments with the keys provided.
	args := make([]string, 0, len(keys)+2)
	args = append(args, strconv.Itoa(len(keys)))
	args = append(args, keys...)
	args = append(args, listDirectionStr)
	result, err := client.executeCommand(ctx, C.LMPop, args)
	if err != nil {
		return nil, err
	}

	return handleStringToStringArrayMapOrNilResponse(result)
}

// Pops one or more elements from the first non-empty list from the provided keys.
//
// Since:
//
//	Valkey 7.0 and above.
//
// See [valkey.io] for details.
//
// Parameters:
//
//	ctx - The context for controlling the command execution.
//	keys          - An array of keys to lists.
//	listDirection - The direction based on which elements are popped from - see [options.ListDirection].
//	count         - The maximum number of popped elements.
//
// Return value:
//
//	A map of key name mapped array of popped elements.
//	If no elements could be popped, returns 'nil'.
//
// [valkey.io]: https://valkey.io/commands/lmpop/
func (client *baseClient) LMPopCount(
	ctx context.Context,
	keys []string,
	listDirection options.ListDirection,
	count int64,
) (map[string][]string, error) {
	listDirectionStr, err := listDirection.ToString()
	if err != nil {
		return nil, err
	}

	// Check for potential length overflow.
	if len(keys) > math.MaxInt-4 {
		return nil, &errors.RequestError{Msg: "Length overflow for the provided keys"}
	}

	// args slice will have 4 more arguments with the keys provided.
	args := make([]string, 0, len(keys)+4)
	args = append(args, strconv.Itoa(len(keys)))
	args = append(args, keys...)
	args = append(args, listDirectionStr, options.CountKeyword, utils.IntToString(count))
	result, err := client.executeCommand(ctx, C.LMPop, args)
	if err != nil {
		return nil, err
	}

	return handleStringToStringArrayMapOrNilResponse(result)
}

// Blocks the connection until it pops one element from the first non-empty list from the provided keys. BLMPop is the
// blocking variant of [api.LMPop].
//
// Note:
//   - When in cluster mode, all keys must map to the same hash slot.
//   - BLMPop is a client blocking command, see [Blocking Commands] for more details and best practices.
//
// Since:
//
//	Valkey 7.0 and above.
//
// See [valkey.io] for details.
//
// Parameters:
//
//	ctx - The context for controlling the command execution.
//	keys          - An array of keys to lists.
//	listDirection - The direction based on which elements are popped from - see [options.ListDirection].
//	timeoutSecs   - The number of seconds to wait for a blocking operation to complete. A value of 0 will block indefinitely.
//
// Return value:
//
//	A map of key name mapped array of popped element.
//	If no member could be popped and the timeout expired, returns nil.
//
// [valkey.io]: https://valkey.io/commands/blmpop/
// [Blocking Commands]: https://github.com/valkey-io/valkey-glide/wiki/General-Concepts#blocking-commands
func (client *baseClient) BLMPop(
	ctx context.Context,
	keys []string,
	listDirection options.ListDirection,
	timeoutSecs float64,
) (map[string][]string, error) {
	listDirectionStr, err := listDirection.ToString()
	if err != nil {
		return nil, err
	}

	// Check for potential length overflow.
	if len(keys) > math.MaxInt-3 {
		return nil, &errors.RequestError{Msg: "Length overflow for the provided keys"}
	}

	// args slice will have 3 more arguments with the keys provided.
	args := make([]string, 0, len(keys)+3)
	args = append(args, utils.FloatToString(timeoutSecs), strconv.Itoa(len(keys)))
	args = append(args, keys...)
	args = append(args, listDirectionStr)
	result, err := client.executeCommand(ctx, C.BLMPop, args)
	if err != nil {
		return nil, err
	}

	return handleStringToStringArrayMapOrNilResponse(result)
}

// Blocks the connection until it pops one or more elements from the first non-empty list from the provided keys.
// BLMPopCount is the blocking variant of [api.LMPopCount].
//
// Note:
//   - When in cluster mode, all keys must map to the same hash slot.
//   - BLMPopCount is a client blocking command, see [Blocking Commands] for more details and best practices.
//
// Since:
//
//	Valkey 7.0 and above.
//
// See [valkey.io] for details.
//
// Parameters:
//
//	ctx - The context for controlling the command execution.
//	keys          - An array of keys to lists.
//	listDirection - The direction based on which elements are popped from - see [options.ListDirection].
//	count         - The maximum number of popped elements.
//	timeoutSecs   - The number of seconds to wait for a blocking operation to complete. A value of 0 will block
//
// indefinitely.
//
// Return value:
//
//	A map of key name mapped array of popped element.
//	If no member could be popped and the timeout expired, returns nil.
//
// [valkey.io]: https://valkey.io/commands/blmpop/
// [Blocking Commands]: https://github.com/valkey-io/valkey-glide/wiki/General-Concepts#blocking-commands
func (client *baseClient) BLMPopCount(
	ctx context.Context,
	keys []string,
	listDirection options.ListDirection,
	count int64,
	timeoutSecs float64,
) (map[string][]string, error) {
	listDirectionStr, err := listDirection.ToString()
	if err != nil {
		return nil, err
	}

	// Check for potential length overflow.
	if len(keys) > math.MaxInt-5 {
		return nil, &errors.RequestError{Msg: "Length overflow for the provided keys"}
	}

	// args slice will have 5 more arguments with the keys provided.
	args := make([]string, 0, len(keys)+5)
	args = append(args, utils.FloatToString(timeoutSecs), strconv.Itoa(len(keys)))
	args = append(args, keys...)
	args = append(args, listDirectionStr, options.CountKeyword, utils.IntToString(count))
	result, err := client.executeCommand(ctx, C.BLMPop, args)
	if err != nil {
		return nil, err
	}

	return handleStringToStringArrayMapOrNilResponse(result)
}

// Sets the list element at index to element.
// The index is zero-based, so 0 means the first element,1 the second element and so on. Negative indices can be used to
// designate elements starting at the tail of the list. Here, -1 means the last element, -2 means the penultimate and so
// forth.
//
// See [valkey.io] for details.
//
// Parameters:
//
//	ctx - The context for controlling the command execution.
//	key     - The key of the list.
//	index   - The index of the element in the list to be set.
//	element - The element to be set.
//
// Return value:
//
//	`"OK"`.
//
// [valkey.io]: https://valkey.io/commands/lset/
func (client *baseClient) LSet(ctx context.Context, key string, index int64, element string) (string, error) {
	result, err := client.executeCommand(ctx, C.LSet, []string{key, utils.IntToString(index), element})
	if err != nil {
		return DefaultStringResponse, err
	}

	return handleOkResponse(result)
}

// Atomically pops and removes the left/right-most element to the list stored at source depending on whereFrom, and pushes
// the element at the first/last element of the list stored at destination depending on whereTo.
//
// See [valkey.io] for details.
//
// Parameters:
//
//	ctx - The context for controlling the command execution.
//	source      - The key to the source list.
//	destination - The key to the destination list.
//	wherefrom   - The ListDirection the element should be removed from.
//	whereto     - The ListDirection the element should be added to.
//
// Return value:
//
//	A Result[string] containing the popped element or api.CreateNilStringResult() if source does not exist.
//
// [valkey.io]: https://valkey.io/commands/lmove/
func (client *baseClient) LMove(
	ctx context.Context,
	source string,
	destination string,
	whereFrom options.ListDirection,
	whereTo options.ListDirection,
) (Result[string], error) {
	whereFromStr, err := whereFrom.ToString()
	if err != nil {
		return CreateNilStringResult(), err
	}
	whereToStr, err := whereTo.ToString()
	if err != nil {
		return CreateNilStringResult(), err
	}

	result, err := client.executeCommand(ctx, C.LMove, []string{source, destination, whereFromStr, whereToStr})
	if err != nil {
		return CreateNilStringResult(), err
	}

	return handleStringOrNilResponse(result)
}

// Blocks the connection until it pops atomically and removes the left/right-most element to the list stored at source
// depending on whereFrom, and pushes the element at the first/last element of the list stored at <destination depending on
// wherefrom.
// BLMove is the blocking variant of [api.LMove].
//
// Note:
//   - When in cluster mode, all source and destination must map to the same hash slot.
//   - BLMove is a client blocking command, see [Blocking Commands] for more details and best practices.
//
// Since:
//
//	Valkey 6.2.0 and above.
//
// See [valkey.io] for details.
//
// Parameters:
//
//	ctx - The context for controlling the command execution.
//	source      - The key to the source list.
//	destination - The key to the destination list.
//	wherefrom   - The ListDirection the element should be removed from.
//	whereto     - The ListDirection the element should be added to.
//	timeoutSecs - The number of seconds to wait for a blocking operation to complete. A value of 0 will block indefinitely.
//
// Return value:
//
//	A Result[string] containing the popped element or api.CreateNilStringResult() if source does not exist or if the
//	operation timed-out.
//
// [valkey.io]: https://valkey.io/commands/blmove/
// [Blocking Commands]: https://github.com/valkey-io/valkey-glide/wiki/General-Concepts#blocking-commands
func (client *baseClient) BLMove(
	ctx context.Context,
	source string,
	destination string,
	whereFrom options.ListDirection,
	whereTo options.ListDirection,
	timeoutSecs float64,
) (Result[string], error) {
	whereFromStr, err := whereFrom.ToString()
	if err != nil {
		return CreateNilStringResult(), err
	}
	whereToStr, err := whereTo.ToString()
	if err != nil {
		return CreateNilStringResult(), err
	}

	result, err := client.executeCommand(ctx,
		C.BLMove,
		[]string{source, destination, whereFromStr, whereToStr, utils.FloatToString(timeoutSecs)},
	)
	if err != nil {
		return CreateNilStringResult(), err
	}

	return handleStringOrNilResponse(result)
}

// Del removes the specified keys from the database. A key is ignored if it does not exist.
//
// Note:
//
//	In cluster mode, if keys in `keyValueMap` map to different hash slots, the command
//	will be split across these slots and executed separately for each. This means the command
//	is atomic only at the slot level. If one or more slot-specific requests fail, the entire
//	call will return the first encountered error, even though some requests may have succeeded
//	while others did not. If this behavior impacts your application logic, consider splitting
//	the request into sub-requests per slot to ensure atomicity.
//
// Parameters:
//
//	ctx - The context for controlling the command execution.
//	keys - One or more keys to delete.
//
// Return value:
//
//	Returns the number of keys that were removed.
//
// [valkey.io]: https://valkey.io/commands/del/
func (client *baseClient) Del(ctx context.Context, keys []string) (int64, error) {
	result, err := client.executeCommand(ctx, C.Del, keys)
	if err != nil {
		return defaultIntResponse, err
	}

	return handleIntResponse(result)
}

// Exists returns the number of keys that exist in the database
//
// Note:
//
//	In cluster mode, if keys in `keyValueMap` map to different hash slots, the command
//	will be split across these slots and executed separately for each. This means the command
//	is atomic only at the slot level. If one or more slot-specific requests fail, the entire
//	call will return the first encountered error, even though some requests may have succeeded
//	while others did not. If this behavior impacts your application logic, consider splitting
//	the request into sub-requests per slot to ensure atomicity.
//
// Parameters:
//
//	ctx - The context for controlling the command execution.
//	keys - One or more keys to check if they exist.
//
// Return value:
//
//	Returns the number of existing keys.
//
// [valkey.io]: https://valkey.io/commands/exists/
func (client *baseClient) Exists(ctx context.Context, keys []string) (int64, error) {
	result, err := client.executeCommand(ctx, C.Exists, keys)
	if err != nil {
		return defaultIntResponse, err
	}

	return handleIntResponse(result)
}

// Expire sets a timeout on key. After the timeout has expired, the key will automatically be deleted.
//
// If key already has an existing expire set, the time to live is updated to the new value.
// If seconds is a non-positive number, the key will be deleted rather than expired.
// The timeout will only be cleared by commands that delete or overwrite the contents of key.
//
// Parameters:
//
//	ctx - The context for controlling the command execution.
//	key - The key to expire.
//	seconds - Time in seconds for the key to expire
//
// Return value:
//
//	`true` if the timeout was set. `false` if the timeout was not set. e.g. key doesn't exist,
//	or operation skipped due to the provided arguments.
//
// [valkey.io]: https://valkey.io/commands/expire/
func (client *baseClient) Expire(ctx context.Context, key string, seconds int64) (bool, error) {
	result, err := client.executeCommand(ctx, C.Expire, []string{key, utils.IntToString(seconds)})
	if err != nil {
		return defaultBoolResponse, err
	}

	return handleBoolResponse(result)
}

// Expire sets a timeout on key. After the timeout has expired, the key will automatically be deleted
//
// If key already has an existing expire set, the time to live is updated to the new value.
// If seconds is a non-positive number, the key will be deleted rather than expired.
// The timeout will only be cleared by commands that delete or overwrite the contents of key
//
// Parameters:
//
//	ctx - The context for controlling the command execution.
//	key - The key to expire.
//	seconds - Time in seconds for the key to expire.
//	expireCondition - The option to set expiry, see [options.ExpireCondition].
//
// Return value:
//
//	`true` if the timeout was set. `false` if the    timeout was not set. e.g. key doesn't exist,
//	or operation skipped due to the provided arguments.
//
// [valkey.io]: https://valkey.io/commands/expire/
func (client *baseClient) ExpireWithOptions(
	ctx context.Context,
	key string,
	seconds int64,
	expireCondition options.ExpireCondition,
) (bool, error) {
	expireConditionStr, err := expireCondition.ToString()
	if err != nil {
		return defaultBoolResponse, err
	}
	result, err := client.executeCommand(ctx, C.Expire, []string{key, utils.IntToString(seconds), expireConditionStr})
	if err != nil {
		return defaultBoolResponse, err
	}
	return handleBoolResponse(result)
}

// ExpireAt sets a timeout on key. It takes an absolute Unix timestamp (seconds since January 1, 1970) instead of
// specifying the number of seconds. A timestamp in the past will delete the key immediately. After the timeout has
// expired, the key will automatically be deleted.
// If key already has an existing expire set, the time to live is updated to the new value.
// The timeout will only be cleared by commands that delete or overwrite the contents of key
// If key already has an existing expire set, the time to live is updated to the new value.
// If seconds is a non-positive number, the key will be deleted rather than expired.
// The timeout will only be cleared by commands that delete or overwrite the contents of key
//
// Parameters:
//
//	ctx - The context for controlling the command execution.
//	key - The key to expire.
//	unixTimestampInSeconds - Absolute Unix timestamp
//
// Return value:
//
//	`true` if the timeout was set. `false` if the timeout was not set. e.g. key doesn't exist,
//	or operation skipped due to the provided arguments.
//
// [valkey.io]: https://valkey.io/commands/expireat/
func (client *baseClient) ExpireAt(ctx context.Context, key string, unixTimestampInSeconds int64) (bool, error) {
	result, err := client.executeCommand(ctx, C.ExpireAt, []string{key, utils.IntToString(unixTimestampInSeconds)})
	if err != nil {
		return defaultBoolResponse, err
	}

	return handleBoolResponse(result)
}

// ExpireAt sets a timeout on key. It takes an absolute Unix timestamp (seconds since January 1, 1970) instead of
// specifying the number of seconds. A timestamp in the past will delete the key immediately. After the timeout has
// expired, the key will automatically be deleted.
// If key already has an existing expire set, the time to live is updated to the new value.
// The timeout will only be cleared by commands that delete or overwrite the contents of key
// If key already has an existing expire set, the time to live is updated to the new value.
// If seconds is a non-positive number, the key will be deleted rather than expired.
// The timeout will only be cleared by commands that delete or overwrite the contents of key
//
// Parameters:
//
//	ctx - The context for controlling the command execution.
//	key - The key to expire.
//	unixTimestampInSeconds - Absolute Unix timestamp.
//	expireCondition - The option to set expiry - see [options.ExpireCondition].
//
// Return value:
//
//	`true` if the timeout was set. `false` if the timeout was not set. e.g. key doesn't exist,
//	or operation skipped due to the provided arguments.
//
// [valkey.io]: https://valkey.io/commands/expireat/
func (client *baseClient) ExpireAtWithOptions(
	ctx context.Context,
	key string,
	unixTimestampInSeconds int64,
	expireCondition options.ExpireCondition,
) (bool, error) {
	expireConditionStr, err := expireCondition.ToString()
	if err != nil {
		return defaultBoolResponse, err
	}
	result, err := client.executeCommand(ctx,
		C.ExpireAt,
		[]string{key, utils.IntToString(unixTimestampInSeconds), expireConditionStr},
	)
	if err != nil {
		return defaultBoolResponse, err
	}
	return handleBoolResponse(result)
}

// Sets a timeout on key in milliseconds. After the timeout has expired, the key will automatically be deleted.
// If key already has an existing expire set, the time to live is updated to the new value.
// If milliseconds is a non-positive number, the key will be deleted rather than expired
// The timeout will only be cleared by commands that delete or overwrite the contents of key.

// Parameters:
//
//	ctx - The context for controlling the command execution.
//	key - The key to set timeout on it.
//	milliseconds - The timeout in milliseconds.
//
// Return value:
//
//	`true` if the timeout was set. `false` if the timeout was not set. e.g. key doesn't exist,
//	or operation skipped due to the provided arguments.
//
// [valkey.io]: https://valkey.io/commands/pexpire/
func (client *baseClient) PExpire(ctx context.Context, key string, milliseconds int64) (bool, error) {
	result, err := client.executeCommand(ctx, C.PExpire, []string{key, utils.IntToString(milliseconds)})
	if err != nil {
		return defaultBoolResponse, err
	}
	return handleBoolResponse(result)
}

// Sets a timeout on key in milliseconds. After the timeout has expired, the key will automatically be deleted.
// If key already has an existing expire set, the time to live is updated to the new value.
// If milliseconds is a non-positive number, the key will be deleted rather than expired
// The timeout will only be cleared by commands that delete or overwrite the contents of key.
//
// Parameters:
//
//	ctx - The context for controlling the command execution.
//	key - The key to set timeout on it.
//	milliseconds - The timeout in milliseconds.
//	option - The option to set expiry, see [options.ExpireCondition].
//
// Return value:
//
//	`true` if the timeout was set. `false` if the timeout was not set. e.g. key doesn't exist,
//	or operation skipped due to the provided arguments.
//
// [valkey.io]: https://valkey.io/commands/pexpire/
func (client *baseClient) PExpireWithOptions(
	ctx context.Context,
	key string,
	milliseconds int64,
	expireCondition options.ExpireCondition,
) (bool, error) {
	expireConditionStr, err := expireCondition.ToString()
	if err != nil {
		return defaultBoolResponse, err
	}
	result, err := client.executeCommand(ctx, C.PExpire, []string{key, utils.IntToString(milliseconds), expireConditionStr})
	if err != nil {
		return defaultBoolResponse, err
	}
	return handleBoolResponse(result)
}

// Sets a timeout on key. It takes an absolute Unix timestamp (milliseconds since
// January 1, 1970) instead of specifying the number of milliseconds.
// A timestamp in the past will delete the key immediately. After the timeout has
// expired, the key will automatically be deleted
// If key already has an existing expire set, the time to live is
// updated to the new value/
// The timeout will only be cleared by commands that delete or overwrite the contents of key
//
// Parameters:
//
//	ctx - The context for controlling the command execution.
//	key - The key to set timeout on it.
//	unixMilliseconds - The timeout in an absolute Unix timestamp.
//
// Return value:
//
//	`true` if the timeout was set. `false` if the timeout was not set. e.g. key doesn't exist,
//	or operation skipped due to the provided arguments.
//
// [valkey.io]: https://valkey.io/commands/pexpireat/
func (client *baseClient) PExpireAt(ctx context.Context, key string, unixTimestampInMilliSeconds int64) (bool, error) {
	result, err := client.executeCommand(ctx, C.PExpireAt, []string{key, utils.IntToString(unixTimestampInMilliSeconds)})
	if err != nil {
		return defaultBoolResponse, err
	}
	return handleBoolResponse(result)
}

// Sets a timeout on key. It takes an absolute Unix timestamp (milliseconds since
// January 1, 1970) instead of specifying the number of milliseconds.
// A timestamp in the past will delete the key immediately. After the timeout has expired, the key will automatically be
// deleted.
// If key already has an existing expire set, the time to live is updated to the new value.
// The timeout will only be cleared by commands that delete or overwrite the contents of key
//
// Parameters:
//
//	ctx - The context for controlling the command execution.
//	key - The key to set timeout on it.
//	unixMilliseconds - The timeout in an absolute Unix timestamp.
//	expireCondition - The option to set expiry, see [options.ExpireCondition].
//
// Return value:
//
//	`true` if the timeout was set. `false` if the timeout was not set. e.g. key doesn't exist,
//	or operation skipped due to the provided arguments.
//
// [valkey.io]: https://valkey.io/commands/pexpireat/
func (client *baseClient) PExpireAtWithOptions(
	ctx context.Context,
	key string,
	unixTimestampInMilliSeconds int64,
	expireCondition options.ExpireCondition,
) (bool, error) {
	expireConditionStr, err := expireCondition.ToString()
	if err != nil {
		return defaultBoolResponse, err
	}
	result, err := client.executeCommand(ctx,
		C.PExpireAt,
		[]string{key, utils.IntToString(unixTimestampInMilliSeconds), expireConditionStr},
	)
	if err != nil {
		return defaultBoolResponse, err
	}
	return handleBoolResponse(result)
}

// Expire Time returns the absolute Unix timestamp (since January 1, 1970) at which the given key
// will expire, in seconds.
//
// Parameters:
//
//	ctx - The context for controlling the command execution.
//	key - The key to determine the expiration value of.
//
// Return value:
//
//	The expiration Unix timestamp in seconds.
//	`-2` if key does not exist or `-1` is key exists but has no associated expiration.
//
// [valkey.io]: https://valkey.io/commands/expiretime/
func (client *baseClient) ExpireTime(ctx context.Context, key string) (int64, error) {
	result, err := client.executeCommand(ctx, C.ExpireTime, []string{key})
	if err != nil {
		return defaultIntResponse, err
	}

	return handleIntResponse(result)
}

// PExpire Time returns the absolute Unix timestamp (since January 1, 1970) at which the given key
// will expire, in milliseconds.
//
// Parameters:
//
//	ctx - The context for controlling the command execution.
//	key - The key to determine the expiration value of.
//
// Return value:
//
//	The expiration Unix timestamp in milliseconds.
//	`-2` if key does not exist or `-1` is key exists but has no associated expiration.
//
// [valkey.io]: https://valkey.io/commands/pexpiretime/
func (client *baseClient) PExpireTime(ctx context.Context, key string) (int64, error) {
	result, err := client.executeCommand(ctx, C.PExpireTime, []string{key})
	if err != nil {
		return defaultIntResponse, err
	}

	return handleIntResponse(result)
}

// TTL returns the remaining time to live of key that has a timeout, in seconds.
//
// Parameters:
//
//	ctx - The context for controlling the command execution.
//	key - The key to return its timeout.
//
// Return value:
//
//	Returns TTL in seconds,
//	`-2` if key does not exist, or `-1` if key exists but has no associated expiration.
//
// [valkey.io]: https://valkey.io/commands/ttl/
func (client *baseClient) TTL(ctx context.Context, key string) (int64, error) {
	result, err := client.executeCommand(ctx, C.TTL, []string{key})
	if err != nil {
		return defaultIntResponse, err
	}

	return handleIntResponse(result)
}

// PTTL returns the remaining time to live of key that has a timeout, in milliseconds.
//
// Parameters:
//
//	ctx - The context for controlling the command execution.
//	key - The key to return its timeout.
//
// Return value:
//
//	Returns TTL in milliseconds,
//	`-2` if key does not exist, or `-1` if key exists but has no associated expiration.
//
// [valkey.io]: https://valkey.io/commands/pttl/
func (client *baseClient) PTTL(ctx context.Context, key string) (int64, error) {
	result, err := client.executeCommand(ctx, C.PTTL, []string{key})
	if err != nil {
		return defaultIntResponse, err
	}

	return handleIntResponse(result)
}

// PfAdd adds all elements to the HyperLogLog data structure stored at the specified key.
// Creates a new structure if the key does not exist.
// When no elements are provided, and key exists and is a HyperLogLog, then no operation is performed.
// If key does not exist, then the HyperLogLog structure is created.
//
// Parameters:
//
//	ctx - The context for controlling the command execution.
//	key - The key of the HyperLogLog data structure to add elements into.
//	elements - An array of members to add to the HyperLogLog stored at key.
//
// Return value:
//
//	If the HyperLogLog is newly created, or if the HyperLogLog approximated cardinality is
//	altered, then returns `1`. Otherwise, returns `0`.
//
// [valkey.io]: https://valkey.io/commands/pfadd/
func (client *baseClient) PfAdd(ctx context.Context, key string, elements []string) (int64, error) {
	result, err := client.executeCommand(ctx, C.PfAdd, append([]string{key}, elements...))
	if err != nil {
		return defaultIntResponse, err
	}

	return handleIntResponse(result)
}

// Estimates the cardinality of the data stored in a HyperLogLog structure for a single key or
// calculates the combined cardinality of multiple keys by merging their HyperLogLogs temporarily.
//
// Note:
//
//	In cluster mode, if keys in `keyValueMap` map to different hash slots, the command
//	will be split across these slots and executed separately for each. This means the command
//	is atomic only at the slot level. If one or more slot-specific requests fail, the entire
//	call will return the first encountered error, even though some requests may have succeeded
//	while others did not. If this behavior impacts your application logic, consider splitting
//	the request into sub-requests per slot to ensure atomicity.
//
// Parameters:
//
//	ctx - The context for controlling the command execution.
//	key - The keys of the HyperLogLog data structures to be analyzed.
//
// Return value:
//
//	The approximated cardinality of given HyperLogLog data structures.
//	The cardinality of a key that does not exist is `0`.
//
// [valkey.io]: https://valkey.io/commands/pfcount/
func (client *baseClient) PfCount(ctx context.Context, keys []string) (int64, error) {
	result, err := client.executeCommand(ctx, C.PfCount, keys)
	if err != nil {
		return defaultIntResponse, err
	}

	return handleIntResponse(result)
}

// PfMerge merges multiple HyperLogLog values into a unique value.
// If the destination variable exists, it is treated as one of the source HyperLogLog data sets,
// otherwise a new HyperLogLog is created.
//
// Note:
//
//	When in cluster mode, `sourceKeys` and `destination` must map to the same hash slot.
//
// Parameters:
//
//	ctx - The context for controlling the command execution.
//	destination - The key of the destination HyperLogLog where the merged data sets will be stored.
//	sourceKeys - An array of sourceKeys of the HyperLogLog structures to be merged.
//
// Return value:
//
//	If the HyperLogLog values is successfully merged  it returns "OK".
//
// [valkey.io]: https://valkey.io/commands/pfmerge/
func (client *baseClient) PfMerge(ctx context.Context, destination string, sourceKeys []string) (string, error) {
	result, err := client.executeCommand(ctx, C.PfMerge, append([]string{destination}, sourceKeys...))
	if err != nil {
		return DefaultStringResponse, err
	}

	return handleOkResponse(result)
}

// Unlink (delete) multiple keys from the database. A key is ignored if it does not exist.
// This command, similar to Del However, this command does not block the server
//
// Note:
//
//	In cluster mode, if keys in keys map to different hash slots, the command
//	will be split across these slots and executed separately for each. This means the command
//	is atomic only at the slot level. If one or more slot-specific requests fail, the entire
//	call will return the first encountered error, even though some requests may have succeeded
//	while others did not. If this behavior impacts your application logic, consider splitting
//	the request into sub-requests per slot to ensure atomicity.
//
// Parameters:
//
//	ctx - The context for controlling the command execution.
//	keys - One or more keys to unlink.
//
// Return value:
//
//	Return the number of keys that were unlinked.
//
// [valkey.io]: https://valkey.io/commands/unlink/
func (client *baseClient) Unlink(ctx context.Context, keys []string) (int64, error) {
	result, err := client.executeCommand(ctx, C.Unlink, keys)
	if err != nil {
		return defaultIntResponse, err
	}

	return handleIntResponse(result)
}

// Type returns the string representation of the type of the value stored at key.
// The different types that can be returned are: string, list, set, zset, hash and stream.
//
// Parameters:
//
//	ctx - The context for controlling the command execution.
//	key - string
//
// Return value:
//
//	If the key exists, the type of the stored value is returned. Otherwise, a "none" string is returned.
//
// [valkey.io]: https://valkey.io/commands/type/
func (client *baseClient) Type(ctx context.Context, key string) (string, error) {
	result, err := client.executeCommand(ctx, C.Type, []string{key})
	if err != nil {
		return DefaultStringResponse, err
	}
	return handleStringResponse(result)
}

// Alters the last access time of a key(s). A key is ignored if it does not exist.
//
// Note:
//
//	In cluster mode, if keys in keys map to different hash slots, the command
//	will be split across these slots and executed separately for each. This means the command
//	is atomic only at the slot level. If one or more slot-specific requests fail, the entire
//	call will return the first encountered error, even though some requests may have succeeded
//	while others did not. If this behavior impacts your application logic, consider splitting
//	the request into sub-requests per slot to ensure atomicity.
//
// Parameters:
//
//	ctx - The context for controlling the command execution.
//	keys - The keys to update last access time.
//
// Return value:
//
//	The number of keys that were updated.
//
// [valkey.io]: Https://valkey.io/commands/touch/
func (client *baseClient) Touch(ctx context.Context, keys []string) (int64, error) {
	result, err := client.executeCommand(ctx, C.Touch, keys)
	if err != nil {
		return defaultIntResponse, err
	}

	return handleIntResponse(result)
}

// Renames key to new key.
//
//	If new Key already exists it is overwritten.
//
// Note:
//
//	When in cluster mode, both key and newKey must map to the same hash slot.
//
// Parameters:
//
//	ctx - The context for controlling the command execution.
//	key - The key to rename.
//	newKey - The new name of the key.
//
// Return value:
//
//	If the key was successfully renamed, return "OK". If key does not exist, an error is thrown.
//
// [valkey.io]: https://valkey.io/commands/rename/
func (client *baseClient) Rename(ctx context.Context, key string, newKey string) (string, error) {
	result, err := client.executeCommand(ctx, C.Rename, []string{key, newKey})
	if err != nil {
		return DefaultStringResponse, err
	}
	return handleOkResponse(result)
}

// Renames key to newkey if newKey does not yet exist.
//
// Note:
//
//	When in cluster mode, both key and newkey must map to the same hash slot.
//
// Parameters:
//
//	ctx - The context for controlling the command execution.
//	key - The key to rename.
//	newKey - The new name of the key.
//
// Return value:
//
//	`true` if key was renamed to `newKey`, `false` if `newKey` already exists.
//
// [valkey.io]: https://valkey.io/commands/renamenx/
func (client *baseClient) RenameNX(ctx context.Context, key string, newKey string) (bool, error) {
	result, err := client.executeCommand(ctx, C.RenameNX, []string{key, newKey})
	if err != nil {
		return defaultBoolResponse, err
	}
	return handleBoolResponse(result)
}

// Adds an entry to the specified stream stored at `key`. If the `key` doesn't exist, the stream is created.
//
// See [valkey.io] for details.
//
// Parameters:
//
//	ctx - The context for controlling the command execution.
//	key      - The key of the stream.
//	values   - Field-value pairs to be added to the entry.
//
// Return value:
//
//	The id of the added entry.
//
// [valkey.io]: https://valkey.io/commands/xadd/
func (client *baseClient) XAdd(ctx context.Context, key string, values [][]string) (Result[string], error) {
	return client.XAddWithOptions(ctx, key, values, *options.NewXAddOptions())
}

// Adds an entry to the specified stream stored at `key`. If the `key` doesn't exist, the stream is created.
//
// See [valkey.io] for details.
//
// Parameters:
//
//	ctx - The context for controlling the command execution.
//	key      - The key of the stream.
//	values   - Field-value pairs to be added to the entry.
//	options  - Stream add options.
//
// Return value:
//
//	The id of the added entry, or `nil` if `opts.makeStream` is set to `false` and no stream with the
//	matching `key` exists.
//
// [valkey.io]: https://valkey.io/commands/xadd/
func (client *baseClient) XAddWithOptions(
	ctx context.Context,
	key string,
	values [][]string,
	options options.XAddOptions,
) (Result[string], error) {
	args := []string{}
	args = append(args, key)
	optionArgs, err := options.ToArgs()
	if err != nil {
		return CreateNilStringResult(), err
	}
	args = append(args, optionArgs...)
	for _, pair := range values {
		if len(pair) != 2 {
			return CreateNilStringResult(), fmt.Errorf(
				"array entry had the wrong length. Expected length 2 but got length %d",
				len(pair),
			)
		}
		args = append(args, pair...)
	}

	result, err := client.executeCommand(ctx, C.XAdd, args)
	if err != nil {
		return CreateNilStringResult(), err
	}
	return handleStringOrNilResponse(result)
}

// Reads entries from the given streams.
//
// Note:
//
//	When in cluster mode, all keys in `keysAndIds` must map to the same hash slot.
//
// See [valkey.io] for details.
//
// Parameters:
//
//	ctx - The context for controlling the command execution.
//	keysAndIds - A map of keys and entry IDs to read from.
//
// Return value:
//
//	A `map[string]map[string][][]string` of stream keys to a map of stream entry IDs mapped to an array entries or `nil` if
//	a key does not exist or does not contain requiested entries.
//
// [valkey.io]: https://valkey.io/commands/xread/
func (client *baseClient) XRead(ctx context.Context, keysAndIds map[string]string) (map[string]map[string][][]string, error) {
	return client.XReadWithOptions(ctx, keysAndIds, *options.NewXReadOptions())
}

// Reads entries from the given streams.
//
// Note:
//
//	When in cluster mode, all keys in `keysAndIds` must map to the same hash slot.
//
// See [valkey.io] for details.
//
// Parameters:
//
//	ctx - The context for controlling the command execution.
//	keysAndIds - A map of keys and entry IDs to read from.
//	opts - Options detailing how to read the stream.
//
// Return value:
//
//	A `map[string]map[string][][]string` of stream keys to a map of stream entry IDs mapped to an array entries or `nil` if
//	a key does not exist or does not contain requiested entries.
//
// [valkey.io]: https://valkey.io/commands/xread/
func (client *baseClient) XReadWithOptions(
	ctx context.Context,
	keysAndIds map[string]string,
	opts options.XReadOptions,
) (map[string]map[string][][]string, error) {
	args, err := createStreamCommandArgs(make([]string, 0, 5+2*len(keysAndIds)), keysAndIds, &opts)
	if err != nil {
		return nil, err
	}

	result, err := client.executeCommand(ctx, C.XRead, args)
	if err != nil {
		return nil, err
	}

	return handleXReadResponse(result)
}

// Reads entries from the given streams owned by a consumer group.
//
// Note:
//
//	When in cluster mode, all keys in `keysAndIds` must map to the same hash slot.
//
// See [valkey.io] for details.
//
// Parameters:
//
//	ctx - The context for controlling the command execution.
//	group - The consumer group name.
//	consumer - The group consumer.
//	keysAndIds - A map of keys and entry IDs to read from.
//
// Return value:
//
//	A `map[string]map[string][][]string` of stream keys to a map of stream entry IDs mapped to an array entries or `nil` if
//	a key does not exist or does not contain requested entries.
//
// [valkey.io]: https://valkey.io/commands/xreadgroup/
func (client *baseClient) XReadGroup(
	ctx context.Context,
	group string,
	consumer string,
	keysAndIds map[string]string,
) (map[string]map[string][][]string, error) {
	return client.XReadGroupWithOptions(ctx, group, consumer, keysAndIds, *options.NewXReadGroupOptions())
}

// Reads entries from the given streams owned by a consumer group.
//
// Note:
//
//	When in cluster mode, all keys in `keysAndIds` must map to the same hash slot.
//
// See [valkey.io] for details.
//
// Parameters:
//
//	ctx - The context for controlling the command execution.
//	group - The consumer group name.
//	consumer - The group consumer.
//	keysAndIds - A map of keys and entry IDs to read from.
//	opts - Options detailing how to read the stream.
//
// Return value:
//
//	A `map[string]map[string][][]string` of stream keys to a map of stream entry IDs mapped to an array entries or `nil` if
//	a key does not exist or does not contain requiested entries.
//
// [valkey.io]: https://valkey.io/commands/xreadgroup/
func (client *baseClient) XReadGroupWithOptions(
	ctx context.Context,
	group string,
	consumer string,
	keysAndIds map[string]string,
	opts options.XReadGroupOptions,
) (map[string]map[string][][]string, error) {
	args, err := createStreamCommandArgs([]string{options.GroupKeyword, group, consumer}, keysAndIds, &opts)
	if err != nil {
		return nil, err
	}

	result, err := client.executeCommand(ctx, C.XReadGroup, args)
	if err != nil {
		return nil, err
	}

	return handleXReadGroupResponse(result)
}

// Combine `args` with `keysAndIds` and `options` into arguments for a stream command
func createStreamCommandArgs(
	args []string,
	keysAndIds map[string]string,
	opts interface{ ToArgs() ([]string, error) },
) ([]string, error) {
	optionArgs, err := opts.ToArgs()
	if err != nil {
		return nil, err
	}
	args = append(args, optionArgs...)
	// Note: this loop iterates in an indeterminate order, but it is OK for that case
	keys := make([]string, 0, len(keysAndIds))
	values := make([]string, 0, len(keysAndIds))
	for key := range keysAndIds {
		keys = append(keys, key)
		values = append(values, keysAndIds[key])
	}
	args = append(args, options.StreamsKeyword)
	args = append(args, keys...)
	args = append(args, values...)
	return args, nil
}

// Adds one or more members to a sorted set, or updates their scores. Creates the key if it doesn't exist.
//
// See [valkey.io] for details.
//
// Parameters:
//
//	ctx - The context for controlling the command execution.
//	key - The key of the set.
//	membersScoreMap - A map of members to their scores.
//
// Return value:
//
//	The number of members added to the set.
//
// [valkey.io]: https://valkey.io/commands/zadd/
func (client *baseClient) ZAdd(
	ctx context.Context,
	key string,
	membersScoreMap map[string]float64,
) (int64, error) {
	result, err := client.executeCommand(ctx,
		C.ZAdd,
		append([]string{key}, utils.ConvertMapToValueKeyStringArray(membersScoreMap)...),
	)
	if err != nil {
		return defaultIntResponse, err
	}

	return handleIntResponse(result)
}

// Adds one or more members to a sorted set, or updates their scores. Creates the key if it doesn't exist.
//
// See [valkey.io] for details.
//
// Parameters:
//
//	ctx - The context for controlling the command execution.
//	key - The key of the set.
//	membersScoreMap - A map of members to their scores.
//	opts - The options for the command. See [ZAddOptions] for details.
//
// Return value:
//
//	The number of members added to the set. If `CHANGED` is set, the number of members that were updated.
//
// [valkey.io]: https://valkey.io/commands/zadd/
func (client *baseClient) ZAddWithOptions(
	ctx context.Context,
	key string,
	membersScoreMap map[string]float64,
	opts options.ZAddOptions,
) (int64, error) {
	optionArgs, err := opts.ToArgs()
	if err != nil {
		return defaultIntResponse, err
	}
	commandArgs := append([]string{key}, optionArgs...)
	result, err := client.executeCommand(ctx,
		C.ZAdd,
		append(commandArgs, utils.ConvertMapToValueKeyStringArray(membersScoreMap)...),
	)
	if err != nil {
		return defaultIntResponse, err
	}

	return handleIntResponse(result)
}

func (client *baseClient) zAddIncrBase(ctx context.Context, key string, opts *options.ZAddOptions) (Result[float64], error) {
	optionArgs, err := opts.ToArgs()
	if err != nil {
		return CreateNilFloat64Result(), err
	}

	result, err := client.executeCommand(ctx, C.ZAdd, append([]string{key}, optionArgs...))
	if err != nil {
		return CreateNilFloat64Result(), err
	}

	return handleFloatOrNilResponse(result)
}

// Increments the score of member in the sorted set stored at `key` by `increment`.
//
// If `member` does not exist in the sorted set, it is added with `increment` as its
// score (as if its previous score was `0.0`).
//
// If `key` does not exist, a new sorted set with the specified member as its sole member
// is created.
//
// See [valkey.io] for details.
//
// Parameters:
//
//	ctx - The context for controlling the command execution.
//	key - The key of the sorted set.
//	member - A member in the sorted set to increment.
//	increment - The score to increment the member.
//
// Return value:
//
//	The new score of the member.
//
// [valkey.io]: https://valkey.io/commands/zadd/
func (client *baseClient) ZAddIncr(
	ctx context.Context,
	key string,
	member string,
	increment float64,
) (Result[float64], error) {
	options, err := options.NewZAddOptions().SetIncr(true, increment, member)
	if err != nil {
		return CreateNilFloat64Result(), err
	}

	return client.zAddIncrBase(ctx, key, options)
}

// Increments the score of member in the sorted set stored at `key` by `increment`.
//
// If `member` does not exist in the sorted set, it is added with `increment` as its
// score (as if its previous score was `0.0`).
//
// If `key` does not exist, a new sorted set with the specified member as its sole member
// is created.
//
// See [valkey.io] for details.
//
// Parameters:
//
//	ctx - The context for controlling the command execution.
//	key - The key of the sorted set.
//	member - A member in the sorted set to increment.
//	increment - The score to increment the member.
//	opts - The options for the command. See [ZAddOptions] for details.
//
// Return value:
//
//	The new score of the member.
//	If there was a conflict with the options, the operation aborts and `nil` is returned.
//
// [valkey.io]: https://valkey.io/commands/zadd/
func (client *baseClient) ZAddIncrWithOptions(
	ctx context.Context,
	key string,
	member string,
	increment float64,
	opts options.ZAddOptions,
) (Result[float64], error) {
	incrOpts, err := opts.SetIncr(true, increment, member)
	if err != nil {
		return CreateNilFloat64Result(), err
	}

	return client.zAddIncrBase(ctx, key, incrOpts)
}

// Increments the score of member in the sorted set stored at key by increment.
// If member does not exist in the sorted set, it is added with increment as its score.
// If key does not exist, a new sorted set with the specified member as its sole member
// is created.
//
// See [valkey.io] for details.
//
// Parameters:
//
//	ctx - The context for controlling the command execution.
//	key - The key of the sorted set.
//	increment - The score increment.
//	member - A member of the sorted set.
//
// Return value:
//
//	The new score of member.
//
// [valkey.io]: https://valkey.io/commands/zincrby/
func (client *baseClient) ZIncrBy(ctx context.Context, key string, increment float64, member string) (float64, error) {
	result, err := client.executeCommand(ctx, C.ZIncrBy, []string{key, utils.FloatToString(increment), member})
	if err != nil {
		return defaultFloatResponse, err
	}

	return handleFloatResponse(result)
}

// Removes and returns the member with the lowest score from the sorted set
// stored at the specified `key`.
//
// see [valkey.io] for details.
//
// Parameters:
//
//	ctx - The context for controlling the command execution.
//	key - The key of the sorted set.
//
// Return value:
//
//	A map containing the removed member and its corresponding score.
//	If `key` doesn't exist, it will be treated as an empty sorted set and the
//	command returns an empty map.
//
// [valkey.io]: https://valkey.io/commands/zpopmin/
func (client *baseClient) ZPopMin(ctx context.Context, key string) (map[string]float64, error) {
	result, err := client.executeCommand(ctx, C.ZPopMin, []string{key})
	if err != nil {
		return nil, err
	}
	return handleStringDoubleMapResponse(result)
}

// Removes and returns multiple members with the lowest scores from the sorted set
// stored at the specified `key`.
//
// see [valkey.io] for details.
//
// Parameters:
//
//	ctx - The context for controlling the command execution.
//	key - The key of the sorted set.
//	options - Pop options, see [options.ZPopOptions].
//
// Return value:
//
//	A map containing the removed members and their corresponding scores.
//	If `key` doesn't exist, it will be treated as an empty sorted set and the
//	command returns an empty map.
//
// [valkey.io]: https://valkey.io/commands/zpopmin/
func (client *baseClient) ZPopMinWithOptions(
	ctx context.Context,
	key string,
	options options.ZPopOptions,
) (map[string]float64, error) {
	optArgs, err := options.ToArgs(false)
	if err != nil {
		return nil, err
	}
	result, err := client.executeCommand(ctx, C.ZPopMin, append([]string{key}, optArgs...))
	if err != nil {
		return nil, err
	}
	return handleStringDoubleMapResponse(result)
}

// Removes and returns the member with the highest score from the sorted set stored at the
// specified `key`.
//
// see [valkey.io] for details.
//
// Parameters:
//
//	ctx - The context for controlling the command execution.
//	key - The key of the sorted set.
//
// Return value:
//
//	A map containing the removed member and its corresponding score.
//	If `key` doesn't exist, it will be treated as an empty sorted set and the
//	command returns an empty map.
//
// [valkey.io]: https://valkey.io/commands/zpopmin/
func (client *baseClient) ZPopMax(ctx context.Context, key string) (map[string]float64, error) {
	result, err := client.executeCommand(ctx, C.ZPopMax, []string{key})
	if err != nil {
		return nil, err
	}
	return handleStringDoubleMapResponse(result)
}

// Removes and returns up to `count` members with the highest scores from the sorted set
// stored at the specified `key`.
//
// see [valkey.io] for details.
//
// Parameters:
//
//	ctx - The context for controlling the command execution.
//	key - The key of the sorted set.
//	count - The number of members to remove.
//
// Return value:
//
//	A map containing the removed members and their corresponding scores.
//	If `key` doesn't exist, it will be treated as an empty sorted set and the
//	command returns an empty map.
//
// [valkey.io]: https://valkey.io/commands/zpopmin/
func (client *baseClient) ZPopMaxWithOptions(
	ctx context.Context,
	key string,
	options options.ZPopOptions,
) (map[string]float64, error) {
	optArgs, err := options.ToArgs(false)
	if err != nil {
		return nil, err
	}
	result, err := client.executeCommand(ctx, C.ZPopMax, append([]string{key}, optArgs...))
	if err != nil {
		return nil, err
	}
	return handleStringDoubleMapResponse(result)
}

// Removes the specified members from the sorted set stored at `key`.
// Specified members that are not a member of this set are ignored.
//
// See [valkey.io] for details.
//
// Parameters:
//
//	ctx - The context for controlling the command execution.
//	key - The key of the sorted set.
//	members - The members to remove.
//
// Return value:
//
//	The number of members that were removed from the sorted set, not including non-existing members.
//	If `key` does not exist, it is treated as an empty sorted set, and this command returns `0`.
//
// [valkey.io]: https://valkey.io/commands/zrem/
func (client *baseClient) ZRem(ctx context.Context, key string, members []string) (int64, error) {
	result, err := client.executeCommand(ctx, C.ZRem, append([]string{key}, members...))
	if err != nil {
		return defaultIntResponse, err
	}
	return handleIntResponse(result)
}

// Returns the cardinality (number of elements) of the sorted set stored at `key`.
//
// See [valkey.io] for details.
//
// Parameters:
//
//	ctx - The context for controlling the command execution.
//	key - The key of the set.
//
// Return value:
//
//	The number of elements in the sorted set.
//	If `key` does not exist, it is treated as an empty sorted set, and this command returns `0`.
//	If `key` holds a value that is not a sorted set, an error is returned.
//
// [valkey.io]: https://valkey.io/commands/zcard/
func (client *baseClient) ZCard(ctx context.Context, key string) (int64, error) {
	result, err := client.executeCommand(ctx, C.ZCard, []string{key})
	if err != nil {
		return defaultIntResponse, err
	}

	return handleIntResponse(result)
}

// Blocks the connection until it removes and returns a member with the lowest score from the
// first non-empty sorted set, with the given `keys` being checked in the order they
// are provided.
// `BZPOPMIN` is the blocking variant of `ZPOPMIN`.
//
// Note:
//   - When in cluster mode, all `keys` must map to the same hash slot.
//   - `BZPOPMIN` is a client blocking command, see [Blocking Commands] for more details and best practices.
//
// See [valkey.io] for more details.
//
// Parameters:
//
//	ctx - The context for controlling the command execution.
//	keys - The keys of the sorted sets.
//	timeout - The number of seconds to wait for a blocking operation to complete. A value of
//	  `0` will block indefinitely.
//
// Return value:
//
//	A `KeyWithMemberAndScore` struct containing the key where the member was popped out, the member
//	itself, and the member score. If no member could be popped and the `timeout` expired, returns `nil`.
//
// [valkey.io]: https://valkey.io/commands/bzpopmin/
//
// [blocking commands]: https://github.com/valkey-io/valkey-glide/wiki/General-Concepts#blocking-commands
func (client *baseClient) BZPopMin(
	ctx context.Context,
	keys []string,
	timeoutSecs float64,
) (Result[KeyWithMemberAndScore], error) {
	result, err := client.executeCommand(ctx, C.BZPopMin, append(keys, utils.FloatToString(timeoutSecs)))
	if err != nil {
		return CreateNilKeyWithMemberAndScoreResult(), err
	}

	return handleKeyWithMemberAndScoreResponse(result)
}

// Blocks the connection until it pops and returns a member-score pair from the first non-empty sorted set, with the
// given keys being checked in the order they are provided.
// BZMPop is the blocking variant of [baseClient.ZMPop].
//
// Note:
//   - When in cluster mode, all keys must map to the same hash slot.
//   - BZMPop is a client blocking command, see [Blocking Commands] for more details and best practices.
//
// Since:
//
//	Valkey 7.0 and above.
//
// See [valkey.io] for details.
//
// Parameters:
//
//	ctx - The context for controlling the command execution.
//	keys          - An array of keys to lists.
//	scoreFilter   - The element pop criteria - either [options.MIN] or [options.MAX] to pop members with the lowest/highest
//					scores accordingly.
//	timeoutSecs   - The number of seconds to wait for a blocking operation to complete. A value of `0` will block
//					indefinitely.
//
// Return value:
//
//	An object containing the following elements:
//	- The key name of the set from which the element was popped.
//	- An array of member scores of the popped elements.
//	Returns `nil` if no member could be popped and the timeout expired.
//
// [valkey.io]: https://valkey.io/commands/bzmpop/
// [Blocking Commands]: https://github.com/valkey-io/valkey-glide/wiki/General-Concepts#blocking-commands
func (client *baseClient) BZMPop(
	ctx context.Context,
	keys []string,
	scoreFilter options.ScoreFilter,
	timeoutSecs float64,
) (Result[KeyWithArrayOfMembersAndScores], error) {
	scoreFilterStr, err := scoreFilter.ToString()
	if err != nil {
		return CreateNilKeyWithArrayOfMembersAndScoresResult(), err
	}

	// Check for potential length overflow.
	if len(keys) > math.MaxInt-3 {
		return CreateNilKeyWithArrayOfMembersAndScoresResult(), &errors.RequestError{
			Msg: "Length overflow for the provided keys",
		}
	}

	// args slice will have 3 more arguments with the keys provided.
	args := make([]string, 0, len(keys)+3)
	args = append(args, utils.FloatToString(timeoutSecs), strconv.Itoa(len(keys)))
	args = append(args, keys...)
	args = append(args, scoreFilterStr)
	result, err := client.executeCommand(ctx, C.BZMPop, args)
	if err != nil {
		return CreateNilKeyWithArrayOfMembersAndScoresResult(), err
	}
	return handleKeyWithArrayOfMembersAndScoresResponse(result)
}

// Blocks the connection until it pops and returns a member-score pair from the first non-empty sorted set, with the
// given keys being checked in the order they are provided.
// BZMPop is the blocking variant of [baseClient.ZMPop].
//
// Note:
//   - When in cluster mode, all keys must map to the same hash slot.
//   - BZMPop is a client blocking command, see [Blocking Commands] for more details and best practices.
//
// Since:
//
//	Valkey 7.0 and above.
//
// See [valkey.io] for details.
//
// Parameters:
//
//	ctx - The context for controlling the command execution.
//	keys          - An array of keys to lists.
//	scoreFilter   - The element pop criteria - either [options.MIN] or [options.MAX] to pop members with the lowest/highest
//					scores accordingly.
//	count         - The maximum number of popped elements.
//	timeoutSecs   - The number of seconds to wait for a blocking operation to complete. A value of `0` will block indefinitely.
//
//	opts          - Pop options, see [options.ZMPopOptions].
//
// Return value:
//
//	An object containing the following elements:
//	- The key name of the set from which the element was popped.
//	- An array of member scores of the popped elements.
//	Returns `nil` if no member could be popped and the timeout expired.
//
// [valkey.io]: https://valkey.io/commands/bzmpop/
// [Blocking Commands]: https://github.com/valkey-io/valkey-glide/wiki/General-Concepts#blocking-commands
func (client *baseClient) BZMPopWithOptions(
	ctx context.Context,
	keys []string,
	scoreFilter options.ScoreFilter,
	timeoutSecs float64,
	opts options.ZMPopOptions,
) (Result[KeyWithArrayOfMembersAndScores], error) {
	scoreFilterStr, err := scoreFilter.ToString()
	if err != nil {
		return CreateNilKeyWithArrayOfMembersAndScoresResult(), err
	}

	// Check for potential length overflow.
	if len(keys) > math.MaxInt-5 {
		return CreateNilKeyWithArrayOfMembersAndScoresResult(), &errors.RequestError{
			Msg: "Length overflow for the provided keys",
		}
	}

	// args slice will have 5 more arguments with the keys provided.
	args := make([]string, 0, len(keys)+5)
	args = append(args, utils.FloatToString(timeoutSecs), strconv.Itoa(len(keys)))
	args = append(args, keys...)
	args = append(args, scoreFilterStr)
	optionArgs, err := opts.ToArgs()
	if err != nil {
		return CreateNilKeyWithArrayOfMembersAndScoresResult(), err
	}
	args = append(args, optionArgs...)
	result, err := client.executeCommand(ctx, C.BZMPop, args)
	if err != nil {
		return CreateNilKeyWithArrayOfMembersAndScoresResult(), err
	}

	return handleKeyWithArrayOfMembersAndScoresResponse(result)
}

// Returns the specified range of elements in the sorted set stored at `key`.
// `ZRANGE` can perform different types of range queries: by index (rank), by the score, or by lexicographical order.
//
// To get the elements with their scores, see [ZRangeWithScores].
//
// See [valkey.io] for more details.
//
// Parameters:
//
//	ctx - The context for controlling the command execution.
//	key - The key of the sorted set.
//	rangeQuery - The range query object representing the type of range query to perform.
//	  - For range queries by index (rank), use [RangeByIndex].
//	  - For range queries by lexicographical order, use [RangeByLex].
//	  - For range queries by score, use [RangeByScore].
//
// Return value:
//
//	An array of elements within the specified range.
//	If `key` does not exist, it is treated as an empty sorted set, and the command returns an empty array.
//
// [valkey.io]: https://valkey.io/commands/zrange/
func (client *baseClient) ZRange(ctx context.Context, key string, rangeQuery options.ZRangeQuery) ([]string, error) {
	args := make([]string, 0, 10)
	args = append(args, key)
	queryArgs, err := rangeQuery.ToArgs()
	if err != nil {
		return nil, err
	}
	args = append(args, queryArgs...)
	result, err := client.executeCommand(ctx, C.ZRange, args)
	if err != nil {
		return nil, err
	}

	return handleStringArrayResponse(result)
}

// Returns the specified range of elements with their scores in the sorted set stored at `key`.
// `ZRANGE` can perform different types of range queries: by index (rank), by the score, or by lexicographical order.
//
// See [valkey.io] for more details.
//
// Parameters:
//
//	ctx - The context for controlling the command execution.
//	key - The key of the sorted set.
//	rangeQuery - The range query object representing the type of range query to perform.
//	  - For range queries by index (rank), use [RangeByIndex].
//	  - For range queries by score, use [RangeByScore].
//
// Return value:
//
//	An array of elements and their scores within the specified range.
//	If `key` does not exist, it is treated as an empty sorted set, and the command returns an empty array.
//
// [valkey.io]: https://valkey.io/commands/zrange/
func (client *baseClient) ZRangeWithScores(
	ctx context.Context,
	key string,
	rangeQuery options.ZRangeQueryWithScores,
) ([]MemberAndScore, error) {
	args := make([]string, 0, 10)
	args = append(args, key)
	queryArgs, err := rangeQuery.ToArgs()
	if err != nil {
		return nil, err
	}
	args = append(args, queryArgs...)
	args = append(args, options.WithScoresKeyword)
	result, err := client.executeCommand(ctx, C.ZRange, args)
	if err != nil {
		return nil, err
	}

	needsReverse := false
	for _, arg := range args {
		if arg == "REV" {
			needsReverse = true
			break
		}
	}

	return handleSortedSetWithScoresResponse(result, needsReverse)
}

// Stores a specified range of elements from the sorted set at `key`, into a new
// sorted set at `destination`. If `destination` doesn't exist, a new sorted
// set is created; if it exists, it's overwritten.
//
// Note:
//
//	When in cluster mode, all keys must map to the same hash slot.
//
// See [valkey.io] for more details.
//
// Parameters:
//
//	ctx - The context for controlling the command execution.
//	destination - The key for the destination sorted set.
//	key - The key of the source sorted set.
//	rangeQuery - The range query object representing the type of range query to perform.
//	 - For range queries by index (rank), use [RangeByIndex].
//	 - For range queries by lexicographical order, use [RangeByLex].
//	 - For range queries by score, use [RangeByScore].
//
// Return value:
//
//	The number of elements in the resulting sorted set.
//
// [valkey.io]: https://valkey.io/commands/zrangestore/
func (client *baseClient) ZRangeStore(
	ctx context.Context,
	destination string,
	key string,
	rangeQuery options.ZRangeQuery,
) (int64, error) {
	args := make([]string, 0, 10)
	args = append(args, destination)
	args = append(args, key)
	rqArgs, err := rangeQuery.ToArgs()
	if err != nil {
		return defaultIntResponse, err
	}
	args = append(args, rqArgs...)
	result, err := client.executeCommand(ctx, C.ZRangeStore, args)
	if err != nil {
		return defaultIntResponse, err
	}

	return handleIntResponse(result)
}

// Removes the existing timeout on key, turning the key from volatile
// (a key with an expire set) to persistent (a key that will never expire as no timeout is associated).
//
// Parameters:
//
//	ctx - The context for controlling the command execution.
//	key - The key to remove the existing timeout on.
//
// Return value:
//
//	`false` if key does not exist or does not have an associated timeout, `true` if the timeout has been removed.
//
// [valkey.io]: https://valkey.io/commands/persist/
func (client *baseClient) Persist(ctx context.Context, key string) (bool, error) {
	result, err := client.executeCommand(ctx, C.Persist, []string{key})
	if err != nil {
		return defaultBoolResponse, err
	}
	return handleBoolResponse(result)
}

// Returns the number of members in the sorted set stored at `key` with scores between `min` and `max` score.
//
// See [valkey.io] for details.
//
// Parameters:
//
//	ctx - The context for controlling the command execution.
//	 key - The key of the set.
//	 rangeOptions - Contains `min` and `max` score. `min` contains the minimum score to count from.
//	 	`max` contains the maximum score to count up to. Can be positive/negative infinity, or
//		specific score and inclusivity.
//
// Return value:
//
//	The number of members in the specified score range.
//
// [valkey.io]: https://valkey.io/commands/zcount/
func (client *baseClient) ZCount(ctx context.Context, key string, rangeOptions options.ZCountRange) (int64, error) {
	zCountRangeArgs, err := rangeOptions.ToArgs()
	if err != nil {
		return defaultIntResponse, err
	}
	result, err := client.executeCommand(ctx, C.ZCount, append([]string{key}, zCountRangeArgs...))
	if err != nil {
		return defaultIntResponse, err
	}
	return handleIntResponse(result)
}

// Returns the rank of `member` in the sorted set stored at `key`, with
// scores ordered from low to high, starting from `0`.
// To get the rank of `member` with its score, see [ZRankWithScore].
//
// See [valkey.io] for details.
//
// Parameters:
//
//	ctx - The context for controlling the command execution.
//	key - The key of the sorted set.
//	member - The member to get the rank of.
//
// Return value:
//
//	The rank of `member` in the sorted set.
//	If `key` doesn't exist, or if `member` is not present in the set,
//	`nil` will be returned.
//
// [valkey.io]: https://valkey.io/commands/zrank/
func (client *baseClient) ZRank(ctx context.Context, key string, member string) (Result[int64], error) {
	result, err := client.executeCommand(ctx, C.ZRank, []string{key, member})
	if err != nil {
		return CreateNilInt64Result(), err
	}
	return handleIntOrNilResponse(result)
}

// Returns the rank of `member` in the sorted set stored at `key` with its
// score, where scores are ordered from the lowest to highest, starting from `0`.
//
// See [valkey.io] for details.
//
// Parameters:
//
//	ctx - The context for controlling the command execution.
//	key - The key of the sorted set.
//	member - The member to get the rank of.
//
// Return value:
//
//	A tuple containing the rank of `member` and its score.
//	If `key` doesn't exist, or if `member` is not present in the set,
//	`nil` will be returned.
//
// [valkey.io]: https://valkey.io/commands/zrank/
func (client *baseClient) ZRankWithScore(
	ctx context.Context,
	key string,
	member string,
) (Result[int64], Result[float64], error) {
	result, err := client.executeCommand(ctx, C.ZRank, []string{key, member, options.WithScoreKeyword})
	if err != nil {
		return CreateNilInt64Result(), CreateNilFloat64Result(), err
	}
	return handleLongAndDoubleOrNullResponse(result)
}

// Returns the rank of `member` in the sorted set stored at `key`, where
// scores are ordered from the highest to lowest, starting from `0`.
// To get the rank of `member` with its score, see [ZRevRankWithScore].
//
// See [valkey.io] for details.
//
// Parameters:
//
//	ctx - The context for controlling the command execution.
//	key - The key of the sorted set.
//	member - The member to get the rank of.
//
// Return value:
//
//	The rank of `member` in the sorted set, where ranks are ordered from high to
//	low based on scores.
//	If `key` doesn't exist, or if `member` is not present in the set,
//	`nil` will be returned.
//
// [valkey.io]: https://valkey.io/commands/zrevrank/
func (client *baseClient) ZRevRank(ctx context.Context, key string, member string) (Result[int64], error) {
	result, err := client.executeCommand(ctx, C.ZRevRank, []string{key, member})
	if err != nil {
		return CreateNilInt64Result(), err
	}
	return handleIntOrNilResponse(result)
}

// Returns the rank of `member` in the sorted set stored at `key`, where
// scores are ordered from the highest to lowest, starting from `0`.
// To get the rank of `member` with its score, see [ZRevRankWithScore].
//
// See [valkey.io] for details.
//
// Parameters:
//
//	ctx - The context for controlling the command execution.
//	key - The key of the sorted set.
//	member - The member to get the rank of.
//
// Return value:
//
//	A tuple containing the rank of `member` and its score.
//	If `key` doesn't exist, or if `member` is not present in the set,
//	`nil` will be returned.s
//
// [valkey.io]: https://valkey.io/commands/zrevrank/
func (client *baseClient) ZRevRankWithScore(
	ctx context.Context,
	key string,
	member string,
) (Result[int64], Result[float64], error) {
	result, err := client.executeCommand(ctx, C.ZRevRank, []string{key, member, options.WithScoreKeyword})
	if err != nil {
		return CreateNilInt64Result(), CreateNilFloat64Result(), err
	}
	return handleLongAndDoubleOrNullResponse(result)
}

// Trims the stream by evicting older entries.
//
// See [valkey.io] for details.
//
// Parameters:
//
//	ctx - The context for controlling the command execution.
//	key     - The key of the stream.
//	options - Stream trim options
//
// Return value:
//
//	The number of entries deleted from the stream.
//
// [valkey.io]: https://valkey.io/commands/xtrim/
func (client *baseClient) XTrim(ctx context.Context, key string, options options.XTrimOptions) (int64, error) {
	xTrimArgs, err := options.ToArgs()
	if err != nil {
		return defaultIntResponse, err
	}
	result, err := client.executeCommand(ctx, C.XTrim, append([]string{key}, xTrimArgs...))
	if err != nil {
		return defaultIntResponse, err
	}
	return handleIntResponse(result)
}

// Returns the number of entries in the stream stored at `key`.
//
// See [valkey.io] for details.
//
// Parameters:
//
//	ctx - The context for controlling the command execution.
//	key - The key of the stream.
//
// Return value:
//
//	The number of entries in the stream. If `key` does not exist, return 0.
//
// [valkey.io]: https://valkey.io/commands/xlen/
func (client *baseClient) XLen(ctx context.Context, key string) (int64, error) {
	result, err := client.executeCommand(ctx, C.XLen, []string{key})
	if err != nil {
		return defaultIntResponse, err
	}
	return handleIntResponse(result)
}

// Transfers ownership of pending stream entries that match the specified criteria.
//
// Since:
//
//	Valkey 6.2.0 and above.
//
// See [valkey.io] for more details.
//
// Parameters:
//
//	ctx - The context for controlling the command execution.
//	key - The key of the stream.
//	group - The consumer group name.
//	consumer - The group consumer.
//	minIdleTime - The minimum idle time for the message to be claimed.
//	start - Filters the claimed entries to those that have an ID equal or greater than the specified value.
//
// Return value:
//
//	An object containing the following elements:
//	  - A stream ID to be used as the start argument for the next call to `XAUTOCLAIM`. This ID is
//	    equivalent to the next ID in the stream after the entries that were scanned, or "0-0" if
//	    the entire stream was scanned.
//	  - A map of the claimed entries.
//	  - If you are using Valkey 7.0.0 or above, the response will also include an array containing
//	    the message IDs that were in the Pending Entries List but no longer exist in the stream.
//	    These IDs are deleted from the Pending Entries List.
//
// [valkey.io]: https://valkey.io/commands/xautoclaim/
func (client *baseClient) XAutoClaim(
	ctx context.Context,
	key string,
	group string,
	consumer string,
	minIdleTime int64,
	start string,
) (XAutoClaimResponse, error) {
	return client.XAutoClaimWithOptions(ctx, key, group, consumer, minIdleTime, start, *options.NewXAutoClaimOptions())
}

// Transfers ownership of pending stream entries that match the specified criteria.
//
// Since:
//
//	Valkey 6.2.0 and above.
//
// See [valkey.io] for more details.
//
// Parameters:
//
//	ctx - The context for controlling the command execution.
//	key - The key of the stream.
//	group - The consumer group name.
//	consumer - The group consumer.
//	minIdleTime - The minimum idle time for the message to be claimed.
//	start - Filters the claimed entries to those that have an ID equal or greater than the specified value.
//	options - Options detailing how to read the stream. Count has a default value of 100.
//
// Return value:
//
//	An object containing the following elements:
//	  - A stream ID to be used as the start argument for the next call to `XAUTOCLAIM`. This ID is
//	    equivalent to the next ID in the stream after the entries that were scanned, or "0-0" if
//	    the entire stream was scanned.
//	  - A map of the claimed entries.
//	  - If you are using Valkey 7.0.0 or above, the response will also include an array containing
//	    the message IDs that were in the Pending Entries List but no longer exist in the stream.
//	    These IDs are deleted from the Pending Entries List.
//
// [valkey.io]: https://valkey.io/commands/xautoclaim/
func (client *baseClient) XAutoClaimWithOptions(
	ctx context.Context,
	key string,
	group string,
	consumer string,
	minIdleTime int64,
	start string,
	options options.XAutoClaimOptions,
) (XAutoClaimResponse, error) {
	args := []string{key, group, consumer, utils.IntToString(minIdleTime), start}
	optArgs, err := options.ToArgs()
	if err != nil {
		return XAutoClaimResponse{}, err
	}
	args = append(args, optArgs...)
	result, err := client.executeCommand(ctx, C.XAutoClaim, args)
	if err != nil {
		return XAutoClaimResponse{}, err
	}
	return handleXAutoClaimResponse(result)
}

// Transfers ownership of pending stream entries that match the specified criteria.
//
// Since:
//
//	Valkey 6.2.0 and above.
//
// See [valkey.io] for more details.
//
// Parameters:
//
//	ctx - The context for controlling the command execution.
//	key - The key of the stream.
//	group - The consumer group name.
//	consumer - The group consumer.
//	minIdleTime - The minimum idle time for the message to be claimed.
//	start - Filters the claimed entries to those that have an ID equal or greater than the specified value.
//
// Return value:
//
//	An object containing the following elements:
//	  - A stream ID to be used as the start argument for the next call to `XAUTOCLAIM`. This ID is
//	    equivalent to the next ID in the stream after the entries that were scanned, or "0-0" if
//	    the entire stream was scanned.
//	  - An array of IDs for the claimed entries.
//	  - If you are using Valkey 7.0.0 or above, the response will also include an array containing
//	    the message IDs that were in the Pending Entries List but no longer exist in the stream.
//	    These IDs are deleted from the Pending Entries List.
//
// [valkey.io]: https://valkey.io/commands/xautoclaim/
func (client *baseClient) XAutoClaimJustId(
	ctx context.Context,
	key string,
	group string,
	consumer string,
	minIdleTime int64,
	start string,
) (XAutoClaimJustIdResponse, error) {
	return client.XAutoClaimJustIdWithOptions(ctx, key, group, consumer, minIdleTime, start, *options.NewXAutoClaimOptions())
}

// Transfers ownership of pending stream entries that match the specified criteria.
//
// Since:
//
//	Valkey 6.2.0 and above.
//
// See [valkey.io] for more details.
//
// Parameters:
//
//	ctx - The context for controlling the command execution.
//	key - The key of the stream.
//	group - The consumer group name.
//	consumer - The group consumer.
//	minIdleTime - The minimum idle time for the message to be claimed.
//	start - Filters the claimed entries to those that have an ID equal or greater than the specified value.
//	opts - Options detailing how to read the stream. Count has a default value of 100.
//
// Return value:
//
//	An object containing the following elements:
//	  - A stream ID to be used as the start argument for the next call to `XAUTOCLAIM`. This ID is
//	    equivalent to the next ID in the stream after the entries that were scanned, or "0-0" if
//	    the entire stream was scanned.
//	  - An array of IDs for the claimed entries.
//	  - If you are using Valkey 7.0.0 or above, the response will also include an array containing
//	    the message IDs that were in the Pending Entries List but no longer exist in the stream.
//	    These IDs are deleted from the Pending Entries List.
//
// [valkey.io]: https://valkey.io/commands/xautoclaim/
func (client *baseClient) XAutoClaimJustIdWithOptions(
	ctx context.Context,
	key string,
	group string,
	consumer string,
	minIdleTime int64,
	start string,
	opts options.XAutoClaimOptions,
) (XAutoClaimJustIdResponse, error) {
	args := []string{key, group, consumer, utils.IntToString(minIdleTime), start}
	optArgs, err := opts.ToArgs()
	if err != nil {
		return XAutoClaimJustIdResponse{}, err
	}
	args = append(args, optArgs...)
	args = append(args, options.JustIdKeyword)
	result, err := client.executeCommand(ctx, C.XAutoClaim, args)
	if err != nil {
		return XAutoClaimJustIdResponse{}, err
	}
	return handleXAutoClaimJustIdResponse(result)
}

// Removes the specified entries by id from a stream, and returns the number of entries deleted.
//
// See [valkey.io] for details.
//
// Parameters:
//
//	ctx - The context for controlling the command execution.
//	key - The key of the stream.
//	ids - An array of entry ids.
//
// Return value:
//
//	The number of entries removed from the stream. This number may be less than the number
//	of entries in `ids`, if the specified `ids` don't exist in the stream.
//
// [valkey.io]: https://valkey.io/commands/xdel/
func (client *baseClient) XDel(ctx context.Context, key string, ids []string) (int64, error) {
	result, err := client.executeCommand(ctx, C.XDel, append([]string{key}, ids...))
	if err != nil {
		return defaultIntResponse, err
	}
	return handleIntResponse(result)
}

// Returns the score of `member` in the sorted set stored at `key`.
//
// See [valkey.io] for details.
//
// Parameters:
//
//	ctx - The context for controlling the command execution.
//	key - The key of the sorted set.
//	member - The member whose score is to be retrieved.
//
// Return value:
//
//	The score of the member. If `member` does not exist in the sorted set, `nil` is returned.
//	If `key` does not exist, `nil` is returned.
//
// [valkey.io]: https://valkey.io/commands/zscore/
func (client *baseClient) ZScore(ctx context.Context, key string, member string) (Result[float64], error) {
	result, err := client.executeCommand(ctx, C.ZScore, []string{key, member})
	if err != nil {
		return CreateNilFloat64Result(), err
	}
	return handleFloatOrNilResponse(result)
}

// Iterates incrementally over a sorted set.
//
// See [valkey.io] for details.
//
// Parameters:
//
//	ctx - The context for controlling the command execution.
//	key - The key of the sorted set.
//	cursor - The cursor that points to the next iteration of results.
//	         A value of `"0"` indicates the start of the search.
//	         For Valkey 8.0 and above, negative cursors are treated like the initial cursor("0").
//
// Return value:
//
//	The first return value is the `cursor` for the next iteration of results. `"0"` will be the `cursor`
//	   returned on the last iteration of the sorted set.
//	The second return value is always an array of the subset of the sorted set held in `key`.
//	The array is a flattened series of `string` pairs, where the value is at even indices and the score is at odd indices.
//
// [valkey.io]: https://valkey.io/commands/zscan/
func (client *baseClient) ZScan(ctx context.Context, key string, cursor string) (string, []string, error) {
	result, err := client.executeCommand(ctx, C.ZScan, []string{key, cursor})
	if err != nil {
		return DefaultStringResponse, nil, err
	}
	return handleScanResponse(result)
}

// Iterates incrementally over a sorted set.
//
// See [valkey.io] for details.
//
// Parameters:
//
//	ctx - The context for controlling the command execution.
//	key - The key of the sorted set.
//	cursor - The cursor that points to the next iteration of results.
//	options - The options for the command. See [options.ZScanOptions] for details.
//
// Return value:
//
//	The first return value is the `cursor` for the next iteration of results. `"0"` will be the `cursor`
//	   returned on the last iteration of the sorted set.
//	The second return value is always an array of the subset of the sorted set held in `key`.
//	The array is a flattened series of `string` pairs, where the value is at even indices and the score is at odd indices.
//	If [ZScanOptions.noScores] is to `true`, the second return value will only contain the members without scores.
//
// [valkey.io]: https://valkey.io/commands/zscan/
func (client *baseClient) ZScanWithOptions(
	ctx context.Context,
	key string,
	cursor string,
	options options.ZScanOptions,
) (string, []string, error) {
	optionArgs, err := options.ToArgs()
	if err != nil {
		return DefaultStringResponse, nil, err
	}

	result, err := client.executeCommand(ctx, C.ZScan, append([]string{key, cursor}, optionArgs...))
	if err != nil {
		return DefaultStringResponse, nil, err
	}
	return handleScanResponse(result)
}

// Returns stream message summary information for pending messages matching a stream and group.
//
// See [valkey.io] for details.
//
// Parameters:
//
//	ctx - The context for controlling the command execution.
//	key - The key of the stream.
//	group - The consumer group name.
//
// Return value:
//
// An XPendingSummary struct that includes a summary with the following fields:
//
//	NumOfMessages - The total number of pending messages for this consumer group.
//	StartId - The smallest ID among the pending messages or nil if no pending messages exist.
//	EndId - The greatest ID among the pending messages or nil if no pending messages exists.
//	GroupConsumers - An array of ConsumerPendingMessages with the following fields:
//	ConsumerName - The name of the consumer.
//	MessageCount - The number of pending messages for this consumer.
//
// [valkey.io]: https://valkey.io/commands/xpending/
func (client *baseClient) XPending(ctx context.Context, key string, group string) (XPendingSummary, error) {
	result, err := client.executeCommand(ctx, C.XPending, []string{key, group})
	if err != nil {
		return XPendingSummary{}, err
	}

	return handleXPendingSummaryResponse(result)
}

// Returns stream message summary information for pending messages matching a given range of IDs.
//
// See [valkey.io] for details.
//
// Parameters:
//
//	ctx - The context for controlling the command execution.
//	key - The key of the stream.
//	group - The consumer group name.
//	opts - The options for the command. See [options.XPendingOptions] for details.
//
// Return value:
//
// A slice of XPendingDetail structs, where each detail struct includes the following fields:
//
//	Id - The ID of the pending message.
//	ConsumerName - The name of the consumer that fetched the message and has still to acknowledge it.
//	IdleTime - The time in milliseconds since the last time the message was delivered to the consumer.
//	DeliveryCount - The number of times this message was delivered.
//
// [valkey.io]: https://valkey.io/commands/xpending/
func (client *baseClient) XPendingWithOptions(
	ctx context.Context,
	key string,
	group string,
	opts options.XPendingOptions,
) ([]XPendingDetail, error) {
	optionArgs, _ := opts.ToArgs()
	args := append([]string{key, group}, optionArgs...)

	result, err := client.executeCommand(ctx, C.XPending, args)
	if err != nil {
		return nil, err
	}
	return handleXPendingDetailResponse(result)
}

// Creates a new consumer group uniquely identified by `group` for the stream stored at `key`.
//
// See [valkey.io] for details.
//
// Parameters:
//
//	ctx - The context for controlling the command execution.
//	key - The key of the stream.
//	group - The newly created consumer group name.
//	id - Stream entry ID that specifies the last delivered entry in the stream from the new
//	    group’s perspective. The special ID `"$"` can be used to specify the last entry in the stream.
//
// Return value:
//
//	`"OK"`.
//
// [valkey.io]: https://valkey.io/commands/xgroup-create/
func (client *baseClient) XGroupCreate(ctx context.Context, key string, group string, id string) (string, error) {
	return client.XGroupCreateWithOptions(ctx, key, group, id, *options.NewXGroupCreateOptions())
}

// Creates a new consumer group uniquely identified by `group` for the stream stored at `key`.
//
// See [valkey.io] for details.
//
// Parameters:
//
//	ctx - The context for controlling the command execution.
//	key - The key of the stream.
//	group - The newly created consumer group name.
//	id - Stream entry ID that specifies the last delivered entry in the stream from the new
//	    group's perspective. The special ID `"$"` can be used to specify the last entry in the stream.
//	opts - The options for the command. See [options.XGroupCreateOptions] for details.
//
// Return value:
//
//	`"OK"`.
//
// [valkey.io]: https://valkey.io/commands/xgroup-create/
func (client *baseClient) XGroupCreateWithOptions(
	ctx context.Context,
	key string,
	group string,
	id string,
	opts options.XGroupCreateOptions,
) (string, error) {
	optionArgs, _ := opts.ToArgs()
	args := append([]string{key, group, id}, optionArgs...)
	result, err := client.executeCommand(ctx, C.XGroupCreate, args)
	if err != nil {
		return DefaultStringResponse, err
	}
	return handleOkResponse(result)
}

// Create a key associated with a value that is obtained by
// deserializing the provided serialized value (obtained via [valkey.io]: Https://valkey.io/commands/dump/).
//
// Parameters:
//
//	ctx - The context for controlling the command execution.
//	key - The key to create.
//	ttl - The expiry time (in milliseconds). If 0, the key will persist.
//	value - The serialized value to deserialize and assign to key.
//
// Return value:
//
//	Return OK if successfully create a key with a value </code>.
//
// [valkey.io]: https://valkey.io/commands/restore/
func (client *baseClient) Restore(ctx context.Context, key string, ttl int64, value string) (string, error) {
	return client.RestoreWithOptions(ctx, key, ttl, value, *options.NewRestoreOptions())
}

// Create a key associated with a value that is obtained by
// deserializing the provided serialized value (obtained via [valkey.io]: Https://valkey.io/commands/dump/).
//
// Parameters:
//
//	ctx - The context for controlling the command execution.
//	key - The key to create.
//	ttl - The expiry time (in milliseconds). If 0, the key will persist.
//	value - The serialized value to deserialize and assign to key.
//	restoreOptions - Set restore options with replace and absolute TTL modifiers, object idletime and frequency.
//
// Return value:
//
//	Return OK if successfully create a key with a value.
//
// [valkey.io]: https://valkey.io/commands/restore/
func (client *baseClient) RestoreWithOptions(ctx context.Context, key string, ttl int64,
	value string, options options.RestoreOptions,
) (string, error) {
	optionArgs, err := options.ToArgs()
	if err != nil {
		return DefaultStringResponse, err
	}
	result, err := client.executeCommand(ctx, C.Restore, append([]string{
		key,
		utils.IntToString(ttl), value,
	}, optionArgs...))
	if err != nil {
		return DefaultStringResponse, err
	}
	return handleOkResponse(result)
}

// Serialize the value stored at key in a Valkey-specific format and return it to the user.
//
// Parameters:
//
//	ctx - The context for controlling the command execution.
//	The key to serialize.
//
// Return value:
//
//	The serialized value of the data stored at key.
//	If key does not exist, null will be returned.
//
// [valkey.io]: https://valkey.io/commands/dump/
func (client *baseClient) Dump(ctx context.Context, key string) (Result[string], error) {
	result, err := client.executeCommand(ctx, C.Dump, []string{key})
	if err != nil {
		return CreateNilStringResult(), err
	}
	return handleStringOrNilResponse(result)
}

// Returns the internal encoding for the Valkey object stored at key.
//
// Note:
//
//	When in cluster mode, both key and newkey must map to the same hash slot.
//
// Parameters:
//
//	ctx - The context for controlling the command execution.
//	The key of the object to get the internal encoding of.
//
// Return value:
//
//	If key exists, returns the internal encoding of the object stored at
//	key as a String. Otherwise, returns `null`.
//
// [valkey.io]: https://valkey.io/commands/object-encoding/
func (client *baseClient) ObjectEncoding(ctx context.Context, key string) (Result[string], error) {
	result, err := client.executeCommand(ctx, C.ObjectEncoding, []string{key})
	if err != nil {
		return CreateNilStringResult(), err
	}
	return handleStringOrNilResponse(result)
}

<<<<<<< HEAD
// Echo the provided message back.
// The command will be routed a random node.
//
// Parameters:
//
//	ctx - The context for controlling the command execution.
//	message - The provided message.
//
// Return value:
//
//	The provided message
//
// [valkey.io]: https://valkey.io/commands/echo/
func (client *baseClient) Echo(ctx context.Context, message string) (Result[string], error) {
	result, err := client.executeCommand(ctx, C.Echo, []string{message})
=======
func (client *baseClient) echo(message string) (Result[string], error) {
	result, err := client.executeCommand(C.Echo, []string{message})
>>>>>>> f569d3a5
	if err != nil {
		return CreateNilStringResult(), err
	}
	return handleStringOrNilResponse(result)
}

// Destroys the consumer group `group` for the stream stored at `key`.
//
// See [valkey.io] for details.
//
// Parameters:
//
//	ctx - The context for controlling the command execution.
//	key - The key of the stream.
//	group - The consumer group name to delete.
//
// Return value:
//
//	`true` if the consumer group is destroyed. Otherwise, `false`.
//
// [valkey.io]: https://valkey.io/commands/xgroup-destroy/
func (client *baseClient) XGroupDestroy(ctx context.Context, key string, group string) (bool, error) {
	result, err := client.executeCommand(ctx, C.XGroupDestroy, []string{key, group})
	if err != nil {
		return defaultBoolResponse, err
	}
	return handleBoolResponse(result)
}

// Sets the last delivered ID for a consumer group.
//
// See [valkey.io] for details.
//
// Parameters:
//
//	ctx - The context for controlling the command execution.
//	key - The key of the stream.
//	group - The consumer group name.
//	id - The stream entry ID that should be set as the last delivered ID for the consumer group.
//
// Return value:
//
//	`"OK"`.
//
// [valkey.io]: https://valkey.io/commands/xgroup-setid/
func (client *baseClient) XGroupSetId(ctx context.Context, key string, group string, id string) (string, error) {
	return client.XGroupSetIdWithOptions(ctx, key, group, id, *options.NewXGroupSetIdOptionsOptions())
}

// Sets the last delivered ID for a consumer group.
//
// See [valkey.io] for details.
//
// Parameters:
//
//	ctx - The context for controlling the command execution.
//	key - The key of the stream.
//	group - The consumer group name.
//	id - The stream entry ID that should be set as the last delivered ID for the consumer group.
//	opts - The options for the command. See [options.XGroupSetIdOptions] for details.
//
// Return value:
//
//	`"OK"`.
//
// [valkey.io]: https://valkey.io/commands/xgroup-setid/
func (client *baseClient) XGroupSetIdWithOptions(
	ctx context.Context,
	key string,
	group string,
	id string,
	opts options.XGroupSetIdOptions,
) (string, error) {
	optionArgs, _ := opts.ToArgs()
	args := append([]string{key, group, id}, optionArgs...)
	result, err := client.executeCommand(ctx, C.XGroupSetId, args)
	if err != nil {
		return DefaultStringResponse, err
	}
	return handleOkResponse(result)
}

// Removes all elements in the sorted set stored at `key` with a lexicographical order
// between `rangeQuery.Start` and `rangeQuery.End`.
//
// See [valkey.io] for details.
//
// Parameters:
//
//	ctx - The context for controlling the command execution.
//	key - The key of the sorted set.
//	rangeQuery - The range query object representing the minimum and maximum bound of the lexicographical range.
//
// Return value:
//
//	The number of members removed from the sorted set.
//	If `key` does not exist, it is treated as an empty sorted set, and the command returns `0`.
//	If `rangeQuery.Start` is greater than `rangeQuery.End`, `0` is returned.
//
// [valkey.io]: https://valkey.io/commands/zremrangebylex/
func (client *baseClient) ZRemRangeByLex(ctx context.Context, key string, rangeQuery options.RangeByLex) (int64, error) {
	queryArgs, err := rangeQuery.ToArgsRemRange()
	if err != nil {
		return defaultIntResponse, err
	}
	result, err := client.executeCommand(ctx,
		C.ZRemRangeByLex, append([]string{key}, queryArgs...))
	if err != nil {
		return defaultIntResponse, err
	}
	return handleIntResponse(result)
}

// Removes all elements in the sorted set stored at `key` with a rank between `start` and `stop`.
//
// See [valkey.io] for details.
//
// Parameters:
//
//	ctx - The context for controlling the command execution.
//	key - The key of the sorted set.
//	start - The start rank.
//	stop - The stop rank.
//
// Return value:
//
//	The number of members removed from the sorted set.
//	If `key` does not exist, it is treated as an empty sorted set, and the command returns `0`.
//	If `start` is greater than `stop`, `0` is returned.
//
// [valkey.io]: https://valkey.io/commands/zremrangebyrank/
func (client *baseClient) ZRemRangeByRank(ctx context.Context, key string, start int64, stop int64) (int64, error) {
	result, err := client.executeCommand(
		ctx,
		C.ZRemRangeByRank,
		[]string{key, utils.IntToString(start), utils.IntToString(stop)},
	)
	if err != nil {
		return defaultIntResponse, err
	}
	return handleIntResponse(result)
}

// Removes all elements in the sorted set stored at `key` with a score between `rangeQuery.Start` and `rangeQuery.End`.
//
// See [valkey.io] for details.
//
// Parameters:
//
//	ctx - The context for controlling the command execution.
//	key - The key of the sorted set.
//	rangeQuery - The range query object representing the minimum and maximum bound of the score range.
//	  can be an implementation of [options.RangeByScore].
//
// Return value:
//
//	The number of members removed from the sorted set.
//	If `key` does not exist, it is treated as an empty sorted set, and the command returns `0`.
//	If `rangeQuery.Start` is greater than `rangeQuery.End`, `0` is returned.
//
// [valkey.io]: https://valkey.io/commands/zremrangebyscore/
func (client *baseClient) ZRemRangeByScore(ctx context.Context, key string, rangeQuery options.RangeByScore) (int64, error) {
	queryArgs, err := rangeQuery.ToArgsRemRange()
	if err != nil {
		return defaultIntResponse, err
	}
	result, err := client.executeCommand(ctx, C.ZRemRangeByScore, append([]string{key}, queryArgs...))
	if err != nil {
		return defaultIntResponse, err
	}
	return handleIntResponse(result)
}

// Returns a random member from the sorted set stored at `key`.
//
// See [valkey.io] for details.
//
// Parameters:
//
//	ctx - The context for controlling the command execution.
//	key - The key of the sorted set.
//
// Return value:
//
//	A string representing a random member from the sorted set.
//	If the sorted set does not exist or is empty, the response will be `nil`.
//
// [valkey.io]: https://valkey.io/commands/zrandmember/
func (client *baseClient) ZRandMember(ctx context.Context, key string) (Result[string], error) {
	result, err := client.executeCommand(ctx, C.ZRandMember, []string{key})
	if err != nil {
		return CreateNilStringResult(), err
	}
	return handleStringOrNilResponse(result)
}

// Returns a random member from the sorted set stored at `key`.
//
// See [valkey.io] for details.
//
// Parameters:
//
//	ctx - The context for controlling the command execution.
//	key - The key of the sorted set.
//	count - The number of field names to return.
//	  If `count` is positive, returns unique elements. If negative, allows for duplicates.
//
// Return value:
//
//	An array of members from the sorted set.
//	If the sorted set does not exist or is empty, the response will be an empty array.
//
// [valkey.io]: https://valkey.io/commands/zrandmember/
func (client *baseClient) ZRandMemberWithCount(ctx context.Context, key string, count int64) ([]string, error) {
	result, err := client.executeCommand(ctx, C.ZRandMember, []string{key, utils.IntToString(count)})
	if err != nil {
		return nil, err
	}
	return handleStringArrayResponse(result)
}

// Returns a random member from the sorted set stored at `key`.
//
// See [valkey.io] for details.
//
// Parameters:
//
//	ctx - The context for controlling the command execution.
//	key - The key of the sorted set.
//	count - The number of field names to return.
//	  If `count` is positive, returns unique elements. If negative, allows for duplicates.
//
// Return value:
//
//	An array of `MemberAndScore` objects, which store member names and their respective scores.
//	If the sorted set does not exist or is empty, the response will be an empty array.
//
// [valkey.io]: https://valkey.io/commands/zrandmember/
func (client *baseClient) ZRandMemberWithCountWithScores(
	ctx context.Context,
	key string,
	count int64,
) ([]MemberAndScore, error) {
	result, err := client.executeCommand(
		ctx,
		C.ZRandMember,
		[]string{key, utils.IntToString(count), options.WithScoresKeyword},
	)
	if err != nil {
		return nil, err
	}
	return handleMemberAndScoreArrayResponse(result)
}

// Returns the scores associated with the specified `members` in the sorted set stored at `key`.
//
// Since:
//
//	Valkey 6.2.0 and above.
//
// Parameters:
//
//	ctx - The context for controlling the command execution.
//	key     - The key of the sorted set.
//	members - A list of members in the sorted set.
//
// Return value:
//
//	An array of scores corresponding to `members`.
//	If a member does not exist in the sorted set, the corresponding value in the list will be `nil`.
//
// [valkey.io]: https://valkey.io/commands/zmscore/
func (client *baseClient) ZMScore(ctx context.Context, key string, members []string) ([]Result[float64], error) {
	response, err := client.executeCommand(ctx, C.ZMScore, append([]string{key}, members...))
	if err != nil {
		return nil, err
	}
	return handleFloatOrNilArrayResponse(response)
}

// Returns the logarithmic access frequency counter of a Valkey object stored at key.
//
// Parameters:
//
//	ctx - The context for controlling the command execution.
//	key - The key of the object to get the logarithmic access frequency counter of.
//
// Return value:
//
//	If key exists, returns the logarithmic access frequency counter of the
//	object stored at key as a long. Otherwise, returns `nil`.
//
// [valkey.io]: https://valkey.io/commands/object-freq/
func (client *baseClient) ObjectFreq(ctx context.Context, key string) (Result[int64], error) {
	result, err := client.executeCommand(ctx, C.ObjectFreq, []string{key})
	if err != nil {
		return CreateNilInt64Result(), err
	}
	return handleIntOrNilResponse(result)
}

// Returns the logarithmic access frequency counter of a Valkey object stored at key.
//
// Parameters:
//
//	ctx - The context for controlling the command execution.
//	key - The key of the object to get the logarithmic access frequency counter of.
//
// Return value:
//
//	If key exists, returns the idle time in seconds. Otherwise, returns `nil`.
//
// [valkey.io]: https://valkey.io/commands/object-idletime/
func (client *baseClient) ObjectIdleTime(ctx context.Context, key string) (Result[int64], error) {
	result, err := client.executeCommand(ctx, C.ObjectIdleTime, []string{key})
	if err != nil {
		return CreateNilInt64Result(), err
	}
	return handleIntOrNilResponse(result)
}

// Returns the reference count of the object stored at key.
//
// Parameters:
//
//	ctx - The context for controlling the command execution.
//	key - The key of the object to get the reference count of.
//
// Return value:
//
//	If key exists, returns the reference count of the object stored at key.
//	Otherwise, returns `nil`.
//
// [valkey.io]: https://valkey.io/commands/object-refcount/
func (client *baseClient) ObjectRefCount(ctx context.Context, key string) (Result[int64], error) {
	result, err := client.executeCommand(ctx, C.ObjectRefCount, []string{key})
	if err != nil {
		return CreateNilInt64Result(), err
	}
	return handleIntOrNilResponse(result)
}

// Sorts the elements in the list, set, or sorted set at key and returns the result.
// The sort command can be used to sort elements based on different criteria and apply
// transformations on sorted elements.
// To store the result into a new key, see the sortStore function.
//
// Parameters:
//
//	ctx - The context for controlling the command execution.
//	key - The key of the list, set, or sorted set to be sorted.
//
// Return value:
//
//	An Array of sorted elements.
//
// [valkey.io]: https://valkey.io/commands/sort/
func (client *baseClient) Sort(ctx context.Context, key string) ([]Result[string], error) {
	result, err := client.executeCommand(ctx, C.Sort, []string{key})
	if err != nil {
		return nil, err
	}
	return handleStringOrNilArrayResponse(result)
}

// Sorts the elements in the list, set, or sorted set at key and returns the result.
// The sort command can be used to sort elements based on different criteria and apply
// transformations on sorted elements.
// To store the result into a new key, see the sortStore function.
//
// Note:
//
//	In cluster mode, if `key` map to different hash slots, the command
//	will be split across these slots and executed separately for each. This means the command
//	is atomic only at the slot level. If one or more slot-specific requests fail, the entire
//	call will return the first encountered error, even though some requests may have succeeded
//	while others did not. If this behavior impacts your application logic, consider splitting
//	the request into sub-requests per slot to ensure atomicity.
//	The use of SortOptions.byPattern and SortOptions.getPatterns in cluster mode is
//	supported since Valkey version 8.0.
//
// Parameters:
//
//	ctx - The context for controlling the command execution.
//	key - The key of the list, set, or sorted set to be sorted.
//	sortOptions - The SortOptions type.
//
// Return value:
//
//	An Array of sorted elements.
//
// [valkey.io]: https://valkey.io/commands/sort/
func (client *baseClient) SortWithOptions(
	ctx context.Context,
	key string,
	options options.SortOptions,
) ([]Result[string], error) {
	optionArgs, err := options.ToArgs()
	if err != nil {
		return nil, err
	}
	result, err := client.executeCommand(ctx, C.Sort, append([]string{key}, optionArgs...))
	if err != nil {
		return nil, err
	}
	return handleStringOrNilArrayResponse(result)
}

// Sorts the elements in the list, set, or sorted set at key and returns the result.
// The sortReadOnly command can be used to sort elements based on different criteria and apply
// transformations on sorted elements.
// This command is routed depending on the client's ReadFrom strategy.
//
// Parameters:
//
//	ctx - The context for controlling the command execution.
//	key - The key of the list, set, or sorted set to be sorted.
//
// Return value:
//
//	An Array of sorted elements.
//
// [valkey.io]: https://valkey.io/commands/sort_ro/
func (client *baseClient) SortReadOnly(ctx context.Context, key string) ([]Result[string], error) {
	result, err := client.executeCommand(ctx, C.SortReadOnly, []string{key})
	if err != nil {
		return nil, err
	}
	return handleStringOrNilArrayResponse(result)
}

// Sorts the elements in the list, set, or sorted set at key and returns the result.
// The sort command can be used to sort elements based on different criteria and apply
// transformations on sorted elements.
// This command is routed depending on the client's ReadFrom strategy.
//
// Note:
//
//	In cluster mode, if `key` map to different hash slots, the command
//	will be split across these slots and executed separately for each. This means the command
//	is atomic only at the slot level. If one or more slot-specific requests fail, the entire
//	call will return the first encountered error, even though some requests may have succeeded
//	while others did not. If this behavior impacts your application logic, consider splitting
//	the request into sub-requests per slot to ensure atomicity.
//	The use of SortOptions.byPattern and SortOptions.getPatterns in cluster mode is
//	supported since Valkey version 8.0.
//
// Parameters:
//
//	ctx - The context for controlling the command execution.
//	key - The key of the list, set, or sorted set to be sorted.
//	sortOptions - The SortOptions type.
//
// Return value:
//
//	An Array of sorted elements.
//
// [valkey.io]: https://valkey.io/commands/sort_ro/
func (client *baseClient) SortReadOnlyWithOptions(
	ctx context.Context,
	key string,
	options options.SortOptions,
) ([]Result[string], error) {
	optionArgs, err := options.ToArgs()
	if err != nil {
		return nil, err
	}
	result, err := client.executeCommand(ctx, C.SortReadOnly, append([]string{key}, optionArgs...))
	if err != nil {
		return nil, err
	}
	return handleStringOrNilArrayResponse(result)
}

// Sorts the elements in the list, set, or sorted set at key and stores the result in
// destination. The sort command can be used to sort elements based on
// different criteria, apply transformations on sorted elements, and store the result in a new key.
// The sort command can be used to sort elements based on different criteria and apply
// transformations on sorted elements.
// To get the sort result without storing it into a key, see the sort or sortReadOnly function.
//
// Note:
//
//	In cluster mode, if `key` and `destination` map to different hash slots, the command
//	will be split across these slots and executed separately for each. This means the command
//	is atomic only at the slot level. If one or more slot-specific requests fail, the entire
//	call will return the first encountered error, even though some requests may have succeeded
//	while others did not. If this behavior impacts your application logic, consider splitting
//	the request into sub-requests per slot to ensure atomicity.
//
// Parameters:
//
//	ctx - The context for controlling the command execution.
//	key - The key of the list, set, or sorted set to be sorted.
//	destination - The key where the sorted result will be stored.
//
// Return value:
//
//	The number of elements in the sorted key stored at destination.
//
// [valkey.io]: https://valkey.io/commands/sort/
func (client *baseClient) SortStore(ctx context.Context, key string, destination string) (int64, error) {
	result, err := client.executeCommand(ctx, C.Sort, []string{key, options.StoreKeyword, destination})
	if err != nil {
		return defaultIntResponse, err
	}
	return handleIntResponse(result)
}

// Sorts the elements in the list, set, or sorted set at key and stores the result in
// destination. The sort command can be used to sort elements based on
// different criteria, apply transformations on sorted elements, and store the result in a new key.
// The sort command can be used to sort elements based on different criteria and apply
// transformations on sorted elements.
// To get the sort result without storing it into a key, see the sort or sortReadOnly function.
//
// Note:
//
//	In cluster mode, if `key` and `destination` map to different hash slots, the command
//	will be split across these slots and executed separately for each. This means the command
//	is atomic only at the slot level. If one or more slot-specific requests fail, the entire
//	call will return the first encountered error, even though some requests may have succeeded
//	while others did not. If this behavior impacts your application logic, consider splitting
//	the request into sub-requests per slot to ensure atomicity.
//	The use of SortOptions.byPattern and SortOptions.getPatterns
//	in cluster mode is supported since Valkey version 8.0.
//
// Parameters:
//
//	ctx - The context for controlling the command execution.
//	key - The key of the list, set, or sorted set to be sorted.
//	destination - The key where the sorted result will be stored.
//
// opts - The [options.SortOptions] type.
//
// Return value:
//
//	The number of elements in the sorted key stored at destination.
//
// [valkey.io]: https://valkey.io/commands/sort/
func (client *baseClient) SortStoreWithOptions(
	ctx context.Context,
	key string,
	destination string,
	opts options.SortOptions,
) (int64, error) {
	optionArgs, err := opts.ToArgs()
	if err != nil {
		return defaultIntResponse, err
	}
	result, err := client.executeCommand(ctx, C.Sort, append([]string{key, options.StoreKeyword, destination}, optionArgs...))
	if err != nil {
		return defaultIntResponse, err
	}
	return handleIntResponse(result)
}

// XGroupCreateConsumer creates a consumer named `consumer` in the consumer group `group` for the
// stream stored at `key`.
//
// See [valkey.io] for details.
//
// Parameters:
//
//	ctx - The context for controlling the command execution.
//	key - The key of the stream.
//	group - The consumer group name.
//	consumer - The newly created consumer.
//
// Return value:
//
//	Returns `true` if the consumer is created. Otherwise, returns `false`.
//
// [valkey.io]: https://valkey.io/commands/xgroup-createconsumer/
func (client *baseClient) XGroupCreateConsumer(
	ctx context.Context,
	key string,
	group string,
	consumer string,
) (bool, error) {
	result, err := client.executeCommand(ctx, C.XGroupCreateConsumer, []string{key, group, consumer})
	if err != nil {
		return false, err
	}
	return handleBoolResponse(result)
}

// XGroupDelConsumer deletes a consumer named `consumer` in the consumer group `group`.
//
// See [valkey.io] for details.
//
// Parameters:
//
//	ctx - The context for controlling the command execution.
//	key - The key of the stream.
//	group - The consumer group name.
//	consumer - The consumer to delete.
//
// Return value:
//
//	The number of pending messages the `consumer` had before it was deleted.
//
// [valkey.io]: https://valkey.io/commands/xgroup-delconsumer/
func (client *baseClient) XGroupDelConsumer(
	ctx context.Context,
	key string,
	group string,
	consumer string,
) (int64, error) {
	result, err := client.executeCommand(ctx, C.XGroupDelConsumer, []string{key, group, consumer})
	if err != nil {
		return defaultIntResponse, err
	}
	return handleIntResponse(result)
}

// Returns the number of messages that were successfully acknowledged by the consumer group member
// of a stream. This command should be called on a pending message so that such message does not
// get processed again.
//
// See [valkey.io] for details.
//
// Parameters:
//
//	ctx - The context for controlling the command execution.
//	key   - The key of the stream.
//	group - he consumer group name.
//	ids   - Stream entry IDs to acknowledge and purge messages.
//
// Return value:
//
//	The number of messages that were successfully acknowledged.
//
// [valkey.io]: https://valkey.io/commands/xack/
func (client *baseClient) XAck(ctx context.Context, key string, group string, ids []string) (int64, error) {
	result, err := client.executeCommand(ctx, C.XAck, append([]string{key, group}, ids...))
	if err != nil {
		return defaultIntResponse, err
	}
	return handleIntResponse(result)
}

// Sets or clears the bit at offset in the string value stored at key.
// The offset is a zero-based index, with `0` being the first element of
// the list, `1` being the next element, and so on. The offset must be
// less than `2^32` and greater than or equal to `0` If a key is
// non-existent then the bit at offset is set to value and the preceding
// bits are set to `0`.
//
// Parameters:
//
//	ctx - The context for controlling the command execution.
//	key - The key of the string.
//	offset - The index of the bit to be set.
//	value - The bit value to set at offset The value must be `0` or `1`.
//
// Return value:
//
//	The bit value that was previously stored at offset.
//
// [valkey.io]: https://valkey.io/commands/setbit/
func (client *baseClient) SetBit(ctx context.Context, key string, offset int64, value int64) (int64, error) {
	result, err := client.executeCommand(ctx, C.SetBit, []string{key, utils.IntToString(offset), utils.IntToString(value)})
	if err != nil {
		return defaultIntResponse, err
	}
	return handleIntResponse(result)
}

// Returns the bit value at offset in the string value stored at key.
//
//	offset should be greater than or equal to zero.
//
// Parameters:
//
//	ctx - The context for controlling the command execution.
//	key - The key of the string.
//	offset - The index of the bit to return.
//
// Return value:
//
//	The bit at offset of the string. Returns zero if the key is empty or if the positive
//	offset exceeds the length of the string.
//
// [valkey.io]: https://valkey.io/commands/getbit/
func (client *baseClient) GetBit(ctx context.Context, key string, offset int64) (int64, error) {
	result, err := client.executeCommand(ctx, C.GetBit, []string{key, utils.IntToString(offset)})
	if err != nil {
		return defaultIntResponse, err
	}
	return handleIntResponse(result)
}

// Wait blocks the current client until all the previous write commands are successfully
// transferred and acknowledged by at least the specified number of replicas or if the timeout is reached,
// whichever is earlier
//
// Parameters:
//
//	ctx - The context for controlling the command execution.
//	numberOfReplicas - The number of replicas to reach.
//	timeout - The timeout value specified in milliseconds. A value of `0` will
//	block indefinitely.
//
// Return value:
//
//	The number of replicas reached by all the writes performed in the context of the current connection.
//
// [valkey.io]: https://valkey.io/commands/wait/
func (client *baseClient) Wait(ctx context.Context, numberOfReplicas int64, timeout int64) (int64, error) {
	result, err := client.executeCommand(
		ctx,
		C.Wait,
		[]string{utils.IntToString(numberOfReplicas), utils.IntToString(timeout)},
	)
	if err != nil {
		return defaultIntResponse, err
	}
	return handleIntResponse(result)
}

// Counts the number of set bits (population counting) in a string stored at key.
//
// Parameters:
//
//	ctx - The context for controlling the command execution.
//	key - The key for the string to count the set bits of.
//
// Return value:
//
//	The number of set bits in the string. Returns zero if the key is missing as it is
//	treated as an empty string.
//
// [valkey.io]: https://valkey.io/commands/bitcount/
func (client *baseClient) BitCount(ctx context.Context, key string) (int64, error) {
	result, err := client.executeCommand(ctx, C.BitCount, []string{key})
	if err != nil {
		return defaultIntResponse, err
	}
	return handleIntResponse(result)
}

// Perform a bitwise operation between multiple keys (containing string values) and store the result in the destination.
//
// Note:
//
// When in cluster mode, `destination` and all `keys` must map to the same hash slot.
//
// Parameters:
//
//	ctx - The context for controlling the command execution.
//	bitwiseOperation - The bitwise operation to perform.
//	destination      - The key that will store the resulting string.
//	keys             - The list of keys to perform the bitwise operation on.
//
// Return value:
//
//	The size of the string stored in destination.
//
// [valkey.io]: https://valkey.io/commands/bitop/
func (client *baseClient) BitOp(
	ctx context.Context,
	bitwiseOperation options.BitOpType,
	destination string,
	keys []string,
) (int64, error) {
	bitOp, err := options.NewBitOp(bitwiseOperation, destination, keys)
	if err != nil {
		return defaultIntResponse, err
	}
	args, err := bitOp.ToArgs()
	if err != nil {
		return defaultIntResponse, err
	}
	result, err := client.executeCommand(ctx, C.BitOp, args)
	if err != nil {
		return defaultIntResponse, &errors.RequestError{Msg: "Bitop command execution failed"}
	}
	return handleIntResponse(result)
}

// Counts the number of set bits (population counting) in a string stored at key. The
// offsets start and end are zero-based indexes, with `0` being the first element of the
// list, `1` being the next element and so on. These offsets can also be negative numbers
// indicating offsets starting at the end of the list, with `-1` being the last element
// of the list, `-2` being the penultimate, and so on.
//
// Parameters:
//
//	ctx - The context for controlling the command execution.
//	key - The key for the string to count the set bits of.
//	options - The offset options - see [options.BitOffsetOptions].
//
// Return value:
//
//	The number of set bits in the string interval specified by start, end, and options.
//	Returns zero if the key is missing as it is treated as an empty string.
//
// [valkey.io]: https://valkey.io/commands/bitcount/
func (client *baseClient) BitCountWithOptions(ctx context.Context, key string, opts options.BitCountOptions) (int64, error) {
	optionArgs, err := opts.ToArgs()
	if err != nil {
		return defaultIntResponse, err
	}
	commandArgs := append([]string{key}, optionArgs...)
	result, err := client.executeCommand(ctx, C.BitCount, commandArgs)
	if err != nil {
		return defaultIntResponse, err
	}
	return handleIntResponse(result)
}

// Changes the ownership of a pending message.
//
// See [valkey.io] for details.
//
// Parameters:
//
//	ctx - The context for controlling the command execution.
//	key         - The key of the stream.
//	group       - The name of the consumer group.
//	consumer    - The name of the consumer.
//	minIdleTime - The minimum idle time in milliseconds.
//	ids         - The ids of the entries to claim.
//
// Return value:
//
//	A `map of message entries with the format `{"entryId": [["entry", "data"], ...], ...}` that were claimed by
//	the consumer.
//
// [valkey.io]: https://valkey.io/commands/xclaim/
func (client *baseClient) XClaim(
	ctx context.Context,
	key string,
	group string,
	consumer string,
	minIdleTime int64,
	ids []string,
) (map[string][][]string, error) {
	return client.XClaimWithOptions(ctx, key, group, consumer, minIdleTime, ids, *options.NewXClaimOptions())
}

// Changes the ownership of a pending message.
//
// See [valkey.io] for details.
//
// Parameters:
//
//	ctx - The context for controlling the command execution.
//	key         - The key of the stream.
//	group       - The name of the consumer group.
//	consumer    - The name of the consumer.
//	minIdleTime - The minimum idle time in milliseconds.
//	ids         - The ids of the entries to claim.
//	options     - Stream claim options.
//
// Return value:
//
//	A `map` of message entries with the format `{"entryId": [["entry", "data"], ...], ...}` that were claimed by
//	the consumer.
//
// [valkey.io]: https://valkey.io/commands/xclaim/
func (client *baseClient) XClaimWithOptions(
	ctx context.Context,
	key string,
	group string,
	consumer string,
	minIdleTime int64,
	ids []string,
	opts options.XClaimOptions,
) (map[string][][]string, error) {
	args := append([]string{key, group, consumer, utils.IntToString(minIdleTime)}, ids...)
	optionArgs, err := opts.ToArgs()
	if err != nil {
		return nil, err
	}
	args = append(args, optionArgs...)
	result, err := client.executeCommand(ctx, C.XClaim, args)
	if err != nil {
		return nil, err
	}
	return handleMapOfArrayOfStringArrayResponse(result)
}

// Changes the ownership of a pending message. This function returns an `array` with
// only the message/entry IDs, and is equivalent to using `JUSTID` in the Valkey API.
//
// See [valkey.io] for details.
//
// Parameters:
//
//	ctx - The context for controlling the command execution.
//	key         - The key of the stream.
//	group       - The name of the consumer group.
//	consumer    - The name of the consumer.
//	minIdleTime - The minimum idle time in milliseconds.
//	ids         - The ids of the entries to claim.
//	options     - Stream claim options.
//
// Return value:
//
//	An array of the ids of the entries that were claimed by the consumer.
//
// [valkey.io]: https://valkey.io/commands/xclaim/
func (client *baseClient) XClaimJustId(
	ctx context.Context,
	key string,
	group string,
	consumer string,
	minIdleTime int64,
	ids []string,
) ([]string, error) {
	return client.XClaimJustIdWithOptions(ctx, key, group, consumer, minIdleTime, ids, *options.NewXClaimOptions())
}

// Changes the ownership of a pending message. This function returns an `array` with
// only the message/entry IDs, and is equivalent to using `JUSTID` in the Valkey API.
//
// See [valkey.io] for details.
//
// Parameters:
//
//	ctx - The context for controlling the command execution.
//	key         - The key of the stream.
//	group       - The name of the consumer group.
//	consumer    - The name of the consumer.
//	minIdleTime - The minimum idle time in milliseconds.
//	ids         - The ids of the entries to claim.
//	options     - Stream claim options.
//
// Return value:
//
//	An array of the ids of the entries that were claimed by the consumer.
//
// [valkey.io]: https://valkey.io/commands/xclaim/
func (client *baseClient) XClaimJustIdWithOptions(
	ctx context.Context,
	key string,
	group string,
	consumer string,
	minIdleTime int64,
	ids []string,
	opts options.XClaimOptions,
) ([]string, error) {
	args := append([]string{key, group, consumer, utils.IntToString(minIdleTime)}, ids...)
	optionArgs, err := opts.ToArgs()
	if err != nil {
		return nil, err
	}
	args = append(args, optionArgs...)
	args = append(args, options.JustIdKeyword)
	result, err := client.executeCommand(ctx, C.XClaim, args)
	if err != nil {
		return nil, err
	}
	return handleStringArrayResponse(result)
}

// Returns the position of the first bit matching the given bit value.
//
// Parameters:
//
//	ctx - The context for controlling the command execution.
//	key - The key of the string.
//	bit - The bit value to match. The value must be 0 or 1.
//
// Return value:
//
//	The position of the first occurrence matching bit in the binary value of
//	the string held at key. If bit is not found, a -1 is returned.
//
// [valkey.io]: https://valkey.io/commands/bitpos/
func (client *baseClient) BitPos(ctx context.Context, key string, bit int64) (int64, error) {
	result, err := client.executeCommand(ctx, C.BitPos, []string{key, utils.IntToString(bit)})
	if err != nil {
		return defaultIntResponse, err
	}
	return handleIntResponse(result)
}

// Returns the position of the first bit matching the given bit value.
//
// Parameters:
//
//	ctx - The context for controlling the command execution.
//	key - The key of the string.
//	bit - The bit value to match. The value must be 0 or 1.
//	bitposOptions  - The [BitPosOptions] type.
//
// Return value:
//
//	The position of the first occurrence matching bit in the binary value of
//	the string held at key. If bit is not found, a -1 is returned.
//
// [valkey.io]: https://valkey.io/commands/bitpos/
func (client *baseClient) BitPosWithOptions(
	ctx context.Context,
	key string,
	bit int64,
	bitposOptions options.BitPosOptions,
) (int64, error) {
	optionArgs, err := bitposOptions.ToArgs()
	if err != nil {
		return defaultIntResponse, err
	}
	commandArgs := append([]string{key, utils.IntToString(bit)}, optionArgs...)
	result, err := client.executeCommand(ctx, C.BitPos, commandArgs)
	if err != nil {
		return defaultIntResponse, err
	}
	return handleIntResponse(result)
}

// Copies the value stored at the source to the destination key if the
// destination key does not yet exist.
//
// Note:
//
//	When in cluster mode, both source and destination must map to the same hash slot.
//
// Parameters:
//
//	ctx - The context for controlling the command execution.
//	source - The key to the source value.
//	destination - The key where the value should be copied to.
//
// Return value:
//
//	`true` if source was copied, `false` if source was not copied.
//
// [valkey.io]: https://valkey.io/commands/copy/
func (client *baseClient) Copy(ctx context.Context, source string, destination string) (bool, error) {
	result, err := client.executeCommand(ctx, C.Copy, []string{source, destination})
	if err != nil {
		return defaultBoolResponse, err
	}
	return handleBoolResponse(result)
}

// Copies the value stored at the source to the destination key. When
// replace is true, removes the destination key first if it already
// exists, otherwise performs no action.
//
// Note:
//
//	When in cluster mode, both source and destination must map to the same hash slot.
//
// Parameters:
//
//	ctx - The context for controlling the command execution.
//	source - The key to the source value.
//	destination - The key where the value should be copied to.
//	copyOptions - Set copy options with replace and DB destination-db
//
// Return value:
//
//	`true` if source was copied, `false` if source was not copied.
//
// [valkey.io]: https://valkey.io/commands/copy/
func (client *baseClient) CopyWithOptions(
	ctx context.Context,
	source string,
	destination string,
	options options.CopyOptions,
) (bool, error) {
	optionArgs, err := options.ToArgs()
	if err != nil {
		return defaultBoolResponse, err
	}
	result, err := client.executeCommand(ctx, C.Copy, append([]string{
		source, destination,
	}, optionArgs...))
	if err != nil {
		return defaultBoolResponse, err
	}
	return handleBoolResponse(result)
}

// Returns stream entries matching a given range of IDs.
//
// See [valkey.io] for details.
//
// Parameters:
//
//	ctx - The context for controlling the command execution.
//	key   - The key of the stream.
//	start - The start position.
//	        Use `options.NewStreamBoundary()` to specify a stream entry ID and its inclusive/exclusive status.
//	        Use `options.NewInfiniteStreamBoundary()` to specify an infinite stream boundary.
//	end   - The end position.
//	        Use `options.NewStreamBoundary()` to specify a stream entry ID and its inclusive/exclusive status.
//	        Use `options.NewInfiniteStreamBoundary()` to specify an infinite stream boundary.
//
// Return value:
//
//	An `array` of stream entry data, where entry data is an array of
//	pairings with format `[[field, entry], [field, entry], ...]`.
//
// [valkey.io]: https://valkey.io/commands/xrange/
func (client *baseClient) XRange(
	ctx context.Context,
	key string,
	start options.StreamBoundary,
	end options.StreamBoundary,
) ([]XRangeResponse, error) {
	return client.XRangeWithOptions(ctx, key, start, end, *options.NewXRangeOptions())
}

// Returns stream entries matching a given range of IDs.
//
// See [valkey.io] for details.
//
// Parameters:
//
//	ctx - The context for controlling the command execution.
//	key   - The key of the stream.
//	start - The start position.
//	        Use `options.NewStreamBoundary()` to specify a stream entry ID and its inclusive/exclusive status.
//	        Use `options.NewInfiniteStreamBoundary()` to specify an infinite stream boundary.
//	end   - The end position.
//	        Use `options.NewStreamBoundary()` to specify a stream entry ID and its inclusive/exclusive status.
//	        Use `options.NewInfiniteStreamBoundary()` to specify an infinite stream boundary.
//	opts  - Stream range options.
//
// Return value:
//
//	An `array` of stream entry data, where entry data is an array of
//	pairings with format `[[field, entry], [field, entry], ...]`.
//	Returns `nil` if `count` is non-positive.
//
// [valkey.io]: https://valkey.io/commands/xrange/
func (client *baseClient) XRangeWithOptions(
	ctx context.Context,
	key string,
	start options.StreamBoundary,
	end options.StreamBoundary,
	opts options.XRangeOptions,
) ([]XRangeResponse, error) {
	args := []string{key, string(start), string(end)}
	optionArgs, err := opts.ToArgs()
	if err != nil {
		return nil, err
	}
	args = append(args, optionArgs...)
	result, err := client.executeCommand(ctx, C.XRange, args)
	if err != nil {
		return nil, err
	}
	return handleXRangeResponse(result)
}

// Returns stream entries matching a given range of IDs in reverse order.
// Equivalent to `XRange` but returns entries in reverse order.
//
// See [valkey.io] for details.
//
// Parameters:
//
//	ctx - The context for controlling the command execution.
//	key   - The key of the stream.
//	start - The start position.
//	        Use `options.NewStreamBoundary()` to specify a stream entry ID and its inclusive/exclusive status.
//	        Use `options.NewInfiniteStreamBoundary()` to specify an infinite stream boundary.
//	end   - The end position.
//	        Use `options.NewStreamBoundary()` to specify a stream entry ID and its inclusive/exclusive status.
//	        Use `options.NewInfiniteStreamBoundary()` to specify an infinite stream boundary.
//
// Return value:
//
//	An `array` of stream entry data, where entry data is an array of
//	pairings with format `[[field, entry], [field, entry], ...]`.
//
// [valkey.io]: https://valkey.io/commands/xrevrange/
func (client *baseClient) XRevRange(
	ctx context.Context,
	key string,
	start options.StreamBoundary,
	end options.StreamBoundary,
) ([]XRangeResponse, error) {
	return client.XRevRangeWithOptions(ctx, key, start, end, *options.NewXRangeOptions())
}

// Returns stream entries matching a given range of IDs in reverse order.
// Equivalent to `XRange` but returns entries in reverse order.
//
// See [valkey.io] for details.
//
// Parameters:
//
//	ctx - The context for controlling the command execution.
//	key   - The key of the stream.
//	start - The start position.
//	        Use `options.NewStreamBoundary()` to specify a stream entry ID and its inclusive/exclusive status.
//	        Use `options.NewInfiniteStreamBoundary()` to specify an infinite stream boundary.
//	end   - The end position.
//	        Use `options.NewStreamBoundary()` to specify a stream entry ID and its inclusive/exclusive status.
//	        Use `options.NewInfiniteStreamBoundary()` to specify an infinite stream boundary.
//	opts  - Stream range options.
//
// Return value:
//
//	An `array` of stream entry data, where entry data is an array of
//	pairings with format `[[field, entry], [field, entry], ...]`.
//	Returns `nil` if `count` is non-positive.
//
// [valkey.io]: https://valkey.io/commands/xrevrange/
func (client *baseClient) XRevRangeWithOptions(
	ctx context.Context,
	key string,
	start options.StreamBoundary,
	end options.StreamBoundary,
	opts options.XRangeOptions,
) ([]XRangeResponse, error) {
	args := []string{key, string(start), string(end)}
	optionArgs, err := opts.ToArgs()
	if err != nil {
		return nil, err
	}
	args = append(args, optionArgs...)
	result, err := client.executeCommand(ctx, C.XRevRange, args)
	if err != nil {
		return nil, err
	}
	return handleXRevRangeResponse(result)
}

// Returns information about the stream stored at `key`.
//
// See [valkey.io] for details.
//
// Parameters:
//
//	ctx - The context for controlling the command execution.
//	key - The key of the stream.
//
// Return value:
//
//	A stream information for the given `key`. See the example for a sample response.
//
// [valkey.io]: https://valkey.io/commands/xinfo-stream/
func (client *baseClient) XInfoStream(ctx context.Context, key string) (map[string]interface{}, error) {
	result, err := client.executeCommand(ctx, C.XInfoStream, []string{key})
	if err != nil {
		return nil, err
	}
	return handleStringToAnyMapResponse(result)
}

// Returns detailed information about the stream stored at `key`.
//
// See [valkey.io] for details.
//
// Parameters:
//
//	ctx  - The context for controlling the command execution.
//	key  - The key of the stream.
//	opts - Stream info options.
//
// Return value:
//
//	A detailed stream information for the given `key`. See the example for a sample response.
//
// [valkey.io]: https://valkey.io/commands/xinfo-stream/
func (client *baseClient) XInfoStreamFullWithOptions(
	ctx context.Context,
	key string,
	opts *options.XInfoStreamOptions,
) (map[string]interface{}, error) {
	args := []string{key, options.FullKeyword}
	if opts != nil {
		optionArgs, err := opts.ToArgs()
		if err != nil {
			return nil, err
		}
		args = append(args, optionArgs...)
	}
	result, err := client.executeCommand(ctx, C.XInfoStream, args)
	if err != nil {
		return nil, err
	}
	return handleStringToAnyMapResponse(result)
}

// Returns the list of all consumers and their attributes for the given consumer group of the
// stream stored at `key`.
//
// See [valkey.io] for details.
//
// Parameters:
//
//	ctx   - The context for controlling the command execution.
//	key   - The key of the stream.
//	group - The consumer group name.
//
// Return value:
//
//	An array of [api.XInfoConsumerInfo], where each element contains the attributes
//	of a consumer for the given consumer group of the stream at `key`.
//
// [valkey.io]: https://valkey.io/commands/xinfo-consumers/
func (client *baseClient) XInfoConsumers(ctx context.Context, key string, group string) ([]XInfoConsumerInfo, error) {
	response, err := client.executeCommand(ctx, C.XInfoConsumers, []string{key, group})
	if err != nil {
		return nil, err
	}
	return handleXInfoConsumersResponse(response)
}

// Returns the list of all consumer groups and their attributes for the stream stored at `key`.
//
// See [valkey.io] for details.
//
// Parameters:
//
//	ctx - The context for controlling the command execution.
//	key - The key of the stream.
//
// Return value:
//
//	An array of [api.XInfoGroupInfo], where each element represents the
//	attributes of a consumer group for the stream at `key`.
//
// [valkey.io]: https://valkey.io/commands/xinfo-groups/
func (client *baseClient) XInfoGroups(ctx context.Context, key string) ([]XInfoGroupInfo, error) {
	response, err := client.executeCommand(ctx, C.XInfoGroups, []string{key})
	if err != nil {
		return nil, err
	}
	return handleXInfoGroupsResponse(response)
}

// Reads or modifies the array of bits representing the string that is held at key
// based on the specified sub commands.
//
// See [valkey.io] for details.
//
// Parameters:
//
//	ctx          - The context for controlling the command execution.
//	key          -  The key of the string.
//	subCommands  -  The subCommands to be performed on the binary value of the string at
//	                key, which could be any of the following:
//	                  - [BitFieldGet].
//	                  - [BitFieldSet].
//	                  - [BitFieldIncrby].
//	                  - [BitFieldOverflow].
//		            Use `options.NewBitFieldGet()` to specify a  BitField GET command.
//		            Use `options.NewBitFieldSet()` to specify a BitField SET command.
//		            Use `options.NewBitFieldIncrby()` to specify a BitField INCRYBY command.
//		            Use `options.BitFieldOverflow()` to specify a BitField OVERFLOW command.
//
// Return value:
//
//	Result from the executed subcommands.
//	  - BitFieldGet returns the value in the binary representation of the string.
//	  - BitFieldSet returns the previous value before setting the new value in the binary representation.
//	  - BitFieldIncrBy returns the updated value after increasing or decreasing the bits.
//	  - BitFieldOverflow controls the behavior of subsequent operations and returns
//	    a result based on the specified overflow type (WRAP, SAT, FAIL).
//
// [valkey.io]: https://valkey.io/commands/bitfield/
func (client *baseClient) BitField(
	ctx context.Context,
	key string,
	subCommands []options.BitFieldSubCommands,
) ([]Result[int64], error) {
	args := make([]string, 0, 10)
	args = append(args, key)

	for _, cmd := range subCommands {
		cmdArgs, err := cmd.ToArgs()
		if err != nil {
			return nil, err
		}
		args = append(args, cmdArgs...)
	}

	result, err := client.executeCommand(ctx, C.BitField, args)
	if err != nil {
		return nil, err
	}
	return handleIntOrNilArrayResponse(result)
}

// Reads the array of bits representing the string that is held at key
// based on the specified  sub commands.
//
// See [valkey.io] for details.
//
// Parameters:
//
//	ctx          - The context for controlling the command execution.
//	key          -  The key of the string.
//	subCommands  -  The read-only subCommands to be performed on the binary value
//	                of the string at key, which could be:
//	                  - [BitFieldGet].
//		            Use `options.NewBitFieldGet()` to specify a BitField GET command.
//
// Return value:
//
//	Result from the executed GET subcommands.
//	  - BitFieldGet returns the value in the binary representation of the string.
//
// [valkey.io]: https://valkey.io/commands/bitfield_ro/
func (client *baseClient) BitFieldRO(
	ctx context.Context,
	key string,
	commands []options.BitFieldROCommands,
) ([]Result[int64], error) {
	args := make([]string, 0, 10)
	args = append(args, key)

	for _, cmd := range commands {
		cmdArgs, err := cmd.ToArgs()
		if err != nil {
			return nil, err
		}
		args = append(args, cmdArgs...)
	}

	result, err := client.executeCommand(ctx, C.BitFieldReadOnly, args)
	if err != nil {
		return nil, err
	}
	return handleIntOrNilArrayResponse(result)
}

// Returns the server time.
//
// See [valkey.io] for details.
//
// Parameters:
//
//	ctx - The context for controlling the command execution.
//
// Return value:
//
//	The current server time as a String array with two elements:
//	A UNIX TIME and the amount of microseconds already elapsed in the current second.
//	The returned array is in a [UNIX TIME, Microseconds already elapsed] format.
//
// [valkey.io]: https://valkey.io/commands/time/
func (client *baseClient) Time(ctx context.Context) ([]string, error) {
	result, err := client.executeCommand(ctx, C.Time, []string{})
	if err != nil {
		return nil, err
	}
	return handleStringArrayResponse(result)
}

// Returns the intersection of members from sorted sets specified by the given `keys`.
// To get the elements with their scores, see [ZInterWithScores].
//
// Note:
//
//	When in cluster mode, all keys must map to the same hash slot.
//
// See [valkey.io] for details.
//
// Parameters:
//
//	ctx - The context for controlling the command execution.
//	keys - The keys of the sorted sets, see - [options.KeyArray].
//
// Return value:
//
//	The resulting sorted set from the intersection.
//
// [valkey.io]: https://valkey.io/commands/zinter/
func (client *baseClient) ZInter(ctx context.Context, keys options.KeyArray) ([]string, error) {
	args, err := keys.ToArgs()
	if err != nil {
		return nil, err
	}
	result, err := client.executeCommand(ctx, C.ZInter, args)
	if err != nil {
		return nil, err
	}
	return handleStringArrayResponse(result)
}

// Returns the intersection of members and their scores from sorted sets specified by the given
// `keysOrWeightedKeys`.
//
// Note:
//
//	When in cluster mode, all keys must map to the same hash slot.
//
// See [valkey.io] for details.
//
// Parameters:
//
//	ctx - The context for controlling the command execution.
//	keysOrWeightedKeys - The keys or weighted keys of the sorted sets, see - [options.KeysOrWeightedKeys].
//	                     - Use `options.NewKeyArray()` for keys only.
//	                     - Use `options.NewWeightedKeys()` for weighted keys with score multipliers.
//	options - The options for the ZInter command, see - [options.ZInterOptions].
//	           Optional `aggregate` option specifies the aggregation strategy to apply when combining the scores of
//	           elements.
//
// Return value:
//
//	An array of members to their scores.
//
// [valkey.io]: https://valkey.io/commands/zinter/
func (client *baseClient) ZInterWithScores(
	ctx context.Context,
	keysOrWeightedKeys options.KeysOrWeightedKeys,
	zInterOptions options.ZInterOptions,
) ([]MemberAndScore, error) {
	args, err := keysOrWeightedKeys.ToArgs()
	if err != nil {
		return nil, err
	}
	optionsArgs, err := zInterOptions.ToArgs()
	if err != nil {
		return nil, err
	}
	args = append(args, optionsArgs...)
	args = append(args, options.WithScoresKeyword)
	result, err := client.executeCommand(ctx, C.ZInter, args)
	if err != nil {
		return nil, err
	}
	return handleSortedSetWithScoresResponse(result, false)
}

// Computes the intersection of sorted sets given by the specified `keysOrWeightedKeys`
// and stores the result in `destination`. If `destination` already exists, it is overwritten.
// Otherwise, a new sorted set will be created.
//
// Note:
//
//	When in cluster mode, all keys must map to the same hash slot.
//
// See [valkey.io] for details.
//
// Parameters:
//
//	ctx - The context for controlling the command execution.
//	destination - The destination key for the result.
//	keysOrWeightedKeys - The keys or weighted keys of the sorted sets, see - [options.KeysOrWeightedKeys].
//	                   - Use `options.NewKeyArray()` for keys only.
//	                   - Use `options.NewWeightedKeys()` for weighted keys with score multipliers.
//
// Return value:
//
//	The number of elements in the resulting sorted set stored at `destination`.
//
// [valkey.io]: https://valkey.io/commands/zinterstore/
func (client *baseClient) ZInterStore(
	ctx context.Context,
	destination string,
	keysOrWeightedKeys options.KeysOrWeightedKeys,
) (int64, error) {
	return client.ZInterStoreWithOptions(ctx, destination, keysOrWeightedKeys, *options.NewZInterOptions())
}

// Computes the intersection of sorted sets given by the specified `keysOrWeightedKeys`
// and stores the result in `destination`. If `destination` already exists, it is overwritten.
// Otherwise, a new sorted set will be created.
//
// Note:
//
//	When in cluster mode, all keys must map to the same hash slot.
//
// See [valkey.io] for details.
//
// Parameters:
//
//	ctx - The context for controlling the command execution.
//	destination - The destination key for the result.
//	keysOrWeightedKeys - The keys or weighted keys of the sorted sets, see - [options.KeysOrWeightedKeys].
//	                     - Use `options.NewKeyArray()` for keys only.
//	                     - Use `options.NewWeightedKeys()` for weighted keys with score multipliers.
//	options   - The options for the ZInterStore command, see - [options.ZInterOptions].
//	           Optional `aggregate` option specifies the aggregation strategy to apply when combining the scores of
//	           elements.
//
// Return value:
//
//	The number of elements in the resulting sorted set stored at `destination`.
//
// [valkey.io]: https://valkey.io/commands/zinterstore/
func (client *baseClient) ZInterStoreWithOptions(
	ctx context.Context,
	destination string,
	keysOrWeightedKeys options.KeysOrWeightedKeys,
	zInterOptions options.ZInterOptions,
) (int64, error) {
	args, err := keysOrWeightedKeys.ToArgs()
	if err != nil {
		return defaultIntResponse, err
	}
	args = append([]string{destination}, args...)
	optionsArgs, err := zInterOptions.ToArgs()
	if err != nil {
		return defaultIntResponse, err
	}
	args = append(args, optionsArgs...)
	result, err := client.executeCommand(ctx, C.ZInterStore, args)
	if err != nil {
		return defaultIntResponse, err
	}
	return handleIntResponse(result)
}

// Returns the difference between the first sorted set and all the successive sorted sets.
// To get the elements with their scores, see `ZDiffWithScores`
//
// Note:
//
//	When in cluster mode, all `keys` must map to the same hash slot.
//
// Available for Valkey 6.2 and above.
//
// See [valkey.io] for details.
//
// Parameters:
//
//	ctx - The context for controlling the command execution.
//	keys -  The keys of the sorted sets.
//
// Return value:
//
//	An array of elements representing the difference between the sorted sets.
//	If the first `key` does not exist, it is treated as an empty sorted set, and the
//	command returns an empty array.
//
// [valkey.io]: https://valkey.io/commands/zdiff/
func (client *baseClient) ZDiff(ctx context.Context, keys []string) ([]string, error) {
	args := append([]string{}, strconv.Itoa(len(keys)))
	result, err := client.executeCommand(ctx, C.ZDiff, append(args, keys...))
	if err != nil {
		return nil, err
	}
	return handleStringArrayResponse(result)
}

// Returns the difference between the first sorted set and all the successive sorted sets.
// When in cluster mode, all `keys` must map to the same hash slot.
// Available for Valkey 6.2 and above.
//
// See [valkey.io] for details.
//
// Parameters:
//
//	ctx - The context for controlling the command execution.
//	keys -  The keys of the sorted sets.
//
// Return value:
//
//	An `Array` of elements and their scores representing the difference between the sorted sets.
//	If the first `key` does not exist, it is treated as an empty sorted set, and the
//	command returns an empty `Array`.
//
// [valkey.io]: https://valkey.io/commands/zdiff/
func (client *baseClient) ZDiffWithScores(ctx context.Context, keys []string) ([]MemberAndScore, error) {
	args := append([]string{}, strconv.Itoa(len(keys)))
	args = append(args, keys...)
	result, err := client.executeCommand(ctx, C.ZDiff, append(args, options.WithScoresKeyword))
	if err != nil {
		return nil, err
	}
	return handleSortedSetWithScoresResponse(result, false)
}

// Calculates the difference between the first sorted set and all the successive sorted sets at
// `keys` and stores the difference as a sorted set to `destination`,
// overwriting it if it already exists. Non-existent keys are treated as empty sets.
//
// Note:
//
//	When in cluster mode, `destination` and all `keys` must map to the same hash slot.
//
// Available for Valkey 6.2 and above.
//
// See [valkey.io] for details.
//
// Parameters:
//
//	ctx - The context for controlling the command execution.
//	destination - The key for the resulting sorted set.
//	keys        - The keys of the sorted sets to compare.
//
// Return value:
//
//	The number of members in the resulting sorted set stored at `destination`.
//
// [valkey.io]: https://valkey.io/commands/zdiffstore/
func (client *baseClient) ZDiffStore(ctx context.Context, destination string, keys []string) (int64, error) {
	result, err := client.executeCommand(ctx,
		C.ZDiffStore,
		append([]string{destination, strconv.Itoa(len(keys))}, keys...),
	)
	if err != nil {
		return defaultIntResponse, err
	}
	return handleIntResponse(result)
}

// Returns the union of members from sorted sets specified by the given `keys`.
// To get the elements with their scores, see `ZUnionWithScores`.
//
// Available for Valkey 6.2 and above.
//
// Note:
//
//	When in cluster mode, all keys must map to the same hash slot.
//
// See [valkey.io] for details.
//
// Parameters:
//
//	ctx - The context for controlling the command execution.
//	keys - The keys of the sorted sets.
//
// Return Value:
//
//	The resulting sorted set from the union.
//
// [valkey.io]: https://valkey.io/commands/zunion/
func (client *baseClient) ZUnion(ctx context.Context, keys options.KeyArray) ([]string, error) {
	args, err := keys.ToArgs()
	if err != nil {
		return nil, err
	}
	result, err := client.executeCommand(ctx, C.ZUnion, args)
	if err != nil {
		return nil, err
	}
	return handleStringArrayResponse(result)
}

// Returns the union of members and their scores from sorted sets specified by the given
// `keysOrWeightedKeys`.
//
// Available for Valkey 6.2 and above.
//
// Note:
//
//	When in cluster mode, all keys must map to the same hash slot.
//
// See [valkey.io] for details.
//
// Parameters:
//
//	ctx - The context for controlling the command execution.
//	keysOrWeightedKeys - The keys of the sorted sets with possible formats:
//	 - Use `KeyArray` for keys only.
//	 - Use `WeightedKeys` for weighted keys with score multipliers.
//	aggregate - Specifies the aggregation strategy to apply when combining the scores of elements.
//
// Return Value:
//
//	The resulting sorted set from the union.
//
// [valkey.io]: https://valkey.io/commands/zunion/
func (client *baseClient) ZUnionWithScores(
	ctx context.Context,
	keysOrWeightedKeys options.KeysOrWeightedKeys,
	zUnionOptions *options.ZUnionOptions,
) ([]MemberAndScore, error) {
	args, err := keysOrWeightedKeys.ToArgs()
	if err != nil {
		return nil, err
	}
	optionsArgs, err := zUnionOptions.ToArgs()
	if err != nil {
		return nil, err
	}
	args = append(args, optionsArgs...)
	args = append(args, options.WithScoresKeyword)
	result, err := client.executeCommand(ctx, C.ZUnion, args)
	if err != nil {
		return nil, err
	}
	return handleSortedSetWithScoresResponse(result, false)
}

// Computes the union of sorted sets given by the specified `KeysOrWeightedKeys`, and
// stores the result in `destination`. If `destination` already exists, it
// is overwritten. Otherwise, a new sorted set will be created.
//
// Available for Valkey 6.2 and above.
//
// Note:
//
//	When in cluster mode, all keys must map to the same hash slot.
//
// See [valkey.io] for details.
//
// Parameters:
//
//	ctx - The context for controlling the command execution.
//	destination - The key of the destination sorted set.
//	keysOrWeightedKeys - The keys or weighted keys of the sorted sets, see - [options.KeysOrWeightedKeys].
//	                   - Use `options.NewKeyArray()` for keys only.
//	                   - Use `options.NewWeightedKeys()` for weighted keys with score multipliers.
//
// Return Value:
//
//	The number of elements in the resulting sorted set stored at `destination`.
//
// [valkey.io]: https://valkey.io/commands/zunionstore/
func (client *baseClient) ZUnionStore(
	ctx context.Context,
	destination string,
	keysOrWeightedKeys options.KeysOrWeightedKeys,
) (int64, error) {
	return client.ZUnionStoreWithOptions(ctx, destination, keysOrWeightedKeys, nil)
}

// Computes the union of sorted sets given by the specified `KeysOrWeightedKeys`, and
// stores the result in `destination`. If `destination` already exists, it
// is overwritten. Otherwise, a new sorted set will be created.
//
// Available for Valkey 6.2 and above.
//
// Note:
//
//	When in cluster mode, all keys must map to the same hash slot.
//
// See [valkey.io] for details.
//
// Parameters:
//
//	ctx - The context for controlling the command execution.
//	destination - The key of the destination sorted set.
//	keysOrWeightedKeys - The keys or weighted keys of the sorted sets, see - [options.KeysOrWeightedKeys].
//	                   - Use `options.NewKeyArray()` for keys only.
//	                   - Use `options.NewWeightedKeys()` for weighted keys with score multipliers.
//	zUnionOptions   - The options for the ZUnionStore command, see - [options.ZUnionOptions].
//	           Optional `aggregate` option specifies the aggregation strategy to apply when combining the scores of
//	           elements.
//
// Return Value:
//
//	The number of elements in the resulting sorted set stored at `destination`.
//
// [valkey.io]: https://valkey.io/commands/zunionstore/
func (client *baseClient) ZUnionStoreWithOptions(
	ctx context.Context,
	destination string,
	keysOrWeightedKeys options.KeysOrWeightedKeys,
	zUnionOptions *options.ZUnionOptions,
) (int64, error) {
	keysArgs, err := keysOrWeightedKeys.ToArgs()
	if err != nil {
		return defaultIntResponse, err
	}
	args := append([]string{destination}, keysArgs...)
	if zUnionOptions != nil {
		optionsArgs, err := zUnionOptions.ToArgs()
		if err != nil {
			return defaultIntResponse, err
		}
		args = append(args, optionsArgs...)
	}
	result, err := client.executeCommand(ctx, C.ZUnionStore, args)
	if err != nil {
		return defaultIntResponse, err
	}
	return handleIntResponse(result)
}

// Returns the cardinality of the intersection of the sorted sets specified by `keys`.
//
// See [valkey.io] for details.
//
// Parameters:
//
//	ctx - The context for controlling the command execution.
//	keys - The keys of the sorted sets.
//
// Return value:
//
//	The cardinality of the intersection of the sorted sets.
//
// [valkey.io]: https://valkey.io/commands/zintercard/
func (client *baseClient) ZInterCard(ctx context.Context, keys []string) (int64, error) {
	return client.ZInterCardWithOptions(ctx, keys, nil)
}

// Returns the cardinality of the intersection of the sorted sets specified by `keys`.
// If the intersection cardinality reaches `options.limit` partway through the computation, the
// algorithm will exit early and yield `options.limit` as the cardinality.
//
// See [valkey.io] for details.
//
// Parameters:
//
//	ctx - The context for controlling the command execution.
//	keys - The keys of the sorted sets.
//	options - The options for the ZInterCard command, see - [options.ZInterCardOptions].
//
// Return value:
//
//	The cardinality of the intersection of the sorted sets.
//
// [valkey.io]: https://valkey.io/commands/zintercard/
func (client *baseClient) ZInterCardWithOptions(
	ctx context.Context,
	keys []string,
	options *options.ZInterCardOptions,
) (int64, error) {
	args := append([]string{strconv.Itoa(len(keys))}, keys...)
	if options != nil {
		optionsArgs, err := options.ToArgs()
		if err != nil {
			return defaultIntResponse, err
		}
		args = append(args, optionsArgs...)
	}
	result, err := client.executeCommand(ctx, C.ZInterCard, args)
	if err != nil {
		return defaultIntResponse, err
	}
	return handleIntResponse(result)
}

// Returns the number of elements in the sorted set at key with a value between min and max.
//
// Available for Valkey 6.2 and above.
//
// See [valkey.io] for details.
//
// Parameters:
//
//	ctx - The context for controlling the command execution.
//	key - The key of the sorted set.
//	rangeQuery - The range query to apply to the sorted set.
//
// Return value:
//
//	The number of elements in the sorted set at key with a value between min and max.
//
// [valkey.io]: https://valkey.io/commands/zlexcount/
func (client *baseClient) ZLexCount(ctx context.Context, key string, rangeQuery *options.RangeByLex) (int64, error) {
	args := []string{key}
	args = append(args, rangeQuery.ToArgsLexCount()...)
	result, err := client.executeCommand(ctx, C.ZLexCount, args)
	if err != nil {
		return defaultIntResponse, err
	}
	return handleIntResponse(result)
}

// Blocks the connection until it pops and returns a member-score pair
// with the highest score from the first non-empty sorted set.
//
// Note :
//
// When in cluster mode, all keys in `keysAndIds` must map to the same hash slot.
//
// See [valkey.io] for details.
//
// Parameters:
//
//	ctx - The context for controlling the command execution.
//	keys - An array of keys to check for elements.
//	timeoutSecs - The maximum number of seconds to block (0 blocks indefinitely).
//
// Return value:
//
//	A `KeyWithMemberAndScore` struct containing the key from which the member was popped,
//	the popped member, and its score. If no element could be popped and the timeout expired,
//	returns `nil`.
//
// [valkey.io]: https://valkey.io/commands/bzpopmax/
func (client *baseClient) BZPopMax(
	ctx context.Context,
	keys []string,
	timeoutSecs float64,
) (Result[KeyWithMemberAndScore], error) {
	args := append(keys, utils.FloatToString(timeoutSecs))

	result, err := client.executeCommand(ctx, C.BZPopMax, args)
	if err != nil {
		return CreateNilKeyWithMemberAndScoreResult(), err
	}

	return handleKeyWithMemberAndScoreResponse(result)
}

// Removes and returns up to `count` members from the first non-empty sorted set
// among the provided `keys`, based on the specified `scoreFilter` criteria.
//
// See [valkey.io] for details.
//
// Parameters:
//
//	ctx - The context for controlling the command execution.
//	keys - A list of keys representing sorted sets to check for elements.
//	scoreFilter - Specifies whether to pop members with the lowest (`options.MIN`)
//	 or highest (`options.MAX`) scores.
//	opts -  Additional options, such as specifying the maximum number of elements to pop.
//
// Return value:
//
//	A `Result` containing a `KeyWithArrayOfMembersAndScores` object.
//	If no elements could be popped from the provided keys, returns `nil`.
//
// [valkey.io]: https://valkey.io/commands/zmpop/
func (client *baseClient) ZMPopWithOptions(
	ctx context.Context,
	keys []string,
	scoreFilter options.ScoreFilter,
	opts options.ZPopOptions,
) (Result[KeyWithArrayOfMembersAndScores], error) {
	scoreFilterStr, err := scoreFilter.ToString()
	if err != nil {
		return CreateNilKeyWithArrayOfMembersAndScoresResult(), err
	}

	optArgs, err := opts.ToArgs(true)
	if err != nil {
		return CreateNilKeyWithArrayOfMembersAndScoresResult(), err
	}

	args := append([]string{strconv.Itoa(len(keys))}, keys...)
	args = append(args, scoreFilterStr)
	args = append(args, optArgs...)

	result, err := client.executeCommand(ctx, C.ZMPop, args)
	if err != nil {
		return CreateNilKeyWithArrayOfMembersAndScoresResult(), err
	}

	return handleKeyWithArrayOfMembersAndScoresResponse(result)
}

// Pops one or more member-score pairs from the first non-empty sorted set,
// with the given keys being checked in the order provided.
//
// See [valkey.io] for details.
//
// Parameters:
//
//	ctx - The context for controlling the command execution.
//	keys - An array of keys to check for elements.
//	scoreFilter - Pop criteria - either [api.MIN] or [api.MAX] to pop members with the lowest/highest scores.
//
// Return value:
//
//	 A `KeyWithArrayOfMembersAndScores` struct containing:
//	- The key from which the elements were popped.
//	- An array of member-score pairs of the popped elements.
//	  Returns `nil` if no member could be popped.
//
// [valkey.io]: https://valkey.io/commands/zmpop/
func (client *baseClient) ZMPop(
	ctx context.Context,
	keys []string,
	scoreFilter options.ScoreFilter,
) (Result[KeyWithArrayOfMembersAndScores], error) {
	scoreFilterStr, err := scoreFilter.ToString()
	if err != nil {
		return CreateNilKeyWithArrayOfMembersAndScoresResult(), err
	}

	args := make([]string, 0, len(keys)+3)
	args = append(args, strconv.Itoa(len(keys)))
	args = append(args, keys...)
	args = append(args, scoreFilterStr)

	result, err := client.executeCommand(ctx, C.ZMPop, args)
	if err != nil {
		return CreateNilKeyWithArrayOfMembersAndScoresResult(), err
	}

	return handleKeyWithArrayOfMembersAndScoresResponse(result)
}

// Adds geospatial members with their positions to the specified sorted set stored at `key`.
// If a member is already a part of the sorted set, its position is updated.
//
// See [valkey.io] for details.
//
// Parameters:
//
//	ctx - The context for controlling the command execution.
//	key - The key of the sorted set.
//	membersToGeospatialData - A map of member names to their corresponding positions. See [options.GeospatialData].
//	  The command will report an error when index coordinates are out of the specified range.
//
// Return value:
//
//	The number of elements added to the sorted set.
//
// [valkey.io]: https://valkey.io/commands/geoadd/
func (client *baseClient) GeoAdd(
	ctx context.Context,
	key string,
	membersToGeospatialData map[string]options.GeospatialData,
) (int64, error) {
	result, err := client.executeCommand(ctx,
		C.GeoAdd,
		append([]string{key}, options.MapGeoDataToArray(membersToGeospatialData)...),
	)
	if err != nil {
		return defaultIntResponse, err
	}
	return handleIntResponse(result)
}

// Adds geospatial members with their positions to the specified sorted set stored at `key`.
// If a member is already a part of the sorted set, its position is updated.
//
// See [valkey.io] for details.
//
// Parameters:
//
//	ctx - The context for controlling the command execution.
//	key - The key of the sorted set.
//	membersToGeospatialData - A map of member names to their corresponding positions. See [options.GeospatialData].
//	  The command will report an error when index coordinates are out of the specified range.
//	geoAddOptions - The options for the GeoAdd command, see - [options.GeoAddOptions].
//
// Return value:
//
//	The number of elements added to the sorted set.
//
// [valkey.io]: https://valkey.io/commands/geoadd/
func (client *baseClient) GeoAddWithOptions(
	ctx context.Context,
	key string,
	membersToGeospatialData map[string]options.GeospatialData,
	geoAddOptions options.GeoAddOptions,
) (int64, error) {
	args := []string{key}
	optionsArgs, err := geoAddOptions.ToArgs()
	if err != nil {
		return defaultIntResponse, err
	}
	args = append(args, optionsArgs...)
	args = append(args, options.MapGeoDataToArray(membersToGeospatialData)...)
	result, err := client.executeCommand(ctx, C.GeoAdd, args)
	if err != nil {
		return defaultIntResponse, err
	}
	return handleIntResponse(result)
}

// Returns the GeoHash strings representing the positions of all the specified
// `members` in the sorted set stored at the `key`.
//
// See [valkey.io] for details.
//
// Parameters:
//
//	ctx - The context for controlling the command execution.
//	key -  The key of the sorted set.
//	members - The array of members whose GeoHash strings are to be retrieved.
//
// Returns value:
//
//	An array of GeoHash strings representing the positions of the specified members stored
//	at key. If a member does not exist in the sorted set, a `nil` value is returned
//	for that member.
//
// [valkey.io]: https://valkey.io/commands/geohash/
func (client *baseClient) GeoHash(ctx context.Context, key string, members []string) ([]string, error) {
	result, err := client.executeCommand(ctx,
		C.GeoHash,
		append([]string{key}, members...),
	)
	if err != nil {
		return nil, err
	}
	return handleStringArrayResponse(result)
}

// Returns the positions (longitude,latitude) of all the specified members of the
// geospatial index represented by the sorted set at key.
//
// See [valkey.io] for details.
//
// Parameters:
//
//	ctx - The context for controlling the command execution.
//	key - The key of the sorted set.
//	members - The members of the sorted set.
//
// Return value:
//
//	A 2D `array` which represent positions (longitude and latitude) corresponding to the given members.
//	If a member does not exist, its position will be `nil`.
//
// [valkey.io]: https://valkey.io/commands/geopos/
func (client *baseClient) GeoPos(ctx context.Context, key string, members []string) ([][]float64, error) {
	args := []string{key}
	args = append(args, members...)
	result, err := client.executeCommand(ctx, C.GeoPos, args)
	if err != nil {
		return nil, err
	}
	return handle2DFloat64OrNullArrayResponse(result)
}

// Returns the distance between `member1` and `member2` saved in the
// geospatial index stored at `key`.
//
// See [valkey.io] for details.
//
// Parameters:
//
//	ctx - The context for controlling the command execution.
//	key - The key of the sorted set.
//	member1 - The name of the first member.
//	member2 - The name of the second member.
//
// Return value:
//
//	The distance between `member1` and `member2`. If one or both members do not exist,
//	or if the key does not exist, returns `nil`. The default
//	unit is meters, see - [options.Meters]
//
// [valkey.io]: https://valkey.io/commands/geodist/
func (client *baseClient) GeoDist(ctx context.Context, key string, member1 string, member2 string) (Result[float64], error) {
	result, err := client.executeCommand(ctx,
		C.GeoDist,
		[]string{key, member1, member2},
	)
	if err != nil {
		return CreateNilFloat64Result(), err
	}
	return handleFloatOrNilResponse(result)
}

// Returns the distance between `member1` and `member2` saved in the
// geospatial index stored at `key`.
//
// See [valkey.io] for details.
//
// Parameters:
//
//	ctx - The context for controlling the command execution.
//	key - The key of the sorted set.
//	member1 - The name of the first member.
//	member2 - The name of the second member.
//	unit - The unit of distance measurement - see [options.GeoUnit].
//
// Return value:
//
//	The distance between `member1` and `member2`. If one or both members
//	do not exist, or if the key does not exist, returns `nil`.
//
// [valkey.io]: https://valkey.io/commands/geodist/
func (client *baseClient) GeoDistWithUnit(
	ctx context.Context,
	key string,
	member1 string,
	member2 string,
	unit options.GeoUnit,
) (Result[float64], error) {
	result, err := client.executeCommand(ctx,
		C.GeoDist,
		[]string{key, member1, member2, string(unit)},
	)
	if err != nil {
		return CreateNilFloat64Result(), err
	}
	return handleFloatOrNilResponse(result)
}

// Returns the members of a sorted set populated with geospatial information using [GeoAdd],
// which are within the borders of the area specified by a given shape.
//
// Since:
//
//	Valkey 6.2.0 and above.
//
// See [valkey.io] for more details.
//
// Parameters:
//
//	ctx - The context for controlling the command execution.
//	key - The key of the sorted set.
//	searchFrom - The query's center point options, could be one of:
//		- `MemberOrigin` to use the position of the given existing member in the sorted
//	          set.
//		- `CoordOrigin` to use the given longitude and latitude coordinates.
//	searchByShape - The query's shape options:
//		- `BYRADIUS` to search inside circular area according to given radius.
//		- `BYBOX` to search inside an axis-aligned rectangle, determined by height and width.
//	resultOptions - Optional inputs for sorting/limiting the results.
//	infoOptions - The optional inputs to request additional information.
//
// Return value:
//
//	An array of [options.Location] containing the following information:
//	 - The coordinates as a [options.GeospatialData] object.
//	 - The member (location) name.
//	 - The distance from the center as a `float64`, in the same unit specified for
//	   `searchByShape`.
//	 - The geohash of the location as a `int64`.
//
// [valkey.io]: https://valkey.io/commands/geosearch/
func (client *baseClient) GeoSearchWithFullOptions(
	ctx context.Context,
	key string,
	searchFrom options.GeoSearchOrigin,
	searchByShape options.GeoSearchShape,
	resultOptions options.GeoSearchResultOptions,
	infoOptions options.GeoSearchInfoOptions,
) ([]options.Location, error) {
	args := []string{key}
	searchFromArgs, err := searchFrom.ToArgs()
	if err != nil {
		return nil, err
	}
	args = append(args, searchFromArgs...)
	searchByShapeArgs, err := searchByShape.ToArgs()
	if err != nil {
		return nil, err
	}
	args = append(args, searchByShapeArgs...)
	infoOptionsArgs, err := infoOptions.ToArgs()
	if err != nil {
		return nil, err
	}
	args = append(args, infoOptionsArgs...)
	resultOptionsArgs, err := resultOptions.ToArgs()
	if err != nil {
		return nil, err
	}
	args = append(args, resultOptionsArgs...)
	result, err := client.executeCommand(ctx, C.GeoSearch, args)
	if err != nil {
		return nil, err
	}
	return handleLocationArrayResponse(result)
}

// Returns the members of a sorted set populated with geospatial information using [GeoAdd],
// which are within the borders of the area specified by a given shape.
//
// Since:
//
//	Valkey 6.2.0 and above.
//
// See [valkey.io] for more details.
//
// Parameters:
//
//	ctx - The context for controlling the command execution.
//	key - The key of the sorted set.
//	searchFrom - The query's center point options, could be one of:
//		- `MemberOrigin` to use the position of the given existing member in the sorted
//	         set.
//		- `CoordOrigin` to use the given longitude and latitude coordinates.
//	searchByShape - The query's shape options:
//		- `BYRADIUS` to search inside circular area according to given radius.
//		- `BYBOX` to search inside an axis-aligned rectangle, determined by height and width.
//	resultOptions - Optional inputs for sorting/limiting the results.
//
// Return value:
//
//	An array of matched member names.
//
// [valkey.io]: https://valkey.io/commands/geosearch/
func (client *baseClient) GeoSearchWithResultOptions(
	ctx context.Context,
	key string,
	searchFrom options.GeoSearchOrigin,
	searchByShape options.GeoSearchShape,
	resultOptions options.GeoSearchResultOptions,
) ([]string, error) {
	args := []string{key}
	searchFromArgs, err := searchFrom.ToArgs()
	if err != nil {
		return nil, err
	}
	args = append(args, searchFromArgs...)
	searchByShapeArgs, err := searchByShape.ToArgs()
	if err != nil {
		return nil, err
	}
	args = append(args, searchByShapeArgs...)
	resultOptionsArgs, err := resultOptions.ToArgs()
	if err != nil {
		return nil, err
	}
	args = append(args, resultOptionsArgs...)

	result, err := client.executeCommand(ctx, C.GeoSearch, args)
	if err != nil {
		return nil, err
	}
	return handleStringArrayResponse(result)
}

// Returns the members of a sorted set populated with geospatial information using [GeoAdd],
// which are within the borders of the area specified by a given shape.
//
// Since:
//
//	Valkey 6.2.0 and above.
//
// See [valkey.io] for more details.
//
// Parameters:
//
//	ctx - The context for controlling the command execution.
//	key - The key of the sorted set.
//	searchFrom - The query's center point options, could be one of:
//		- `MemberOrigin` to use the position of the given existing member in the sorted
//	         set.
//		- `CoordOrigin` to use the given longitude and latitude coordinates.
//	searchByShape - The query's shape options:
//		- `BYRADIUS` to search inside circular area according to given radius.
//		- `BYBOX` to search inside an axis-aligned rectangle, determined by height and width.
//	infoOptions - The optional inputs to request additional information.
//
// Return value:
//
//	An array of [options.Location] containing the following information:
//	 - The coordinates as a [options.GeospatialData] object.
//	 - The member (location) name.
//	 - The distance from the center as a `float64`, in the same unit specified for
//	   `searchByShape`.
//	 - The geohash of the location as a `int64`.
//
// [valkey.io]: https://valkey.io/commands/geosearch/
func (client *baseClient) GeoSearchWithInfoOptions(
	ctx context.Context,
	key string,
	searchFrom options.GeoSearchOrigin,
	searchByShape options.GeoSearchShape,
	infoOptions options.GeoSearchInfoOptions,
) ([]options.Location, error) {
	return client.GeoSearchWithFullOptions(
		ctx,
		key,
		searchFrom,
		searchByShape,
		*options.NewGeoSearchResultOptions(),
		infoOptions,
	)
}

// Returns the members of a sorted set populated with geospatial information using [GeoAdd],
// which are within the borders of the area specified by a given shape.
//
// Since:
//
//	Valkey 6.2.0 and above.
//
// See [valkey.io] for more details.
//
// Parameters:
//
//	ctx - The context for controlling the command execution.
//	key - The key of the sorted set.
//	searchFrom - The query's center point options, could be one of:
//		- `MemberOrigin` to use the position of the given existing member in the sorted
//	         set.
//		- `CoordOrigin` to use the given longitude and latitude coordinates.
//	searchByShape - The query's shape options:
//		- `BYRADIUS` to search inside circular area according to given radius.
//		- `BYBOX` to search inside an axis-aligned rectangle, determined by height and width.
//
// Return value:
//
//	An array of matched member names.
//
// [valkey.io]: https://valkey.io/commands/geosearch/
func (client *baseClient) GeoSearch(
	ctx context.Context,
	key string,
	searchFrom options.GeoSearchOrigin,
	searchByShape options.GeoSearchShape,
) ([]string, error) {
	return client.GeoSearchWithResultOptions(
		ctx,
		key,
		searchFrom,
		searchByShape,
		*options.NewGeoSearchResultOptions(),
	)
}

// Searches for members in a sorted set stored at `sourceKey` representing geospatial data
// within a circular or rectangular area and stores the result in `destinationKey`. If
// `destinationKey` already exists, it is overwritten. Otherwise, a new sorted set will be
// created. To get the result directly, see [GeoSearchWithFullOptions].
//
// Since:
//
//	Valkey 6.2.0 and above.
//
// Note: When in cluster mode, `destinationKey` and `sourceKey` must map to the same hash slot.
//
// See [valkey.io] for more details.
//
// Parameters:
//
//	ctx - The context for controlling the command execution.
//	destinationKey - The key of the sorted set to store the result.
//	sourceKey - The key of the sorted set to search.
//	searchFrom - The query's center point options, could be one of:
//		 - `MemberOrigin` to use the position of the given existing member in the sorted
//	          set.
//		 - `CoordOrigin` to use the given longitude and latitude coordinates.
//	searchByShape - The query's shape options:
//		 - `BYRADIUS` to search inside circular area according to given radius.
//		 - `BYBOX` to search inside an axis-aligned rectangle, determined by height and width.
//	resultOptions - Optional inputs for sorting/limiting the results.
//	infoOptions - The optional inputs to request additional information.
//
// Return value:
//
//	The number of elements in the resulting set.
//
// [valkey.io]: https://valkey.io/commands/geosearchstore/
func (client *baseClient) GeoSearchStoreWithFullOptions(
	ctx context.Context,
	destinationKey string,
	sourceKey string,
	searchFrom options.GeoSearchOrigin,
	searchByShape options.GeoSearchShape,
	resultOptions options.GeoSearchResultOptions,
	infoOptions options.GeoSearchStoreInfoOptions,
) (int64, error) {
	args := []string{destinationKey, sourceKey}
	searchFromArgs, err := searchFrom.ToArgs()
	if err != nil {
		return defaultIntResponse, err
	}
	args = append(args, searchFromArgs...)
	searchByShapeArgs, err := searchByShape.ToArgs()
	if err != nil {
		return defaultIntResponse, err
	}
	args = append(args, searchByShapeArgs...)
	resultOptionsArgs, err := resultOptions.ToArgs()
	if err != nil {
		return defaultIntResponse, err
	}
	args = append(args, resultOptionsArgs...)
	infoOptionsArgs, err := infoOptions.ToArgs()
	if err != nil {
		return defaultIntResponse, err
	}
	args = append(args, infoOptionsArgs...)

	result, err := client.executeCommand(ctx, C.GeoSearchStore, args)
	if err != nil {
		return defaultIntResponse, err
	}
	return handleIntResponse(result)
}

// Searches for members in a sorted set stored at `sourceKey` representing geospatial data
// within a circular or rectangular area and stores the result in `destinationKey`. If
// `destinationKey` already exists, it is overwritten. Otherwise, a new sorted set will be
// created. To get the result directly, see [GeoSearchWithFullOptions].
//
// Since:
//
//	Valkey 6.2.0 and above.
//
// Note: When in cluster mode, `destinationKey` and `sourceKey` must map to the same hash slot.
//
// See [valkey.io] for more details.
//
// Parameters:
//
//	ctx - The context for controlling the command execution.
//	destinationKey - The key of the sorted set to store the result.
//	sourceKey - The key of the sorted set to search.
//	searchFrom - The query's center point options, could be one of:
//		 - `MemberOrigin` to use the position of the given existing member in the sorted
//	          set.
//		 - `CoordOrigin` to use the given longitude and latitude coordinates.
//	searchByShape - The query's shape options:
//		 - `BYRADIUS` to search inside circular area according to given radius.
//		 - `BYBOX` to search inside an axis-aligned rectangle, determined by height and width.
//
// Return value:
//
//	The number of elements in the resulting set.
//
// [valkey.io]: https://valkey.io/commands/geosearchstore/
func (client *baseClient) GeoSearchStore(
	ctx context.Context,
	destinationKey string,
	sourceKey string,
	searchFrom options.GeoSearchOrigin,
	searchByShape options.GeoSearchShape,
) (int64, error) {
	return client.GeoSearchStoreWithFullOptions(
		ctx,
		destinationKey,
		sourceKey,
		searchFrom,
		searchByShape,
		*options.NewGeoSearchResultOptions(),
		*options.NewGeoSearchStoreInfoOptions(),
	)
}

// Searches for members in a sorted set stored at `sourceKey` representing geospatial data
// within a circular or rectangular area and stores the result in `destinationKey`. If
// `destinationKey` already exists, it is overwritten. Otherwise, a new sorted set will be
// created. To get the result directly, see [GeoSearchWithFullOptions].
//
// Since:
//
//	Valkey 6.2.0 and above.
//
// Note: When in cluster mode, `destinationKey` and `sourceKey` must map to the same hash slot.
//
// See [valkey.io] for more details.
//
// Parameters:
//
//	ctx - The context for controlling the command execution.
//	destinationKey - The key of the sorted set to store the result.
//	sourceKey - The key of the sorted set to search.
//	searchFrom - The query's center point options, could be one of:
//		 - `MemberOrigin` to use the position of the given existing member in the sorted
//	          set.
//		 - `CoordOrigin` to use the given longitude and latitude coordinates.
//	searchByShape - The query's shape options:
//		 - `BYRADIUS` to search inside circular area according to given radius.
//		 - `BYBOX` to search inside an axis-aligned rectangle, determined by height and width.
//	resultOptions - Optional inputs for sorting/limiting the results.
//
// Return value:
//
//	The number of elements in the resulting set.
//
// [valkey.io]: https://valkey.io/commands/geosearchstore/
func (client *baseClient) GeoSearchStoreWithResultOptions(
	ctx context.Context,
	destinationKey string,
	sourceKey string,
	searchFrom options.GeoSearchOrigin,
	searchByShape options.GeoSearchShape,
	resultOptions options.GeoSearchResultOptions,
) (int64, error) {
	return client.GeoSearchStoreWithFullOptions(
		ctx,
		destinationKey,
		sourceKey,
		searchFrom,
		searchByShape,
		resultOptions,
		*options.NewGeoSearchStoreInfoOptions(),
	)
}

// Searches for members in a sorted set stored at `sourceKey` representing geospatial data
// within a circular or rectangular area and stores the result in `destinationKey`. If
// `destinationKey` already exists, it is overwritten. Otherwise, a new sorted set will be
// created. To get the result directly, see [GeoSearchWithFullOptions].
//
// Since:
//
//	Valkey 6.2.0 and above.
//
// Note: When in cluster mode, `destinationKey` and `sourceKey` must map to the same hash slot.
//
// See [valkey.io] for more details.
//
// Parameters:
//
//	ctx - The context for controlling the command execution.
//	destinationKey - The key of the sorted set to store the result.
//	sourceKey - The key of the sorted set to search.
//	searchFrom - The query's center point options, could be one of:
//		 - `MemberOrigin` to use the position of the given existing member in the sorted
//	          set.
//		 - `CoordOrigin` to use the given longitude and latitude coordinates.
//	searchByShape - The query's shape options:
//		 - `BYRADIUS` to search inside circular area according to given radius.
//		 - `BYBOX` to search inside an axis-aligned rectangle, determined by height and width.
//	infoOptions - The optional inputs to request additional information.
//
// Return value:
//
//	The number of elements in the resulting set.
//
// [valkey.io]: https://valkey.io/commands/geosearchstore/
func (client *baseClient) GeoSearchStoreWithInfoOptions(
	ctx context.Context,
	destinationKey string,
	sourceKey string,
	searchFrom options.GeoSearchOrigin,
	searchByShape options.GeoSearchShape,
	infoOptions options.GeoSearchStoreInfoOptions,
) (int64, error) {
	return client.GeoSearchStoreWithFullOptions(
		ctx,
		destinationKey,
		sourceKey,
		searchFrom,
		searchByShape,
		*options.NewGeoSearchResultOptions(),
		infoOptions,
	)
}

// Loads a library to Valkey.
//
// Since:
//
//	Valkey 7.0 and above.
//
// See [valkey.io] for more details.
//
// Parameters:
//
//	ctx - The context for controlling the command execution.
//	libraryCode - The source code that implements the library.
//	replace - Whether the given library should overwrite a library with the same name if it
//	already exists.
//
// Return value:
//
//	The library name that was loaded.
//
// [valkey.io]: https://valkey.io/commands/function-load/
func (client *baseClient) FunctionLoad(ctx context.Context, libraryCode string, replace bool) (string, error) {
	args := []string{}
	if replace {
		args = append(args, options.ReplaceKeyword)
	}
	args = append(args, libraryCode)
	result, err := client.executeCommand(ctx, C.FunctionLoad, args)
	if err != nil {
		return DefaultStringResponse, err
	}
	return handleStringResponse(result)
}

// Deletes all function libraries.
//
// Since:
//
//	Valkey 7.0 and above.
//
// See [valkey.io] for details.
//
// Parameters:
//
//	ctx - The context for controlling the command execution.
//
// Return value:
//
//	`OK`
//
// [valkey.io]: https://valkey.io/commands/function-flush/
func (client *baseClient) FunctionFlush(ctx context.Context) (string, error) {
	result, err := client.executeCommand(ctx, C.FunctionFlush, []string{})
	if err != nil {
		return DefaultStringResponse, err
	}
	return handleOkResponse(result)
}

// Deletes all function libraries in synchronous mode.
//
// Since:
//
//	Valkey 7.0 and above.
//
// See [valkey.io] for more details.
//
// Parameters:
//
//	ctx - The context for controlling the command execution.
//
// Return value:
//
//	`OK`
//
// [valkey.io]: https://valkey.io/commands/function-flush/
func (client *baseClient) FunctionFlushSync(ctx context.Context) (string, error) {
	result, err := client.executeCommand(ctx, C.FunctionFlush, []string{string(options.SYNC)})
	if err != nil {
		return DefaultStringResponse, err
	}
	return handleOkResponse(result)
}

// Deletes all function libraries in asynchronous mode.
//
// Since:
//
//	Valkey 7.0 and above.
//
// See [valkey.io] for more details.
//
// Parameters:
//
//	ctx - The context for controlling the command execution.
//
// Return value:
//
//	`OK`
//
// [valkey.io]: https://valkey.io/commands/function-flush/
func (client *baseClient) FunctionFlushAsync(ctx context.Context) (string, error) {
	result, err := client.executeCommand(ctx, C.FunctionFlush, []string{string(options.ASYNC)})
	if err != nil {
		return DefaultStringResponse, err
	}
	return handleOkResponse(result)
}

// Invokes a previously loaded function.
// The command will be routed to a primary random node.
// To route to a replica please refer to [FCallReadOnly].
//
// Since:
//
//	Valkey 7.0 and above.
//
// See [valkey.io] for more details.
//
// Parameters:
//
//	ctx - The context for controlling the command execution.
//	function - The function name.
//
// Return value:
//
//	The invoked function's return value.
//
// [valkey.io]: https://valkey.io/commands/fcall/
func (client *baseClient) FCall(ctx context.Context, function string) (any, error) {
	result, err := client.executeCommand(ctx, C.FCall, []string{function, utils.IntToString(0)})
	if err != nil {
		return nil, err
	}
	return handleAnyResponse(result)
}

// Invokes a previously loaded read-only function.
// This command is routed depending on the client's {@link ReadFrom} strategy.
//
// Since:
//
//	Valkey 7.0 and above.
//
// See [valkey.io] for more details.
//
// Parameters:
//
//	ctx - The context for controlling the command execution.
//	function - The function name.
//
// Return value:
//
//	The invoked function's return value.
//
// [valkey.io]: https://valkey.io/commands/fcall_ro/
func (client *baseClient) FCallReadOnly(ctx context.Context, function string) (any, error) {
	result, err := client.executeCommand(ctx, C.FCallReadOnly, []string{function, utils.IntToString(0)})
	if err != nil {
		return nil, err
	}
	return handleAnyResponse(result)
}

// Invokes a previously loaded function.
// This command is routed to primary nodes only.
// To route to a replica please refer to [FCallReadOnly].
//
// Since:
//
//	Valkey 7.0 and above.
//
// See [valkey.io] for more details.
//
// Parameters:
//
//	ctx - The context for controlling the command execution.
//	function - The function name.
//	keys - An `array` of keys accessed by the function. To ensure the correct
//	   execution of functions, both in standalone and clustered deployments, all names of keys
//	   that a function accesses must be explicitly provided as `keys`.
//	arguments - An `array` of `function` arguments. `arguments` should not represent names of keys.
//
// Return value:
//
//	The invoked function's return value.
//
// [valkey.io]: https://valkey.io/commands/fcall/
func (client *baseClient) FCallWithKeysAndArgs(
	ctx context.Context,
	function string,
	keys []string,
	args []string,
) (any, error) {
	cmdArgs := []string{function, utils.IntToString(int64(len(keys)))}
	cmdArgs = append(cmdArgs, keys...)
	cmdArgs = append(cmdArgs, args...)
	result, err := client.executeCommand(ctx, C.FCall, cmdArgs)
	if err != nil {
		return nil, err
	}
	return handleAnyResponse(result)
}

// Invokes a previously loaded read-only function.
// This command is routed depending on the client's {@link ReadFrom} strategy.
//
// Note: When in cluster mode, all `keys` must map to the same hash slot.
//
// Since:
//
//	Valkey 7.0 and above.
//
// See [valkey.io] for more details.
//
// Parameters:
//
//	ctx - The context for controlling the command execution.
//	function - The function name.
//	keys - An `array` of keys accessed by the function. To ensure the correct
//	   execution of functions, both in standalone and clustered deployments, all names of keys
//	   that a function accesses must be explicitly provided as `keys`.
//	arguments - An `array` of `function` arguments. `arguments` should not represent names of keys.
//
// Return value:
//
//	The invoked function's return value.
//
// [valkey.io]: https://valkey.io/commands/fcall_ro/
func (client *baseClient) FCallReadOnlyWithKeysAndArgs(
	ctx context.Context,
	function string,
	keys []string,
	args []string,
) (any, error) {
	cmdArgs := []string{function, utils.IntToString(int64(len(keys)))}
	cmdArgs = append(cmdArgs, keys...)
	cmdArgs = append(cmdArgs, args...)
	result, err := client.executeCommand(ctx, C.FCallReadOnly, cmdArgs)
	if err != nil {
		return nil, err
	}
	return handleAnyResponse(result)
}

// Lists the currently active channels.
//
// When used in cluster mode, the command is routed to all nodes and aggregates
// the responses into a single array.
//
// See [valkey.io] for details.
//
// Parameters:
//
//	ctx - The context for controlling the command execution.
//
// Return value:
//
//	An array of active channel names.
//
// [valkey.io]: https://valkey.io/commands/pubsub-channels
func (client *baseClient) PubSubChannels(ctx context.Context) ([]string, error) {
	result, err := client.executeCommand(ctx, C.PubSubChannels, []string{})
	if err != nil {
		return nil, err
	}

	return handleStringArrayResponse(result)
}

// Lists the currently active channels matching the specified pattern.
//
// Pattern can be any glob-style pattern:
// - h?llo matches hello, hallo and hxllo
// - h*llo matches hllo and heeeello
// - h[ae]llo matches hello and hallo, but not hillo
//
// When used in cluster mode, the command is routed to all nodes and aggregates
// the responses into a single array.
//
// See [valkey.io] for details.
//
// Parameters:
//
//	ctx - The context for controlling the command execution.
//	pattern - The pattern to match channel names against.
//
// Return value:
//
//	An array of active channel names matching the pattern.
//
// [valkey.io]: https://valkey.io/commands/pubsub-channels
func (client *baseClient) PubSubChannelsWithPattern(ctx context.Context, pattern string) ([]string, error) {
	args := []string{pattern}
	result, err := client.executeCommand(ctx, C.PubSubChannels, args)
	if err != nil {
		return nil, err
	}

	return handleStringArrayResponse(result)
}

// Returns the number of patterns that are subscribed to by clients.
//
// This returns the total number of unique patterns that all clients are subscribed to,
// not the count of clients subscribed to patterns.
//
// When used in cluster mode, the command is routed to all nodes and aggregates
// the responses.
//
// See [valkey.io] for details.
//
// Parameters:
//
//	ctx - The context for controlling the command execution.
//
// Return value:
//
//	The number of patterns that are subscribed to by clients.
//
// [valkey.io]: https://valkey.io/commands/pubsub-numpat
func (client *baseClient) PubSubNumPat(ctx context.Context) (int64, error) {
	result, err := client.executeCommand(ctx, C.PubSubNumPat, []string{})
	if err != nil {
		return 0, err
	}

	return handleIntResponse(result)
}

// Returns the number of subscribers for the specified channels.
//
// The count only includes clients subscribed to exact channels, not pattern subscriptions.
// If no channels are specified, an empty map is returned.
//
// When used in cluster mode, the command is routed to all nodes and aggregates
// the responses into a single map.
//
// See [valkey.io] for details.
//
// Parameters:
//
//	ctx - The context for controlling the command execution.
//	channels - The channel names to get subscriber counts for.
//
// Return value:
//
//	A map of channel names to their subscriber counts.
//
// [valkey.io]: https://valkey.io/commands/pubsub-numsub
func (client *baseClient) PubSubNumSub(ctx context.Context, channels ...string) (map[string]int64, error) {
	result, err := client.executeCommand(ctx, C.PubSubNumSub, channels)
	if err != nil {
		return nil, err
	}

	return handleStringIntMapResponse(result)
}

// Kills a function that is currently executing.
//
// `FUNCTION KILL` terminates read-only functions only.
//
// Since:
//
//	Valkey 7.0 and above.
//
// Note:
//
//	When in cluster mode, this command will be routed to all nodes.
//
// See [valkey.io] for details.
//
// Parameters:
//
//	ctx - The context for controlling the command execution.
//
// Return value:
//
//	`OK` if function is terminated. Otherwise, throws an error.
//
// [valkey.io]: https://valkey.io/commands/function-kill/
func (client *baseClient) FunctionKill(ctx context.Context) (string, error) {
	result, err := client.executeCommand(ctx, C.FunctionKill, []string{})
	if err != nil {
		return DefaultStringResponse, err
	}
	return handleStringResponse(result)
}

// Returns information about the functions and libraries.
//
// Since:
//
//	Valkey 7.0 and above.
//
// See [valkey.io] for details.
//
// Parameters:
//
//	ctx - The context for controlling the command execution.
//	query - The query to use to filter the functions and libraries.
//
// Return value:
//
//	A list of info about queried libraries and their functions.
//
// [valkey.io]: https://valkey.io/commands/function-list/
func (client *baseClient) FunctionList(ctx context.Context, query FunctionListQuery) ([]LibraryInfo, error) {
	response, err := client.executeCommand(ctx, C.FunctionList, query.ToArgs())
	if err != nil {
		return nil, err
	}
	return handleFunctionListResponse(response)
}

// Returns the serialized payload of all loaded libraries.
//
// Note:
//
//	When in cluster mode, the command will be routed to a random node.
//
// Since:
//
//	Valkey 7.0 and above.
//
// See [valkey.io] for more details.
//
// Return value:
//
//	The serialized payload of all loaded libraries.
//
// [valkey.io]: https://valkey.io/commands/function-dump/
func (client *baseClient) FunctionDump() (string, error) {
	result, err := client.executeCommand(C.FunctionDump, []string{})
	if err != nil {
		return DefaultStringResponse, err
	}
	return handleStringResponse(result)
}

// Restores libraries from the serialized payload returned by `FunctionDump`.
//
// Note:
//
//	When in cluster mode, the command will be routed to all primary nodes.
//
// Since:
//
//	Valkey 7.0 and above.
//
// See [valkey.io] for more details.
//
// Parameters:
//
//	payload - The serialized data from `FunctionDump`.
//
// Return value:
//
//	`OK`
//
// [valkey.io]: https://valkey.io/commands/function-restore/
func (client *baseClient) FunctionRestore(payload string) (string, error) {
	result, err := client.executeCommand(C.FunctionRestore, []string{payload})
	if err != nil {
		return DefaultStringResponse, err
	}
	return handleOkResponse(result)
}

// Restores libraries from the serialized payload returned by `FunctionDump`.
//
// Note:
//
//	When in cluster mode, the command will be routed to all primary nodes.
//
// Since:
//
//	Valkey 7.0 and above.
//
// See [valkey.io] for more details.
//
// Parameters:
//
//	payload - The serialized data from `FunctionDump`.
//	policy - A policy for handling existing libraries.
//
// Return value:
//
//	`OK`
//
// [valkey.io]: https://valkey.io/commands/function-restore/
func (client *baseClient) FunctionRestoreWithPolicy(payload string, policy options.FunctionRestorePolicy) (string, error) {
	result, err := client.executeCommand(C.FunctionRestore, []string{payload, string(policy)})
	if err != nil {
		return DefaultStringResponse, err
	}
	return handleOkResponse(result)
}

// Executes a Lua script on the server.
//
// This function simplifies the process of invoking scripts on the server by using an object that
// represents a Lua script. The script loading and execution will all be handled internally. If
// the script has not already been loaded, it will be loaded automatically using the
// `SCRIPT LOAD` command. After that, it will be invoked using the `EVALSHA`
// command.
//
// See [LOAD] and [EVALSHA] for details.
//
// Parameters:
//
//	script - The Lua script to execute.
//
// Return value:
//
//	The result of the script execution.
//
// [LOAD]: https://valkey.io/commands/script-load/
// [EVALSHA]: https://valkey.io/commands/evalsha/
func (client *baseClient) InvokeScript(script options.Script) (any, error) {
	response, err := client.executeScriptWithRoute(script.GetHash(), []string{}, []string{}, nil)
	if err != nil {
		return nil, err
	}

	return handleAnyResponse(response)
}

// Executes a Lua script on the server with additional options.
//
// This function simplifies the process of invoking scripts on the server by using an object that
// represents a Lua script. The script loading, argument preparation, and execution will all be
// handled internally. If the script has not already been loaded, it will be loaded automatically
// using the `SCRIPT LOAD` command. After that, it will be invoked using the
// `EVALSHA` command.
//
// Note:
//
//	When in cluster mode:
//	- all `keys` in `scriptOptions` must map to the same hash slot.
//	- if no `keys` are given, command will be routed to a random primary node.
//
// See [LOAD] and [EVALSHA] for details.
//
// Parameters:
//
//	script - The Lua script to execute.
//	scriptOptions - Options for script execution including keys and arguments.
//
// Return value:
//
//	The result of the script execution.
//
// [LOAD]: https://valkey.io/commands/script-load/
// [EVALSHA]: https://valkey.io/commands/evalsha/
func (client *baseClient) InvokeScriptWithOptions(script options.Script, scriptOptions options.ScriptOptions) (any, error) {
	keys := scriptOptions.GetKeys()
	args := scriptOptions.GetArgs()

	response, err := client.executeScriptWithRoute(script.GetHash(), keys, args, nil)
	if err != nil {
		return nil, err
	}

	return handleAnyResponse(response)
}

// executeScriptWithRoute executes a Lua script with the given hash, keys, args, and routing information.
//
// Parameters:
//
//	hash - The SHA1 hash of the script to execute.
//	keys - The keys that the script will access.
//	args - The arguments to pass to the script.
//	route - Optional routing information for the script execution.
//
// Return value:
//
//	A CommandResponse containing the result of the script execution.
func (client *baseClient) executeScriptWithRoute(
	hash string,
	keys []string,
	args []string,
	route config.Route,
) (*C.struct_CommandResponse, error) {
	var cKeysPtr *C.uintptr_t = nil
	var keysLengthsPtr *C.ulong = nil
	if len(keys) > 0 {
		cKeys, keysLengths := toCStrings(keys)
		cKeysPtr = &cKeys[0]
		keysLengthsPtr = &keysLengths[0]
	}

	var cArgsPtr *C.uintptr_t = nil
	var argsLengthsPtr *C.ulong = nil
	if len(args) > 0 {
		cArgs, argsLengths := toCStrings(args)
		cArgsPtr = &cArgs[0]
		argsLengthsPtr = &argsLengths[0]
	}

	var routeBytesPtr *C.uchar = nil
	var routeBytesCount C.uintptr_t = 0
	if route != nil {
		routeProto, err := routeToProtobuf(route)
		if err != nil {
			return nil, &errors.RequestError{Msg: "ExecuteScript failed due to invalid route"}
		}
		msg, err := proto.Marshal(routeProto)
		if err != nil {
			return nil, err
		}

		routeBytesCount = C.uintptr_t(len(msg))
		routeBytesPtr = (*C.uchar)(C.CBytes(msg))
	}

	// make the channel buffered, so that we don't need to acquire the client.mu in the successCallback and failureCallback.
	resultChannel := make(chan payload, 1)
	resultChannelPtr := unsafe.Pointer(&resultChannel)

	pinner := pinner{}
	pinnedChannelPtr := uintptr(pinner.Pin(resultChannelPtr))
	defer pinner.Unpin()

	client.mu.Lock()
	if client.coreClient == nil {
		client.mu.Unlock()
		return nil, &errors.ClosingError{Msg: "ExecuteScript failed. The client is closed."}
	}
	client.pending[resultChannelPtr] = struct{}{}
	C.invoke_script(
		client.coreClient,
		C.uintptr_t(pinnedChannelPtr),
		C.CString(hash),
		C.size_t(len(keys)),
		cKeysPtr,
		keysLengthsPtr,
		C.size_t(len(args)),
		cArgsPtr,
		argsLengthsPtr,
		routeBytesPtr,
		routeBytesCount,
	)
	client.mu.Unlock()

	payload := <-resultChannel

	client.mu.Lock()
	if client.pending != nil {
		delete(client.pending, resultChannelPtr)
	}
	client.mu.Unlock()

	if payload.error != nil {
		return nil, payload.error
	}
	return payload.value, nil
}

// Checks existence of scripts in the script cache by their SHA1 digest.
//
// See [valkey.io] for details.
//
// Parameters:
//
//	sha1s - SHA1 digests of Lua scripts to be checked.
//
// Return value:
//
//	An array of boolean values indicating the existence of each script.
//
// [valkey.io]: https://valkey.io/commands/script-exists
func (client *baseClient) ScriptExists(
	sha1s []string,
) ([]bool, error) {
	response, err := client.executeCommand(C.ScriptExists, sha1s)
	if err != nil {
		return nil, err
	}

	return handleBoolArrayResponse(response)
}

// Removes all the scripts from the script cache.
//
// See [valkey.io] for details.
//
// Return value:
//
//	OK on success.
//
// [valkey.io]: https://valkey.io/commands/script-flush/
func (client *baseClient) ScriptFlush() (string, error) {
	result, err := client.executeCommand(C.ScriptFlush, []string{})
	if err != nil {
		return DefaultStringResponse, err
	}
	return handleOkResponse(result)
}

// Removes all the scripts from the script cache with the specified flush mode.
// The mode can be either SYNC or ASYNC.
//
// See [valkey.io] for details.
//
// Parameters:
//
//	mode - The flush mode (SYNC or ASYNC).
//
// Return value:
//
//	OK on success.
//
// [valkey.io]: https://valkey.io/commands/script-flush/
func (client *baseClient) ScriptFlushWithMode(mode options.FlushMode) (string, error) {
	result, err := client.executeCommand(C.ScriptFlush, []string{string(mode)})
	if err != nil {
		return DefaultStringResponse, err
	}
	return handleOkResponse(result)
}

// ScriptShow returns the original source code of a script in the script cache.
//
// Arguments:
//
//	sha1: The SHA1 digest of the script.
//
// Return value:
//
//	The original source code of the script, if present in the cache.
//	If the script is not found in the cache, an error is thrown.
//
// Since: Valkey 8.0.0
//
// [valkey.io]: https://valkey.io/commands/script-show
func (client *baseClient) ScriptShow(sha1 string) (string, error) {
	result, err := client.executeCommand(C.ScriptShow, []string{sha1})
	if err != nil {
		return DefaultStringResponse, err
	}
	return handleStringResponse(result)
}

// Kills the currently executing Lua script, assuming no write operation was yet performed by the
// script.
//
// Note:
//
//	When in cluster mode, this command will be routed to all nodes.
//
// See [valkey.io] for details.
//
// Return value:
//
//	`OK` if script is terminated. Otherwise, throws an error.
//
// [valkey.io]: https://valkey.io/commands/script-kill
func (client *baseClient) ScriptKill() (string, error) {
	result, err := client.executeCommand(C.ScriptKill, []string{})
	if err != nil {
		return DefaultStringResponse, err
	}
	return handleOkResponse(result)
}<|MERGE_RESOLUTION|>--- conflicted
+++ resolved
@@ -481,19 +481,11 @@
 //
 // Parameters:
 //
-<<<<<<< HEAD
-//	ctx - The context for controlling the command execution.
-//	password - The new password to update the connection with.
-//	immediateAuth - immediateAuth A boolean flag. If true, the client will
-//	    authenticate immediately with the new password against all connections, Using AUTH
-//	    command. If password supplied is an empty string, the client will not perform auth and a warning
-//	    will be returned. The default is `false`.
-=======
+//	ctx - The context for controlling the command execution.
 //	password - The new password to update the connection with.
 //	immediateAuth - immediateAuth A boolean flag. If true, the client will authenticate immediately with the new password
 //					against all connections, Using AUTH command. If password supplied is an empty string, the client will
 //					not perform auth and a warning will be returned. The default is `false`.
->>>>>>> f569d3a5
 //
 // Return value:
 //
@@ -5304,26 +5296,8 @@
 	return handleStringOrNilResponse(result)
 }
 
-<<<<<<< HEAD
-// Echo the provided message back.
-// The command will be routed a random node.
-//
-// Parameters:
-//
-//	ctx - The context for controlling the command execution.
-//	message - The provided message.
-//
-// Return value:
-//
-//	The provided message
-//
-// [valkey.io]: https://valkey.io/commands/echo/
-func (client *baseClient) Echo(ctx context.Context, message string) (Result[string], error) {
+func (client *baseClient) echo(ctx context.Context, message string) (Result[string], error) {
 	result, err := client.executeCommand(ctx, C.Echo, []string{message})
-=======
-func (client *baseClient) echo(message string) (Result[string], error) {
-	result, err := client.executeCommand(C.Echo, []string{message})
->>>>>>> f569d3a5
 	if err != nil {
 		return CreateNilStringResult(), err
 	}
@@ -8456,13 +8430,17 @@
 //
 // See [valkey.io] for more details.
 //
+// Parameters:
+//
+//	ctx - The context for controlling the command execution.
+//
 // Return value:
 //
 //	The serialized payload of all loaded libraries.
 //
 // [valkey.io]: https://valkey.io/commands/function-dump/
-func (client *baseClient) FunctionDump() (string, error) {
-	result, err := client.executeCommand(C.FunctionDump, []string{})
+func (client *baseClient) FunctionDump(ctx context.Context) (string, error) {
+	result, err := client.executeCommand(ctx, C.FunctionDump, []string{})
 	if err != nil {
 		return DefaultStringResponse, err
 	}
@@ -8483,6 +8461,7 @@
 //
 // Parameters:
 //
+//	ctx - The context for controlling the command execution.
 //	payload - The serialized data from `FunctionDump`.
 //
 // Return value:
@@ -8490,8 +8469,8 @@
 //	`OK`
 //
 // [valkey.io]: https://valkey.io/commands/function-restore/
-func (client *baseClient) FunctionRestore(payload string) (string, error) {
-	result, err := client.executeCommand(C.FunctionRestore, []string{payload})
+func (client *baseClient) FunctionRestore(ctx context.Context, payload string) (string, error) {
+	result, err := client.executeCommand(ctx, C.FunctionRestore, []string{payload})
 	if err != nil {
 		return DefaultStringResponse, err
 	}
@@ -8512,6 +8491,7 @@
 //
 // Parameters:
 //
+//	ctx - The context for controlling the command execution.
 //	payload - The serialized data from `FunctionDump`.
 //	policy - A policy for handling existing libraries.
 //
@@ -8520,8 +8500,12 @@
 //	`OK`
 //
 // [valkey.io]: https://valkey.io/commands/function-restore/
-func (client *baseClient) FunctionRestoreWithPolicy(payload string, policy options.FunctionRestorePolicy) (string, error) {
-	result, err := client.executeCommand(C.FunctionRestore, []string{payload, string(policy)})
+func (client *baseClient) FunctionRestoreWithPolicy(
+	ctx context.Context,
+	payload string,
+	policy options.FunctionRestorePolicy,
+) (string, error) {
+	result, err := client.executeCommand(ctx, C.FunctionRestore, []string{payload, string(policy)})
 	if err != nil {
 		return DefaultStringResponse, err
 	}
@@ -8540,6 +8524,7 @@
 //
 // Parameters:
 //
+//	ctx - The context for controlling the command execution.
 //	script - The Lua script to execute.
 //
 // Return value:
@@ -8548,8 +8533,8 @@
 //
 // [LOAD]: https://valkey.io/commands/script-load/
 // [EVALSHA]: https://valkey.io/commands/evalsha/
-func (client *baseClient) InvokeScript(script options.Script) (any, error) {
-	response, err := client.executeScriptWithRoute(script.GetHash(), []string{}, []string{}, nil)
+func (client *baseClient) InvokeScript(ctx context.Context, script options.Script) (any, error) {
+	response, err := client.executeScriptWithRoute(ctx, script.GetHash(), []string{}, []string{}, nil)
 	if err != nil {
 		return nil, err
 	}
@@ -8575,6 +8560,7 @@
 //
 // Parameters:
 //
+//	ctx - The context for controlling the command execution.
 //	script - The Lua script to execute.
 //	scriptOptions - Options for script execution including keys and arguments.
 //
@@ -8584,11 +8570,15 @@
 //
 // [LOAD]: https://valkey.io/commands/script-load/
 // [EVALSHA]: https://valkey.io/commands/evalsha/
-func (client *baseClient) InvokeScriptWithOptions(script options.Script, scriptOptions options.ScriptOptions) (any, error) {
+func (client *baseClient) InvokeScriptWithOptions(
+	ctx context.Context,
+	script options.Script,
+	scriptOptions options.ScriptOptions,
+) (any, error) {
 	keys := scriptOptions.GetKeys()
 	args := scriptOptions.GetArgs()
 
-	response, err := client.executeScriptWithRoute(script.GetHash(), keys, args, nil)
+	response, err := client.executeScriptWithRoute(ctx, script.GetHash(), keys, args, nil)
 	if err != nil {
 		return nil, err
 	}
@@ -8600,6 +8590,7 @@
 //
 // Parameters:
 //
+//	ctx - The context for controlling the command execution.
 //	hash - The SHA1 hash of the script to execute.
 //	keys - The keys that the script will access.
 //	args - The arguments to pass to the script.
@@ -8609,11 +8600,19 @@
 //
 //	A CommandResponse containing the result of the script execution.
 func (client *baseClient) executeScriptWithRoute(
+	ctx context.Context,
 	hash string,
 	keys []string,
 	args []string,
 	route config.Route,
 ) (*C.struct_CommandResponse, error) {
+	// Check if context is already done
+	select {
+	case <-ctx.Done():
+		return nil, ctx.Err()
+	default:
+		// Continue with execution
+	}
 	var cKeysPtr *C.uintptr_t = nil
 	var keysLengthsPtr *C.ulong = nil
 	if len(keys) > 0 {
@@ -8675,7 +8674,19 @@
 	)
 	client.mu.Unlock()
 
-	payload := <-resultChannel
+	// Wait for result or context cancellation
+	var payload payload
+	select {
+	case <-ctx.Done():
+		client.mu.Lock()
+		if client.pending != nil {
+			delete(client.pending, resultChannelPtr)
+		}
+		client.mu.Unlock()
+		return nil, ctx.Err()
+	case payload = <-resultChannel:
+		// Continue with normal processing
+	}
 
 	client.mu.Lock()
 	if client.pending != nil {
@@ -8695,6 +8706,7 @@
 //
 // Parameters:
 //
+//	ctx - The context for controlling the command execution.
 //	sha1s - SHA1 digests of Lua scripts to be checked.
 //
 // Return value:
@@ -8702,10 +8714,8 @@
 //	An array of boolean values indicating the existence of each script.
 //
 // [valkey.io]: https://valkey.io/commands/script-exists
-func (client *baseClient) ScriptExists(
-	sha1s []string,
-) ([]bool, error) {
-	response, err := client.executeCommand(C.ScriptExists, sha1s)
+func (client *baseClient) ScriptExists(ctx context.Context, sha1s []string) ([]bool, error) {
+	response, err := client.executeCommand(ctx, C.ScriptExists, sha1s)
 	if err != nil {
 		return nil, err
 	}
@@ -8717,13 +8727,17 @@
 //
 // See [valkey.io] for details.
 //
+// Parameters:
+//
+//	ctx - The context for controlling the command execution.
+//
 // Return value:
 //
 //	OK on success.
 //
 // [valkey.io]: https://valkey.io/commands/script-flush/
-func (client *baseClient) ScriptFlush() (string, error) {
-	result, err := client.executeCommand(C.ScriptFlush, []string{})
+func (client *baseClient) ScriptFlush(ctx context.Context) (string, error) {
+	result, err := client.executeCommand(ctx, C.ScriptFlush, []string{})
 	if err != nil {
 		return DefaultStringResponse, err
 	}
@@ -8737,6 +8751,7 @@
 //
 // Parameters:
 //
+//	ctx  - The context for controlling the command execution.
 //	mode - The flush mode (SYNC or ASYNC).
 //
 // Return value:
@@ -8744,8 +8759,8 @@
 //	OK on success.
 //
 // [valkey.io]: https://valkey.io/commands/script-flush/
-func (client *baseClient) ScriptFlushWithMode(mode options.FlushMode) (string, error) {
-	result, err := client.executeCommand(C.ScriptFlush, []string{string(mode)})
+func (client *baseClient) ScriptFlushWithMode(ctx context.Context, mode options.FlushMode) (string, error) {
+	result, err := client.executeCommand(ctx, C.ScriptFlush, []string{string(mode)})
 	if err != nil {
 		return DefaultStringResponse, err
 	}
@@ -8754,9 +8769,10 @@
 
 // ScriptShow returns the original source code of a script in the script cache.
 //
-// Arguments:
-//
-//	sha1: The SHA1 digest of the script.
+// Parameters:
+//
+//	ctx  - The context for controlling the command execution.
+//	sha1 - The SHA1 digest of the script.
 //
 // Return value:
 //
@@ -8766,8 +8782,8 @@
 // Since: Valkey 8.0.0
 //
 // [valkey.io]: https://valkey.io/commands/script-show
-func (client *baseClient) ScriptShow(sha1 string) (string, error) {
-	result, err := client.executeCommand(C.ScriptShow, []string{sha1})
+func (client *baseClient) ScriptShow(ctx context.Context, sha1 string) (string, error) {
+	result, err := client.executeCommand(ctx, C.ScriptShow, []string{sha1})
 	if err != nil {
 		return DefaultStringResponse, err
 	}
@@ -8783,13 +8799,17 @@
 //
 // See [valkey.io] for details.
 //
+// Parameters:
+//
+//	ctx - The context for controlling the command execution.
+//
 // Return value:
 //
 //	`OK` if script is terminated. Otherwise, throws an error.
 //
 // [valkey.io]: https://valkey.io/commands/script-kill
-func (client *baseClient) ScriptKill() (string, error) {
-	result, err := client.executeCommand(C.ScriptKill, []string{})
+func (client *baseClient) ScriptKill(ctx context.Context) (string, error) {
+	result, err := client.executeCommand(ctx, C.ScriptKill, []string{})
 	if err != nil {
 		return DefaultStringResponse, err
 	}
