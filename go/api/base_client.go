--- conflicted
+++ resolved
@@ -1467,20 +1467,19 @@
 	return handleLongResponse(result)
 }
 
-<<<<<<< HEAD
+func (client *baseClient) BZPopMin(keys []string, timeoutSecs float64) (Result[KeyWithMemberAndScore], error) {
+	result, err := client.executeCommand(C.BZPopMin, append(keys, utils.FloatToString(timeoutSecs)))
+	if err != nil {
+		return CreateNilKeyWithMemberAndScoreResult(), err
+	}
+
+	return handleKeyWithMemberAndScoreResponse(result)
+}
+
 func (client *baseClient) Echo(message string) (Result[string], error) {
 	result, err := client.executeCommand(C.Echo, []string{message})
 	if err != nil {
 		return CreateNilStringResult(), err
 	}
 	return handleStringResponse(result)
-=======
-func (client *baseClient) BZPopMin(keys []string, timeoutSecs float64) (Result[KeyWithMemberAndScore], error) {
-	result, err := client.executeCommand(C.BZPopMin, append(keys, utils.FloatToString(timeoutSecs)))
-	if err != nil {
-		return CreateNilKeyWithMemberAndScoreResult(), err
-	}
-
-	return handleKeyWithMemberAndScoreResponse(result)
->>>>>>> 8b904d4a
 }