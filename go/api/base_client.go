--- conflicted
+++ resolved
@@ -2543,7 +2543,129 @@
 	return handleStringOrNilResponse(result)
 }
 
-<<<<<<< HEAD
+// Echo the provided message back.
+// The command will be routed a random node.
+//
+// Parameters:
+//
+//	message - The provided message.
+//
+// Return value:
+//
+//	The provided message
+//
+// For example:
+//
+//	 result, err := client.Echo("Hello World")
+//		if err != nil {
+//		    // handle error
+//		}
+//		fmt.Println(result.Value()) // Output: Hello World
+//
+// [valkey.io]: https://valkey.io/commands/echo/
+func (client *baseClient) Echo(message string) (Result[string], error) {
+	result, err := client.executeCommand(C.Echo, []string{message})
+	if err != nil {
+		return CreateNilStringResult(), err
+	}
+	return handleStringOrNilResponse(result)
+}
+
+// Removes all elements in the sorted set stored at `key` with a lexicographical order
+// between `rangeQuery.Start` and `rangeQuery.End`.
+//
+// See [valkey.io] for details.
+//
+// Parameters:
+//
+//	key - The key of the sorted set.
+//	rangeQuery - The range query object representing the minimum and maximum bound of the lexicographical range.
+//	  can be an implementation of [options.LexBoundary].
+//
+// Return value:
+//
+//	The number of members removed from the sorted set.
+//	If `key` does not exist, it is treated as an empty sorted set, and the command returns `0`.
+//	If `rangeQuery.Start` is greater than `rangeQuery.End`, `0` is returned.
+//
+// Example:
+//
+//	zRemRangeByLexResult, err := client.ZRemRangeByLex("key1", options.NewRangeByLexQuery("a", "b"))
+//	fmt.Println(zRemRangeByLexResult) // Output: 1
+//
+// [valkey.io]: https://valkey.io/commands/zremrangebylex/
+func (client *baseClient) ZRemRangeByLex(key string, rangeQuery options.RangeByLex) (int64, error) {
+	result, err := client.executeCommand(
+		C.ZRemRangeByLex, append([]string{key}, rangeQuery.ToArgsRemRange()...))
+	if err != nil {
+		return defaultIntResponse, err
+	}
+	return handleIntResponse(result)
+}
+
+// Removes all elements in the sorted set stored at `key` with a rank between `start` and `stop`.
+//
+// See [valkey.io] for details.
+//
+// Parameters:
+//
+//	key - The key of the sorted set.
+//	start - The start rank.
+//	stop - The stop rank.
+//
+// Return value:
+//
+//	The number of members removed from the sorted set.
+//	If `key` does not exist, it is treated as an empty sorted set, and the command returns `0`.
+//	If `start` is greater than `stop`, `0` is returned.
+//
+// Example:
+//
+//	zRemRangeByRankResult, err := client.ZRemRangeByRank("key1", 0, 1)
+//	fmt.Println(zRemRangeByRankResult) // Output: 1
+//
+// [valkey.io]: https://valkey.io/commands/zremrangebyrank/
+func (client *baseClient) ZRemRangeByRank(key string, start int64, stop int64) (int64, error) {
+	result, err := client.executeCommand(C.ZRemRangeByRank, []string{key, utils.IntToString(start), utils.IntToString(stop)})
+	if err != nil {
+		return 0, err
+	}
+	return handleIntResponse(result)
+}
+
+// Removes all elements in the sorted set stored at `key` with a score between `rangeQuery.Start` and `rangeQuery.End`.
+//
+// See [valkey.io] for details.
+//
+// Parameters:
+//
+//	key - The key of the sorted set.
+//	rangeQuery - The range query object representing the minimum and maximum bound of the score range.
+//	  can be an implementation of [options.RangeByScore].
+//
+// Return value:
+//
+//	The number of members removed from the sorted set.
+//	If `key` does not exist, it is treated as an empty sorted set, and the command returns `0`.
+//	If `rangeQuery.Start` is greater than `rangeQuery.End`, `0` is returned.
+//
+// Example:
+//
+//	zRemRangeByScoreResult, err := client.ZRemRangeByScore("key1", options.NewRangeByScoreBuilder(
+//		options.NewInfiniteScoreBoundary(options.NegativeInfinity),
+//		options.NewInfiniteScoreBoundary(options.PositiveInfinity),
+//	))
+//	fmt.Println(zRemRangeByScoreResult) // Output: 1
+//
+// [valkey.io]: https://valkey.io/commands/zremrangebyscore/
+func (client *baseClient) ZRemRangeByScore(key string, rangeQuery options.RangeByScore) (int64, error) {
+	result, err := client.executeCommand(C.ZRemRangeByScore, append([]string{key}, rangeQuery.ToArgsRemRange()...))
+	if err != nil {
+		return 0, err
+	}
+	return handleIntResponse(result)
+}
+
 // Returns the logarithmic access frequency counter of a Valkey object stored at key.
 //
 // Parameters:
@@ -2625,127 +2747,4 @@
 		return CreateNilInt64Result(), err
 	}
 	return handleIntOrNilResponse(result)
-=======
-// Echo the provided message back.
-// The command will be routed a random node.
-//
-// Parameters:
-//
-//	message - The provided message.
-//
-// Return value:
-//
-//	The provided message
-//
-// For example:
-//
-//	 result, err := client.Echo("Hello World")
-//		if err != nil {
-//		    // handle error
-//		}
-//		fmt.Println(result.Value()) // Output: Hello World
-//
-// [valkey.io]: https://valkey.io/commands/echo/
-func (client *baseClient) Echo(message string) (Result[string], error) {
-	result, err := client.executeCommand(C.Echo, []string{message})
-	if err != nil {
-		return CreateNilStringResult(), err
-	}
-	return handleStringOrNilResponse(result)
-}
-
-// Removes all elements in the sorted set stored at `key` with a lexicographical order
-// between `rangeQuery.Start` and `rangeQuery.End`.
-//
-// See [valkey.io] for details.
-//
-// Parameters:
-//
-//	key - The key of the sorted set.
-//	rangeQuery - The range query object representing the minimum and maximum bound of the lexicographical range.
-//	  can be an implementation of [options.LexBoundary].
-//
-// Return value:
-//
-//	The number of members removed from the sorted set.
-//	If `key` does not exist, it is treated as an empty sorted set, and the command returns `0`.
-//	If `rangeQuery.Start` is greater than `rangeQuery.End`, `0` is returned.
-//
-// Example:
-//
-//	zRemRangeByLexResult, err := client.ZRemRangeByLex("key1", options.NewRangeByLexQuery("a", "b"))
-//	fmt.Println(zRemRangeByLexResult) // Output: 1
-//
-// [valkey.io]: https://valkey.io/commands/zremrangebylex/
-func (client *baseClient) ZRemRangeByLex(key string, rangeQuery options.RangeByLex) (int64, error) {
-	result, err := client.executeCommand(
-		C.ZRemRangeByLex, append([]string{key}, rangeQuery.ToArgsRemRange()...))
-	if err != nil {
-		return defaultIntResponse, err
-	}
-	return handleIntResponse(result)
-}
-
-// Removes all elements in the sorted set stored at `key` with a rank between `start` and `stop`.
-//
-// See [valkey.io] for details.
-//
-// Parameters:
-//
-//	key - The key of the sorted set.
-//	start - The start rank.
-//	stop - The stop rank.
-//
-// Return value:
-//
-//	The number of members removed from the sorted set.
-//	If `key` does not exist, it is treated as an empty sorted set, and the command returns `0`.
-//	If `start` is greater than `stop`, `0` is returned.
-//
-// Example:
-//
-//	zRemRangeByRankResult, err := client.ZRemRangeByRank("key1", 0, 1)
-//	fmt.Println(zRemRangeByRankResult) // Output: 1
-//
-// [valkey.io]: https://valkey.io/commands/zremrangebyrank/
-func (client *baseClient) ZRemRangeByRank(key string, start int64, stop int64) (int64, error) {
-	result, err := client.executeCommand(C.ZRemRangeByRank, []string{key, utils.IntToString(start), utils.IntToString(stop)})
-	if err != nil {
-		return 0, err
-	}
-	return handleIntResponse(result)
-}
-
-// Removes all elements in the sorted set stored at `key` with a score between `rangeQuery.Start` and `rangeQuery.End`.
-//
-// See [valkey.io] for details.
-//
-// Parameters:
-//
-//	key - The key of the sorted set.
-//	rangeQuery - The range query object representing the minimum and maximum bound of the score range.
-//	  can be an implementation of [options.RangeByScore].
-//
-// Return value:
-//
-//	The number of members removed from the sorted set.
-//	If `key` does not exist, it is treated as an empty sorted set, and the command returns `0`.
-//	If `rangeQuery.Start` is greater than `rangeQuery.End`, `0` is returned.
-//
-// Example:
-//
-//	zRemRangeByScoreResult, err := client.ZRemRangeByScore("key1", options.NewRangeByScoreBuilder(
-//		options.NewInfiniteScoreBoundary(options.NegativeInfinity),
-//		options.NewInfiniteScoreBoundary(options.PositiveInfinity),
-//	))
-//	fmt.Println(zRemRangeByScoreResult) // Output: 1
-//
-// [valkey.io]: https://valkey.io/commands/zremrangebyscore/
-func (client *baseClient) ZRemRangeByScore(key string, rangeQuery options.RangeByScore) (int64, error) {
-	result, err := client.executeCommand(C.ZRemRangeByScore, append([]string{key}, rangeQuery.ToArgsRemRange()...))
-	if err != nil {
-		return 0, err
-	}
-	return handleIntResponse(result)
->>>>>>> 96894df1
 }