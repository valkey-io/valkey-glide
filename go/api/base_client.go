// Copyright Valkey GLIDE Project Contributors - SPDX Identifier: Apache-2.0

package api

// #cgo LDFLAGS: -L../target/release -lglide_rs
// #include "../lib.h"
//
// void successCallback(void *channelPtr, struct CommandResponse *message);
// void failureCallback(void *channelPtr, char *errMessage, RequestErrorType errType);
import "C"

import (
	"errors"
	"math"
	"strconv"
	"unsafe"

	"github.com/valkey-io/valkey-glide/go/glide/api/options"
	"github.com/valkey-io/valkey-glide/go/glide/protobuf"
	"github.com/valkey-io/valkey-glide/go/glide/utils"
	"google.golang.org/protobuf/proto"
)

// BaseClient defines an interface for methods common to both [GlideClient] and [GlideClusterClient].
type BaseClient interface {
	StringCommands
	HashCommands
	ListCommands
	SetCommands
	SortedSetCommands
	ConnectionManagementCommands
	GenericBaseCommands
	// Close terminates the client by closing all associated resources.
	Close()
}

const OK = "OK"

type payload struct {
	value *C.struct_CommandResponse
	error error
}

//export successCallback
func successCallback(channelPtr unsafe.Pointer, cResponse *C.struct_CommandResponse) {
	response := cResponse
	resultChannel := *(*chan payload)(channelPtr)
	resultChannel <- payload{value: response, error: nil}
}

//
//export failureCallback
func failureCallback(channelPtr unsafe.Pointer, cErrorMessage *C.char, cErrorType C.RequestErrorType) {
	resultChannel := *(*chan payload)(channelPtr)
	resultChannel <- payload{value: nil, error: goError(cErrorType, cErrorMessage)}
}

type clientConfiguration interface {
	toProtobuf() *protobuf.ConnectionRequest
}

type baseClient struct {
	coreClient unsafe.Pointer
}

// Creates a connection by invoking the `create_client` function from Rust library via FFI.
// Passes the pointers to callback functions which will be invoked when the command succeeds or fails.
// Once the connection is established, this function invokes `free_connection_response` exposed by rust library to free the
// connection_response to avoid any memory leaks.
func createClient(config clientConfiguration) (*baseClient, error) {
	request := config.toProtobuf()
	msg, err := proto.Marshal(request)
	if err != nil {
		return nil, err
	}

	byteCount := len(msg)
	requestBytes := C.CBytes(msg)
	cResponse := (*C.struct_ConnectionResponse)(
		C.create_client(
			(*C.uchar)(requestBytes),
			C.uintptr_t(byteCount),
			(C.SuccessCallback)(unsafe.Pointer(C.successCallback)),
			(C.FailureCallback)(unsafe.Pointer(C.failureCallback)),
		),
	)
	defer C.free_connection_response(cResponse)

	cErr := cResponse.connection_error_message
	if cErr != nil {
		message := C.GoString(cErr)
		return nil, &ConnectionError{message}
	}

	return &baseClient{cResponse.conn_ptr}, nil
}

// Close terminates the client by closing all associated resources.
func (client *baseClient) Close() {
	if client.coreClient == nil {
		return
	}

	C.close_client(client.coreClient)
	client.coreClient = nil
}

func (client *baseClient) executeCommand(
	requestType C.RequestType,
	args []string,
) (*C.struct_CommandResponse, error) {
	if client.coreClient == nil {
		return nil, &ClosingError{"ExecuteCommand failed. The client is closed."}
	}

	var cArgsPtr *C.uintptr_t = nil
	var argLengthsPtr *C.ulong = nil
	if len(args) > 0 {
		cArgs, argLengths := toCStrings(args)
		cArgsPtr = &cArgs[0]
		argLengthsPtr = &argLengths[0]
	}

	resultChannel := make(chan payload)
	resultChannelPtr := uintptr(unsafe.Pointer(&resultChannel))

	C.command(
		client.coreClient,
		C.uintptr_t(resultChannelPtr),
		uint32(requestType),
		C.size_t(len(args)),
		cArgsPtr,
		argLengthsPtr,
	)
	payload := <-resultChannel
	if payload.error != nil {
		return nil, payload.error
	}
	return payload.value, nil
}

// Zero copying conversion from go's []string into C pointers
func toCStrings(args []string) ([]C.uintptr_t, []C.ulong) {
	cStrings := make([]C.uintptr_t, len(args))
	stringLengths := make([]C.ulong, len(args))
	for i, str := range args {
		bytes := utils.StringToBytes(str)
		var ptr uintptr
		if len(str) > 0 {
			ptr = uintptr(unsafe.Pointer(&bytes[0]))
		}
		cStrings[i] = C.uintptr_t(ptr)
		stringLengths[i] = C.size_t(len(str))
	}
	return cStrings, stringLengths
}

func (client *baseClient) Set(key string, value string) (Result[string], error) {
	result, err := client.executeCommand(C.Set, []string{key, value})
	if err != nil {
		return CreateNilStringResult(), err
	}

	return handleStringResponse(result)
}

func (client *baseClient) SetWithOptions(key string, value string, options *SetOptions) (Result[string], error) {
	optionArgs, err := options.toArgs()
	if err != nil {
		return CreateNilStringResult(), err
	}

	result, err := client.executeCommand(C.Set, append([]string{key, value}, optionArgs...))
	if err != nil {
		return CreateNilStringResult(), err
	}

	return handleStringOrNullResponse(result)
}

func (client *baseClient) Get(key string) (Result[string], error) {
	result, err := client.executeCommand(C.Get, []string{key})
	if err != nil {
		return CreateNilStringResult(), err
	}

	return handleStringOrNullResponse(result)
}

func (client *baseClient) GetEx(key string) (Result[string], error) {
	result, err := client.executeCommand(C.GetEx, []string{key})
	if err != nil {
		return CreateNilStringResult(), err
	}

	return handleStringOrNullResponse(result)
}

func (client *baseClient) GetExWithOptions(key string, options *GetExOptions) (Result[string], error) {
	optionArgs, err := options.toArgs()
	if err != nil {
		return CreateNilStringResult(), err
	}

	result, err := client.executeCommand(C.GetEx, append([]string{key}, optionArgs...))
	if err != nil {
		return CreateNilStringResult(), err
	}

	return handleStringOrNullResponse(result)
}

func (client *baseClient) MSet(keyValueMap map[string]string) (Result[string], error) {
	result, err := client.executeCommand(C.MSet, utils.MapToString(keyValueMap))
	if err != nil {
		return CreateNilStringResult(), err
	}

	return handleStringResponse(result)
}

func (client *baseClient) MSetNX(keyValueMap map[string]string) (Result[bool], error) {
	result, err := client.executeCommand(C.MSetNX, utils.MapToString(keyValueMap))
	if err != nil {
		return CreateNilBoolResult(), err
	}

	return handleBooleanResponse(result)
}

func (client *baseClient) MGet(keys []string) ([]Result[string], error) {
	result, err := client.executeCommand(C.MGet, keys)
	if err != nil {
		return nil, err
	}

	return handleStringArrayResponse(result)
}

func (client *baseClient) Incr(key string) (Result[int64], error) {
	result, err := client.executeCommand(C.Incr, []string{key})
	if err != nil {
		return CreateNilInt64Result(), err
	}

	return handleLongResponse(result)
}

func (client *baseClient) IncrBy(key string, amount int64) (Result[int64], error) {
	result, err := client.executeCommand(C.IncrBy, []string{key, utils.IntToString(amount)})
	if err != nil {
		return CreateNilInt64Result(), err
	}

	return handleLongResponse(result)
}

func (client *baseClient) IncrByFloat(key string, amount float64) (Result[float64], error) {
	result, err := client.executeCommand(
		C.IncrByFloat,
		[]string{key, utils.FloatToString(amount)},
	)
	if err != nil {
		return CreateNilFloat64Result(), err
	}

	return handleDoubleResponse(result)
}

func (client *baseClient) Decr(key string) (Result[int64], error) {
	result, err := client.executeCommand(C.Decr, []string{key})
	if err != nil {
		return CreateNilInt64Result(), err
	}

	return handleLongResponse(result)
}

func (client *baseClient) DecrBy(key string, amount int64) (Result[int64], error) {
	result, err := client.executeCommand(C.DecrBy, []string{key, utils.IntToString(amount)})
	if err != nil {
		return CreateNilInt64Result(), err
	}

	return handleLongResponse(result)
}

func (client *baseClient) Strlen(key string) (Result[int64], error) {
	result, err := client.executeCommand(C.Strlen, []string{key})
	if err != nil {
		return CreateNilInt64Result(), err
	}

	return handleLongResponse(result)
}

func (client *baseClient) SetRange(key string, offset int, value string) (Result[int64], error) {
	result, err := client.executeCommand(C.SetRange, []string{key, strconv.Itoa(offset), value})
	if err != nil {
		return CreateNilInt64Result(), err
	}

	return handleLongResponse(result)
}

func (client *baseClient) GetRange(key string, start int, end int) (Result[string], error) {
	result, err := client.executeCommand(C.GetRange, []string{key, strconv.Itoa(start), strconv.Itoa(end)})
	if err != nil {
		return CreateNilStringResult(), err
	}

	return handleStringResponse(result)
}

func (client *baseClient) Append(key string, value string) (Result[int64], error) {
	result, err := client.executeCommand(C.Append, []string{key, value})
	if err != nil {
		return CreateNilInt64Result(), err
	}

	return handleLongResponse(result)
}

func (client *baseClient) LCS(key1 string, key2 string) (Result[string], error) {
	result, err := client.executeCommand(C.LCS, []string{key1, key2})
	if err != nil {
		return CreateNilStringResult(), err
	}

	return handleStringResponse(result)
}

func (client *baseClient) GetDel(key string) (Result[string], error) {
	if key == "" {
		return CreateNilStringResult(), errors.New("key is required")
	}

	result, err := client.executeCommand(C.GetDel, []string{key})
	if err != nil {
		return CreateNilStringResult(), err
	}

	return handleStringOrNullResponse(result)
}

func (client *baseClient) HGet(key string, field string) (Result[string], error) {
	result, err := client.executeCommand(C.HGet, []string{key, field})
	if err != nil {
		return CreateNilStringResult(), err
	}

	return handleStringOrNullResponse(result)
}

func (client *baseClient) HGetAll(key string) (map[Result[string]]Result[string], error) {
	result, err := client.executeCommand(C.HGetAll, []string{key})
	if err != nil {
		return nil, err
	}

	return handleStringToStringMapResponse(result)
}

func (client *baseClient) HMGet(key string, fields []string) ([]Result[string], error) {
	result, err := client.executeCommand(C.HMGet, append([]string{key}, fields...))
	if err != nil {
		return nil, err
	}

	return handleStringArrayResponse(result)
}

func (client *baseClient) HSet(key string, values map[string]string) (Result[int64], error) {
	result, err := client.executeCommand(C.HSet, utils.ConvertMapToKeyValueStringArray(key, values))
	if err != nil {
		return CreateNilInt64Result(), err
	}

	return handleLongResponse(result)
}

func (client *baseClient) HSetNX(key string, field string, value string) (Result[bool], error) {
	result, err := client.executeCommand(C.HSetNX, []string{key, field, value})
	if err != nil {
		return CreateNilBoolResult(), err
	}

	return handleBooleanResponse(result)
}

func (client *baseClient) HDel(key string, fields []string) (Result[int64], error) {
	result, err := client.executeCommand(C.HDel, append([]string{key}, fields...))
	if err != nil {
		return CreateNilInt64Result(), err
	}

	return handleLongResponse(result)
}

func (client *baseClient) HLen(key string) (Result[int64], error) {
	result, err := client.executeCommand(C.HLen, []string{key})
	if err != nil {
		return CreateNilInt64Result(), err
	}

	return handleLongResponse(result)
}

func (client *baseClient) HVals(key string) ([]Result[string], error) {
	result, err := client.executeCommand(C.HVals, []string{key})
	if err != nil {
		return nil, err
	}

	return handleStringArrayResponse(result)
}

func (client *baseClient) HExists(key string, field string) (Result[bool], error) {
	result, err := client.executeCommand(C.HExists, []string{key, field})
	if err != nil {
		return CreateNilBoolResult(), err
	}

	return handleBooleanResponse(result)
}

func (client *baseClient) HKeys(key string) ([]Result[string], error) {
	result, err := client.executeCommand(C.HKeys, []string{key})
	if err != nil {
		return nil, err
	}

	return handleStringArrayResponse(result)
}

func (client *baseClient) HStrLen(key string, field string) (Result[int64], error) {
	result, err := client.executeCommand(C.HStrlen, []string{key, field})
	if err != nil {
		return CreateNilInt64Result(), err
	}

	return handleLongResponse(result)
}

func (client *baseClient) LPush(key string, elements []string) (Result[int64], error) {
	result, err := client.executeCommand(C.LPush, append([]string{key}, elements...))
	if err != nil {
		return CreateNilInt64Result(), err
	}

	return handleLongResponse(result)
}

func (client *baseClient) LPop(key string) (Result[string], error) {
	result, err := client.executeCommand(C.LPop, []string{key})
	if err != nil {
		return CreateNilStringResult(), err
	}

	return handleStringOrNullResponse(result)
}

func (client *baseClient) LPopCount(key string, count int64) ([]Result[string], error) {
	result, err := client.executeCommand(C.LPop, []string{key, utils.IntToString(count)})
	if err != nil {
		return nil, err
	}

	return handleStringArrayOrNullResponse(result)
}

func (client *baseClient) LPos(key string, element string) (Result[int64], error) {
	result, err := client.executeCommand(C.LPos, []string{key, element})
	if err != nil {
		return CreateNilInt64Result(), err
	}

	return handleLongOrNullResponse(result)
}

func (client *baseClient) LPosWithOptions(key string, element string, options *LPosOptions) (Result[int64], error) {
	result, err := client.executeCommand(C.LPos, append([]string{key, element}, options.toArgs()...))
	if err != nil {
		return CreateNilInt64Result(), err
	}

	return handleLongOrNullResponse(result)
}

func (client *baseClient) LPosCount(key string, element string, count int64) ([]Result[int64], error) {
	result, err := client.executeCommand(C.LPos, []string{key, element, CountKeyword, utils.IntToString(count)})
	if err != nil {
		return nil, err
	}

	return handleLongArrayResponse(result)
}

func (client *baseClient) LPosCountWithOptions(
	key string,
	element string,
	count int64,
	options *LPosOptions,
) ([]Result[int64], error) {
	result, err := client.executeCommand(
		C.LPos,
		append([]string{key, element, CountKeyword, utils.IntToString(count)}, options.toArgs()...),
	)
	if err != nil {
		return nil, err
	}

	return handleLongArrayResponse(result)
}

func (client *baseClient) RPush(key string, elements []string) (Result[int64], error) {
	result, err := client.executeCommand(C.RPush, append([]string{key}, elements...))
	if err != nil {
		return CreateNilInt64Result(), err
	}

	return handleLongResponse(result)
}

func (client *baseClient) SAdd(key string, members []string) (Result[int64], error) {
	result, err := client.executeCommand(C.SAdd, append([]string{key}, members...))
	if err != nil {
		return CreateNilInt64Result(), err
	}

	return handleLongResponse(result)
}

func (client *baseClient) SRem(key string, members []string) (Result[int64], error) {
	result, err := client.executeCommand(C.SRem, append([]string{key}, members...))
	if err != nil {
		return CreateNilInt64Result(), err
	}

	return handleLongResponse(result)
}

func (client *baseClient) SUnionStore(destination string, keys []string) (Result[int64], error) {
	result, err := client.executeCommand(C.SUnionStore, append([]string{destination}, keys...))
	if err != nil {
		return CreateNilInt64Result(), err
	}

	return handleLongResponse(result)
}

func (client *baseClient) SMembers(key string) (map[Result[string]]struct{}, error) {
	result, err := client.executeCommand(C.SMembers, []string{key})
	if err != nil {
		return nil, err
	}

	return handleStringSetResponse(result)
}

func (client *baseClient) SCard(key string) (Result[int64], error) {
	result, err := client.executeCommand(C.SCard, []string{key})
	if err != nil {
		return CreateNilInt64Result(), err
	}

	return handleLongResponse(result)
}

func (client *baseClient) SIsMember(key string, member string) (Result[bool], error) {
	result, err := client.executeCommand(C.SIsMember, []string{key, member})
	if err != nil {
		return CreateNilBoolResult(), err
	}

	return handleBooleanResponse(result)
}

func (client *baseClient) SDiff(keys []string) (map[Result[string]]struct{}, error) {
	result, err := client.executeCommand(C.SDiff, keys)
	if err != nil {
		return nil, err
	}

	return handleStringSetResponse(result)
}

func (client *baseClient) SDiffStore(destination string, keys []string) (Result[int64], error) {
	result, err := client.executeCommand(C.SDiffStore, append([]string{destination}, keys...))
	if err != nil {
		return CreateNilInt64Result(), err
	}

	return handleLongResponse(result)
}

func (client *baseClient) SInter(keys []string) (map[Result[string]]struct{}, error) {
	result, err := client.executeCommand(C.SInter, keys)
	if err != nil {
		return nil, err
	}

	return handleStringSetResponse(result)
}

func (client *baseClient) SInterStore(destination string, keys []string) (Result[int64], error) {
	result, err := client.executeCommand(C.SInterStore, append([]string{destination}, keys...))
	if err != nil {
		return CreateNilInt64Result(), err
	}

	return handleLongResponse(result)
}

func (client *baseClient) SInterCard(keys []string) (Result[int64], error) {
	result, err := client.executeCommand(C.SInterCard, append([]string{strconv.Itoa(len(keys))}, keys...))
	if err != nil {
		return CreateNilInt64Result(), err
	}

	return handleLongResponse(result)
}

func (client *baseClient) SInterCardLimit(keys []string, limit int64) (Result[int64], error) {
	args := utils.Concat([]string{utils.IntToString(int64(len(keys)))}, keys, []string{"LIMIT", utils.IntToString(limit)})

	result, err := client.executeCommand(C.SInterCard, args)
	if err != nil {
		return CreateNilInt64Result(), err
	}

	return handleLongResponse(result)
}

func (client *baseClient) SRandMember(key string) (Result[string], error) {
	result, err := client.executeCommand(C.SRandMember, []string{key})
	if err != nil {
		return CreateNilStringResult(), err
	}

	return handleStringResponse(result)
}

func (client *baseClient) SPop(key string) (Result[string], error) {
	result, err := client.executeCommand(C.SPop, []string{key})
	if err != nil {
		return CreateNilStringResult(), err
	}

	return handleStringResponse(result)
}

func (client *baseClient) SMIsMember(key string, members []string) ([]Result[bool], error) {
	result, err := client.executeCommand(C.SMIsMember, append([]string{key}, members...))
	if err != nil {
		return nil, err
	}

	return handleBooleanArrayResponse(result)
}

func (client *baseClient) SUnion(keys []string) (map[Result[string]]struct{}, error) {
	result, err := client.executeCommand(C.SUnion, keys)
	if err != nil {
		return nil, err
	}

	return handleStringSetResponse(result)
}

func (client *baseClient) SScan(key string, cursor string) (Result[string], []Result[string], error) {
	result, err := client.executeCommand(C.SScan, []string{key, cursor})
	if err != nil {
		return CreateNilStringResult(), nil, err
	}
	return handleScanResponse(result)
}

func (client *baseClient) SScanWithOptions(
	key string,
	cursor string,
	options *BaseScanOptions,
) (Result[string], []Result[string], error) {
	optionArgs, err := options.toArgs()
	if err != nil {
		return CreateNilStringResult(), nil, err
	}

	result, err := client.executeCommand(C.SScan, append([]string{key, cursor}, optionArgs...))
	if err != nil {
		return CreateNilStringResult(), nil, err
	}
	return handleScanResponse(result)
}

func (client *baseClient) SMove(source string, destination string, member string) (Result[bool], error) {
	result, err := client.executeCommand(C.SMove, []string{source, destination, member})
	if err != nil {
		return CreateNilBoolResult(), err
	}
	return handleBooleanResponse(result)
}

func (client *baseClient) LRange(key string, start int64, end int64) ([]Result[string], error) {
	result, err := client.executeCommand(C.LRange, []string{key, utils.IntToString(start), utils.IntToString(end)})
	if err != nil {
		return nil, err
	}

	return handleStringArrayResponse(result)
}

func (client *baseClient) LIndex(key string, index int64) (Result[string], error) {
	result, err := client.executeCommand(C.LIndex, []string{key, utils.IntToString(index)})
	if err != nil {
		return CreateNilStringResult(), err
	}

	return handleStringOrNullResponse(result)
}

func (client *baseClient) LTrim(key string, start int64, end int64) (Result[string], error) {
	result, err := client.executeCommand(C.LTrim, []string{key, utils.IntToString(start), utils.IntToString(end)})
	if err != nil {
		return CreateNilStringResult(), err
	}

	return handleStringResponse(result)
}

func (client *baseClient) LLen(key string) (Result[int64], error) {
	result, err := client.executeCommand(C.LLen, []string{key})
	if err != nil {
		return CreateNilInt64Result(), err
	}

	return handleLongResponse(result)
}

func (client *baseClient) LRem(key string, count int64, element string) (Result[int64], error) {
	result, err := client.executeCommand(C.LRem, []string{key, utils.IntToString(count), element})
	if err != nil {
		return CreateNilInt64Result(), err
	}

	return handleLongResponse(result)
}

func (client *baseClient) RPop(key string) (Result[string], error) {
	result, err := client.executeCommand(C.RPop, []string{key})
	if err != nil {
		return CreateNilStringResult(), err
	}

	return handleStringOrNullResponse(result)
}

func (client *baseClient) RPopCount(key string, count int64) ([]Result[string], error) {
	result, err := client.executeCommand(C.RPop, []string{key, utils.IntToString(count)})
	if err != nil {
		return nil, err
	}

	return handleStringArrayOrNullResponse(result)
}

func (client *baseClient) LInsert(
	key string,
	insertPosition InsertPosition,
	pivot string,
	element string,
) (Result[int64], error) {
	insertPositionStr, err := insertPosition.toString()
	if err != nil {
		return CreateNilInt64Result(), err
	}

	result, err := client.executeCommand(
		C.LInsert,
		[]string{key, insertPositionStr, pivot, element},
	)
	if err != nil {
		return CreateNilInt64Result(), err
	}

	return handleLongResponse(result)
}

func (client *baseClient) BLPop(keys []string, timeoutSecs float64) ([]Result[string], error) {
	result, err := client.executeCommand(C.BLPop, append(keys, utils.FloatToString(timeoutSecs)))
	if err != nil {
		return nil, err
	}

	return handleStringArrayOrNullResponse(result)
}

func (client *baseClient) BRPop(keys []string, timeoutSecs float64) ([]Result[string], error) {
	result, err := client.executeCommand(C.BRPop, append(keys, utils.FloatToString(timeoutSecs)))
	if err != nil {
		return nil, err
	}

	return handleStringArrayOrNullResponse(result)
}

func (client *baseClient) RPushX(key string, elements []string) (Result[int64], error) {
	result, err := client.executeCommand(C.RPushX, append([]string{key}, elements...))
	if err != nil {
		return CreateNilInt64Result(), err
	}

	return handleLongResponse(result)
}

func (client *baseClient) LPushX(key string, elements []string) (Result[int64], error) {
	result, err := client.executeCommand(C.LPushX, append([]string{key}, elements...))
	if err != nil {
		return CreateNilInt64Result(), err
	}

	return handleLongResponse(result)
}

func (client *baseClient) LMPop(keys []string, listDirection ListDirection) (map[Result[string]][]Result[string], error) {
	listDirectionStr, err := listDirection.toString()
	if err != nil {
		return nil, err
	}

	// Check for potential length overflow.
	if len(keys) > math.MaxInt-2 {
		return nil, &RequestError{"Length overflow for the provided keys"}
	}

	// args slice will have 2 more arguments with the keys provided.
	args := make([]string, 0, len(keys)+2)
	args = append(args, strconv.Itoa(len(keys)))
	args = append(args, keys...)
	args = append(args, listDirectionStr)
	result, err := client.executeCommand(C.LMPop, args)
	if err != nil {
		return nil, err
	}

	return handleStringToStringArrayMapOrNullResponse(result)
}

func (client *baseClient) LMPopCount(
	keys []string,
	listDirection ListDirection,
	count int64,
) (map[Result[string]][]Result[string], error) {
	listDirectionStr, err := listDirection.toString()
	if err != nil {
		return nil, err
	}

	// Check for potential length overflow.
	if len(keys) > math.MaxInt-4 {
		return nil, &RequestError{"Length overflow for the provided keys"}
	}

	// args slice will have 4 more arguments with the keys provided.
	args := make([]string, 0, len(keys)+4)
	args = append(args, strconv.Itoa(len(keys)))
	args = append(args, keys...)
	args = append(args, listDirectionStr, CountKeyword, utils.IntToString(count))
	result, err := client.executeCommand(C.LMPop, args)
	if err != nil {
		return nil, err
	}

	return handleStringToStringArrayMapOrNullResponse(result)
}

func (client *baseClient) BLMPop(
	keys []string,
	listDirection ListDirection,
	timeoutSecs float64,
) (map[Result[string]][]Result[string], error) {
	listDirectionStr, err := listDirection.toString()
	if err != nil {
		return nil, err
	}

	// Check for potential length overflow.
	if len(keys) > math.MaxInt-3 {
		return nil, &RequestError{"Length overflow for the provided keys"}
	}

	// args slice will have 3 more arguments with the keys provided.
	args := make([]string, 0, len(keys)+3)
	args = append(args, utils.FloatToString(timeoutSecs), strconv.Itoa(len(keys)))
	args = append(args, keys...)
	args = append(args, listDirectionStr)
	result, err := client.executeCommand(C.BLMPop, args)
	if err != nil {
		return nil, err
	}

	return handleStringToStringArrayMapOrNullResponse(result)
}

func (client *baseClient) BLMPopCount(
	keys []string,
	listDirection ListDirection,
	count int64,
	timeoutSecs float64,
) (map[Result[string]][]Result[string], error) {
	listDirectionStr, err := listDirection.toString()
	if err != nil {
		return nil, err
	}

	// Check for potential length overflow.
	if len(keys) > math.MaxInt-5 {
		return nil, &RequestError{"Length overflow for the provided keys"}
	}

	// args slice will have 5 more arguments with the keys provided.
	args := make([]string, 0, len(keys)+5)
	args = append(args, utils.FloatToString(timeoutSecs), strconv.Itoa(len(keys)))
	args = append(args, keys...)
	args = append(args, listDirectionStr, CountKeyword, utils.IntToString(count))
	result, err := client.executeCommand(C.BLMPop, args)
	if err != nil {
		return nil, err
	}

	return handleStringToStringArrayMapOrNullResponse(result)
}

func (client *baseClient) LSet(key string, index int64, element string) (Result[string], error) {
	result, err := client.executeCommand(C.LSet, []string{key, utils.IntToString(index), element})
	if err != nil {
		return CreateNilStringResult(), err
	}

	return handleStringResponse(result)
}

func (client *baseClient) LMove(
	source string,
	destination string,
	whereFrom ListDirection,
	whereTo ListDirection,
) (Result[string], error) {
	whereFromStr, err := whereFrom.toString()
	if err != nil {
		return CreateNilStringResult(), err
	}
	whereToStr, err := whereTo.toString()
	if err != nil {
		return CreateNilStringResult(), err
	}

	result, err := client.executeCommand(C.LMove, []string{source, destination, whereFromStr, whereToStr})
	if err != nil {
		return CreateNilStringResult(), err
	}

	return handleStringOrNullResponse(result)
}

func (client *baseClient) BLMove(
	source string,
	destination string,
	whereFrom ListDirection,
	whereTo ListDirection,
	timeoutSecs float64,
) (Result[string], error) {
	whereFromStr, err := whereFrom.toString()
	if err != nil {
		return CreateNilStringResult(), err
	}
	whereToStr, err := whereTo.toString()
	if err != nil {
		return CreateNilStringResult(), err
	}

	result, err := client.executeCommand(
		C.BLMove,
		[]string{source, destination, whereFromStr, whereToStr, utils.FloatToString(timeoutSecs)},
	)
	if err != nil {
		return CreateNilStringResult(), err
	}

	return handleStringOrNullResponse(result)
}

func (client *baseClient) Ping() (string, error) {
	result, err := client.executeCommand(C.Ping, []string{})
	if err != nil {
		return "", err
	}

	response, err := handleStringResponse(result)
	if err != nil {
		return "", err
	}
	return response.Value(), nil
}

func (client *baseClient) PingWithMessage(message string) (string, error) {
	args := []string{message}

	result, err := client.executeCommand(C.Ping, args)
	if err != nil {
		return "", err
	}

	response, err := handleStringResponse(result)
	if err != nil {
		return "", err
	}
	return response.Value(), nil
}

func (client *baseClient) Del(keys []string) (Result[int64], error) {
	result, err := client.executeCommand(C.Del, keys)
	if err != nil {
		return CreateNilInt64Result(), err
	}

	return handleLongResponse(result)
}

func (client *baseClient) Exists(keys []string) (Result[int64], error) {
	result, err := client.executeCommand(C.Exists, keys)
	if err != nil {
		return CreateNilInt64Result(), err
	}

	return handleLongResponse(result)
}

func (client *baseClient) Expire(key string, seconds int64) (Result[bool], error) {
	result, err := client.executeCommand(C.Expire, []string{key, utils.IntToString(seconds)})
	if err != nil {
		return CreateNilBoolResult(), err
	}

	return handleBooleanResponse(result)
}

func (client *baseClient) ExpireWithOptions(key string, seconds int64, expireCondition ExpireCondition) (Result[bool], error) {
	expireConditionStr, err := expireCondition.toString()
	if err != nil {
		return CreateNilBoolResult(), err
	}
	result, err := client.executeCommand(C.Expire, []string{key, utils.IntToString(seconds), expireConditionStr})
	if err != nil {
		return CreateNilBoolResult(), err
	}
	return handleBooleanResponse(result)
}

func (client *baseClient) ExpireAt(key string, unixTimestampInSeconds int64) (Result[bool], error) {
	result, err := client.executeCommand(C.ExpireAt, []string{key, utils.IntToString(unixTimestampInSeconds)})
	if err != nil {
		return CreateNilBoolResult(), err
	}

	return handleBooleanResponse(result)
}

func (client *baseClient) ExpireAtWithOptions(
	key string,
	unixTimestampInSeconds int64,
	expireCondition ExpireCondition,
) (Result[bool], error) {
	expireConditionStr, err := expireCondition.toString()
	if err != nil {
		return CreateNilBoolResult(), err
	}
	result, err := client.executeCommand(
		C.ExpireAt,
		[]string{key, utils.IntToString(unixTimestampInSeconds), expireConditionStr},
	)
	if err != nil {
		return CreateNilBoolResult(), err
	}
	return handleBooleanResponse(result)
}

func (client *baseClient) PExpire(key string, milliseconds int64) (Result[bool], error) {
	result, err := client.executeCommand(C.PExpire, []string{key, utils.IntToString(milliseconds)})
	if err != nil {
		return CreateNilBoolResult(), err
	}
	return handleBooleanResponse(result)
}

func (client *baseClient) PExpireWithOptions(
	key string,
	milliseconds int64,
	expireCondition ExpireCondition,
) (Result[bool], error) {
	expireConditionStr, err := expireCondition.toString()
	if err != nil {
		return CreateNilBoolResult(), err
	}
	result, err := client.executeCommand(C.PExpire, []string{key, utils.IntToString(milliseconds), expireConditionStr})
	if err != nil {
		return CreateNilBoolResult(), err
	}
	return handleBooleanResponse(result)
}

func (client *baseClient) PExpireAt(key string, unixTimestampInMilliSeconds int64) (Result[bool], error) {
	result, err := client.executeCommand(C.PExpireAt, []string{key, utils.IntToString(unixTimestampInMilliSeconds)})
	if err != nil {
		return CreateNilBoolResult(), err
	}
	return handleBooleanResponse(result)
}

func (client *baseClient) PExpireAtWithOptions(
	key string,
	unixTimestampInMilliSeconds int64,
	expireCondition ExpireCondition,
) (Result[bool], error) {
	expireConditionStr, err := expireCondition.toString()
	if err != nil {
		return CreateNilBoolResult(), err
	}
	result, err := client.executeCommand(
		C.PExpireAt,
		[]string{key, utils.IntToString(unixTimestampInMilliSeconds), expireConditionStr},
	)
	if err != nil {
		return CreateNilBoolResult(), err
	}
	return handleBooleanResponse(result)
}

func (client *baseClient) ExpireTime(key string) (Result[int64], error) {
	result, err := client.executeCommand(C.ExpireTime, []string{key})
	if err != nil {
		return CreateNilInt64Result(), err
	}

	return handleLongResponse(result)
}

func (client *baseClient) PExpireTime(key string) (Result[int64], error) {
	result, err := client.executeCommand(C.PExpireTime, []string{key})
	if err != nil {
		return CreateNilInt64Result(), err
	}

	return handleLongResponse(result)
}

func (client *baseClient) TTL(key string) (Result[int64], error) {
	result, err := client.executeCommand(C.TTL, []string{key})
	if err != nil {
		return CreateNilInt64Result(), err
	}

	return handleLongResponse(result)
}

func (client *baseClient) PTTL(key string) (Result[int64], error) {
	result, err := client.executeCommand(C.PTTL, []string{key})
	if err != nil {
		return CreateNilInt64Result(), err
	}

	return handleLongResponse(result)
}

func (client *baseClient) Unlink(keys []string) (Result[int64], error) {
	result, err := client.executeCommand(C.Unlink, keys)
	if err != nil {
		return CreateNilInt64Result(), err
	}

	return handleLongResponse(result)
}

func (client *baseClient) Type(key string) (Result[string], error) {
	result, err := client.executeCommand(C.Type, []string{key})
	if err != nil {
		return CreateNilStringResult(), err
	}
	return handleStringOrNullResponse(result)
}

func (client *baseClient) Touch(keys []string) (Result[int64], error) {
	result, err := client.executeCommand(C.Touch, keys)
	if err != nil {
		return CreateNilInt64Result(), err
	}

	return handleLongResponse(result)
}

func (client *baseClient) Rename(key string, newKey string) (Result[string], error) {
	result, err := client.executeCommand(C.Rename, []string{key, newKey})
	if err != nil {
		return CreateNilStringResult(), err
	}
	return handleStringOrNullResponse(result)
}

func (client *baseClient) Renamenx(key string, newKey string) (Result[bool], error) {
	result, err := client.executeCommand(C.RenameNX, []string{key, newKey})
	if err != nil {
		return CreateNilBoolResult(), err
	}
	return handleBooleanResponse(result)
}

<<<<<<< HEAD
func (client *baseClient) ZIncrBy(key string, increment float64, member string) (Result[float64], error) {
	result, err := client.executeCommand(C.ZIncrBy, []string{key, utils.FloatToString(increment), member})
=======
func (client *baseClient) ZAdd(
	key string,
	membersScoreMap map[string]float64,
) (Result[int64], error) {
	result, err := client.executeCommand(
		C.ZAdd,
		append([]string{key}, utils.ConvertMapToValueKeyStringArray(membersScoreMap)...),
	)
	if err != nil {
		return CreateNilInt64Result(), err
	}

	return handleLongResponse(result)
}

func (client *baseClient) ZAddWithOptions(
	key string,
	membersScoreMap map[string]float64,
	opts *options.ZAddOptions,
) (Result[int64], error) {
	optionArgs, err := opts.ToArgs()
	if err != nil {
		return CreateNilInt64Result(), err
	}
	commandArgs := append([]string{key}, optionArgs...)
	result, err := client.executeCommand(
		C.ZAdd,
		append(commandArgs, utils.ConvertMapToValueKeyStringArray(membersScoreMap)...),
	)
	if err != nil {
		return CreateNilInt64Result(), err
	}

	return handleLongResponse(result)
}

func (client *baseClient) zAddIncrBase(key string, opts *options.ZAddOptions) (Result[float64], error) {
	optionArgs, err := opts.ToArgs()
	if err != nil {
		return CreateNilFloat64Result(), err
	}

	result, err := client.executeCommand(C.ZAdd, append([]string{key}, optionArgs...))
>>>>>>> 24a2dd02
	if err != nil {
		return CreateNilFloat64Result(), err
	}

	return handleDoubleResponse(result)
<<<<<<< HEAD
=======
}

func (client *baseClient) ZAddIncr(
	key string,
	member string,
	increment float64,
) (Result[float64], error) {
	options, err := options.NewZAddOptionsBuilder().SetIncr(true, increment, member)
	if err != nil {
		return CreateNilFloat64Result(), err
	}

	return client.zAddIncrBase(key, options)
}

func (client *baseClient) ZAddIncrWithOptions(
	key string,
	member string,
	increment float64,
	opts *options.ZAddOptions,
) (Result[float64], error) {
	incrOpts, err := opts.SetIncr(true, increment, member)
	if err != nil {
		return CreateNilFloat64Result(), err
	}

	return client.zAddIncrBase(key, incrOpts)
>>>>>>> 24a2dd02
}<|MERGE_RESOLUTION|>--- conflicted
+++ resolved
@@ -48,7 +48,6 @@
 	resultChannel <- payload{value: response, error: nil}
 }
 
-//
 //export failureCallback
 func failureCallback(channelPtr unsafe.Pointer, cErrorMessage *C.char, cErrorType C.RequestErrorType) {
 	resultChannel := *(*chan payload)(channelPtr)
@@ -1214,10 +1213,6 @@
 	return handleBooleanResponse(result)
 }
 
-<<<<<<< HEAD
-func (client *baseClient) ZIncrBy(key string, increment float64, member string) (Result[float64], error) {
-	result, err := client.executeCommand(C.ZIncrBy, []string{key, utils.FloatToString(increment), member})
-=======
 func (client *baseClient) ZAdd(
 	key string,
 	membersScoreMap map[string]float64,
@@ -1261,14 +1256,11 @@
 	}
 
 	result, err := client.executeCommand(C.ZAdd, append([]string{key}, optionArgs...))
->>>>>>> 24a2dd02
 	if err != nil {
 		return CreateNilFloat64Result(), err
 	}
 
 	return handleDoubleResponse(result)
-<<<<<<< HEAD
-=======
 }
 
 func (client *baseClient) ZAddIncr(
@@ -1296,5 +1288,13 @@
 	}
 
 	return client.zAddIncrBase(key, incrOpts)
->>>>>>> 24a2dd02
+}
+
+func (client *baseClient) ZIncrBy(key string, increment float64, member string) (Result[float64], error) {
+	result, err := client.executeCommand(C.ZIncrBy, []string{key, utils.FloatToString(increment), member})
+	if err != nil {
+		return CreateNilFloat64Result(), err
+	}
+
+	return handleDoubleResponse(result)
 }