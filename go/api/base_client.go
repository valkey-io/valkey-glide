--- conflicted
+++ resolved
@@ -1907,166 +1907,6 @@
 	return handleScanResponse(result)
 }
 
-<<<<<<< HEAD
-// Sets or clears the bit at offset in the string value stored at key.
-// The offset is a zero-based index, with `0` being the first element of
-// the list, `1` being the next element, and so on. The offset must be
-// less than `2^32` and greater than or equal to `0` If a key is
-// non-existent then the bit at offset is set to value and the preceding
-// bits are set to `0`.
-//
-// Parameters:
-//
-//	key - The key of the string.
-//	offset - The index of the bit to be set.
-//	value - The bit value to set at offset The value must be `0` or `1`.
-//
-// Return value:
-//
-//	The bit value that was previously stored at offset.
-//
-// Example:
-//
-//	result, err := client.SetBit("key", 1, 1)
-//	result.Value(): 1
-//	result.IsNil(): false
-//
-// [valkey.io]: https://valkey.io/commands/setbit/
-func (client *baseClient) SetBit(key string, offset int64, value int64) (int64, error) {
-	result, err := client.executeCommand(C.SetBit, []string{key, utils.IntToString(offset), utils.IntToString(value)})
-	if err != nil {
-		return defaultIntResponse, err
-	}
-	return handleIntResponse(result)
-}
-
-// Returns the bit value at offset in the string value stored at key.
-//
-//	offset should be greater than or equal to zero.
-//
-// Parameters:
-//
-//	key - The key of the string.
-//	offset - The index of the bit to return.
-//
-// Return value:
-// The bit at offset of the string. Returns zero if the key is empty or if the positive
-// offset exceeds the length of the string.
-//
-// Example:
-//
-//	result, err := client.GetBit("key1", 1, 1)
-//	result.Value(): 1
-//	result.IsNil(): false
-//
-// [valkey.io]: https://valkey.io/commands/getbit/
-func (client *baseClient) GetBit(key string, offset int64) (int64, error) {
-	result, err := client.executeCommand(C.GetBit, []string{key, utils.IntToString(offset)})
-	if err != nil {
-		return defaultIntResponse, err
-	}
-	return handleIntResponse(result)
-}
-
-// Wait blocks the current client until all the previous write commands are successfully
-// transferred and acknowledged by at least the specified number of replicas or if the timeout is reached,
-// whichever is earlier
-//
-// Parameters:
-//
-//	numberOfReplicas - The number of replicas to reach.
-//	timeout - The timeout value specified in milliseconds. A value of `0` will
-//	block indefinitely.
-//
-// Return value:
-// The number of replicas reached by all the writes performed in the context of the current connection.
-//
-// Example:
-//
-//	 result, err := client.Wait(1, 1000)
-//		if err != nil {
-//		    // handle error
-//		}
-//		fmt.Println(result.Value()) // Output: 1 // if cluster has 2 replicasets
-//
-// [valkey.io]: https://valkey.io/commands/wait/
-func (client *baseClient) Wait(numberOfReplicas int64, timeout int64) (int64, error) {
-	if numberOfReplicas <= 0 {
-		return defaultIntResponse, fmt.Errorf("number of replicas should be greater than 0")
-	}
-	if timeout < 0 {
-		return defaultIntResponse, fmt.Errorf("timeout cannot be lesser than 0")
-	}
-	result, err := client.executeCommand(C.Wait, []string{utils.IntToString(numberOfReplicas), utils.IntToString(timeout)})
-	if err != nil {
-		return defaultIntResponse, err
-	}
-	return handleIntResponse(result)
-}
-
-// Counts the number of set bits (population counting) in a string stored at key.
-//
-// Parameters:
-//
-//	key - The key for the string to count the set bits of.
-//
-// Return value:
-// The number of set bits in the string. Returns zero if the key is missing as it is
-// treated as an empty string.
-//
-// Example:
-//
-//	result, err := client.BitCount("mykey")
-//	result.Value(): 26
-//	result.IsNil(): false
-//
-// [valkey.io]: https://valkey.io/commands/bitcount/
-func (client *baseClient) BitCount(key string) (int64, error) {
-	result, err := client.executeCommand(C.BitCount, []string{key})
-	if err != nil {
-		return defaultIntResponse, err
-	}
-	return handleIntResponse(result)
-}
-
-// Counts the number of set bits (population counting) in a string stored at key. The
-// offsets start and end are zero-based indexes, with `0` being the first element of the
-// list, `1` being the next element and so on. These offsets can also be negative numbers
-// indicating offsets starting at the end of the list, with `-1` being the last element
-// of the list, `-2` being the penultimate, and so on.
-//
-// Parameters:
-//
-//		key - The key for the string to count the set bits of.
-//	 options - The offset options - see [options.BitOffsetOptions].
-//
-// Return value:
-// The number of set bits in the string interval specified by start, end, and options.
-// Returns zero if the key is missing as it is treated as an empty string.
-//
-// Example:
-//
-//	 opts := NewBitCountOptionsBuilder()
-//		opts.SetStart(1)
-//		opts, err := opts.SetEnd(1)
-//		opts, err = opts.SetBitmapIndexType(options.BYTE)
-//	 result, err := client.BitCount("mykey",options)
-//	 result.Value(): 6
-//	 result.IsNil(): false
-//
-// [valkey.io]: https://valkey.io/commands/bitcount/
-func (client *baseClient) BitCountWithOptions(key string, opts *options.BitCountOptions) (int64, error) {
-	optionArgs, err := opts.ToArgs()
-	if err != nil {
-		return defaultIntResponse, err
-	}
-	commandArgs := append([]string{key}, optionArgs...)
-	result, err := client.executeCommand(C.BitCount, commandArgs)
-	if err != nil {
-		return defaultIntResponse, err
-	}
-	return handleIntResponse(result)
-=======
 // Returns stream message summary information for pending messages matching a stream and group.
 //
 // See [valkey.io] for details.
@@ -2192,5 +2032,164 @@
 		return CreateNilStringResult(), err
 	}
 	return handleStringOrNilResponse(result)
->>>>>>> b1a2c1f5
+}
+
+// Sets or clears the bit at offset in the string value stored at key.
+// The offset is a zero-based index, with `0` being the first element of
+// the list, `1` being the next element, and so on. The offset must be
+// less than `2^32` and greater than or equal to `0` If a key is
+// non-existent then the bit at offset is set to value and the preceding
+// bits are set to `0`.
+//
+// Parameters:
+//
+//	key - The key of the string.
+//	offset - The index of the bit to be set.
+//	value - The bit value to set at offset The value must be `0` or `1`.
+//
+// Return value:
+//
+//	The bit value that was previously stored at offset.
+//
+// Example:
+//
+//	result, err := client.SetBit("key", 1, 1)
+//	result.Value(): 1
+//	result.IsNil(): false
+//
+// [valkey.io]: https://valkey.io/commands/setbit/
+func (client *baseClient) SetBit(key string, offset int64, value int64) (int64, error) {
+	result, err := client.executeCommand(C.SetBit, []string{key, utils.IntToString(offset), utils.IntToString(value)})
+	if err != nil {
+		return defaultIntResponse, err
+	}
+	return handleIntResponse(result)
+}
+
+// Returns the bit value at offset in the string value stored at key.
+//
+//	offset should be greater than or equal to zero.
+//
+// Parameters:
+//
+//	key - The key of the string.
+//	offset - The index of the bit to return.
+//
+// Return value:
+// The bit at offset of the string. Returns zero if the key is empty or if the positive
+// offset exceeds the length of the string.
+//
+// Example:
+//
+//	result, err := client.GetBit("key1", 1, 1)
+//	result.Value(): 1
+//	result.IsNil(): false
+//
+// [valkey.io]: https://valkey.io/commands/getbit/
+func (client *baseClient) GetBit(key string, offset int64) (int64, error) {
+	result, err := client.executeCommand(C.GetBit, []string{key, utils.IntToString(offset)})
+	if err != nil {
+		return defaultIntResponse, err
+	}
+	return handleIntResponse(result)
+}
+
+// Wait blocks the current client until all the previous write commands are successfully
+// transferred and acknowledged by at least the specified number of replicas or if the timeout is reached,
+// whichever is earlier
+//
+// Parameters:
+//
+//	numberOfReplicas - The number of replicas to reach.
+//	timeout - The timeout value specified in milliseconds. A value of `0` will
+//	block indefinitely.
+//
+// Return value:
+// The number of replicas reached by all the writes performed in the context of the current connection.
+//
+// Example:
+//
+//	 result, err := client.Wait(1, 1000)
+//		if err != nil {
+//		    // handle error
+//		}
+//		fmt.Println(result.Value()) // Output: 1 // if cluster has 2 replicasets
+//
+// [valkey.io]: https://valkey.io/commands/wait/
+func (client *baseClient) Wait(numberOfReplicas int64, timeout int64) (int64, error) {
+	if numberOfReplicas <= 0 {
+		return defaultIntResponse, fmt.Errorf("number of replicas should be greater than 0")
+	}
+	if timeout < 0 {
+		return defaultIntResponse, fmt.Errorf("timeout cannot be lesser than 0")
+	}
+	result, err := client.executeCommand(C.Wait, []string{utils.IntToString(numberOfReplicas), utils.IntToString(timeout)})
+	if err != nil {
+		return defaultIntResponse, err
+	}
+	return handleIntResponse(result)
+}
+
+// Counts the number of set bits (population counting) in a string stored at key.
+//
+// Parameters:
+//
+//	key - The key for the string to count the set bits of.
+//
+// Return value:
+// The number of set bits in the string. Returns zero if the key is missing as it is
+// treated as an empty string.
+//
+// Example:
+//
+//	result, err := client.BitCount("mykey")
+//	result.Value(): 26
+//	result.IsNil(): false
+//
+// [valkey.io]: https://valkey.io/commands/bitcount/
+func (client *baseClient) BitCount(key string) (int64, error) {
+	result, err := client.executeCommand(C.BitCount, []string{key})
+	if err != nil {
+		return defaultIntResponse, err
+	}
+	return handleIntResponse(result)
+}
+
+// Counts the number of set bits (population counting) in a string stored at key. The
+// offsets start and end are zero-based indexes, with `0` being the first element of the
+// list, `1` being the next element and so on. These offsets can also be negative numbers
+// indicating offsets starting at the end of the list, with `-1` being the last element
+// of the list, `-2` being the penultimate, and so on.
+//
+// Parameters:
+//
+//		key - The key for the string to count the set bits of.
+//	 options - The offset options - see [options.BitOffsetOptions].
+//
+// Return value:
+// The number of set bits in the string interval specified by start, end, and options.
+// Returns zero if the key is missing as it is treated as an empty string.
+//
+// Example:
+//
+//	 opts := NewBitCountOptionsBuilder()
+//		opts.SetStart(1)
+//		opts, err := opts.SetEnd(1)
+//		opts, err = opts.SetBitmapIndexType(options.BYTE)
+//	 result, err := client.BitCount("mykey",options)
+//	 result.Value(): 6
+//	 result.IsNil(): false
+//
+// [valkey.io]: https://valkey.io/commands/bitcount/
+func (client *baseClient) BitCountWithOptions(key string, opts *options.BitCountOptions) (int64, error) {
+	optionArgs, err := opts.ToArgs()
+	if err != nil {
+		return defaultIntResponse, err
+	}
+	commandArgs := append([]string{key}, optionArgs...)
+	result, err := client.executeCommand(C.BitCount, commandArgs)
+	if err != nil {
+		return defaultIntResponse, err
+	}
+	return handleIntResponse(result)
 }