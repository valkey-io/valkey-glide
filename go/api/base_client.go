// Copyright Valkey GLIDE Project Contributors - SPDX Identifier: Apache-2.0

package api

// #cgo LDFLAGS: -L../target/release -lglide_rs
// #include "../lib.h"
//
// void successCallback(void *channelPtr, struct CommandResponse *message);
// void failureCallback(void *channelPtr, char *errMessage, RequestErrorType errType);
import "C"

import (
	"errors"
	"fmt"
	"math"
	"strconv"
	"unsafe"

	"github.com/valkey-io/valkey-glide/go/glide/api/options"
	"github.com/valkey-io/valkey-glide/go/glide/protobuf"
	"github.com/valkey-io/valkey-glide/go/glide/utils"
	"google.golang.org/protobuf/proto"
)

// BaseClient defines an interface for methods common to both [GlideClient] and [GlideClusterClient].
type BaseClient interface {
	StringCommands
	HashCommands
	ListCommands
	SetCommands
	StreamCommands
	SortedSetCommands
	ConnectionManagementCommands
	HyperLogLogCommands
	GenericBaseCommands
	// Close terminates the client by closing all associated resources.
	Close()
}

const OK = "OK"

type payload struct {
	value *C.struct_CommandResponse
	error error
}

//export successCallback
func successCallback(channelPtr unsafe.Pointer, cResponse *C.struct_CommandResponse) {
	response := cResponse
	resultChannel := *(*chan payload)(channelPtr)
	resultChannel <- payload{value: response, error: nil}
}

//export failureCallback
func failureCallback(channelPtr unsafe.Pointer, cErrorMessage *C.char, cErrorType C.RequestErrorType) {
	resultChannel := *(*chan payload)(channelPtr)
	resultChannel <- payload{value: nil, error: goError(cErrorType, cErrorMessage)}
}

type clientConfiguration interface {
	toProtobuf() *protobuf.ConnectionRequest
}

type baseClient struct {
	coreClient unsafe.Pointer
}

// Creates a connection by invoking the `create_client` function from Rust library via FFI.
// Passes the pointers to callback functions which will be invoked when the command succeeds or fails.
// Once the connection is established, this function invokes `free_connection_response` exposed by rust library to free the
// connection_response to avoid any memory leaks.
func createClient(config clientConfiguration) (*baseClient, error) {
	request := config.toProtobuf()
	msg, err := proto.Marshal(request)
	if err != nil {
		return nil, err
	}

	byteCount := len(msg)
	requestBytes := C.CBytes(msg)
	cResponse := (*C.struct_ConnectionResponse)(
		C.create_client(
			(*C.uchar)(requestBytes),
			C.uintptr_t(byteCount),
			(C.SuccessCallback)(unsafe.Pointer(C.successCallback)),
			(C.FailureCallback)(unsafe.Pointer(C.failureCallback)),
		),
	)
	defer C.free_connection_response(cResponse)

	cErr := cResponse.connection_error_message
	if cErr != nil {
		message := C.GoString(cErr)
		return nil, &ConnectionError{message}
	}

	return &baseClient{cResponse.conn_ptr}, nil
}

// Close terminates the client by closing all associated resources.
func (client *baseClient) Close() {
	if client.coreClient == nil {
		return
	}

	C.close_client(client.coreClient)
	client.coreClient = nil
}

func (client *baseClient) executeCommand(requestType C.RequestType, args []string) (*C.struct_CommandResponse, error) {
	return client.executeCommandWithRoute(requestType, args, nil)
}

func (client *baseClient) executeCommandWithRoute(
	requestType C.RequestType,
	args []string,
	route route,
) (*C.struct_CommandResponse, error) {
	if client.coreClient == nil {
		return nil, &ClosingError{"ExecuteCommand failed. The client is closed."}
	}
	var cArgsPtr *C.uintptr_t = nil
	var argLengthsPtr *C.ulong = nil
	if len(args) > 0 {
		cArgs, argLengths := toCStrings(args)
		cArgsPtr = &cArgs[0]
		argLengthsPtr = &argLengths[0]
	}

	resultChannel := make(chan payload)
	resultChannelPtr := uintptr(unsafe.Pointer(&resultChannel))

	var routeBytesPtr *C.uchar = nil
	var routeBytesCount C.uintptr_t = 0
	if route != nil {
		routeProto, err := route.toRoutesProtobuf()
		if err != nil {
			return nil, &RequestError{"ExecuteCommand failed due to invalid route"}
		}
		msg, err := proto.Marshal(routeProto)
		if err != nil {
			return nil, err
		}

		routeBytesCount = C.uintptr_t(len(msg))
		routeBytesPtr = (*C.uchar)(C.CBytes(msg))
	}

	C.command(
		client.coreClient,
		C.uintptr_t(resultChannelPtr),
		uint32(requestType),
		C.size_t(len(args)),
		cArgsPtr,
		argLengthsPtr,
		routeBytesPtr,
		routeBytesCount,
	)
	payload := <-resultChannel
	if payload.error != nil {
		return nil, payload.error
	}
	return payload.value, nil
}

// Zero copying conversion from go's []string into C pointers
func toCStrings(args []string) ([]C.uintptr_t, []C.ulong) {
	cStrings := make([]C.uintptr_t, len(args))
	stringLengths := make([]C.ulong, len(args))
	for i, str := range args {
		bytes := utils.StringToBytes(str)
		var ptr uintptr
		if len(str) > 0 {
			ptr = uintptr(unsafe.Pointer(&bytes[0]))
		}
		cStrings[i] = C.uintptr_t(ptr)
		stringLengths[i] = C.size_t(len(str))
	}
	return cStrings, stringLengths
}

func (client *baseClient) Set(key string, value string) (Result[string], error) {
	result, err := client.executeCommand(C.Set, []string{key, value})
	if err != nil {
		return CreateNilStringResult(), err
	}

	return handleStringResponse(result)
}

func (client *baseClient) SetWithOptions(key string, value string, options *SetOptions) (Result[string], error) {
	optionArgs, err := options.toArgs()
	if err != nil {
		return CreateNilStringResult(), err
	}

	result, err := client.executeCommand(C.Set, append([]string{key, value}, optionArgs...))
	if err != nil {
		return CreateNilStringResult(), err
	}

	return handleStringOrNullResponse(result)
}

func (client *baseClient) Get(key string) (Result[string], error) {
	result, err := client.executeCommand(C.Get, []string{key})
	if err != nil {
		return CreateNilStringResult(), err
	}

	return handleStringOrNullResponse(result)
}

func (client *baseClient) GetEx(key string) (Result[string], error) {
	result, err := client.executeCommand(C.GetEx, []string{key})
	if err != nil {
		return CreateNilStringResult(), err
	}

	return handleStringOrNullResponse(result)
}

func (client *baseClient) GetExWithOptions(key string, options *GetExOptions) (Result[string], error) {
	optionArgs, err := options.toArgs()
	if err != nil {
		return CreateNilStringResult(), err
	}

	result, err := client.executeCommand(C.GetEx, append([]string{key}, optionArgs...))
	if err != nil {
		return CreateNilStringResult(), err
	}

	return handleStringOrNullResponse(result)
}

func (client *baseClient) MSet(keyValueMap map[string]string) (Result[string], error) {
	result, err := client.executeCommand(C.MSet, utils.MapToString(keyValueMap))
	if err != nil {
		return CreateNilStringResult(), err
	}

	return handleStringResponse(result)
}

func (client *baseClient) MSetNX(keyValueMap map[string]string) (Result[bool], error) {
	result, err := client.executeCommand(C.MSetNX, utils.MapToString(keyValueMap))
	if err != nil {
		return CreateNilBoolResult(), err
	}

	return handleBooleanResponse(result)
}

func (client *baseClient) MGet(keys []string) ([]Result[string], error) {
	result, err := client.executeCommand(C.MGet, keys)
	if err != nil {
		return nil, err
	}

	return handleStringArrayResponse(result)
}

func (client *baseClient) Incr(key string) (Result[int64], error) {
	result, err := client.executeCommand(C.Incr, []string{key})
	if err != nil {
		return CreateNilInt64Result(), err
	}

	return handleLongResponse(result)
}

func (client *baseClient) IncrBy(key string, amount int64) (Result[int64], error) {
	result, err := client.executeCommand(C.IncrBy, []string{key, utils.IntToString(amount)})
	if err != nil {
		return CreateNilInt64Result(), err
	}

	return handleLongResponse(result)
}

func (client *baseClient) IncrByFloat(key string, amount float64) (Result[float64], error) {
	result, err := client.executeCommand(
		C.IncrByFloat,
		[]string{key, utils.FloatToString(amount)},
	)
	if err != nil {
		return CreateNilFloat64Result(), err
	}

	return handleDoubleResponse(result)
}

func (client *baseClient) Decr(key string) (Result[int64], error) {
	result, err := client.executeCommand(C.Decr, []string{key})
	if err != nil {
		return CreateNilInt64Result(), err
	}

	return handleLongResponse(result)
}

func (client *baseClient) DecrBy(key string, amount int64) (Result[int64], error) {
	result, err := client.executeCommand(C.DecrBy, []string{key, utils.IntToString(amount)})
	if err != nil {
		return CreateNilInt64Result(), err
	}

	return handleLongResponse(result)
}

func (client *baseClient) Strlen(key string) (Result[int64], error) {
	result, err := client.executeCommand(C.Strlen, []string{key})
	if err != nil {
		return CreateNilInt64Result(), err
	}

	return handleLongResponse(result)
}

func (client *baseClient) SetRange(key string, offset int, value string) (Result[int64], error) {
	result, err := client.executeCommand(C.SetRange, []string{key, strconv.Itoa(offset), value})
	if err != nil {
		return CreateNilInt64Result(), err
	}

	return handleLongResponse(result)
}

func (client *baseClient) GetRange(key string, start int, end int) (Result[string], error) {
	result, err := client.executeCommand(C.GetRange, []string{key, strconv.Itoa(start), strconv.Itoa(end)})
	if err != nil {
		return CreateNilStringResult(), err
	}

	return handleStringResponse(result)
}

func (client *baseClient) Append(key string, value string) (Result[int64], error) {
	result, err := client.executeCommand(C.Append, []string{key, value})
	if err != nil {
		return CreateNilInt64Result(), err
	}

	return handleLongResponse(result)
}

func (client *baseClient) LCS(key1 string, key2 string) (Result[string], error) {
	result, err := client.executeCommand(C.LCS, []string{key1, key2})
	if err != nil {
		return CreateNilStringResult(), err
	}

	return handleStringResponse(result)
}

func (client *baseClient) GetDel(key string) (Result[string], error) {
	if key == "" {
		return CreateNilStringResult(), errors.New("key is required")
	}

	result, err := client.executeCommand(C.GetDel, []string{key})
	if err != nil {
		return CreateNilStringResult(), err
	}

	return handleStringOrNullResponse(result)
}

func (client *baseClient) HGet(key string, field string) (Result[string], error) {
	result, err := client.executeCommand(C.HGet, []string{key, field})
	if err != nil {
		return CreateNilStringResult(), err
	}

	return handleStringOrNullResponse(result)
}

func (client *baseClient) HGetAll(key string) (map[Result[string]]Result[string], error) {
	result, err := client.executeCommand(C.HGetAll, []string{key})
	if err != nil {
		return nil, err
	}

	return handleStringToStringMapResponse(result)
}

func (client *baseClient) HMGet(key string, fields []string) ([]Result[string], error) {
	result, err := client.executeCommand(C.HMGet, append([]string{key}, fields...))
	if err != nil {
		return nil, err
	}

	return handleStringArrayResponse(result)
}

func (client *baseClient) HSet(key string, values map[string]string) (Result[int64], error) {
	result, err := client.executeCommand(C.HSet, utils.ConvertMapToKeyValueStringArray(key, values))
	if err != nil {
		return CreateNilInt64Result(), err
	}

	return handleLongResponse(result)
}

func (client *baseClient) HSetNX(key string, field string, value string) (Result[bool], error) {
	result, err := client.executeCommand(C.HSetNX, []string{key, field, value})
	if err != nil {
		return CreateNilBoolResult(), err
	}

	return handleBooleanResponse(result)
}

func (client *baseClient) HDel(key string, fields []string) (Result[int64], error) {
	result, err := client.executeCommand(C.HDel, append([]string{key}, fields...))
	if err != nil {
		return CreateNilInt64Result(), err
	}

	return handleLongResponse(result)
}

func (client *baseClient) HLen(key string) (Result[int64], error) {
	result, err := client.executeCommand(C.HLen, []string{key})
	if err != nil {
		return CreateNilInt64Result(), err
	}

	return handleLongResponse(result)
}

func (client *baseClient) HVals(key string) ([]Result[string], error) {
	result, err := client.executeCommand(C.HVals, []string{key})
	if err != nil {
		return nil, err
	}

	return handleStringArrayResponse(result)
}

func (client *baseClient) HExists(key string, field string) (Result[bool], error) {
	result, err := client.executeCommand(C.HExists, []string{key, field})
	if err != nil {
		return CreateNilBoolResult(), err
	}

	return handleBooleanResponse(result)
}

func (client *baseClient) HKeys(key string) ([]Result[string], error) {
	result, err := client.executeCommand(C.HKeys, []string{key})
	if err != nil {
		return nil, err
	}

	return handleStringArrayResponse(result)
}

func (client *baseClient) HStrLen(key string, field string) (Result[int64], error) {
	result, err := client.executeCommand(C.HStrlen, []string{key, field})
	if err != nil {
		return CreateNilInt64Result(), err
	}

	return handleLongResponse(result)
}

func (client *baseClient) HIncrBy(key string, field string, increment int64) (Result[int64], error) {
	result, err := client.executeCommand(C.HIncrBy, []string{key, field, utils.IntToString(increment)})
	if err != nil {
		return CreateNilInt64Result(), err
	}

	return handleLongResponse(result)
}

func (client *baseClient) HIncrByFloat(key string, field string, increment float64) (Result[float64], error) {
	result, err := client.executeCommand(C.HIncrByFloat, []string{key, field, utils.FloatToString(increment)})
	if err != nil {
		return CreateNilFloat64Result(), err
	}

	return handleDoubleResponse(result)
}

func (client *baseClient) HScan(key string, cursor string) (Result[string], []Result[string], error) {
	result, err := client.executeCommand(C.HScan, []string{key, cursor})
	if err != nil {
		return CreateNilStringResult(), nil, err
	}
	return handleScanResponse(result)
}

func (client *baseClient) HScanWithOptions(
	key string,
	cursor string,
	options *options.HashScanOptions,
) (Result[string], []Result[string], error) {
	optionArgs, err := options.ToArgs()
	if err != nil {
		return CreateNilStringResult(), nil, err
	}

	result, err := client.executeCommand(C.HScan, append([]string{key, cursor}, optionArgs...))
	if err != nil {
		return CreateNilStringResult(), nil, err
	}
	return handleScanResponse(result)
}

func (client *baseClient) LPush(key string, elements []string) (Result[int64], error) {
	result, err := client.executeCommand(C.LPush, append([]string{key}, elements...))
	if err != nil {
		return CreateNilInt64Result(), err
	}

	return handleLongResponse(result)
}

func (client *baseClient) LPop(key string) (Result[string], error) {
	result, err := client.executeCommand(C.LPop, []string{key})
	if err != nil {
		return CreateNilStringResult(), err
	}

	return handleStringOrNullResponse(result)
}

func (client *baseClient) LPopCount(key string, count int64) ([]Result[string], error) {
	result, err := client.executeCommand(C.LPop, []string{key, utils.IntToString(count)})
	if err != nil {
		return nil, err
	}

	return handleStringArrayOrNullResponse(result)
}

func (client *baseClient) LPos(key string, element string) (Result[int64], error) {
	result, err := client.executeCommand(C.LPos, []string{key, element})
	if err != nil {
		return CreateNilInt64Result(), err
	}

	return handleLongOrNullResponse(result)
}

func (client *baseClient) LPosWithOptions(key string, element string, options *LPosOptions) (Result[int64], error) {
	result, err := client.executeCommand(C.LPos, append([]string{key, element}, options.toArgs()...))
	if err != nil {
		return CreateNilInt64Result(), err
	}

	return handleLongOrNullResponse(result)
}

func (client *baseClient) LPosCount(key string, element string, count int64) ([]Result[int64], error) {
	result, err := client.executeCommand(C.LPos, []string{key, element, CountKeyword, utils.IntToString(count)})
	if err != nil {
		return nil, err
	}

	return handleLongArrayResponse(result)
}

func (client *baseClient) LPosCountWithOptions(
	key string,
	element string,
	count int64,
	options *LPosOptions,
) ([]Result[int64], error) {
	result, err := client.executeCommand(
		C.LPos,
		append([]string{key, element, CountKeyword, utils.IntToString(count)}, options.toArgs()...),
	)
	if err != nil {
		return nil, err
	}

	return handleLongArrayResponse(result)
}

func (client *baseClient) RPush(key string, elements []string) (Result[int64], error) {
	result, err := client.executeCommand(C.RPush, append([]string{key}, elements...))
	if err != nil {
		return CreateNilInt64Result(), err
	}

	return handleLongResponse(result)
}

func (client *baseClient) SAdd(key string, members []string) (Result[int64], error) {
	result, err := client.executeCommand(C.SAdd, append([]string{key}, members...))
	if err != nil {
		return CreateNilInt64Result(), err
	}

	return handleLongResponse(result)
}

func (client *baseClient) SRem(key string, members []string) (Result[int64], error) {
	result, err := client.executeCommand(C.SRem, append([]string{key}, members...))
	if err != nil {
		return CreateNilInt64Result(), err
	}

	return handleLongResponse(result)
}

func (client *baseClient) SUnionStore(destination string, keys []string) (Result[int64], error) {
	result, err := client.executeCommand(C.SUnionStore, append([]string{destination}, keys...))
	if err != nil {
		return CreateNilInt64Result(), err
	}

	return handleLongResponse(result)
}

func (client *baseClient) SMembers(key string) (map[Result[string]]struct{}, error) {
	result, err := client.executeCommand(C.SMembers, []string{key})
	if err != nil {
		return nil, err
	}

	return handleStringSetResponse(result)
}

func (client *baseClient) SCard(key string) (Result[int64], error) {
	result, err := client.executeCommand(C.SCard, []string{key})
	if err != nil {
		return CreateNilInt64Result(), err
	}

	return handleLongResponse(result)
}

func (client *baseClient) SIsMember(key string, member string) (Result[bool], error) {
	result, err := client.executeCommand(C.SIsMember, []string{key, member})
	if err != nil {
		return CreateNilBoolResult(), err
	}

	return handleBooleanResponse(result)
}

func (client *baseClient) SDiff(keys []string) (map[Result[string]]struct{}, error) {
	result, err := client.executeCommand(C.SDiff, keys)
	if err != nil {
		return nil, err
	}

	return handleStringSetResponse(result)
}

func (client *baseClient) SDiffStore(destination string, keys []string) (Result[int64], error) {
	result, err := client.executeCommand(C.SDiffStore, append([]string{destination}, keys...))
	if err != nil {
		return CreateNilInt64Result(), err
	}

	return handleLongResponse(result)
}

func (client *baseClient) SInter(keys []string) (map[Result[string]]struct{}, error) {
	result, err := client.executeCommand(C.SInter, keys)
	if err != nil {
		return nil, err
	}

	return handleStringSetResponse(result)
}

func (client *baseClient) SInterStore(destination string, keys []string) (Result[int64], error) {
	result, err := client.executeCommand(C.SInterStore, append([]string{destination}, keys...))
	if err != nil {
		return CreateNilInt64Result(), err
	}

	return handleLongResponse(result)
}

func (client *baseClient) SInterCard(keys []string) (Result[int64], error) {
	result, err := client.executeCommand(C.SInterCard, append([]string{strconv.Itoa(len(keys))}, keys...))
	if err != nil {
		return CreateNilInt64Result(), err
	}

	return handleLongResponse(result)
}

func (client *baseClient) SInterCardLimit(keys []string, limit int64) (Result[int64], error) {
	args := utils.Concat([]string{utils.IntToString(int64(len(keys)))}, keys, []string{"LIMIT", utils.IntToString(limit)})

	result, err := client.executeCommand(C.SInterCard, args)
	if err != nil {
		return CreateNilInt64Result(), err
	}

	return handleLongResponse(result)
}

func (client *baseClient) SRandMember(key string) (Result[string], error) {
	result, err := client.executeCommand(C.SRandMember, []string{key})
	if err != nil {
		return CreateNilStringResult(), err
	}

	return handleStringResponse(result)
}

func (client *baseClient) SPop(key string) (Result[string], error) {
	result, err := client.executeCommand(C.SPop, []string{key})
	if err != nil {
		return CreateNilStringResult(), err
	}

	return handleStringResponse(result)
}

func (client *baseClient) SMIsMember(key string, members []string) ([]Result[bool], error) {
	result, err := client.executeCommand(C.SMIsMember, append([]string{key}, members...))
	if err != nil {
		return nil, err
	}

	return handleBooleanArrayResponse(result)
}

func (client *baseClient) SUnion(keys []string) (map[Result[string]]struct{}, error) {
	result, err := client.executeCommand(C.SUnion, keys)
	if err != nil {
		return nil, err
	}

	return handleStringSetResponse(result)
}

func (client *baseClient) SScan(key string, cursor string) (Result[string], []Result[string], error) {
	result, err := client.executeCommand(C.SScan, []string{key, cursor})
	if err != nil {
		return CreateNilStringResult(), nil, err
	}
	return handleScanResponse(result)
}

func (client *baseClient) SScanWithOptions(
	key string,
	cursor string,
	options *options.BaseScanOptions,
) (Result[string], []Result[string], error) {
	optionArgs, err := options.ToArgs()
	if err != nil {
		return CreateNilStringResult(), nil, err
	}

	result, err := client.executeCommand(C.SScan, append([]string{key, cursor}, optionArgs...))
	if err != nil {
		return CreateNilStringResult(), nil, err
	}
	return handleScanResponse(result)
}

func (client *baseClient) SMove(source string, destination string, member string) (Result[bool], error) {
	result, err := client.executeCommand(C.SMove, []string{source, destination, member})
	if err != nil {
		return CreateNilBoolResult(), err
	}
	return handleBooleanResponse(result)
}

func (client *baseClient) LRange(key string, start int64, end int64) ([]Result[string], error) {
	result, err := client.executeCommand(C.LRange, []string{key, utils.IntToString(start), utils.IntToString(end)})
	if err != nil {
		return nil, err
	}

	return handleStringArrayResponse(result)
}

func (client *baseClient) LIndex(key string, index int64) (Result[string], error) {
	result, err := client.executeCommand(C.LIndex, []string{key, utils.IntToString(index)})
	if err != nil {
		return CreateNilStringResult(), err
	}

	return handleStringOrNullResponse(result)
}

func (client *baseClient) LTrim(key string, start int64, end int64) (Result[string], error) {
	result, err := client.executeCommand(C.LTrim, []string{key, utils.IntToString(start), utils.IntToString(end)})
	if err != nil {
		return CreateNilStringResult(), err
	}

	return handleStringResponse(result)
}

func (client *baseClient) LLen(key string) (Result[int64], error) {
	result, err := client.executeCommand(C.LLen, []string{key})
	if err != nil {
		return CreateNilInt64Result(), err
	}

	return handleLongResponse(result)
}

func (client *baseClient) LRem(key string, count int64, element string) (Result[int64], error) {
	result, err := client.executeCommand(C.LRem, []string{key, utils.IntToString(count), element})
	if err != nil {
		return CreateNilInt64Result(), err
	}

	return handleLongResponse(result)
}

func (client *baseClient) RPop(key string) (Result[string], error) {
	result, err := client.executeCommand(C.RPop, []string{key})
	if err != nil {
		return CreateNilStringResult(), err
	}

	return handleStringOrNullResponse(result)
}

func (client *baseClient) RPopCount(key string, count int64) ([]Result[string], error) {
	result, err := client.executeCommand(C.RPop, []string{key, utils.IntToString(count)})
	if err != nil {
		return nil, err
	}

	return handleStringArrayOrNullResponse(result)
}

func (client *baseClient) LInsert(
	key string,
	insertPosition InsertPosition,
	pivot string,
	element string,
) (Result[int64], error) {
	insertPositionStr, err := insertPosition.toString()
	if err != nil {
		return CreateNilInt64Result(), err
	}

	result, err := client.executeCommand(
		C.LInsert,
		[]string{key, insertPositionStr, pivot, element},
	)
	if err != nil {
		return CreateNilInt64Result(), err
	}

	return handleLongResponse(result)
}

func (client *baseClient) BLPop(keys []string, timeoutSecs float64) ([]Result[string], error) {
	result, err := client.executeCommand(C.BLPop, append(keys, utils.FloatToString(timeoutSecs)))
	if err != nil {
		return nil, err
	}

	return handleStringArrayOrNullResponse(result)
}

func (client *baseClient) BRPop(keys []string, timeoutSecs float64) ([]Result[string], error) {
	result, err := client.executeCommand(C.BRPop, append(keys, utils.FloatToString(timeoutSecs)))
	if err != nil {
		return nil, err
	}

	return handleStringArrayOrNullResponse(result)
}

func (client *baseClient) RPushX(key string, elements []string) (Result[int64], error) {
	result, err := client.executeCommand(C.RPushX, append([]string{key}, elements...))
	if err != nil {
		return CreateNilInt64Result(), err
	}

	return handleLongResponse(result)
}

func (client *baseClient) LPushX(key string, elements []string) (Result[int64], error) {
	result, err := client.executeCommand(C.LPushX, append([]string{key}, elements...))
	if err != nil {
		return CreateNilInt64Result(), err
	}

	return handleLongResponse(result)
}

func (client *baseClient) LMPop(keys []string, listDirection ListDirection) (map[Result[string]][]Result[string], error) {
	listDirectionStr, err := listDirection.toString()
	if err != nil {
		return nil, err
	}

	// Check for potential length overflow.
	if len(keys) > math.MaxInt-2 {
		return nil, &RequestError{"Length overflow for the provided keys"}
	}

	// args slice will have 2 more arguments with the keys provided.
	args := make([]string, 0, len(keys)+2)
	args = append(args, strconv.Itoa(len(keys)))
	args = append(args, keys...)
	args = append(args, listDirectionStr)
	result, err := client.executeCommand(C.LMPop, args)
	if err != nil {
		return nil, err
	}

	return handleStringToStringArrayMapOrNullResponse(result)
}

func (client *baseClient) LMPopCount(
	keys []string,
	listDirection ListDirection,
	count int64,
) (map[Result[string]][]Result[string], error) {
	listDirectionStr, err := listDirection.toString()
	if err != nil {
		return nil, err
	}

	// Check for potential length overflow.
	if len(keys) > math.MaxInt-4 {
		return nil, &RequestError{"Length overflow for the provided keys"}
	}

	// args slice will have 4 more arguments with the keys provided.
	args := make([]string, 0, len(keys)+4)
	args = append(args, strconv.Itoa(len(keys)))
	args = append(args, keys...)
	args = append(args, listDirectionStr, CountKeyword, utils.IntToString(count))
	result, err := client.executeCommand(C.LMPop, args)
	if err != nil {
		return nil, err
	}

	return handleStringToStringArrayMapOrNullResponse(result)
}

func (client *baseClient) BLMPop(
	keys []string,
	listDirection ListDirection,
	timeoutSecs float64,
) (map[Result[string]][]Result[string], error) {
	listDirectionStr, err := listDirection.toString()
	if err != nil {
		return nil, err
	}

	// Check for potential length overflow.
	if len(keys) > math.MaxInt-3 {
		return nil, &RequestError{"Length overflow for the provided keys"}
	}

	// args slice will have 3 more arguments with the keys provided.
	args := make([]string, 0, len(keys)+3)
	args = append(args, utils.FloatToString(timeoutSecs), strconv.Itoa(len(keys)))
	args = append(args, keys...)
	args = append(args, listDirectionStr)
	result, err := client.executeCommand(C.BLMPop, args)
	if err != nil {
		return nil, err
	}

	return handleStringToStringArrayMapOrNullResponse(result)
}

func (client *baseClient) BLMPopCount(
	keys []string,
	listDirection ListDirection,
	count int64,
	timeoutSecs float64,
) (map[Result[string]][]Result[string], error) {
	listDirectionStr, err := listDirection.toString()
	if err != nil {
		return nil, err
	}

	// Check for potential length overflow.
	if len(keys) > math.MaxInt-5 {
		return nil, &RequestError{"Length overflow for the provided keys"}
	}

	// args slice will have 5 more arguments with the keys provided.
	args := make([]string, 0, len(keys)+5)
	args = append(args, utils.FloatToString(timeoutSecs), strconv.Itoa(len(keys)))
	args = append(args, keys...)
	args = append(args, listDirectionStr, CountKeyword, utils.IntToString(count))
	result, err := client.executeCommand(C.BLMPop, args)
	if err != nil {
		return nil, err
	}

	return handleStringToStringArrayMapOrNullResponse(result)
}

func (client *baseClient) LSet(key string, index int64, element string) (Result[string], error) {
	result, err := client.executeCommand(C.LSet, []string{key, utils.IntToString(index), element})
	if err != nil {
		return CreateNilStringResult(), err
	}

	return handleStringResponse(result)
}

func (client *baseClient) LMove(
	source string,
	destination string,
	whereFrom ListDirection,
	whereTo ListDirection,
) (Result[string], error) {
	whereFromStr, err := whereFrom.toString()
	if err != nil {
		return CreateNilStringResult(), err
	}
	whereToStr, err := whereTo.toString()
	if err != nil {
		return CreateNilStringResult(), err
	}

	result, err := client.executeCommand(C.LMove, []string{source, destination, whereFromStr, whereToStr})
	if err != nil {
		return CreateNilStringResult(), err
	}

	return handleStringOrNullResponse(result)
}

func (client *baseClient) BLMove(
	source string,
	destination string,
	whereFrom ListDirection,
	whereTo ListDirection,
	timeoutSecs float64,
) (Result[string], error) {
	whereFromStr, err := whereFrom.toString()
	if err != nil {
		return CreateNilStringResult(), err
	}
	whereToStr, err := whereTo.toString()
	if err != nil {
		return CreateNilStringResult(), err
	}

	result, err := client.executeCommand(
		C.BLMove,
		[]string{source, destination, whereFromStr, whereToStr, utils.FloatToString(timeoutSecs)},
	)
	if err != nil {
		return CreateNilStringResult(), err
	}

	return handleStringOrNullResponse(result)
}

func (client *baseClient) Ping() (string, error) {
	result, err := client.executeCommand(C.Ping, []string{})
	if err != nil {
		return "", err
	}

	response, err := handleStringResponse(result)
	if err != nil {
		return "", err
	}
	return response.Value(), nil
}

func (client *baseClient) PingWithMessage(message string) (string, error) {
	args := []string{message}

	result, err := client.executeCommand(C.Ping, args)
	if err != nil {
		return "", err
	}

	response, err := handleStringResponse(result)
	if err != nil {
		return "", err
	}
	return response.Value(), nil
}

func (client *baseClient) Del(keys []string) (Result[int64], error) {
	result, err := client.executeCommand(C.Del, keys)
	if err != nil {
		return CreateNilInt64Result(), err
	}

	return handleLongResponse(result)
}

func (client *baseClient) Exists(keys []string) (Result[int64], error) {
	result, err := client.executeCommand(C.Exists, keys)
	if err != nil {
		return CreateNilInt64Result(), err
	}

	return handleLongResponse(result)
}

func (client *baseClient) Expire(key string, seconds int64) (Result[bool], error) {
	result, err := client.executeCommand(C.Expire, []string{key, utils.IntToString(seconds)})
	if err != nil {
		return CreateNilBoolResult(), err
	}

	return handleBooleanResponse(result)
}

func (client *baseClient) ExpireWithOptions(key string, seconds int64, expireCondition ExpireCondition) (Result[bool], error) {
	expireConditionStr, err := expireCondition.toString()
	if err != nil {
		return CreateNilBoolResult(), err
	}
	result, err := client.executeCommand(C.Expire, []string{key, utils.IntToString(seconds), expireConditionStr})
	if err != nil {
		return CreateNilBoolResult(), err
	}
	return handleBooleanResponse(result)
}

func (client *baseClient) ExpireAt(key string, unixTimestampInSeconds int64) (Result[bool], error) {
	result, err := client.executeCommand(C.ExpireAt, []string{key, utils.IntToString(unixTimestampInSeconds)})
	if err != nil {
		return CreateNilBoolResult(), err
	}

	return handleBooleanResponse(result)
}

func (client *baseClient) ExpireAtWithOptions(
	key string,
	unixTimestampInSeconds int64,
	expireCondition ExpireCondition,
) (Result[bool], error) {
	expireConditionStr, err := expireCondition.toString()
	if err != nil {
		return CreateNilBoolResult(), err
	}
	result, err := client.executeCommand(
		C.ExpireAt,
		[]string{key, utils.IntToString(unixTimestampInSeconds), expireConditionStr},
	)
	if err != nil {
		return CreateNilBoolResult(), err
	}
	return handleBooleanResponse(result)
}

func (client *baseClient) PExpire(key string, milliseconds int64) (Result[bool], error) {
	result, err := client.executeCommand(C.PExpire, []string{key, utils.IntToString(milliseconds)})
	if err != nil {
		return CreateNilBoolResult(), err
	}
	return handleBooleanResponse(result)
}

func (client *baseClient) PExpireWithOptions(
	key string,
	milliseconds int64,
	expireCondition ExpireCondition,
) (Result[bool], error) {
	expireConditionStr, err := expireCondition.toString()
	if err != nil {
		return CreateNilBoolResult(), err
	}
	result, err := client.executeCommand(C.PExpire, []string{key, utils.IntToString(milliseconds), expireConditionStr})
	if err != nil {
		return CreateNilBoolResult(), err
	}
	return handleBooleanResponse(result)
}

func (client *baseClient) PExpireAt(key string, unixTimestampInMilliSeconds int64) (Result[bool], error) {
	result, err := client.executeCommand(C.PExpireAt, []string{key, utils.IntToString(unixTimestampInMilliSeconds)})
	if err != nil {
		return CreateNilBoolResult(), err
	}
	return handleBooleanResponse(result)
}

func (client *baseClient) PExpireAtWithOptions(
	key string,
	unixTimestampInMilliSeconds int64,
	expireCondition ExpireCondition,
) (Result[bool], error) {
	expireConditionStr, err := expireCondition.toString()
	if err != nil {
		return CreateNilBoolResult(), err
	}
	result, err := client.executeCommand(
		C.PExpireAt,
		[]string{key, utils.IntToString(unixTimestampInMilliSeconds), expireConditionStr},
	)
	if err != nil {
		return CreateNilBoolResult(), err
	}
	return handleBooleanResponse(result)
}

func (client *baseClient) ExpireTime(key string) (Result[int64], error) {
	result, err := client.executeCommand(C.ExpireTime, []string{key})
	if err != nil {
		return CreateNilInt64Result(), err
	}

	return handleLongResponse(result)
}

func (client *baseClient) PExpireTime(key string) (Result[int64], error) {
	result, err := client.executeCommand(C.PExpireTime, []string{key})
	if err != nil {
		return CreateNilInt64Result(), err
	}

	return handleLongResponse(result)
}

func (client *baseClient) TTL(key string) (Result[int64], error) {
	result, err := client.executeCommand(C.TTL, []string{key})
	if err != nil {
		return CreateNilInt64Result(), err
	}

	return handleLongResponse(result)
}

func (client *baseClient) PTTL(key string) (Result[int64], error) {
	result, err := client.executeCommand(C.PTTL, []string{key})
	if err != nil {
		return CreateNilInt64Result(), err
	}

	return handleLongResponse(result)
}

func (client *baseClient) PfAdd(key string, elements []string) (Result[int64], error) {
	result, err := client.executeCommand(C.PfAdd, append([]string{key}, elements...))
	if err != nil {
		return CreateNilInt64Result(), err
	}

	return handleLongResponse(result)
}

func (client *baseClient) PfCount(keys []string) (Result[int64], error) {
	result, err := client.executeCommand(C.PfCount, keys)
	if err != nil {
		return CreateNilInt64Result(), err
	}

	return handleLongResponse(result)
}

func (client *baseClient) Unlink(keys []string) (Result[int64], error) {
	result, err := client.executeCommand(C.Unlink, keys)
	if err != nil {
		return CreateNilInt64Result(), err
	}

	return handleLongResponse(result)
}

func (client *baseClient) Type(key string) (Result[string], error) {
	result, err := client.executeCommand(C.Type, []string{key})
	if err != nil {
		return CreateNilStringResult(), err
	}
	return handleStringOrNullResponse(result)
}

func (client *baseClient) Touch(keys []string) (Result[int64], error) {
	result, err := client.executeCommand(C.Touch, keys)
	if err != nil {
		return CreateNilInt64Result(), err
	}

	return handleLongResponse(result)
}

func (client *baseClient) Rename(key string, newKey string) (Result[string], error) {
	result, err := client.executeCommand(C.Rename, []string{key, newKey})
	if err != nil {
		return CreateNilStringResult(), err
	}
	return handleStringOrNullResponse(result)
}

func (client *baseClient) Renamenx(key string, newKey string) (Result[bool], error) {
	result, err := client.executeCommand(C.RenameNX, []string{key, newKey})
	if err != nil {
		return CreateNilBoolResult(), err
	}
	return handleBooleanResponse(result)
}

func (client *baseClient) XAdd(key string, values [][]string) (Result[string], error) {
	return client.XAddWithOptions(key, values, options.NewXAddOptions())
}

func (client *baseClient) XAddWithOptions(
	key string,
	values [][]string,
	options *options.XAddOptions,
) (Result[string], error) {
	args := []string{}
	args = append(args, key)
	optionArgs, err := options.ToArgs()
	if err != nil {
		return CreateNilStringResult(), err
	}
	args = append(args, optionArgs...)
	for _, pair := range values {
		if len(pair) != 2 {
			return CreateNilStringResult(), fmt.Errorf(
				"array entry had the wrong length. Expected length 2 but got length %d",
				len(pair),
			)
		}
		args = append(args, pair...)
	}

	result, err := client.executeCommand(C.XAdd, args)
	if err != nil {
		return CreateNilStringResult(), err
	}
	return handleStringOrNullResponse(result)
}

func (client *baseClient) ZAdd(
	key string,
	membersScoreMap map[string]float64,
) (Result[int64], error) {
	result, err := client.executeCommand(
		C.ZAdd,
		append([]string{key}, utils.ConvertMapToValueKeyStringArray(membersScoreMap)...),
	)
	if err != nil {
		return CreateNilInt64Result(), err
	}

	return handleLongResponse(result)
}

func (client *baseClient) ZAddWithOptions(
	key string,
	membersScoreMap map[string]float64,
	opts *options.ZAddOptions,
) (Result[int64], error) {
	optionArgs, err := opts.ToArgs()
	if err != nil {
		return CreateNilInt64Result(), err
	}
	commandArgs := append([]string{key}, optionArgs...)
	result, err := client.executeCommand(
		C.ZAdd,
		append(commandArgs, utils.ConvertMapToValueKeyStringArray(membersScoreMap)...),
	)
	if err != nil {
		return CreateNilInt64Result(), err
	}

	return handleLongResponse(result)
}

func (client *baseClient) zAddIncrBase(key string, opts *options.ZAddOptions) (Result[float64], error) {
	optionArgs, err := opts.ToArgs()
	if err != nil {
		return CreateNilFloat64Result(), err
	}

	result, err := client.executeCommand(C.ZAdd, append([]string{key}, optionArgs...))
	if err != nil {
		return CreateNilFloat64Result(), err
	}

	return handleDoubleResponse(result)
}

func (client *baseClient) ZAddIncr(
	key string,
	member string,
	increment float64,
) (Result[float64], error) {
	options, err := options.NewZAddOptionsBuilder().SetIncr(true, increment, member)
	if err != nil {
		return CreateNilFloat64Result(), err
	}

	return client.zAddIncrBase(key, options)
}

func (client *baseClient) ZAddIncrWithOptions(
	key string,
	member string,
	increment float64,
	opts *options.ZAddOptions,
) (Result[float64], error) {
	incrOpts, err := opts.SetIncr(true, increment, member)
	if err != nil {
		return CreateNilFloat64Result(), err
	}

	return client.zAddIncrBase(key, incrOpts)
}

func (client *baseClient) ZIncrBy(key string, increment float64, member string) (Result[float64], error) {
	result, err := client.executeCommand(C.ZIncrBy, []string{key, utils.FloatToString(increment), member})
	if err != nil {
		return CreateNilFloat64Result(), err
	}

	return handleDoubleResponse(result)
}

func (client *baseClient) ZPopMin(key string) (map[Result[string]]Result[float64], error) {
	result, err := client.executeCommand(C.ZPopMin, []string{key})
	if err != nil {
		return nil, err
	}
	return handleStringDoubleMapResponse(result)
}

func (client *baseClient) ZPopMinWithCount(key string, count int64) (map[Result[string]]Result[float64], error) {
	result, err := client.executeCommand(C.ZPopMin, []string{key, utils.IntToString(count)})
	if err != nil {
		return nil, err
	}
	return handleStringDoubleMapResponse(result)
}

func (client *baseClient) ZPopMax(key string) (map[Result[string]]Result[float64], error) {
	result, err := client.executeCommand(C.ZPopMax, []string{key})
	if err != nil {
		return nil, err
	}
	return handleStringDoubleMapResponse(result)
}

func (client *baseClient) ZPopMaxWithCount(key string, count int64) (map[Result[string]]Result[float64], error) {
	result, err := client.executeCommand(C.ZPopMax, []string{key, utils.IntToString(count)})
	if err != nil {
		return nil, err
	}
	return handleStringDoubleMapResponse(result)
}

func (client *baseClient) ZRem(key string, members []string) (Result[int64], error) {
	result, err := client.executeCommand(C.ZRem, append([]string{key}, members...))
	if err != nil {
		return CreateNilInt64Result(), err
	}
	return handleLongResponse(result)
}

func (client *baseClient) ZCard(key string) (Result[int64], error) {
	result, err := client.executeCommand(C.ZCard, []string{key})
	if err != nil {
		return CreateNilInt64Result(), err
	}

	return handleLongResponse(result)
}

func (client *baseClient) BZPopMin(keys []string, timeoutSecs float64) (Result[KeyWithMemberAndScore], error) {
	result, err := client.executeCommand(C.BZPopMin, append(keys, utils.FloatToString(timeoutSecs)))
	if err != nil {
		return CreateNilKeyWithMemberAndScoreResult(), err
	}

	return handleKeyWithMemberAndScoreResponse(result)
}

// Returns the specified range of elements in the sorted set stored at `key`.
// `ZRANGE` can perform different types of range queries: by index (rank), by the score, or by lexicographical order.
//
// To get the elements with their scores, see [ZRangeWithScores].
//
// See [valkey.io] for more details.
//
// Parameters:
//
//	key - The key of the sorted set.
//	rangeQuery - The range query object representing the type of range query to perform.
//	  - For range queries by index (rank), use [RangeByIndex].
//	  - For range queries by lexicographical order, use [RangeByLex].
//	  - For range queries by score, use [RangeByScore].
//
// Return value:
//
//	An array of elements within the specified range.
//	If `key` does not exist, it is treated as an empty sorted set, and the command returns an empty array.
//
// Example:
//
//	// Retrieve all members of a sorted set in ascending order
//	result, err := client.ZRange("my_sorted_set", options.NewRangeByIndexQuery(0, -1))
//
//	// Retrieve members within a score range in descending order
//
// query := options.NewRangeByScoreQuery(options.NewScoreBoundary(3, false),
// options.NewInfiniteScoreBoundary(options.NegativeInfinity)).
//
//	  .SetReverse()
//	result, err := client.ZRange("my_sorted_set", query)
//	// `result` contains members which have scores within the range of negative infinity to 3, in descending order
//
// [valkey.io]: https://valkey.io/commands/zrange/
func (client *baseClient) ZRange(key string, rangeQuery options.ZRangeQuery) ([]Result[string], error) {
	args := make([]string, 0, 10)
	args = append(args, key)
	args = append(args, rangeQuery.ToArgs()...)
	result, err := client.executeCommand(C.ZRange, args)
	if err != nil {
		return nil, err
	}

	return handleStringArrayResponse(result)
}

// Returns the specified range of elements with their scores in the sorted set stored at `key`.
// `ZRANGE` can perform different types of range queries: by index (rank), by the score, or by lexicographical order.
//
// See [valkey.io] for more details.
//
// Parameters:
//
//	key - The key of the sorted set.
//	rangeQuery - The range query object representing the type of range query to perform.
//	  - For range queries by index (rank), use [RangeByIndex].
//	  - For range queries by score, use [RangeByScore].
//
// Return value:
//
//	A map of elements and their scores within the specified range.
//	If `key` does not exist, it is treated as an empty sorted set, and the command returns an empty map.
//
// Example:
//
//	// Retrieve all members of a sorted set in ascending order
//	result, err := client.ZRangeWithScores("my_sorted_set", options.NewRangeByIndexQuery(0, -1))
//
//	// Retrieve members within a score range in descending order
//
// query := options.NewRangeByScoreQuery(options.NewScoreBoundary(3, false),
// options.NewInfiniteScoreBoundary(options.NegativeInfinity)).
//
//	  SetReverse()
//	result, err := client.ZRangeWithScores("my_sorted_set", query)
//	// `result` contains members with scores within the range of negative infinity to 3, in descending order
//
// [valkey.io]: https://valkey.io/commands/zrange/
func (client *baseClient) ZRangeWithScores(
	key string,
	rangeQuery options.ZRangeQueryWithScores,
) (map[Result[string]]Result[float64], error) {
	args := make([]string, 0, 10)
	args = append(args, key)
	args = append(args, rangeQuery.ToArgs()...)
	args = append(args, "WITHSCORES")
	result, err := client.executeCommand(C.ZRange, args)
	if err != nil {
		return nil, err
	}

	return handleStringDoubleMapResponse(result)
}

func (client *baseClient) Persist(key string) (Result[bool], error) {
	result, err := client.executeCommand(C.Persist, []string{key})
	if err != nil {
		return CreateNilBoolResult(), err
	}
	return handleBooleanResponse(result)
}

func (client *baseClient) ZRank(key string, member string) (Result[int64], error) {
	result, err := client.executeCommand(C.ZRank, []string{key, member})
	if err != nil {
		return CreateNilInt64Result(), err
	}
	return handleLongOrNullResponse(result)
}

func (client *baseClient) ZRankWithScore(key string, member string) (Result[int64], Result[float64], error) {
	result, err := client.executeCommand(C.ZRank, []string{key, member, options.WithScore})
	if err != nil {
		return CreateNilInt64Result(), CreateNilFloat64Result(), err
	}
	return handleLongAndDoubleOrNullResponse(result)
}

func (client *baseClient) ZRevRank(key string, member string) (Result[int64], error) {
	result, err := client.executeCommand(C.ZRevRank, []string{key, member})
	if err != nil {
		return CreateNilInt64Result(), err
	}
	return handleLongOrNullResponse(result)
}

func (client *baseClient) ZRevRankWithScore(key string, member string) (Result[int64], Result[float64], error) {
	result, err := client.executeCommand(C.ZRevRank, []string{key, member, options.WithScore})
	if err != nil {
		return CreateNilInt64Result(), CreateNilFloat64Result(), err
	}
	return handleLongAndDoubleOrNullResponse(result)
}

<<<<<<< HEAD
func (client *baseClient) Sort(key string) ([]Result[string], error) {
	result, err := client.executeCommand(C.Sort, []string{key})
	if err != nil {
		return nil, err
	}
	return handleStringArrayResponse(result)
}

func (client *baseClient) SortWithOptions(key string, options *options.SortOptions) ([]Result[string], error) {
	optionArgs := options.ToArgs()
	result, err := client.executeCommand(C.Sort, append([]string{key}, optionArgs...))
	if err != nil {
		return nil, err
	}
	return handleStringArrayResponse(result)
}

func (client *baseClient) SortReadOnly(key string) ([]Result[string], error) {
	result, err := client.executeCommand(C.SortReadOnly, []string{key})
	if err != nil {
		return nil, err
	}
	return handleStringArrayResponse(result)
}

func (client *baseClient) SortReadOnlyWithOptions(key string, options *options.SortOptions) ([]Result[string], error) {
	optionArgs := options.ToArgs()
	result, err := client.executeCommand(C.SortReadOnly, append([]string{key}, optionArgs...))
	if err != nil {
		return nil, err
	}
	return handleStringArrayResponse(result)
}

func (client *baseClient) SortStore(key string, destination string) (Result[int64], error) {
	result, err := client.executeCommand(C.Sort, []string{key, "STORE", destination})
=======
func (client *baseClient) XTrim(key string, options *options.XTrimOptions) (Result[int64], error) {
	xTrimArgs, err := options.ToArgs()
	if err != nil {
		return CreateNilInt64Result(), err
	}
	result, err := client.executeCommand(C.XTrim, append([]string{key}, xTrimArgs...))
>>>>>>> d31d3fae
	if err != nil {
		return CreateNilInt64Result(), err
	}
	return handleLongResponse(result)
}

<<<<<<< HEAD
func (client *baseClient) SortStoreWithOptions(
	key string,
	destination string,
	options *options.SortOptions,
) (Result[int64], error) {
	optionArgs := options.ToArgs()
	result, err := client.executeCommand(C.Sort, append([]string{key, "STORE", destination}, optionArgs...))
=======
func (client *baseClient) XLen(key string) (Result[int64], error) {
	result, err := client.executeCommand(C.XLen, []string{key})
>>>>>>> d31d3fae
	if err != nil {
		return CreateNilInt64Result(), err
	}
	return handleLongResponse(result)
}<|MERGE_RESOLUTION|>--- conflicted
+++ resolved
@@ -1611,7 +1611,26 @@
 	return handleLongAndDoubleOrNullResponse(result)
 }
 
-<<<<<<< HEAD
+func (client *baseClient) XTrim(key string, options *options.XTrimOptions) (Result[int64], error) {
+	xTrimArgs, err := options.ToArgs()
+	if err != nil {
+		return CreateNilInt64Result(), err
+	}
+	result, err := client.executeCommand(C.XTrim, append([]string{key}, xTrimArgs...))
+	if err != nil {
+		return CreateNilInt64Result(), err
+	}
+	return handleLongResponse(result)
+}
+
+func (client *baseClient) XLen(key string) (Result[int64], error) {
+	result, err := client.executeCommand(C.XLen, []string{key})
+	if err != nil {
+		return CreateNilInt64Result(), err
+	}
+	return handleLongResponse(result)
+}
+
 func (client *baseClient) Sort(key string) ([]Result[string], error) {
 	result, err := client.executeCommand(C.Sort, []string{key})
 	if err != nil {
@@ -1648,21 +1667,12 @@
 
 func (client *baseClient) SortStore(key string, destination string) (Result[int64], error) {
 	result, err := client.executeCommand(C.Sort, []string{key, "STORE", destination})
-=======
-func (client *baseClient) XTrim(key string, options *options.XTrimOptions) (Result[int64], error) {
-	xTrimArgs, err := options.ToArgs()
-	if err != nil {
-		return CreateNilInt64Result(), err
-	}
-	result, err := client.executeCommand(C.XTrim, append([]string{key}, xTrimArgs...))
->>>>>>> d31d3fae
-	if err != nil {
-		return CreateNilInt64Result(), err
-	}
-	return handleLongResponse(result)
-}
-
-<<<<<<< HEAD
+	if err != nil {
+		return CreateNilInt64Result(), err
+	}
+	return handleLongResponse(result)
+}
+
 func (client *baseClient) SortStoreWithOptions(
 	key string,
 	destination string,
@@ -1670,10 +1680,6 @@
 ) (Result[int64], error) {
 	optionArgs := options.ToArgs()
 	result, err := client.executeCommand(C.Sort, append([]string{key, "STORE", destination}, optionArgs...))
-=======
-func (client *baseClient) XLen(key string) (Result[int64], error) {
-	result, err := client.executeCommand(C.XLen, []string{key})
->>>>>>> d31d3fae
 	if err != nil {
 		return CreateNilInt64Result(), err
 	}
