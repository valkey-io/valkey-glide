--- conflicted
+++ resolved
@@ -3103,54 +3103,6 @@
 	return handleStringOrNilResponse(result)
 }
 
-<<<<<<< HEAD
-=======
-// Pings the server.
-//
-// Return value:
-//
-//	Returns "PONG".
-//
-// For example:
-//
-//	result, err := client.Ping()
-//
-// [valkey.io]: https://valkey.io/commands/ping/
-func (client *baseClient) Ping() (string, error) {
-	result, err := client.executeCommand(C.Ping, []string{})
-	if err != nil {
-		return defaultStringResponse, err
-	}
-
-	return handleStringResponse(result)
-}
-
-// Pings the server with a custom message.
-//
-// Parameters:
-//
-//	message - A message to include in the `PING` command.
-//
-// Return value:
-//
-//	Returns the copy of message.
-//
-// For example:
-//
-//	result, err := client.PingWithMessage("Hello")
-//
-// [valkey.io]: https://valkey.io/commands/ping/
-func (client *baseClient) PingWithMessage(message string) (string, error) {
-	args := []string{message}
-
-	result, err := client.executeCommand(C.Ping, args)
-	if err != nil {
-		return defaultStringResponse, err
-	}
-
-	return handleStringResponse(result)
-}
-
 // Del removes the specified keys from the database. A key is ignored if it does not exist.
 //
 // Note:
@@ -3179,7 +3131,6 @@
 //	fmt.Println(result) // Output: 2
 //
 // [valkey.io]: https://valkey.io/commands/del/
->>>>>>> a1360c20
 func (client *baseClient) Del(keys []string) (int64, error) {
 	result, err := client.executeCommand(C.Del, keys)
 	if err != nil {
