--- conflicted
+++ resolved
@@ -1299,11 +1299,6 @@
 	return handleScanResponse(result)
 }
 
-<<<<<<< HEAD
-// Inserts all the specified values at the head of the list stored at key. elements are inserted one after the other to the
-// head of the list, from the leftmost element to the rightmost element. If key does not exist, it is created as an empty
-// list before performing the push operation.
-=======
 // Returns a random field name from the hash value stored at `key`.
 //
 // Since:
@@ -1372,27 +1367,11 @@
 // Since:
 //
 //	Valkey 6.2.0 and above.
->>>>>>> 918162bb
-//
-// See [valkey.io] for details.
-//
-// Parameters:
-//
-<<<<<<< HEAD
-//	key      - The key of the list.
-//	elements - The elements to insert at the head of the list stored at key.
-//
-// Return value:
-//
-//	The length of the list after the push operation.
-//
-// For example:
-//
-//	result, err := client.LPush("my_list", []string{"value1", "value2"})
-//	result: 2
-//
-// [valkey.io]: https://valkey.io/commands/lpush/
-=======
+//
+// See [valkey.io] for details.
+//
+// Parameters:
+//
 //	key - The key of the hash.
 //	count - The number of field names to return.
 //	  If `count` is positive, returns unique elements. If negative, allows for duplicates.
@@ -1420,7 +1399,27 @@
 	return handle2DStringArrayResponse(result)
 }
 
->>>>>>> 918162bb
+// Inserts all the specified values at the head of the list stored at key. elements are inserted one after the other to the
+// head of the list, from the leftmost element to the rightmost element. If key does not exist, it is created as an empty
+// list before performing the push operation.
+//
+// See [valkey.io] for details.
+//
+// Parameters:
+//
+//	key      - The key of the list.
+//	elements - The elements to insert at the head of the list stored at key.
+//
+// Return value:
+//
+//	The length of the list after the push operation.
+//
+// For example:
+//
+//	result, err := client.LPush("my_list", []string{"value1", "value2"})
+//	result: 2
+//
+// [valkey.io]: https://valkey.io/commands/lpush/
 func (client *baseClient) LPush(key string, elements []string) (int64, error) {
 	result, err := client.executeCommand(C.LPush, append([]string{key}, elements...))
 	if err != nil {
