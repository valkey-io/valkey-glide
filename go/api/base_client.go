// Copyright Valkey GLIDE Project Contributors - SPDX Identifier: Apache-2.0

package api

// #cgo LDFLAGS: -L../target/release -lglide_rs
// #include "../lib.h"
//
// void successCallback(void *channelPtr, struct CommandResponse *message);
// void failureCallback(void *channelPtr, char *errMessage, RequestErrorType errType);
import "C"

import (
	"errors"
	"fmt"
	"math"
	"strconv"
	"unsafe"

	"github.com/valkey-io/valkey-glide/go/glide/api/options"
	"github.com/valkey-io/valkey-glide/go/glide/protobuf"
	"github.com/valkey-io/valkey-glide/go/glide/utils"
	"google.golang.org/protobuf/proto"
)

// BaseClient defines an interface for methods common to both [GlideClient] and [GlideClusterClient].
type BaseClient interface {
	StringCommands
	HashCommands
	ListCommands
	SetCommands
	StreamCommands
	SortedSetCommands
	ConnectionManagementCommands
	HyperLogLogCommands
	GenericBaseCommands
	// Close terminates the client by closing all associated resources.
	Close()
}

const OK = "OK"

type payload struct {
	value *C.struct_CommandResponse
	error error
}

//export successCallback
func successCallback(channelPtr unsafe.Pointer, cResponse *C.struct_CommandResponse) {
	response := cResponse
	resultChannel := *(*chan payload)(channelPtr)
	resultChannel <- payload{value: response, error: nil}
}

//export failureCallback
func failureCallback(channelPtr unsafe.Pointer, cErrorMessage *C.char, cErrorType C.RequestErrorType) {
	resultChannel := *(*chan payload)(channelPtr)
	resultChannel <- payload{value: nil, error: goError(cErrorType, cErrorMessage)}
}

type clientConfiguration interface {
	toProtobuf() *protobuf.ConnectionRequest
}

type baseClient struct {
	coreClient unsafe.Pointer
}

// Creates a connection by invoking the `create_client` function from Rust library via FFI.
// Passes the pointers to callback functions which will be invoked when the command succeeds or fails.
// Once the connection is established, this function invokes `free_connection_response` exposed by rust library to free the
// connection_response to avoid any memory leaks.
func createClient(config clientConfiguration) (*baseClient, error) {
	request := config.toProtobuf()
	msg, err := proto.Marshal(request)
	if err != nil {
		return nil, err
	}

	byteCount := len(msg)
	requestBytes := C.CBytes(msg)
	cResponse := (*C.struct_ConnectionResponse)(
		C.create_client(
			(*C.uchar)(requestBytes),
			C.uintptr_t(byteCount),
			(C.SuccessCallback)(unsafe.Pointer(C.successCallback)),
			(C.FailureCallback)(unsafe.Pointer(C.failureCallback)),
		),
	)
	defer C.free_connection_response(cResponse)

	cErr := cResponse.connection_error_message
	if cErr != nil {
		message := C.GoString(cErr)
		return nil, &ConnectionError{message}
	}

	return &baseClient{cResponse.conn_ptr}, nil
}

// Close terminates the client by closing all associated resources.
func (client *baseClient) Close() {
	if client.coreClient == nil {
		return
	}

	C.close_client(client.coreClient)
	client.coreClient = nil
}

func (client *baseClient) executeCommand(requestType C.RequestType, args []string) (*C.struct_CommandResponse, error) {
	return client.executeCommandWithRoute(requestType, args, nil)
}

func (client *baseClient) executeCommandWithRoute(
	requestType C.RequestType,
	args []string,
	route route,
) (*C.struct_CommandResponse, error) {
	if client.coreClient == nil {
		return nil, &ClosingError{"ExecuteCommand failed. The client is closed."}
	}
	var cArgsPtr *C.uintptr_t = nil
	var argLengthsPtr *C.ulong = nil
	if len(args) > 0 {
		cArgs, argLengths := toCStrings(args)
		cArgsPtr = &cArgs[0]
		argLengthsPtr = &argLengths[0]
	}

	resultChannel := make(chan payload)
	resultChannelPtr := uintptr(unsafe.Pointer(&resultChannel))

	var routeBytesPtr *C.uchar = nil
	var routeBytesCount C.uintptr_t = 0
	if route != nil {
		routeProto, err := route.toRoutesProtobuf()
		if err != nil {
			return nil, &RequestError{"ExecuteCommand failed due to invalid route"}
		}
		msg, err := proto.Marshal(routeProto)
		if err != nil {
			return nil, err
		}

		routeBytesCount = C.uintptr_t(len(msg))
		routeBytesPtr = (*C.uchar)(C.CBytes(msg))
	}

	C.command(
		client.coreClient,
		C.uintptr_t(resultChannelPtr),
		uint32(requestType),
		C.size_t(len(args)),
		cArgsPtr,
		argLengthsPtr,
		routeBytesPtr,
		routeBytesCount,
	)
	payload := <-resultChannel
	if payload.error != nil {
		return nil, payload.error
	}
	return payload.value, nil
}

// Zero copying conversion from go's []string into C pointers
func toCStrings(args []string) ([]C.uintptr_t, []C.ulong) {
	cStrings := make([]C.uintptr_t, len(args))
	stringLengths := make([]C.ulong, len(args))
	for i, str := range args {
		bytes := utils.StringToBytes(str)
		var ptr uintptr
		if len(str) > 0 {
			ptr = uintptr(unsafe.Pointer(&bytes[0]))
		}
		cStrings[i] = C.uintptr_t(ptr)
		stringLengths[i] = C.size_t(len(str))
	}
	return cStrings, stringLengths
}

func (client *baseClient) Set(key string, value string) (string, error) {
	result, err := client.executeCommand(C.Set, []string{key, value})
	if err != nil {
		return defaultStringResponse, err
	}

	return handleStringResponse(result)
}

func (client *baseClient) SetWithOptions(key string, value string, options *SetOptions) (Result[string], error) {
	optionArgs, err := options.toArgs()
	if err != nil {
		return CreateNilStringResult(), err
	}

	result, err := client.executeCommand(C.Set, append([]string{key, value}, optionArgs...))
	if err != nil {
		return CreateNilStringResult(), err
	}

	return handleStringOrNilResponse(result)
}

func (client *baseClient) Get(key string) (Result[string], error) {
	result, err := client.executeCommand(C.Get, []string{key})
	if err != nil {
		return CreateNilStringResult(), err
	}

	return handleStringOrNilResponse(result)
}

func (client *baseClient) GetEx(key string) (Result[string], error) {
	result, err := client.executeCommand(C.GetEx, []string{key})
	if err != nil {
		return CreateNilStringResult(), err
	}

	return handleStringOrNilResponse(result)
}

func (client *baseClient) GetExWithOptions(key string, options *GetExOptions) (Result[string], error) {
	optionArgs, err := options.toArgs()
	if err != nil {
		return CreateNilStringResult(), err
	}

	result, err := client.executeCommand(C.GetEx, append([]string{key}, optionArgs...))
	if err != nil {
		return CreateNilStringResult(), err
	}

	return handleStringOrNilResponse(result)
}

func (client *baseClient) MSet(keyValueMap map[string]string) (string, error) {
	result, err := client.executeCommand(C.MSet, utils.MapToString(keyValueMap))
	if err != nil {
		return defaultStringResponse, err
	}

	return handleStringResponse(result)
}

func (client *baseClient) MSetNX(keyValueMap map[string]string) (bool, error) {
	result, err := client.executeCommand(C.MSetNX, utils.MapToString(keyValueMap))
	if err != nil {
		return defaultBoolResponse, err
	}

	return handleBoolResponse(result)
}

func (client *baseClient) MGet(keys []string) ([]Result[string], error) {
	result, err := client.executeCommand(C.MGet, keys)
	if err != nil {
		return nil, err
	}

	return handleStringArrayResponse(result)
}

func (client *baseClient) Incr(key string) (int64, error) {
	result, err := client.executeCommand(C.Incr, []string{key})
	if err != nil {
		return defaultIntResponse, err
	}

	return handleIntResponse(result)
}

func (client *baseClient) IncrBy(key string, amount int64) (int64, error) {
	result, err := client.executeCommand(C.IncrBy, []string{key, utils.IntToString(amount)})
	if err != nil {
		return defaultIntResponse, err
	}

	return handleIntResponse(result)
}

func (client *baseClient) IncrByFloat(key string, amount float64) (float64, error) {
	result, err := client.executeCommand(
		C.IncrByFloat,
		[]string{key, utils.FloatToString(amount)},
	)
	if err != nil {
		return defaultFloatResponse, err
	}

	return handleFloatResponse(result)
}

func (client *baseClient) Decr(key string) (int64, error) {
	result, err := client.executeCommand(C.Decr, []string{key})
	if err != nil {
		return defaultIntResponse, err
	}

	return handleIntResponse(result)
}

func (client *baseClient) DecrBy(key string, amount int64) (int64, error) {
	result, err := client.executeCommand(C.DecrBy, []string{key, utils.IntToString(amount)})
	if err != nil {
		return defaultIntResponse, err
	}

	return handleIntResponse(result)
}

func (client *baseClient) Strlen(key string) (int64, error) {
	result, err := client.executeCommand(C.Strlen, []string{key})
	if err != nil {
		return defaultIntResponse, err
	}

	return handleIntResponse(result)
}

func (client *baseClient) SetRange(key string, offset int, value string) (int64, error) {
	result, err := client.executeCommand(C.SetRange, []string{key, strconv.Itoa(offset), value})
	if err != nil {
		return defaultIntResponse, err
	}

	return handleIntResponse(result)
}

func (client *baseClient) GetRange(key string, start int, end int) (string, error) {
	result, err := client.executeCommand(C.GetRange, []string{key, strconv.Itoa(start), strconv.Itoa(end)})
	if err != nil {
		return defaultStringResponse, err
	}

	return handleStringResponse(result)
}

func (client *baseClient) Append(key string, value string) (int64, error) {
	result, err := client.executeCommand(C.Append, []string{key, value})
	if err != nil {
		return defaultIntResponse, err
	}

	return handleIntResponse(result)
}

func (client *baseClient) LCS(key1 string, key2 string) (string, error) {
	result, err := client.executeCommand(C.LCS, []string{key1, key2})
	if err != nil {
		return defaultStringResponse, err
	}

	return handleStringResponse(result)
}

func (client *baseClient) GetDel(key string) (Result[string], error) {
	if key == "" {
		return CreateNilStringResult(), errors.New("key is required")
	}

	result, err := client.executeCommand(C.GetDel, []string{key})
	if err != nil {
		return CreateNilStringResult(), err
	}

	return handleStringOrNilResponse(result)
}

func (client *baseClient) HGet(key string, field string) (Result[string], error) {
	result, err := client.executeCommand(C.HGet, []string{key, field})
	if err != nil {
		return CreateNilStringResult(), err
	}

	return handleStringOrNilResponse(result)
}

func (client *baseClient) HGetAll(key string) (map[Result[string]]Result[string], error) {
	result, err := client.executeCommand(C.HGetAll, []string{key})
	if err != nil {
		return nil, err
	}

	return handleStringToStringMapResponse(result)
}

func (client *baseClient) HMGet(key string, fields []string) ([]Result[string], error) {
	result, err := client.executeCommand(C.HMGet, append([]string{key}, fields...))
	if err != nil {
		return nil, err
	}

	return handleStringArrayResponse(result)
}

func (client *baseClient) HSet(key string, values map[string]string) (int64, error) {
	result, err := client.executeCommand(C.HSet, utils.ConvertMapToKeyValueStringArray(key, values))
	if err != nil {
		return defaultIntResponse, err
	}

	return handleIntResponse(result)
}

func (client *baseClient) HSetNX(key string, field string, value string) (bool, error) {
	result, err := client.executeCommand(C.HSetNX, []string{key, field, value})
	if err != nil {
		return defaultBoolResponse, err
	}

	return handleBoolResponse(result)
}

func (client *baseClient) HDel(key string, fields []string) (int64, error) {
	result, err := client.executeCommand(C.HDel, append([]string{key}, fields...))
	if err != nil {
		return defaultIntResponse, err
	}

	return handleIntResponse(result)
}

func (client *baseClient) HLen(key string) (int64, error) {
	result, err := client.executeCommand(C.HLen, []string{key})
	if err != nil {
		return defaultIntResponse, err
	}

	return handleIntResponse(result)
}

func (client *baseClient) HVals(key string) ([]Result[string], error) {
	result, err := client.executeCommand(C.HVals, []string{key})
	if err != nil {
		return nil, err
	}

	return handleStringArrayResponse(result)
}

func (client *baseClient) HExists(key string, field string) (bool, error) {
	result, err := client.executeCommand(C.HExists, []string{key, field})
	if err != nil {
		return defaultBoolResponse, err
	}

	return handleBoolResponse(result)
}

func (client *baseClient) HKeys(key string) ([]Result[string], error) {
	result, err := client.executeCommand(C.HKeys, []string{key})
	if err != nil {
		return nil, err
	}

	return handleStringArrayResponse(result)
}

func (client *baseClient) HStrLen(key string, field string) (int64, error) {
	result, err := client.executeCommand(C.HStrlen, []string{key, field})
	if err != nil {
		return defaultIntResponse, err
	}

	return handleIntResponse(result)
}

func (client *baseClient) HIncrBy(key string, field string, increment int64) (int64, error) {
	result, err := client.executeCommand(C.HIncrBy, []string{key, field, utils.IntToString(increment)})
	if err != nil {
		return defaultIntResponse, err
	}

	return handleIntResponse(result)
}

func (client *baseClient) HIncrByFloat(key string, field string, increment float64) (float64, error) {
	result, err := client.executeCommand(C.HIncrByFloat, []string{key, field, utils.FloatToString(increment)})
	if err != nil {
		return defaultFloatResponse, err
	}

	return handleFloatResponse(result)
}

func (client *baseClient) HScan(key string, cursor string) (Result[string], []Result[string], error) {
	result, err := client.executeCommand(C.HScan, []string{key, cursor})
	if err != nil {
		return CreateNilStringResult(), nil, err
	}
	return handleScanResponse(result)
}

func (client *baseClient) HScanWithOptions(
	key string,
	cursor string,
	options *options.HashScanOptions,
) (Result[string], []Result[string], error) {
	optionArgs, err := options.ToArgs()
	if err != nil {
		return CreateNilStringResult(), nil, err
	}

	result, err := client.executeCommand(C.HScan, append([]string{key, cursor}, optionArgs...))
	if err != nil {
		return CreateNilStringResult(), nil, err
	}
	return handleScanResponse(result)
}

func (client *baseClient) LPush(key string, elements []string) (int64, error) {
	result, err := client.executeCommand(C.LPush, append([]string{key}, elements...))
	if err != nil {
		return defaultIntResponse, err
	}

	return handleIntResponse(result)
}

func (client *baseClient) LPop(key string) (Result[string], error) {
	result, err := client.executeCommand(C.LPop, []string{key})
	if err != nil {
		return CreateNilStringResult(), err
	}

	return handleStringOrNilResponse(result)
}

func (client *baseClient) LPopCount(key string, count int64) ([]Result[string], error) {
	result, err := client.executeCommand(C.LPop, []string{key, utils.IntToString(count)})
	if err != nil {
		return nil, err
	}

	return handleStringArrayOrNullResponse(result)
}

func (client *baseClient) LPos(key string, element string) (Result[int64], error) {
	result, err := client.executeCommand(C.LPos, []string{key, element})
	if err != nil {
		return CreateNilInt64Result(), err
	}

	return handleIntOrNilResponse(result)
}

func (client *baseClient) LPosWithOptions(key string, element string, options *LPosOptions) (Result[int64], error) {
	result, err := client.executeCommand(C.LPos, append([]string{key, element}, options.toArgs()...))
	if err != nil {
		return CreateNilInt64Result(), err
	}

	return handleIntOrNilResponse(result)
}

func (client *baseClient) LPosCount(key string, element string, count int64) ([]Result[int64], error) {
	result, err := client.executeCommand(C.LPos, []string{key, element, CountKeyword, utils.IntToString(count)})
	if err != nil {
		return nil, err
	}

	return handleIntArrayResponse(result)
}

func (client *baseClient) LPosCountWithOptions(
	key string,
	element string,
	count int64,
	options *LPosOptions,
) ([]Result[int64], error) {
	result, err := client.executeCommand(
		C.LPos,
		append([]string{key, element, CountKeyword, utils.IntToString(count)}, options.toArgs()...),
	)
	if err != nil {
		return nil, err
	}

	return handleIntArrayResponse(result)
}

func (client *baseClient) RPush(key string, elements []string) (int64, error) {
	result, err := client.executeCommand(C.RPush, append([]string{key}, elements...))
	if err != nil {
		return defaultIntResponse, err
	}

	return handleIntResponse(result)
}

func (client *baseClient) SAdd(key string, members []string) (int64, error) {
	result, err := client.executeCommand(C.SAdd, append([]string{key}, members...))
	if err != nil {
		return defaultIntResponse, err
	}

	return handleIntResponse(result)
}

func (client *baseClient) SRem(key string, members []string) (int64, error) {
	result, err := client.executeCommand(C.SRem, append([]string{key}, members...))
	if err != nil {
		return defaultIntResponse, err
	}

	return handleIntResponse(result)
}

func (client *baseClient) SUnionStore(destination string, keys []string) (int64, error) {
	result, err := client.executeCommand(C.SUnionStore, append([]string{destination}, keys...))
	if err != nil {
		return defaultIntResponse, err
	}

	return handleIntResponse(result)
}

func (client *baseClient) SMembers(key string) (map[Result[string]]struct{}, error) {
	result, err := client.executeCommand(C.SMembers, []string{key})
	if err != nil {
		return nil, err
	}

	return handleStringSetResponse(result)
}

func (client *baseClient) SCard(key string) (int64, error) {
	result, err := client.executeCommand(C.SCard, []string{key})
	if err != nil {
		return defaultIntResponse, err
	}

	return handleIntResponse(result)
}

func (client *baseClient) SIsMember(key string, member string) (bool, error) {
	result, err := client.executeCommand(C.SIsMember, []string{key, member})
	if err != nil {
		return defaultBoolResponse, err
	}

	return handleBoolResponse(result)
}

func (client *baseClient) SDiff(keys []string) (map[Result[string]]struct{}, error) {
	result, err := client.executeCommand(C.SDiff, keys)
	if err != nil {
		return nil, err
	}

	return handleStringSetResponse(result)
}

func (client *baseClient) SDiffStore(destination string, keys []string) (int64, error) {
	result, err := client.executeCommand(C.SDiffStore, append([]string{destination}, keys...))
	if err != nil {
		return defaultIntResponse, err
	}

	return handleIntResponse(result)
}

func (client *baseClient) SInter(keys []string) (map[Result[string]]struct{}, error) {
	result, err := client.executeCommand(C.SInter, keys)
	if err != nil {
		return nil, err
	}

	return handleStringSetResponse(result)
}

func (client *baseClient) SInterStore(destination string, keys []string) (int64, error) {
	result, err := client.executeCommand(C.SInterStore, append([]string{destination}, keys...))
	if err != nil {
		return defaultIntResponse, err
	}

	return handleIntResponse(result)
}

func (client *baseClient) SInterCard(keys []string) (int64, error) {
	result, err := client.executeCommand(C.SInterCard, append([]string{strconv.Itoa(len(keys))}, keys...))
	if err != nil {
		return defaultIntResponse, err
	}

	return handleIntResponse(result)
}

func (client *baseClient) SInterCardLimit(keys []string, limit int64) (int64, error) {
	args := utils.Concat([]string{utils.IntToString(int64(len(keys)))}, keys, []string{"LIMIT", utils.IntToString(limit)})

	result, err := client.executeCommand(C.SInterCard, args)
	if err != nil {
		return defaultIntResponse, err
	}

	return handleIntResponse(result)
}

func (client *baseClient) SRandMember(key string) (Result[string], error) {
	result, err := client.executeCommand(C.SRandMember, []string{key})
	if err != nil {
		return CreateNilStringResult(), err
	}

	return handleStringOrNilResponse(result)
}

func (client *baseClient) SPop(key string) (Result[string], error) {
	result, err := client.executeCommand(C.SPop, []string{key})
	if err != nil {
		return CreateNilStringResult(), err
	}

	return handleStringOrNilResponse(result)
}

func (client *baseClient) SMIsMember(key string, members []string) ([]bool, error) {
	result, err := client.executeCommand(C.SMIsMember, append([]string{key}, members...))
	if err != nil {
		return nil, err
	}

	return handleBoolArrayResponse(result)
}

func (client *baseClient) SUnion(keys []string) (map[Result[string]]struct{}, error) {
	result, err := client.executeCommand(C.SUnion, keys)
	if err != nil {
		return nil, err
	}

	return handleStringSetResponse(result)
}

func (client *baseClient) SScan(key string, cursor string) (Result[string], []Result[string], error) {
	result, err := client.executeCommand(C.SScan, []string{key, cursor})
	if err != nil {
		return CreateNilStringResult(), nil, err
	}
	return handleScanResponse(result)
}

func (client *baseClient) SScanWithOptions(
	key string,
	cursor string,
	options *options.BaseScanOptions,
) (Result[string], []Result[string], error) {
	optionArgs, err := options.ToArgs()
	if err != nil {
		return CreateNilStringResult(), nil, err
	}

	result, err := client.executeCommand(C.SScan, append([]string{key, cursor}, optionArgs...))
	if err != nil {
		return CreateNilStringResult(), nil, err
	}
	return handleScanResponse(result)
}

func (client *baseClient) SMove(source string, destination string, member string) (bool, error) {
	result, err := client.executeCommand(C.SMove, []string{source, destination, member})
	if err != nil {
		return defaultBoolResponse, err
	}
	return handleBoolResponse(result)
}

func (client *baseClient) LRange(key string, start int64, end int64) ([]Result[string], error) {
	result, err := client.executeCommand(C.LRange, []string{key, utils.IntToString(start), utils.IntToString(end)})
	if err != nil {
		return nil, err
	}

	return handleStringArrayResponse(result)
}

func (client *baseClient) LIndex(key string, index int64) (Result[string], error) {
	result, err := client.executeCommand(C.LIndex, []string{key, utils.IntToString(index)})
	if err != nil {
		return CreateNilStringResult(), err
	}

	return handleStringOrNilResponse(result)
}

func (client *baseClient) LTrim(key string, start int64, end int64) (string, error) {
	result, err := client.executeCommand(C.LTrim, []string{key, utils.IntToString(start), utils.IntToString(end)})
	if err != nil {
		return defaultStringResponse, err
	}

	return handleStringResponse(result)
}

func (client *baseClient) LLen(key string) (int64, error) {
	result, err := client.executeCommand(C.LLen, []string{key})
	if err != nil {
		return defaultIntResponse, err
	}

	return handleIntResponse(result)
}

func (client *baseClient) LRem(key string, count int64, element string) (int64, error) {
	result, err := client.executeCommand(C.LRem, []string{key, utils.IntToString(count), element})
	if err != nil {
		return defaultIntResponse, err
	}

	return handleIntResponse(result)
}

func (client *baseClient) RPop(key string) (Result[string], error) {
	result, err := client.executeCommand(C.RPop, []string{key})
	if err != nil {
		return CreateNilStringResult(), err
	}

	return handleStringOrNilResponse(result)
}

func (client *baseClient) RPopCount(key string, count int64) ([]Result[string], error) {
	result, err := client.executeCommand(C.RPop, []string{key, utils.IntToString(count)})
	if err != nil {
		return nil, err
	}

	return handleStringArrayOrNullResponse(result)
}

func (client *baseClient) LInsert(
	key string,
	insertPosition InsertPosition,
	pivot string,
	element string,
) (int64, error) {
	insertPositionStr, err := insertPosition.toString()
	if err != nil {
		return defaultIntResponse, err
	}

	result, err := client.executeCommand(
		C.LInsert,
		[]string{key, insertPositionStr, pivot, element},
	)
	if err != nil {
		return defaultIntResponse, err
	}

	return handleIntResponse(result)
}

func (client *baseClient) BLPop(keys []string, timeoutSecs float64) ([]Result[string], error) {
	result, err := client.executeCommand(C.BLPop, append(keys, utils.FloatToString(timeoutSecs)))
	if err != nil {
		return nil, err
	}

	return handleStringArrayOrNullResponse(result)
}

func (client *baseClient) BRPop(keys []string, timeoutSecs float64) ([]Result[string], error) {
	result, err := client.executeCommand(C.BRPop, append(keys, utils.FloatToString(timeoutSecs)))
	if err != nil {
		return nil, err
	}

	return handleStringArrayOrNullResponse(result)
}

func (client *baseClient) RPushX(key string, elements []string) (int64, error) {
	result, err := client.executeCommand(C.RPushX, append([]string{key}, elements...))
	if err != nil {
		return defaultIntResponse, err
	}

	return handleIntResponse(result)
}

func (client *baseClient) LPushX(key string, elements []string) (int64, error) {
	result, err := client.executeCommand(C.LPushX, append([]string{key}, elements...))
	if err != nil {
		return defaultIntResponse, err
	}

	return handleIntResponse(result)
}

func (client *baseClient) LMPop(keys []string, listDirection ListDirection) (map[Result[string]][]Result[string], error) {
	listDirectionStr, err := listDirection.toString()
	if err != nil {
		return nil, err
	}

	// Check for potential length overflow.
	if len(keys) > math.MaxInt-2 {
		return nil, &RequestError{"Length overflow for the provided keys"}
	}

	// args slice will have 2 more arguments with the keys provided.
	args := make([]string, 0, len(keys)+2)
	args = append(args, strconv.Itoa(len(keys)))
	args = append(args, keys...)
	args = append(args, listDirectionStr)
	result, err := client.executeCommand(C.LMPop, args)
	if err != nil {
		return nil, err
	}

	return handleStringToStringArrayMapOrNullResponse(result)
}

func (client *baseClient) LMPopCount(
	keys []string,
	listDirection ListDirection,
	count int64,
) (map[Result[string]][]Result[string], error) {
	listDirectionStr, err := listDirection.toString()
	if err != nil {
		return nil, err
	}

	// Check for potential length overflow.
	if len(keys) > math.MaxInt-4 {
		return nil, &RequestError{"Length overflow for the provided keys"}
	}

	// args slice will have 4 more arguments with the keys provided.
	args := make([]string, 0, len(keys)+4)
	args = append(args, strconv.Itoa(len(keys)))
	args = append(args, keys...)
	args = append(args, listDirectionStr, CountKeyword, utils.IntToString(count))
	result, err := client.executeCommand(C.LMPop, args)
	if err != nil {
		return nil, err
	}

	return handleStringToStringArrayMapOrNullResponse(result)
}

func (client *baseClient) BLMPop(
	keys []string,
	listDirection ListDirection,
	timeoutSecs float64,
) (map[Result[string]][]Result[string], error) {
	listDirectionStr, err := listDirection.toString()
	if err != nil {
		return nil, err
	}

	// Check for potential length overflow.
	if len(keys) > math.MaxInt-3 {
		return nil, &RequestError{"Length overflow for the provided keys"}
	}

	// args slice will have 3 more arguments with the keys provided.
	args := make([]string, 0, len(keys)+3)
	args = append(args, utils.FloatToString(timeoutSecs), strconv.Itoa(len(keys)))
	args = append(args, keys...)
	args = append(args, listDirectionStr)
	result, err := client.executeCommand(C.BLMPop, args)
	if err != nil {
		return nil, err
	}

	return handleStringToStringArrayMapOrNullResponse(result)
}

func (client *baseClient) BLMPopCount(
	keys []string,
	listDirection ListDirection,
	count int64,
	timeoutSecs float64,
) (map[Result[string]][]Result[string], error) {
	listDirectionStr, err := listDirection.toString()
	if err != nil {
		return nil, err
	}

	// Check for potential length overflow.
	if len(keys) > math.MaxInt-5 {
		return nil, &RequestError{"Length overflow for the provided keys"}
	}

	// args slice will have 5 more arguments with the keys provided.
	args := make([]string, 0, len(keys)+5)
	args = append(args, utils.FloatToString(timeoutSecs), strconv.Itoa(len(keys)))
	args = append(args, keys...)
	args = append(args, listDirectionStr, CountKeyword, utils.IntToString(count))
	result, err := client.executeCommand(C.BLMPop, args)
	if err != nil {
		return nil, err
	}

	return handleStringToStringArrayMapOrNullResponse(result)
}

func (client *baseClient) LSet(key string, index int64, element string) (string, error) {
	result, err := client.executeCommand(C.LSet, []string{key, utils.IntToString(index), element})
	if err != nil {
		return defaultStringResponse, err
	}

	return handleStringResponse(result)
}

func (client *baseClient) LMove(
	source string,
	destination string,
	whereFrom ListDirection,
	whereTo ListDirection,
) (Result[string], error) {
	whereFromStr, err := whereFrom.toString()
	if err != nil {
		return CreateNilStringResult(), err
	}
	whereToStr, err := whereTo.toString()
	if err != nil {
		return CreateNilStringResult(), err
	}

	result, err := client.executeCommand(C.LMove, []string{source, destination, whereFromStr, whereToStr})
	if err != nil {
		return CreateNilStringResult(), err
	}

	return handleStringOrNilResponse(result)
}

func (client *baseClient) BLMove(
	source string,
	destination string,
	whereFrom ListDirection,
	whereTo ListDirection,
	timeoutSecs float64,
) (Result[string], error) {
	whereFromStr, err := whereFrom.toString()
	if err != nil {
		return CreateNilStringResult(), err
	}
	whereToStr, err := whereTo.toString()
	if err != nil {
		return CreateNilStringResult(), err
	}

	result, err := client.executeCommand(
		C.BLMove,
		[]string{source, destination, whereFromStr, whereToStr, utils.FloatToString(timeoutSecs)},
	)
	if err != nil {
		return CreateNilStringResult(), err
	}

	return handleStringOrNilResponse(result)
}

func (client *baseClient) Ping() (string, error) {
	result, err := client.executeCommand(C.Ping, []string{})
	if err != nil {
		return defaultStringResponse, err
	}

	return handleStringResponse(result)
}

func (client *baseClient) PingWithMessage(message string) (string, error) {
	args := []string{message}

	result, err := client.executeCommand(C.Ping, args)
	if err != nil {
		return defaultStringResponse, err
	}

	return handleStringResponse(result)
}

func (client *baseClient) Del(keys []string) (int64, error) {
	result, err := client.executeCommand(C.Del, keys)
	if err != nil {
		return defaultIntResponse, err
	}

	return handleIntResponse(result)
}

func (client *baseClient) Exists(keys []string) (int64, error) {
	result, err := client.executeCommand(C.Exists, keys)
	if err != nil {
		return defaultIntResponse, err
	}

	return handleIntResponse(result)
}

func (client *baseClient) Expire(key string, seconds int64) (bool, error) {
	result, err := client.executeCommand(C.Expire, []string{key, utils.IntToString(seconds)})
	if err != nil {
		return defaultBoolResponse, err
	}

	return handleBoolResponse(result)
}

func (client *baseClient) ExpireWithOptions(key string, seconds int64, expireCondition ExpireCondition) (bool, error) {
	expireConditionStr, err := expireCondition.toString()
	if err != nil {
		return defaultBoolResponse, err
	}
	result, err := client.executeCommand(C.Expire, []string{key, utils.IntToString(seconds), expireConditionStr})
	if err != nil {
		return defaultBoolResponse, err
	}
	return handleBoolResponse(result)
}

func (client *baseClient) ExpireAt(key string, unixTimestampInSeconds int64) (bool, error) {
	result, err := client.executeCommand(C.ExpireAt, []string{key, utils.IntToString(unixTimestampInSeconds)})
	if err != nil {
		return defaultBoolResponse, err
	}

	return handleBoolResponse(result)
}

func (client *baseClient) ExpireAtWithOptions(
	key string,
	unixTimestampInSeconds int64,
	expireCondition ExpireCondition,
) (bool, error) {
	expireConditionStr, err := expireCondition.toString()
	if err != nil {
		return defaultBoolResponse, err
	}
	result, err := client.executeCommand(
		C.ExpireAt,
		[]string{key, utils.IntToString(unixTimestampInSeconds), expireConditionStr},
	)
	if err != nil {
		return defaultBoolResponse, err
	}
	return handleBoolResponse(result)
}

func (client *baseClient) PExpire(key string, milliseconds int64) (bool, error) {
	result, err := client.executeCommand(C.PExpire, []string{key, utils.IntToString(milliseconds)})
	if err != nil {
		return defaultBoolResponse, err
	}
	return handleBoolResponse(result)
}

func (client *baseClient) PExpireWithOptions(
	key string,
	milliseconds int64,
	expireCondition ExpireCondition,
) (bool, error) {
	expireConditionStr, err := expireCondition.toString()
	if err != nil {
		return defaultBoolResponse, err
	}
	result, err := client.executeCommand(C.PExpire, []string{key, utils.IntToString(milliseconds), expireConditionStr})
	if err != nil {
		return defaultBoolResponse, err
	}
	return handleBoolResponse(result)
}

func (client *baseClient) PExpireAt(key string, unixTimestampInMilliSeconds int64) (bool, error) {
	result, err := client.executeCommand(C.PExpireAt, []string{key, utils.IntToString(unixTimestampInMilliSeconds)})
	if err != nil {
		return defaultBoolResponse, err
	}
	return handleBoolResponse(result)
}

func (client *baseClient) PExpireAtWithOptions(
	key string,
	unixTimestampInMilliSeconds int64,
	expireCondition ExpireCondition,
) (bool, error) {
	expireConditionStr, err := expireCondition.toString()
	if err != nil {
		return defaultBoolResponse, err
	}
	result, err := client.executeCommand(
		C.PExpireAt,
		[]string{key, utils.IntToString(unixTimestampInMilliSeconds), expireConditionStr},
	)
	if err != nil {
		return defaultBoolResponse, err
	}
	return handleBoolResponse(result)
}

func (client *baseClient) ExpireTime(key string) (int64, error) {
	result, err := client.executeCommand(C.ExpireTime, []string{key})
	if err != nil {
		return defaultIntResponse, err
	}

	return handleIntResponse(result)
}

func (client *baseClient) PExpireTime(key string) (int64, error) {
	result, err := client.executeCommand(C.PExpireTime, []string{key})
	if err != nil {
		return defaultIntResponse, err
	}

	return handleIntResponse(result)
}

func (client *baseClient) TTL(key string) (int64, error) {
	result, err := client.executeCommand(C.TTL, []string{key})
	if err != nil {
		return defaultIntResponse, err
	}

	return handleIntResponse(result)
}

func (client *baseClient) PTTL(key string) (int64, error) {
	result, err := client.executeCommand(C.PTTL, []string{key})
	if err != nil {
		return defaultIntResponse, err
	}

	return handleIntResponse(result)
}

func (client *baseClient) PfAdd(key string, elements []string) (int64, error) {
	result, err := client.executeCommand(C.PfAdd, append([]string{key}, elements...))
	if err != nil {
		return defaultIntResponse, err
	}

	return handleIntResponse(result)
}

func (client *baseClient) PfCount(keys []string) (int64, error) {
	result, err := client.executeCommand(C.PfCount, keys)
	if err != nil {
		return defaultIntResponse, err
	}

	return handleIntResponse(result)
}

func (client *baseClient) Unlink(keys []string) (int64, error) {
	result, err := client.executeCommand(C.Unlink, keys)
	if err != nil {
		return defaultIntResponse, err
	}

	return handleIntResponse(result)
}

func (client *baseClient) Type(key string) (Result[string], error) {
	result, err := client.executeCommand(C.Type, []string{key})
	if err != nil {
		return CreateNilStringResult(), err
	}
	return handleStringOrNilResponse(result)
}

func (client *baseClient) Touch(keys []string) (int64, error) {
	result, err := client.executeCommand(C.Touch, keys)
	if err != nil {
		return defaultIntResponse, err
	}

	return handleIntResponse(result)
}

func (client *baseClient) Rename(key string, newKey string) (Result[string], error) {
	result, err := client.executeCommand(C.Rename, []string{key, newKey})
	if err != nil {
		return CreateNilStringResult(), err
	}
	return handleStringOrNilResponse(result)
}

func (client *baseClient) Renamenx(key string, newKey string) (bool, error) {
	result, err := client.executeCommand(C.RenameNX, []string{key, newKey})
	if err != nil {
		return defaultBoolResponse, err
	}
	return handleBoolResponse(result)
}

func (client *baseClient) XAdd(key string, values [][]string) (Result[string], error) {
	return client.XAddWithOptions(key, values, options.NewXAddOptions())
}

func (client *baseClient) XAddWithOptions(
	key string,
	values [][]string,
	options *options.XAddOptions,
) (Result[string], error) {
	args := []string{}
	args = append(args, key)
	optionArgs, err := options.ToArgs()
	if err != nil {
		return CreateNilStringResult(), err
	}
	args = append(args, optionArgs...)
	for _, pair := range values {
		if len(pair) != 2 {
			return CreateNilStringResult(), fmt.Errorf(
				"array entry had the wrong length. Expected length 2 but got length %d",
				len(pair),
			)
		}
		args = append(args, pair...)
	}

	result, err := client.executeCommand(C.XAdd, args)
	if err != nil {
		return CreateNilStringResult(), err
	}
	return handleStringOrNilResponse(result)
}

// Reads entries from the given streams.
//
// Note:
//
//	When in cluster mode, all keys in `keysAndIds` must map to the same hash slot.
//
// See [valkey.io] for details.
//
// Parameters:
//
//	keysAndIds - A map of keys and entry IDs to read from.
//
// Return value:
// A `map[string]map[string][][]string` of stream keys to a map of stream entry IDs mapped to an array entries or `nil` if
// a key does not exist or does not contain requiested entries.
//
// For example:
//
//	result, err := client.XRead({"stream1": "0-0", "stream2": "0-1"})
//	err == nil: true
//	result: map[string]map[string][][]string{
//	  "stream1": {"0-1": {{"field1", "value1"}}, "0-2": {{"field2", "value2"}, {"field2", "value3"}}},
//	  "stream2": {},
//	}
//
// [valkey.io]: https://valkey.io/commands/xread/
func (client *baseClient) XRead(keysAndIds map[string]string) (map[string]map[string][][]string, error) {
	return client.XReadWithOptions(keysAndIds, options.NewXReadOptions())
}

// Reads entries from the given streams.
//
// Note:
//
//	When in cluster mode, all keys in `keysAndIds` must map to the same hash slot.
//
// See [valkey.io] for details.
//
// Parameters:
//
//	keysAndIds - A map of keys and entry IDs to read from.
//	options - Options detailing how to read the stream.
//
// Return value:
// A `map[string]map[string][][]string` of stream keys to a map of stream entry IDs mapped to an array entries or `nil` if
// a key does not exist or does not contain requiested entries.
//
// For example:
//
//	options := options.NewXReadOptions().SetBlock(100500)
//	result, err := client.XReadWithOptions({"stream1": "0-0", "stream2": "0-1"}, options)
//	err == nil: true
//	result: map[string]map[string][][]string{
//	  "stream1": {"0-1": {{"field1", "value1"}}, "0-2": {{"field2", "value2"}, {"field2", "value3"}}},
//	  "stream2": {},
//	}
//
// [valkey.io]: https://valkey.io/commands/xread/
func (client *baseClient) XReadWithOptions(
	keysAndIds map[string]string,
	options *options.XReadOptions,
) (map[string]map[string][][]string, error) {
	args := make([]string, 0, 5+2*len(keysAndIds))
	optionArgs, _ := options.ToArgs()
	args = append(args, optionArgs...)

	// Note: this loop iterates in an indeterminate order, but it is OK for that case
	keys := make([]string, 0, len(keysAndIds))
	values := make([]string, 0, len(keysAndIds))
	for key := range keysAndIds {
		keys = append(keys, key)
		values = append(values, keysAndIds[key])
	}
	args = append(args, "STREAMS")
	args = append(args, keys...)
	args = append(args, values...)

	result, err := client.executeCommand(C.XRead, args)
	if err != nil {
		return nil, err
	}

	return handleXReadResponse(result)
}

func (client *baseClient) ZAdd(
	key string,
	membersScoreMap map[string]float64,
) (int64, error) {
	result, err := client.executeCommand(
		C.ZAdd,
		append([]string{key}, utils.ConvertMapToValueKeyStringArray(membersScoreMap)...),
	)
	if err != nil {
		return defaultIntResponse, err
	}

	return handleIntResponse(result)
}

func (client *baseClient) ZAddWithOptions(
	key string,
	membersScoreMap map[string]float64,
	opts *options.ZAddOptions,
) (int64, error) {
	optionArgs, err := opts.ToArgs()
	if err != nil {
		return defaultIntResponse, err
	}
	commandArgs := append([]string{key}, optionArgs...)
	result, err := client.executeCommand(
		C.ZAdd,
		append(commandArgs, utils.ConvertMapToValueKeyStringArray(membersScoreMap)...),
	)
	if err != nil {
		return defaultIntResponse, err
	}

	return handleIntResponse(result)
}

func (client *baseClient) zAddIncrBase(key string, opts *options.ZAddOptions) (Result[float64], error) {
	optionArgs, err := opts.ToArgs()
	if err != nil {
		return CreateNilFloat64Result(), err
	}

	result, err := client.executeCommand(C.ZAdd, append([]string{key}, optionArgs...))
	if err != nil {
		return CreateNilFloat64Result(), err
	}

	return handleFloatOrNilResponse(result)
}

func (client *baseClient) ZAddIncr(
	key string,
	member string,
	increment float64,
) (Result[float64], error) {
	options, err := options.NewZAddOptionsBuilder().SetIncr(true, increment, member)
	if err != nil {
		return CreateNilFloat64Result(), err
	}

	return client.zAddIncrBase(key, options)
}

func (client *baseClient) ZAddIncrWithOptions(
	key string,
	member string,
	increment float64,
	opts *options.ZAddOptions,
) (Result[float64], error) {
	incrOpts, err := opts.SetIncr(true, increment, member)
	if err != nil {
		return CreateNilFloat64Result(), err
	}

	return client.zAddIncrBase(key, incrOpts)
}

func (client *baseClient) ZIncrBy(key string, increment float64, member string) (float64, error) {
	result, err := client.executeCommand(C.ZIncrBy, []string{key, utils.FloatToString(increment), member})
	if err != nil {
		return defaultFloatResponse, err
	}

	return handleFloatResponse(result)
}

func (client *baseClient) ZPopMin(key string) (map[Result[string]]Result[float64], error) {
	result, err := client.executeCommand(C.ZPopMin, []string{key})
	if err != nil {
		return nil, err
	}
	return handleStringDoubleMapResponse(result)
}

func (client *baseClient) ZPopMinWithCount(key string, count int64) (map[Result[string]]Result[float64], error) {
	result, err := client.executeCommand(C.ZPopMin, []string{key, utils.IntToString(count)})
	if err != nil {
		return nil, err
	}
	return handleStringDoubleMapResponse(result)
}

func (client *baseClient) ZPopMax(key string) (map[Result[string]]Result[float64], error) {
	result, err := client.executeCommand(C.ZPopMax, []string{key})
	if err != nil {
		return nil, err
	}
	return handleStringDoubleMapResponse(result)
}

func (client *baseClient) ZPopMaxWithCount(key string, count int64) (map[Result[string]]Result[float64], error) {
	result, err := client.executeCommand(C.ZPopMax, []string{key, utils.IntToString(count)})
	if err != nil {
		return nil, err
	}
	return handleStringDoubleMapResponse(result)
}

func (client *baseClient) ZRem(key string, members []string) (int64, error) {
	result, err := client.executeCommand(C.ZRem, append([]string{key}, members...))
	if err != nil {
		return defaultIntResponse, err
	}
	return handleIntResponse(result)
}

func (client *baseClient) ZCard(key string) (int64, error) {
	result, err := client.executeCommand(C.ZCard, []string{key})
	if err != nil {
		return defaultIntResponse, err
	}

	return handleIntResponse(result)
}

func (client *baseClient) BZPopMin(keys []string, timeoutSecs float64) (Result[KeyWithMemberAndScore], error) {
	result, err := client.executeCommand(C.BZPopMin, append(keys, utils.FloatToString(timeoutSecs)))
	if err != nil {
		return CreateNilKeyWithMemberAndScoreResult(), err
	}

	return handleKeyWithMemberAndScoreResponse(result)
}

// Returns the specified range of elements in the sorted set stored at `key`.
// `ZRANGE` can perform different types of range queries: by index (rank), by the score, or by lexicographical order.
//
// To get the elements with their scores, see [ZRangeWithScores].
//
// See [valkey.io] for more details.
//
// Parameters:
//
//	key - The key of the sorted set.
//	rangeQuery - The range query object representing the type of range query to perform.
//	  - For range queries by index (rank), use [RangeByIndex].
//	  - For range queries by lexicographical order, use [RangeByLex].
//	  - For range queries by score, use [RangeByScore].
//
// Return value:
//
//	An array of elements within the specified range.
//	If `key` does not exist, it is treated as an empty sorted set, and the command returns an empty array.
//
// Example:
//
//	// Retrieve all members of a sorted set in ascending order
//	result, err := client.ZRange("my_sorted_set", options.NewRangeByIndexQuery(0, -1))
//
//	// Retrieve members within a score range in descending order
//
// query := options.NewRangeByScoreQuery(options.NewScoreBoundary(3, false),
// options.NewInfiniteScoreBoundary(options.NegativeInfinity)).
//
//	  .SetReverse()
//	result, err := client.ZRange("my_sorted_set", query)
//	// `result` contains members which have scores within the range of negative infinity to 3, in descending order
//
// [valkey.io]: https://valkey.io/commands/zrange/
func (client *baseClient) ZRange(key string, rangeQuery options.ZRangeQuery) ([]Result[string], error) {
	args := make([]string, 0, 10)
	args = append(args, key)
	args = append(args, rangeQuery.ToArgs()...)
	result, err := client.executeCommand(C.ZRange, args)
	if err != nil {
		return nil, err
	}

	return handleStringArrayResponse(result)
}

// Returns the specified range of elements with their scores in the sorted set stored at `key`.
// `ZRANGE` can perform different types of range queries: by index (rank), by the score, or by lexicographical order.
//
// See [valkey.io] for more details.
//
// Parameters:
//
//	key - The key of the sorted set.
//	rangeQuery - The range query object representing the type of range query to perform.
//	  - For range queries by index (rank), use [RangeByIndex].
//	  - For range queries by score, use [RangeByScore].
//
// Return value:
//
//	A map of elements and their scores within the specified range.
//	If `key` does not exist, it is treated as an empty sorted set, and the command returns an empty map.
//
// Example:
//
//	// Retrieve all members of a sorted set in ascending order
//	result, err := client.ZRangeWithScores("my_sorted_set", options.NewRangeByIndexQuery(0, -1))
//
//	// Retrieve members within a score range in descending order
//
// query := options.NewRangeByScoreQuery(options.NewScoreBoundary(3, false),
// options.NewInfiniteScoreBoundary(options.NegativeInfinity)).
//
//	  SetReverse()
//	result, err := client.ZRangeWithScores("my_sorted_set", query)
//	// `result` contains members with scores within the range of negative infinity to 3, in descending order
//
// [valkey.io]: https://valkey.io/commands/zrange/
func (client *baseClient) ZRangeWithScores(
	key string,
	rangeQuery options.ZRangeQueryWithScores,
) (map[Result[string]]Result[float64], error) {
	args := make([]string, 0, 10)
	args = append(args, key)
	args = append(args, rangeQuery.ToArgs()...)
	args = append(args, "WITHSCORES")
	result, err := client.executeCommand(C.ZRange, args)
	if err != nil {
		return nil, err
	}

	return handleStringDoubleMapResponse(result)
}

func (client *baseClient) Persist(key string) (bool, error) {
	result, err := client.executeCommand(C.Persist, []string{key})
	if err != nil {
		return defaultBoolResponse, err
	}
	return handleBoolResponse(result)
}

// Returns the number of members in the sorted set stored at `key` with scores between `min` and `max` score.
//
// See [valkey.io] for details.
//
// Parameters:
//
//	 key - The key of the set.
//	 rangeOptions - Contains `min` and `max` score. `min` contains the minimum score to count from.
//	 	`max` contains the maximum score to count up to. Can be positive/negative infinity, or
//		specific score and inclusivity.
//
// Return value:
//
//	The number of members in the specified score range.
//
// Example:
//
//	 key1 := uuid.NewString()
//	 membersScores := map[string]float64{"one": 1.0, "two": 2.0, "three": 3.0 }
//	 zAddResult, err := client.ZAdd(key1, membersScores)
//	 zCountRange := options.NewZCountRangeBuilder(
//			options.NewInfiniteScoreBoundary(options.NegativeInfinity),
//		 	options.NewInfiniteScoreBoundary(options.PositiveInfinity),
//		)
//	 zCountResult, err := client.ZCount(key1, zCountRange)
//	 if err != nil {
//	    // Handle err
//	 }
//	 fmt.Println(zCountResult) // Output: 3
//
// [valkey.io]: https://valkey.io/commands/zcount/
func (client *baseClient) ZCount(key string, rangeOptions *options.ZCountRange) (int64, error) {
	zCountRangeArgs, err := rangeOptions.ToArgs()
	if err != nil {
		return defaultIntResponse, err
	}
	result, err := client.executeCommand(C.ZCount, append([]string{key}, zCountRangeArgs...))
	if err != nil {
		return defaultIntResponse, err
	}
	return handleIntResponse(result)
}

func (client *baseClient) ZRank(key string, member string) (Result[int64], error) {
	result, err := client.executeCommand(C.ZRank, []string{key, member})
	if err != nil {
		return CreateNilInt64Result(), err
	}
	return handleIntOrNilResponse(result)
}

func (client *baseClient) ZRankWithScore(key string, member string) (Result[int64], Result[float64], error) {
	result, err := client.executeCommand(C.ZRank, []string{key, member, options.WithScore})
	if err != nil {
		return CreateNilInt64Result(), CreateNilFloat64Result(), err
	}
	return handleLongAndDoubleOrNullResponse(result)
}

func (client *baseClient) ZRevRank(key string, member string) (Result[int64], error) {
	result, err := client.executeCommand(C.ZRevRank, []string{key, member})
	if err != nil {
		return CreateNilInt64Result(), err
	}
	return handleIntOrNilResponse(result)
}

func (client *baseClient) ZRevRankWithScore(key string, member string) (Result[int64], Result[float64], error) {
	result, err := client.executeCommand(C.ZRevRank, []string{key, member, options.WithScore})
	if err != nil {
		return CreateNilInt64Result(), CreateNilFloat64Result(), err
	}
	return handleLongAndDoubleOrNullResponse(result)
}

func (client *baseClient) XTrim(key string, options *options.XTrimOptions) (int64, error) {
	xTrimArgs, err := options.ToArgs()
	if err != nil {
		return defaultIntResponse, err
	}
	result, err := client.executeCommand(C.XTrim, append([]string{key}, xTrimArgs...))
	if err != nil {
		return defaultIntResponse, err
	}
	return handleIntResponse(result)
}

func (client *baseClient) XLen(key string) (int64, error) {
	result, err := client.executeCommand(C.XLen, []string{key})
	if err != nil {
		return defaultIntResponse, err
	}
	return handleIntResponse(result)
}

// Removes the specified entries by id from a stream, and returns the number of entries deleted.
//
// See [valkey.io] for details.
//
// Parameters:
//
//	key - The key of the stream.
//	ids - An array of entry ids.
//
// Return value:
//
//	The number of entries removed from the stream. This number may be less than the number
//	of entries in `ids`, if the specified `ids` don't exist in the stream.
//
// For example:
//
//	 xAddResult, err := client.XAddWithOptions(
//		"key1",
//	 	[][]string{{"f1", "foo1"}, {"f2", "bar2"}},
//		options.NewXAddOptions().SetId(streamId1),
//	 )
//	 xDelResult, err := client.XDel("key1", []string{streamId1, streamId3})
//	 fmt.Println(xDelResult) // Output: 1
//
// [valkey.io]: https://valkey.io/commands/xdel/
func (client *baseClient) XDel(key string, ids []string) (int64, error) {
	result, err := client.executeCommand(C.XDel, append([]string{key}, ids...))
	if err != nil {
		return defaultIntResponse, err
	}
	return handleIntResponse(result)
}

// Returns the score of `member` in the sorted set stored at `key`.
//
// See [valkey.io] for details.
//
// Parameters:
//
//	key - The key of the sorted set.
//	member - The member whose score is to be retrieved.
//
// Return value:
//
//	The score of the member. If `member` does not exist in the sorted set, `nil` is returned.
//	If `key` does not exist, `nil` is returned.
//
// Example:
//
//	membersScores := map[string]float64{
//		"one":   1.0,
//		"two":   2.0,
//		"three": 3.0,
//	}
//
//	zAddResult, err := client.ZAdd("key1", membersScores)
//	zScoreResult, err := client.ZScore("key1", "one")
//	//fmt.Println(zScoreResult.Value()) // Value: 1.0
//
// [valkey.io]: https://valkey.io/commands/zscore/
func (client *baseClient) ZScore(key string, member string) (Result[float64], error) {
	result, err := client.executeCommand(C.ZScore, []string{key, member})
	if err != nil {
		return CreateNilFloat64Result(), err
	}
	return handleFloatOrNilResponse(result)
}

// Iterates incrementally over a sorted set.
//
// See [valkey.io] for details.
//
// Parameters:
//
//	key - The key of the sorted set.
//	cursor - The cursor that points to the next iteration of results.
//	         A value of `"0"` indicates the start of the search.
//	         For Valkey 8.0 and above, negative cursors are treated like the initial cursor("0").
//
// Return value:
//
//	The first return value is the `cursor` for the next iteration of results. `"0"` will be the `cursor`
//	   returned on the last iteration of the sorted set.
//	The second return value is always an array of the subset of the sorted set held in `key`.
//	The array is a flattened series of `string` pairs, where the value is at even indices and the score is at odd indices.
//
// Example:
//
//	// assume "key" contains a set
//	resCursor, resCol, err := client.ZScan("key", "0")
//	fmt.Println(resCursor.Value())
//	fmt.Println(resCol.Value())
//	for resCursor != "0" {
//	  resCursor, resCol, err = client.ZScan("key", resCursor.Value())
//	  fmt.Println("Cursor: ", resCursor.Value())
//	  fmt.Println("Members: ", resCol.Value())
//	}
//
// [valkey.io]: https://valkey.io/commands/zscan/
func (client *baseClient) ZScan(key string, cursor string) (Result[string], []Result[string], error) {
	result, err := client.executeCommand(C.ZScan, []string{key, cursor})
	if err != nil {
		return CreateNilStringResult(), nil, err
	}
	return handleScanResponse(result)
}

// Iterates incrementally over a sorted set.
//
// See [valkey.io] for details.
//
// Parameters:
//
//	key - The key of the sorted set.
//	cursor - The cursor that points to the next iteration of results.
//	options - The options for the command. See [options.ZScanOptions] for details.
//
// Return value:
//
//	The first return value is the `cursor` for the next iteration of results. `"0"` will be the `cursor`
//	   returned on the last iteration of the sorted set.
//	The second return value is always an array of the subset of the sorted set held in `key`.
//	The array is a flattened series of `string` pairs, where the value is at even indices and the score is at odd indices.
//	If `ZScanOptionsBuilder#noScores` is to `true`, the second return value will only contain the members without scores.
//
// Example:
//
//	resCursor, resCol, err := client.ZScanWithOptions("key", "0", options.NewBaseScanOptionsBuilder().SetMatch("*"))
//	fmt.Println(resCursor.Value())
//	fmt.Println(resCol.Value())
//	for resCursor != "0" {
//	  resCursor, resCol, err = client.ZScanWithOptions("key", resCursor.Value(),
//		options.NewBaseScanOptionsBuilder().SetMatch("*"))
//	  fmt.Println("Cursor: ", resCursor.Value())
//	  fmt.Println("Members: ", resCol.Value())
//	}
//
// [valkey.io]: https://valkey.io/commands/zscan/
func (client *baseClient) ZScanWithOptions(
	key string,
	cursor string,
	options *options.ZScanOptions,
) (Result[string], []Result[string], error) {
	optionArgs, err := options.ToArgs()
	if err != nil {
		return CreateNilStringResult(), nil, err
	}

	result, err := client.executeCommand(C.ZScan, append([]string{key, cursor}, optionArgs...))
	if err != nil {
		return CreateNilStringResult(), nil, err
	}
	return handleScanResponse(result)
}

<<<<<<< HEAD
func (client *baseClient) Echo(message string) (Result[string], error) {
	result, err := client.executeCommand(C.Echo, []string{message})
	if err != nil {
		return CreateNilStringResult(), err
	}
	return handleStringResponse(result)
=======
// Returns stream message summary information for pending messages matching a stream and group.
//
// See [valkey.io] for details.
//
// Parameters:
//
//	key - The key of the stream.
//	group - The consumer group name.
//
// Return value:
// An XPendingSummary struct that includes a summary with the following fields:
//
//	NumOfMessages: The total number of pending messages for this consumer group.
//	StartId: The smallest ID among the pending messages or nil if no pending messages exist.
//	EndId: The greatest ID among the pending messages or nil if no pending messages exists.
//	GroupConsumers: An array of ConsumerPendingMessages with the following fields:
//	  ConsumerName: The name of the consumer.
//	  MessageCount: The number of pending messages for this consumer.
//
// Example
//
//	result, err := client.XPending("myStream", "myGroup")
//	if err != nil {
//	  return err
//	}
//	fmt.Println("Number of pending messages: ", result.NumOfMessages)
//	fmt.Println("Start and End ID of messages: ", result.StartId, result.EndId)
//	for _, consumer := range result.ConsumerMessages {
//	  fmt.Printf("Consumer messages:  %s: $v\n", consumer.ConsumerName, consumer.MessageCount)
//	}
//
// [valkey.io]: https://valkey.io/commands/xpending/
func (client *baseClient) XPending(key string, group string) (XPendingSummary, error) {
	result, err := client.executeCommand(C.XPending, []string{key, group})
	if err != nil {
		return XPendingSummary{}, err
	}

	return handleXPendingSummaryResponse(result)
}

// Returns stream message summary information for pending messages matching a given range of IDs.
//
// See [valkey.io] for details.
//
// Parameters:
//
//	key - The key of the stream.
//	group - The consumer group name.
//	opts - The options for the command. See [options.XPendingOptions] for details.
//
// Return value:
// A slice of XPendingDetail structs, where each detail struct includes the following fields:
//
//	Id - The ID of the pending message.
//	ConsumerName - The name of the consumer that fetched the message and has still to acknowledge it.
//	IdleTime - The time in milliseconds since the last time the message was delivered to the consumer.
//	DeliveryCount - The number of times this message was delivered.
//
// Example
//
//	detailResult, err := client.XPendingWithOptions(key, groupName, options.NewXPendingOptions("-", "+", 10))
//	if err != nil {
//	  return err
//	}
//	fmt.Println("=========================")
//	for _, detail := range detailResult {
//	  fmt.Println(detail.Id)
//	  fmt.Println(detail.ConsumerName)
//	  fmt.Println(detail.IdleTime)
//	  fmt.Println(detail.DeliveryCount)
//	  fmt.Println("=========================")
//	}
//
// [valkey.io]: https://valkey.io/commands/xpending/
func (client *baseClient) XPendingWithOptions(
	key string,
	group string,
	opts *options.XPendingOptions,
) ([]XPendingDetail, error) {
	optionArgs, _ := opts.ToArgs()
	args := append([]string{key, group}, optionArgs...)

	result, err := client.executeCommand(C.XPending, args)
	if err != nil {
		return nil, err
	}
	return handleXPendingDetailResponse(result)
>>>>>>> 9995c231
}<|MERGE_RESOLUTION|>--- conflicted
+++ resolved
@@ -1906,14 +1906,6 @@
 	return handleScanResponse(result)
 }
 
-<<<<<<< HEAD
-func (client *baseClient) Echo(message string) (Result[string], error) {
-	result, err := client.executeCommand(C.Echo, []string{message})
-	if err != nil {
-		return CreateNilStringResult(), err
-	}
-	return handleStringResponse(result)
-=======
 // Returns stream message summary information for pending messages matching a stream and group.
 //
 // See [valkey.io] for details.
@@ -2002,5 +1994,12 @@
 		return nil, err
 	}
 	return handleXPendingDetailResponse(result)
->>>>>>> 9995c231
+}
+
+func (client *baseClient) Echo(message string) (Result[string], error) {
+	result, err := client.executeCommand(C.Echo, []string{message})
+	if err != nil {
+		return CreateNilStringResult(), err
+	}
+	return handleStringResponse(result)
 }