--- conflicted
+++ resolved
@@ -2666,27 +2666,6 @@
 	return handleIntResponse(result)
 }
 
-<<<<<<< HEAD
-// Returns the server time.
-//
-// Return value:
-// The current server time as a String array with two elements:
-// A UNIX TIME and the amount of microseconds already elapsed in the current second.
-// The returned array is in a [UNIX TIME, Microseconds already elapsed] format.
-//
-// For example:
-//
-//	result, err := client.Time()
-//	result: [{1737051660} {994688}]
-//
-// [valkey.io]: https://valkey.io/commands/time/
-func (client *baseClient) Time() ([]string, error) {
-	result, err := client.executeCommand(C.Time, []string{})
-	if err != nil {
-		return nil, err
-	}
-	return handleRawStringArrayResponse(result)
-=======
 // Returns the logarithmic access frequency counter of a Valkey object stored at key.
 //
 // Parameters:
@@ -2823,5 +2802,25 @@
 		return CreateNilInt64Result(), err
 	}
 	return handleIntOrNilResponse(result)
->>>>>>> a2e90f63
+}
+
+// Returns the server time.
+//
+// Return value:
+// The current server time as a String array with two elements:
+// A UNIX TIME and the amount of microseconds already elapsed in the current second.
+// The returned array is in a [UNIX TIME, Microseconds already elapsed] format.
+//
+// For example:
+//
+//	result, err := client.Time()
+//	result: [{1737051660} {994688}]
+//
+// [valkey.io]: https://valkey.io/commands/time/
+func (client *baseClient) Time() ([]string, error) {
+	result, err := client.executeCommand(C.Time, []string{})
+	if err != nil {
+		return nil, err
+	}
+	return handleRawStringArrayResponse(result)
 }