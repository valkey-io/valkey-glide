--- conflicted
+++ resolved
@@ -1476,7 +1476,6 @@
 	return handleKeyWithMemberAndScoreResponse(result)
 }
 
-<<<<<<< HEAD
 // TODO rework once we get other handlers - return `[]string`
 func (client *baseClient) ZRange(key string, rangeQuery options.ZRangeQuery) ([]Result[string], error) {
 	args := make([]string, 0, 10)
@@ -1505,12 +1504,12 @@
 	}
 
 	return handleStringDoubleMapResponse(result)
-=======
+}
+
 func (client *baseClient) Persist(key string) (Result[bool], error) {
 	result, err := client.executeCommand(C.Persist, []string{key})
 	if err != nil {
 		return CreateNilBoolResult(), err
 	}
 	return handleBooleanResponse(result)
->>>>>>> 4334c548
 }