--- conflicted
+++ resolved
@@ -7124,13 +7124,6 @@
 	return handleStringArrayResponse(result)
 }
 
-<<<<<<< HEAD
-// Calculates the difference between the first sorted set and all the successive sorted sets at
-// `keys` and stores the difference as a sorted set to `destination`,
-// overwriting it if it already exists. Non-existent keys are treated as empty sets.
-//
-// Note: When in cluster mode, `destination` and all `keys` must map to the same hash slot.
-=======
 // Returns the intersection of members from sorted sets specified by the given `keys`.
 // To get the elements with their scores, see [ZInterWithScores].
 //
@@ -7204,21 +7197,12 @@
 //
 // When in cluster mode, all `keys` must map to the same hash slot.
 //
->>>>>>> 0106d3cb
 // Available for Valkey 6.2 and above.
 //
 // See [valkey.io] for details.
 //
 // Parameters:
 //
-<<<<<<< HEAD
-//  destination - The key for the resulting sorted set.
-//  keys        - The keys of the sorted sets to compare.
-
-// Return value:
-//
-//	The number of members in the resulting sorted set stored at `destination`.
-=======
 //	keys -  The keys of the sorted sets.
 //
 // Return value:
@@ -7261,7 +7245,6 @@
 //	A `Map` of elements and their scores representing the difference between the sorted sets.
 //	If the first `key` does not exist, it is treated as an empty sorted set, and the
 //	command returns an empty `Map`.
->>>>>>> 0106d3cb
 //
 // Example:
 //
@@ -7269,7 +7252,44 @@
 //	membersScores2 := map[string]float64{"two": 2.0}
 //	zAddResult1, err := client.ZAdd("key1", membersScores1)
 //	zAddResult2, err := client.ZAdd("key2", membersScores2)
-<<<<<<< HEAD
+//	zDiffResultWithScores, err := client.ZDiffWithScores([]string{"key1", "key2"})
+//	fmt.Println(zDiffResultWithScores) // Output: {"one": 1.0, "three": 3.0}
+//
+// [valkey.io]: https://valkey.io/commands/zdiff/
+func (client *baseClient) ZDiffWithScores(keys []string) (map[string]float64, error) {
+	args := append([]string{}, strconv.Itoa(len(keys)))
+	args = append(args, keys...)
+	result, err := client.executeCommand(C.ZDiff, append(args, options.WithScores))
+	if err != nil {
+		return nil, err
+	}
+	return handleStringDoubleMapResponse(result)
+}
+
+// Calculates the difference between the first sorted set and all the successive sorted sets at
+// `keys` and stores the difference as a sorted set to `destination`,
+// overwriting it if it already exists. Non-existent keys are treated as empty sets.
+//
+// Note: When in cluster mode, `destination` and all `keys` must map to the same hash slot.
+// Available for Valkey 6.2 and above.
+//
+// See [valkey.io] for details.
+//
+// Parameters:
+//
+//  destination - The key for the resulting sorted set.
+//  keys        - The keys of the sorted sets to compare.
+
+// Return value:
+//
+//	The number of members in the resulting sorted set stored at `destination`.
+//
+// Example:
+//
+//	membersScores1 := map[string]float64{"one": 1.0, "two": 2.0, "three": 3.0}
+//	membersScores2 := map[string]float64{"two": 2.0}
+//	zAddResult1, err := client.ZAdd("key1", membersScores1)
+//	zAddResult2, err := client.ZAdd("key2", membersScores2)
 //	zDiffStoreResult, err := client.ZDiffStore("key4", []string{"key1", "key2"})
 //	fmt.Println(zDiffStoreResult) // Output: 2
 //
@@ -7283,18 +7303,4 @@
 		return defaultIntResponse, err
 	}
 	return handleIntResponse(result)
-=======
-//	zDiffResultWithScores, err := client.ZDiffWithScores([]string{"key1", "key2"})
-//	fmt.Println(zDiffResultWithScores) // Output: {"one": 1.0, "three": 3.0}
-//
-// [valkey.io]: https://valkey.io/commands/zdiff/
-func (client *baseClient) ZDiffWithScores(keys []string) (map[string]float64, error) {
-	args := append([]string{}, strconv.Itoa(len(keys)))
-	args = append(args, keys...)
-	result, err := client.executeCommand(C.ZDiff, append(args, options.WithScores))
-	if err != nil {
-		return nil, err
-	}
-	return handleStringDoubleMapResponse(result)
->>>>>>> 0106d3cb
 }