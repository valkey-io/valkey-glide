--- conflicted
+++ resolved
@@ -2636,18 +2636,13 @@
 	return handleStringOrNilResponse(result)
 }
 
-<<<<<<< HEAD
 // Destroys the consumer group `group` for the stream stored at `key`.
-=======
-// Sets the last delivered ID for a consumer group.
->>>>>>> cf88d664
 //
 // See [valkey.io] for details.
 //
 // Parameters:
 //
 //	key - The key of the stream.
-<<<<<<< HEAD
 //	group - The consumer group name to delete.
 //
 // Return value:
@@ -2668,8 +2663,16 @@
 		return defaultBoolResponse, err
 	}
 	return handleBoolResponse(result)
-=======
-//	group - The newly created consumer group name.
+}
+
+// Sets the last delivered ID for a consumer group.
+//
+// See [valkey.io] for details.
+//
+// Parameters:
+//
+//	key - The key of the stream.
+//	group - The consumer group name.
 //	id - The stream entry ID that should be set as the last delivered ID for the consumer group.
 //
 // Return value:
@@ -2695,7 +2698,7 @@
 // Parameters:
 //
 //	key - The key of the stream.
-//	group - The newly created consumer group name.
+//	group - The consumer group name.
 //	id - The stream entry ID that should be set as the last delivered ID for the consumer group.
 //	opts - The options for the command. See [options.XGroupSetIdOptions] for details.
 //
@@ -2725,7 +2728,6 @@
 		return defaultStringResponse, err
 	}
 	return handleStringResponse(result)
->>>>>>> cf88d664
 }
 
 // Removes all elements in the sorted set stored at `key` with a lexicographical order
