// Copyright Valkey GLIDE Project Contributors - SPDX Identifier: Apache-2.0

package api

// #cgo LDFLAGS: -lglide_rs
// #cgo !windows LDFLAGS: -lm
// #cgo darwin LDFLAGS: -framework Security
// #cgo linux,amd64 LDFLAGS: -L${SRCDIR}/../rustbin/x86_64-unknown-linux-gnu
// #cgo linux,arm64 LDFLAGS: -L${SRCDIR}/../rustbin/aarch64-unknown-linux-gnu
// #cgo darwin,arm64 LDFLAGS: -L${SRCDIR}/../rustbin/aarch64-apple-darwin
// #cgo LDFLAGS: -L../target/release
// #include "../lib.h"
//
// void successCallback(void *channelPtr, struct CommandResponse *message);
// void failureCallback(void *channelPtr, char *errMessage, RequestErrorType errType);
import "C"

import (
	"fmt"
	"math"
	"strconv"
	"unsafe"

	"github.com/valkey-io/valkey-glide/go/api/config"
	"github.com/valkey-io/valkey-glide/go/api/errors"
	"github.com/valkey-io/valkey-glide/go/api/options"
	"github.com/valkey-io/valkey-glide/go/protobuf"
	"github.com/valkey-io/valkey-glide/go/utils"
	"google.golang.org/protobuf/proto"
)

// BaseClient defines an interface for methods common to both [GlideClientCommands] and [GlideClusterClientCommands].
type BaseClient interface {
	StringCommands
	HashCommands
	ListCommands
	SetCommands
	StreamCommands
	SortedSetCommands
	HyperLogLogCommands
	GenericBaseCommands
	BitmapCommands
	// Close terminates the client by closing all associated resources.
	Close()
}

const OK = "OK"

type payload struct {
	value *C.struct_CommandResponse
	error error
}

//export successCallback
func successCallback(channelPtr unsafe.Pointer, cResponse *C.struct_CommandResponse) {
	response := cResponse
	resultChannel := *(*chan payload)(channelPtr)
	resultChannel <- payload{value: response, error: nil}
}

//export failureCallback
func failureCallback(channelPtr unsafe.Pointer, cErrorMessage *C.char, cErrorType C.RequestErrorType) {
	defer C.free_error_message(cErrorMessage)
	msg := C.GoString(cErrorMessage)
	resultChannel := *(*chan payload)(channelPtr)
	resultChannel <- payload{value: nil, error: errors.GoError(uint32(cErrorType), msg)}
}

type clientConfiguration interface {
	toProtobuf() *protobuf.ConnectionRequest
}

type baseClient struct {
	coreClient unsafe.Pointer
}

// Creates a connection by invoking the `create_client` function from Rust library via FFI.
// Passes the pointers to callback functions which will be invoked when the command succeeds or fails.
// Once the connection is established, this function invokes `free_connection_response` exposed by rust library to free the
// connection_response to avoid any memory leaks.
func createClient(config clientConfiguration) (*baseClient, error) {
	request := config.toProtobuf()
	msg, err := proto.Marshal(request)
	if err != nil {
		return nil, err
	}

	byteCount := len(msg)
	requestBytes := C.CBytes(msg)
	cResponse := (*C.struct_ConnectionResponse)(
		C.create_client(
			(*C.uchar)(requestBytes),
			C.uintptr_t(byteCount),
			(C.SuccessCallback)(unsafe.Pointer(C.successCallback)),
			(C.FailureCallback)(unsafe.Pointer(C.failureCallback)),
		),
	)
	defer C.free_connection_response(cResponse)

	cErr := cResponse.connection_error_message
	if cErr != nil {
		message := C.GoString(cErr)
		return nil, &errors.ConnectionError{Msg: message}
	}

	return &baseClient{cResponse.conn_ptr}, nil
}

// Close terminates the client by closing all associated resources.
func (client *baseClient) Close() {
	if client.coreClient == nil {
		return
	}

	C.close_client(client.coreClient)
	client.coreClient = nil
}

func (client *baseClient) executeCommand(requestType C.RequestType, args []string) (*C.struct_CommandResponse, error) {
	return client.executeCommandWithRoute(requestType, args, nil)
}

func (client *baseClient) executeCommandWithRoute(
	requestType C.RequestType,
	args []string,
	route config.Route,
) (*C.struct_CommandResponse, error) {
	if client.coreClient == nil {
		return nil, &errors.ClosingError{Msg: "ExecuteCommand failed. The client is closed."}
	}
	var cArgsPtr *C.uintptr_t = nil
	var argLengthsPtr *C.ulong = nil
	if len(args) > 0 {
		cArgs, argLengths := toCStrings(args)
		cArgsPtr = &cArgs[0]
		argLengthsPtr = &argLengths[0]
	}

	resultChannel := make(chan payload)
	resultChannelPtr := uintptr(unsafe.Pointer(&resultChannel))

	var routeBytesPtr *C.uchar = nil
	var routeBytesCount C.uintptr_t = 0
	if route != nil {
		routeProto, err := route.ToRoutesProtobuf()
		if err != nil {
			return nil, &errors.RequestError{Msg: "ExecuteCommand failed due to invalid route"}
		}
		msg, err := proto.Marshal(routeProto)
		if err != nil {
			return nil, err
		}

		routeBytesCount = C.uintptr_t(len(msg))
		routeBytesPtr = (*C.uchar)(C.CBytes(msg))
	}

	C.command(
		client.coreClient,
		C.uintptr_t(resultChannelPtr),
		uint32(requestType),
		C.size_t(len(args)),
		cArgsPtr,
		argLengthsPtr,
		routeBytesPtr,
		routeBytesCount,
	)
	payload := <-resultChannel
	if payload.error != nil {
		return nil, payload.error
	}
	return payload.value, nil
}

// Zero copying conversion from go's []string into C pointers
func toCStrings(args []string) ([]C.uintptr_t, []C.ulong) {
	cStrings := make([]C.uintptr_t, len(args))
	stringLengths := make([]C.ulong, len(args))
	for i, str := range args {
		bytes := utils.StringToBytes(str)
		var ptr uintptr
		if len(str) > 0 {
			ptr = uintptr(unsafe.Pointer(&bytes[0]))
		}
		cStrings[i] = C.uintptr_t(ptr)
		stringLengths[i] = C.size_t(len(str))
	}
	return cStrings, stringLengths
}

// Set the given key with the given value. The return value is a response from Valkey containing the string "OK".
//
// See [valkey.io] for details.
//
// Parameters:
//
//	key   - The key to store.
//	value - The value to store with the given key.
//
// Return value:
//
//	`"OK"` response on success.
//
// [valkey.io]: https://valkey.io/commands/set/
func (client *baseClient) Set(key string, value string) (string, error) {
	result, err := client.executeCommand(C.Set, []string{key, value})
	if err != nil {
		return defaultStringResponse, err
	}

	return handleStringResponse(result)
}

// SetWithOptions sets the given key with the given value using the given options. The return value is dependent on the
// passed options. If the value is successfully set, "OK" is returned. If value isn't set because of [OnlyIfExists] or
// [OnlyIfDoesNotExist] conditions, api.CreateNilStringResult() is returned. If [SetOptions#ReturnOldValue] is
// set, the old value is returned.
//
// See [valkey.io] for details.
//
// Parameters:
//
//	key     - The key to store.
//	value   - The value to store with the given key.
//	options - The [api.SetOptions].
//
// Return value:
//
//	If the value is successfully set, return api.Result[string] containing "OK".
//	If value isn't set because of ConditionalSet.OnlyIfExists or ConditionalSet.OnlyIfDoesNotExist conditions, return
//	api.CreateNilStringResult().
//	If SetOptions.returnOldValue is set, return the old value as a String.
//
// [valkey.io]: https://valkey.io/commands/set/
func (client *baseClient) SetWithOptions(key string, value string, options *SetOptions) (Result[string], error) {
	optionArgs, err := options.toArgs()
	if err != nil {
		return CreateNilStringResult(), err
	}

	result, err := client.executeCommand(C.Set, append([]string{key, value}, optionArgs...))
	if err != nil {
		return CreateNilStringResult(), err
	}

	return handleStringOrNilResponse(result)
}

// Get string value associated with the given key, or api.CreateNilStringResult() is returned if no such value
// exists.
//
// See [valkey.io] for details.
//
// Parameters:
//
//	key - The key to be retrieved from the database.
//
// Return value:
//
//	If key exists, returns the value of key as a String. Otherwise, return [api.CreateNilStringResult()].
//
// [valkey.io]: https://valkey.io/commands/get/
func (client *baseClient) Get(key string) (Result[string], error) {
	result, err := client.executeCommand(C.Get, []string{key})
	if err != nil {
		return CreateNilStringResult(), err
	}

	return handleStringOrNilResponse(result)
}

// Get string value associated with the given key, or an empty string is returned [api.CreateNilStringResult()] if no such
// value exists.
//
// See [valkey.io] for details.
//
// Parameters:
//
//	key - The key to be retrieved from the database.
//
// Return value:
//
//	If key exists, returns the value of key as a Result[string]. Otherwise, return [api.CreateNilStringResult()].
//
// [valkey.io]: https://valkey.io/commands/getex/
func (client *baseClient) GetEx(key string) (Result[string], error) {
	result, err := client.executeCommand(C.GetEx, []string{key})
	if err != nil {
		return CreateNilStringResult(), err
	}

	return handleStringOrNilResponse(result)
}

// Get string value associated with the given key and optionally sets the expiration of the key.
//
// See [valkey.io] for details.
//
// Parameters:
//
//	key - The key to be retrieved from the database.
//	options - The [api.GetExOptions].
//
// Return value:
//
//	If key exists, returns the value of key as a Result[string]. Otherwise, return [api.CreateNilStringResult()].
//
// [valkey.io]: https://valkey.io/commands/getex/
func (client *baseClient) GetExWithOptions(key string, options *GetExOptions) (Result[string], error) {
	optionArgs, err := options.toArgs()
	if err != nil {
		return CreateNilStringResult(), err
	}

	result, err := client.executeCommand(C.GetEx, append([]string{key}, optionArgs...))
	if err != nil {
		return CreateNilStringResult(), err
	}

	return handleStringOrNilResponse(result)
}

// Sets multiple keys to multiple values in a single operation.
//
// Note:
//
//	In cluster mode, if keys in `keyValueMap` map to different hash slots, the command
//	will be split across these slots and executed separately for each. This means the command
//	is atomic only at the slot level. If one or more slot-specific requests fail, the entire
//	call will return the first encountered error, even though some requests may have succeeded
//	while others did not. If this behavior impacts your application logic, consider splitting
//	the request into sub-requests per slot to ensure atomicity.
//
// Parameters:
//
//	keyValueMap - A key-value map consisting of keys and their respective values to set.
//
// Return value:
//
//	`"OK"` on success.
//
// [valkey.io]: https://valkey.io/commands/mset/
func (client *baseClient) MSet(keyValueMap map[string]string) (string, error) {
	result, err := client.executeCommand(C.MSet, utils.MapToString(keyValueMap))
	if err != nil {
		return defaultStringResponse, err
	}

	return handleStringResponse(result)
}

// Sets multiple keys to values if the key does not exist. The operation is atomic, and if one or more keys already exist,
// the entire operation fails.
//
// Note:
//
//	In cluster mode, if keys in `keyValueMap` map to different hash slots, the command
//	will be split across these slots and executed separately for each. This means the command
//	is atomic only at the slot level. If one or more slot-specific requests fail, the entire
//	call will return the first encountered error, even though some requests may have succeeded
//	while others did not. If this behavior impacts your application logic, consider splitting
//	the request into sub-requests per slot to ensure atomicity.
//
// Parameters:
//
//	keyValueMap - A key-value map consisting of keys and their respective values to set.
//
// Return value:
//
//	A bool containing true, if all keys were set. false, if no key was set.
//
// [valkey.io]: https://valkey.io/commands/msetnx/
func (client *baseClient) MSetNX(keyValueMap map[string]string) (bool, error) {
	result, err := client.executeCommand(C.MSetNX, utils.MapToString(keyValueMap))
	if err != nil {
		return defaultBoolResponse, err
	}

	return handleBoolResponse(result)
}

// Retrieves the values of multiple keys.
//
// Note:
//
//	In cluster mode, if keys in `keys` map to different hash slots, the command
//	will be split across these slots and executed separately for each. This means the command
//	is atomic only at the slot level. If one or more slot-specific requests fail, the entire
//	call will return the first encountered error, even though some requests may have succeeded
//	while others did not. If this behavior impacts your application logic, consider splitting
//	the request into sub-requests per slot to ensure atomicity.
//
// Parameters:
//
//	keys - A list of keys to retrieve values for.
//
// Return value:
//
//	An array of values corresponding to the provided keys.
//	If a key is not found, its corresponding value in the list will be a [api.CreateNilStringResult()]
//
// [valkey.io]: https://valkey.io/commands/mget/
func (client *baseClient) MGet(keys []string) ([]Result[string], error) {
	result, err := client.executeCommand(C.MGet, keys)
	if err != nil {
		return nil, err
	}

	return handleStringOrNilArrayResponse(result)
}

// Increments the number stored at key by one. If key does not exist, it is set to 0 before performing the operation.
//
// See [valkey.io] for details.
//
// Parameters:
//
//	key - The key to increment its value.
//
// Return value:
//
//	The value of `key` after the increment.
//
// [valkey.io]: https://valkey.io/commands/incr/
func (client *baseClient) Incr(key string) (int64, error) {
	result, err := client.executeCommand(C.Incr, []string{key})
	if err != nil {
		return defaultIntResponse, err
	}

	return handleIntResponse(result)
}

// Increments the number stored at key by amount. If key does not exist, it is set to 0 before performing the operation.
//
// See [valkey.io] for details.
//
// Parameters:
//
//	key    - The key to increment its value.
//	amount - The amount to increment.
//
// Return value:
//
//	The value of `key` after the increment.
//
// [valkey.io]: https://valkey.io/commands/incrby/
func (client *baseClient) IncrBy(key string, amount int64) (int64, error) {
	result, err := client.executeCommand(C.IncrBy, []string{key, utils.IntToString(amount)})
	if err != nil {
		return defaultIntResponse, err
	}

	return handleIntResponse(result)
}

// Increments the string representing a floating point number stored at key by amount. By using a negative increment value,
// the result is that the value stored at key is decremented. If key does not exist, it is set to `0` before performing the
// operation.
//
// See [valkey.io] for details.
//
// Parameters:
//
//	key    - The key to increment its value.
//	amount - The amount to increment.
//
// Return value:
//
//	The value of key after the increment.
//
// [valkey.io]: https://valkey.io/commands/incrbyfloat/
func (client *baseClient) IncrByFloat(key string, amount float64) (float64, error) {
	result, err := client.executeCommand(
		C.IncrByFloat,
		[]string{key, utils.FloatToString(amount)},
	)
	if err != nil {
		return defaultFloatResponse, err
	}

	return handleFloatResponse(result)
}

// Decrements the number stored at key by one. If key does not exist, it is set to 0 before performing the operation.
//
// See [valkey.io] for details.
//
// Parameters:
//
//	key - The key to decrement its value.
//
// Return value:
//
//	The value of `key` after the decrement.
//
// [valkey.io]: https://valkey.io/commands/decr/
func (client *baseClient) Decr(key string) (int64, error) {
	result, err := client.executeCommand(C.Decr, []string{key})
	if err != nil {
		return defaultIntResponse, err
	}

	return handleIntResponse(result)
}

// Decrements the number stored at code by amount. If key does not exist, it is set to 0 before performing the operation.
//
// See [valkey.io] for details.
//
// Parameters:
//
//	key    - The key to decrement its value.
//	amount - The amount to decrement.
//
// Return value:
//
//	The value of `key` after the decrement.
//
// [valkey.io]: https://valkey.io/commands/decrby/
func (client *baseClient) DecrBy(key string, amount int64) (int64, error) {
	result, err := client.executeCommand(C.DecrBy, []string{key, utils.IntToString(amount)})
	if err != nil {
		return defaultIntResponse, err
	}

	return handleIntResponse(result)
}

// Returns the length of the string value stored at key.
//
// See [valkey.io] for details.
//
// Parameters:
//
//	key - The key to check its length.
//
// Return value:
//
//	The length of the string value stored at `key`.
//	If key does not exist, it is treated as an empty string, and the command returns `0`.
//
// [valkey.io]: https://valkey.io/commands/strlen/
func (client *baseClient) Strlen(key string) (int64, error) {
	result, err := client.executeCommand(C.Strlen, []string{key})
	if err != nil {
		return defaultIntResponse, err
	}

	return handleIntResponse(result)
}

// Overwrites part of the string stored at key, starting at the specified byte's offset, for the entire length of value.
// If the offset is larger than the current length of the string at key, the string is padded with zero bytes to make
// offset fit.
// Creates the key if it doesn't exist.
//
// See [valkey.io] for details.
//
// Parameters:
//
//	key    - The key of the string to update.
//	offset - The position in the string where value should be written.
//	value  - The string written with offset.
//
// Return value:
//
//	The length of the string stored at `key` after it was modified.
//
// [valkey.io]: https://valkey.io/commands/setrange/
func (client *baseClient) SetRange(key string, offset int, value string) (int64, error) {
	result, err := client.executeCommand(C.SetRange, []string{key, strconv.Itoa(offset), value})
	if err != nil {
		return defaultIntResponse, err
	}

	return handleIntResponse(result)
}

// Returns the substring of the string value stored at key, determined by the byte's offsets start and end (both are
// inclusive).
// Negative offsets can be used in order to provide an offset starting from the end of the string. So `-1` means the last
// character, `-2` the penultimate and so forth.
//
// See [valkey.io] for details.
//
// Parameters:
//
//	key   - The key of the string.
//	start - The starting offset.
//	end   - The ending offset.
//
// Return value:
//
//	A substring extracted from the value stored at key. Returns empty string if the offset is out of bounds.
//
// [valkey.io]: https://valkey.io/commands/getrange/
func (client *baseClient) GetRange(key string, start int, end int) (string, error) {
	result, err := client.executeCommand(C.GetRange, []string{key, strconv.Itoa(start), strconv.Itoa(end)})
	if err != nil {
		return defaultStringResponse, err
	}

	return handleStringResponse(result)
}

// Appends a value to a key. If key does not exist it is created and set as an empty string, so APPEND will be similar to
// SET in this special case.
//
// See [valkey.io] for details.
//
// Parameters:
//
//	key   - The key of the string.
//	value - The value to append.
//
// Return value:
//
//	The length of the string after appending the value.
//
// [valkey.io]: https://valkey.io/commands/append/
func (client *baseClient) Append(key string, value string) (int64, error) {
	result, err := client.executeCommand(C.Append, []string{key, value})
	if err != nil {
		return defaultIntResponse, err
	}

	return handleIntResponse(result)
}

// Returns the longest common subsequence between strings stored at key1 and key2.
//
// Since:
//
//	Valkey 7.0 and above.
//
// Note:
//
//	In cluster mode, if keys in `keyValueMap` map to different hash slots, the command
//	will be split across these slots and executed separately for each. This means the command
//	is atomic only at the slot level. If one or more slot-specific requests fail, the entire
//	call will return the first encountered error, even though some requests may have succeeded
//	while others did not. If this behavior impacts your application logic, consider splitting
//	the request into sub-requests per slot to ensure atomicity.
//
// Parameters:
//
//	key1 - The key that stores the first string.
//	key2 - The key that stores the second string.
//
// Return value:
//
//	The longest common subsequence between the 2 strings.
//	An empty string is returned if the keys do not exist or have no common subsequences.
//
// [valkey.io]: https://valkey.io/commands/lcs/
func (client *baseClient) LCS(key1 string, key2 string) (string, error) {
	result, err := client.executeCommand(C.LCS, []string{key1, key2})
	if err != nil {
		return defaultStringResponse, err
	}

	return handleStringResponse(result)
}

// GetDel gets the value associated with the given key and deletes the key.
//
// Parameters:
//
//	key - The key to get and delete.
//
// Return value:
//
//	If key exists, returns the value of the key as a String and deletes the key.
//	If key does not exist, returns a [api.NilResult[string]] (api.CreateNilStringResult()).
//
// [valkey.io]: https://valkey.io/commands/getdel/
func (client *baseClient) GetDel(key string) (Result[string], error) {
	if key == "" {
		return CreateNilStringResult(), &errors.RequestError{Msg: "key is required"}
	}

	result, err := client.executeCommand(C.GetDel, []string{key})
	if err != nil {
		return CreateNilStringResult(), err
	}

	return handleStringOrNilResponse(result)
}

// HGet returns the value associated with field in the hash stored at key.
//
// See [valkey.io] for details.
//
// Parameters:
//
//	key   - The key of the hash.
//	field - The field in the hash stored at key to retrieve from the database.
//
// Return value:
//
//	The Result[string] associated with field, or [api.NilResult[string]](api.CreateNilStringResult()) when field is not
//	present in the hash or key does not exist.
//
// [valkey.io]: https://valkey.io/commands/hget/
func (client *baseClient) HGet(key string, field string) (Result[string], error) {
	result, err := client.executeCommand(C.HGet, []string{key, field})
	if err != nil {
		return CreateNilStringResult(), err
	}

	return handleStringOrNilResponse(result)
}

// HGetAll returns all fields and values of the hash stored at key.
//
// See [valkey.io] for details.
//
// Parameters:
//
//	key - The key of the hash.
//
// Return value:
//
//	A map of all fields and their values as Result[string] in the hash, or an empty map when key does not exist.
//
// [valkey.io]: https://valkey.io/commands/hgetall/
func (client *baseClient) HGetAll(key string) (map[string]string, error) {
	result, err := client.executeCommand(C.HGetAll, []string{key})
	if err != nil {
		return nil, err
	}

	return handleStringToStringMapResponse(result)
}

// HMGet returns the values associated with the specified fields in the hash stored at key.
//
// See [valkey.io] for details.
//
// Parameters:
//
//	key    - The key of the hash.
//	fields - The fields in the hash stored at key to retrieve from the database.
//
// Return value:
//
//	An array of Result[string]s associated with the given fields, in the same order as they are requested.
//
//	For every field that does not exist in the hash, a [api.NilResult[string]](api.CreateNilStringResult()) is
//	returned.
//
//	If key does not exist, returns an empty string array.
//
// [valkey.io]: https://valkey.io/commands/hmget/
func (client *baseClient) HMGet(key string, fields []string) ([]Result[string], error) {
	result, err := client.executeCommand(C.HMGet, append([]string{key}, fields...))
	if err != nil {
		return nil, err
	}

	return handleStringOrNilArrayResponse(result)
}

// HSet sets the specified fields to their respective values in the hash stored at key.
// This command overwrites the values of specified fields that exist in the hash.
// If key doesn't exist, a new key holding a hash is created.
//
// See [valkey.io] for details.
//
// Parameters:
//
//	key    - The key of the hash.
//	values - A map of field-value pairs to set in the hash.
//
// Return value:
//
//	The number of fields that were added or updated.
//
// [valkey.io]: https://valkey.io/commands/hset/
func (client *baseClient) HSet(key string, values map[string]string) (int64, error) {
	result, err := client.executeCommand(C.HSet, utils.ConvertMapToKeyValueStringArray(key, values))
	if err != nil {
		return defaultIntResponse, err
	}

	return handleIntResponse(result)
}

// HSetNX sets field in the hash stored at key to value, only if field does not yet exist.
// If key does not exist, a new key holding a hash is created.
// If field already exists, this operation has no effect.
//
// See [valkey.io] for details.
//
// Parameters:
//
//	key   - The key of the hash.
//	field - The field to set.
//	value - The value to set.
//
// Return value:
//
//	A bool containing true if field is a new field in the hash and value was set.
//	false if field already exists in the hash and no operation was performed.
//
// [valkey.io]: https://valkey.io/commands/hsetnx/
func (client *baseClient) HSetNX(key string, field string, value string) (bool, error) {
	result, err := client.executeCommand(C.HSetNX, []string{key, field, value})
	if err != nil {
		return defaultBoolResponse, err
	}

	return handleBoolResponse(result)
}

// HDel removes the specified fields from the hash stored at key.
// Specified fields that do not exist within this hash are ignored.
// If key does not exist, it is treated as an empty hash and this command returns 0.
//
// See [valkey.io] for details.
//
// Parameters:
//
//	key    - The key of the hash.
//	fields - The fields to remove from the hash stored at key.
//
// Return value:
//
//	The number of fields that were removed from the hash, not including specified but non-existing fields.
//
// [valkey.io]: https://valkey.io/commands/hdel/
func (client *baseClient) HDel(key string, fields []string) (int64, error) {
	result, err := client.executeCommand(C.HDel, append([]string{key}, fields...))
	if err != nil {
		return defaultIntResponse, err
	}

	return handleIntResponse(result)
}

// HLen returns the number of fields contained in the hash stored at key.
//
// See [valkey.io] for details.
//
// Parameters:
//
//	key - The key of the hash.
//
// Return value:
//
//	The number of fields in the hash, or `0` when key does not exist.
//	If key holds a value that is not a hash, an error is returned.
//
// [valkey.io]: https://valkey.io/commands/hlen/
func (client *baseClient) HLen(key string) (int64, error) {
	result, err := client.executeCommand(C.HLen, []string{key})
	if err != nil {
		return defaultIntResponse, err
	}

	return handleIntResponse(result)
}

// HVals returns all values in the hash stored at key.
//
// See [valkey.io] for details.
//
// Parameters:
//
//	key - The key of the hash.
//
// Return value:
//
//	A slice containing all the values in the hash, or an empty slice when key does not exist.
//
// [valkey.io]: https://valkey.io/commands/hvals/
func (client *baseClient) HVals(key string) ([]string, error) {
	result, err := client.executeCommand(C.HVals, []string{key})
	if err != nil {
		return nil, err
	}

	return handleStringArrayResponse(result)
}

// HExists returns if field is an existing field in the hash stored at key.
//
// See [valkey.io] for details.
//
// Parameters:
//
//	key   - The key of the hash.
//	field - The field to check in the hash stored at key.
//
// Return value:
//
//	A bool containing true if the hash contains the specified field.
//	false if the hash does not contain the field, or if the key does not exist.
//
// [valkey.io]: https://valkey.io/commands/hexists/
func (client *baseClient) HExists(key string, field string) (bool, error) {
	result, err := client.executeCommand(C.HExists, []string{key, field})
	if err != nil {
		return defaultBoolResponse, err
	}

	return handleBoolResponse(result)
}

// HKeys returns all field names in the hash stored at key.
//
// See [valkey.io] for details.
//
// Parameters:
//
//	key - The key of the hash.
//
// Return value:
//
//	A slice containing all the field names in the hash, or an empty slice when key does not exist.
//
// [valkey.io]: https://valkey.io/commands/hkeys/
func (client *baseClient) HKeys(key string) ([]string, error) {
	result, err := client.executeCommand(C.HKeys, []string{key})
	if err != nil {
		return nil, err
	}

	return handleStringArrayResponse(result)
}

// HStrLen returns the string length of the value associated with field in the hash stored at key.
// If the key or the field do not exist, 0 is returned.
//
// See [valkey.io] for details.
//
// Parameters:
//
//	key   - The key of the hash.
//	field - The field to get the string length of its value.
//
// Return value:
//
//	The length of the string value associated with field, or `0` when field or key do not exist.
//
// [valkey.io]: https://valkey.io/commands/hstrlen/
func (client *baseClient) HStrLen(key string, field string) (int64, error) {
	result, err := client.executeCommand(C.HStrlen, []string{key, field})
	if err != nil {
		return defaultIntResponse, err
	}

	return handleIntResponse(result)
}

// Increments the number stored at `field` in the hash stored at `key` by increment.
// By using a negative increment value, the value stored at `field` in the hash stored at `key` is decremented.
// If `field` or `key` does not exist, it is set to 0 before performing the operation.
//
// See [valkey.io] for details.
//
// Parameters:
//
//	key - The key of the hash.
//	field - The field in the hash stored at `key` to increment its value.
//	increment - The amount to increment.
//
// Return value:
//
//	The value of `field` in the hash stored at `key` after the increment.
//
// [valkey.io]: https://valkey.io/commands/hincrby/
func (client *baseClient) HIncrBy(key string, field string, increment int64) (int64, error) {
	result, err := client.executeCommand(C.HIncrBy, []string{key, field, utils.IntToString(increment)})
	if err != nil {
		return defaultIntResponse, err
	}

	return handleIntResponse(result)
}

// Increments the string representing a floating point number stored at `field` in the hash stored at `key` by increment.
// By using a negative increment value, the value stored at `field` in the hash stored at `key` is decremented.
// If `field` or `key` does not exist, it is set to `0` before performing the operation.
//
// See [valkey.io] for details.
//
// Parameters:
//
//	key - The key of the hash.
//	field - The field in the hash stored at `key` to increment its value.
//	increment - The amount to increment.
//
// Return value:
//
//	The value of `field` in the hash stored at `key` after the increment.
//
// [valkey.io]: https://valkey.io/commands/hincrbyfloat/
func (client *baseClient) HIncrByFloat(key string, field string, increment float64) (float64, error) {
	result, err := client.executeCommand(C.HIncrByFloat, []string{key, field, utils.FloatToString(increment)})
	if err != nil {
		return defaultFloatResponse, err
	}

	return handleFloatResponse(result)
}

// Iterates fields of Hash types and their associated values. This definition of HSCAN command does not include the
// optional arguments of the command.
//
// See [valkey.io] for details.
//
// Parameters:
//
//	key - The key of the hash.
//	cursor - The cursor that points to the next iteration of results. A value of "0" indicates the start of the search.
//
// Return value:
//
//	An array of the cursor and the subset of the hash held by `key`. The first element is always the `cursor`
//	for the next iteration of results. The `cursor` will be `"0"` on the last iteration of the subset.
//	The second element is always an array of the subset of the set held in `key`. The array in the
//	second element is always a flattened series of String pairs, where the key is at even indices
//	and the value is at odd indices.
//
// [valkey.io]: https://valkey.io/commands/hscan/
func (client *baseClient) HScan(key string, cursor string) (string, []string, error) {
	result, err := client.executeCommand(C.HScan, []string{key, cursor})
	if err != nil {
		return "", nil, err
	}
	return handleScanResponse(result)
}

// Iterates fields of Hash types and their associated values. This definition of HSCAN includes optional arguments of the
// command.
//
// See [valkey.io] for details.
//
// Parameters:
//
//	key - The key of the hash.
//	cursor - The cursor that points to the next iteration of results. A value of "0" indicates the start of the search.
//	options - The [api.HashScanOptions].
//
// Return value:
//
//	An array of the cursor and the subset of the hash held by `key`. The first element is always the `cursor`
//	for the next iteration of results. The `cursor` will be `"0"` on the last iteration of the subset.
//	The second element is always an array of the subset of the set held in `key`. The array in the
//	second element is always a flattened series of String pairs, where the key is at even indices
//	and the value is at odd indices.
//
// [valkey.io]: https://valkey.io/commands/hscan/
func (client *baseClient) HScanWithOptions(
	key string,
	cursor string,
	options *options.HashScanOptions,
) (string, []string, error) {
	optionArgs, err := options.ToArgs()
	if err != nil {
		return "", nil, err
	}

	result, err := client.executeCommand(C.HScan, append([]string{key, cursor}, optionArgs...))
	if err != nil {
		return "", nil, err
	}
	return handleScanResponse(result)
}

// Returns a random field name from the hash value stored at `key`.
//
// Since:
//
//	Valkey 6.2.0 and above.
//
// See [valkey.io] for details.
//
// Parameters:
//
//	key - The key of the hash.
//
// Return value:
//
//	A random field name from the hash stored at `key`, or `nil` when
//	  the key does not exist.
//
// [valkey.io]: https://valkey.io/commands/hrandfield/
func (client *baseClient) HRandField(key string) (Result[string], error) {
	result, err := client.executeCommand(C.HRandField, []string{key})
	if err != nil {
		return CreateNilStringResult(), err
	}
	return handleStringOrNilResponse(result)
}

// Retrieves up to `count` random field names from the hash value stored at `key`.
//
// Since:
//
//	Valkey 6.2.0 and above.
//
// See [valkey.io] for details.
//
// Parameters:
//
//	key - The key of the hash.
//	count - The number of field names to return.
//	  If `count` is positive, returns unique elements. If negative, allows for duplicates.
//
// Return value:
//
//	An array of random field names from the hash stored at `key`,
//	   or an empty array when the key does not exist.
//
// [valkey.io]: https://valkey.io/commands/hrandfield/
func (client *baseClient) HRandFieldWithCount(key string, count int64) ([]string, error) {
	result, err := client.executeCommand(C.HRandField, []string{key, utils.IntToString(count)})
	if err != nil {
		return nil, err
	}
	return handleStringArrayResponse(result)
}

// Retrieves up to `count` random field names along with their values from the hash
// value stored at `key`.
//
// Since:
//
//	Valkey 6.2.0 and above.
//
// See [valkey.io] for details.
//
// Parameters:
//
//	key - The key of the hash.
//	count - The number of field names to return.
//	  If `count` is positive, returns unique elements. If negative, allows for duplicates.
//
// Return value:
//
//	A 2D `array` of `[field, value]` arrays, where `field` is a random
//	  field name from the hash and `value` is the associated value of the field name.
//	  If the hash does not exist or is empty, the response will be an empty array.
//
// [valkey.io]: https://valkey.io/commands/hrandfield/
func (client *baseClient) HRandFieldWithCountWithValues(key string, count int64) ([][]string, error) {
	result, err := client.executeCommand(C.HRandField, []string{key, utils.IntToString(count), options.WithValues})
	if err != nil {
		return nil, err
	}
	return handle2DStringArrayResponse(result)
}

// Inserts all the specified values at the head of the list stored at key. elements are inserted one after the other to the
// head of the list, from the leftmost element to the rightmost element. If key does not exist, it is created as an empty
// list before performing the push operation.
//
// See [valkey.io] for details.
//
// Parameters:
//
//	key      - The key of the list.
//	elements - The elements to insert at the head of the list stored at key.
//
// Return value:
//
//	The length of the list after the push operation.
//
// [valkey.io]: https://valkey.io/commands/lpush/
func (client *baseClient) LPush(key string, elements []string) (int64, error) {
	result, err := client.executeCommand(C.LPush, append([]string{key}, elements...))
	if err != nil {
		return defaultIntResponse, err
	}

	return handleIntResponse(result)
}

// Removes and returns the first elements of the list stored at key. The command pops a single element from the beginning
// of the list.
//
// See [valkey.io] for details.
//
// Parameters:
//
//	key - The key of the list.
//
// Return value:
//
//	The Result[string] containing the value of the first element.
//	If key does not exist, [api.CreateNilStringResult()] will be returned.
//
// [valkey.io]: https://valkey.io/commands/lpop/
func (client *baseClient) LPop(key string) (Result[string], error) {
	result, err := client.executeCommand(C.LPop, []string{key})
	if err != nil {
		return CreateNilStringResult(), err
	}

	return handleStringOrNilResponse(result)
}

// Removes and returns up to count elements of the list stored at key, depending on the list's length.
//
// See [valkey.io] for details.
//
// Parameters:
//
//	key   - The key of the list.
//	count - The count of the elements to pop from the list.
//
// Return value:
//
//	An array of the popped elements as strings will be returned depending on the list's length
//	If key does not exist, nil will be returned.
//
// [valkey.io]: https://valkey.io/commands/lpop/
func (client *baseClient) LPopCount(key string, count int64) ([]string, error) {
	result, err := client.executeCommand(C.LPop, []string{key, utils.IntToString(count)})
	if err != nil {
		return nil, err
	}

	return handleStringArrayOrNilResponse(result)
}

// Returns the index of the first occurrence of element inside the list specified by key. If no match is found,
// [api.CreateNilInt64Result()] is returned.
//
// See [valkey.io] for details.
//
// Parameters:
//
//	key     - The name of the list.
//	element - The value to search for within the list.
//
// Return value:
//
//	The Result[int64] containing the index of the first occurrence of element, or [api.CreateNilInt64Result()] if element is
//	not in the list.
//
// [valkey.io]: https://valkey.io/commands/lpos/
func (client *baseClient) LPos(key string, element string) (Result[int64], error) {
	result, err := client.executeCommand(C.LPos, []string{key, element})
	if err != nil {
		return CreateNilInt64Result(), err
	}

	return handleIntOrNilResponse(result)
}

// Returns the index of an occurrence of element within a list based on the given options. If no match is found,
// [api.CreateNilInt64Result()] is returned.
//
// See [valkey.io] for details.
//
// Parameters:
//
//	key     - The name of the list.
//	element - The value to search for within the list.
//	options - The LPos options.
//
// Return value:
//
//	The Result[int64] containing the index of element, or [api.CreateNilInt64Result()] if element is not in the list.
//
// [valkey.io]: https://valkey.io/commands/lpos/
func (client *baseClient) LPosWithOptions(key string, element string, options *LPosOptions) (Result[int64], error) {
	result, err := client.executeCommand(C.LPos, append([]string{key, element}, options.toArgs()...))
	if err != nil {
		return CreateNilInt64Result(), err
	}

	return handleIntOrNilResponse(result)
}

// Returns an array of indices of matching elements within a list.
//
// See [valkey.io] for details.
//
// Parameters:
//
//	key     - The name of the list.
//	element - The value to search for within the list.
//	count   - The number of matches wanted.
//
// Return value:
//
//	An array that holds the indices of the matching elements within the list.
//
// [valkey.io]: https://valkey.io/commands/lpos/
func (client *baseClient) LPosCount(key string, element string, count int64) ([]int64, error) {
	result, err := client.executeCommand(C.LPos, []string{key, element, CountKeyword, utils.IntToString(count)})
	if err != nil {
		return nil, err
	}

	return handleIntArrayResponse(result)
}

// Returns an array of indices of matching elements within a list based on the given options. If no match is found, an
// empty array is returned.
//
// See [valkey.io] for details.
//
// Parameters:
//
//	key     - The name of the list.
//	element - The value to search for within the list.
//	count   - The number of matches wanted.
//	options - The LPos options.
//
// Return value:
//
//	An array that holds the indices of the matching elements within the list.
//
// [valkey.io]: https://valkey.io/commands/lpos/
func (client *baseClient) LPosCountWithOptions(
	key string,
	element string,
	count int64,
	options *LPosOptions,
) ([]int64, error) {
	result, err := client.executeCommand(
		C.LPos,
		append([]string{key, element, CountKeyword, utils.IntToString(count)}, options.toArgs()...),
	)
	if err != nil {
		return nil, err
	}

	return handleIntArrayResponse(result)
}

// Inserts all the specified values at the tail of the list stored at key.
// elements are inserted one after the other to the tail of the list, from the leftmost element to the rightmost element.
// If key does not exist, it is created as an empty list before performing the push operation.
//
// See [valkey.io] for details.
//
// Parameters:
//
//	key      - The key of the list.
//	elements - The elements to insert at the tail of the list stored at key.
//
// Return value:
//
//	The length of the list after the push operation.
//
// [valkey.io]: https://valkey.io/commands/rpush/
func (client *baseClient) RPush(key string, elements []string) (int64, error) {
	result, err := client.executeCommand(C.RPush, append([]string{key}, elements...))
	if err != nil {
		return defaultIntResponse, err
	}

	return handleIntResponse(result)
}

// SAdd adds specified members to the set stored at key.
//
// See [valkey.io] for details.
//
// Parameters:
//
//	key     - The key where members will be added to its set.
//	members - A list of members to add to the set stored at key.
//
// Return value:
//
//	The number of members that were added to the set, excluding members already present.
//
// [valkey.io]: https://valkey.io/commands/sadd/
func (client *baseClient) SAdd(key string, members []string) (int64, error) {
	result, err := client.executeCommand(C.SAdd, append([]string{key}, members...))
	if err != nil {
		return defaultIntResponse, err
	}

	return handleIntResponse(result)
}

// SRem removes specified members from the set stored at key.
//
// See [valkey.io] for details.
//
// Parameters:
//
//	key     - The key from which members will be removed.
//	members - A list of members to remove from the set stored at key.
//
// Return value:
//
//	The number of members that were removed from the set, excluding non-existing members.
//
// [valkey.io]: https://valkey.io/commands/srem/
func (client *baseClient) SRem(key string, members []string) (int64, error) {
	result, err := client.executeCommand(C.SRem, append([]string{key}, members...))
	if err != nil {
		return defaultIntResponse, err
	}

	return handleIntResponse(result)
}

// SUnionStore stores the members of the union of all given sets specified by `keys` into a new set at `destination`.
//
// Note: When in cluster mode, `destination` and all `keys` must map to the same hash slot.
//
// See [valkey.io] for details.
//
// Parameters:
//
//	destination - The key of the destination set.
//	keys - The keys from which to retrieve the set members.
//
// Return value:
//
//	The number of elements in the resulting set.
//
// [valkey.io]: https://valkey.io/commands/sunionstore/
func (client *baseClient) SUnionStore(destination string, keys []string) (int64, error) {
	result, err := client.executeCommand(C.SUnionStore, append([]string{destination}, keys...))
	if err != nil {
		return defaultIntResponse, err
	}

	return handleIntResponse(result)
}

// SMembers retrieves all the members of the set value stored at key.
//
// See [valkey.io] for details.
//
// Parameters:
//
//	key - The key from which to retrieve the set members.
//
// Return value:
//
//	A `map[string]struct{}` containing all members of the set.
//	Returns an empty collection if key does not exist.
//
// [valkey.io]: https://valkey.io/commands/smembers/
func (client *baseClient) SMembers(key string) (map[string]struct{}, error) {
	result, err := client.executeCommand(C.SMembers, []string{key})
	if err != nil {
		return nil, err
	}

	return handleStringSetResponse(result)
}

// SCard retrieves the set cardinality (number of elements) of the set stored at key.
//
// See [valkey.io] for details.
//
// Parameters:
//
//	key - The key from which to retrieve the number of set members.
//
// Return value:
//
//	The cardinality (number of elements) of the set, or `0` if the key does not exist.
//
// [valkey.io]: https://valkey.io/commands/scard/
func (client *baseClient) SCard(key string) (int64, error) {
	result, err := client.executeCommand(C.SCard, []string{key})
	if err != nil {
		return defaultIntResponse, err
	}

	return handleIntResponse(result)
}

// SIsMember returns if member is a member of the set stored at key.
//
// See [valkey.io] for details.
//
// Parameters:
//
//	key    - The key of the set.
//	member - The member to check for existence in the set.
//
// Return value:
//
//	A bool containing true if the member exists in the set, false otherwise.
//	If key doesn't exist, it is treated as an empty set and the method returns false.
//
// [valkey.io]: https://valkey.io/commands/sismember/
func (client *baseClient) SIsMember(key string, member string) (bool, error) {
	result, err := client.executeCommand(C.SIsMember, []string{key, member})
	if err != nil {
		return defaultBoolResponse, err
	}

	return handleBoolResponse(result)
}

// SDiff computes the difference between the first set and all the successive sets in keys.
//
// Note: When in cluster mode, all keys must map to the same hash slot.
//
// See [valkey.io] for details.
//
// Parameters:
//
//	keys - The keys of the sets to diff.
//
// Return value:
//
//	A `map[string]struct{}` representing the difference between the sets.
//	If a key does not exist, it is treated as an empty set.
//
// [valkey.io]: https://valkey.io/commands/sdiff/
func (client *baseClient) SDiff(keys []string) (map[string]struct{}, error) {
	result, err := client.executeCommand(C.SDiff, keys)
	if err != nil {
		return nil, err
	}

	return handleStringSetResponse(result)
}

// SDiffStore stores the difference between the first set and all the successive sets in keys
// into a new set at destination.
//
// Note: When in cluster mode, destination and all keys must map to the same hash slot.
//
// See [valkey.io] for details.
//
// Parameters:
//
//	destination - The key of the destination set.
//	keys        - The keys of the sets to diff.
//
// Return value:
//
//	The number of elements in the resulting set.
//
// [valkey.io]: https://valkey.io/commands/sdiffstore/
func (client *baseClient) SDiffStore(destination string, keys []string) (int64, error) {
	result, err := client.executeCommand(C.SDiffStore, append([]string{destination}, keys...))
	if err != nil {
		return defaultIntResponse, err
	}

	return handleIntResponse(result)
}

// SInter gets the intersection of all the given sets.
//
// Note: When in cluster mode, all keys must map to the same hash slot.
//
// See [valkey.io] for details.
//
// Parameters:
//
//	keys - The keys of the sets to intersect.
//
// Return value:
//
//	A `map[string]struct{}` containing members which are present in all given sets.
//	If one or more sets do not exist, an empty collection will be returned.
//
// [valkey.io]: https://valkey.io/commands/sinter/
func (client *baseClient) SInter(keys []string) (map[string]struct{}, error) {
	result, err := client.executeCommand(C.SInter, keys)
	if err != nil {
		return nil, err
	}

	return handleStringSetResponse(result)
}

// Stores the members of the intersection of all given sets specified by `keys` into a new set at `destination`
//
// Note: When in cluster mode, `destination` and all `keys` must map to the same hash slot.
//
// See [valkey.io] for details.
//
// Parameters:
//
//	destination - The key of the destination set.
//	keys - The keys from which to retrieve the set members.
//
// Return value:
//
//	The number of elements in the resulting set.
func (client *baseClient) SInterStore(destination string, keys []string) (int64, error) {
	result, err := client.executeCommand(C.SInterStore, append([]string{destination}, keys...))
	if err != nil {
		return defaultIntResponse, err
	}

	return handleIntResponse(result)
}

// SInterCard gets the cardinality of the intersection of all the given sets.
//
// Since:
//
//	Valkey 7.0 and above.
//
// Note: When in cluster mode, all keys must map to the same hash slot.
//
// See [valkey.io] for details.
//
// Parameters:
//
//	keys - The keys of the sets to intersect.
//
// Return value:
//
//	The cardinality of the intersection result. If one or more sets do not exist, `0` is returned.
//
// [valkey.io]: https://valkey.io/commands/sintercard/
func (client *baseClient) SInterCard(keys []string) (int64, error) {
	result, err := client.executeCommand(C.SInterCard, append([]string{strconv.Itoa(len(keys))}, keys...))
	if err != nil {
		return defaultIntResponse, err
	}

	return handleIntResponse(result)
}

// SInterCardLimit gets the cardinality of the intersection of all the given sets, up to the specified limit.
//
// Since:
//
//	Valkey 7.0 and above.
//
// Note: When in cluster mode, all keys must map to the same hash slot.
//
// See [valkey.io] for details.
//
// Parameters:
//
//	keys  - The keys of the sets to intersect.
//	limit - The limit for the intersection cardinality value.
//
// Return value:
//
//	The cardinality of the intersection result, or the limit if reached.
//	If one or more sets do not exist, `0` is returned.
//	If the intersection cardinality reaches 'limit' partway through the computation, returns 'limit' as the cardinality.
//
// [valkey.io]: https://valkey.io/commands/sintercard/
func (client *baseClient) SInterCardLimit(keys []string, limit int64) (int64, error) {
	args := utils.Concat([]string{utils.IntToString(int64(len(keys)))}, keys, []string{"LIMIT", utils.IntToString(limit)})

	result, err := client.executeCommand(C.SInterCard, args)
	if err != nil {
		return defaultIntResponse, err
	}

	return handleIntResponse(result)
}

// SRandMember returns a random element from the set value stored at key.
//
// See [valkey.io] for details.
//
// Parameters:
//
//	key - The key from which to retrieve the set member.
//
// Return value:
//
//	A Result[string] containing a random element from the set.
//	Returns api.CreateNilStringResult() if key does not exist.
//
// [valkey.io]: https://valkey.io/commands/srandmember/
func (client *baseClient) SRandMember(key string) (Result[string], error) {
	result, err := client.executeCommand(C.SRandMember, []string{key})
	if err != nil {
		return CreateNilStringResult(), err
	}

	return handleStringOrNilResponse(result)
}

// SPop removes and returns one random member from the set stored at key.
//
// See [valkey.io] for details.
//
// Parameters:
//
//	key - The key of the set.
//
// Return value:
//
//	A Result[string] containing the value of the popped member.
//	Returns a NilResult if key does not exist.
//

//
// [valkey.io]: https://valkey.io/commands/spop/
func (client *baseClient) SPop(key string) (Result[string], error) {
	result, err := client.executeCommand(C.SPop, []string{key})
	if err != nil {
		return CreateNilStringResult(), err
	}

	return handleStringOrNilResponse(result)
}

// SMIsMember returns whether each member is a member of the set stored at key.
//
// See [valkey.io] for details.
//
// Parameters:
//
//	key - The key of the set.
//
// Return value:
//
//	A []bool containing whether each member is a member of the set stored at key.
//
// [valkey.io]: https://valkey.io/commands/smismember/
func (client *baseClient) SMIsMember(key string, members []string) ([]bool, error) {
	result, err := client.executeCommand(C.SMIsMember, append([]string{key}, members...))
	if err != nil {
		return nil, err
	}

	return handleBoolArrayResponse(result)
}

// SUnion gets the union of all the given sets.
//
// Note: When in cluster mode, all keys must map to the same hash slot.
//
// See [valkey.io] for details.
//
// Parameters:
//
//	keys - The keys of the sets.
//
// Return value:
//
//	A `map[string]struct{}` of members which are present in at least one of the given sets.
//	If none of the sets exist, an empty collection will be returned.
//
// [valkey.io]: https://valkey.io/commands/sunion/
func (client *baseClient) SUnion(keys []string) (map[string]struct{}, error) {
	result, err := client.executeCommand(C.SUnion, keys)
	if err != nil {
		return nil, err
	}

	return handleStringSetResponse(result)
}

// Iterates incrementally over a set.
//
// Note: When in cluster mode, all keys must map to the same hash slot.
//
// See [valkey.io] for details.
//
// Parameters:
//
//	key - The key of the set.
//	cursor - The cursor that points to the next iteration of results.
//	         A value of `"0"` indicates the start of the search.
//	         For Valkey 8.0 and above, negative cursors are treated like the initial cursor("0").
//
// Return value:
//
//	An array of the cursor and the subset of the set held by `key`. The first element is always the `cursor` and
//	for the next iteration of results. The `cursor` will be `"0"` on the last iteration of the set.
//	The second element is always an array of the subset of the set held in `key`.
//
// [valkey.io]: https://valkey.io/commands/sscan/
func (client *baseClient) SScan(key string, cursor string) (string, []string, error) {
	result, err := client.executeCommand(C.SScan, []string{key, cursor})
	if err != nil {
		return "", nil, err
	}
	return handleScanResponse(result)
}

// Iterates incrementally over a set.
//
// Note: When in cluster mode, all keys must map to the same hash slot.
//
// See [valkey.io] for details.
//
// Parameters:
//
//	key - The key of the set.
//	cursor - The cursor that points to the next iteration of results.
//	         A value of `"0"` indicates the start of the search.
//	         For Valkey 8.0 and above, negative cursors are treated like the initial cursor("0").
//	options - [options.BaseScanOptions]
//
// Return value:
//
//	An array of the cursor and the subset of the set held by `key`. The first element is always the `cursor` and
//	for the next iteration of results. The `cursor` will be `"0"` on the last iteration of the set.
//	The second element is always an array of the subset of the set held in `key`.
//
// [valkey.io]: https://valkey.io/commands/sscan/
func (client *baseClient) SScanWithOptions(
	key string,
	cursor string,
	options *options.BaseScanOptions,
) (string, []string, error) {
	optionArgs, err := options.ToArgs()
	if err != nil {
		return "", nil, err
	}

	result, err := client.executeCommand(C.SScan, append([]string{key, cursor}, optionArgs...))
	if err != nil {
		return "", nil, err
	}
	return handleScanResponse(result)
}

// Moves `member` from the set at `source` to the set at `destination`, removing it from the source set.
// Creates a new destination set if needed. The operation is atomic.
//
// Note: When in cluster mode, `source` and `destination` must map to the same hash slot.
//
// See [valkey.io] for details.
//
// Parameters:
//
//	source - The key of the set to remove the element from.
//	destination - The key of the set to add the element to.
//	member - The set element to move.
//
// Return value:
//
//	`true` on success, or `false` if the `source` set does not exist or the element is not a member of the source set.
//
// [valkey.io]: https://valkey.io/commands/smove/
func (client *baseClient) SMove(source string, destination string, member string) (bool, error) {
	result, err := client.executeCommand(C.SMove, []string{source, destination, member})
	if err != nil {
		return defaultBoolResponse, err
	}
	return handleBoolResponse(result)
}

// Returns the specified elements of the list stored at key.
// The offsets start and end are zero-based indexes, with 0 being the first element of the list, 1 being the next element
// and so on. These offsets can also be negative numbers indicating offsets starting at the end of the list, with -1 being
// the last element of the list, -2 being the penultimate, and so on.
//
// See [valkey.io] for details.
//
// Parameters:
//
//	key   - The key of the list.
//	start - The starting point of the range.
//	end   - The end of the range.
//
// Return value:
//
//	Array of elements as Result[string] in the specified range.
//	If start exceeds the end of the list, or if start is greater than end, an empty array will be returned.
//	If end exceeds the actual end of the list, the range will stop at the actual end of the list.
//	If key does not exist an empty array will be returned.
//
// [valkey.io]: https://valkey.io/commands/lrange/
func (client *baseClient) LRange(key string, start int64, end int64) ([]string, error) {
	result, err := client.executeCommand(C.LRange, []string{key, utils.IntToString(start), utils.IntToString(end)})
	if err != nil {
		return nil, err
	}

	return handleStringArrayResponse(result)
}

// Returns the element at index from the list stored at key.
// The index is zero-based, so 0 means the first element, 1 the second element and so on. Negative indices can be used to
// designate elements starting at the tail of the list. Here, -1 means the last element, -2 means the penultimate and so
// forth.
//
// See [valkey.io] for details.
//
// Parameters:
//
//	key   - The key of the list.
//	index - The index of the element in the list to retrieve.
//
// Return value:
//
//	The Result[string] containing element at index in the list stored at key.
//	If index is out of range or if key does not exist, [api.CreateNilStringResult()] is returned.
//
// [valkey.io]: https://valkey.io/commands/lindex/
func (client *baseClient) LIndex(key string, index int64) (Result[string], error) {
	result, err := client.executeCommand(C.LIndex, []string{key, utils.IntToString(index)})
	if err != nil {
		return CreateNilStringResult(), err
	}

	return handleStringOrNilResponse(result)
}

// Trims an existing list so that it will contain only the specified range of elements specified.
// The offsets start and end are zero-based indexes, with 0 being the first element of the list, 1 being the next element
// and so on. These offsets can also be negative numbers indicating offsets starting at the end of the list, with -1 being
// the last element of the list, -2 being the penultimate, and so on.
//
// See [valkey.io] for details.
//
// Parameters:
//
//	key   - The key of the list.
//	start - The starting point of the range.
//	end   - The end of the range.
//
// Return value:
//
//	Always `"OK"`.
//	If start exceeds the end of the list, or if start is greater than end, the result will be an empty list (which causes
//	key to be removed).
//	If end exceeds the actual end of the list, it will be treated like the last element of the list.
//	If key does not exist, `"OK"` will be returned without changes to the database.
//
// [valkey.io]: https://valkey.io/commands/ltrim/
func (client *baseClient) LTrim(key string, start int64, end int64) (string, error) {
	result, err := client.executeCommand(C.LTrim, []string{key, utils.IntToString(start), utils.IntToString(end)})
	if err != nil {
		return defaultStringResponse, err
	}

	return handleStringResponse(result)
}

// Returns the length of the list stored at key.
//
// See [valkey.io] for details.
//
// Parameters:
//
//	key - The key of the list.
//
// Return value:
//
//	The length of the list at `key`.
//	If `key` does not exist, it is interpreted as an empty list and `0` is returned.
//
// [valkey.io]: https://valkey.io/commands/llen/
func (client *baseClient) LLen(key string) (int64, error) {
	result, err := client.executeCommand(C.LLen, []string{key})
	if err != nil {
		return defaultIntResponse, err
	}

	return handleIntResponse(result)
}

// Removes the first count occurrences of elements equal to element from the list stored at key.
// If count is positive: Removes elements equal to element moving from head to tail.
// If count is negative: Removes elements equal to element moving from tail to head.
// If count is 0 or count is greater than the occurrences of elements equal to element, it removes all elements equal to
// element.
//
// See [valkey.io] for details.
//
// Parameters:
//
//	key     - The key of the list.
//	count   - The count of the occurrences of elements equal to element to remove.
//	element - The element to remove from the list.
//
// Return value:
//
//	The number of the removed elements.
//	If `key` does not exist, `0` is returned.
//
// [valkey.io]: https://valkey.io/commands/lrem/
func (client *baseClient) LRem(key string, count int64, element string) (int64, error) {
	result, err := client.executeCommand(C.LRem, []string{key, utils.IntToString(count), element})
	if err != nil {
		return defaultIntResponse, err
	}

	return handleIntResponse(result)
}

// Removes and returns the last elements of the list stored at key.
// The command pops a single element from the end of the list.
//
// See [valkey.io] for details.
//
// Parameters:
//
//	key - The key of the list.
//
// Return value:
//
//	The Result[string] containing the value of the last element.
//	If key does not exist, [api.CreateNilStringResult()] will be returned.
//
// [valkey.io]: https://valkey.io/commands/rpop/
func (client *baseClient) RPop(key string) (Result[string], error) {
	result, err := client.executeCommand(C.RPop, []string{key})
	if err != nil {
		return CreateNilStringResult(), err
	}

	return handleStringOrNilResponse(result)
}

// Removes and returns up to count elements from the list stored at key, depending on the list's length.
//
// See [valkey.io] for details.
//
// Parameters:
//
//	key   - The key of the list.
//	count - The count of the elements to pop from the list.
//
// Return value:
//
//	An array of popped elements as strings will be returned depending on the list's length.
//	If key does not exist, nil will be returned.
//
// [valkey.io]: https://valkey.io/commands/rpop/
func (client *baseClient) RPopCount(key string, count int64) ([]string, error) {
	result, err := client.executeCommand(C.RPop, []string{key, utils.IntToString(count)})
	if err != nil {
		return nil, err
	}

	return handleStringArrayOrNilResponse(result)
}

// Inserts element in the list at key either before or after the pivot.
//
// See [valkey.io] for details.
//
// Parameters:
//
//	key            - The key of the list.
//	insertPosition - The relative position to insert into - either api.Before or api.After the pivot.
//	pivot          - An element of the list.
//	element        - The new element to insert.
//
// Return value:
//
//	The list length after a successful insert operation.
//	If the `key` doesn't exist returns `-1`.
//	If the `pivot` wasn't found, returns `0`.
//
// [valkey.io]: https://valkey.io/commands/linsert/
func (client *baseClient) LInsert(
	key string,
	insertPosition InsertPosition,
	pivot string,
	element string,
) (int64, error) {
	insertPositionStr, err := insertPosition.toString()
	if err != nil {
		return defaultIntResponse, err
	}

	result, err := client.executeCommand(
		C.LInsert,
		[]string{key, insertPositionStr, pivot, element},
	)
	if err != nil {
		return defaultIntResponse, err
	}

	return handleIntResponse(result)
}

// Pops an element from the head of the first list that is non-empty, with the given keys being checked in the order that
// they are given.
// Blocks the connection when there are no elements to pop from any of the given lists.
//
// Note:
//   - When in cluster mode, all keys must map to the same hash slot.
//   - BLPop is a client blocking command, see [Blocking Commands] for more details and best practices.
//
// See [valkey.io] for details.
//
// Parameters:
//
//	keys        - The keys of the lists to pop from.
//	timeoutSecs - The number of seconds to wait for a blocking operation to complete. A value of 0 will block indefinitely.
//
// Return value:
//
//	A two-element array containing the key from which the element was popped and the value of the popped
//	element, formatted as [key, value].
//	If no element could be popped and the timeout expired, returns `nil`.
//
// [valkey.io]: https://valkey.io/commands/blpop/
// [Blocking Commands]: https://github.com/valkey-io/valkey-glide/wiki/General-Concepts#blocking-commands
func (client *baseClient) BLPop(keys []string, timeoutSecs float64) ([]string, error) {
	result, err := client.executeCommand(C.BLPop, append(keys, utils.FloatToString(timeoutSecs)))
	if err != nil {
		return nil, err
	}

	return handleStringArrayOrNilResponse(result)
}

// Pops an element from the tail of the first list that is non-empty, with the given keys being checked in the order that
// they are given.
// Blocks the connection when there are no elements to pop from any of the given lists.
//
// Note:
//   - When in cluster mode, all keys must map to the same hash slot.
//   - BRPop is a client blocking command, see [Blocking Commands] for more details and best practices.
//
// See [valkey.io] for details.
//
// Parameters:
//
//	keys        - The keys of the lists to pop from.
//	timeoutSecs - The number of seconds to wait for a blocking operation to complete. A value of 0 will block indefinitely.
//
// Return value:
//
//	A two-element array containing the key from which the element was popped and the value of the popped
//	element, formatted as [key, value].
//	If no element could be popped and the timeoutSecs expired, returns `nil`.
//
// [valkey.io]: https://valkey.io/commands/brpop/
// [Blocking Commands]: https://github.com/valkey-io/valkey-glide/wiki/General-Concepts#blocking-commands
func (client *baseClient) BRPop(keys []string, timeoutSecs float64) ([]string, error) {
	result, err := client.executeCommand(C.BRPop, append(keys, utils.FloatToString(timeoutSecs)))
	if err != nil {
		return nil, err
	}

	return handleStringArrayOrNilResponse(result)
}

// Inserts all the specified values at the tail of the list stored at key, only if key exists and holds a list. If key is
// not a list, this performs no operation.
//
// See [valkey.io] for details.
//
// Parameters:
//
//	key      - The key of the list.
//	elements - The elements to insert at the tail of the list stored at key.
//
// Return value:
//
//	The length of the list after the push operation.
//
// [valkey.io]: https://valkey.io/commands/rpushx/
func (client *baseClient) RPushX(key string, elements []string) (int64, error) {
	result, err := client.executeCommand(C.RPushX, append([]string{key}, elements...))
	if err != nil {
		return defaultIntResponse, err
	}

	return handleIntResponse(result)
}

// Inserts all the specified values at the head of the list stored at key, only if key exists and holds a list. If key is
// not a list, this performs no operation.
//
// See [valkey.io] for details.
//
// Parameters:
//
//	key      - The key of the list.
//	elements - The elements to insert at the head of the list stored at key.
//
// Return value:
//
//	The length of the list after the push operation.
//
// [valkey.io]: https://valkey.io/commands/rpushx/
func (client *baseClient) LPushX(key string, elements []string) (int64, error) {
	result, err := client.executeCommand(C.LPushX, append([]string{key}, elements...))
	if err != nil {
		return defaultIntResponse, err
	}

	return handleIntResponse(result)
}

// Pops one element from the first non-empty list from the provided keys.
//
// Since:
//
//	Valkey 7.0 and above.
//
// See [valkey.io] for details.
//
// Parameters:
//
//	keys          - An array of keys to lists.
//	listDirection - The direction based on which elements are popped from - see [api.ListDirection].
//
// Return value:
//
//	A map of key name mapped array of popped element.
//
// [valkey.io]: https://valkey.io/commands/lmpop/
func (client *baseClient) LMPop(keys []string, listDirection ListDirection) (map[string][]string, error) {
	listDirectionStr, err := listDirection.toString()
	if err != nil {
		return nil, err
	}

	// Check for potential length overflow.
	if len(keys) > math.MaxInt-2 {
		return nil, &errors.RequestError{Msg: "Length overflow for the provided keys"}
	}

	// args slice will have 2 more arguments with the keys provided.
	args := make([]string, 0, len(keys)+2)
	args = append(args, strconv.Itoa(len(keys)))
	args = append(args, keys...)
	args = append(args, listDirectionStr)
	result, err := client.executeCommand(C.LMPop, args)
	if err != nil {
		return nil, err
	}

	return handleStringToStringArrayMapOrNilResponse(result)
}

// Pops one or more elements from the first non-empty list from the provided keys.
//
// Since:
//
//	Valkey 7.0 and above.
//
// See [valkey.io] for details.
//
// Parameters:
//
//	keys          - An array of keys to lists.
//	listDirection - The direction based on which elements are popped from - see [api.ListDirection].
//	count         - The maximum number of popped elements.
//
// Return value:
//
//	A map of key name mapped array of popped elements.
//
// [valkey.io]: https://valkey.io/commands/lmpop/
func (client *baseClient) LMPopCount(
	keys []string,
	listDirection ListDirection,
	count int64,
) (map[string][]string, error) {
	listDirectionStr, err := listDirection.toString()
	if err != nil {
		return nil, err
	}

	// Check for potential length overflow.
	if len(keys) > math.MaxInt-4 {
		return nil, &errors.RequestError{Msg: "Length overflow for the provided keys"}
	}

	// args slice will have 4 more arguments with the keys provided.
	args := make([]string, 0, len(keys)+4)
	args = append(args, strconv.Itoa(len(keys)))
	args = append(args, keys...)
	args = append(args, listDirectionStr, CountKeyword, utils.IntToString(count))
	result, err := client.executeCommand(C.LMPop, args)
	if err != nil {
		return nil, err
	}

	return handleStringToStringArrayMapOrNilResponse(result)
}

// Blocks the connection until it pops one element from the first non-empty list from the provided keys. BLMPop is the
// blocking variant of [api.LMPop].
//
// Note:
//   - When in cluster mode, all keys must map to the same hash slot.
//   - BLMPop is a client blocking command, see [Blocking Commands] for more details and best practices.
//
// Since:
//
//	Valkey 7.0 and above.
//
// See [valkey.io] for details.
//
// Parameters:
//
//	keys          - An array of keys to lists.
//	listDirection - The direction based on which elements are popped from - see [api.ListDirection].
//	timeoutSecs   - The number of seconds to wait for a blocking operation to complete. A value of 0 will block indefinitely.
//
// Return value:
//
//	A map of key name mapped array of popped element.
//	If no member could be popped and the timeout expired, returns nil.
//
// [valkey.io]: https://valkey.io/commands/blmpop/
// [Blocking Commands]: https://github.com/valkey-io/valkey-glide/wiki/General-Concepts#blocking-commands
func (client *baseClient) BLMPop(
	keys []string,
	listDirection ListDirection,
	timeoutSecs float64,
) (map[string][]string, error) {
	listDirectionStr, err := listDirection.toString()
	if err != nil {
		return nil, err
	}

	// Check for potential length overflow.
	if len(keys) > math.MaxInt-3 {
		return nil, &errors.RequestError{Msg: "Length overflow for the provided keys"}
	}

	// args slice will have 3 more arguments with the keys provided.
	args := make([]string, 0, len(keys)+3)
	args = append(args, utils.FloatToString(timeoutSecs), strconv.Itoa(len(keys)))
	args = append(args, keys...)
	args = append(args, listDirectionStr)
	result, err := client.executeCommand(C.BLMPop, args)
	if err != nil {
		return nil, err
	}

	return handleStringToStringArrayMapOrNilResponse(result)
}

// Blocks the connection until it pops one or more elements from the first non-empty list from the provided keys.
// BLMPopCount is the blocking variant of [api.LMPopCount].
//
// Note:
//   - When in cluster mode, all keys must map to the same hash slot.
//   - BLMPopCount is a client blocking command, see [Blocking Commands] for more details and best practices.
//
// Since:
//
//	Valkey 7.0 and above.
//
// See [valkey.io] for details.
//
// Parameters:
//
//	keys          - An array of keys to lists.
//	listDirection - The direction based on which elements are popped from - see [api.ListDirection].
//	count         - The maximum number of popped elements.
//	timeoutSecs   - The number of seconds to wait for a blocking operation to complete. A value of 0 will block
//
// indefinitely.
//
// Return value:
//
//	A map of key name mapped array of popped element.
//	If no member could be popped and the timeout expired, returns nil.
//
// [valkey.io]: https://valkey.io/commands/blmpop/
// [Blocking Commands]: https://github.com/valkey-io/valkey-glide/wiki/General-Concepts#blocking-commands
func (client *baseClient) BLMPopCount(
	keys []string,
	listDirection ListDirection,
	count int64,
	timeoutSecs float64,
) (map[string][]string, error) {
	listDirectionStr, err := listDirection.toString()
	if err != nil {
		return nil, err
	}

	// Check for potential length overflow.
	if len(keys) > math.MaxInt-5 {
		return nil, &errors.RequestError{Msg: "Length overflow for the provided keys"}
	}

	// args slice will have 5 more arguments with the keys provided.
	args := make([]string, 0, len(keys)+5)
	args = append(args, utils.FloatToString(timeoutSecs), strconv.Itoa(len(keys)))
	args = append(args, keys...)
	args = append(args, listDirectionStr, CountKeyword, utils.IntToString(count))
	result, err := client.executeCommand(C.BLMPop, args)
	if err != nil {
		return nil, err
	}

	return handleStringToStringArrayMapOrNilResponse(result)
}

// Sets the list element at index to element.
// The index is zero-based, so 0 means the first element,1 the second element and so on. Negative indices can be used to
// designate elements starting at the tail of the list. Here, -1 means the last element, -2 means the penultimate and so
// forth.
//
// See [valkey.io] for details.
//
// Parameters:
//
//	key     - The key of the list.
//	index   - The index of the element in the list to be set.
//	element - The element to be set.
//
// Return value:
//
//	`"OK"`.
//
// [valkey.io]: https://valkey.io/commands/lset/
func (client *baseClient) LSet(key string, index int64, element string) (string, error) {
	result, err := client.executeCommand(C.LSet, []string{key, utils.IntToString(index), element})
	if err != nil {
		return defaultStringResponse, err
	}

	return handleStringResponse(result)
}

// Atomically pops and removes the left/right-most element to the list stored at source depending on whereFrom, and pushes
// the element at the first/last element of the list stored at destination depending on whereTo.
//
// See [valkey.io] for details.
//
// Parameters:
//
//	source      - The key to the source list.
//	destination - The key to the destination list.
//	wherefrom   - The ListDirection the element should be removed from.
//	whereto     - The ListDirection the element should be added to.
//
// Return value:
//
//	A Result[string] containing the popped element or api.CreateNilStringResult() if source does not exist.
//
// [valkey.io]: https://valkey.io/commands/lmove/
func (client *baseClient) LMove(
	source string,
	destination string,
	whereFrom ListDirection,
	whereTo ListDirection,
) (Result[string], error) {
	whereFromStr, err := whereFrom.toString()
	if err != nil {
		return CreateNilStringResult(), err
	}
	whereToStr, err := whereTo.toString()
	if err != nil {
		return CreateNilStringResult(), err
	}

	result, err := client.executeCommand(C.LMove, []string{source, destination, whereFromStr, whereToStr})
	if err != nil {
		return CreateNilStringResult(), err
	}

	return handleStringOrNilResponse(result)
}

// Blocks the connection until it pops atomically and removes the left/right-most element to the list stored at source
// depending on whereFrom, and pushes the element at the first/last element of the list stored at <destination depending on
// wherefrom.
// BLMove is the blocking variant of [api.LMove].
//
// Note:
//   - When in cluster mode, all source and destination must map to the same hash slot.
//   - BLMove is a client blocking command, see [Blocking Commands] for more details and best practices.
//
// Since:
//
//	Valkey 6.2.0 and above.
//
// See [valkey.io] for details.
//
// Parameters:
//
//	source      - The key to the source list.
//	destination - The key to the destination list.
//	wherefrom   - The ListDirection the element should be removed from.
//	whereto     - The ListDirection the element should be added to.
//	timeoutSecs - The number of seconds to wait for a blocking operation to complete. A value of 0 will block indefinitely.
//
// Return value:
//
//	A Result[string] containing the popped element or api.CreateNilStringResult() if source does not exist or if the
//	operation timed-out.
//
// [valkey.io]: https://valkey.io/commands/blmove/
// [Blocking Commands]: https://github.com/valkey-io/valkey-glide/wiki/General-Concepts#blocking-commands
func (client *baseClient) BLMove(
	source string,
	destination string,
	whereFrom ListDirection,
	whereTo ListDirection,
	timeoutSecs float64,
) (Result[string], error) {
	whereFromStr, err := whereFrom.toString()
	if err != nil {
		return CreateNilStringResult(), err
	}
	whereToStr, err := whereTo.toString()
	if err != nil {
		return CreateNilStringResult(), err
	}

	result, err := client.executeCommand(
		C.BLMove,
		[]string{source, destination, whereFromStr, whereToStr, utils.FloatToString(timeoutSecs)},
	)
	if err != nil {
		return CreateNilStringResult(), err
	}

	return handleStringOrNilResponse(result)
}

// Del removes the specified keys from the database. A key is ignored if it does not exist.
//
// Note:
//
//	In cluster mode, if keys in `keyValueMap` map to different hash slots, the command
//	will be split across these slots and executed separately for each. This means the command
//	is atomic only at the slot level. If one or more slot-specific requests fail, the entire
//	call will return the first encountered error, even though some requests may have succeeded
//	while others did not. If this behavior impacts your application logic, consider splitting
//	the request into sub-requests per slot to ensure atomicity.
//
// Parameters:
//
//	keys - One or more keys to delete.
//
// Return value:
//
//	Returns the number of keys that were removed.
//
// [valkey.io]: https://valkey.io/commands/del/
func (client *baseClient) Del(keys []string) (int64, error) {
	result, err := client.executeCommand(C.Del, keys)
	if err != nil {
		return defaultIntResponse, err
	}

	return handleIntResponse(result)
}

// Exists returns the number of keys that exist in the database
//
// Note:
//
//	In cluster mode, if keys in `keyValueMap` map to different hash slots, the command
//	will be split across these slots and executed separately for each. This means the command
//	is atomic only at the slot level. If one or more slot-specific requests fail, the entire
//	call will return the first encountered error, even though some requests may have succeeded
//	while others did not. If this behavior impacts your application logic, consider splitting
//	the request into sub-requests per slot to ensure atomicity.
//
// Parameters:
// keys - One or more keys to check if they exist.
//
// Return value:
//
//	Returns the number of existing keys.
//
// [valkey.io]: https://valkey.io/commands/exists/
func (client *baseClient) Exists(keys []string) (int64, error) {
	result, err := client.executeCommand(C.Exists, keys)
	if err != nil {
		return defaultIntResponse, err
	}

	return handleIntResponse(result)
}

// Expire sets a timeout on key. After the timeout has expired, the key will automatically be deleted.
//
// If key already has an existing expire set, the time to live is updated to the new value.
// If seconds is a non-positive number, the key will be deleted rather than expired.
// The timeout will only be cleared by commands that delete or overwrite the contents of key.
//
// Parameters:
// key - The key to expire.
// seconds - Time in seconds for the key to expire
//
// Return value:
//
//	`true` if the timeout was set. `false` if the timeout was not set. e.g. key doesn't exist,
//	or operation skipped due to the provided arguments.
//
// [valkey.io]: https://valkey.io/commands/expire/
func (client *baseClient) Expire(key string, seconds int64) (bool, error) {
	result, err := client.executeCommand(C.Expire, []string{key, utils.IntToString(seconds)})
	if err != nil {
		return defaultBoolResponse, err
	}

	return handleBoolResponse(result)
}

// Expire sets a timeout on key. After the timeout has expired, the key will automatically be deleted
//
// If key already has an existing expire set, the time to live is updated to the new value.
// If seconds is a non-positive number, the key will be deleted rather than expired.
// The timeout will only be cleared by commands that delete or overwrite the contents of key
//
// Parameters:
//
//	key - The key to expire.
//	seconds - Time in seconds for the key to expire
//	option - The option  to set expiry - NX, XX, GT, LT
//
// Return value:
//
//	`true` if the timeout was set. `false` if the timeout was not set. e.g. key doesn't exist,
//	or operation skipped due to the provided arguments.
//
// [valkey.io]: https://valkey.io/commands/expire/
func (client *baseClient) ExpireWithOptions(key string, seconds int64, expireCondition ExpireCondition) (bool, error) {
	expireConditionStr, err := expireCondition.toString()
	if err != nil {
		return defaultBoolResponse, err
	}
	result, err := client.executeCommand(C.Expire, []string{key, utils.IntToString(seconds), expireConditionStr})
	if err != nil {
		return defaultBoolResponse, err
	}
	return handleBoolResponse(result)
}

// ExpireAt sets a timeout on key. It takes an absolute Unix timestamp (seconds since January 1, 1970) instead of
// specifying the number of seconds. A timestamp in the past will delete the key immediately. After the timeout has
// expired, the key will automatically be deleted.
// If key already has an existing expire set, the time to live is updated to the new value.
// The timeout will only be cleared by commands that delete or overwrite the contents of key
// If key already has an existing expire set, the time to live is updated to the new value.
// If seconds is a non-positive number, the key will be deleted rather than expired.
// The timeout will only be cleared by commands that delete or overwrite the contents of key
//
// Parameters:
//
//	key - The key to expire.
//	unixTimestampInSeconds - Absolute Unix timestamp
//
// Return value:
//
//	`true` if the timeout was set. `false` if the timeout was not set. e.g. key doesn't exist,
//	or operation skipped due to the provided arguments.
//
// [valkey.io]: https://valkey.io/commands/expireat/
func (client *baseClient) ExpireAt(key string, unixTimestampInSeconds int64) (bool, error) {
	result, err := client.executeCommand(C.ExpireAt, []string{key, utils.IntToString(unixTimestampInSeconds)})
	if err != nil {
		return defaultBoolResponse, err
	}

	return handleBoolResponse(result)
}

// ExpireAt sets a timeout on key. It takes an absolute Unix timestamp (seconds since January 1, 1970) instead of
// specifying the number of seconds. A timestamp in the past will delete the key immediately. After the timeout has
// expired, the key will automatically be deleted.
// If key already has an existing expire set, the time to live is updated to the new value.
// The timeout will only be cleared by commands that delete or overwrite the contents of key
// If key already has an existing expire set, the time to live is updated to the new value.
// If seconds is a non-positive number, the key will be deleted rather than expired.
// The timeout will only be cleared by commands that delete or overwrite the contents of key
//
// Parameters:
//
//	key - The key to expire.
//	unixTimestampInSeconds - Absolute Unix timestamp
//	option - The option  to set expiry - NX, XX, GT, LT
//
// Return value:
//
//	`true` if the timeout was set. `false` if the timeout was not set. e.g. key doesn't exist,
//	or operation skipped due to the provided arguments.
//
// [valkey.io]: https://valkey.io/commands/expireat/
func (client *baseClient) ExpireAtWithOptions(
	key string,
	unixTimestampInSeconds int64,
	expireCondition ExpireCondition,
) (bool, error) {
	expireConditionStr, err := expireCondition.toString()
	if err != nil {
		return defaultBoolResponse, err
	}
	result, err := client.executeCommand(
		C.ExpireAt,
		[]string{key, utils.IntToString(unixTimestampInSeconds), expireConditionStr},
	)
	if err != nil {
		return defaultBoolResponse, err
	}
	return handleBoolResponse(result)
}

// Sets a timeout on key in milliseconds. After the timeout has expired, the key will automatically be deleted.
// If key already has an existing expire set, the time to live is updated to the new value.
// If milliseconds is a non-positive number, the key will be deleted rather than expired
// The timeout will only be cleared by commands that delete or overwrite the contents of key.

// Parameters:
//
//	key - The key to set timeout on it.
//	milliseconds - The timeout in milliseconds.
//
// Return value:
//
//	`true` if the timeout was set. `false` if the timeout was not set. e.g. key doesn't exist,
//	or operation skipped due to the provided arguments.
//
//	[valkey.io]: https://valkey.io/commands/pexpire/
func (client *baseClient) PExpire(key string, milliseconds int64) (bool, error) {
	result, err := client.executeCommand(C.PExpire, []string{key, utils.IntToString(milliseconds)})
	if err != nil {
		return defaultBoolResponse, err
	}
	return handleBoolResponse(result)
}

// Sets a timeout on key in milliseconds. After the timeout has expired, the key will automatically be deleted.
// If key already has an existing expire set, the time to live is updated to the new value.
// If milliseconds is a non-positive number, the key will be deleted rather than expired
// The timeout will only be cleared by commands that delete or overwrite the contents of key.
//
// Parameters:
//
//	key - The key to set timeout on it.
//	milliseconds - The timeout in milliseconds.
//	option - The option  to set expiry - NX, XX, GT, LT
//
// Return value:
//
//	`true` if the timeout was set. `false` if the timeout was not set. e.g. key doesn't exist,
//	or operation skipped due to the provided arguments.
//
//	[valkey.io]: https://valkey.io/commands/pexpire/
func (client *baseClient) PExpireWithOptions(
	key string,
	milliseconds int64,
	expireCondition ExpireCondition,
) (bool, error) {
	expireConditionStr, err := expireCondition.toString()
	if err != nil {
		return defaultBoolResponse, err
	}
	result, err := client.executeCommand(C.PExpire, []string{key, utils.IntToString(milliseconds), expireConditionStr})
	if err != nil {
		return defaultBoolResponse, err
	}
	return handleBoolResponse(result)
}

// Sets a timeout on key. It takes an absolute Unix timestamp (milliseconds since
// January 1, 1970) instead of specifying the number of milliseconds.
// A timestamp in the past will delete the key immediately. After the timeout has
// expired, the key will automatically be deleted
// If key already has an existing expire set, the time to live is
// updated to the new value/
// The timeout will only be cleared by commands that delete or overwrite the contents of key
//
// Parameters:
//
//	key - The key to set timeout on it.
//	unixMilliseconds - The timeout in an absolute Unix timestamp.
//
// Return value:
//
//	`true` if the timeout was set. `false` if the timeout was not set. e.g. key doesn't exist,
//	or operation skipped due to the provided arguments.
//
//	[valkey.io]: https://valkey.io/commands/pexpireat/
func (client *baseClient) PExpireAt(key string, unixTimestampInMilliSeconds int64) (bool, error) {
	result, err := client.executeCommand(C.PExpireAt, []string{key, utils.IntToString(unixTimestampInMilliSeconds)})
	if err != nil {
		return defaultBoolResponse, err
	}
	return handleBoolResponse(result)
}

// Sets a timeout on key. It takes an absolute Unix timestamp (milliseconds since
// January 1, 1970) instead of specifying the number of milliseconds.
// A timestamp in the past will delete the key immediately. After the timeout has expired, the key will automatically be
// deleted.
// If key already has an existing expire set, the time to live is updated to the new value.
// The timeout will only be cleared by commands that delete or overwrite the contents of key
//
// Parameters:
//
//	key - The key to set timeout on it.
//	unixMilliseconds - The timeout in an absolute Unix timestamp.
//	option - The option  to set expiry - NX, XX, GT, LT
//
// Return value:
//
//	`true` if the timeout was set. `false` if the timeout was not set. e.g. key doesn't exist,
//	or operation skipped due to the provided arguments.
//
//	[valkey.io]: https://valkey.io/commands/pexpireat/
func (client *baseClient) PExpireAtWithOptions(
	key string,
	unixTimestampInMilliSeconds int64,
	expireCondition ExpireCondition,
) (bool, error) {
	expireConditionStr, err := expireCondition.toString()
	if err != nil {
		return defaultBoolResponse, err
	}
	result, err := client.executeCommand(
		C.PExpireAt,
		[]string{key, utils.IntToString(unixTimestampInMilliSeconds), expireConditionStr},
	)
	if err != nil {
		return defaultBoolResponse, err
	}
	return handleBoolResponse(result)
}

// Expire Time returns the absolute Unix timestamp (since January 1, 1970) at which the given key
// will expire, in seconds.
//
// Parameters:
//
//	key - The key to determine the expiration value of.
//
// Return value:
//
//	The expiration Unix timestamp in seconds.
//	`-2` if key does not exist or `-1` is key exists but has no associated expiration.
//
// [valkey.io]: https://valkey.io/commands/expiretime/
func (client *baseClient) ExpireTime(key string) (int64, error) {
	result, err := client.executeCommand(C.ExpireTime, []string{key})
	if err != nil {
		return defaultIntResponse, err
	}

	return handleIntResponse(result)
}

// PExpire Time returns the absolute Unix timestamp (since January 1, 1970) at which the given key
// will expire, in milliseconds.
//
// Parameters:
//
//	key - The key to determine the expiration value of.
//
// Return value:
//
//	The expiration Unix timestamp in milliseconds.
//	`-2` if key does not exist or `-1` is key exists but has no associated expiration.
//
// [valkey.io]: https://valkey.io/commands/pexpiretime/
func (client *baseClient) PExpireTime(key string) (int64, error) {
	result, err := client.executeCommand(C.PExpireTime, []string{key})
	if err != nil {
		return defaultIntResponse, err
	}

	return handleIntResponse(result)
}

// TTL returns the remaining time to live of key that has a timeout, in seconds.
//
// Parameters:
//
//	key - The key to return its timeout.
//
// Return value:
//
//	Returns TTL in seconds,
//	`-2` if key does not exist, or `-1` if key exists but has no associated expiration.
//
// [valkey.io]: https://valkey.io/commands/ttl/
func (client *baseClient) TTL(key string) (int64, error) {
	result, err := client.executeCommand(C.TTL, []string{key})
	if err != nil {
		return defaultIntResponse, err
	}

	return handleIntResponse(result)
}

// PTTL returns the remaining time to live of key that has a timeout, in milliseconds.
//
// Parameters:
//
//	key - The key to return its timeout.
//
// Return value:
//
//	Returns TTL in milliseconds,
//	`-2` if key does not exist, or `-1` if key exists but has no associated expiration.
//
// [valkey.io]: https://valkey.io/commands/pttl/
func (client *baseClient) PTTL(key string) (int64, error) {
	result, err := client.executeCommand(C.PTTL, []string{key})
	if err != nil {
		return defaultIntResponse, err
	}

	return handleIntResponse(result)
}

// PfAdd adds all elements to the HyperLogLog data structure stored at the specified key.
// Creates a new structure if the key does not exist.
// When no elements are provided, and key exists and is a HyperLogLog, then no operation is performed.
// If key does not exist, then the HyperLogLog structure is created.
//
// Parameters:
//
//	key - The key of the HyperLogLog data structure to add elements into.
//	elements - An array of members to add to the HyperLogLog stored at key.
//
// Return value:
//
//	If the HyperLogLog is newly created, or if the HyperLogLog approximated cardinality is
//	altered, then returns `1`. Otherwise, returns `0`.
//
// [valkey.io]: https://valkey.io/commands/pfadd/
func (client *baseClient) PfAdd(key string, elements []string) (int64, error) {
	result, err := client.executeCommand(C.PfAdd, append([]string{key}, elements...))
	if err != nil {
		return defaultIntResponse, err
	}

	return handleIntResponse(result)
}

// Estimates the cardinality of the data stored in a HyperLogLog structure for a single key or
// calculates the combined cardinality of multiple keys by merging their HyperLogLogs temporarily.
//
// Note:
//
//	In cluster mode, if keys in `keyValueMap` map to different hash slots, the command
//	will be split across these slots and executed separately for each. This means the command
//	is atomic only at the slot level. If one or more slot-specific requests fail, the entire
//	call will return the first encountered error, even though some requests may have succeeded
//	while others did not. If this behavior impacts your application logic, consider splitting
//	the request into sub-requests per slot to ensure atomicity.
//
// Parameters:
//
//	key - The keys of the HyperLogLog data structures to be analyzed.
//
// Return value:
//
//	The approximated cardinality of given HyperLogLog data structures.
//	The cardinality of a key that does not exist is `0`.
//
// [valkey.io]: https://valkey.io/commands/pfcount/
func (client *baseClient) PfCount(keys []string) (int64, error) {
	result, err := client.executeCommand(C.PfCount, keys)
	if err != nil {
		return defaultIntResponse, err
	}

	return handleIntResponse(result)
}

// Unlink (delete) multiple keys from the database. A key is ignored if it does not exist.
// This command, similar to Del However, this command does not block the server
//
// Note:
//
//	In cluster mode, if keys in keys map to different hash slots, the command
//	will be split across these slots and executed separately for each. This means the command
//	is atomic only at the slot level. If one or more slot-specific requests fail, the entire
//	call will return the first encountered error, even though some requests may have succeeded
//	while others did not. If this behavior impacts your application logic, consider splitting
//	the request into sub-requests per slot to ensure atomicity.
//
// Parameters:
//
//	keys - One or more keys to unlink.
//
// Return value:
//
//	Return the number of keys that were unlinked.
//
// [valkey.io]: Https://valkey.io/commands/unlink/
func (client *baseClient) Unlink(keys []string) (int64, error) {
	result, err := client.executeCommand(C.Unlink, keys)
	if err != nil {
		return defaultIntResponse, err
	}

	return handleIntResponse(result)
}

// Type returns the string representation of the type of the value stored at key.
// The different types that can be returned are: string, list, set, zset, hash and stream.
//
// Parameters:
//
//	key - string
//
// Return value:
//
//	If the key exists, the type of the stored value is returned. Otherwise, a "none" string is returned.
//
// [valkey.io]: Https://valkey.io/commands/type/
func (client *baseClient) Type(key string) (string, error) {
	result, err := client.executeCommand(C.Type, []string{key})
	if err != nil {
		return defaultStringResponse, err
	}
	return handleStringResponse(result)
}

// Alters the last access time of a key(s). A key is ignored if it does not exist.
//
// Note:
//
//	In cluster mode, if keys in keys map to different hash slots, the command
//	will be split across these slots and executed separately for each. This means the command
//	is atomic only at the slot level. If one or more slot-specific requests fail, the entire
//	call will return the first encountered error, even though some requests may have succeeded
//	while others did not. If this behavior impacts your application logic, consider splitting
//	the request into sub-requests per slot to ensure atomicity.
//
// Parameters:
//
//	keys - The keys to update last access time.
//
// Return value:
//
//	The number of keys that were updated.
//
// [valkey.io]: Https://valkey.io/commands/touch/
func (client *baseClient) Touch(keys []string) (int64, error) {
	result, err := client.executeCommand(C.Touch, keys)
	if err != nil {
		return defaultIntResponse, err
	}

	return handleIntResponse(result)
}

// Renames key to new key.
//
//	If new Key already exists it is overwritten.
//
// Note:
//
//	When in cluster mode, both key and newKey must map to the same hash slot.
//
// Parameters:
//
//	key - The key to rename.
//	newKey - The new name of the key.
//
// Return value:
//
//	If the key was successfully renamed, return "OK". If key does not exist, an error is thrown.
//
// [valkey.io]: https://valkey.io/commands/rename/
func (client *baseClient) Rename(key string, newKey string) (string, error) {
	result, err := client.executeCommand(C.Rename, []string{key, newKey})
	if err != nil {
		return defaultStringResponse, err
	}
	return handleStringResponse(result)
}

// Renames key to newkey if newKey does not yet exist.
//
// Note:
//
//	When in cluster mode, both key and newkey must map to the same hash slot.
//
// Parameters:
//
//	key - The key to rename.
//	newKey - The new name of the key.
//
// Return value:
//
//	`true` if key was renamed to `newKey`, `false` if `newKey` already exists.
//
// [valkey.io]: https://valkey.io/commands/renamenx/
func (client *baseClient) Renamenx(key string, newKey string) (bool, error) {
	result, err := client.executeCommand(C.RenameNX, []string{key, newKey})
	if err != nil {
		return defaultBoolResponse, err
	}
	return handleBoolResponse(result)
}

// Adds an entry to the specified stream stored at `key`. If the `key` doesn't exist, the stream is created.
//
// See [valkey.io] for details.
//
// Parameters:
//
//	key      - The key of the stream.
//	values   - Field-value pairs to be added to the entry.
//
// Return value:
//
//	The id of the added entry.
//
// [valkey.io]: https://valkey.io/commands/xadd/
func (client *baseClient) XAdd(key string, values [][]string) (Result[string], error) {
	return client.XAddWithOptions(key, values, options.NewXAddOptions())
}

// Adds an entry to the specified stream stored at `key`. If the `key` doesn't exist, the stream is created.
//
// See [valkey.io] for details.
//
// Parameters:
//
//	key      - The key of the stream.
//	values   - Field-value pairs to be added to the entry.
//	options  - Stream add options.
//
// Return value:
//
//	The id of the added entry.
//
// [valkey.io]: https://valkey.io/commands/xadd/
func (client *baseClient) XAddWithOptions(
	key string,
	values [][]string,
	options *options.XAddOptions,
) (Result[string], error) {
	args := []string{}
	args = append(args, key)
	optionArgs, err := options.ToArgs()
	if err != nil {
		return CreateNilStringResult(), err
	}
	args = append(args, optionArgs...)
	for _, pair := range values {
		if len(pair) != 2 {
			return CreateNilStringResult(), fmt.Errorf(
				"array entry had the wrong length. Expected length 2 but got length %d",
				len(pair),
			)
		}
		args = append(args, pair...)
	}

	result, err := client.executeCommand(C.XAdd, args)
	if err != nil {
		return CreateNilStringResult(), err
	}
	return handleStringOrNilResponse(result)
}

// Reads entries from the given streams.
//
// Note:
//
//	When in cluster mode, all keys in `keysAndIds` must map to the same hash slot.
//
// See [valkey.io] for details.
//
// Parameters:
//
//	keysAndIds - A map of keys and entry IDs to read from.
//
// Return value:
// A `map[string]map[string][][]string` of stream keys to a map of stream entry IDs mapped to an array entries or `nil` if
// a key does not exist or does not contain requiested entries.
//
// [valkey.io]: https://valkey.io/commands/xread/
func (client *baseClient) XRead(keysAndIds map[string]string) (map[string]map[string][][]string, error) {
	return client.XReadWithOptions(keysAndIds, options.NewXReadOptions())
}

// Reads entries from the given streams.
//
// Note:
//
//	When in cluster mode, all keys in `keysAndIds` must map to the same hash slot.
//
// See [valkey.io] for details.
//
// Parameters:
//
//	keysAndIds - A map of keys and entry IDs to read from.
//	options - Options detailing how to read the stream.
//
// Return value:
// A `map[string]map[string][][]string` of stream keys to a map of stream entry IDs mapped to an array entries or `nil` if
// a key does not exist or does not contain requiested entries.
//
// [valkey.io]: https://valkey.io/commands/xread/
func (client *baseClient) XReadWithOptions(
	keysAndIds map[string]string,
	options *options.XReadOptions,
) (map[string]map[string][][]string, error) {
	args := make([]string, 0, 5+2*len(keysAndIds))
	optionArgs, _ := options.ToArgs()
	args = append(args, optionArgs...)

	// Note: this loop iterates in an indeterminate order, but it is OK for that case
	keys := make([]string, 0, len(keysAndIds))
	values := make([]string, 0, len(keysAndIds))
	for key := range keysAndIds {
		keys = append(keys, key)
		values = append(values, keysAndIds[key])
	}
	args = append(args, "STREAMS")
	args = append(args, keys...)
	args = append(args, values...)

	result, err := client.executeCommand(C.XRead, args)
	if err != nil {
		return nil, err
	}

	return handleXReadResponse(result)
}

// Reads entries from the given streams owned by a consumer group.
//
// Note:
//
//	When in cluster mode, all keys in `keysAndIds` must map to the same hash slot.
//
// See [valkey.io] for details.
//
// Parameters:
//
//	group - The consumer group name.
//	consumer - The group consumer.
//	keysAndIds - A map of keys and entry IDs to read from.
//
// Return value:
// A `map[string]map[string][][]string` of stream keys to a map of stream entry IDs mapped to an array entries or `nil` if
// a key does not exist or does not contain requested entries.
//
// [valkey.io]: https://valkey.io/commands/xreadgroup/
func (client *baseClient) XReadGroup(
	group string,
	consumer string,
	keysAndIds map[string]string,
) (map[string]map[string][][]string, error) {
	return client.XReadGroupWithOptions(group, consumer, keysAndIds, options.NewXReadGroupOptions())
}

// Reads entries from the given streams owned by a consumer group.
//
// Note:
//
//	When in cluster mode, all keys in `keysAndIds` must map to the same hash slot.
//
// See [valkey.io] for details.
//
// Parameters:
//
//	group - The consumer group name.
//	consumer - The group consumer.
//	keysAndIds - A map of keys and entry IDs to read from.
//	options - Options detailing how to read the stream.
//
// Return value:
// A `map[string]map[string][][]string` of stream keys to a map of stream entry IDs mapped to an array entries or `nil` if
// a key does not exist or does not contain requiested entries.
//
// [valkey.io]: https://valkey.io/commands/xreadgroup/
func (client *baseClient) XReadGroupWithOptions(
	group string,
	consumer string,
	keysAndIds map[string]string,
	options *options.XReadGroupOptions,
) (map[string]map[string][][]string, error) {
	args, err := createStreamCommandArgs([]string{"GROUP", group, consumer}, keysAndIds, options)
	if err != nil {
		return nil, err
	}

	result, err := client.executeCommand(C.XReadGroup, args)
	if err != nil {
		return nil, err
	}

	return handleXReadGroupResponse(result)
}

// Combine `args` with `keysAndIds` and `options` into arguments for a stream command
func createStreamCommandArgs(
	args []string,
	keysAndIds map[string]string,
	options interface{ ToArgs() ([]string, error) },
) ([]string, error) {
	optionArgs, err := options.ToArgs()
	if err != nil {
		return nil, err
	}
	args = append(args, optionArgs...)
	// Note: this loop iterates in an indeterminate order, but it is OK for that case
	keys := make([]string, 0, len(keysAndIds))
	values := make([]string, 0, len(keysAndIds))
	for key := range keysAndIds {
		keys = append(keys, key)
		values = append(values, keysAndIds[key])
	}
	args = append(args, "STREAMS")
	args = append(args, keys...)
	args = append(args, values...)
	return args, nil
}

// Adds one or more members to a sorted set, or updates their scores. Creates the key if it doesn't exist.
//
// See [valkey.io] for details.
//
// Parameters:
//
//	key - The key of the set.
//	membersScoreMap - A map of members to their scores.
//
// Return value:
//
//	The number of members added to the set.
//
// [valkey.io]: https://valkey.io/commands/zadd/
func (client *baseClient) ZAdd(
	key string,
	membersScoreMap map[string]float64,
) (int64, error) {
	result, err := client.executeCommand(
		C.ZAdd,
		append([]string{key}, utils.ConvertMapToValueKeyStringArray(membersScoreMap)...),
	)
	if err != nil {
		return defaultIntResponse, err
	}

	return handleIntResponse(result)
}

// Adds one or more members to a sorted set, or updates their scores. Creates the key if it doesn't exist.
//
// See [valkey.io] for details.
//
// Parameters:
//
//	key - The key of the set.
//	membersScoreMap - A map of members to their scores.
//	opts - The options for the command. See [ZAddOptions] for details.
//
// Return value:
//
//	The number of members added to the set. If `CHANGED` is set, the number of members that were updated.
//
// [valkey.io]: https://valkey.io/commands/zadd/
func (client *baseClient) ZAddWithOptions(
	key string,
	membersScoreMap map[string]float64,
	opts *options.ZAddOptions,
) (int64, error) {
	optionArgs, err := opts.ToArgs()
	if err != nil {
		return defaultIntResponse, err
	}
	commandArgs := append([]string{key}, optionArgs...)
	result, err := client.executeCommand(
		C.ZAdd,
		append(commandArgs, utils.ConvertMapToValueKeyStringArray(membersScoreMap)...),
	)
	if err != nil {
		return defaultIntResponse, err
	}

	return handleIntResponse(result)
}

func (client *baseClient) zAddIncrBase(key string, opts *options.ZAddOptions) (Result[float64], error) {
	optionArgs, err := opts.ToArgs()
	if err != nil {
		return CreateNilFloat64Result(), err
	}

	result, err := client.executeCommand(C.ZAdd, append([]string{key}, optionArgs...))
	if err != nil {
		return CreateNilFloat64Result(), err
	}

	return handleFloatOrNilResponse(result)
}

// Adds one or more members to a sorted set, or updates their scores. Creates the key if it doesn't exist.
//
// See [valkey.io] for details.
//
// Parameters:
//
//	key - The key of the set.
//	member - The member to add to.
//	increment - The increment to add to the member's score.
//
// Return value:
//
//	Result[float64] - The new score of the member.
//
// [valkey.io]: https://valkey.io/commands/zadd/
func (client *baseClient) ZAddIncr(
	key string,
	member string,
	increment float64,
) (Result[float64], error) {
	options, err := options.NewZAddOptionsBuilder().SetIncr(true, increment, member)
	if err != nil {
		return CreateNilFloat64Result(), err
	}

	return client.zAddIncrBase(key, options)
}

// Adds one or more members to a sorted set, or updates their scores. Creates the key if it doesn't exist.
//
// See [valkey.io] for details.
//
// Parameters:
//
//	key - The key of the set.
//	member - The member to add to.
//	increment - The increment to add to the member's score.
//	opts - The options for the command. See [ZAddOptions] for details.
//
// Return value:
//
//	The new score of the member.
//	If there was a conflict with the options, the operation aborts and `nil` is returned.
//
// [valkey.io]: https://valkey.io/commands/zadd/
func (client *baseClient) ZAddIncrWithOptions(
	key string,
	member string,
	increment float64,
	opts *options.ZAddOptions,
) (Result[float64], error) {
	incrOpts, err := opts.SetIncr(true, increment, member)
	if err != nil {
		return CreateNilFloat64Result(), err
	}

	return client.zAddIncrBase(key, incrOpts)
}

// Increments the score of member in the sorted set stored at key by increment.
// If member does not exist in the sorted set, it is added with increment as its score.
// If key does not exist, a new sorted set with the specified member as its sole member
// is created.
//
// See [valkey.io] for details.
//
// Parameters:
//
//	key - The key of the sorted set.
//	increment - The score increment.
//	member - A member of the sorted set.
//
// Return value:
//
//	The new score of member.
//
// [valkey.io]: https://valkey.io/commands/zincrby/
func (client *baseClient) ZIncrBy(key string, increment float64, member string) (float64, error) {
	result, err := client.executeCommand(C.ZIncrBy, []string{key, utils.FloatToString(increment), member})
	if err != nil {
		return defaultFloatResponse, err
	}

	return handleFloatResponse(result)
}

// Removes and returns the member with the lowest score from the sorted set
// stored at the specified `key`.
//
// see [valkey.io] for details.
//
// Parameters:
//
//	key - The key of the sorted set.
//
// Return value:
//
//	A map containing the removed member and its corresponding score.
//	If `key` doesn't exist, it will be treated as an empty sorted set and the
//	command returns an empty map.
//
// [valkey.io]: https://valkey.io/commands/zpopmin/
func (client *baseClient) ZPopMin(key string) (map[string]float64, error) {
	result, err := client.executeCommand(C.ZPopMin, []string{key})
	if err != nil {
		return nil, err
	}
	return handleStringDoubleMapResponse(result)
}

// Removes and returns up to `count` members with the lowest scores from the sorted set
// stored at the specified `key`.
//
// see [valkey.io] for details.
//
// Parameters:
//
//	key - The key of the sorted set.
//	count - The number of members to remove.
//
// Return value:
//
//	A map containing the removed members and their corresponding scores.
//	If `key` doesn't exist, it will be treated as an empty sorted set and the
//	command returns an empty map.
//
<<<<<<< HEAD
// Example:
//
//	opts := NewZPopOptions().SetCount(2)
//	res, err := client.ZPopMinWithOptions("mySortedSet", opts)
//	fmt.Println(res) // Output: map["member1": 5.0, "member2": 6.0]
//
=======
>>>>>>> 80d97f73
// [valkey.io]: https://valkey.io/commands/zpopmin/
func (client *baseClient) ZPopMinWithOptions(key string, options ZPopOptions) (map[string]float64, error) {
	optArgs, err := options.ToArgs()
	if err != nil {
		return nil, err
	}
	result, err := client.executeCommand(C.ZPopMin, append([]string{key}, optArgs...))
	if err != nil {
		return nil, err
	}
	return handleStringDoubleMapResponse(result)
}

// Removes and returns the member with the highest score from the sorted set stored at the
// specified `key`.
//
// see [valkey.io] for details.
//
// Parameters:
//
//	key - The key of the sorted set.
//
// Return value:
//
//	A map containing the removed member and its corresponding score.
//	If `key` doesn't exist, it will be treated as an empty sorted set and the
//	command returns an empty map.
//
// [valkey.io]: https://valkey.io/commands/zpopmin/
func (client *baseClient) ZPopMax(key string) (map[string]float64, error) {
	result, err := client.executeCommand(C.ZPopMax, []string{key})
	if err != nil {
		return nil, err
	}
	return handleStringDoubleMapResponse(result)
}

// Removes and returns up to `count` members with the highest scores from the sorted set
// stored at the specified `key`.
//
// see [valkey.io] for details.
//
// Parameters:
//
//	key - The key of the sorted set.
//	count - The number of members to remove.
//
// Return value:
//
//	A map containing the removed members and their corresponding scores.
//	If `key` doesn't exist, it will be treated as an empty sorted set and the
//	command returns an empty map.
//
<<<<<<< HEAD
// Example:
//
//	opts := NewZPopOptions().SetCount(2)
//	res, err := client.ZPopMaxWithOptions("mySortedSet", opts)
//	fmt.Println(res) // Output: map["member1": 5.0, "member2": 6.0]
//
=======
>>>>>>> 80d97f73
// [valkey.io]: https://valkey.io/commands/zpopmin/
func (client *baseClient) ZPopMaxWithOptions(key string, options ZPopOptions) (map[string]float64, error) {
	optArgs, err := options.ToArgs()
	if err != nil {
		return nil, err
	}
	result, err := client.executeCommand(C.ZPopMax, append([]string{key}, optArgs...))
	if err != nil {
		return nil, err
	}
	return handleStringDoubleMapResponse(result)
}

// Removes the specified members from the sorted set stored at `key`.
// Specified members that are not a member of this set are ignored.
//
// See [valkey.io] for details.
//
// Parameters:
//
//	key - The key of the sorted set.
//	members - The members to remove.
//
// Return value:
//
//	The number of members that were removed from the sorted set, not including non-existing members.
//	If `key` does not exist, it is treated as an empty sorted set, and this command returns `0`.
//
// [valkey.io]: https://valkey.io/commands/zrem/
func (client *baseClient) ZRem(key string, members []string) (int64, error) {
	result, err := client.executeCommand(C.ZRem, append([]string{key}, members...))
	if err != nil {
		return defaultIntResponse, err
	}
	return handleIntResponse(result)
}

// Returns the cardinality (number of elements) of the sorted set stored at `key`.
//
// See [valkey.io] for details.
//
// Parameters:
//
//	key - The key of the set.
//
// Return value:
//
//	The number of elements in the sorted set.
//	If `key` does not exist, it is treated as an empty sorted set, and this command returns `0`.
//	If `key` holds a value that is not a sorted set, an error is returned.
//
// [valkey.io]: https://valkey.io/commands/zcard/
func (client *baseClient) ZCard(key string) (int64, error) {
	result, err := client.executeCommand(C.ZCard, []string{key})
	if err != nil {
		return defaultIntResponse, err
	}

	return handleIntResponse(result)
}

// Blocks the connection until it removes and returns a member with the lowest score from the
// first non-empty sorted set, with the given `keys` being checked in the order they
// are provided.
// `BZPOPMIN` is the blocking variant of `ZPOPMIN`.
//
// Note:
//   - When in cluster mode, all `keys` must map to the same hash slot.
//   - `BZPOPMIN` is a client blocking command, see [Blocking Commands] for more details and best practices.
//
// See [valkey.io] for more details.
//
// Parameters:
//
//	keys - The keys of the sorted sets.
//	timeout - The number of seconds to wait for a blocking operation to complete. A value of
//	  `0` will block indefinitely.
//
// Return value:
//
//	A `KeyWithMemberAndScore` struct containing the key where the member was popped out, the member
//	itself, and the member score. If no member could be popped and the `timeout` expired, returns `nil`.
//
// [valkey.io]: https://valkey.io/commands/bzpopmin/
//
// [blocking commands]: https://github.com/valkey-io/valkey-glide/wiki/General-Concepts#blocking-commands
func (client *baseClient) BZPopMin(keys []string, timeoutSecs float64) (Result[KeyWithMemberAndScore], error) {
	result, err := client.executeCommand(C.BZPopMin, append(keys, utils.FloatToString(timeoutSecs)))
	if err != nil {
		return CreateNilKeyWithMemberAndScoreResult(), err
	}

	return handleKeyWithMemberAndScoreResponse(result)
}

// Blocks the connection until it pops and returns a member-score pair from the first non-empty sorted set, with the
// given keys being checked in the order they are provided.
// BZMPop is the blocking variant of [baseClient.ZMPop].
//
// Note:
//   - When in cluster mode, all keys must map to the same hash slot.
//   - BZMPop is a client blocking command, see [Blocking Commands] for more details and best practices.
//
// Since:
//
//	Valkey 7.0 and above.
//
// See [valkey.io] for details.
//
// Parameters:
//
//	keys          - An array of keys to lists.
//	scoreFilter   - The element pop criteria - either [api.MIN] or [api.MAX] to pop members with the lowest/highest
//					scores accordingly.
//	timeoutSecs   - The number of seconds to wait for a blocking operation to complete. A value of `0` will block
//					indefinitely.
//
// Return value:
//
//	An object containing the following elements:
//	- The key name of the set from which the element was popped.
//	- An array of member scores of the popped elements.
//	Returns `nil` if no member could be popped and the timeout expired.
//
// [valkey.io]: https://valkey.io/commands/bzmpop/
// [Blocking Commands]: https://github.com/valkey-io/valkey-glide/wiki/General-Concepts#blocking-commands
func (client *baseClient) BZMPop(
	keys []string,
	scoreFilter ScoreFilter,
	timeoutSecs float64,
) (Result[KeyWithArrayOfMembersAndScores], error) {
	scoreFilterStr, err := scoreFilter.toString()
	if err != nil {
		return CreateNilKeyWithArrayOfMembersAndScoresResult(), err
	}

	// Check for potential length overflow.
	if len(keys) > math.MaxInt-3 {
		return CreateNilKeyWithArrayOfMembersAndScoresResult(), &errors.RequestError{
			Msg: "Length overflow for the provided keys",
		}
	}

	// args slice will have 3 more arguments with the keys provided.
	args := make([]string, 0, len(keys)+3)
	args = append(args, utils.FloatToString(timeoutSecs), strconv.Itoa(len(keys)))
	args = append(args, keys...)
	args = append(args, scoreFilterStr)
	result, err := client.executeCommand(C.BZMPop, args)
	if err != nil {
		return CreateNilKeyWithArrayOfMembersAndScoresResult(), err
	}
	return handleKeyWithArrayOfMembersAndScoresResponse(result)
}

// Blocks the connection until it pops and returns a member-score pair from the first non-empty sorted set, with the
// given keys being checked in the order they are provided.
// BZMPop is the blocking variant of [baseClient.ZMPop].
//
// Note:
//   - When in cluster mode, all keys must map to the same hash slot.
//   - BZMPop is a client blocking command, see [Blocking Commands] for more details and best practices.
//
// Since:
//
//	Valkey 7.0 and above.
//
// See [valkey.io] for details.
//
// Parameters:
//
//	keys          - An array of keys to lists.
//	scoreFilter   - The element pop criteria - either [api.MIN] or [api.MAX] to pop members with the lowest/highest
//					scores accordingly.
//	count         - The maximum number of popped elements.
//	timeoutSecs   - The number of seconds to wait for a blocking operation to complete. A value of `0` will block indefinitely.
//
// Return value:
//
//	An object containing the following elements:
//	- The key name of the set from which the element was popped.
//	- An array of member scores of the popped elements.
//	Returns `nil` if no member could be popped and the timeout expired.
//
// [valkey.io]: https://valkey.io/commands/bzmpop/
// [Blocking Commands]: https://github.com/valkey-io/valkey-glide/wiki/General-Concepts#blocking-commands
func (client *baseClient) BZMPopWithOptions(
	keys []string,
	scoreFilter ScoreFilter,
	timeoutSecs float64,
	opts *options.ZMPopOptions,
) (Result[KeyWithArrayOfMembersAndScores], error) {
	scoreFilterStr, err := scoreFilter.toString()
	if err != nil {
		return CreateNilKeyWithArrayOfMembersAndScoresResult(), err
	}

	// Check for potential length overflow.
	if len(keys) > math.MaxInt-5 {
		return CreateNilKeyWithArrayOfMembersAndScoresResult(), &errors.RequestError{
			Msg: "Length overflow for the provided keys",
		}
	}

	// args slice will have 5 more arguments with the keys provided.
	args := make([]string, 0, len(keys)+5)
	args = append(args, utils.FloatToString(timeoutSecs), strconv.Itoa(len(keys)))
	args = append(args, keys...)
	args = append(args, scoreFilterStr)
	if opts != nil {
		optionArgs, err := opts.ToArgs()
		if err != nil {
			return CreateNilKeyWithArrayOfMembersAndScoresResult(), err
		}
		args = append(args, optionArgs...)
	}
	result, err := client.executeCommand(C.BZMPop, args)
	if err != nil {
		return CreateNilKeyWithArrayOfMembersAndScoresResult(), err
	}

	return handleKeyWithArrayOfMembersAndScoresResponse(result)
}

// Returns the specified range of elements in the sorted set stored at `key`.
// `ZRANGE` can perform different types of range queries: by index (rank), by the score, or by lexicographical order.
//
// To get the elements with their scores, see [ZRangeWithScores].
//
// See [valkey.io] for more details.
//
// Parameters:
//
//	key - The key of the sorted set.
//	rangeQuery - The range query object representing the type of range query to perform.
//	  - For range queries by index (rank), use [RangeByIndex].
//	  - For range queries by lexicographical order, use [RangeByLex].
//	  - For range queries by score, use [RangeByScore].
//
// Return value:
//
//	An array of elements within the specified range.
//	If `key` does not exist, it is treated as an empty sorted set, and the command returns an empty array.
//
// [valkey.io]: https://valkey.io/commands/zrange/
func (client *baseClient) ZRange(key string, rangeQuery options.ZRangeQuery) ([]string, error) {
	args := make([]string, 0, 10)
	args = append(args, key)
	args = append(args, rangeQuery.ToArgs()...)
	result, err := client.executeCommand(C.ZRange, args)
	if err != nil {
		return nil, err
	}

	return handleStringArrayResponse(result)
}

// Returns the specified range of elements with their scores in the sorted set stored at `key`.
// `ZRANGE` can perform different types of range queries: by index (rank), by the score, or by lexicographical order.
//
// See [valkey.io] for more details.
//
// Parameters:
//
//	key - The key of the sorted set.
//	rangeQuery - The range query object representing the type of range query to perform.
//	  - For range queries by index (rank), use [RangeByIndex].
//	  - For range queries by score, use [RangeByScore].
//
// Return value:
//
//	A map of elements and their scores within the specified range.
//	If `key` does not exist, it is treated as an empty sorted set, and the command returns an empty map.
//
// [valkey.io]: https://valkey.io/commands/zrange/
func (client *baseClient) ZRangeWithScores(
	key string,
	rangeQuery options.ZRangeQueryWithScores,
) (map[string]float64, error) {
	args := make([]string, 0, 10)
	args = append(args, key)
	args = append(args, rangeQuery.ToArgs()...)
	args = append(args, "WITHSCORES")
	result, err := client.executeCommand(C.ZRange, args)
	if err != nil {
		return nil, err
	}

	return handleStringDoubleMapResponse(result)
}

// Removes the existing timeout on key, turning the key from volatile
// (a key with an expire set) to persistent (a key that will never expire as no timeout is associated).
//
// Parameters:
//
//	key - The key to remove the existing timeout on.
//
// Return value:
//
//	`false` if key does not exist or does not have an associated timeout, `true` if the timeout has been removed.
//
// [valkey.io]: https://valkey.io/commands/persist/
func (client *baseClient) Persist(key string) (bool, error) {
	result, err := client.executeCommand(C.Persist, []string{key})
	if err != nil {
		return defaultBoolResponse, err
	}
	return handleBoolResponse(result)
}

// Returns the number of members in the sorted set stored at `key` with scores between `min` and `max` score.
//
// See [valkey.io] for details.
//
// Parameters:
//
//	 key - The key of the set.
//	 rangeOptions - Contains `min` and `max` score. `min` contains the minimum score to count from.
//	 	`max` contains the maximum score to count up to. Can be positive/negative infinity, or
//		specific score and inclusivity.
//
// Return value:
//
//	The number of members in the specified score range.
//
// [valkey.io]: https://valkey.io/commands/zcount/
func (client *baseClient) ZCount(key string, rangeOptions *options.ZCountRange) (int64, error) {
	zCountRangeArgs, err := rangeOptions.ToArgs()
	if err != nil {
		return defaultIntResponse, err
	}
	result, err := client.executeCommand(C.ZCount, append([]string{key}, zCountRangeArgs...))
	if err != nil {
		return defaultIntResponse, err
	}
	return handleIntResponse(result)
}

// Returns the rank of `member` in the sorted set stored at `key`, with
// scores ordered from low to high, starting from `0`.
// To get the rank of `member` with its score, see [ZRankWithScore].
//
// See [valkey.io] for details.
//
// Parameters:
//
//	key - The key of the sorted set.
//	member - The member to get the rank of.
//
// Return value:
//
//	The rank of `member` in the sorted set.
//	If `key` doesn't exist, or if `member` is not present in the set,
//	`nil` will be returned.
//
// [valkey.io]: https://valkey.io/commands/zrank/
func (client *baseClient) ZRank(key string, member string) (Result[int64], error) {
	result, err := client.executeCommand(C.ZRank, []string{key, member})
	if err != nil {
		return CreateNilInt64Result(), err
	}
	return handleIntOrNilResponse(result)
}

// Returns the rank of `member` in the sorted set stored at `key` with its
// score, where scores are ordered from the lowest to highest, starting from `0`.
//
// See [valkey.io] for details.
//
// Parameters:
//
//	key - The key of the sorted set.
//	member - The member to get the rank of.
//
// Return value:
//
//	A tuple containing the rank of `member` and its score.
//	If `key` doesn't exist, or if `member` is not present in the set,
//	`nil` will be returned.
//
// [valkey.io]: https://valkey.io/commands/zrank/
func (client *baseClient) ZRankWithScore(key string, member string) (Result[int64], Result[float64], error) {
	result, err := client.executeCommand(C.ZRank, []string{key, member, options.WithScore})
	if err != nil {
		return CreateNilInt64Result(), CreateNilFloat64Result(), err
	}
	return handleLongAndDoubleOrNullResponse(result)
}

// Returns the rank of `member` in the sorted set stored at `key`, where
// scores are ordered from the highest to lowest, starting from `0`.
// To get the rank of `member` with its score, see [ZRevRankWithScore].
//
// See [valkey.io] for details.
//
// Parameters:
//
//	key - The key of the sorted set.
//	member - The member to get the rank of.
//
// Return value:
//
//	The rank of `member` in the sorted set, where ranks are ordered from high to
//	low based on scores.
//	If `key` doesn't exist, or if `member` is not present in the set,
//	`nil` will be returned.
//
// [valkey.io]: https://valkey.io/commands/zrevrank/
func (client *baseClient) ZRevRank(key string, member string) (Result[int64], error) {
	result, err := client.executeCommand(C.ZRevRank, []string{key, member})
	if err != nil {
		return CreateNilInt64Result(), err
	}
	return handleIntOrNilResponse(result)
}

// Returns the rank of `member` in the sorted set stored at `key`, where
// scores are ordered from the highest to lowest, starting from `0`.
// To get the rank of `member` with its score, see [ZRevRankWithScore].
//
// See [valkey.io] for details.
//
// Parameters:
//
//	key - The key of the sorted set.
//	member - The member to get the rank of.
//
// Return value:
//
//	A tuple containing the rank of `member` and its score.
//	If `key` doesn't exist, or if `member` is not present in the set,
//	`nil` will be returned.s
//
// [valkey.io]: https://valkey.io/commands/zrevrank/
func (client *baseClient) ZRevRankWithScore(key string, member string) (Result[int64], Result[float64], error) {
	result, err := client.executeCommand(C.ZRevRank, []string{key, member, options.WithScore})
	if err != nil {
		return CreateNilInt64Result(), CreateNilFloat64Result(), err
	}
	return handleLongAndDoubleOrNullResponse(result)
}

// Trims the stream by evicting older entries.
//
// See [valkey.io] for details.
//
// Parameters:
//
//	key     - The key of the stream.
//	options - Stream trim options
//
// Return value:
//
//	The number of entries deleted from the stream.
//
// [valkey.io]: https://valkey.io/commands/xtrim/
func (client *baseClient) XTrim(key string, options *options.XTrimOptions) (int64, error) {
	xTrimArgs, err := options.ToArgs()
	if err != nil {
		return defaultIntResponse, err
	}
	result, err := client.executeCommand(C.XTrim, append([]string{key}, xTrimArgs...))
	if err != nil {
		return defaultIntResponse, err
	}
	return handleIntResponse(result)
}

// Returns the number of entries in the stream stored at `key`.
//
// See [valkey.io] for details.
//
// Parameters:
//
//	key - The key of the stream.
//
// Return value:
//
//	The number of entries in the stream. If `key` does not exist, return 0.
//
// [valkey.io]: https://valkey.io/commands/xlen/
func (client *baseClient) XLen(key string) (int64, error) {
	result, err := client.executeCommand(C.XLen, []string{key})
	if err != nil {
		return defaultIntResponse, err
	}
	return handleIntResponse(result)
}

// Transfers ownership of pending stream entries that match the specified criteria.
//
// Since:
//
//	Valkey 6.2.0 and above.
//
// See [valkey.io] for more details.
//
// Parameters:
//
//	key - The key of the stream.
//	group - The consumer group name.
//	consumer - The group consumer.
//	minIdleTime - The minimum idle time for the message to be claimed.
//	start - Filters the claimed entries to those that have an ID equal or greater than the specified value.
//
// Return value:
//
//	An object containing the following elements:
//	  - A stream ID to be used as the start argument for the next call to `XAUTOCLAIM`. This ID is
//	    equivalent to the next ID in the stream after the entries that were scanned, or "0-0" if
//	    the entire stream was scanned.
//	  - A map of the claimed entries.
//	  - If you are using Valkey 7.0.0 or above, the response will also include an array containing
//	    the message IDs that were in the Pending Entries List but no longer exist in the stream.
//	    These IDs are deleted from the Pending Entries List.
//
// [valkey.io]: https://valkey.io/commands/xautoclaim/
func (client *baseClient) XAutoClaim(
	key string,
	group string,
	consumer string,
	minIdleTime int64,
	start string,
) (XAutoClaimResponse, error) {
	return client.XAutoClaimWithOptions(key, group, consumer, minIdleTime, start, nil)
}

// Transfers ownership of pending stream entries that match the specified criteria.
//
// Since:
//
//	Valkey 6.2.0 and above.
//
// See [valkey.io] for more details.
//
// Parameters:
//
//	key - The key of the stream.
//	group - The consumer group name.
//	consumer - The group consumer.
//	minIdleTime - The minimum idle time for the message to be claimed.
//	start - Filters the claimed entries to those that have an ID equal or greater than the specified value.
//	options - Options detailing how to read the stream.
//
// Return value:
//
//	An object containing the following elements:
//	  - A stream ID to be used as the start argument for the next call to `XAUTOCLAIM`. This ID is
//	    equivalent to the next ID in the stream after the entries that were scanned, or "0-0" if
//	    the entire stream was scanned.
//	  - A map of the claimed entries.
//	  - If you are using Valkey 7.0.0 or above, the response will also include an array containing
//	    the message IDs that were in the Pending Entries List but no longer exist in the stream.
//	    These IDs are deleted from the Pending Entries List.
//
// [valkey.io]: https://valkey.io/commands/xautoclaim/
func (client *baseClient) XAutoClaimWithOptions(
	key string,
	group string,
	consumer string,
	minIdleTime int64,
	start string,
	options *options.XAutoClaimOptions,
) (XAutoClaimResponse, error) {
	args := []string{key, group, consumer, utils.IntToString(minIdleTime), start}
	if options != nil {
		optArgs, err := options.ToArgs()
		if err != nil {
			return XAutoClaimResponse{}, err
		}
		args = append(args, optArgs...)
	}
	result, err := client.executeCommand(C.XAutoClaim, args)
	if err != nil {
		return XAutoClaimResponse{}, err
	}
	return handleXAutoClaimResponse(result)
}

// Transfers ownership of pending stream entries that match the specified criteria.
//
// Since:
//
//	Valkey 6.2.0 and above.
//
// See [valkey.io] for more details.
//
// Parameters:
//
//	key - The key of the stream.
//	group - The consumer group name.
//	consumer - The group consumer.
//	minIdleTime - The minimum idle time for the message to be claimed.
//	start - Filters the claimed entries to those that have an ID equal or greater than the specified value.
//
// Return value:
//
//	An object containing the following elements:
//	  - A stream ID to be used as the start argument for the next call to `XAUTOCLAIM`. This ID is
//	    equivalent to the next ID in the stream after the entries that were scanned, or "0-0" if
//	    the entire stream was scanned.
//	  - An array of IDs for the claimed entries.
//	  - If you are using Valkey 7.0.0 or above, the response will also include an array containing
//	    the message IDs that were in the Pending Entries List but no longer exist in the stream.
//	    These IDs are deleted from the Pending Entries List.
//
// [valkey.io]: https://valkey.io/commands/xautoclaim/
func (client *baseClient) XAutoClaimJustId(
	key string,
	group string,
	consumer string,
	minIdleTime int64,
	start string,
) (XAutoClaimJustIdResponse, error) {
	return client.XAutoClaimJustIdWithOptions(key, group, consumer, minIdleTime, start, nil)
}

// Transfers ownership of pending stream entries that match the specified criteria.
//
// Since:
//
//	Valkey 6.2.0 and above.
//
// See [valkey.io] for more details.
//
// Parameters:
//
//	key - The key of the stream.
//	group - The consumer group name.
//	consumer - The group consumer.
//	minIdleTime - The minimum idle time for the message to be claimed.
//	start - Filters the claimed entries to those that have an ID equal or greater than the specified value.
//	options - Options detailing how to read the stream.
//
// Return value:
//
//	An object containing the following elements:
//	  - A stream ID to be used as the start argument for the next call to `XAUTOCLAIM`. This ID is
//	    equivalent to the next ID in the stream after the entries that were scanned, or "0-0" if
//	    the entire stream was scanned.
//	  - An array of IDs for the claimed entries.
//	  - If you are using Valkey 7.0.0 or above, the response will also include an array containing
//	    the message IDs that were in the Pending Entries List but no longer exist in the stream.
//	    These IDs are deleted from the Pending Entries List.
//
// [valkey.io]: https://valkey.io/commands/xautoclaim/
func (client *baseClient) XAutoClaimJustIdWithOptions(
	key string,
	group string,
	consumer string,
	minIdleTime int64,
	start string,
	options *options.XAutoClaimOptions,
) (XAutoClaimJustIdResponse, error) {
	args := []string{key, group, consumer, utils.IntToString(minIdleTime), start}
	if options != nil {
		optArgs, err := options.ToArgs()
		if err != nil {
			return XAutoClaimJustIdResponse{}, err
		}
		args = append(args, optArgs...)
	}
	args = append(args, "JUSTID")
	result, err := client.executeCommand(C.XAutoClaim, args)
	if err != nil {
		return XAutoClaimJustIdResponse{}, err
	}
	return handleXAutoClaimJustIdResponse(result)
}

// Removes the specified entries by id from a stream, and returns the number of entries deleted.
//
// See [valkey.io] for details.
//
// Parameters:
//
//	key - The key of the stream.
//	ids - An array of entry ids.
//
// Return value:
//
//	The number of entries removed from the stream. This number may be less than the number
//	of entries in `ids`, if the specified `ids` don't exist in the stream.
//
// [valkey.io]: https://valkey.io/commands/xdel/
func (client *baseClient) XDel(key string, ids []string) (int64, error) {
	result, err := client.executeCommand(C.XDel, append([]string{key}, ids...))
	if err != nil {
		return defaultIntResponse, err
	}
	return handleIntResponse(result)
}

// Returns the score of `member` in the sorted set stored at `key`.
//
// See [valkey.io] for details.
//
// Parameters:
//
//	key - The key of the sorted set.
//	member - The member whose score is to be retrieved.
//
// Return value:
//
//	The score of the member. If `member` does not exist in the sorted set, `nil` is returned.
//	If `key` does not exist, `nil` is returned.
//
// [valkey.io]: https://valkey.io/commands/zscore/
func (client *baseClient) ZScore(key string, member string) (Result[float64], error) {
	result, err := client.executeCommand(C.ZScore, []string{key, member})
	if err != nil {
		return CreateNilFloat64Result(), err
	}
	return handleFloatOrNilResponse(result)
}

// Iterates incrementally over a sorted set.
//
// See [valkey.io] for details.
//
// Parameters:
//
//	key - The key of the sorted set.
//	cursor - The cursor that points to the next iteration of results.
//	         A value of `"0"` indicates the start of the search.
//	         For Valkey 8.0 and above, negative cursors are treated like the initial cursor("0").
//
// Return value:
//
//	The first return value is the `cursor` for the next iteration of results. `"0"` will be the `cursor`
//	   returned on the last iteration of the sorted set.
//	The second return value is always an array of the subset of the sorted set held in `key`.
//	The array is a flattened series of `string` pairs, where the value is at even indices and the score is at odd indices.
//
// [valkey.io]: https://valkey.io/commands/zscan/
func (client *baseClient) ZScan(key string, cursor string) (string, []string, error) {
	result, err := client.executeCommand(C.ZScan, []string{key, cursor})
	if err != nil {
		return "", nil, err
	}
	return handleScanResponse(result)
}

// Iterates incrementally over a sorted set.
//
// See [valkey.io] for details.
//
// Parameters:
//
//	key - The key of the sorted set.
//	cursor - The cursor that points to the next iteration of results.
//	options - The options for the command. See [options.ZScanOptions] for details.
//
// Return value:
//
//	The first return value is the `cursor` for the next iteration of results. `"0"` will be the `cursor`
//	   returned on the last iteration of the sorted set.
//	The second return value is always an array of the subset of the sorted set held in `key`.
//	The array is a flattened series of `string` pairs, where the value is at even indices and the score is at odd indices.
//	If `ZScanOptionsBuilder#noScores` is to `true`, the second return value will only contain the members without scores.
//
// [valkey.io]: https://valkey.io/commands/zscan/
func (client *baseClient) ZScanWithOptions(
	key string,
	cursor string,
	options *options.ZScanOptions,
) (string, []string, error) {
	optionArgs, err := options.ToArgs()
	if err != nil {
		return "", nil, err
	}

	result, err := client.executeCommand(C.ZScan, append([]string{key, cursor}, optionArgs...))
	if err != nil {
		return "", nil, err
	}
	return handleScanResponse(result)
}

// Returns stream message summary information for pending messages matching a stream and group.
//
// See [valkey.io] for details.
//
// Parameters:
//
//	key - The key of the stream.
//	group - The consumer group name.
//
// Return value:
//
// An XPendingSummary struct that includes a summary with the following fields:
//
//	NumOfMessages - The total number of pending messages for this consumer group.
//	StartId - The smallest ID among the pending messages or nil if no pending messages exist.
//	EndId - The greatest ID among the pending messages or nil if no pending messages exists.
//	GroupConsumers - An array of ConsumerPendingMessages with the following fields:
//	ConsumerName - The name of the consumer.
//	MessageCount - The number of pending messages for this consumer.
//
// [valkey.io]: https://valkey.io/commands/xpending/
func (client *baseClient) XPending(key string, group string) (XPendingSummary, error) {
	result, err := client.executeCommand(C.XPending, []string{key, group})
	if err != nil {
		return XPendingSummary{}, err
	}

	return handleXPendingSummaryResponse(result)
}

// Returns stream message summary information for pending messages matching a given range of IDs.
//
// See [valkey.io] for details.
//
// Parameters:
//
//	key - The key of the stream.
//	group - The consumer group name.
//	opts - The options for the command. See [options.XPendingOptions] for details.
//
// Return value:
// A slice of XPendingDetail structs, where each detail struct includes the following fields:
//
//	Id - The ID of the pending message.
//	ConsumerName - The name of the consumer that fetched the message and has still to acknowledge it.
//	IdleTime - The time in milliseconds since the last time the message was delivered to the consumer.
//	DeliveryCount - The number of times this message was delivered.
//
// [valkey.io]: https://valkey.io/commands/xpending/
func (client *baseClient) XPendingWithOptions(
	key string,
	group string,
	opts *options.XPendingOptions,
) ([]XPendingDetail, error) {
	optionArgs, _ := opts.ToArgs()
	args := append([]string{key, group}, optionArgs...)

	result, err := client.executeCommand(C.XPending, args)
	if err != nil {
		return nil, err
	}
	return handleXPendingDetailResponse(result)
}

// Creates a new consumer group uniquely identified by `group` for the stream stored at `key`.
//
// See [valkey.io] for details.
//
// Parameters:
//
//	key - The key of the stream.
//	group - The newly created consumer group name.
//	id - Stream entry ID that specifies the last delivered entry in the stream from the new
//	    group’s perspective. The special ID `"$"` can be used to specify the last entry in the stream.
//
// Return value:
//
//	`"OK"`.
//
// [valkey.io]: https://valkey.io/commands/xgroup-create/
func (client *baseClient) XGroupCreate(key string, group string, id string) (string, error) {
	return client.XGroupCreateWithOptions(key, group, id, options.NewXGroupCreateOptions())
}

// Creates a new consumer group uniquely identified by `group` for the stream stored at `key`.
//
// See [valkey.io] for details.
//
// Parameters:
//
//	key - The key of the stream.
//	group - The newly created consumer group name.
//	id - Stream entry ID that specifies the last delivered entry in the stream from the new
//	    group's perspective. The special ID `"$"` can be used to specify the last entry in the stream.
//	opts - The options for the command. See [options.XGroupCreateOptions] for details.
//
// Return value:
//
//	`"OK"`.
//
// [valkey.io]: https://valkey.io/commands/xgroup-create/
func (client *baseClient) XGroupCreateWithOptions(
	key string,
	group string,
	id string,
	opts *options.XGroupCreateOptions,
) (string, error) {
	optionArgs, _ := opts.ToArgs()
	args := append([]string{key, group, id}, optionArgs...)
	result, err := client.executeCommand(C.XGroupCreate, args)
	if err != nil {
		return defaultStringResponse, err
	}
	return handleStringResponse(result)
}

// Create a key associated with a value that is obtained by
// deserializing the provided serialized value (obtained via [valkey.io]: Https://valkey.io/commands/dump/).
//
// Parameters:
//
//	key - The key to create.
//	ttl - The expiry time (in milliseconds). If 0, the key will persist.
//	value - The serialized value to deserialize and assign to key.
//
// Return value:
//
//	Return OK if successfully create a key with a value </code>.
//
// [valkey.io]: https://valkey.io/commands/restore/
func (client *baseClient) Restore(key string, ttl int64, value string) (Result[string], error) {
	return client.RestoreWithOptions(key, ttl, value, NewRestoreOptionsBuilder())
}

// Create a key associated with a value that is obtained by
// deserializing the provided serialized value (obtained via [valkey.io]: Https://valkey.io/commands/dump/).
//
// Parameters:
//
//	key - The key to create.
//	ttl - The expiry time (in milliseconds). If 0, the key will persist.
//	value - The serialized value to deserialize and assign to key.
//	restoreOptions - Set restore options with replace and absolute TTL modifiers, object idletime and frequency
//
// Return value:
//
//	Return OK if successfully create a key with a value.
//
// [valkey.io]: https://valkey.io/commands/restore/
func (client *baseClient) RestoreWithOptions(key string, ttl int64,
	value string, options *RestoreOptions,
) (Result[string], error) {
	optionArgs, err := options.toArgs()
	if err != nil {
		return CreateNilStringResult(), err
	}
	result, err := client.executeCommand(C.Restore, append([]string{
		key,
		utils.IntToString(ttl), value,
	}, optionArgs...))
	if err != nil {
		return CreateNilStringResult(), err
	}
	return handleStringOrNilResponse(result)
}

// Serialize the value stored at key in a Valkey-specific format and return it to the user.
//
// Parameters:
//
//	The key to serialize.
//
// Return value:
//
//	The serialized value of the data stored at key
//	If key does not exist, null will be returned.
//
// [valkey.io]: https://valkey.io/commands/dump/
func (client *baseClient) Dump(key string) (Result[string], error) {
	result, err := client.executeCommand(C.Dump, []string{key})
	if err != nil {
		return CreateNilStringResult(), err
	}
	return handleStringOrNilResponse(result)
}

// Returns the internal encoding for the Valkey object stored at key.
//
// Note:
//
//	When in cluster mode, both key and newkey must map to the same hash slot.
//
// Parameters:
//
//	The key of the object to get the internal encoding of.
//
// Return value:
//
//	If key exists, returns the internal encoding of the object stored at
//	key as a String. Otherwise, returns null.
//
// [valkey.io]: https://valkey.io/commands/object-encoding/
func (client *baseClient) ObjectEncoding(key string) (Result[string], error) {
	result, err := client.executeCommand(C.ObjectEncoding, []string{key})
	if err != nil {
		return CreateNilStringResult(), err
	}
	return handleStringOrNilResponse(result)
}

// Echo the provided message back.
// The command will be routed a random node.
//
// Parameters:
//
//	message - The provided message.
//
// Return value:
//
//	The provided message
//
// [valkey.io]: https://valkey.io/commands/echo/
func (client *baseClient) Echo(message string) (Result[string], error) {
	result, err := client.executeCommand(C.Echo, []string{message})
	if err != nil {
		return CreateNilStringResult(), err
	}
	return handleStringOrNilResponse(result)
}

// Destroys the consumer group `group` for the stream stored at `key`.
//
// See [valkey.io] for details.
//
// Parameters:
//
//	key - The key of the stream.
//	group - The consumer group name to delete.
//
// Return value:
//
//	`true` if the consumer group is destroyed. Otherwise, `false`.
//
// [valkey.io]: https://valkey.io/commands/xgroup-destroy/
func (client *baseClient) XGroupDestroy(key string, group string) (bool, error) {
	result, err := client.executeCommand(C.XGroupDestroy, []string{key, group})
	if err != nil {
		return defaultBoolResponse, err
	}
	return handleBoolResponse(result)
}

// Sets the last delivered ID for a consumer group.
//
// See [valkey.io] for details.
//
// Parameters:
//
//	key - The key of the stream.
//	group - The consumer group name.
//	id - The stream entry ID that should be set as the last delivered ID for the consumer group.
//
// Return value:
//
//	`"OK"`.
//
// [valkey.io]: https://valkey.io/commands/xgroup-setid/
func (client *baseClient) XGroupSetId(key string, group string, id string) (string, error) {
	return client.XGroupSetIdWithOptions(key, group, id, options.NewXGroupSetIdOptionsOptions())
}

// Sets the last delivered ID for a consumer group.
//
// See [valkey.io] for details.
//
// Parameters:
//
//	key - The key of the stream.
//	group - The consumer group name.
//	id - The stream entry ID that should be set as the last delivered ID for the consumer group.
//	opts - The options for the command. See [options.XGroupSetIdOptions] for details.
//
// Return value:
//
//	`"OK"`.
//
// [valkey.io]: https://valkey.io/commands/xgroup-setid/
func (client *baseClient) XGroupSetIdWithOptions(
	key string,
	group string,
	id string,
	opts *options.XGroupSetIdOptions,
) (string, error) {
	optionArgs, _ := opts.ToArgs()
	args := append([]string{key, group, id}, optionArgs...)
	result, err := client.executeCommand(C.XGroupSetId, args)
	if err != nil {
		return defaultStringResponse, err
	}
	return handleStringResponse(result)
}

// Removes all elements in the sorted set stored at `key` with a lexicographical order
// between `rangeQuery.Start` and `rangeQuery.End`.
//
// See [valkey.io] for details.
//
// Parameters:
//
//	key - The key of the sorted set.
//	rangeQuery - The range query object representing the minimum and maximum bound of the lexicographical range.
//
// Return value:
//
//	The number of members removed from the sorted set.
//	If `key` does not exist, it is treated as an empty sorted set, and the command returns `0`.
//	If `rangeQuery.Start` is greater than `rangeQuery.End`, `0` is returned.
//
// [valkey.io]: https://valkey.io/commands/zremrangebylex/
func (client *baseClient) ZRemRangeByLex(key string, rangeQuery options.RangeByLex) (int64, error) {
	result, err := client.executeCommand(
		C.ZRemRangeByLex, append([]string{key}, rangeQuery.ToArgsRemRange()...))
	if err != nil {
		return defaultIntResponse, err
	}
	return handleIntResponse(result)
}

// Removes all elements in the sorted set stored at `key` with a rank between `start` and `stop`.
//
// See [valkey.io] for details.
//
// Parameters:
//
//	key - The key of the sorted set.
//	start - The start rank.
//	stop - The stop rank.
//
// Return value:
//
//	The number of members removed from the sorted set.
//	If `key` does not exist, it is treated as an empty sorted set, and the command returns `0`.
//	If `start` is greater than `stop`, `0` is returned.
//
// [valkey.io]: https://valkey.io/commands/zremrangebyrank/
func (client *baseClient) ZRemRangeByRank(key string, start int64, stop int64) (int64, error) {
	result, err := client.executeCommand(C.ZRemRangeByRank, []string{key, utils.IntToString(start), utils.IntToString(stop)})
	if err != nil {
		return 0, err
	}
	return handleIntResponse(result)
}

// Removes all elements in the sorted set stored at `key` with a score between `rangeQuery.Start` and `rangeQuery.End`.
//
// See [valkey.io] for details.
//
// Parameters:
//
//	key - The key of the sorted set.
//	rangeQuery - The range query object representing the minimum and maximum bound of the score range.
//	  can be an implementation of [options.RangeByScore].
//
// Return value:
//
//	The number of members removed from the sorted set.
//	If `key` does not exist, it is treated as an empty sorted set, and the command returns `0`.
//	If `rangeQuery.Start` is greater than `rangeQuery.End`, `0` is returned.
//
// [valkey.io]: https://valkey.io/commands/zremrangebyscore/
func (client *baseClient) ZRemRangeByScore(key string, rangeQuery options.RangeByScore) (int64, error) {
	result, err := client.executeCommand(C.ZRemRangeByScore, append([]string{key}, rangeQuery.ToArgsRemRange()...))
	if err != nil {
		return 0, err
	}
	return handleIntResponse(result)
}

// Returns a random member from the sorted set stored at `key`.
//
// See [valkey.io] for details.
//
// Parameters:
//
//	key - The key of the sorted set.
//
// Return value:
//
//	A string representing a random member from the sorted set.
//	If the sorted set does not exist or is empty, the response will be `nil`.
//
// Example:
//
//	member, err := client.ZRandMember("key1")
//
// [valkey.io]: https://valkey.io/commands/zrandmember/
func (client *baseClient) ZRandMember(key string) (Result[string], error) {
	result, err := client.executeCommand(C.ZRandMember, []string{key})
	if err != nil {
		return CreateNilStringResult(), err
	}
	return handleStringOrNilResponse(result)
}

// Returns a random member from the sorted set stored at `key`.
//
// See [valkey.io] for details.
//
// Parameters:
//
//	key - The key of the sorted set.
//	count - The number of field names to return.
//	  If `count` is positive, returns unique elements. If negative, allows for duplicates.
//
// Return value:
//
//	An array of members from the sorted set.
//	If the sorted set does not exist or is empty, the response will be an empty array.
//
// Example:
//
//	members, err := client.ZRandMemberWithCount("key1", -5)
//
// [valkey.io]: https://valkey.io/commands/zrandmember/
func (client *baseClient) ZRandMemberWithCount(key string, count int64) ([]string, error) {
	result, err := client.executeCommand(C.ZRandMember, []string{key, utils.IntToString(count)})
	if err != nil {
		return nil, err
	}
	return handleStringArrayResponse(result)
}

// Returns a random member from the sorted set stored at `key`.
//
// See [valkey.io] for details.
//
// Parameters:
//
//	key - The key of the sorted set.
//	count - The number of field names to return.
//	  If `count` is positive, returns unique elements. If negative, allows for duplicates.
//
// Return value:
//
//	An array of `MemberAndScore` objects, which store member names and their respective scores.
//	If the sorted set does not exist or is empty, the response will be an empty array.
//
// Example:
//
//	membersAndScores, err := client.ZRandMemberWithCountWithScores("key1", 5)
//
// [valkey.io]: https://valkey.io/commands/zrandmember/
func (client *baseClient) ZRandMemberWithCountWithScores(key string, count int64) ([]MemberAndScore, error) {
	result, err := client.executeCommand(C.ZRandMember, []string{key, utils.IntToString(count), options.WithScores})
	if err != nil {
		return nil, err
	}
	return handleMemberAndScoreArrayResponse(result)
}

// Returns the scores associated with the specified `members` in the sorted set stored at `key`.
//
// Since:
//
//	Valkey 6.2.0 and above.
//
// Parameters:
//
//	key     - The key of the sorted set.
//	members - A list of members in the sorted set.
//
// Return value:
//
//	An array of scores corresponding to `members`.
//	If a member does not exist in the sorted set, the corresponding value in the list will be `nil`.
//
// Example:
//
//	result, err := client.ZMScore(key, []string{"member1", "non_existent_member", "member2"})
//	result: [{1.0 false} {0 true} {2.0 false}]
//
// [valkey.io]: https://valkey.io/commands/zmscore/
func (client *baseClient) ZMScore(key string, members []string) ([]Result[float64], error) {
	response, err := client.executeCommand(C.ZMScore, append([]string{key}, members...))
	if err != nil {
		return nil, err
	}
	return handleFloatOrNilArrayResponse(response)
}

// Returns the logarithmic access frequency counter of a Valkey object stored at key.
//
// Parameters:
//
//	key - The key of the object to get the logarithmic access frequency counter of.
//
// Return value:
//
//	If key exists, returns the logarithmic access frequency counter of the
//	object stored at key as a long. Otherwise, returns `nil`.
//
// [valkey.io]: https://valkey.io/commands/object-freq/
func (client *baseClient) ObjectFreq(key string) (Result[int64], error) {
	result, err := client.executeCommand(C.ObjectFreq, []string{key})
	if err != nil {
		return CreateNilInt64Result(), err
	}
	return handleIntOrNilResponse(result)
}

// Returns the logarithmic access frequency counter of a Valkey object stored at key.
//
// Parameters:
//
//	key - The key of the object to get the logarithmic access frequency counter of.
//
// Return value:
//
//	If key exists, returns the idle time in seconds. Otherwise, returns `nil`.
//
// [valkey.io]: https://valkey.io/commands/object-idletime/
func (client *baseClient) ObjectIdleTime(key string) (Result[int64], error) {
	result, err := client.executeCommand(C.ObjectIdleTime, []string{key})
	if err != nil {
		return CreateNilInt64Result(), err
	}
	return handleIntOrNilResponse(result)
}

// Returns the reference count of the object stored at key.
//
// Parameters:
//
//	key - The key of the object to get the reference count of.
//
// Return value:
//
//	If key exists, returns the reference count of the object stored at key.
//	Otherwise, returns `nil`.
//
// [valkey.io]: https://valkey.io/commands/object-refcount/
func (client *baseClient) ObjectRefCount(key string) (Result[int64], error) {
	result, err := client.executeCommand(C.ObjectRefCount, []string{key})
	if err != nil {
		return CreateNilInt64Result(), err
	}
	return handleIntOrNilResponse(result)
}

// Sorts the elements in the list, set, or sorted set at key and returns the result.
// The sort command can be used to sort elements based on different criteria and apply
// transformations on sorted elements.
// To store the result into a new key, see the sortStore function.
//
// Parameters:
//
//	key - The key of the list, set, or sorted set to be sorted.
//
// Return value:
//
//	An Array of sorted elements.
//
// [valkey.io]: https://valkey.io/commands/sort/
func (client *baseClient) Sort(key string) ([]Result[string], error) {
	result, err := client.executeCommand(C.Sort, []string{key})
	if err != nil {
		return nil, err
	}
	return handleStringOrNilArrayResponse(result)
}

// Sorts the elements in the list, set, or sorted set at key and returns the result.
// The sort command can be used to sort elements based on different criteria and apply
// transformations on sorted elements.
// To store the result into a new key, see the sortStore function.
//
// Note:
//
//	In cluster mode, if `key` map to different hash slots, the command
//	will be split across these slots and executed separately for each. This means the command
//	is atomic only at the slot level. If one or more slot-specific requests fail, the entire
//	call will return the first encountered error, even though some requests may have succeeded
//	while others did not. If this behavior impacts your application logic, consider splitting
//	the request into sub-requests per slot to ensure atomicity.
//	The use of SortOptions.byPattern and SortOptions.getPatterns in cluster mode is
//	supported since Valkey version 8.0.
//
// Parameters:
//
//	key - The key of the list, set, or sorted set to be sorted.
//	sortOptions - The SortOptions type.
//
// Return value:
//
//	An Array of sorted elements.
//
// [valkey.io]: https://valkey.io/commands/sort/
func (client *baseClient) SortWithOptions(key string, options *options.SortOptions) ([]Result[string], error) {
	optionArgs := options.ToArgs()
	result, err := client.executeCommand(C.Sort, append([]string{key}, optionArgs...))
	if err != nil {
		return nil, err
	}
	return handleStringOrNilArrayResponse(result)
}

// Sorts the elements in the list, set, or sorted set at key and returns the result.
// The sortReadOnly command can be used to sort elements based on different criteria and apply
// transformations on sorted elements.
// This command is routed depending on the client's ReadFrom strategy.
//
// Parameters:
//
//	key - The key of the list, set, or sorted set to be sorted.
//
// Return value:
//
//	An Array of sorted elements.
//
// [valkey.io]: https://valkey.io/commands/sort_ro/
func (client *baseClient) SortReadOnly(key string) ([]Result[string], error) {
	result, err := client.executeCommand(C.SortReadOnly, []string{key})
	if err != nil {
		return nil, err
	}
	return handleStringOrNilArrayResponse(result)
}

// Sorts the elements in the list, set, or sorted set at key and returns the result.
// The sort command can be used to sort elements based on different criteria and apply
// transformations on sorted elements.
// This command is routed depending on the client's ReadFrom strategy.
//
// Note:
//
//	In cluster mode, if `key` map to different hash slots, the command
//	will be split across these slots and executed separately for each. This means the command
//	is atomic only at the slot level. If one or more slot-specific requests fail, the entire
//	call will return the first encountered error, even though some requests may have succeeded
//	while others did not. If this behavior impacts your application logic, consider splitting
//	the request into sub-requests per slot to ensure atomicity.
//	The use of SortOptions.byPattern and SortOptions.getPatterns in cluster mode is
//	supported since Valkey version 8.0.
//
// Parameters:
//
//	key - The key of the list, set, or sorted set to be sorted.
//	sortOptions - The SortOptions type.
//
// Return value:
//
//	An Array of sorted elements.
//
// [valkey.io]: https://valkey.io/commands/sort_ro/
func (client *baseClient) SortReadOnlyWithOptions(key string, options *options.SortOptions) ([]Result[string], error) {
	optionArgs := options.ToArgs()
	result, err := client.executeCommand(C.SortReadOnly, append([]string{key}, optionArgs...))
	if err != nil {
		return nil, err
	}
	return handleStringOrNilArrayResponse(result)
}

// Sorts the elements in the list, set, or sorted set at key and stores the result in
// destination. The sort command can be used to sort elements based on
// different criteria, apply transformations on sorted elements, and store the result in a new key.
// The sort command can be used to sort elements based on different criteria and apply
// transformations on sorted elements.
// To get the sort result without storing it into a key, see the sort or sortReadOnly function.
//
// Note:
//
//	In cluster mode, if `key` and `destination` map to different hash slots, the command
//	will be split across these slots and executed separately for each. This means the command
//	is atomic only at the slot level. If one or more slot-specific requests fail, the entire
//	call will return the first encountered error, even though some requests may have succeeded
//	while others did not. If this behavior impacts your application logic, consider splitting
//	the request into sub-requests per slot to ensure atomicity.
//
// Parameters:
//
//	key - The key of the list, set, or sorted set to be sorted.
//	destination - The key where the sorted result will be stored.
//
// Return value:
//
//	The number of elements in the sorted key stored at destination.
//
// [valkey.io]: https://valkey.io/commands/sort/
func (client *baseClient) SortStore(key string, destination string) (int64, error) {
	result, err := client.executeCommand(C.Sort, []string{key, "STORE", destination})
	if err != nil {
		return defaultIntResponse, err
	}
	return handleIntResponse(result)
}

// Sorts the elements in the list, set, or sorted set at key and stores the result in
// destination. The sort command can be used to sort elements based on
// different criteria, apply transformations on sorted elements, and store the result in a new key.
// The sort command can be used to sort elements based on different criteria and apply
// transformations on sorted elements.
// To get the sort result without storing it into a key, see the sort or sortReadOnly function.
//
// Note:
//
//	In cluster mode, if `key` and `destination` map to different hash slots, the command
//	will be split across these slots and executed separately for each. This means the command
//	is atomic only at the slot level. If one or more slot-specific requests fail, the entire
//	call will return the first encountered error, even though some requests may have succeeded
//	while others did not. If this behavior impacts your application logic, consider splitting
//	the request into sub-requests per slot to ensure atomicity.
//	The use of SortOptions.byPattern and SortOptions.getPatterns
//	in cluster mode is supported since Valkey version 8.0.
//
// Parameters:
//
//	key - The key of the list, set, or sorted set to be sorted.
//	destination - The key where the sorted result will be stored.
//	sortOptions - The SortOptions type.
//
// Return value:
//
//	The number of elements in the sorted key stored at destination.
//
// [valkey.io]: https://valkey.io/commands/sort/
func (client *baseClient) SortStoreWithOptions(
	key string,
	destination string,
	options *options.SortOptions,
) (int64, error) {
	optionArgs := options.ToArgs()
	result, err := client.executeCommand(C.Sort, append([]string{key, "STORE", destination}, optionArgs...))
	if err != nil {
		return defaultIntResponse, err
	}
	return handleIntResponse(result)
}

// XGroupCreateConsumer creates a consumer named `consumer` in the consumer group `group` for the
// stream stored at `key`.
//
// See [valkey.io] for details.
//
// Parameters:
//
//	key - The key of the stream.
//	group - The consumer group name.
//	consumer - The newly created consumer.
//
// Return value:
//
//	Returns `true` if the consumer is created. Otherwise, returns `false`.
//
// [valkey.io]: https://valkey.io/commands/xgroup-createconsumer/
func (client *baseClient) XGroupCreateConsumer(
	key string,
	group string,
	consumer string,
) (bool, error) {
	result, err := client.executeCommand(C.XGroupCreateConsumer, []string{key, group, consumer})
	if err != nil {
		return false, err
	}
	return handleBoolResponse(result)
}

// XGroupDelConsumer deletes a consumer named `consumer` in the consumer group `group`.
//
// See [valkey.io] for details.
//
// Parameters:
//
//	key - The key of the stream.
//	group - The consumer group name.
//	consumer - The consumer to delete.
//
// Returns the number of pending messages the `consumer` had before it was deleted.
//
// [valkey.io]: https://valkey.io/commands/xgroup-delconsumer/
func (client *baseClient) XGroupDelConsumer(
	key string,
	group string,
	consumer string,
) (int64, error) {
	result, err := client.executeCommand(C.XGroupDelConsumer, []string{key, group, consumer})
	if err != nil {
		return defaultIntResponse, err
	}
	return handleIntResponse(result)
}

// Returns the number of messages that were successfully acknowledged by the consumer group member
// of a stream. This command should be called on a pending message so that such message does not
// get processed again.
//
// See [valkey.io] for details.
//
// Parameters:
//
//	key   - The key of the stream.
//	group - he consumer group name.
//	ids   - Stream entry IDs to acknowledge and purge messages.
//
// Return value:
//
//	The number of messages that were successfully acknowledged.
//
// [valkey.io]: https://valkey.io/commands/xack/
func (client *baseClient) XAck(key string, group string, ids []string) (int64, error) {
	result, err := client.executeCommand(C.XAck, append([]string{key, group}, ids...))
	if err != nil {
		return defaultIntResponse, err
	}
	return handleIntResponse(result)
}

// Sets or clears the bit at offset in the string value stored at key.
// The offset is a zero-based index, with `0` being the first element of
// the list, `1` being the next element, and so on. The offset must be
// less than `2^32` and greater than or equal to `0` If a key is
// non-existent then the bit at offset is set to value and the preceding
// bits are set to `0`.
//
// Parameters:
//
//	key - The key of the string.
//	offset - The index of the bit to be set.
//	value - The bit value to set at offset The value must be `0` or `1`.
//
// Return value:
//
//	The bit value that was previously stored at offset.
//
// [valkey.io]: https://valkey.io/commands/setbit/
func (client *baseClient) SetBit(key string, offset int64, value int64) (int64, error) {
	result, err := client.executeCommand(C.SetBit, []string{key, utils.IntToString(offset), utils.IntToString(value)})
	if err != nil {
		return defaultIntResponse, err
	}
	return handleIntResponse(result)
}

// Returns the bit value at offset in the string value stored at key.
//
//	offset should be greater than or equal to zero.
//
// Parameters:
//
//	key - The key of the string.
//	offset - The index of the bit to return.
//
// Return value:
// The bit at offset of the string. Returns zero if the key is empty or if the positive
// offset exceeds the length of the string.
//
// [valkey.io]: https://valkey.io/commands/getbit/
func (client *baseClient) GetBit(key string, offset int64) (int64, error) {
	result, err := client.executeCommand(C.GetBit, []string{key, utils.IntToString(offset)})
	if err != nil {
		return defaultIntResponse, err
	}
	return handleIntResponse(result)
}

// Wait blocks the current client until all the previous write commands are successfully
// transferred and acknowledged by at least the specified number of replicas or if the timeout is reached,
// whichever is earlier
//
// Parameters:
//
//	numberOfReplicas - The number of replicas to reach.
//	timeout - The timeout value specified in milliseconds. A value of `0` will
//	block indefinitely.
//
// Return value:
//
//	The number of replicas reached by all the writes performed in the context of the current connection.
//
// [valkey.io]: https://valkey.io/commands/wait/
func (client *baseClient) Wait(numberOfReplicas int64, timeout int64) (int64, error) {
	result, err := client.executeCommand(C.Wait, []string{utils.IntToString(numberOfReplicas), utils.IntToString(timeout)})
	if err != nil {
		return defaultIntResponse, err
	}
	return handleIntResponse(result)
}

// Counts the number of set bits (population counting) in a string stored at key.
//
// Parameters:
//
//	key - The key for the string to count the set bits of.
//
// Return value:
// The number of set bits in the string. Returns zero if the key is missing as it is
// treated as an empty string.
//
// [valkey.io]: https://valkey.io/commands/bitcount/
func (client *baseClient) BitCount(key string) (int64, error) {
	result, err := client.executeCommand(C.BitCount, []string{key})
	if err != nil {
		return defaultIntResponse, err
	}
	return handleIntResponse(result)
}

// Counts the number of set bits (population counting) in a string stored at key. The
// offsets start and end are zero-based indexes, with `0` being the first element of the
// list, `1` being the next element and so on. These offsets can also be negative numbers
// indicating offsets starting at the end of the list, with `-1` being the last element
// of the list, `-2` being the penultimate, and so on.
//
// Parameters:
//
//	key - The key for the string to count the set bits of.
//	options - The offset options - see [options.BitOffsetOptions].
//
// Return value:
// The number of set bits in the string interval specified by start, end, and options.
// Returns zero if the key is missing as it is treated as an empty string.
//
// [valkey.io]: https://valkey.io/commands/bitcount/
func (client *baseClient) BitCountWithOptions(key string, opts *options.BitCountOptions) (int64, error) {
	optionArgs, err := opts.ToArgs()
	if err != nil {
		return defaultIntResponse, err
	}
	commandArgs := append([]string{key}, optionArgs...)
	result, err := client.executeCommand(C.BitCount, commandArgs)
	if err != nil {
		return defaultIntResponse, err
	}
	return handleIntResponse(result)
}

// Changes the ownership of a pending message.
//
// See [valkey.io] for details.
//
// Parameters:
//
//	key         - The key of the stream.
//	group       - The name of the consumer group.
//	consumer    - The name of the consumer.
//	minIdleTime - The minimum idle time in milliseconds.
//	ids         - The ids of the entries to claim.
//
// Return value:
//
//	A `map of message entries with the format `{"entryId": [["entry", "data"], ...], ...}` that were claimed by
//	the consumer.
//
// [valkey.io]: https://valkey.io/commands/xclaim/
func (client *baseClient) XClaim(
	key string,
	group string,
	consumer string,
	minIdleTime int64,
	ids []string,
) (map[string][][]string, error) {
	return client.XClaimWithOptions(key, group, consumer, minIdleTime, ids, nil)
}

// Changes the ownership of a pending message.
//
// See [valkey.io] for details.
//
// Parameters:
//
//	key         - The key of the stream.
//	group       - The name of the consumer group.
//	consumer    - The name of the consumer.
//	minIdleTime - The minimum idle time in milliseconds.
//	ids         - The ids of the entries to claim.
//	options     - Stream claim options.
//
// Return value:
//
//	A `map` of message entries with the format `{"entryId": [["entry", "data"], ...], ...}` that were claimed by
//	the consumer.
//
// [valkey.io]: https://valkey.io/commands/xclaim/
func (client *baseClient) XClaimWithOptions(
	key string,
	group string,
	consumer string,
	minIdleTime int64,
	ids []string,
	opts *options.StreamClaimOptions,
) (map[string][][]string, error) {
	args := append([]string{key, group, consumer, utils.IntToString(minIdleTime)}, ids...)
	if opts != nil {
		optionArgs, err := opts.ToArgs()
		if err != nil {
			return nil, err
		}
		args = append(args, optionArgs...)
	}
	result, err := client.executeCommand(C.XClaim, args)
	if err != nil {
		return nil, err
	}
	return handleMapOfArrayOfStringArrayResponse(result)
}

// Changes the ownership of a pending message. This function returns an `array` with
// only the message/entry IDs, and is equivalent to using `JUSTID` in the Valkey API.
//
// See [valkey.io] for details.
//
// Parameters:
//
//	key         - The key of the stream.
//	group       - The name of the consumer group.
//	consumer    - The name of the consumer.
//	minIdleTime - The minimum idle time in milliseconds.
//	ids         - The ids of the entries to claim.
//	options     - Stream claim options.
//
// Return value:
//
//	An array of the ids of the entries that were claimed by the consumer.
//
// [valkey.io]: https://valkey.io/commands/xclaim/
func (client *baseClient) XClaimJustId(
	key string,
	group string,
	consumer string,
	minIdleTime int64,
	ids []string,
) ([]string, error) {
	return client.XClaimJustIdWithOptions(key, group, consumer, minIdleTime, ids, nil)
}

// Changes the ownership of a pending message. This function returns an `array` with
// only the message/entry IDs, and is equivalent to using `JUSTID` in the Valkey API.
//
// See [valkey.io] for details.
//
// Parameters:
//
//	key         - The key of the stream.
//	group       - The name of the consumer group.
//	consumer    - The name of the consumer.
//	minIdleTime - The minimum idle time in milliseconds.
//	ids         - The ids of the entries to claim.
//	options     - Stream claim options.
//
// Return value:
//
//	An array of the ids of the entries that were claimed by the consumer.
//
// [valkey.io]: https://valkey.io/commands/xclaim/
func (client *baseClient) XClaimJustIdWithOptions(
	key string,
	group string,
	consumer string,
	minIdleTime int64,
	ids []string,
	opts *options.StreamClaimOptions,
) ([]string, error) {
	args := append([]string{key, group, consumer, utils.IntToString(minIdleTime)}, ids...)
	if opts != nil {
		optionArgs, err := opts.ToArgs()
		if err != nil {
			return nil, err
		}
		args = append(args, optionArgs...)
	}
	args = append(args, options.JUST_ID_VALKEY_API)
	result, err := client.executeCommand(C.XClaim, args)
	if err != nil {
		return nil, err
	}
	return handleStringArrayResponse(result)
}

// Copies the value stored at the source to the destination key if the
// destination key does not yet exist.
//
// Note:
//
//	When in cluster mode, both source and destination must map to the same hash slot.
//
// Parameters:
//
//	source - The key to the source value.
//	destination - The key where the value should be copied to.
//
// Return value:
//
//	`true` if source was copied, `false` if source was not copied.
//
// [valkey.io]: https://valkey.io/commands/copy/
func (client *baseClient) Copy(source string, destination string) (bool, error) {
	result, err := client.executeCommand(C.Copy, []string{source, destination})
	if err != nil {
		return defaultBoolResponse, err
	}
	return handleBoolResponse(result)
}

// Copies the value stored at the source to the destination key. When
// replace is true, removes the destination key first if it already
// exists, otherwise performs no action.
//
// Note:
//
//	When in cluster mode, both source and destination must map to the same hash slot.
//
// Parameters:
//
//	source - The key to the source value.
//	destination - The key where the value should be copied to.
//	copyOptions - Set copy options with replace and DB destination-db
//
// Return value:
//
//	`true` if source was copied, `false` if source was not copied.
//
// [valkey.io]: https://valkey.io/commands/copy/
func (client *baseClient) CopyWithOptions(
	source string,
	destination string,
	options *CopyOptions,
) (bool, error) {
	optionArgs, err := options.toArgs()
	if err != nil {
		return defaultBoolResponse, err
	}
	result, err := client.executeCommand(C.Copy, append([]string{
		source, destination,
	}, optionArgs...))
	if err != nil {
		return defaultBoolResponse, err
	}
	return handleBoolResponse(result)
}

// Returns stream entries matching a given range of IDs.
//
// See [valkey.io] for details.
//
// Parameters:
//
//	key   - The key of the stream.
//	start - The start position.
//	        Use `options.NewStreamBoundary()` to specify a stream entry ID and its inclusive/exclusive status.
//	        Use `options.NewInfiniteStreamBoundary()` to specify an infinite stream boundary.
//	end   - The end position.
//	        Use `options.NewStreamBoundary()` to specify a stream entry ID and its inclusive/exclusive status.
//	        Use `options.NewInfiniteStreamBoundary()` to specify an infinite stream boundary.
//
// Return value:
//
//	An `array` of stream entry data, where entry data is an array of
//	pairings with format `[[field, entry], [field, entry], ...]`. Returns `nil` if `count` is non-positive.
//
//	fmt.Println(res) // map[key:[["field1", "entry1"], ["field2", "entry2"]]]
//	fmt.Println(res) // map[key:[["field1", "entry1"]]
//
// [valkey.io]: https://valkey.io/commands/xrange/
func (client *baseClient) XRange(
	key string,
	start options.StreamBoundary,
	end options.StreamBoundary,
) ([]XRangeResponse, error) {
	return client.XRangeWithOptions(key, start, end, nil)
}

// Returns stream entries matching a given range of IDs.
//
// See [valkey.io] for details.
//
// Parameters:
//
//	key   - The key of the stream.
//	start - The start position.
//	        Use `options.NewStreamBoundary()` to specify a stream entry ID and its inclusive/exclusive status.
//	        Use `options.NewInfiniteStreamBoundary()` to specify an infinite stream boundary.
//	end   - The end position.
//	        Use `options.NewStreamBoundary()` to specify a stream entry ID and its inclusive/exclusive status.
//	        Use `options.NewInfiniteStreamBoundary()` to specify an infinite stream boundary.
//	opts  - Stream range options.
//
// Return value:
//
//	An `array` of stream entry data, where entry data is an array of
//	pairings with format `[[field, entry], [field, entry], ...]`. Returns `nil` if `count` is non-positive.
//
// [valkey.io]: https://valkey.io/commands/xrange/
func (client *baseClient) XRangeWithOptions(
	key string,
	start options.StreamBoundary,
	end options.StreamBoundary,
	opts *options.StreamRangeOptions,
) ([]XRangeResponse, error) {
	args := []string{key, string(start), string(end)}
	if opts != nil {
		optionArgs, err := opts.ToArgs()
		if err != nil {
			return nil, err
		}
		args = append(args, optionArgs...)
	}
	result, err := client.executeCommand(C.XRange, args)
	if err != nil {
		return nil, err
	}
	return handleXRangeResponse(result)
}

// Returns stream entries matching a given range of IDs in reverse order.
// Equivalent to `XRange` but returns entries in reverse order.
//
// See [valkey.io] for details.
//
// Parameters:
//
//	key   - The key of the stream.
//	start - The start position.
//	        Use `options.NewStreamBoundary()` to specify a stream entry ID and its inclusive/exclusive status.
//	        Use `options.NewInfiniteStreamBoundary()` to specify an infinite stream boundary.
//	end   - The end position.
//	        Use `options.NewStreamBoundary()` to specify a stream entry ID and its inclusive/exclusive status.
//	        Use `options.NewInfiniteStreamBoundary()` to specify an infinite stream boundary.
//
// Return value:
//
//	An `array` of stream entry data, where entry data is an array of
//	pairings with format `[[field, entry], [field, entry], ...]`.
//
// [valkey.io]: https://valkey.io/commands/xrevrange/
func (client *baseClient) XRevRange(
	key string,
	start options.StreamBoundary,
	end options.StreamBoundary,
) ([]XRangeResponse, error) {
	return client.XRevRangeWithOptions(key, start, end, nil)
}

// Returns stream entries matching a given range of IDs in reverse order.
// Equivalent to `XRange` but returns entries in reverse order.
//
// See [valkey.io] for details.
//
// Parameters:
//
//	key   - The key of the stream.
//	start - The start position.
//	        Use `options.NewStreamBoundary()` to specify a stream entry ID and its inclusive/exclusive status.
//	        Use `options.NewInfiniteStreamBoundary()` to specify an infinite stream boundary.
//	end   - The end position.
//	        Use `options.NewStreamBoundary()` to specify a stream entry ID and its inclusive/exclusive status.
//	        Use `options.NewInfiniteStreamBoundary()` to specify an infinite stream boundary.
//	opts  - Stream range options.
//
// Return value:
//
//	An `array` of stream entry data, where entry data is an array of
//	pairings with format `[[field, entry], [field, entry], ...]`.
//	Returns `nil` if `count` is non-positive.
//
// [valkey.io]: https://valkey.io/commands/xrevrange/
func (client *baseClient) XRevRangeWithOptions(
	key string,
	start options.StreamBoundary,
	end options.StreamBoundary,
	opts *options.StreamRangeOptions,
) ([]XRangeResponse, error) {
	args := []string{key, string(start), string(end)}
	if opts != nil {
		optionArgs, err := opts.ToArgs()
		if err != nil {
			return nil, err
		}
		args = append(args, optionArgs...)
	}
	result, err := client.executeCommand(C.XRevRange, args)
	if err != nil {
		return nil, err
	}
	return handleXRevRangeResponse(result)
}

// Reads or modifies the array of bits representing the string that is held at key
// based on the specified sub commands.
//
// See [valkey.io] for details.
//
// Parameters:
//
//	key          -  The key of the string.
//	subCommands  -  The subCommands to be performed on the binary value of the string at
//	                key, which could be any of the following:
//	                  - [BitFieldGet].
//	                  - [BitFieldSet].
//	                  - [BitFieldIncrby].
//	                  - [BitFieldOverflow].
//		            Use `options.NewBitFieldGet()` to specify a  BitField GET command.
//		            Use `options.NewBitFieldSet()` to specify a BitField SET command.
//		            Use `options.NewBitFieldIncrby()` to specify a BitField INCRYBY command.
//		            Use `options.BitFieldOverflow()` to specify a BitField OVERFLOW command.
//
// Return value:
//
//	Result from the executed subcommands.
//	  - BitFieldGet returns the value in the binary representation of the string.
//	  - BitFieldSet returns the previous value before setting the new value in the binary representation.
//	  - BitFieldIncrBy returns the updated value after increasing or decreasing the bits.
//	  - BitFieldOverflow controls the behavior of subsequent operations and returns
//	    a result based on the specified overflow type (WRAP, SAT, FAIL).
//
// Example:
//
//	commands := []options.BitFieldSubCommands{
//		options.BitFieldGet(options.SignedInt, 8, 16),
//		options.BitFieldOverflow(options.SAT),
//		options.NewBitFieldSet(options.UnsignedInt, 4, 0, 7),
//	    options.BitFieldIncrBy(options.SignedInt, 5, 100, 1),
//	}
//	result, err := client.BitField("mykey", commands)
//	result: [{0 false} {7 false} {15 false}]
//
// [valkey.io]: https://valkey.io/commands/bitfield/
func (client *baseClient) BitField(key string, subCommands []options.BitFieldSubCommands) ([]Result[int64], error) {
	args := make([]string, 0, 10)
	args = append(args, key)

	for _, cmd := range subCommands {
		cmdArgs, err := cmd.ToArgs()
		if err != nil {
			return nil, err
		}
		args = append(args, cmdArgs...)
	}

	result, err := client.executeCommand(C.BitField, args)
	if err != nil {
		return nil, err
	}
	return handleIntOrNilArrayResponse(result)
}

// Reads the array of bits representing the string that is held at key
// based on the specified  sub commands.
//
// See [valkey.io] for details.
//
// Parameters:
//
//	key          -  The key of the string.
//	subCommands  -  The read-only subCommands to be performed on the binary value
//	                of the string at key, which could be:
//	                  - [BitFieldGet].
//		            Use `options.NewBitFieldGet()` to specify a BitField GET command.
//
// Return value:
//
//	Result from the executed GET subcommands.
//	  - BitFieldGet returns the value in the binary representation of the string.
//
// Example:
//
//	 commands := []options.BitFieldROCommands{
//		options.BitFieldGet(options.SignedInt, 8, 16),
//	  }
//	 result, err := client.BitFieldRO("mykey", commands)
//	 result: [{42 false}]
//
// [valkey.io]: https://valkey.io/commands/bitfield_ro/
func (client *baseClient) BitFieldRO(key string, commands []options.BitFieldROCommands) ([]Result[int64], error) {
	args := make([]string, 0, 10)
	args = append(args, key)

	for _, cmd := range commands {
		cmdArgs, err := cmd.ToArgs()
		if err != nil {
			return nil, err
		}
		args = append(args, cmdArgs...)
	}

	result, err := client.executeCommand(C.BitFieldReadOnly, args)
	if err != nil {
		return nil, err
	}
	return handleIntOrNilArrayResponse(result)
}

// Returns the server time.
//
// Return value:
// The current server time as a String array with two elements:
// A UNIX TIME and the amount of microseconds already elapsed in the current second.
// The returned array is in a [UNIX TIME, Microseconds already elapsed] format.
//
// For example:
//
//	result, err := client.Time()
//	result: [{1737051660} {994688}]
//
// [valkey.io]: https://valkey.io/commands/time/
func (client *baseClient) Time() ([]string, error) {
	result, err := client.executeCommand(C.Time, []string{})
	if err != nil {
		return nil, err
	}
	return handleStringArrayResponse(result)
}

// Returns the intersection of members from sorted sets specified by the given `keys`.
// To get the elements with their scores, see [ZInterWithScores].
//
// Note:
//
//	When in cluster mode, all keys must map to the same hash slot.
//
// See [valkey.io] for details.
//
// Parameters:
//
//	keys - The keys of the sorted sets, see - [options.KeyArray].
//
// Return value:
//
//	The resulting sorted set from the intersection.
//
// Example:
//
//	res, err := client.ZInter(options.NewKeyArray("key1", "key2", "key3"))
//	fmt.Println(res) // []string{"member1", "member2", "member3"}
//
// [valkey.io]: https://valkey.io/commands/zinter/
func (client *baseClient) ZInter(keys options.KeyArray) ([]string, error) {
	args := keys.ToArgs()
	result, err := client.executeCommand(C.ZInter, args)
	if err != nil {
		return nil, err
	}
	return handleStringArrayResponse(result)
}

// Returns the intersection of members and their scores from sorted sets specified by the given
// `keysOrWeightedKeys`.
//
// Note:
//
//	When in cluster mode, all keys must map to the same hash slot.
//
// See [valkey.io] for details.
//
// Parameters:
//
//	keysOrWeightedKeys - The keys or weighted keys of the sorted sets, see - [options.KeysOrWeightedKeys].
//	                     - Use `options.NewKeyArray()` for keys only.
//	                     - Use `options.NewWeightedKeys()` for weighted keys with score multipliers.
//	options - The options for the ZInter command, see - [options.ZInterOptions].
//	           Optional `aggregate` option specifies the aggregation strategy to apply when combining the scores of
//	           elements.
//
// Return value:
//
//	A map of members to their scores.
//
// Example:
//
//	res, err := client.ZInterWithScores(options.NewZInterOptionsBuilder(options.NewKeyArray("key1", "key2", "key3")))
//	fmt.Println(res) // map[member1:1.0 member2:2.0 member3:3.0]
//
// [valkey.io]: https://valkey.io/commands/zinter/
func (client *baseClient) ZInterWithScores(
	keysOrWeightedKeys options.KeysOrWeightedKeys,
	zInterOptions *options.ZInterOptions,
) (map[string]float64, error) {
	args := keysOrWeightedKeys.ToArgs()
	optionsArgs, err := zInterOptions.ToArgs()
	if err != nil {
		return nil, err
	}
	args = append(args, optionsArgs...)
	args = append(args, options.WithScores)
	result, err := client.executeCommand(C.ZInter, args)
	if err != nil {
		return nil, err
	}
	return handleStringDoubleMapResponse(result)
}

// Computes the intersection of sorted sets given by the specified `keysOrWeightedKeys`
// and stores the result in `destination`. If `destination` already exists, it is overwritten.
// Otherwise, a new sorted set will be created.
//
// Note:
//
//	When in cluster mode, all keys must map to the same hash slot.
//
// See [valkey.io] for details.
//
// Parameters:
//
//	destination - The destination key for the result.
//	keysOrWeightedKeys - The keys or weighted keys of the sorted sets, see - [options.KeysOrWeightedKeys].
//	                   - Use `options.NewKeyArray()` for keys only.
//	                   - Use `options.NewWeightedKeys()` for weighted keys with score multipliers.
//
// Return value:
//
//	The number of elements in the resulting sorted set stored at <code>destination</code>.
//
// Example:
//
//	res, err := client.ZInterStore("destination", options.NewKeyArray("key1", "key2", "key3"))
//	fmt.Println(res) // 3
//
// [valkey.io]: https://valkey.io/commands/zinterstore/
func (client *baseClient) ZInterStore(destination string, keysOrWeightedKeys options.KeysOrWeightedKeys) (int64, error) {
	return client.ZInterStoreWithOptions(destination, keysOrWeightedKeys, nil)
}

// Computes the intersection of sorted sets given by the specified `keysOrWeightedKeys`
// and stores the result in `destination`. If `destination` already exists, it is overwritten.
// Otherwise, a new sorted set will be created.
//
// Note:
//
//	When in cluster mode, all keys must map to the same hash slot.
//
// See [valkey.io] for details.
//
// Parameters:
//
//	destination - The destination key for the result.
//	keysOrWeightedKeys - The keys or weighted keys of the sorted sets, see - [options.KeysOrWeightedKeys].
//	                     - Use `options.NewKeyArray()` for keys only.
//	                     - Use `options.NewWeightedKeys()` for weighted keys with score multipliers.
//	options   - The options for the ZInterStore command, see - [options.ZInterOptions].
//	           Optional `aggregate` option specifies the aggregation strategy to apply when combining the scores of
//	           elements.
//
// Return value:
//
//	The number of elements in the resulting sorted set stored at <code>destination</code>.
//
// Example:
//
//	res, err := client.ZInterStore("destination", options.NewZInterOptionsBuilder(options.NewKeyArray("key1", "key2", "key3")))
//	fmt.Println(res) // 3
//
// [valkey.io]: https://valkey.io/commands/zinterstore/
func (client *baseClient) ZInterStoreWithOptions(
	destination string,
	keysOrWeightedKeys options.KeysOrWeightedKeys,
	zInterOptions *options.ZInterOptions,
) (int64, error) {
	args := append([]string{destination}, keysOrWeightedKeys.ToArgs()...)
	if zInterOptions != nil {
		optionsArgs, err := zInterOptions.ToArgs()
		if err != nil {
			return defaultIntResponse, err
		}
		args = append(args, optionsArgs...)
	}
	result, err := client.executeCommand(C.ZInterStore, args)
	if err != nil {
		return defaultIntResponse, err
	}
	return handleIntResponse(result)
}

// Returns the difference between the first sorted set and all the successive sorted sets.
// To get the elements with their scores, see `ZDiffWithScores`
//
// When in cluster mode, all `keys` must map to the same hash slot.
//
// Available for Valkey 6.2 and above.
//
// See [valkey.io] for details.
//
// Parameters:
//
//	keys -  The keys of the sorted sets.
//
// Return value:
//
//	An array of elements representing the difference between the sorted sets.
//	If the first `key` does not exist, it is treated as an empty sorted set, and the
//	command returns an empty array.
//
// Example:
//
//	membersScores1 := map[string]float64{"one": 1.0, "two": 2.0, "three": 3.0}
//	membersScores2 := map[string]float64{"two": 2.0}
//	zAddResult1, err := client.ZAdd("key1", membersScores1)
//	zAddResult2, err := client.ZAdd("key2", membersScores2)
//	zDiffResult, err := client.ZDiff([]string{"key1", "key2"})
//	fmt.Println(zDiffResult) // Output: {"one", "three"}
//
// [valkey.io]: https://valkey.io/commands/zdiff/
func (client *baseClient) ZDiff(keys []string) ([]string, error) {
	args := append([]string{}, strconv.Itoa(len(keys)))
	result, err := client.executeCommand(C.ZDiff, append(args, keys...))
	if err != nil {
		return nil, err
	}
	return handleStringArrayResponse(result)
}

// Returns the difference between the first sorted set and all the successive sorted sets.
// When in cluster mode, all `keys` must map to the same hash slot.
// Available for Valkey 6.2 and above.
//
// See [valkey.io] for details.
//
// Parameters:
//
//	keys -  The keys of the sorted sets.
//
// Return value:
//
//	A `Map` of elements and their scores representing the difference between the sorted sets.
//	If the first `key` does not exist, it is treated as an empty sorted set, and the
//	command returns an empty `Map`.
//
// Example:
//
//	membersScores1 := map[string]float64{"one": 1.0, "two": 2.0, "three": 3.0}
//	membersScores2 := map[string]float64{"two": 2.0}
//	zAddResult1, err := client.ZAdd("key1", membersScores1)
//	zAddResult2, err := client.ZAdd("key2", membersScores2)
//	zDiffResultWithScores, err := client.ZDiffWithScores([]string{"key1", "key2"})
//	fmt.Println(zDiffResultWithScores) // Output: {"one": 1.0, "three": 3.0}
//
// [valkey.io]: https://valkey.io/commands/zdiff/
func (client *baseClient) ZDiffWithScores(keys []string) (map[string]float64, error) {
	args := append([]string{}, strconv.Itoa(len(keys)))
	args = append(args, keys...)
	result, err := client.executeCommand(C.ZDiff, append(args, options.WithScores))
	if err != nil {
		return nil, err
	}
	return handleStringDoubleMapResponse(result)
}

// Calculates the difference between the first sorted set and all the successive sorted sets at
// `keys` and stores the difference as a sorted set to `destination`,
// overwriting it if it already exists. Non-existent keys are treated as empty sets.
//
// Note: When in cluster mode, `destination` and all `keys` must map to the same hash slot.
//
// Available for Valkey 6.2 and above.
//
// See [valkey.io] for details.
//
// Parameters:
//
//	destination - The key for the resulting sorted set.
//	keys        - The keys of the sorted sets to compare.
//
// Return value:
//
//	The number of members in the resulting sorted set stored at `destination`.
//
// Example:
//
//	membersScores1 := map[string]float64{"one": 1.0, "two": 2.0, "three": 3.0}
//	membersScores2 := map[string]float64{"two": 2.0}
//	zAddResult1, err := client.ZAdd("key1", membersScores1)
//	zAddResult2, err := client.ZAdd("key2", membersScores2)
//	zDiffStoreResult, err := client.ZDiffStore("key4", []string{"key1", "key2"})
//	fmt.Println(zDiffStoreResult) // Output: 2
//
// [valkey.io]: https://valkey.io/commands/zdiffstore/
func (client *baseClient) ZDiffStore(destination string, keys []string) (int64, error) {
	result, err := client.executeCommand(
		C.ZDiffStore,
		append([]string{destination, strconv.Itoa(len(keys))}, keys...),
	)
	if err != nil {
		return defaultIntResponse, err
	}
	return handleIntResponse(result)
}<|MERGE_RESOLUTION|>--- conflicted
+++ resolved
@@ -3509,15 +3509,6 @@
 //	If `key` doesn't exist, it will be treated as an empty sorted set and the
 //	command returns an empty map.
 //
-<<<<<<< HEAD
-// Example:
-//
-//	opts := NewZPopOptions().SetCount(2)
-//	res, err := client.ZPopMinWithOptions("mySortedSet", opts)
-//	fmt.Println(res) // Output: map["member1": 5.0, "member2": 6.0]
-//
-=======
->>>>>>> 80d97f73
 // [valkey.io]: https://valkey.io/commands/zpopmin/
 func (client *baseClient) ZPopMinWithOptions(key string, options ZPopOptions) (map[string]float64, error) {
 	optArgs, err := options.ToArgs()
@@ -3571,15 +3562,6 @@
 //	If `key` doesn't exist, it will be treated as an empty sorted set and the
 //	command returns an empty map.
 //
-<<<<<<< HEAD
-// Example:
-//
-//	opts := NewZPopOptions().SetCount(2)
-//	res, err := client.ZPopMaxWithOptions("mySortedSet", opts)
-//	fmt.Println(res) // Output: map["member1": 5.0, "member2": 6.0]
-//
-=======
->>>>>>> 80d97f73
 // [valkey.io]: https://valkey.io/commands/zpopmin/
 func (client *baseClient) ZPopMaxWithOptions(key string, options ZPopOptions) (map[string]float64, error) {
 	optArgs, err := options.ToArgs()
