--- conflicted
+++ resolved
@@ -1781,36 +1781,6 @@
 	if err != nil {
 		return defaultIntResponse, err
 	}
-<<<<<<< HEAD
-	return handleLongResponse(result)
-}
-
-func (client *baseClient) ObjectFreq(key string) (Result[int64], error) {
-	result, err := client.executeCommand(C.ObjectFreq, []string{key})
-	if err != nil {
-		return CreateNilInt64Result(), err
-	}
-
-	return handleLongResponse(result)
-}
-
-func (client *baseClient) ObjectIdle(key string) (Result[int64], error) {
-	result, err := client.executeCommand(C.ObjectIdleTime, []string{key})
-	if err != nil {
-		return CreateNilInt64Result(), err
-	}
-
-	return handleLongResponse(result)
-}
-
-func (client *baseClient) ObjectRefCount(key string) (Result[int64], error) {
-	result, err := client.executeCommand(C.ObjectRefCount, []string{key})
-	if err != nil {
-		return CreateNilInt64Result(), err
-	}
-
-	return handleLongResponse(result)
-=======
 	return handleIntResponse(result)
 }
 
@@ -1934,5 +1904,31 @@
 		return CreateNilStringResult(), nil, err
 	}
 	return handleScanResponse(result)
->>>>>>> dbb83b69
+}
+
+func (client *baseClient) ObjectFreq(key string) (Result[int64], error) {
+	result, err := client.executeCommand(C.ObjectFreq, []string{key})
+	if err != nil {
+		return CreateNilInt64Result(), err
+	}
+
+	return handleLongResponse(result)
+}
+
+func (client *baseClient) ObjectIdle(key string) (Result[int64], error) {
+	result, err := client.executeCommand(C.ObjectIdleTime, []string{key})
+	if err != nil {
+		return CreateNilInt64Result(), err
+	}
+
+	return handleLongResponse(result)
+}
+
+func (client *baseClient) ObjectRefCount(key string) (Result[int64], error) {
+	result, err := client.executeCommand(C.ObjectRefCount, []string{key})
+	if err != nil {
+		return CreateNilInt64Result(), err
+	}
+
+	return handleLongResponse(result)
 }