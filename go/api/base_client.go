// Copyright Valkey GLIDE Project Contributors - SPDX Identifier: Apache-2.0

package api

// #cgo LDFLAGS: -L../target/release -lglide_rs
// #include "../lib.h"
//
// void successCallback(void *channelPtr, struct CommandResponse *message);
// void failureCallback(void *channelPtr, char *errMessage, RequestErrorType errType);
import "C"

import (
	"errors"
	"fmt"
	"math"
	"strconv"
	"unsafe"

	"github.com/valkey-io/valkey-glide/go/glide/api/options"
	"github.com/valkey-io/valkey-glide/go/glide/protobuf"
	"github.com/valkey-io/valkey-glide/go/glide/utils"
	"google.golang.org/protobuf/proto"
)

// BaseClient defines an interface for methods common to both [GlideClient] and [GlideClusterClient].
type BaseClient interface {
	StringCommands
	HashCommands
	ListCommands
	SetCommands
	StreamCommands
	SortedSetCommands
	ConnectionManagementCommands
	HyperLogLogCommands
	GenericBaseCommands
	// Close terminates the client by closing all associated resources.
	Close()
}

const OK = "OK"

type payload struct {
	value *C.struct_CommandResponse
	error error
}

//export successCallback
func successCallback(channelPtr unsafe.Pointer, cResponse *C.struct_CommandResponse) {
	response := cResponse
	resultChannel := *(*chan payload)(channelPtr)
	resultChannel <- payload{value: response, error: nil}
}

//export failureCallback
func failureCallback(channelPtr unsafe.Pointer, cErrorMessage *C.char, cErrorType C.RequestErrorType) {
	resultChannel := *(*chan payload)(channelPtr)
	resultChannel <- payload{value: nil, error: goError(cErrorType, cErrorMessage)}
}

type clientConfiguration interface {
	toProtobuf() *protobuf.ConnectionRequest
}

type baseClient struct {
	coreClient unsafe.Pointer
}

// Creates a connection by invoking the `create_client` function from Rust library via FFI.
// Passes the pointers to callback functions which will be invoked when the command succeeds or fails.
// Once the connection is established, this function invokes `free_connection_response` exposed by rust library to free the
// connection_response to avoid any memory leaks.
func createClient(config clientConfiguration) (*baseClient, error) {
	request := config.toProtobuf()
	msg, err := proto.Marshal(request)
	if err != nil {
		return nil, err
	}

	byteCount := len(msg)
	requestBytes := C.CBytes(msg)
	cResponse := (*C.struct_ConnectionResponse)(
		C.create_client(
			(*C.uchar)(requestBytes),
			C.uintptr_t(byteCount),
			(C.SuccessCallback)(unsafe.Pointer(C.successCallback)),
			(C.FailureCallback)(unsafe.Pointer(C.failureCallback)),
		),
	)
	defer C.free_connection_response(cResponse)

	cErr := cResponse.connection_error_message
	if cErr != nil {
		message := C.GoString(cErr)
		return nil, &ConnectionError{message}
	}

	return &baseClient{cResponse.conn_ptr}, nil
}

// Close terminates the client by closing all associated resources.
func (client *baseClient) Close() {
	if client.coreClient == nil {
		return
	}

	C.close_client(client.coreClient)
	client.coreClient = nil
}

func (client *baseClient) executeCommand(requestType C.RequestType, args []string) (*C.struct_CommandResponse, error) {
	return client.executeCommandWithRoute(requestType, args, nil)
}

func (client *baseClient) executeCommandWithRoute(
	requestType C.RequestType,
	args []string,
	route route,
) (*C.struct_CommandResponse, error) {
	if client.coreClient == nil {
		return nil, &ClosingError{"ExecuteCommand failed. The client is closed."}
	}
	var cArgsPtr *C.uintptr_t = nil
	var argLengthsPtr *C.ulong = nil
	if len(args) > 0 {
		cArgs, argLengths := toCStrings(args)
		cArgsPtr = &cArgs[0]
		argLengthsPtr = &argLengths[0]
	}

	resultChannel := make(chan payload)
	resultChannelPtr := uintptr(unsafe.Pointer(&resultChannel))

	var routeBytesPtr *C.uchar = nil
	var routeBytesCount C.uintptr_t = 0
	if route != nil {
		routeProto, err := route.toRoutesProtobuf()
		if err != nil {
			return nil, &RequestError{"ExecuteCommand failed due to invalid route"}
		}
		msg, err := proto.Marshal(routeProto)
		if err != nil {
			return nil, err
		}

		routeBytesCount = C.uintptr_t(len(msg))
		routeBytesPtr = (*C.uchar)(C.CBytes(msg))
	}

	C.command(
		client.coreClient,
		C.uintptr_t(resultChannelPtr),
		uint32(requestType),
		C.size_t(len(args)),
		cArgsPtr,
		argLengthsPtr,
		routeBytesPtr,
		routeBytesCount,
	)
	payload := <-resultChannel
	if payload.error != nil {
		return nil, payload.error
	}
	return payload.value, nil
}

// Zero copying conversion from go's []string into C pointers
func toCStrings(args []string) ([]C.uintptr_t, []C.ulong) {
	cStrings := make([]C.uintptr_t, len(args))
	stringLengths := make([]C.ulong, len(args))
	for i, str := range args {
		bytes := utils.StringToBytes(str)
		var ptr uintptr
		if len(str) > 0 {
			ptr = uintptr(unsafe.Pointer(&bytes[0]))
		}
		cStrings[i] = C.uintptr_t(ptr)
		stringLengths[i] = C.size_t(len(str))
	}
	return cStrings, stringLengths
}

func (client *baseClient) Set(key string, value string) (Result[string], error) {
	result, err := client.executeCommand(C.Set, []string{key, value})
	if err != nil {
		return CreateNilStringResult(), err
	}

	return handleStringResponse(result)
}

func (client *baseClient) SetWithOptions(key string, value string, options *SetOptions) (Result[string], error) {
	optionArgs, err := options.toArgs()
	if err != nil {
		return CreateNilStringResult(), err
	}

	result, err := client.executeCommand(C.Set, append([]string{key, value}, optionArgs...))
	if err != nil {
		return CreateNilStringResult(), err
	}

	return handleStringOrNullResponse(result)
}

func (client *baseClient) Get(key string) (Result[string], error) {
	result, err := client.executeCommand(C.Get, []string{key})
	if err != nil {
		return CreateNilStringResult(), err
	}

	return handleStringOrNullResponse(result)
}

func (client *baseClient) GetEx(key string) (Result[string], error) {
	result, err := client.executeCommand(C.GetEx, []string{key})
	if err != nil {
		return CreateNilStringResult(), err
	}

	return handleStringOrNullResponse(result)
}

func (client *baseClient) GetExWithOptions(key string, options *GetExOptions) (Result[string], error) {
	optionArgs, err := options.toArgs()
	if err != nil {
		return CreateNilStringResult(), err
	}

	result, err := client.executeCommand(C.GetEx, append([]string{key}, optionArgs...))
	if err != nil {
		return CreateNilStringResult(), err
	}

	return handleStringOrNullResponse(result)
}

func (client *baseClient) MSet(keyValueMap map[string]string) (Result[string], error) {
	result, err := client.executeCommand(C.MSet, utils.MapToString(keyValueMap))
	if err != nil {
		return CreateNilStringResult(), err
	}

	return handleStringResponse(result)
}

func (client *baseClient) MSetNX(keyValueMap map[string]string) (Result[bool], error) {
	result, err := client.executeCommand(C.MSetNX, utils.MapToString(keyValueMap))
	if err != nil {
		return CreateNilBoolResult(), err
	}

	return handleBooleanResponse(result)
}

func (client *baseClient) MGet(keys []string) ([]Result[string], error) {
	result, err := client.executeCommand(C.MGet, keys)
	if err != nil {
		return nil, err
	}

	return handleStringArrayResponse(result)
}

func (client *baseClient) Incr(key string) (Result[int64], error) {
	result, err := client.executeCommand(C.Incr, []string{key})
	if err != nil {
		return CreateNilInt64Result(), err
	}

	return handleLongResponse(result)
}

func (client *baseClient) IncrBy(key string, amount int64) (Result[int64], error) {
	result, err := client.executeCommand(C.IncrBy, []string{key, utils.IntToString(amount)})
	if err != nil {
		return CreateNilInt64Result(), err
	}

	return handleLongResponse(result)
}

func (client *baseClient) IncrByFloat(key string, amount float64) (Result[float64], error) {
	result, err := client.executeCommand(
		C.IncrByFloat,
		[]string{key, utils.FloatToString(amount)},
	)
	if err != nil {
		return CreateNilFloat64Result(), err
	}

	return handleDoubleResponse(result)
}

func (client *baseClient) Decr(key string) (Result[int64], error) {
	result, err := client.executeCommand(C.Decr, []string{key})
	if err != nil {
		return CreateNilInt64Result(), err
	}

	return handleLongResponse(result)
}

func (client *baseClient) DecrBy(key string, amount int64) (Result[int64], error) {
	result, err := client.executeCommand(C.DecrBy, []string{key, utils.IntToString(amount)})
	if err != nil {
		return CreateNilInt64Result(), err
	}

	return handleLongResponse(result)
}

func (client *baseClient) Strlen(key string) (Result[int64], error) {
	result, err := client.executeCommand(C.Strlen, []string{key})
	if err != nil {
		return CreateNilInt64Result(), err
	}

	return handleLongResponse(result)
}

func (client *baseClient) SetRange(key string, offset int, value string) (Result[int64], error) {
	result, err := client.executeCommand(C.SetRange, []string{key, strconv.Itoa(offset), value})
	if err != nil {
		return CreateNilInt64Result(), err
	}

	return handleLongResponse(result)
}

func (client *baseClient) GetRange(key string, start int, end int) (Result[string], error) {
	result, err := client.executeCommand(C.GetRange, []string{key, strconv.Itoa(start), strconv.Itoa(end)})
	if err != nil {
		return CreateNilStringResult(), err
	}

	return handleStringResponse(result)
}

func (client *baseClient) Append(key string, value string) (Result[int64], error) {
	result, err := client.executeCommand(C.Append, []string{key, value})
	if err != nil {
		return CreateNilInt64Result(), err
	}

	return handleLongResponse(result)
}

func (client *baseClient) LCS(key1 string, key2 string) (Result[string], error) {
	result, err := client.executeCommand(C.LCS, []string{key1, key2})
	if err != nil {
		return CreateNilStringResult(), err
	}

	return handleStringResponse(result)
}

func (client *baseClient) GetDel(key string) (Result[string], error) {
	if key == "" {
		return CreateNilStringResult(), errors.New("key is required")
	}

	result, err := client.executeCommand(C.GetDel, []string{key})
	if err != nil {
		return CreateNilStringResult(), err
	}

	return handleStringOrNullResponse(result)
}

func (client *baseClient) HGet(key string, field string) (Result[string], error) {
	result, err := client.executeCommand(C.HGet, []string{key, field})
	if err != nil {
		return CreateNilStringResult(), err
	}

	return handleStringOrNullResponse(result)
}

func (client *baseClient) HGetAll(key string) (map[Result[string]]Result[string], error) {
	result, err := client.executeCommand(C.HGetAll, []string{key})
	if err != nil {
		return nil, err
	}

	return handleStringToStringMapResponse(result)
}

func (client *baseClient) HMGet(key string, fields []string) ([]Result[string], error) {
	result, err := client.executeCommand(C.HMGet, append([]string{key}, fields...))
	if err != nil {
		return nil, err
	}

	return handleStringArrayResponse(result)
}

func (client *baseClient) HSet(key string, values map[string]string) (Result[int64], error) {
	result, err := client.executeCommand(C.HSet, utils.ConvertMapToKeyValueStringArray(key, values))
	if err != nil {
		return CreateNilInt64Result(), err
	}

	return handleLongResponse(result)
}

func (client *baseClient) HSetNX(key string, field string, value string) (Result[bool], error) {
	result, err := client.executeCommand(C.HSetNX, []string{key, field, value})
	if err != nil {
		return CreateNilBoolResult(), err
	}

	return handleBooleanResponse(result)
}

func (client *baseClient) HDel(key string, fields []string) (Result[int64], error) {
	result, err := client.executeCommand(C.HDel, append([]string{key}, fields...))
	if err != nil {
		return CreateNilInt64Result(), err
	}

	return handleLongResponse(result)
}

func (client *baseClient) HLen(key string) (Result[int64], error) {
	result, err := client.executeCommand(C.HLen, []string{key})
	if err != nil {
		return CreateNilInt64Result(), err
	}

	return handleLongResponse(result)
}

func (client *baseClient) HVals(key string) ([]Result[string], error) {
	result, err := client.executeCommand(C.HVals, []string{key})
	if err != nil {
		return nil, err
	}

	return handleStringArrayResponse(result)
}

func (client *baseClient) HExists(key string, field string) (Result[bool], error) {
	result, err := client.executeCommand(C.HExists, []string{key, field})
	if err != nil {
		return CreateNilBoolResult(), err
	}

	return handleBooleanResponse(result)
}

func (client *baseClient) HKeys(key string) ([]Result[string], error) {
	result, err := client.executeCommand(C.HKeys, []string{key})
	if err != nil {
		return nil, err
	}

	return handleStringArrayResponse(result)
}

func (client *baseClient) HStrLen(key string, field string) (Result[int64], error) {
	result, err := client.executeCommand(C.HStrlen, []string{key, field})
	if err != nil {
		return CreateNilInt64Result(), err
	}

	return handleLongResponse(result)
}

func (client *baseClient) HIncrBy(key string, field string, increment int64) (Result[int64], error) {
	result, err := client.executeCommand(C.HIncrBy, []string{key, field, utils.IntToString(increment)})
	if err != nil {
		return CreateNilInt64Result(), err
	}

	return handleLongResponse(result)
}

func (client *baseClient) HIncrByFloat(key string, field string, increment float64) (Result[float64], error) {
	result, err := client.executeCommand(C.HIncrByFloat, []string{key, field, utils.FloatToString(increment)})
	if err != nil {
		return CreateNilFloat64Result(), err
	}

	return handleDoubleResponse(result)
}

func (client *baseClient) LPush(key string, elements []string) (Result[int64], error) {
	result, err := client.executeCommand(C.LPush, append([]string{key}, elements...))
	if err != nil {
		return CreateNilInt64Result(), err
	}

	return handleLongResponse(result)
}

func (client *baseClient) LPop(key string) (Result[string], error) {
	result, err := client.executeCommand(C.LPop, []string{key})
	if err != nil {
		return CreateNilStringResult(), err
	}

	return handleStringOrNullResponse(result)
}

func (client *baseClient) LPopCount(key string, count int64) ([]Result[string], error) {
	result, err := client.executeCommand(C.LPop, []string{key, utils.IntToString(count)})
	if err != nil {
		return nil, err
	}

	return handleStringArrayOrNullResponse(result)
}

func (client *baseClient) LPos(key string, element string) (Result[int64], error) {
	result, err := client.executeCommand(C.LPos, []string{key, element})
	if err != nil {
		return CreateNilInt64Result(), err
	}

	return handleLongOrNullResponse(result)
}

func (client *baseClient) LPosWithOptions(key string, element string, options *LPosOptions) (Result[int64], error) {
	result, err := client.executeCommand(C.LPos, append([]string{key, element}, options.toArgs()...))
	if err != nil {
		return CreateNilInt64Result(), err
	}

	return handleLongOrNullResponse(result)
}

func (client *baseClient) LPosCount(key string, element string, count int64) ([]Result[int64], error) {
	result, err := client.executeCommand(C.LPos, []string{key, element, CountKeyword, utils.IntToString(count)})
	if err != nil {
		return nil, err
	}

	return handleLongArrayResponse(result)
}

func (client *baseClient) LPosCountWithOptions(
	key string,
	element string,
	count int64,
	options *LPosOptions,
) ([]Result[int64], error) {
	result, err := client.executeCommand(
		C.LPos,
		append([]string{key, element, CountKeyword, utils.IntToString(count)}, options.toArgs()...),
	)
	if err != nil {
		return nil, err
	}

	return handleLongArrayResponse(result)
}

func (client *baseClient) RPush(key string, elements []string) (Result[int64], error) {
	result, err := client.executeCommand(C.RPush, append([]string{key}, elements...))
	if err != nil {
		return CreateNilInt64Result(), err
	}

	return handleLongResponse(result)
}

func (client *baseClient) SAdd(key string, members []string) (Result[int64], error) {
	result, err := client.executeCommand(C.SAdd, append([]string{key}, members...))
	if err != nil {
		return CreateNilInt64Result(), err
	}

	return handleLongResponse(result)
}

func (client *baseClient) SRem(key string, members []string) (Result[int64], error) {
	result, err := client.executeCommand(C.SRem, append([]string{key}, members...))
	if err != nil {
		return CreateNilInt64Result(), err
	}

	return handleLongResponse(result)
}

func (client *baseClient) SUnionStore(destination string, keys []string) (Result[int64], error) {
	result, err := client.executeCommand(C.SUnionStore, append([]string{destination}, keys...))
	if err != nil {
		return CreateNilInt64Result(), err
	}

	return handleLongResponse(result)
}

func (client *baseClient) SMembers(key string) (map[Result[string]]struct{}, error) {
	result, err := client.executeCommand(C.SMembers, []string{key})
	if err != nil {
		return nil, err
	}

	return handleStringSetResponse(result)
}

func (client *baseClient) SCard(key string) (Result[int64], error) {
	result, err := client.executeCommand(C.SCard, []string{key})
	if err != nil {
		return CreateNilInt64Result(), err
	}

	return handleLongResponse(result)
}

func (client *baseClient) SIsMember(key string, member string) (Result[bool], error) {
	result, err := client.executeCommand(C.SIsMember, []string{key, member})
	if err != nil {
		return CreateNilBoolResult(), err
	}

	return handleBooleanResponse(result)
}

func (client *baseClient) SDiff(keys []string) (map[Result[string]]struct{}, error) {
	result, err := client.executeCommand(C.SDiff, keys)
	if err != nil {
		return nil, err
	}

	return handleStringSetResponse(result)
}

func (client *baseClient) SDiffStore(destination string, keys []string) (Result[int64], error) {
	result, err := client.executeCommand(C.SDiffStore, append([]string{destination}, keys...))
	if err != nil {
		return CreateNilInt64Result(), err
	}

	return handleLongResponse(result)
}

func (client *baseClient) SInter(keys []string) (map[Result[string]]struct{}, error) {
	result, err := client.executeCommand(C.SInter, keys)
	if err != nil {
		return nil, err
	}

	return handleStringSetResponse(result)
}

func (client *baseClient) SInterStore(destination string, keys []string) (Result[int64], error) {
	result, err := client.executeCommand(C.SInterStore, append([]string{destination}, keys...))
	if err != nil {
		return CreateNilInt64Result(), err
	}

	return handleLongResponse(result)
}

func (client *baseClient) SInterCard(keys []string) (Result[int64], error) {
	result, err := client.executeCommand(C.SInterCard, append([]string{strconv.Itoa(len(keys))}, keys...))
	if err != nil {
		return CreateNilInt64Result(), err
	}

	return handleLongResponse(result)
}

func (client *baseClient) SInterCardLimit(keys []string, limit int64) (Result[int64], error) {
	args := utils.Concat([]string{utils.IntToString(int64(len(keys)))}, keys, []string{"LIMIT", utils.IntToString(limit)})

	result, err := client.executeCommand(C.SInterCard, args)
	if err != nil {
		return CreateNilInt64Result(), err
	}

	return handleLongResponse(result)
}

func (client *baseClient) SRandMember(key string) (Result[string], error) {
	result, err := client.executeCommand(C.SRandMember, []string{key})
	if err != nil {
		return CreateNilStringResult(), err
	}

	return handleStringResponse(result)
}

func (client *baseClient) SPop(key string) (Result[string], error) {
	result, err := client.executeCommand(C.SPop, []string{key})
	if err != nil {
		return CreateNilStringResult(), err
	}

	return handleStringResponse(result)
}

func (client *baseClient) SMIsMember(key string, members []string) ([]Result[bool], error) {
	result, err := client.executeCommand(C.SMIsMember, append([]string{key}, members...))
	if err != nil {
		return nil, err
	}

	return handleBooleanArrayResponse(result)
}

func (client *baseClient) SUnion(keys []string) (map[Result[string]]struct{}, error) {
	result, err := client.executeCommand(C.SUnion, keys)
	if err != nil {
		return nil, err
	}

	return handleStringSetResponse(result)
}

func (client *baseClient) SScan(key string, cursor string) (Result[string], []Result[string], error) {
	result, err := client.executeCommand(C.SScan, []string{key, cursor})
	if err != nil {
		return CreateNilStringResult(), nil, err
	}
	return handleScanResponse(result)
}

func (client *baseClient) SScanWithOptions(
	key string,
	cursor string,
	options *BaseScanOptions,
) (Result[string], []Result[string], error) {
	optionArgs, err := options.toArgs()
	if err != nil {
		return CreateNilStringResult(), nil, err
	}

	result, err := client.executeCommand(C.SScan, append([]string{key, cursor}, optionArgs...))
	if err != nil {
		return CreateNilStringResult(), nil, err
	}
	return handleScanResponse(result)
}

func (client *baseClient) SMove(source string, destination string, member string) (Result[bool], error) {
	result, err := client.executeCommand(C.SMove, []string{source, destination, member})
	if err != nil {
		return CreateNilBoolResult(), err
	}
	return handleBooleanResponse(result)
}

func (client *baseClient) LRange(key string, start int64, end int64) ([]Result[string], error) {
	result, err := client.executeCommand(C.LRange, []string{key, utils.IntToString(start), utils.IntToString(end)})
	if err != nil {
		return nil, err
	}

	return handleStringArrayResponse(result)
}

func (client *baseClient) LIndex(key string, index int64) (Result[string], error) {
	result, err := client.executeCommand(C.LIndex, []string{key, utils.IntToString(index)})
	if err != nil {
		return CreateNilStringResult(), err
	}

	return handleStringOrNullResponse(result)
}

func (client *baseClient) LTrim(key string, start int64, end int64) (Result[string], error) {
	result, err := client.executeCommand(C.LTrim, []string{key, utils.IntToString(start), utils.IntToString(end)})
	if err != nil {
		return CreateNilStringResult(), err
	}

	return handleStringResponse(result)
}

func (client *baseClient) LLen(key string) (Result[int64], error) {
	result, err := client.executeCommand(C.LLen, []string{key})
	if err != nil {
		return CreateNilInt64Result(), err
	}

	return handleLongResponse(result)
}

func (client *baseClient) LRem(key string, count int64, element string) (Result[int64], error) {
	result, err := client.executeCommand(C.LRem, []string{key, utils.IntToString(count), element})
	if err != nil {
		return CreateNilInt64Result(), err
	}

	return handleLongResponse(result)
}

func (client *baseClient) RPop(key string) (Result[string], error) {
	result, err := client.executeCommand(C.RPop, []string{key})
	if err != nil {
		return CreateNilStringResult(), err
	}

	return handleStringOrNullResponse(result)
}

func (client *baseClient) RPopCount(key string, count int64) ([]Result[string], error) {
	result, err := client.executeCommand(C.RPop, []string{key, utils.IntToString(count)})
	if err != nil {
		return nil, err
	}

	return handleStringArrayOrNullResponse(result)
}

func (client *baseClient) LInsert(
	key string,
	insertPosition InsertPosition,
	pivot string,
	element string,
) (Result[int64], error) {
	insertPositionStr, err := insertPosition.toString()
	if err != nil {
		return CreateNilInt64Result(), err
	}

	result, err := client.executeCommand(
		C.LInsert,
		[]string{key, insertPositionStr, pivot, element},
	)
	if err != nil {
		return CreateNilInt64Result(), err
	}

	return handleLongResponse(result)
}

func (client *baseClient) BLPop(keys []string, timeoutSecs float64) ([]Result[string], error) {
	result, err := client.executeCommand(C.BLPop, append(keys, utils.FloatToString(timeoutSecs)))
	if err != nil {
		return nil, err
	}

	return handleStringArrayOrNullResponse(result)
}

func (client *baseClient) BRPop(keys []string, timeoutSecs float64) ([]Result[string], error) {
	result, err := client.executeCommand(C.BRPop, append(keys, utils.FloatToString(timeoutSecs)))
	if err != nil {
		return nil, err
	}

	return handleStringArrayOrNullResponse(result)
}

func (client *baseClient) RPushX(key string, elements []string) (Result[int64], error) {
	result, err := client.executeCommand(C.RPushX, append([]string{key}, elements...))
	if err != nil {
		return CreateNilInt64Result(), err
	}

	return handleLongResponse(result)
}

func (client *baseClient) LPushX(key string, elements []string) (Result[int64], error) {
	result, err := client.executeCommand(C.LPushX, append([]string{key}, elements...))
	if err != nil {
		return CreateNilInt64Result(), err
	}

	return handleLongResponse(result)
}

func (client *baseClient) LMPop(keys []string, listDirection ListDirection) (map[Result[string]][]Result[string], error) {
	listDirectionStr, err := listDirection.toString()
	if err != nil {
		return nil, err
	}

	// Check for potential length overflow.
	if len(keys) > math.MaxInt-2 {
		return nil, &RequestError{"Length overflow for the provided keys"}
	}

	// args slice will have 2 more arguments with the keys provided.
	args := make([]string, 0, len(keys)+2)
	args = append(args, strconv.Itoa(len(keys)))
	args = append(args, keys...)
	args = append(args, listDirectionStr)
	result, err := client.executeCommand(C.LMPop, args)
	if err != nil {
		return nil, err
	}

	return handleStringToStringArrayMapOrNullResponse(result)
}

func (client *baseClient) LMPopCount(
	keys []string,
	listDirection ListDirection,
	count int64,
) (map[Result[string]][]Result[string], error) {
	listDirectionStr, err := listDirection.toString()
	if err != nil {
		return nil, err
	}

	// Check for potential length overflow.
	if len(keys) > math.MaxInt-4 {
		return nil, &RequestError{"Length overflow for the provided keys"}
	}

	// args slice will have 4 more arguments with the keys provided.
	args := make([]string, 0, len(keys)+4)
	args = append(args, strconv.Itoa(len(keys)))
	args = append(args, keys...)
	args = append(args, listDirectionStr, CountKeyword, utils.IntToString(count))
	result, err := client.executeCommand(C.LMPop, args)
	if err != nil {
		return nil, err
	}

	return handleStringToStringArrayMapOrNullResponse(result)
}

func (client *baseClient) BLMPop(
	keys []string,
	listDirection ListDirection,
	timeoutSecs float64,
) (map[Result[string]][]Result[string], error) {
	listDirectionStr, err := listDirection.toString()
	if err != nil {
		return nil, err
	}

	// Check for potential length overflow.
	if len(keys) > math.MaxInt-3 {
		return nil, &RequestError{"Length overflow for the provided keys"}
	}

	// args slice will have 3 more arguments with the keys provided.
	args := make([]string, 0, len(keys)+3)
	args = append(args, utils.FloatToString(timeoutSecs), strconv.Itoa(len(keys)))
	args = append(args, keys...)
	args = append(args, listDirectionStr)
	result, err := client.executeCommand(C.BLMPop, args)
	if err != nil {
		return nil, err
	}

	return handleStringToStringArrayMapOrNullResponse(result)
}

func (client *baseClient) BLMPopCount(
	keys []string,
	listDirection ListDirection,
	count int64,
	timeoutSecs float64,
) (map[Result[string]][]Result[string], error) {
	listDirectionStr, err := listDirection.toString()
	if err != nil {
		return nil, err
	}

	// Check for potential length overflow.
	if len(keys) > math.MaxInt-5 {
		return nil, &RequestError{"Length overflow for the provided keys"}
	}

	// args slice will have 5 more arguments with the keys provided.
	args := make([]string, 0, len(keys)+5)
	args = append(args, utils.FloatToString(timeoutSecs), strconv.Itoa(len(keys)))
	args = append(args, keys...)
	args = append(args, listDirectionStr, CountKeyword, utils.IntToString(count))
	result, err := client.executeCommand(C.BLMPop, args)
	if err != nil {
		return nil, err
	}

	return handleStringToStringArrayMapOrNullResponse(result)
}

func (client *baseClient) LSet(key string, index int64, element string) (Result[string], error) {
	result, err := client.executeCommand(C.LSet, []string{key, utils.IntToString(index), element})
	if err != nil {
		return CreateNilStringResult(), err
	}

	return handleStringResponse(result)
}

func (client *baseClient) LMove(
	source string,
	destination string,
	whereFrom ListDirection,
	whereTo ListDirection,
) (Result[string], error) {
	whereFromStr, err := whereFrom.toString()
	if err != nil {
		return CreateNilStringResult(), err
	}
	whereToStr, err := whereTo.toString()
	if err != nil {
		return CreateNilStringResult(), err
	}

	result, err := client.executeCommand(C.LMove, []string{source, destination, whereFromStr, whereToStr})
	if err != nil {
		return CreateNilStringResult(), err
	}

	return handleStringOrNullResponse(result)
}

func (client *baseClient) BLMove(
	source string,
	destination string,
	whereFrom ListDirection,
	whereTo ListDirection,
	timeoutSecs float64,
) (Result[string], error) {
	whereFromStr, err := whereFrom.toString()
	if err != nil {
		return CreateNilStringResult(), err
	}
	whereToStr, err := whereTo.toString()
	if err != nil {
		return CreateNilStringResult(), err
	}

	result, err := client.executeCommand(
		C.BLMove,
		[]string{source, destination, whereFromStr, whereToStr, utils.FloatToString(timeoutSecs)},
	)
	if err != nil {
		return CreateNilStringResult(), err
	}

	return handleStringOrNullResponse(result)
}

func (client *baseClient) Ping() (string, error) {
	result, err := client.executeCommand(C.Ping, []string{})
	if err != nil {
		return "", err
	}

	response, err := handleStringResponse(result)
	if err != nil {
		return "", err
	}
	return response.Value(), nil
}

func (client *baseClient) PingWithMessage(message string) (string, error) {
	args := []string{message}

	result, err := client.executeCommand(C.Ping, args)
	if err != nil {
		return "", err
	}

	response, err := handleStringResponse(result)
	if err != nil {
		return "", err
	}
	return response.Value(), nil
}

func (client *baseClient) Del(keys []string) (Result[int64], error) {
	result, err := client.executeCommand(C.Del, keys)
	if err != nil {
		return CreateNilInt64Result(), err
	}

	return handleLongResponse(result)
}

func (client *baseClient) Exists(keys []string) (Result[int64], error) {
	result, err := client.executeCommand(C.Exists, keys)
	if err != nil {
		return CreateNilInt64Result(), err
	}

	return handleLongResponse(result)
}

func (client *baseClient) Expire(key string, seconds int64) (Result[bool], error) {
	result, err := client.executeCommand(C.Expire, []string{key, utils.IntToString(seconds)})
	if err != nil {
		return CreateNilBoolResult(), err
	}

	return handleBooleanResponse(result)
}

func (client *baseClient) ExpireWithOptions(key string, seconds int64, expireCondition ExpireCondition) (Result[bool], error) {
	expireConditionStr, err := expireCondition.toString()
	if err != nil {
		return CreateNilBoolResult(), err
	}
	result, err := client.executeCommand(C.Expire, []string{key, utils.IntToString(seconds), expireConditionStr})
	if err != nil {
		return CreateNilBoolResult(), err
	}
	return handleBooleanResponse(result)
}

func (client *baseClient) ExpireAt(key string, unixTimestampInSeconds int64) (Result[bool], error) {
	result, err := client.executeCommand(C.ExpireAt, []string{key, utils.IntToString(unixTimestampInSeconds)})
	if err != nil {
		return CreateNilBoolResult(), err
	}

	return handleBooleanResponse(result)
}

func (client *baseClient) ExpireAtWithOptions(
	key string,
	unixTimestampInSeconds int64,
	expireCondition ExpireCondition,
) (Result[bool], error) {
	expireConditionStr, err := expireCondition.toString()
	if err != nil {
		return CreateNilBoolResult(), err
	}
	result, err := client.executeCommand(
		C.ExpireAt,
		[]string{key, utils.IntToString(unixTimestampInSeconds), expireConditionStr},
	)
	if err != nil {
		return CreateNilBoolResult(), err
	}
	return handleBooleanResponse(result)
}

func (client *baseClient) PExpire(key string, milliseconds int64) (Result[bool], error) {
	result, err := client.executeCommand(C.PExpire, []string{key, utils.IntToString(milliseconds)})
	if err != nil {
		return CreateNilBoolResult(), err
	}
	return handleBooleanResponse(result)
}

func (client *baseClient) PExpireWithOptions(
	key string,
	milliseconds int64,
	expireCondition ExpireCondition,
) (Result[bool], error) {
	expireConditionStr, err := expireCondition.toString()
	if err != nil {
		return CreateNilBoolResult(), err
	}
	result, err := client.executeCommand(C.PExpire, []string{key, utils.IntToString(milliseconds), expireConditionStr})
	if err != nil {
		return CreateNilBoolResult(), err
	}
	return handleBooleanResponse(result)
}

func (client *baseClient) PExpireAt(key string, unixTimestampInMilliSeconds int64) (Result[bool], error) {
	result, err := client.executeCommand(C.PExpireAt, []string{key, utils.IntToString(unixTimestampInMilliSeconds)})
	if err != nil {
		return CreateNilBoolResult(), err
	}
	return handleBooleanResponse(result)
}

func (client *baseClient) PExpireAtWithOptions(
	key string,
	unixTimestampInMilliSeconds int64,
	expireCondition ExpireCondition,
) (Result[bool], error) {
	expireConditionStr, err := expireCondition.toString()
	if err != nil {
		return CreateNilBoolResult(), err
	}
	result, err := client.executeCommand(
		C.PExpireAt,
		[]string{key, utils.IntToString(unixTimestampInMilliSeconds), expireConditionStr},
	)
	if err != nil {
		return CreateNilBoolResult(), err
	}
	return handleBooleanResponse(result)
}

func (client *baseClient) ExpireTime(key string) (Result[int64], error) {
	result, err := client.executeCommand(C.ExpireTime, []string{key})
	if err != nil {
		return CreateNilInt64Result(), err
	}

	return handleLongResponse(result)
}

func (client *baseClient) PExpireTime(key string) (Result[int64], error) {
	result, err := client.executeCommand(C.PExpireTime, []string{key})
	if err != nil {
		return CreateNilInt64Result(), err
	}

	return handleLongResponse(result)
}

func (client *baseClient) TTL(key string) (Result[int64], error) {
	result, err := client.executeCommand(C.TTL, []string{key})
	if err != nil {
		return CreateNilInt64Result(), err
	}

	return handleLongResponse(result)
}

func (client *baseClient) PTTL(key string) (Result[int64], error) {
	result, err := client.executeCommand(C.PTTL, []string{key})
	if err != nil {
		return CreateNilInt64Result(), err
	}

	return handleLongResponse(result)
}

func (client *baseClient) PfAdd(key string, elements []string) (Result[int64], error) {
	result, err := client.executeCommand(C.PfAdd, append([]string{key}, elements...))
	if err != nil {
		return CreateNilInt64Result(), err
	}

	return handleLongResponse(result)
}

func (client *baseClient) PfCount(keys []string) (Result[int64], error) {
	result, err := client.executeCommand(C.PfCount, keys)
	if err != nil {
		return CreateNilInt64Result(), err
	}

	return handleLongResponse(result)
}

func (client *baseClient) Unlink(keys []string) (Result[int64], error) {
	result, err := client.executeCommand(C.Unlink, keys)
	if err != nil {
		return CreateNilInt64Result(), err
	}

	return handleLongResponse(result)
}

func (client *baseClient) Type(key string) (Result[string], error) {
	result, err := client.executeCommand(C.Type, []string{key})
	if err != nil {
		return CreateNilStringResult(), err
	}
	return handleStringOrNullResponse(result)
}

func (client *baseClient) Touch(keys []string) (Result[int64], error) {
	result, err := client.executeCommand(C.Touch, keys)
	if err != nil {
		return CreateNilInt64Result(), err
	}

	return handleLongResponse(result)
}

func (client *baseClient) Rename(key string, newKey string) (Result[string], error) {
	result, err := client.executeCommand(C.Rename, []string{key, newKey})
	if err != nil {
		return CreateNilStringResult(), err
	}
	return handleStringOrNullResponse(result)
}

func (client *baseClient) Renamenx(key string, newKey string) (Result[bool], error) {
	result, err := client.executeCommand(C.RenameNX, []string{key, newKey})
	if err != nil {
		return CreateNilBoolResult(), err
	}
	return handleBooleanResponse(result)
}

func (client *baseClient) XAdd(key string, values [][]string) (Result[string], error) {
	return client.XAddWithOptions(key, values, options.NewXAddOptions())
}

func (client *baseClient) XAddWithOptions(
	key string,
	values [][]string,
	options *options.XAddOptions,
) (Result[string], error) {
	args := []string{}
	args = append(args, key)
	optionArgs, err := options.ToArgs()
	if err != nil {
		return CreateNilStringResult(), err
	}
	args = append(args, optionArgs...)
	for _, pair := range values {
		if len(pair) != 2 {
			return CreateNilStringResult(), fmt.Errorf(
				"array entry had the wrong length. Expected length 2 but got length %d",
				len(pair),
			)
		}
		args = append(args, pair...)
	}

	result, err := client.executeCommand(C.XAdd, args)
	if err != nil {
		return CreateNilStringResult(), err
	}
	return handleStringOrNullResponse(result)
}

func (client *baseClient) ZAdd(
	key string,
	membersScoreMap map[string]float64,
) (Result[int64], error) {
	result, err := client.executeCommand(
		C.ZAdd,
		append([]string{key}, utils.ConvertMapToValueKeyStringArray(membersScoreMap)...),
	)
	if err != nil {
		return CreateNilInt64Result(), err
	}

	return handleLongResponse(result)
}

func (client *baseClient) ZAddWithOptions(
	key string,
	membersScoreMap map[string]float64,
	opts *options.ZAddOptions,
) (Result[int64], error) {
	optionArgs, err := opts.ToArgs()
	if err != nil {
		return CreateNilInt64Result(), err
	}
	commandArgs := append([]string{key}, optionArgs...)
	result, err := client.executeCommand(
		C.ZAdd,
		append(commandArgs, utils.ConvertMapToValueKeyStringArray(membersScoreMap)...),
	)
	if err != nil {
		return CreateNilInt64Result(), err
	}

	return handleLongResponse(result)
}

func (client *baseClient) zAddIncrBase(key string, opts *options.ZAddOptions) (Result[float64], error) {
	optionArgs, err := opts.ToArgs()
	if err != nil {
		return CreateNilFloat64Result(), err
	}

	result, err := client.executeCommand(C.ZAdd, append([]string{key}, optionArgs...))
	if err != nil {
		return CreateNilFloat64Result(), err
	}

	return handleDoubleResponse(result)
}

func (client *baseClient) ZAddIncr(
	key string,
	member string,
	increment float64,
) (Result[float64], error) {
	options, err := options.NewZAddOptionsBuilder().SetIncr(true, increment, member)
	if err != nil {
		return CreateNilFloat64Result(), err
	}

	return client.zAddIncrBase(key, options)
}

func (client *baseClient) ZAddIncrWithOptions(
	key string,
	member string,
	increment float64,
	opts *options.ZAddOptions,
) (Result[float64], error) {
	incrOpts, err := opts.SetIncr(true, increment, member)
	if err != nil {
		return CreateNilFloat64Result(), err
	}

	return client.zAddIncrBase(key, incrOpts)
}

func (client *baseClient) ZIncrBy(key string, increment float64, member string) (Result[float64], error) {
	result, err := client.executeCommand(C.ZIncrBy, []string{key, utils.FloatToString(increment), member})
	if err != nil {
		return CreateNilFloat64Result(), err
	}

	return handleDoubleResponse(result)
}

func (client *baseClient) ZPopMin(key string) (map[Result[string]]Result[float64], error) {
	result, err := client.executeCommand(C.ZPopMin, []string{key})
	if err != nil {
		return nil, err
	}
	return handleStringDoubleMapResponse(result)
}

func (client *baseClient) ZPopMinWithCount(key string, count int64) (map[Result[string]]Result[float64], error) {
	result, err := client.executeCommand(C.ZPopMin, []string{key, utils.IntToString(count)})
	if err != nil {
		return nil, err
	}
	return handleStringDoubleMapResponse(result)
}

func (client *baseClient) ZPopMax(key string) (map[Result[string]]Result[float64], error) {
	result, err := client.executeCommand(C.ZPopMax, []string{key})
	if err != nil {
		return nil, err
	}
	return handleStringDoubleMapResponse(result)
}

func (client *baseClient) ZPopMaxWithCount(key string, count int64) (map[Result[string]]Result[float64], error) {
	result, err := client.executeCommand(C.ZPopMax, []string{key, utils.IntToString(count)})
	if err != nil {
		return nil, err
	}
	return handleStringDoubleMapResponse(result)
}

<<<<<<< HEAD
func (client *baseClient) Sort(key string) ([]Result[string], error) {
	result, err := client.executeCommand(C.Sort, []string{key})
	if err != nil {
		return nil, err
	}
	return handleStringArrayResponse(result)
}

func (client *baseClient) SortWithOptions(key string, options *SortOptions) ([]Result[string], error) {
	optionArgs := options.ToArgs()
	result, err := client.executeCommand(C.Sort, append([]string{key}, optionArgs...))
	if err != nil {
		return nil, err
	}
	return handleStringArrayResponse(result)
}

func (client *baseClient) SortReadOnly(key string) ([]Result[string], error) {
	result, err := client.executeCommand(C.SortReadOnly, []string{key})
	if err != nil {
		return nil, err
	}
	return handleStringArrayResponse(result)
}

func (client *baseClient) SortReadOnlyWithOptions(key string, options *SortOptions) ([]Result[string], error) {
	optionArgs := options.ToArgs()
	result, err := client.executeCommand(C.SortReadOnly, append([]string{key}, optionArgs...))
	if err != nil {
		return nil, err
	}
	return handleStringArrayResponse(result)
}

func (client *baseClient) SortStore(key string, destination string) (Result[int64], error) {
	result, err := client.executeCommand(C.Sort, []string{key, "STORE", destination})
=======
func (client *baseClient) ZRem(key string, members []string) (Result[int64], error) {
	result, err := client.executeCommand(C.ZRem, append([]string{key}, members...))
>>>>>>> ffc679a7
	if err != nil {
		return CreateNilInt64Result(), err
	}
	return handleLongResponse(result)
}

<<<<<<< HEAD
func (client *baseClient) SortStoreWithOptions(key string, destination string, options *SortOptions) (Result[int64], error) {
	optionArgs := options.ToArgs()
	result, err := client.executeCommand(C.Sort, append([]string{key, "STORE", destination}, optionArgs...))
	if err != nil {
		return CreateNilInt64Result(), err
	}
=======
func (client *baseClient) ZCard(key string) (Result[int64], error) {
	result, err := client.executeCommand(C.ZCard, []string{key})
	if err != nil {
		return CreateNilInt64Result(), err
	}

>>>>>>> ffc679a7
	return handleLongResponse(result)
}<|MERGE_RESOLUTION|>--- conflicted
+++ resolved
@@ -1425,7 +1425,23 @@
 	return handleStringDoubleMapResponse(result)
 }
 
-<<<<<<< HEAD
+func (client *baseClient) ZRem(key string, members []string) (Result[int64], error) {
+	result, err := client.executeCommand(C.ZRem, append([]string{key}, members...))
+	if err != nil {
+		return CreateNilInt64Result(), err
+	}
+	return handleLongResponse(result)
+}
+
+func (client *baseClient) ZCard(key string) (Result[int64], error) {
+	result, err := client.executeCommand(C.ZCard, []string{key})
+	if err != nil {
+		return CreateNilInt64Result(), err
+	}
+
+	return handleLongResponse(result)
+}
+
 func (client *baseClient) Sort(key string) ([]Result[string], error) {
 	result, err := client.executeCommand(C.Sort, []string{key})
 	if err != nil {
@@ -1462,30 +1478,17 @@
 
 func (client *baseClient) SortStore(key string, destination string) (Result[int64], error) {
 	result, err := client.executeCommand(C.Sort, []string{key, "STORE", destination})
-=======
-func (client *baseClient) ZRem(key string, members []string) (Result[int64], error) {
-	result, err := client.executeCommand(C.ZRem, append([]string{key}, members...))
->>>>>>> ffc679a7
-	if err != nil {
-		return CreateNilInt64Result(), err
-	}
-	return handleLongResponse(result)
-}
-
-<<<<<<< HEAD
+	if err != nil {
+		return CreateNilInt64Result(), err
+	}
+	return handleLongResponse(result)
+}
+
 func (client *baseClient) SortStoreWithOptions(key string, destination string, options *SortOptions) (Result[int64], error) {
 	optionArgs := options.ToArgs()
 	result, err := client.executeCommand(C.Sort, append([]string{key, "STORE", destination}, optionArgs...))
 	if err != nil {
 		return CreateNilInt64Result(), err
 	}
-=======
-func (client *baseClient) ZCard(key string) (Result[int64], error) {
-	result, err := client.executeCommand(C.ZCard, []string{key})
-	if err != nil {
-		return CreateNilInt64Result(), err
-	}
-
->>>>>>> ffc679a7
 	return handleLongResponse(result)
 }