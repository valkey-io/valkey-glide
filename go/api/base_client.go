// Copyright Valkey GLIDE Project Contributors - SPDX Identifier: Apache-2.0

package api

// #cgo LDFLAGS: -L../target/release -lglide_rs
// #include "../lib.h"
//
// void successCallback(void *channelPtr, struct CommandResponse *message);
// void failureCallback(void *channelPtr, char *errMessage, RequestErrorType errType);
import "C"

import (
	"errors"
	"fmt"
	"math"
	"strconv"
	"unsafe"

	"github.com/valkey-io/valkey-glide/go/glide/api/options"
	"github.com/valkey-io/valkey-glide/go/glide/protobuf"
	"github.com/valkey-io/valkey-glide/go/glide/utils"
	"google.golang.org/protobuf/proto"
)

// BaseClient defines an interface for methods common to both [GlideClient] and [GlideClusterClient].
type BaseClient interface {
	StringCommands
	HashCommands
	ListCommands
	SetCommands
	StreamCommands
	SortedSetCommands
	ConnectionManagementCommands
	HyperLogLogCommands
	GenericBaseCommands
	// Close terminates the client by closing all associated resources.
	Close()
}

const OK = "OK"

type payload struct {
	value *C.struct_CommandResponse
	error error
}

//export successCallback
func successCallback(channelPtr unsafe.Pointer, cResponse *C.struct_CommandResponse) {
	response := cResponse
	resultChannel := *(*chan payload)(channelPtr)
	resultChannel <- payload{value: response, error: nil}
}

//export failureCallback
func failureCallback(channelPtr unsafe.Pointer, cErrorMessage *C.char, cErrorType C.RequestErrorType) {
	resultChannel := *(*chan payload)(channelPtr)
	resultChannel <- payload{value: nil, error: goError(cErrorType, cErrorMessage)}
}

type clientConfiguration interface {
	toProtobuf() *protobuf.ConnectionRequest
}

type baseClient struct {
	coreClient unsafe.Pointer
}

// Creates a connection by invoking the `create_client` function from Rust library via FFI.
// Passes the pointers to callback functions which will be invoked when the command succeeds or fails.
// Once the connection is established, this function invokes `free_connection_response` exposed by rust library to free the
// connection_response to avoid any memory leaks.
func createClient(config clientConfiguration) (*baseClient, error) {
	request := config.toProtobuf()
	msg, err := proto.Marshal(request)
	if err != nil {
		return nil, err
	}

	byteCount := len(msg)
	requestBytes := C.CBytes(msg)
	cResponse := (*C.struct_ConnectionResponse)(
		C.create_client(
			(*C.uchar)(requestBytes),
			C.uintptr_t(byteCount),
			(C.SuccessCallback)(unsafe.Pointer(C.successCallback)),
			(C.FailureCallback)(unsafe.Pointer(C.failureCallback)),
		),
	)
	defer C.free_connection_response(cResponse)

	cErr := cResponse.connection_error_message
	if cErr != nil {
		message := C.GoString(cErr)
		return nil, &ConnectionError{message}
	}

	return &baseClient{cResponse.conn_ptr}, nil
}

// Close terminates the client by closing all associated resources.
func (client *baseClient) Close() {
	if client.coreClient == nil {
		return
	}

	C.close_client(client.coreClient)
	client.coreClient = nil
}

func (client *baseClient) executeCommand(requestType C.RequestType, args []string) (*C.struct_CommandResponse, error) {
	return client.executeCommandWithRoute(requestType, args, nil)
}

func (client *baseClient) executeCommandWithRoute(
	requestType C.RequestType,
	args []string,
	route route,
) (*C.struct_CommandResponse, error) {
	if client.coreClient == nil {
		return nil, &ClosingError{"ExecuteCommand failed. The client is closed."}
	}
	var cArgsPtr *C.uintptr_t = nil
	var argLengthsPtr *C.ulong = nil
	if len(args) > 0 {
		cArgs, argLengths := toCStrings(args)
		cArgsPtr = &cArgs[0]
		argLengthsPtr = &argLengths[0]
	}

	resultChannel := make(chan payload)
	resultChannelPtr := uintptr(unsafe.Pointer(&resultChannel))

	var routeBytesPtr *C.uchar = nil
	var routeBytesCount C.uintptr_t = 0
	if route != nil {
		routeProto, err := route.toRoutesProtobuf()
		if err != nil {
			return nil, &RequestError{"ExecuteCommand failed due to invalid route"}
		}
		msg, err := proto.Marshal(routeProto)
		if err != nil {
			return nil, err
		}

		routeBytesCount = C.uintptr_t(len(msg))
		routeBytesPtr = (*C.uchar)(C.CBytes(msg))
	}

	C.command(
		client.coreClient,
		C.uintptr_t(resultChannelPtr),
		uint32(requestType),
		C.size_t(len(args)),
		cArgsPtr,
		argLengthsPtr,
		routeBytesPtr,
		routeBytesCount,
	)
	payload := <-resultChannel
	if payload.error != nil {
		return nil, payload.error
	}
	return payload.value, nil
}

// Zero copying conversion from go's []string into C pointers
func toCStrings(args []string) ([]C.uintptr_t, []C.ulong) {
	cStrings := make([]C.uintptr_t, len(args))
	stringLengths := make([]C.ulong, len(args))
	for i, str := range args {
		bytes := utils.StringToBytes(str)
		var ptr uintptr
		if len(str) > 0 {
			ptr = uintptr(unsafe.Pointer(&bytes[0]))
		}
		cStrings[i] = C.uintptr_t(ptr)
		stringLengths[i] = C.size_t(len(str))
	}
	return cStrings, stringLengths
}

func (client *baseClient) Set(key string, value string) (string, error) {
	result, err := client.executeCommand(C.Set, []string{key, value})
	if err != nil {
		return defaultStringResponse, err
	}

	return handleStringResponse(result)
}

func (client *baseClient) SetWithOptions(key string, value string, options *SetOptions) (Result[string], error) {
	optionArgs, err := options.toArgs()
	if err != nil {
		return CreateNilStringResult(), err
	}

	result, err := client.executeCommand(C.Set, append([]string{key, value}, optionArgs...))
	if err != nil {
		return CreateNilStringResult(), err
	}

	return handleStringOrNilResponse(result)
}

func (client *baseClient) Get(key string) (Result[string], error) {
	result, err := client.executeCommand(C.Get, []string{key})
	if err != nil {
		return CreateNilStringResult(), err
	}

	return handleStringOrNilResponse(result)
}

func (client *baseClient) GetEx(key string) (Result[string], error) {
	result, err := client.executeCommand(C.GetEx, []string{key})
	if err != nil {
		return CreateNilStringResult(), err
	}

	return handleStringOrNilResponse(result)
}

func (client *baseClient) GetExWithOptions(key string, options *GetExOptions) (Result[string], error) {
	optionArgs, err := options.toArgs()
	if err != nil {
		return CreateNilStringResult(), err
	}

	result, err := client.executeCommand(C.GetEx, append([]string{key}, optionArgs...))
	if err != nil {
		return CreateNilStringResult(), err
	}

	return handleStringOrNilResponse(result)
}

func (client *baseClient) MSet(keyValueMap map[string]string) (string, error) {
	result, err := client.executeCommand(C.MSet, utils.MapToString(keyValueMap))
	if err != nil {
		return defaultStringResponse, err
	}

	return handleStringResponse(result)
}

func (client *baseClient) MSetNX(keyValueMap map[string]string) (bool, error) {
	result, err := client.executeCommand(C.MSetNX, utils.MapToString(keyValueMap))
	if err != nil {
		return defaultBoolResponse, err
	}

	return handleBoolResponse(result)
}

func (client *baseClient) MGet(keys []string) ([]Result[string], error) {
	result, err := client.executeCommand(C.MGet, keys)
	if err != nil {
		return nil, err
	}

	return handleStringArrayResponse(result)
}

func (client *baseClient) Incr(key string) (int64, error) {
	result, err := client.executeCommand(C.Incr, []string{key})
	if err != nil {
		return defaultIntResponse, err
	}

	return handleIntResponse(result)
}

func (client *baseClient) IncrBy(key string, amount int64) (int64, error) {
	result, err := client.executeCommand(C.IncrBy, []string{key, utils.IntToString(amount)})
	if err != nil {
		return defaultIntResponse, err
	}

	return handleIntResponse(result)
}

func (client *baseClient) IncrByFloat(key string, amount float64) (float64, error) {
	result, err := client.executeCommand(
		C.IncrByFloat,
		[]string{key, utils.FloatToString(amount)},
	)
	if err != nil {
		return defaultFloatResponse, err
	}

	return handleFloatResponse(result)
}

func (client *baseClient) Decr(key string) (int64, error) {
	result, err := client.executeCommand(C.Decr, []string{key})
	if err != nil {
		return defaultIntResponse, err
	}

	return handleIntResponse(result)
}

func (client *baseClient) DecrBy(key string, amount int64) (int64, error) {
	result, err := client.executeCommand(C.DecrBy, []string{key, utils.IntToString(amount)})
	if err != nil {
		return defaultIntResponse, err
	}

	return handleIntResponse(result)
}

func (client *baseClient) Strlen(key string) (int64, error) {
	result, err := client.executeCommand(C.Strlen, []string{key})
	if err != nil {
		return defaultIntResponse, err
	}

	return handleIntResponse(result)
}

func (client *baseClient) SetRange(key string, offset int, value string) (int64, error) {
	result, err := client.executeCommand(C.SetRange, []string{key, strconv.Itoa(offset), value})
	if err != nil {
		return defaultIntResponse, err
	}

	return handleIntResponse(result)
}

func (client *baseClient) GetRange(key string, start int, end int) (string, error) {
	result, err := client.executeCommand(C.GetRange, []string{key, strconv.Itoa(start), strconv.Itoa(end)})
	if err != nil {
		return defaultStringResponse, err
	}

	return handleStringResponse(result)
}

func (client *baseClient) Append(key string, value string) (int64, error) {
	result, err := client.executeCommand(C.Append, []string{key, value})
	if err != nil {
		return defaultIntResponse, err
	}

	return handleIntResponse(result)
}

func (client *baseClient) LCS(key1 string, key2 string) (string, error) {
	result, err := client.executeCommand(C.LCS, []string{key1, key2})
	if err != nil {
		return defaultStringResponse, err
	}

	return handleStringResponse(result)
}

func (client *baseClient) GetDel(key string) (Result[string], error) {
	if key == "" {
		return CreateNilStringResult(), errors.New("key is required")
	}

	result, err := client.executeCommand(C.GetDel, []string{key})
	if err != nil {
		return CreateNilStringResult(), err
	}

	return handleStringOrNilResponse(result)
}

func (client *baseClient) HGet(key string, field string) (Result[string], error) {
	result, err := client.executeCommand(C.HGet, []string{key, field})
	if err != nil {
		return CreateNilStringResult(), err
	}

	return handleStringOrNilResponse(result)
}

func (client *baseClient) HGetAll(key string) (map[Result[string]]Result[string], error) {
	result, err := client.executeCommand(C.HGetAll, []string{key})
	if err != nil {
		return nil, err
	}

	return handleStringToStringMapResponse(result)
}

func (client *baseClient) HMGet(key string, fields []string) ([]Result[string], error) {
	result, err := client.executeCommand(C.HMGet, append([]string{key}, fields...))
	if err != nil {
		return nil, err
	}

	return handleStringArrayResponse(result)
}

func (client *baseClient) HSet(key string, values map[string]string) (int64, error) {
	result, err := client.executeCommand(C.HSet, utils.ConvertMapToKeyValueStringArray(key, values))
	if err != nil {
		return defaultIntResponse, err
	}

	return handleIntResponse(result)
}

func (client *baseClient) HSetNX(key string, field string, value string) (bool, error) {
	result, err := client.executeCommand(C.HSetNX, []string{key, field, value})
	if err != nil {
		return defaultBoolResponse, err
	}

	return handleBoolResponse(result)
}

func (client *baseClient) HDel(key string, fields []string) (int64, error) {
	result, err := client.executeCommand(C.HDel, append([]string{key}, fields...))
	if err != nil {
		return defaultIntResponse, err
	}

	return handleIntResponse(result)
}

func (client *baseClient) HLen(key string) (int64, error) {
	result, err := client.executeCommand(C.HLen, []string{key})
	if err != nil {
		return defaultIntResponse, err
	}

	return handleIntResponse(result)
}

func (client *baseClient) HVals(key string) ([]Result[string], error) {
	result, err := client.executeCommand(C.HVals, []string{key})
	if err != nil {
		return nil, err
	}

	return handleStringArrayResponse(result)
}

func (client *baseClient) HExists(key string, field string) (bool, error) {
	result, err := client.executeCommand(C.HExists, []string{key, field})
	if err != nil {
		return defaultBoolResponse, err
	}

	return handleBoolResponse(result)
}

func (client *baseClient) HKeys(key string) ([]Result[string], error) {
	result, err := client.executeCommand(C.HKeys, []string{key})
	if err != nil {
		return nil, err
	}

	return handleStringArrayResponse(result)
}

func (client *baseClient) HStrLen(key string, field string) (int64, error) {
	result, err := client.executeCommand(C.HStrlen, []string{key, field})
	if err != nil {
		return defaultIntResponse, err
	}

	return handleIntResponse(result)
}

func (client *baseClient) HIncrBy(key string, field string, increment int64) (int64, error) {
	result, err := client.executeCommand(C.HIncrBy, []string{key, field, utils.IntToString(increment)})
	if err != nil {
		return defaultIntResponse, err
	}

	return handleIntResponse(result)
}

func (client *baseClient) HIncrByFloat(key string, field string, increment float64) (float64, error) {
	result, err := client.executeCommand(C.HIncrByFloat, []string{key, field, utils.FloatToString(increment)})
	if err != nil {
		return defaultFloatResponse, err
	}

	return handleFloatResponse(result)
}

// Iterates fields of Hash types and their associated values. This definition of HSCAN command does not include the
// optional arguments of the command.
//
// See [valkey.io] for details.
//
// Parameters:
//
//	key - The key of the hash.
//	cursor - The cursor that points to the next iteration of results. A value of "0" indicates the start of the search.
//
// Return value:
//
//	An array of the cursor and the subset of the hash held by `key`. The first element is always the `cursor`
//	for the next iteration of results. The `cursor` will be `"0"` on the last iteration of the subset.
//	The second element is always an array of the subset of the set held in `key`. The array in the
//	second element is always a flattened series of String pairs, where the key is at even indices
//	and the value is at odd indices.
//
// Example:
//
//	// Assume key contains a hash {{"a": "1"}, {"b", "2"}}
//	resCursor, resCollection, err = client.HScan(key, initialCursor)
//	resCursor = {0 false}
//	resCollection = [{a false} {1 false} {b false} {2 false}]
//
// [valkey.io]: https://valkey.io/commands/hscan/
func (client *baseClient) HScan(key string, cursor string) (string, []string, error) {
	result, err := client.executeCommand(C.HScan, []string{key, cursor})
	if err != nil {
		return "", nil, err
	}
	return handleScanResponse(result)
}

// Iterates fields of Hash types and their associated values. This definition of HSCAN includes optional arguments of the
// command.
//
// See [valkey.io] for details.
//
// Parameters:
//
//		key - The key of the hash.
//		cursor - The cursor that points to the next iteration of results. A value of "0" indicates the start of the search.
//	 options - The [api.HashScanOptions].
//
// Return value:
//
//	An array of the cursor and the subset of the hash held by `key`. The first element is always the `cursor`
//	for the next iteration of results. The `cursor` will be `"0"` on the last iteration of the subset.
//	The second element is always an array of the subset of the set held in `key`. The array in the
//	second element is always a flattened series of String pairs, where the key is at even indices
//	and the value is at odd indices.
//
// Example:
//
//	 // Assume key contains a hash {{"a": "1"}, {"b", "2"}}
//		opts := options.NewHashScanOptionsBuilder().SetMatch("a")
//		resCursor, resCollection, err = client.HScan(key, initialCursor, opts)
//	 // resCursor = {0 false}
//	 // resCollection = [{a false} {1 false}]
//	 // The resCollection only contains the hash map entry that matches with the match option provided with the command
//	 // input.
//
// [valkey.io]: https://valkey.io/commands/hscan/
func (client *baseClient) HScanWithOptions(
	key string,
	cursor string,
	options *options.HashScanOptions,
) (string, []string, error) {
	optionArgs, err := options.ToArgs()
	if err != nil {
		return "", nil, err
	}

	result, err := client.executeCommand(C.HScan, append([]string{key, cursor}, optionArgs...))
	if err != nil {
		return "", nil, err
	}
	return handleScanResponse(result)
}

func (client *baseClient) LPush(key string, elements []string) (int64, error) {
	result, err := client.executeCommand(C.LPush, append([]string{key}, elements...))
	if err != nil {
		return defaultIntResponse, err
	}

	return handleIntResponse(result)
}

func (client *baseClient) LPop(key string) (Result[string], error) {
	result, err := client.executeCommand(C.LPop, []string{key})
	if err != nil {
		return CreateNilStringResult(), err
	}

	return handleStringOrNilResponse(result)
}

func (client *baseClient) LPopCount(key string, count int64) ([]Result[string], error) {
	result, err := client.executeCommand(C.LPop, []string{key, utils.IntToString(count)})
	if err != nil {
		return nil, err
	}

	return handleStringArrayOrNullResponse(result)
}

func (client *baseClient) LPos(key string, element string) (Result[int64], error) {
	result, err := client.executeCommand(C.LPos, []string{key, element})
	if err != nil {
		return CreateNilInt64Result(), err
	}

	return handleIntOrNilResponse(result)
}

func (client *baseClient) LPosWithOptions(key string, element string, options *LPosOptions) (Result[int64], error) {
	result, err := client.executeCommand(C.LPos, append([]string{key, element}, options.toArgs()...))
	if err != nil {
		return CreateNilInt64Result(), err
	}

	return handleIntOrNilResponse(result)
}

func (client *baseClient) LPosCount(key string, element string, count int64) ([]Result[int64], error) {
	result, err := client.executeCommand(C.LPos, []string{key, element, CountKeyword, utils.IntToString(count)})
	if err != nil {
		return nil, err
	}

	return handleIntArrayResponse(result)
}

func (client *baseClient) LPosCountWithOptions(
	key string,
	element string,
	count int64,
	options *LPosOptions,
) ([]Result[int64], error) {
	result, err := client.executeCommand(
		C.LPos,
		append([]string{key, element, CountKeyword, utils.IntToString(count)}, options.toArgs()...),
	)
	if err != nil {
		return nil, err
	}

	return handleIntArrayResponse(result)
}

func (client *baseClient) RPush(key string, elements []string) (int64, error) {
	result, err := client.executeCommand(C.RPush, append([]string{key}, elements...))
	if err != nil {
		return defaultIntResponse, err
	}

	return handleIntResponse(result)
}

func (client *baseClient) SAdd(key string, members []string) (int64, error) {
	result, err := client.executeCommand(C.SAdd, append([]string{key}, members...))
	if err != nil {
		return defaultIntResponse, err
	}

	return handleIntResponse(result)
}

func (client *baseClient) SRem(key string, members []string) (int64, error) {
	result, err := client.executeCommand(C.SRem, append([]string{key}, members...))
	if err != nil {
		return defaultIntResponse, err
	}

	return handleIntResponse(result)
}

func (client *baseClient) SUnionStore(destination string, keys []string) (int64, error) {
	result, err := client.executeCommand(C.SUnionStore, append([]string{destination}, keys...))
	if err != nil {
		return defaultIntResponse, err
	}

	return handleIntResponse(result)
}

func (client *baseClient) SMembers(key string) (map[Result[string]]struct{}, error) {
	result, err := client.executeCommand(C.SMembers, []string{key})
	if err != nil {
		return nil, err
	}

	return handleStringSetResponse(result)
}

func (client *baseClient) SCard(key string) (int64, error) {
	result, err := client.executeCommand(C.SCard, []string{key})
	if err != nil {
		return defaultIntResponse, err
	}

	return handleIntResponse(result)
}

func (client *baseClient) SIsMember(key string, member string) (bool, error) {
	result, err := client.executeCommand(C.SIsMember, []string{key, member})
	if err != nil {
		return defaultBoolResponse, err
	}

	return handleBoolResponse(result)
}

func (client *baseClient) SDiff(keys []string) (map[Result[string]]struct{}, error) {
	result, err := client.executeCommand(C.SDiff, keys)
	if err != nil {
		return nil, err
	}

	return handleStringSetResponse(result)
}

func (client *baseClient) SDiffStore(destination string, keys []string) (int64, error) {
	result, err := client.executeCommand(C.SDiffStore, append([]string{destination}, keys...))
	if err != nil {
		return defaultIntResponse, err
	}

	return handleIntResponse(result)
}

func (client *baseClient) SInter(keys []string) (map[Result[string]]struct{}, error) {
	result, err := client.executeCommand(C.SInter, keys)
	if err != nil {
		return nil, err
	}

	return handleStringSetResponse(result)
}

func (client *baseClient) SInterStore(destination string, keys []string) (int64, error) {
	result, err := client.executeCommand(C.SInterStore, append([]string{destination}, keys...))
	if err != nil {
		return defaultIntResponse, err
	}

	return handleIntResponse(result)
}

func (client *baseClient) SInterCard(keys []string) (int64, error) {
	result, err := client.executeCommand(C.SInterCard, append([]string{strconv.Itoa(len(keys))}, keys...))
	if err != nil {
		return defaultIntResponse, err
	}

	return handleIntResponse(result)
}

func (client *baseClient) SInterCardLimit(keys []string, limit int64) (int64, error) {
	args := utils.Concat([]string{utils.IntToString(int64(len(keys)))}, keys, []string{"LIMIT", utils.IntToString(limit)})

	result, err := client.executeCommand(C.SInterCard, args)
	if err != nil {
		return defaultIntResponse, err
	}

	return handleIntResponse(result)
}

func (client *baseClient) SRandMember(key string) (Result[string], error) {
	result, err := client.executeCommand(C.SRandMember, []string{key})
	if err != nil {
		return CreateNilStringResult(), err
	}

	return handleStringOrNilResponse(result)
}

func (client *baseClient) SPop(key string) (Result[string], error) {
	result, err := client.executeCommand(C.SPop, []string{key})
	if err != nil {
		return CreateNilStringResult(), err
	}

	return handleStringOrNilResponse(result)
}

func (client *baseClient) SMIsMember(key string, members []string) ([]bool, error) {
	result, err := client.executeCommand(C.SMIsMember, append([]string{key}, members...))
	if err != nil {
		return nil, err
	}

	return handleBoolArrayResponse(result)
}

func (client *baseClient) SUnion(keys []string) (map[Result[string]]struct{}, error) {
	result, err := client.executeCommand(C.SUnion, keys)
	if err != nil {
		return nil, err
	}

	return handleStringSetResponse(result)
}

// Iterates incrementally over a set.
//
// Note: When in cluster mode, all keys must map to the same hash slot.
//
// See [valkey.io] for details.
//
// Parameters:
//
//	key - The key of the set.
//	cursor - The cursor that points to the next iteration of results.
//	         A value of `"0"` indicates the start of the search.
//	         For Valkey 8.0 and above, negative cursors are treated like the initial cursor("0").
//
// Return value:
//
//	An array of the cursor and the subset of the set held by `key`. The first element is always the `cursor` and
//	for the next iteration of results. The `cursor` will be `"0"` on the last iteration of the set.
//	The second element is always an array of the subset of the set held in `key`.
//
// Example:
//
//	// assume "key" contains a set
//	resCursor, resCol, err := client.sscan("key", "0")
//	fmt.Println("Cursor: ", resCursor)
//	fmt.Println("Members: ", resCol)
//	for resCursor != "0" {
//		resCursor, resCol, err = client.sscan("key", "0")
//		fmt.Println("Cursor: ", resCursor)
//	 	fmt.Println("Members: ", resCol)
//	}
//	// Output:
//	// Cursor:  48
//	// Members:  ['3', '118', '120', '86', '76', '13', '61', '111', '55', '45']
//	// Cursor:  24
//	// Members:  ['38', '109', '11', '119', '34', '24', '40', '57', '20', '17']
//	// Cursor:  0
//	// Members:  ['47', '122', '1', '53', '10', '14', '80']
//
// [valkey.io]: https://valkey.io/commands/sscan/
func (client *baseClient) SScan(key string, cursor string) (string, []string, error) {
	result, err := client.executeCommand(C.SScan, []string{key, cursor})
	if err != nil {
		return "", nil, err
	}
	return handleScanResponse(result)
}

// Iterates incrementally over a set.
//
// Note: When in cluster mode, all keys must map to the same hash slot.
//
// See [valkey.io] for details.
//
// Parameters:
//
//	key - The key of the set.
//	cursor - The cursor that points to the next iteration of results.
//	         A value of `"0"` indicates the start of the search.
//	         For Valkey 8.0 and above, negative cursors are treated like the initial cursor("0").
//	options - [options.BaseScanOptions]
//
// Return value:
//
//	An array of the cursor and the subset of the set held by `key`. The first element is always the `cursor` and
//	for the next iteration of results. The `cursor` will be `"0"` on the last iteration of the set.
//	The second element is always an array of the subset of the set held in `key`.
//
// Example:
//
//	// assume "key" contains a set
//	resCursor, resCol, err := client.sscan("key", "0", opts)
//	fmt.Println("Cursor: ", resCursor)
//	fmt.Println("Members: ", resCol)
//	for resCursor != "0" {
//		opts := options.NewBaseScanOptionsBuilder().SetMatch("*")
//		resCursor, resCol, err = client.sscan("key", "0", opts)
//		fmt.Println("Cursor: ", resCursor)
//		fmt.Println("Members: ", resCol)
//	}
//	// Output:
//	// Cursor:  48
//	// Members:  ['3', '118', '120', '86', '76', '13', '61', '111', '55', '45']
//	// Cursor:  24
//	// Members:  ['38', '109', '11', '119', '34', '24', '40', '57', '20', '17']
//	// Cursor:  0
//	// Members:  ['47', '122', '1', '53', '10', '14', '80']
//
// [valkey.io]: https://valkey.io/commands/sscan/
func (client *baseClient) SScanWithOptions(
	key string,
	cursor string,
	options *options.BaseScanOptions,
) (string, []string, error) {
	optionArgs, err := options.ToArgs()
	if err != nil {
		return "", nil, err
	}

	result, err := client.executeCommand(C.SScan, append([]string{key, cursor}, optionArgs...))
	if err != nil {
		return "", nil, err
	}
	return handleScanResponse(result)
}

func (client *baseClient) SMove(source string, destination string, member string) (bool, error) {
	result, err := client.executeCommand(C.SMove, []string{source, destination, member})
	if err != nil {
		return defaultBoolResponse, err
	}
	return handleBoolResponse(result)
}

func (client *baseClient) LRange(key string, start int64, end int64) ([]Result[string], error) {
	result, err := client.executeCommand(C.LRange, []string{key, utils.IntToString(start), utils.IntToString(end)})
	if err != nil {
		return nil, err
	}

	return handleStringArrayResponse(result)
}

func (client *baseClient) LIndex(key string, index int64) (Result[string], error) {
	result, err := client.executeCommand(C.LIndex, []string{key, utils.IntToString(index)})
	if err != nil {
		return CreateNilStringResult(), err
	}

	return handleStringOrNilResponse(result)
}

func (client *baseClient) LTrim(key string, start int64, end int64) (string, error) {
	result, err := client.executeCommand(C.LTrim, []string{key, utils.IntToString(start), utils.IntToString(end)})
	if err != nil {
		return defaultStringResponse, err
	}

	return handleStringResponse(result)
}

func (client *baseClient) LLen(key string) (int64, error) {
	result, err := client.executeCommand(C.LLen, []string{key})
	if err != nil {
		return defaultIntResponse, err
	}

	return handleIntResponse(result)
}

func (client *baseClient) LRem(key string, count int64, element string) (int64, error) {
	result, err := client.executeCommand(C.LRem, []string{key, utils.IntToString(count), element})
	if err != nil {
		return defaultIntResponse, err
	}

	return handleIntResponse(result)
}

func (client *baseClient) RPop(key string) (Result[string], error) {
	result, err := client.executeCommand(C.RPop, []string{key})
	if err != nil {
		return CreateNilStringResult(), err
	}

	return handleStringOrNilResponse(result)
}

func (client *baseClient) RPopCount(key string, count int64) ([]Result[string], error) {
	result, err := client.executeCommand(C.RPop, []string{key, utils.IntToString(count)})
	if err != nil {
		return nil, err
	}

	return handleStringArrayOrNullResponse(result)
}

func (client *baseClient) LInsert(
	key string,
	insertPosition InsertPosition,
	pivot string,
	element string,
) (int64, error) {
	insertPositionStr, err := insertPosition.toString()
	if err != nil {
		return defaultIntResponse, err
	}

	result, err := client.executeCommand(
		C.LInsert,
		[]string{key, insertPositionStr, pivot, element},
	)
	if err != nil {
		return defaultIntResponse, err
	}

	return handleIntResponse(result)
}

func (client *baseClient) BLPop(keys []string, timeoutSecs float64) ([]Result[string], error) {
	result, err := client.executeCommand(C.BLPop, append(keys, utils.FloatToString(timeoutSecs)))
	if err != nil {
		return nil, err
	}

	return handleStringArrayOrNullResponse(result)
}

func (client *baseClient) BRPop(keys []string, timeoutSecs float64) ([]Result[string], error) {
	result, err := client.executeCommand(C.BRPop, append(keys, utils.FloatToString(timeoutSecs)))
	if err != nil {
		return nil, err
	}

	return handleStringArrayOrNullResponse(result)
}

func (client *baseClient) RPushX(key string, elements []string) (int64, error) {
	result, err := client.executeCommand(C.RPushX, append([]string{key}, elements...))
	if err != nil {
		return defaultIntResponse, err
	}

	return handleIntResponse(result)
}

func (client *baseClient) LPushX(key string, elements []string) (int64, error) {
	result, err := client.executeCommand(C.LPushX, append([]string{key}, elements...))
	if err != nil {
		return defaultIntResponse, err
	}

	return handleIntResponse(result)
}

func (client *baseClient) LMPop(keys []string, listDirection ListDirection) (map[Result[string]][]Result[string], error) {
	listDirectionStr, err := listDirection.toString()
	if err != nil {
		return nil, err
	}

	// Check for potential length overflow.
	if len(keys) > math.MaxInt-2 {
		return nil, &RequestError{"Length overflow for the provided keys"}
	}

	// args slice will have 2 more arguments with the keys provided.
	args := make([]string, 0, len(keys)+2)
	args = append(args, strconv.Itoa(len(keys)))
	args = append(args, keys...)
	args = append(args, listDirectionStr)
	result, err := client.executeCommand(C.LMPop, args)
	if err != nil {
		return nil, err
	}

	return handleStringToStringArrayMapOrNullResponse(result)
}

func (client *baseClient) LMPopCount(
	keys []string,
	listDirection ListDirection,
	count int64,
) (map[Result[string]][]Result[string], error) {
	listDirectionStr, err := listDirection.toString()
	if err != nil {
		return nil, err
	}

	// Check for potential length overflow.
	if len(keys) > math.MaxInt-4 {
		return nil, &RequestError{"Length overflow for the provided keys"}
	}

	// args slice will have 4 more arguments with the keys provided.
	args := make([]string, 0, len(keys)+4)
	args = append(args, strconv.Itoa(len(keys)))
	args = append(args, keys...)
	args = append(args, listDirectionStr, CountKeyword, utils.IntToString(count))
	result, err := client.executeCommand(C.LMPop, args)
	if err != nil {
		return nil, err
	}

	return handleStringToStringArrayMapOrNullResponse(result)
}

func (client *baseClient) BLMPop(
	keys []string,
	listDirection ListDirection,
	timeoutSecs float64,
) (map[Result[string]][]Result[string], error) {
	listDirectionStr, err := listDirection.toString()
	if err != nil {
		return nil, err
	}

	// Check for potential length overflow.
	if len(keys) > math.MaxInt-3 {
		return nil, &RequestError{"Length overflow for the provided keys"}
	}

	// args slice will have 3 more arguments with the keys provided.
	args := make([]string, 0, len(keys)+3)
	args = append(args, utils.FloatToString(timeoutSecs), strconv.Itoa(len(keys)))
	args = append(args, keys...)
	args = append(args, listDirectionStr)
	result, err := client.executeCommand(C.BLMPop, args)
	if err != nil {
		return nil, err
	}

	return handleStringToStringArrayMapOrNullResponse(result)
}

func (client *baseClient) BLMPopCount(
	keys []string,
	listDirection ListDirection,
	count int64,
	timeoutSecs float64,
) (map[Result[string]][]Result[string], error) {
	listDirectionStr, err := listDirection.toString()
	if err != nil {
		return nil, err
	}

	// Check for potential length overflow.
	if len(keys) > math.MaxInt-5 {
		return nil, &RequestError{"Length overflow for the provided keys"}
	}

	// args slice will have 5 more arguments with the keys provided.
	args := make([]string, 0, len(keys)+5)
	args = append(args, utils.FloatToString(timeoutSecs), strconv.Itoa(len(keys)))
	args = append(args, keys...)
	args = append(args, listDirectionStr, CountKeyword, utils.IntToString(count))
	result, err := client.executeCommand(C.BLMPop, args)
	if err != nil {
		return nil, err
	}

	return handleStringToStringArrayMapOrNullResponse(result)
}

func (client *baseClient) LSet(key string, index int64, element string) (string, error) {
	result, err := client.executeCommand(C.LSet, []string{key, utils.IntToString(index), element})
	if err != nil {
		return defaultStringResponse, err
	}

	return handleStringResponse(result)
}

func (client *baseClient) LMove(
	source string,
	destination string,
	whereFrom ListDirection,
	whereTo ListDirection,
) (Result[string], error) {
	whereFromStr, err := whereFrom.toString()
	if err != nil {
		return CreateNilStringResult(), err
	}
	whereToStr, err := whereTo.toString()
	if err != nil {
		return CreateNilStringResult(), err
	}

	result, err := client.executeCommand(C.LMove, []string{source, destination, whereFromStr, whereToStr})
	if err != nil {
		return CreateNilStringResult(), err
	}

	return handleStringOrNilResponse(result)
}

func (client *baseClient) BLMove(
	source string,
	destination string,
	whereFrom ListDirection,
	whereTo ListDirection,
	timeoutSecs float64,
) (Result[string], error) {
	whereFromStr, err := whereFrom.toString()
	if err != nil {
		return CreateNilStringResult(), err
	}
	whereToStr, err := whereTo.toString()
	if err != nil {
		return CreateNilStringResult(), err
	}

	result, err := client.executeCommand(
		C.BLMove,
		[]string{source, destination, whereFromStr, whereToStr, utils.FloatToString(timeoutSecs)},
	)
	if err != nil {
		return CreateNilStringResult(), err
	}

	return handleStringOrNilResponse(result)
}

func (client *baseClient) Ping() (string, error) {
	result, err := client.executeCommand(C.Ping, []string{})
	if err != nil {
		return defaultStringResponse, err
	}

	return handleStringResponse(result)
}

func (client *baseClient) PingWithMessage(message string) (string, error) {
	args := []string{message}

	result, err := client.executeCommand(C.Ping, args)
	if err != nil {
		return defaultStringResponse, err
	}

	return handleStringResponse(result)
}

func (client *baseClient) Del(keys []string) (int64, error) {
	result, err := client.executeCommand(C.Del, keys)
	if err != nil {
		return defaultIntResponse, err
	}

	return handleIntResponse(result)
}

func (client *baseClient) Exists(keys []string) (int64, error) {
	result, err := client.executeCommand(C.Exists, keys)
	if err != nil {
		return defaultIntResponse, err
	}

	return handleIntResponse(result)
}

func (client *baseClient) Expire(key string, seconds int64) (bool, error) {
	result, err := client.executeCommand(C.Expire, []string{key, utils.IntToString(seconds)})
	if err != nil {
		return defaultBoolResponse, err
	}

	return handleBoolResponse(result)
}

func (client *baseClient) ExpireWithOptions(key string, seconds int64, expireCondition ExpireCondition) (bool, error) {
	expireConditionStr, err := expireCondition.toString()
	if err != nil {
		return defaultBoolResponse, err
	}
	result, err := client.executeCommand(C.Expire, []string{key, utils.IntToString(seconds), expireConditionStr})
	if err != nil {
		return defaultBoolResponse, err
	}
	return handleBoolResponse(result)
}

func (client *baseClient) ExpireAt(key string, unixTimestampInSeconds int64) (bool, error) {
	result, err := client.executeCommand(C.ExpireAt, []string{key, utils.IntToString(unixTimestampInSeconds)})
	if err != nil {
		return defaultBoolResponse, err
	}

	return handleBoolResponse(result)
}

func (client *baseClient) ExpireAtWithOptions(
	key string,
	unixTimestampInSeconds int64,
	expireCondition ExpireCondition,
) (bool, error) {
	expireConditionStr, err := expireCondition.toString()
	if err != nil {
		return defaultBoolResponse, err
	}
	result, err := client.executeCommand(
		C.ExpireAt,
		[]string{key, utils.IntToString(unixTimestampInSeconds), expireConditionStr},
	)
	if err != nil {
		return defaultBoolResponse, err
	}
	return handleBoolResponse(result)
}

func (client *baseClient) PExpire(key string, milliseconds int64) (bool, error) {
	result, err := client.executeCommand(C.PExpire, []string{key, utils.IntToString(milliseconds)})
	if err != nil {
		return defaultBoolResponse, err
	}
	return handleBoolResponse(result)
}

func (client *baseClient) PExpireWithOptions(
	key string,
	milliseconds int64,
	expireCondition ExpireCondition,
) (bool, error) {
	expireConditionStr, err := expireCondition.toString()
	if err != nil {
		return defaultBoolResponse, err
	}
	result, err := client.executeCommand(C.PExpire, []string{key, utils.IntToString(milliseconds), expireConditionStr})
	if err != nil {
		return defaultBoolResponse, err
	}
	return handleBoolResponse(result)
}

func (client *baseClient) PExpireAt(key string, unixTimestampInMilliSeconds int64) (bool, error) {
	result, err := client.executeCommand(C.PExpireAt, []string{key, utils.IntToString(unixTimestampInMilliSeconds)})
	if err != nil {
		return defaultBoolResponse, err
	}
	return handleBoolResponse(result)
}

func (client *baseClient) PExpireAtWithOptions(
	key string,
	unixTimestampInMilliSeconds int64,
	expireCondition ExpireCondition,
) (bool, error) {
	expireConditionStr, err := expireCondition.toString()
	if err != nil {
		return defaultBoolResponse, err
	}
	result, err := client.executeCommand(
		C.PExpireAt,
		[]string{key, utils.IntToString(unixTimestampInMilliSeconds), expireConditionStr},
	)
	if err != nil {
		return defaultBoolResponse, err
	}
	return handleBoolResponse(result)
}

func (client *baseClient) ExpireTime(key string) (int64, error) {
	result, err := client.executeCommand(C.ExpireTime, []string{key})
	if err != nil {
		return defaultIntResponse, err
	}

	return handleIntResponse(result)
}

func (client *baseClient) PExpireTime(key string) (int64, error) {
	result, err := client.executeCommand(C.PExpireTime, []string{key})
	if err != nil {
		return defaultIntResponse, err
	}

	return handleIntResponse(result)
}

func (client *baseClient) TTL(key string) (int64, error) {
	result, err := client.executeCommand(C.TTL, []string{key})
	if err != nil {
		return defaultIntResponse, err
	}

	return handleIntResponse(result)
}

func (client *baseClient) PTTL(key string) (int64, error) {
	result, err := client.executeCommand(C.PTTL, []string{key})
	if err != nil {
		return defaultIntResponse, err
	}

	return handleIntResponse(result)
}

func (client *baseClient) PfAdd(key string, elements []string) (int64, error) {
	result, err := client.executeCommand(C.PfAdd, append([]string{key}, elements...))
	if err != nil {
		return defaultIntResponse, err
	}

	return handleIntResponse(result)
}

func (client *baseClient) PfCount(keys []string) (int64, error) {
	result, err := client.executeCommand(C.PfCount, keys)
	if err != nil {
		return defaultIntResponse, err
	}

	return handleIntResponse(result)
}

func (client *baseClient) Unlink(keys []string) (int64, error) {
	result, err := client.executeCommand(C.Unlink, keys)
	if err != nil {
		return defaultIntResponse, err
	}

	return handleIntResponse(result)
}

func (client *baseClient) Type(key string) (Result[string], error) {
	result, err := client.executeCommand(C.Type, []string{key})
	if err != nil {
		return CreateNilStringResult(), err
	}
	return handleStringOrNilResponse(result)
}

func (client *baseClient) Touch(keys []string) (int64, error) {
	result, err := client.executeCommand(C.Touch, keys)
	if err != nil {
		return defaultIntResponse, err
	}

	return handleIntResponse(result)
}

func (client *baseClient) Rename(key string, newKey string) (Result[string], error) {
	result, err := client.executeCommand(C.Rename, []string{key, newKey})
	if err != nil {
		return CreateNilStringResult(), err
	}
	return handleStringOrNilResponse(result)
}

func (client *baseClient) Renamenx(key string, newKey string) (bool, error) {
	result, err := client.executeCommand(C.RenameNX, []string{key, newKey})
	if err != nil {
		return defaultBoolResponse, err
	}
	return handleBoolResponse(result)
}

func (client *baseClient) XAdd(key string, values [][]string) (Result[string], error) {
	return client.XAddWithOptions(key, values, options.NewXAddOptions())
}

func (client *baseClient) XAddWithOptions(
	key string,
	values [][]string,
	options *options.XAddOptions,
) (Result[string], error) {
	args := []string{}
	args = append(args, key)
	optionArgs, err := options.ToArgs()
	if err != nil {
		return CreateNilStringResult(), err
	}
	args = append(args, optionArgs...)
	for _, pair := range values {
		if len(pair) != 2 {
			return CreateNilStringResult(), fmt.Errorf(
				"array entry had the wrong length. Expected length 2 but got length %d",
				len(pair),
			)
		}
		args = append(args, pair...)
	}

	result, err := client.executeCommand(C.XAdd, args)
	if err != nil {
		return CreateNilStringResult(), err
	}
	return handleStringOrNilResponse(result)
}

// Reads entries from the given streams.
//
// Note:
//
//	When in cluster mode, all keys in `keysAndIds` must map to the same hash slot.
//
// See [valkey.io] for details.
//
// Parameters:
//
//	keysAndIds - A map of keys and entry IDs to read from.
//
// Return value:
// A `map[string]map[string][][]string` of stream keys to a map of stream entry IDs mapped to an array entries or `nil` if
// a key does not exist or does not contain requiested entries.
//
// For example:
//
//	result, err := client.XRead({"stream1": "0-0", "stream2": "0-1"})
//	err == nil: true
//	result: map[string]map[string][][]string{
//	  "stream1": {"0-1": {{"field1", "value1"}}, "0-2": {{"field2", "value2"}, {"field2", "value3"}}},
//	  "stream2": {},
//	}
//
// [valkey.io]: https://valkey.io/commands/xread/
func (client *baseClient) XRead(keysAndIds map[string]string) (map[string]map[string][][]string, error) {
	return client.XReadWithOptions(keysAndIds, options.NewXReadOptions())
}

// Reads entries from the given streams.
//
// Note:
//
//	When in cluster mode, all keys in `keysAndIds` must map to the same hash slot.
//
// See [valkey.io] for details.
//
// Parameters:
//
//	keysAndIds - A map of keys and entry IDs to read from.
//	options - Options detailing how to read the stream.
//
// Return value:
// A `map[string]map[string][][]string` of stream keys to a map of stream entry IDs mapped to an array entries or `nil` if
// a key does not exist or does not contain requiested entries.
//
// For example:
//
//	options := options.NewXReadOptions().SetBlock(100500)
//	result, err := client.XReadWithOptions({"stream1": "0-0", "stream2": "0-1"}, options)
//	err == nil: true
//	result: map[string]map[string][][]string{
//	  "stream1": {"0-1": {{"field1", "value1"}}, "0-2": {{"field2", "value2"}, {"field2", "value3"}}},
//	  "stream2": {},
//	}
//
// [valkey.io]: https://valkey.io/commands/xread/
func (client *baseClient) XReadWithOptions(
	keysAndIds map[string]string,
	options *options.XReadOptions,
) (map[string]map[string][][]string, error) {
	args := make([]string, 0, 5+2*len(keysAndIds))
	optionArgs, _ := options.ToArgs()
	args = append(args, optionArgs...)

	// Note: this loop iterates in an indeterminate order, but it is OK for that case
	keys := make([]string, 0, len(keysAndIds))
	values := make([]string, 0, len(keysAndIds))
	for key := range keysAndIds {
		keys = append(keys, key)
		values = append(values, keysAndIds[key])
	}
	args = append(args, "STREAMS")
	args = append(args, keys...)
	args = append(args, values...)

	result, err := client.executeCommand(C.XRead, args)
	if err != nil {
		return nil, err
	}

	return handleXReadResponse(result)
}

// Reads entries from the given streams owned by a consumer group.
//
// Note:
//
//	When in cluster mode, all keys in `keysAndIds` must map to the same hash slot.
//
// See [valkey.io] for details.
//
// Parameters:
//
//	group - The consumer group name.
//	consumer - The group consumer.
//	keysAndIds - A map of keys and entry IDs to read from.
//
// Return value:
// A `map[string]map[string][][]string` of stream keys to a map of stream entry IDs mapped to an array entries or `nil` if
// a key does not exist or does not contain requiested entries.
//
// For example:
//
//	result, err := client.XReadGroup({"stream1": "0-0", "stream2": "0-1", "stream3": "0-1"})
//	err == nil: true
//	result: map[string]map[string][][]string{
//	  "stream1": {
//	    "0-1": {{"field1", "value1"}},
//	    "0-2": {{"field2", "value2"}, {"field2", "value3"}},
//	  },
//	  "stream2": {
//	    "1526985676425-0": {{"name", "Virginia"}, {"surname", "Woolf"}},
//	    "1526985685298-0": nil,                                               // entry was deleted
//	  },
//	  "stream3": {},                                                          // stream is empty
//	}
//
// [valkey.io]: https://valkey.io/commands/xreadgroup/
func (client *baseClient) XReadGroup(
	group string,
	consumer string,
	keysAndIds map[string]string,
) (map[string]map[string][][]string, error) {
	return client.XReadGroupWithOptions(group, consumer, keysAndIds, options.NewXReadGroupOptions())
}

// Reads entries from the given streams owned by a consumer group.
//
// Note:
//
//	When in cluster mode, all keys in `keysAndIds` must map to the same hash slot.
//
// See [valkey.io] for details.
//
// Parameters:
//
//	group - The consumer group name.
//	consumer - The group consumer.
//	keysAndIds - A map of keys and entry IDs to read from.
//	options - Options detailing how to read the stream.
//
// Return value:
// A `map[string]map[string][][]string` of stream keys to a map of stream entry IDs mapped to an array entries or `nil` if
// a key does not exist or does not contain requiested entries.
//
// For example:
//
//	options := options.NewXReadGroupOptions().SetNoAck()
//	result, err := client.XReadGroupWithOptions({"stream1": "0-0", "stream2": "0-1", "stream3": "0-1"}, options)
//	err == nil: true
//	result: map[string]map[string][][]string{
//	  "stream1": {
//	    "0-1": {{"field1", "value1"}},
//	    "0-2": {{"field2", "value2"}, {"field2", "value3"}},
//	  },
//	  "stream2": {
//	    "1526985676425-0": {{"name", "Virginia"}, {"surname", "Woolf"}},
//	    "1526985685298-0": nil,                                               // entry was deleted
//	  },
//	  "stream3": {},                                                          // stream is empty
//	}
//
// [valkey.io]: https://valkey.io/commands/xreadgroup/
func (client *baseClient) XReadGroupWithOptions(
	group string,
	consumer string,
	keysAndIds map[string]string,
	options *options.XReadGroupOptions,
) (map[string]map[string][][]string, error) {
	args, err := createStreamCommandArgs([]string{"GROUP", group, consumer}, keysAndIds, options)
	if err != nil {
		return nil, err
	}

	result, err := client.executeCommand(C.XReadGroup, args)
	if err != nil {
		return nil, err
	}

	return handleXReadGroupResponse(result)
}

// Combine `args` with `keysAndIds` and `options` into arguments for a stream command
func createStreamCommandArgs(
	args []string,
	keysAndIds map[string]string,
	options interface{ ToArgs() ([]string, error) },
) ([]string, error) {
	optionArgs, err := options.ToArgs()
	if err != nil {
		return nil, err
	}
	args = append(args, optionArgs...)
	// Note: this loop iterates in an indeterminate order, but it is OK for that case
	keys := make([]string, 0, len(keysAndIds))
	values := make([]string, 0, len(keysAndIds))
	for key := range keysAndIds {
		keys = append(keys, key)
		values = append(values, keysAndIds[key])
	}
	args = append(args, "STREAMS")
	args = append(args, keys...)
	args = append(args, values...)
	return args, nil
}

func (client *baseClient) ZAdd(
	key string,
	membersScoreMap map[string]float64,
) (int64, error) {
	result, err := client.executeCommand(
		C.ZAdd,
		append([]string{key}, utils.ConvertMapToValueKeyStringArray(membersScoreMap)...),
	)
	if err != nil {
		return defaultIntResponse, err
	}

	return handleIntResponse(result)
}

func (client *baseClient) ZAddWithOptions(
	key string,
	membersScoreMap map[string]float64,
	opts *options.ZAddOptions,
) (int64, error) {
	optionArgs, err := opts.ToArgs()
	if err != nil {
		return defaultIntResponse, err
	}
	commandArgs := append([]string{key}, optionArgs...)
	result, err := client.executeCommand(
		C.ZAdd,
		append(commandArgs, utils.ConvertMapToValueKeyStringArray(membersScoreMap)...),
	)
	if err != nil {
		return defaultIntResponse, err
	}

	return handleIntResponse(result)
}

func (client *baseClient) zAddIncrBase(key string, opts *options.ZAddOptions) (Result[float64], error) {
	optionArgs, err := opts.ToArgs()
	if err != nil {
		return CreateNilFloat64Result(), err
	}

	result, err := client.executeCommand(C.ZAdd, append([]string{key}, optionArgs...))
	if err != nil {
		return CreateNilFloat64Result(), err
	}

	return handleFloatOrNilResponse(result)
}

func (client *baseClient) ZAddIncr(
	key string,
	member string,
	increment float64,
) (Result[float64], error) {
	options, err := options.NewZAddOptionsBuilder().SetIncr(true, increment, member)
	if err != nil {
		return CreateNilFloat64Result(), err
	}

	return client.zAddIncrBase(key, options)
}

func (client *baseClient) ZAddIncrWithOptions(
	key string,
	member string,
	increment float64,
	opts *options.ZAddOptions,
) (Result[float64], error) {
	incrOpts, err := opts.SetIncr(true, increment, member)
	if err != nil {
		return CreateNilFloat64Result(), err
	}

	return client.zAddIncrBase(key, incrOpts)
}

func (client *baseClient) ZIncrBy(key string, increment float64, member string) (float64, error) {
	result, err := client.executeCommand(C.ZIncrBy, []string{key, utils.FloatToString(increment), member})
	if err != nil {
		return defaultFloatResponse, err
	}

	return handleFloatResponse(result)
}

func (client *baseClient) ZPopMin(key string) (map[Result[string]]Result[float64], error) {
	result, err := client.executeCommand(C.ZPopMin, []string{key})
	if err != nil {
		return nil, err
	}
	return handleStringDoubleMapResponse(result)
}

func (client *baseClient) ZPopMinWithCount(key string, count int64) (map[Result[string]]Result[float64], error) {
	result, err := client.executeCommand(C.ZPopMin, []string{key, utils.IntToString(count)})
	if err != nil {
		return nil, err
	}
	return handleStringDoubleMapResponse(result)
}

func (client *baseClient) ZPopMax(key string) (map[Result[string]]Result[float64], error) {
	result, err := client.executeCommand(C.ZPopMax, []string{key})
	if err != nil {
		return nil, err
	}
	return handleStringDoubleMapResponse(result)
}

func (client *baseClient) ZPopMaxWithCount(key string, count int64) (map[Result[string]]Result[float64], error) {
	result, err := client.executeCommand(C.ZPopMax, []string{key, utils.IntToString(count)})
	if err != nil {
		return nil, err
	}
	return handleStringDoubleMapResponse(result)
}

func (client *baseClient) ZRem(key string, members []string) (int64, error) {
	result, err := client.executeCommand(C.ZRem, append([]string{key}, members...))
	if err != nil {
		return defaultIntResponse, err
	}
	return handleIntResponse(result)
}

func (client *baseClient) ZCard(key string) (int64, error) {
	result, err := client.executeCommand(C.ZCard, []string{key})
	if err != nil {
		return defaultIntResponse, err
	}

	return handleIntResponse(result)
}

func (client *baseClient) BZPopMin(keys []string, timeoutSecs float64) (Result[KeyWithMemberAndScore], error) {
	result, err := client.executeCommand(C.BZPopMin, append(keys, utils.FloatToString(timeoutSecs)))
	if err != nil {
		return CreateNilKeyWithMemberAndScoreResult(), err
	}

	return handleKeyWithMemberAndScoreResponse(result)
}

// Returns the specified range of elements in the sorted set stored at `key`.
// `ZRANGE` can perform different types of range queries: by index (rank), by the score, or by lexicographical order.
//
// To get the elements with their scores, see [ZRangeWithScores].
//
// See [valkey.io] for more details.
//
// Parameters:
//
//	key - The key of the sorted set.
//	rangeQuery - The range query object representing the type of range query to perform.
//	  - For range queries by index (rank), use [RangeByIndex].
//	  - For range queries by lexicographical order, use [RangeByLex].
//	  - For range queries by score, use [RangeByScore].
//
// Return value:
//
//	An array of elements within the specified range.
//	If `key` does not exist, it is treated as an empty sorted set, and the command returns an empty array.
//
// Example:
//
//	// Retrieve all members of a sorted set in ascending order
//	result, err := client.ZRange("my_sorted_set", options.NewRangeByIndexQuery(0, -1))
//
//	// Retrieve members within a score range in descending order
//
// query := options.NewRangeByScoreQuery(options.NewScoreBoundary(3, false),
// options.NewInfiniteScoreBoundary(options.NegativeInfinity)).
//
//	  .SetReverse()
//	result, err := client.ZRange("my_sorted_set", query)
//	// `result` contains members which have scores within the range of negative infinity to 3, in descending order
//
// [valkey.io]: https://valkey.io/commands/zrange/
func (client *baseClient) ZRange(key string, rangeQuery options.ZRangeQuery) ([]Result[string], error) {
	args := make([]string, 0, 10)
	args = append(args, key)
	args = append(args, rangeQuery.ToArgs()...)
	result, err := client.executeCommand(C.ZRange, args)
	if err != nil {
		return nil, err
	}

	return handleStringArrayResponse(result)
}

// Returns the specified range of elements with their scores in the sorted set stored at `key`.
// `ZRANGE` can perform different types of range queries: by index (rank), by the score, or by lexicographical order.
//
// See [valkey.io] for more details.
//
// Parameters:
//
//	key - The key of the sorted set.
//	rangeQuery - The range query object representing the type of range query to perform.
//	  - For range queries by index (rank), use [RangeByIndex].
//	  - For range queries by score, use [RangeByScore].
//
// Return value:
//
//	A map of elements and their scores within the specified range.
//	If `key` does not exist, it is treated as an empty sorted set, and the command returns an empty map.
//
// Example:
//
//	// Retrieve all members of a sorted set in ascending order
//	result, err := client.ZRangeWithScores("my_sorted_set", options.NewRangeByIndexQuery(0, -1))
//
//	// Retrieve members within a score range in descending order
//
// query := options.NewRangeByScoreQuery(options.NewScoreBoundary(3, false),
// options.NewInfiniteScoreBoundary(options.NegativeInfinity)).
//
//	  SetReverse()
//	result, err := client.ZRangeWithScores("my_sorted_set", query)
//	// `result` contains members with scores within the range of negative infinity to 3, in descending order
//
// [valkey.io]: https://valkey.io/commands/zrange/
func (client *baseClient) ZRangeWithScores(
	key string,
	rangeQuery options.ZRangeQueryWithScores,
) (map[Result[string]]Result[float64], error) {
	args := make([]string, 0, 10)
	args = append(args, key)
	args = append(args, rangeQuery.ToArgs()...)
	args = append(args, "WITHSCORES")
	result, err := client.executeCommand(C.ZRange, args)
	if err != nil {
		return nil, err
	}

	return handleStringDoubleMapResponse(result)
}

func (client *baseClient) Persist(key string) (bool, error) {
	result, err := client.executeCommand(C.Persist, []string{key})
	if err != nil {
		return defaultBoolResponse, err
	}
	return handleBoolResponse(result)
}

// Returns the number of members in the sorted set stored at `key` with scores between `min` and `max` score.
//
// See [valkey.io] for details.
//
// Parameters:
//
//	 key - The key of the set.
//	 rangeOptions - Contains `min` and `max` score. `min` contains the minimum score to count from.
//	 	`max` contains the maximum score to count up to. Can be positive/negative infinity, or
//		specific score and inclusivity.
//
// Return value:
//
//	The number of members in the specified score range.
//
// Example:
//
//	 key1 := uuid.NewString()
//	 membersScores := map[string]float64{"one": 1.0, "two": 2.0, "three": 3.0 }
//	 zAddResult, err := client.ZAdd(key1, membersScores)
//	 zCountRange := options.NewZCountRangeBuilder(
//			options.NewInfiniteScoreBoundary(options.NegativeInfinity),
//		 	options.NewInfiniteScoreBoundary(options.PositiveInfinity),
//		)
//	 zCountResult, err := client.ZCount(key1, zCountRange)
//	 if err != nil {
//	    // Handle err
//	 }
//	 fmt.Println(zCountResult) // Output: 3
//
// [valkey.io]: https://valkey.io/commands/zcount/
func (client *baseClient) ZCount(key string, rangeOptions *options.ZCountRange) (int64, error) {
	zCountRangeArgs, err := rangeOptions.ToArgs()
	if err != nil {
		return defaultIntResponse, err
	}
	result, err := client.executeCommand(C.ZCount, append([]string{key}, zCountRangeArgs...))
	if err != nil {
		return defaultIntResponse, err
	}
	return handleIntResponse(result)
}

func (client *baseClient) ZRank(key string, member string) (Result[int64], error) {
	result, err := client.executeCommand(C.ZRank, []string{key, member})
	if err != nil {
		return CreateNilInt64Result(), err
	}
	return handleIntOrNilResponse(result)
}

func (client *baseClient) ZRankWithScore(key string, member string) (Result[int64], Result[float64], error) {
	result, err := client.executeCommand(C.ZRank, []string{key, member, options.WithScore})
	if err != nil {
		return CreateNilInt64Result(), CreateNilFloat64Result(), err
	}
	return handleLongAndDoubleOrNullResponse(result)
}

func (client *baseClient) ZRevRank(key string, member string) (Result[int64], error) {
	result, err := client.executeCommand(C.ZRevRank, []string{key, member})
	if err != nil {
		return CreateNilInt64Result(), err
	}
	return handleIntOrNilResponse(result)
}

func (client *baseClient) ZRevRankWithScore(key string, member string) (Result[int64], Result[float64], error) {
	result, err := client.executeCommand(C.ZRevRank, []string{key, member, options.WithScore})
	if err != nil {
		return CreateNilInt64Result(), CreateNilFloat64Result(), err
	}
	return handleLongAndDoubleOrNullResponse(result)
}

func (client *baseClient) XTrim(key string, options *options.XTrimOptions) (int64, error) {
	xTrimArgs, err := options.ToArgs()
	if err != nil {
		return defaultIntResponse, err
	}
	result, err := client.executeCommand(C.XTrim, append([]string{key}, xTrimArgs...))
	if err != nil {
		return defaultIntResponse, err
	}
	return handleIntResponse(result)
}

func (client *baseClient) XLen(key string) (int64, error) {
	result, err := client.executeCommand(C.XLen, []string{key})
	if err != nil {
		return defaultIntResponse, err
	}
	return handleIntResponse(result)
}

// Transfers ownership of pending stream entries that match the specified criteria.
//
// Since:
//
//	Valkey 6.2.0 and above.
//
// See [valkey.io] for more details.
//
// Parameters:
//
//	key - The key of the stream.
//	group - The consumer group name.
//	consumer - The group consumer.
//	minIdleTime - The minimum idle time for the message to be claimed.
//	start - Filters the claimed entries to those that have an ID equal or greater than the specified value.
//
// Return value:
//
//	An object containing the following elements:
//	  - A stream ID to be used as the start argument for the next call to `XAUTOCLAIM`. This ID is
//	    equivalent to the next ID in the stream after the entries that were scanned, or "0-0" if
//	    the entire stream was scanned.
//	  - A map of the claimed entries.
//	  - If you are using Valkey 7.0.0 or above, the response will also include an array containing
//	    the message IDs that were in the Pending Entries List but no longer exist in the stream.
//	    These IDs are deleted from the Pending Entries List.
//
// Example:
//
//	result, err := client.XAutoClaim("myStream", "myGroup", "myConsumer", 42, "0-0")
//	result:
//	// &{
//	//     "1609338788321-0"               // value to be used as `start` argument for the next `xautoclaim` call
//	//     map[
//	//         "1609338752495-0": [        // claimed entries
//	//             ["field 1", "value 1"]
//	//             ["field 2", "value 2"]
//	//         ]
//	//     ]
//	//     [
//	//         "1594324506465-0",          // array of IDs of deleted messages,
//	//         "1594568784150-0"           // included in the response only on valkey 7.0.0 and above
//	//     ]
//	// }
//
// [valkey.io]: https://valkey.io/commands/xautoclaim/
func (client *baseClient) XAutoClaim(
	key string,
	group string,
	consumer string,
	minIdleTime int64,
	start string,
) (XAutoClaimResponse, error) {
	return client.XAutoClaimWithOptions(key, group, consumer, minIdleTime, start, nil)
}

// Transfers ownership of pending stream entries that match the specified criteria.
//
// Since:
//
//	Valkey 6.2.0 and above.
//
// See [valkey.io] for more details.
//
// Parameters:
//
//	key - The key of the stream.
//	group - The consumer group name.
//	consumer - The group consumer.
//	minIdleTime - The minimum idle time for the message to be claimed.
//	start - Filters the claimed entries to those that have an ID equal or greater than the specified value.
//	options - Options detailing how to read the stream.
//
// Return value:
//
//	An object containing the following elements:
//	  - A stream ID to be used as the start argument for the next call to `XAUTOCLAIM`. This ID is
//	    equivalent to the next ID in the stream after the entries that were scanned, or "0-0" if
//	    the entire stream was scanned.
//	  - A map of the claimed entries.
//	  - If you are using Valkey 7.0.0 or above, the response will also include an array containing
//	    the message IDs that were in the Pending Entries List but no longer exist in the stream.
//	    These IDs are deleted from the Pending Entries List.
//
// Example:
//
//	opts := options.NewXAutoClaimOptionsWithCount(1)
//	result, err := client.XAutoClaimWithOptions("myStream", "myGroup", "myConsumer", 42, "0-0", opts)
//	result:
//	// &{
//	//     "1609338788321-0"               // value to be used as `start` argument for the next `xautoclaim` call
//	//     map[
//	//         "1609338752495-0": [        // claimed entries
//	//             ["field 1", "value 1"]
//	//             ["field 2", "value 2"]
//	//         ]
//	//     ]
//	//     [
//	//         "1594324506465-0",          // array of IDs of deleted messages,
//	//         "1594568784150-0"           // included in the response only on valkey 7.0.0 and above
//	//     ]
//	// }
//
// [valkey.io]: https://valkey.io/commands/xautoclaim/
func (client *baseClient) XAutoClaimWithOptions(
	key string,
	group string,
	consumer string,
	minIdleTime int64,
	start string,
	options *options.XAutoClaimOptions,
) (XAutoClaimResponse, error) {
	args := []string{key, group, consumer, utils.IntToString(minIdleTime), start}
	if options != nil {
		optArgs, err := options.ToArgs()
		if err != nil {
			return XAutoClaimResponse{}, err
		}
		args = append(args, optArgs...)
	}
	result, err := client.executeCommand(C.XAutoClaim, args)
	if err != nil {
		return XAutoClaimResponse{}, err
	}
	return handleXAutoClaimResponse(result)
}

// Transfers ownership of pending stream entries that match the specified criteria.
//
// Since:
//
//	Valkey 6.2.0 and above.
//
// See [valkey.io] for more details.
//
// Parameters:
//
//	key - The key of the stream.
//	group - The consumer group name.
//	consumer - The group consumer.
//	minIdleTime - The minimum idle time for the message to be claimed.
//	start - Filters the claimed entries to those that have an ID equal or greater than the specified value.
//
// Return value:
//
//	An object containing the following elements:
//	  - A stream ID to be used as the start argument for the next call to `XAUTOCLAIM`. This ID is
//	    equivalent to the next ID in the stream after the entries that were scanned, or "0-0" if
//	    the entire stream was scanned.
//	  - An array of IDs for the claimed entries.
//	  - If you are using Valkey 7.0.0 or above, the response will also include an array containing
//	    the message IDs that were in the Pending Entries List but no longer exist in the stream.
//	    These IDs are deleted from the Pending Entries List.
//
// Example:
//
//	result, err := client.XAutoClaimJustId("myStream", "myGroup", "myConsumer", 42, "0-0")
//	result:
//	// &{
//	//     "1609338788321-0"               // value to be used as `start` argument for the next `xautoclaim` call
//	//     [
//	//         "1609338752495-0",          // claimed entries
//	//         "1609338752495-1"
//	//     ]
//	//     [
//	//         "1594324506465-0",          // array of IDs of deleted messages,
//	//         "1594568784150-0"           // included in the response only on valkey 7.0.0 and above
//	//     ]
//	// }
//
// [valkey.io]: https://valkey.io/commands/xautoclaim/
func (client *baseClient) XAutoClaimJustId(
	key string,
	group string,
	consumer string,
	minIdleTime int64,
	start string,
) (XAutoClaimJustIdResponse, error) {
	return client.XAutoClaimJustIdWithOptions(key, group, consumer, minIdleTime, start, nil)
}

// Transfers ownership of pending stream entries that match the specified criteria.
//
// Since:
//
//	Valkey 6.2.0 and above.
//
// See [valkey.io] for more details.
//
// Parameters:
//
//	key - The key of the stream.
//	group - The consumer group name.
//	consumer - The group consumer.
//	minIdleTime - The minimum idle time for the message to be claimed.
//	start - Filters the claimed entries to those that have an ID equal or greater than the specified value.
//	options - Options detailing how to read the stream.
//
// Return value:
//
//	An object containing the following elements:
//	  - A stream ID to be used as the start argument for the next call to `XAUTOCLAIM`. This ID is
//	    equivalent to the next ID in the stream after the entries that were scanned, or "0-0" if
//	    the entire stream was scanned.
//	  - An array of IDs for the claimed entries.
//	  - If you are using Valkey 7.0.0 or above, the response will also include an array containing
//	    the message IDs that were in the Pending Entries List but no longer exist in the stream.
//	    These IDs are deleted from the Pending Entries List.
//
// Example:
//
//	opts := options.NewXAutoClaimOptionsWithCount(1)
//	result, err := client.XAutoClaimJustIdWithOptions("myStream", "myGroup", "myConsumer", 42, "0-0", opts)
//	result:
//	// &{
//	//     "1609338788321-0"               // value to be used as `start` argument for the next `xautoclaim` call
//	//     [
//	//         "1609338752495-0",          // claimed entries
//	//         "1609338752495-1"
//	//     ]
//	//     [
//	//         "1594324506465-0",          // array of IDs of deleted messages,
//	//         "1594568784150-0"           // included in the response only on valkey 7.0.0 and above
//	//     ]
//	// }
//
// [valkey.io]: https://valkey.io/commands/xautoclaim/
func (client *baseClient) XAutoClaimJustIdWithOptions(
	key string,
	group string,
	consumer string,
	minIdleTime int64,
	start string,
	options *options.XAutoClaimOptions,
) (XAutoClaimJustIdResponse, error) {
	args := []string{key, group, consumer, utils.IntToString(minIdleTime), start}
	if options != nil {
		optArgs, err := options.ToArgs()
		if err != nil {
			return XAutoClaimJustIdResponse{}, err
		}
		args = append(args, optArgs...)
	}
	args = append(args, "JUSTID")
	result, err := client.executeCommand(C.XAutoClaim, args)
	if err != nil {
		return XAutoClaimJustIdResponse{}, err
	}
	return handleXAutoClaimJustIdResponse(result)
}

// Removes the specified entries by id from a stream, and returns the number of entries deleted.
//
// See [valkey.io] for details.
//
// Parameters:
//
//	key - The key of the stream.
//	ids - An array of entry ids.
//
// Return value:
//
//	The number of entries removed from the stream. This number may be less than the number
//	of entries in `ids`, if the specified `ids` don't exist in the stream.
//
// For example:
//
//	 xAddResult, err := client.XAddWithOptions(
//		"key1",
//	 	[][]string{{"f1", "foo1"}, {"f2", "bar2"}},
//		options.NewXAddOptions().SetId(streamId1),
//	 )
//	 xDelResult, err := client.XDel("key1", []string{streamId1, streamId3})
//	 fmt.Println(xDelResult) // Output: 1
//
// [valkey.io]: https://valkey.io/commands/xdel/
func (client *baseClient) XDel(key string, ids []string) (int64, error) {
	result, err := client.executeCommand(C.XDel, append([]string{key}, ids...))
	if err != nil {
		return defaultIntResponse, err
	}
	return handleIntResponse(result)
}

// Returns the score of `member` in the sorted set stored at `key`.
//
// See [valkey.io] for details.
//
// Parameters:
//
//	key - The key of the sorted set.
//	member - The member whose score is to be retrieved.
//
// Return value:
//
//	The score of the member. If `member` does not exist in the sorted set, `nil` is returned.
//	If `key` does not exist, `nil` is returned.
//
// Example:
//
//	membersScores := map[string]float64{
//		"one":   1.0,
//		"two":   2.0,
//		"three": 3.0,
//	}
//
//	zAddResult, err := client.ZAdd("key1", membersScores)
//	zScoreResult, err := client.ZScore("key1", "one")
//	//fmt.Println(zScoreResult.Value()) // Value: 1.0
//
// [valkey.io]: https://valkey.io/commands/zscore/
func (client *baseClient) ZScore(key string, member string) (Result[float64], error) {
	result, err := client.executeCommand(C.ZScore, []string{key, member})
	if err != nil {
		return CreateNilFloat64Result(), err
	}
	return handleFloatOrNilResponse(result)
}

// Iterates incrementally over a sorted set.
//
// See [valkey.io] for details.
//
// Parameters:
//
//	key - The key of the sorted set.
//	cursor - The cursor that points to the next iteration of results.
//	         A value of `"0"` indicates the start of the search.
//	         For Valkey 8.0 and above, negative cursors are treated like the initial cursor("0").
//
// Return value:
//
//	The first return value is the `cursor` for the next iteration of results. `"0"` will be the `cursor`
//	   returned on the last iteration of the sorted set.
//	The second return value is always an array of the subset of the sorted set held in `key`.
//	The array is a flattened series of `string` pairs, where the value is at even indices and the score is at odd indices.
//
// Example:
//
//	// assume "key" contains a set
//	resCursor, resCol, err := client.ZScan("key", "0")
//	fmt.Println(resCursor)
//	fmt.Println(resCol)
//	for resCursor != "0" {
//	  resCursor, resCol, err = client.ZScan("key", resCursor)
//	  fmt.Println("Cursor: ", resCursor)
//	  fmt.Println("Members: ", resCol)
//	}
//
// [valkey.io]: https://valkey.io/commands/zscan/
func (client *baseClient) ZScan(key string, cursor string) (string, []string, error) {
	result, err := client.executeCommand(C.ZScan, []string{key, cursor})
	if err != nil {
		return "", nil, err
	}
	return handleScanResponse(result)
}

// Iterates incrementally over a sorted set.
//
// See [valkey.io] for details.
//
// Parameters:
//
//	key - The key of the sorted set.
//	cursor - The cursor that points to the next iteration of results.
//	options - The options for the command. See [options.ZScanOptions] for details.
//
// Return value:
//
//	The first return value is the `cursor` for the next iteration of results. `"0"` will be the `cursor`
//	   returned on the last iteration of the sorted set.
//	The second return value is always an array of the subset of the sorted set held in `key`.
//	The array is a flattened series of `string` pairs, where the value is at even indices and the score is at odd indices.
//	If `ZScanOptionsBuilder#noScores` is to `true`, the second return value will only contain the members without scores.
//
// Example:
//
//	resCursor, resCol, err := client.ZScanWithOptions("key", "0", options.NewBaseScanOptionsBuilder().SetMatch("*"))
//	fmt.Println(resCursor)
//	fmt.Println(resCol)
//	for resCursor != "0" {
//	  resCursor, resCol, err = client.ZScanWithOptions("key", resCursor,
//		options.NewBaseScanOptionsBuilder().SetMatch("*"))
//	  fmt.Println("Cursor: ", resCursor)
//	  fmt.Println("Members: ", resCol)
//	}
//
// [valkey.io]: https://valkey.io/commands/zscan/
func (client *baseClient) ZScanWithOptions(
	key string,
	cursor string,
	options *options.ZScanOptions,
) (string, []string, error) {
	optionArgs, err := options.ToArgs()
	if err != nil {
		return "", nil, err
	}

	result, err := client.executeCommand(C.ZScan, append([]string{key, cursor}, optionArgs...))
	if err != nil {
		return "", nil, err
	}
	return handleScanResponse(result)
}

// Returns stream message summary information for pending messages matching a stream and group.
//
// See [valkey.io] for details.
//
// Parameters:
//
//	key - The key of the stream.
//	group - The consumer group name.
//
// Return value:
// An XPendingSummary struct that includes a summary with the following fields:
//
//	NumOfMessages: The total number of pending messages for this consumer group.
//	StartId: The smallest ID among the pending messages or nil if no pending messages exist.
//	EndId: The greatest ID among the pending messages or nil if no pending messages exists.
//	GroupConsumers: An array of ConsumerPendingMessages with the following fields:
//	  ConsumerName: The name of the consumer.
//	  MessageCount: The number of pending messages for this consumer.
//
// Example
//
//	result, err := client.XPending("myStream", "myGroup")
//	if err != nil {
//	  return err
//	}
//	fmt.Println("Number of pending messages: ", result.NumOfMessages)
//	fmt.Println("Start and End ID of messages: ", result.StartId, result.EndId)
//	for _, consumer := range result.ConsumerMessages {
//	  fmt.Printf("Consumer messages:  %s: $v\n", consumer.ConsumerName, consumer.MessageCount)
//	}
//
// [valkey.io]: https://valkey.io/commands/xpending/
func (client *baseClient) XPending(key string, group string) (XPendingSummary, error) {
	result, err := client.executeCommand(C.XPending, []string{key, group})
	if err != nil {
		return XPendingSummary{}, err
	}

	return handleXPendingSummaryResponse(result)
}

// Returns stream message summary information for pending messages matching a given range of IDs.
//
// See [valkey.io] for details.
//
// Parameters:
//
//	key - The key of the stream.
//	group - The consumer group name.
//	opts - The options for the command. See [options.XPendingOptions] for details.
//
// Return value:
// A slice of XPendingDetail structs, where each detail struct includes the following fields:
//
//	Id - The ID of the pending message.
//	ConsumerName - The name of the consumer that fetched the message and has still to acknowledge it.
//	IdleTime - The time in milliseconds since the last time the message was delivered to the consumer.
//	DeliveryCount - The number of times this message was delivered.
//
// Example
//
//	detailResult, err := client.XPendingWithOptions(key, groupName, options.NewXPendingOptions("-", "+", 10))
//	if err != nil {
//	  return err
//	}
//	fmt.Println("=========================")
//	for _, detail := range detailResult {
//	  fmt.Println(detail.Id)
//	  fmt.Println(detail.ConsumerName)
//	  fmt.Println(detail.IdleTime)
//	  fmt.Println(detail.DeliveryCount)
//	  fmt.Println("=========================")
//	}
//
// [valkey.io]: https://valkey.io/commands/xpending/
func (client *baseClient) XPendingWithOptions(
	key string,
	group string,
	opts *options.XPendingOptions,
) ([]XPendingDetail, error) {
	optionArgs, _ := opts.ToArgs()
	args := append([]string{key, group}, optionArgs...)

	result, err := client.executeCommand(C.XPending, args)
	if err != nil {
		return nil, err
	}
	return handleXPendingDetailResponse(result)
}

<<<<<<< HEAD
// Creates a new consumer group uniquely identified by `group` for the stream stored at `key`.
=======
// Creates a new consumer group uniquely identified by `groupname` for the stream stored at `key`.
>>>>>>> 0426631f
//
// See [valkey.io] for details.
//
// Parameters:
//
//	key - The key of the stream.
//	group - The newly created consumer group name.
//	id - Stream entry ID that specifies the last delivered entry in the stream from the new
//	    group’s perspective. The special ID `"$"` can be used to specify the last entry in the stream.
//
// Return value:
//
//	`"OK"`.
//
// Example:
//
<<<<<<< HEAD
//	client.XGroupCreate("mystream", "mygroup", "0-0")
=======
//	ok, err := client.XGroupCreate("mystream", "mygroup", "0-0")
//	if ok != "OK" || err != nil {
//		// handle error
//	}
>>>>>>> 0426631f
//
// [valkey.io]: https://valkey.io/commands/xgroup-create/
func (client *baseClient) XGroupCreate(key string, group string, id string) (string, error) {
	return client.XGroupCreateWithOptions(key, group, id, options.NewXGroupCreateOptions())
}

<<<<<<< HEAD
// Creates a new consumer group uniquely identified by `group` for the stream stored at `key`.
=======
// Creates a new consumer group uniquely identified by `groupname` for the stream stored at `key`.
>>>>>>> 0426631f
//
// See [valkey.io] for details.
//
// Parameters:
//
//	key - The key of the stream.
//	group - The newly created consumer group name.
//	id - Stream entry ID that specifies the last delivered entry in the stream from the new
//	    group's perspective. The special ID `"$"` can be used to specify the last entry in the stream.
//	opts - The options for the command. See [options.XGroupCreateOptions] for details.
//
// Return value:
//
//	`"OK"`.
//
// Example:
//
//	opts := options.NewXGroupCreateOptions().SetMakeStream()
<<<<<<< HEAD
//	client.XGroupCreateWithOptions("mystream", "mygroup", "0-0", opts)
=======
//	ok, err := client.XGroupCreateWithOptions("mystream", "mygroup", "0-0", opts)
//	if ok != "OK" || err != nil {
//		// handle error
//	}
>>>>>>> 0426631f
//
// [valkey.io]: https://valkey.io/commands/xgroup-create/
func (client *baseClient) XGroupCreateWithOptions(
	key string,
	group string,
	id string,
	opts *options.XGroupCreateOptions,
) (string, error) {
	optionArgs, _ := opts.ToArgs()
	args := append([]string{key, group, id}, optionArgs...)
	result, err := client.executeCommand(C.XGroupCreate, args)
	if err != nil {
		return defaultStringResponse, err
	}
	return handleStringResponse(result)
}

<<<<<<< HEAD
// Destroys the consumer group `group` for the stream stored at `key`.
=======
>>>>>>> 0426631f
func (client *baseClient) Restore(key string, ttl int64, value string) (Result[string], error) {
	return client.RestoreWithOptions(key, ttl, value, NewRestoreOptionsBuilder())
}

func (client *baseClient) RestoreWithOptions(key string, ttl int64,
	value string, options *RestoreOptions,
) (Result[string], error) {
	optionArgs, err := options.toArgs()
	if err != nil {
		return CreateNilStringResult(), err
	}
	result, err := client.executeCommand(C.Restore, append([]string{
		key,
		utils.IntToString(ttl), value,
	}, optionArgs...))
	if err != nil {
		return CreateNilStringResult(), err
	}
	return handleStringOrNilResponse(result)
}

func (client *baseClient) Dump(key string) (Result[string], error) {
	result, err := client.executeCommand(C.Dump, []string{key})
	if err != nil {
		return CreateNilStringResult(), err
	}
	return handleStringOrNilResponse(result)
}

func (client *baseClient) ObjectEncoding(key string) (Result[string], error) {
	result, err := client.executeCommand(C.ObjectEncoding, []string{key})
	if err != nil {
		return CreateNilStringResult(), err
	}
	return handleStringOrNilResponse(result)
}

// Echo the provided message back.
// The command will be routed a random node.
//
// Parameters:
//
//	message - The provided message.
//
// Return value:
//
//	The provided message
//
// For example:
//
//	 result, err := client.Echo("Hello World")
//		if err != nil {
//		    // handle error
//		}
//		fmt.Println(result.Value()) // Output: Hello World
//
// [valkey.io]: https://valkey.io/commands/echo/
func (client *baseClient) Echo(message string) (Result[string], error) {
	result, err := client.executeCommand(C.Echo, []string{message})
	if err != nil {
		return CreateNilStringResult(), err
	}
	return handleStringOrNilResponse(result)
}

// Removes all elements in the sorted set stored at `key` with a lexicographical order
// between `rangeQuery.Start` and `rangeQuery.End`.
//
// See [valkey.io] for details.
//
// Parameters:
//
//	key - The key of the stream.
//	group - The consumer group name to delete.
//
// Return value:
//
//	`true` if the consumer group is destroyed. Otherwise, `false`.
//
// Example:
//
//	ok, err := client.XGroupDestroy("mystream", "mygroup")
//	if !ok || err != nil {
//		// handle errors
//	}
//
// [valkey.io]: https://valkey.io/commands/xgroup-destroy/
func (client *baseClient) XGroupDestroy(key string, group string) (bool, error) {
	result, err := client.executeCommand(C.XGroupDestroy, []string{key, group})
	if err != nil {
		return defaultBoolResponse, err
	}
	return handleBoolResponse(result)
}

// Removes all elements in the sorted set stored at `key` with a lexicographical order
// between `rangeQuery.Start` and `rangeQuery.End`.
//
// See [valkey.io] for details.
//
// Parameters:
//
//	key - The key of the sorted set.
//	rangeQuery - The range query object representing the minimum and maximum bound of the lexicographical range.
//
// Return value:
//
//	The number of members removed from the sorted set.
//	If `key` does not exist, it is treated as an empty sorted set, and the command returns `0`.
//	If `rangeQuery.Start` is greater than `rangeQuery.End`, `0` is returned.
//
// Example:
//
//	zRemRangeByLexResult, err := client.ZRemRangeByLex("key1", options.NewRangeByLexQuery("a", "b"))
//	fmt.Println(zRemRangeByLexResult) // Output: 1
//
// [valkey.io]: https://valkey.io/commands/zremrangebylex/
func (client *baseClient) ZRemRangeByLex(key string, rangeQuery options.RangeByLex) (int64, error) {
	result, err := client.executeCommand(
		C.ZRemRangeByLex, append([]string{key}, rangeQuery.ToArgsRemRange()...))
	if err != nil {
		return defaultIntResponse, err
	}
	return handleIntResponse(result)
}

// Removes all elements in the sorted set stored at `key` with a rank between `start` and `stop`.
//
// See [valkey.io] for details.
//
// Parameters:
//
//	key - The key of the sorted set.
//	start - The start rank.
//	stop - The stop rank.
//
// Return value:
//
//	The number of members removed from the sorted set.
//	If `key` does not exist, it is treated as an empty sorted set, and the command returns `0`.
//	If `start` is greater than `stop`, `0` is returned.
//
// Example:
//
//	zRemRangeByRankResult, err := client.ZRemRangeByRank("key1", 0, 1)
//	fmt.Println(zRemRangeByRankResult) // Output: 1
//
// [valkey.io]: https://valkey.io/commands/zremrangebyrank/
func (client *baseClient) ZRemRangeByRank(key string, start int64, stop int64) (int64, error) {
	result, err := client.executeCommand(C.ZRemRangeByRank, []string{key, utils.IntToString(start), utils.IntToString(stop)})
	if err != nil {
		return 0, err
	}
	return handleIntResponse(result)
}

// Removes all elements in the sorted set stored at `key` with a score between `rangeQuery.Start` and `rangeQuery.End`.
//
// See [valkey.io] for details.
//
// Parameters:
//
//	key - The key of the sorted set.
//	rangeQuery - The range query object representing the minimum and maximum bound of the score range.
//	  can be an implementation of [options.RangeByScore].
//
// Return value:
//
//	The number of members removed from the sorted set.
//	If `key` does not exist, it is treated as an empty sorted set, and the command returns `0`.
//	If `rangeQuery.Start` is greater than `rangeQuery.End`, `0` is returned.
//
// Example:
//
//	zRemRangeByScoreResult, err := client.ZRemRangeByScore("key1", options.NewRangeByScoreBuilder(
//		options.NewInfiniteScoreBoundary(options.NegativeInfinity),
//		options.NewInfiniteScoreBoundary(options.PositiveInfinity),
//	))
//	fmt.Println(zRemRangeByScoreResult) // Output: 1
//
// [valkey.io]: https://valkey.io/commands/zremrangebyscore/
func (client *baseClient) ZRemRangeByScore(key string, rangeQuery options.RangeByScore) (int64, error) {
	result, err := client.executeCommand(C.ZRemRangeByScore, append([]string{key}, rangeQuery.ToArgsRemRange()...))
	if err != nil {
		return 0, err
	}
	return handleIntResponse(result)
}

// Returns the logarithmic access frequency counter of a Valkey object stored at key.
//
// Parameters:
//
//	key - The key of the object to get the logarithmic access frequency counter of.
//
// Return value:
//
//	If key exists, returns the logarithmic access frequency counter of the
//	object stored at key as a long. Otherwise, returns `nil`.
//
// Example:
//
//	result, err := client.ObjectFreq(key)
//	if err != nil {
//		// handle error
//	}
//	fmt.Println(result.Value()) // Output: 1
//
// [valkey.io]: https://valkey.io/commands/object-freq/
func (client *baseClient) ObjectFreq(key string) (Result[int64], error) {
	result, err := client.executeCommand(C.ObjectFreq, []string{key})
	if err != nil {
		return CreateNilInt64Result(), err
	}
	return handleIntOrNilResponse(result)
}

// Returns the logarithmic access frequency counter of a Valkey object stored at key.
//
// Parameters:
//
//	key - The key of the object to get the logarithmic access frequency counter of.
//
// Return value:
//
//	If key exists, returns the idle time in seconds. Otherwise, returns `nil`.
//
// Example:
//
//	result, err := client.ObjectIdleTime(key)
//	if err != nil {
//		// handle error
//	}
//	fmt.Println(result.Value()) // Output: 1
//
// [valkey.io]: https://valkey.io/commands/object-idletime/
func (client *baseClient) ObjectIdleTime(key string) (Result[int64], error) {
	result, err := client.executeCommand(C.ObjectIdleTime, []string{key})
	if err != nil {
		return CreateNilInt64Result(), err
	}
	return handleIntOrNilResponse(result)
}

// Returns the reference count of the object stored at key.
//
// Parameters:
//
//	key - The key of the object to get the reference count of.
//
// Return value:
//
//	If key exists, returns the reference count of the object stored at key.
//	Otherwise, returns `nil`.
//
// Example:
//
//	result, err := client.ObjectRefCount(key)
//	if err != nil {
//	  // handle error
//	}
//	fmt.Println(result.Value()) // Output: 1
//
// [valkey.io]: https://valkey.io/commands/object-refcount/
func (client *baseClient) ObjectRefCount(key string) (Result[int64], error) {
	result, err := client.executeCommand(C.ObjectRefCount, []string{key})
	if err != nil {
		return CreateNilInt64Result(), err
	}
	return handleIntOrNilResponse(result)
}

func (client *baseClient) Sort(key string) ([]Result[string], error) {
	result, err := client.executeCommand(C.Sort, []string{key})
	if err != nil {
		return nil, err
	}
	return handleStringArrayResponse(result)
}

func (client *baseClient) SortWithOptions(key string, options *options.SortOptions) ([]Result[string], error) {
	optionArgs := options.ToArgs()
	result, err := client.executeCommand(C.Sort, append([]string{key}, optionArgs...))
	if err != nil {
		return nil, err
	}
	return handleStringArrayResponse(result)
}

func (client *baseClient) SortReadOnly(key string) ([]Result[string], error) {
	result, err := client.executeCommand(C.SortReadOnly, []string{key})
	if err != nil {
		return nil, err
	}
	return handleStringArrayResponse(result)
}

func (client *baseClient) SortReadOnlyWithOptions(key string, options *options.SortOptions) ([]Result[string], error) {
	optionArgs := options.ToArgs()
	result, err := client.executeCommand(C.SortReadOnly, append([]string{key}, optionArgs...))
	if err != nil {
		return nil, err
	}
	return handleStringArrayResponse(result)
}

func (client *baseClient) SortStore(key string, destination string) (Result[int64], error) {
	result, err := client.executeCommand(C.Sort, []string{key, "STORE", destination})
	if err != nil {
		return CreateNilInt64Result(), err
	}
	return handleIntOrNilResponse(result)
}

func (client *baseClient) SortStoreWithOptions(
	key string,
	destination string,
	options *options.SortOptions,
) (Result[int64], error) {
	optionArgs := options.ToArgs()
	result, err := client.executeCommand(C.Sort, append([]string{key, "STORE", destination}, optionArgs...))
	if err != nil {
		return CreateNilInt64Result(), err
	}
	return handleIntOrNilResponse(result)
}<|MERGE_RESOLUTION|>--- conflicted
+++ resolved
@@ -2506,11 +2506,7 @@
 	return handleXPendingDetailResponse(result)
 }
 
-<<<<<<< HEAD
 // Creates a new consumer group uniquely identified by `group` for the stream stored at `key`.
-=======
-// Creates a new consumer group uniquely identified by `groupname` for the stream stored at `key`.
->>>>>>> 0426631f
 //
 // See [valkey.io] for details.
 //
@@ -2527,25 +2523,17 @@
 //
 // Example:
 //
-<<<<<<< HEAD
-//	client.XGroupCreate("mystream", "mygroup", "0-0")
-=======
 //	ok, err := client.XGroupCreate("mystream", "mygroup", "0-0")
 //	if ok != "OK" || err != nil {
 //		// handle error
 //	}
->>>>>>> 0426631f
 //
 // [valkey.io]: https://valkey.io/commands/xgroup-create/
 func (client *baseClient) XGroupCreate(key string, group string, id string) (string, error) {
 	return client.XGroupCreateWithOptions(key, group, id, options.NewXGroupCreateOptions())
 }
 
-<<<<<<< HEAD
 // Creates a new consumer group uniquely identified by `group` for the stream stored at `key`.
-=======
-// Creates a new consumer group uniquely identified by `groupname` for the stream stored at `key`.
->>>>>>> 0426631f
 //
 // See [valkey.io] for details.
 //
@@ -2564,14 +2552,10 @@
 // Example:
 //
 //	opts := options.NewXGroupCreateOptions().SetMakeStream()
-<<<<<<< HEAD
-//	client.XGroupCreateWithOptions("mystream", "mygroup", "0-0", opts)
-=======
 //	ok, err := client.XGroupCreateWithOptions("mystream", "mygroup", "0-0", opts)
 //	if ok != "OK" || err != nil {
 //		// handle error
 //	}
->>>>>>> 0426631f
 //
 // [valkey.io]: https://valkey.io/commands/xgroup-create/
 func (client *baseClient) XGroupCreateWithOptions(
@@ -2589,10 +2573,6 @@
 	return handleStringResponse(result)
 }
 
-<<<<<<< HEAD
-// Destroys the consumer group `group` for the stream stored at `key`.
-=======
->>>>>>> 0426631f
 func (client *baseClient) Restore(key string, ttl int64, value string) (Result[string], error) {
 	return client.RestoreWithOptions(key, ttl, value, NewRestoreOptionsBuilder())
 }
@@ -2658,8 +2638,7 @@
 	return handleStringOrNilResponse(result)
 }
 
-// Removes all elements in the sorted set stored at `key` with a lexicographical order
-// between `rangeQuery.Start` and `rangeQuery.End`.
+// Destroys the consumer group `group` for the stream stored at `key`.
 //
 // See [valkey.io] for details.
 //
