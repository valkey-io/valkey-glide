// Copyright Valkey GLIDE Project Contributors - SPDX Identifier: Apache-2.0

package api

// #cgo LDFLAGS: -lglide_rs
// #cgo !windows LDFLAGS: -lm
// #cgo darwin LDFLAGS: -framework Security
// #cgo linux,amd64 LDFLAGS: -L${SRCDIR}/../rustbin/x86_64-unknown-linux-gnu
// #cgo linux,arm64 LDFLAGS: -L${SRCDIR}/../rustbin/aarch64-unknown-linux-gnu
// #cgo darwin,arm64 LDFLAGS: -L${SRCDIR}/../rustbin/aarch64-apple-darwin
// #cgo LDFLAGS: -L../target/release
// #include "../lib.h"
//
// void successCallback(void *channelPtr, struct CommandResponse *message);
// void failureCallback(void *channelPtr, char *errMessage, RequestErrorType errType);
import "C"

import (
	"fmt"
	"math"
	"strconv"
	"unsafe"

	"github.com/valkey-io/valkey-glide/go/api/config"
	"github.com/valkey-io/valkey-glide/go/api/errors"
	"github.com/valkey-io/valkey-glide/go/api/options"
	"github.com/valkey-io/valkey-glide/go/protobuf"
	"github.com/valkey-io/valkey-glide/go/utils"
	"google.golang.org/protobuf/proto"
)

// BaseClient defines an interface for methods common to both [GlideClientCommands] and [GlideClusterClientCommands].
type BaseClient interface {
	StringCommands
	HashCommands
	ListCommands
	SetCommands
	StreamCommands
	SortedSetCommands
	HyperLogLogCommands
	GenericBaseCommands
	BitmapCommands
	// Close terminates the client by closing all associated resources.
	Close()
}

const OK = "OK"

type payload struct {
	value *C.struct_CommandResponse
	error error
}

//export successCallback
func successCallback(channelPtr unsafe.Pointer, cResponse *C.struct_CommandResponse) {
	response := cResponse
	resultChannel := *(*chan payload)(channelPtr)
	resultChannel <- payload{value: response, error: nil}
}

//export failureCallback
func failureCallback(channelPtr unsafe.Pointer, cErrorMessage *C.char, cErrorType C.RequestErrorType) {
	defer C.free_error_message(cErrorMessage)
	msg := C.GoString(cErrorMessage)
	resultChannel := *(*chan payload)(channelPtr)
	resultChannel <- payload{value: nil, error: errors.GoError(uint32(cErrorType), msg)}
}

type clientConfiguration interface {
	toProtobuf() *protobuf.ConnectionRequest
}

type baseClient struct {
	coreClient unsafe.Pointer
}

// Creates a connection by invoking the `create_client` function from Rust library via FFI.
// Passes the pointers to callback functions which will be invoked when the command succeeds or fails.
// Once the connection is established, this function invokes `free_connection_response` exposed by rust library to free the
// connection_response to avoid any memory leaks.
func createClient(config clientConfiguration) (*baseClient, error) {
	request := config.toProtobuf()
	msg, err := proto.Marshal(request)
	if err != nil {
		return nil, err
	}

	byteCount := len(msg)
	requestBytes := C.CBytes(msg)
	cResponse := (*C.struct_ConnectionResponse)(
		C.create_client(
			(*C.uchar)(requestBytes),
			C.uintptr_t(byteCount),
			(C.SuccessCallback)(unsafe.Pointer(C.successCallback)),
			(C.FailureCallback)(unsafe.Pointer(C.failureCallback)),
		),
	)
	defer C.free_connection_response(cResponse)

	cErr := cResponse.connection_error_message
	if cErr != nil {
		message := C.GoString(cErr)
		return nil, &errors.ConnectionError{Msg: message}
	}

	return &baseClient{cResponse.conn_ptr}, nil
}

// Close terminates the client by closing all associated resources.
func (client *baseClient) Close() {
	if client.coreClient == nil {
		return
	}

	C.close_client(client.coreClient)
	client.coreClient = nil
}

func (client *baseClient) executeCommand(requestType C.RequestType, args []string) (*C.struct_CommandResponse, error) {
	return client.executeCommandWithRoute(requestType, args, nil)
}

func (client *baseClient) executeCommandWithRoute(
	requestType C.RequestType,
	args []string,
	route config.Route,
) (*C.struct_CommandResponse, error) {
	if client.coreClient == nil {
		return nil, &errors.ClosingError{Msg: "ExecuteCommand failed. The client is closed."}
	}
	var cArgsPtr *C.uintptr_t = nil
	var argLengthsPtr *C.ulong = nil
	if len(args) > 0 {
		cArgs, argLengths := toCStrings(args)
		cArgsPtr = &cArgs[0]
		argLengthsPtr = &argLengths[0]
	}

	resultChannel := make(chan payload)
	resultChannelPtr := uintptr(unsafe.Pointer(&resultChannel))

	var routeBytesPtr *C.uchar = nil
	var routeBytesCount C.uintptr_t = 0
	if route != nil {
		routeProto, err := route.ToRoutesProtobuf()
		if err != nil {
			return nil, &errors.RequestError{Msg: "ExecuteCommand failed due to invalid route"}
		}
		msg, err := proto.Marshal(routeProto)
		if err != nil {
			return nil, err
		}

		routeBytesCount = C.uintptr_t(len(msg))
		routeBytesPtr = (*C.uchar)(C.CBytes(msg))
	}

	C.command(
		client.coreClient,
		C.uintptr_t(resultChannelPtr),
		uint32(requestType),
		C.size_t(len(args)),
		cArgsPtr,
		argLengthsPtr,
		routeBytesPtr,
		routeBytesCount,
	)
	payload := <-resultChannel
	if payload.error != nil {
		return nil, payload.error
	}
	return payload.value, nil
}

// Zero copying conversion from go's []string into C pointers
func toCStrings(args []string) ([]C.uintptr_t, []C.ulong) {
	cStrings := make([]C.uintptr_t, len(args))
	stringLengths := make([]C.ulong, len(args))
	for i, str := range args {
		bytes := utils.StringToBytes(str)
		var ptr uintptr
		if len(str) > 0 {
			ptr = uintptr(unsafe.Pointer(&bytes[0]))
		}
		cStrings[i] = C.uintptr_t(ptr)
		stringLengths[i] = C.size_t(len(str))
	}
	return cStrings, stringLengths
}

// Set the given key with the given value. The return value is a response from Valkey containing the string "OK".
//
// See [valkey.io] for details.
//
// Parameters:
//
//	key   - The key to store.
//	value - The value to store with the given key.
//
// Return value:
//
//	`"OK"` response on success.
//
// [valkey.io]: https://valkey.io/commands/set/
func (client *baseClient) Set(key string, value string) (string, error) {
	result, err := client.executeCommand(C.Set, []string{key, value})
	if err != nil {
		return defaultStringResponse, err
	}

	return handleStringResponse(result)
}

// SetWithOptions sets the given key with the given value using the given options. The return value is dependent on the
// passed options. If the value is successfully set, "OK" is returned. If value isn't set because of [OnlyIfExists] or
// [OnlyIfDoesNotExist] conditions, api.CreateNilStringResult() is returned. If [SetOptions#ReturnOldValue] is
// set, the old value is returned.
//
// See [valkey.io] for details.
//
// Parameters:
//
//	key     - The key to store.
//	value   - The value to store with the given key.
//	options - The [api.SetOptions].
//
// Return value:
//
//	If the value is successfully set, return api.Result[string] containing "OK".
//	If value isn't set because of ConditionalSet.OnlyIfExists or ConditionalSet.OnlyIfDoesNotExist conditions, return
//	api.CreateNilStringResult().
//	If SetOptions.returnOldValue is set, return the old value as a String.
//
// [valkey.io]: https://valkey.io/commands/set/
<<<<<<< HEAD
func (client *baseClient) SetWithOptions(key string, value string, options SetOptions) (Result[string], error) {
	optionArgs, err := options.toArgs()
=======
func (client *baseClient) SetWithOptions(key string, value string, options *options.SetOptions) (Result[string], error) {
	optionArgs, err := options.ToArgs()
>>>>>>> ca615bc8
	if err != nil {
		return CreateNilStringResult(), err
	}

	result, err := client.executeCommand(C.Set, append([]string{key, value}, optionArgs...))
	if err != nil {
		return CreateNilStringResult(), err
	}

	return handleStringOrNilResponse(result)
}

// Get string value associated with the given key, or api.CreateNilStringResult() is returned if no such value
// exists.
//
// See [valkey.io] for details.
//
// Parameters:
//
//	key - The key to be retrieved from the database.
//
// Return value:
//
//	If key exists, returns the value of key as a String. Otherwise, return [api.CreateNilStringResult()].
//
// [valkey.io]: https://valkey.io/commands/get/
func (client *baseClient) Get(key string) (Result[string], error) {
	result, err := client.executeCommand(C.Get, []string{key})
	if err != nil {
		return CreateNilStringResult(), err
	}

	return handleStringOrNilResponse(result)
}

// Get string value associated with the given key, or an empty string is returned [api.CreateNilStringResult()] if no such
// value exists.
//
// See [valkey.io] for details.
//
// Parameters:
//
//	key - The key to be retrieved from the database.
//
// Return value:
//
//	If key exists, returns the value of key as a Result[string]. Otherwise, return [api.CreateNilStringResult()].
//
// [valkey.io]: https://valkey.io/commands/getex/
func (client *baseClient) GetEx(key string) (Result[string], error) {
	result, err := client.executeCommand(C.GetEx, []string{key})
	if err != nil {
		return CreateNilStringResult(), err
	}

	return handleStringOrNilResponse(result)
}

// Get string value associated with the given key and optionally sets the expiration of the key.
//
// See [valkey.io] for details.
//
// Parameters:
//
//	key - The key to be retrieved from the database.
//	options - The [options.GetExOptions].
//
// Return value:
//
//	If key exists, returns the value of key as a Result[string]. Otherwise, return [api.CreateNilStringResult()].
//
// [valkey.io]: https://valkey.io/commands/getex/
<<<<<<< HEAD
func (client *baseClient) GetExWithOptions(key string, options GetExOptions) (Result[string], error) {
	optionArgs, err := options.toArgs()
=======
func (client *baseClient) GetExWithOptions(key string, options *options.GetExOptions) (Result[string], error) {
	optionArgs, err := options.ToArgs()
>>>>>>> ca615bc8
	if err != nil {
		return CreateNilStringResult(), err
	}

	result, err := client.executeCommand(C.GetEx, append([]string{key}, optionArgs...))
	if err != nil {
		return CreateNilStringResult(), err
	}

	return handleStringOrNilResponse(result)
}

// Sets multiple keys to multiple values in a single operation.
//
// Note:
//
//	In cluster mode, if keys in `keyValueMap` map to different hash slots, the command
//	will be split across these slots and executed separately for each. This means the command
//	is atomic only at the slot level. If one or more slot-specific requests fail, the entire
//	call will return the first encountered error, even though some requests may have succeeded
//	while others did not. If this behavior impacts your application logic, consider splitting
//	the request into sub-requests per slot to ensure atomicity.
//
// Parameters:
//
//	keyValueMap - A key-value map consisting of keys and their respective values to set.
//
// Return value:
//
//	`"OK"` on success.
//
// [valkey.io]: https://valkey.io/commands/mset/
func (client *baseClient) MSet(keyValueMap map[string]string) (string, error) {
	result, err := client.executeCommand(C.MSet, utils.MapToString(keyValueMap))
	if err != nil {
		return defaultStringResponse, err
	}

	return handleStringResponse(result)
}

// Sets multiple keys to values if the key does not exist. The operation is atomic, and if one or more keys already exist,
// the entire operation fails.
//
// Note:
//
//	In cluster mode, if keys in `keyValueMap` map to different hash slots, the command
//	will be split across these slots and executed separately for each. This means the command
//	is atomic only at the slot level. If one or more slot-specific requests fail, the entire
//	call will return the first encountered error, even though some requests may have succeeded
//	while others did not. If this behavior impacts your application logic, consider splitting
//	the request into sub-requests per slot to ensure atomicity.
//
// Parameters:
//
//	keyValueMap - A key-value map consisting of keys and their respective values to set.
//
// Return value:
//
//	A bool containing true, if all keys were set. false, if no key was set.
//
// [valkey.io]: https://valkey.io/commands/msetnx/
func (client *baseClient) MSetNX(keyValueMap map[string]string) (bool, error) {
	result, err := client.executeCommand(C.MSetNX, utils.MapToString(keyValueMap))
	if err != nil {
		return defaultBoolResponse, err
	}

	return handleBoolResponse(result)
}

// Retrieves the values of multiple keys.
//
// Note:
//
//	In cluster mode, if keys in `keys` map to different hash slots, the command
//	will be split across these slots and executed separately for each. This means the command
//	is atomic only at the slot level. If one or more slot-specific requests fail, the entire
//	call will return the first encountered error, even though some requests may have succeeded
//	while others did not. If this behavior impacts your application logic, consider splitting
//	the request into sub-requests per slot to ensure atomicity.
//
// Parameters:
//
//	keys - A list of keys to retrieve values for.
//
// Return value:
//
//	An array of values corresponding to the provided keys.
//	If a key is not found, its corresponding value in the list will be a [api.CreateNilStringResult()]
//
// [valkey.io]: https://valkey.io/commands/mget/
func (client *baseClient) MGet(keys []string) ([]Result[string], error) {
	result, err := client.executeCommand(C.MGet, keys)
	if err != nil {
		return nil, err
	}

	return handleStringOrNilArrayResponse(result)
}

// Increments the number stored at key by one. If key does not exist, it is set to 0 before performing the operation.
//
// See [valkey.io] for details.
//
// Parameters:
//
//	key - The key to increment its value.
//
// Return value:
//
//	The value of `key` after the increment.
//
// [valkey.io]: https://valkey.io/commands/incr/
func (client *baseClient) Incr(key string) (int64, error) {
	result, err := client.executeCommand(C.Incr, []string{key})
	if err != nil {
		return defaultIntResponse, err
	}

	return handleIntResponse(result)
}

// Increments the number stored at key by amount. If key does not exist, it is set to 0 before performing the operation.
//
// See [valkey.io] for details.
//
// Parameters:
//
//	key    - The key to increment its value.
//	amount - The amount to increment.
//
// Return value:
//
//	The value of `key` after the increment.
//
// [valkey.io]: https://valkey.io/commands/incrby/
func (client *baseClient) IncrBy(key string, amount int64) (int64, error) {
	result, err := client.executeCommand(C.IncrBy, []string{key, utils.IntToString(amount)})
	if err != nil {
		return defaultIntResponse, err
	}

	return handleIntResponse(result)
}

// Increments the string representing a floating point number stored at key by amount. By using a negative increment value,
// the result is that the value stored at key is decremented. If key does not exist, it is set to `0` before performing the
// operation.
//
// See [valkey.io] for details.
//
// Parameters:
//
//	key    - The key to increment its value.
//	amount - The amount to increment.
//
// Return value:
//
//	The value of key after the increment.
//
// [valkey.io]: https://valkey.io/commands/incrbyfloat/
func (client *baseClient) IncrByFloat(key string, amount float64) (float64, error) {
	result, err := client.executeCommand(
		C.IncrByFloat,
		[]string{key, utils.FloatToString(amount)},
	)
	if err != nil {
		return defaultFloatResponse, err
	}

	return handleFloatResponse(result)
}

// Decrements the number stored at key by one. If key does not exist, it is set to 0 before performing the operation.
//
// See [valkey.io] for details.
//
// Parameters:
//
//	key - The key to decrement its value.
//
// Return value:
//
//	The value of `key` after the decrement.
//
// [valkey.io]: https://valkey.io/commands/decr/
func (client *baseClient) Decr(key string) (int64, error) {
	result, err := client.executeCommand(C.Decr, []string{key})
	if err != nil {
		return defaultIntResponse, err
	}

	return handleIntResponse(result)
}

// Decrements the number stored at code by amount. If key does not exist, it is set to 0 before performing the operation.
//
// See [valkey.io] for details.
//
// Parameters:
//
//	key    - The key to decrement its value.
//	amount - The amount to decrement.
//
// Return value:
//
//	The value of `key` after the decrement.
//
// [valkey.io]: https://valkey.io/commands/decrby/
func (client *baseClient) DecrBy(key string, amount int64) (int64, error) {
	result, err := client.executeCommand(C.DecrBy, []string{key, utils.IntToString(amount)})
	if err != nil {
		return defaultIntResponse, err
	}

	return handleIntResponse(result)
}

// Returns the length of the string value stored at key.
//
// See [valkey.io] for details.
//
// Parameters:
//
//	key - The key to check its length.
//
// Return value:
//
//	The length of the string value stored at `key`.
//	If key does not exist, it is treated as an empty string, and the command returns `0`.
//
// [valkey.io]: https://valkey.io/commands/strlen/
func (client *baseClient) Strlen(key string) (int64, error) {
	result, err := client.executeCommand(C.Strlen, []string{key})
	if err != nil {
		return defaultIntResponse, err
	}

	return handleIntResponse(result)
}

// Overwrites part of the string stored at key, starting at the specified byte's offset, for the entire length of value.
// If the offset is larger than the current length of the string at key, the string is padded with zero bytes to make
// offset fit.
// Creates the key if it doesn't exist.
//
// See [valkey.io] for details.
//
// Parameters:
//
//	key    - The key of the string to update.
//	offset - The position in the string where value should be written.
//	value  - The string written with offset.
//
// Return value:
//
//	The length of the string stored at `key` after it was modified.
//
// [valkey.io]: https://valkey.io/commands/setrange/
func (client *baseClient) SetRange(key string, offset int, value string) (int64, error) {
	result, err := client.executeCommand(C.SetRange, []string{key, strconv.Itoa(offset), value})
	if err != nil {
		return defaultIntResponse, err
	}

	return handleIntResponse(result)
}

// Returns the substring of the string value stored at key, determined by the byte's offsets start and end (both are
// inclusive).
// Negative offsets can be used in order to provide an offset starting from the end of the string. So `-1` means the last
// character, `-2` the penultimate and so forth.
//
// See [valkey.io] for details.
//
// Parameters:
//
//	key   - The key of the string.
//	start - The starting offset.
//	end   - The ending offset.
//
// Return value:
//
//	A substring extracted from the value stored at key. Returns empty string if the offset is out of bounds.
//
// [valkey.io]: https://valkey.io/commands/getrange/
func (client *baseClient) GetRange(key string, start int, end int) (string, error) {
	result, err := client.executeCommand(C.GetRange, []string{key, strconv.Itoa(start), strconv.Itoa(end)})
	if err != nil {
		return defaultStringResponse, err
	}

	return handleStringResponse(result)
}

// Appends a value to a key. If key does not exist it is created and set as an empty string, so APPEND will be similar to
// SET in this special case.
//
// See [valkey.io] for details.
//
// Parameters:
//
//	key   - The key of the string.
//	value - The value to append.
//
// Return value:
//
//	The length of the string after appending the value.
//
// [valkey.io]: https://valkey.io/commands/append/
func (client *baseClient) Append(key string, value string) (int64, error) {
	result, err := client.executeCommand(C.Append, []string{key, value})
	if err != nil {
		return defaultIntResponse, err
	}

	return handleIntResponse(result)
}

// Returns the longest common subsequence between strings stored at key1 and key2.
//
// Since:
//
//	Valkey 7.0 and above.
//
// Note:
//
//	In cluster mode, if keys in `keyValueMap` map to different hash slots, the command
//	will be split across these slots and executed separately for each. This means the command
//	is atomic only at the slot level. If one or more slot-specific requests fail, the entire
//	call will return the first encountered error, even though some requests may have succeeded
//	while others did not. If this behavior impacts your application logic, consider splitting
//	the request into sub-requests per slot to ensure atomicity.
//
// Parameters:
//
//	key1 - The key that stores the first string.
//	key2 - The key that stores the second string.
//
// Return value:
//
//	The longest common subsequence between the 2 strings.
//	An empty string is returned if the keys do not exist or have no common subsequences.
//
// [valkey.io]: https://valkey.io/commands/lcs/
func (client *baseClient) LCS(key1 string, key2 string) (string, error) {
	result, err := client.executeCommand(C.LCS, []string{key1, key2})
	if err != nil {
		return defaultStringResponse, err
	}

	return handleStringResponse(result)
}

// GetDel gets the value associated with the given key and deletes the key.
//
// Parameters:
//
//	key - The key to get and delete.
//
// Return value:
//
//	If key exists, returns the value of the key as a String and deletes the key.
//	If key does not exist, returns a [api.NilResult[string]] (api.CreateNilStringResult()).
//
// [valkey.io]: https://valkey.io/commands/getdel/
func (client *baseClient) GetDel(key string) (Result[string], error) {
	if key == "" {
		return CreateNilStringResult(), &errors.RequestError{Msg: "key is required"}
	}

	result, err := client.executeCommand(C.GetDel, []string{key})
	if err != nil {
		return CreateNilStringResult(), err
	}

	return handleStringOrNilResponse(result)
}

// HGet returns the value associated with field in the hash stored at key.
//
// See [valkey.io] for details.
//
// Parameters:
//
//	key   - The key of the hash.
//	field - The field in the hash stored at key to retrieve from the database.
//
// Return value:
//
//	The Result[string] associated with field, or [api.NilResult[string]](api.CreateNilStringResult()) when field is not
//	present in the hash or key does not exist.
//
// [valkey.io]: https://valkey.io/commands/hget/
func (client *baseClient) HGet(key string, field string) (Result[string], error) {
	result, err := client.executeCommand(C.HGet, []string{key, field})
	if err != nil {
		return CreateNilStringResult(), err
	}

	return handleStringOrNilResponse(result)
}

// HGetAll returns all fields and values of the hash stored at key.
//
// See [valkey.io] for details.
//
// Parameters:
//
//	key - The key of the hash.
//
// Return value:
//
//	A map of all fields and their values as Result[string] in the hash, or an empty map when key does not exist.
//
// [valkey.io]: https://valkey.io/commands/hgetall/
func (client *baseClient) HGetAll(key string) (map[string]string, error) {
	result, err := client.executeCommand(C.HGetAll, []string{key})
	if err != nil {
		return nil, err
	}

	return handleStringToStringMapResponse(result)
}

// HMGet returns the values associated with the specified fields in the hash stored at key.
//
// See [valkey.io] for details.
//
// Parameters:
//
//	key    - The key of the hash.
//	fields - The fields in the hash stored at key to retrieve from the database.
//
// Return value:
//
//	An array of Result[string]s associated with the given fields, in the same order as they are requested.
//
//	For every field that does not exist in the hash, a [api.NilResult[string]](api.CreateNilStringResult()) is
//	returned.
//
//	If key does not exist, returns an empty string array.
//
// [valkey.io]: https://valkey.io/commands/hmget/
func (client *baseClient) HMGet(key string, fields []string) ([]Result[string], error) {
	result, err := client.executeCommand(C.HMGet, append([]string{key}, fields...))
	if err != nil {
		return nil, err
	}

	return handleStringOrNilArrayResponse(result)
}

// HSet sets the specified fields to their respective values in the hash stored at key.
// This command overwrites the values of specified fields that exist in the hash.
// If key doesn't exist, a new key holding a hash is created.
//
// See [valkey.io] for details.
//
// Parameters:
//
//	key    - The key of the hash.
//	values - A map of field-value pairs to set in the hash.
//
// Return value:
//
//	The number of fields that were added or updated.
//
// [valkey.io]: https://valkey.io/commands/hset/
func (client *baseClient) HSet(key string, values map[string]string) (int64, error) {
	result, err := client.executeCommand(C.HSet, utils.ConvertMapToKeyValueStringArray(key, values))
	if err != nil {
		return defaultIntResponse, err
	}

	return handleIntResponse(result)
}

// HSetNX sets field in the hash stored at key to value, only if field does not yet exist.
// If key does not exist, a new key holding a hash is created.
// If field already exists, this operation has no effect.
//
// See [valkey.io] for details.
//
// Parameters:
//
//	key   - The key of the hash.
//	field - The field to set.
//	value - The value to set.
//
// Return value:
//
//	A bool containing true if field is a new field in the hash and value was set.
//	false if field already exists in the hash and no operation was performed.
//
// [valkey.io]: https://valkey.io/commands/hsetnx/
func (client *baseClient) HSetNX(key string, field string, value string) (bool, error) {
	result, err := client.executeCommand(C.HSetNX, []string{key, field, value})
	if err != nil {
		return defaultBoolResponse, err
	}

	return handleBoolResponse(result)
}

// HDel removes the specified fields from the hash stored at key.
// Specified fields that do not exist within this hash are ignored.
// If key does not exist, it is treated as an empty hash and this command returns 0.
//
// See [valkey.io] for details.
//
// Parameters:
//
//	key    - The key of the hash.
//	fields - The fields to remove from the hash stored at key.
//
// Return value:
//
//	The number of fields that were removed from the hash, not including specified but non-existing fields.
//
// [valkey.io]: https://valkey.io/commands/hdel/
func (client *baseClient) HDel(key string, fields []string) (int64, error) {
	result, err := client.executeCommand(C.HDel, append([]string{key}, fields...))
	if err != nil {
		return defaultIntResponse, err
	}

	return handleIntResponse(result)
}

// HLen returns the number of fields contained in the hash stored at key.
//
// See [valkey.io] for details.
//
// Parameters:
//
//	key - The key of the hash.
//
// Return value:
//
//	The number of fields in the hash, or `0` when key does not exist.
//	If key holds a value that is not a hash, an error is returned.
//
// [valkey.io]: https://valkey.io/commands/hlen/
func (client *baseClient) HLen(key string) (int64, error) {
	result, err := client.executeCommand(C.HLen, []string{key})
	if err != nil {
		return defaultIntResponse, err
	}

	return handleIntResponse(result)
}

// HVals returns all values in the hash stored at key.
//
// See [valkey.io] for details.
//
// Parameters:
//
//	key - The key of the hash.
//
// Return value:
//
//	A slice containing all the values in the hash, or an empty slice when key does not exist.
//
// [valkey.io]: https://valkey.io/commands/hvals/
func (client *baseClient) HVals(key string) ([]string, error) {
	result, err := client.executeCommand(C.HVals, []string{key})
	if err != nil {
		return nil, err
	}

	return handleStringArrayResponse(result)
}

// HExists returns if field is an existing field in the hash stored at key.
//
// See [valkey.io] for details.
//
// Parameters:
//
//	key   - The key of the hash.
//	field - The field to check in the hash stored at key.
//
// Return value:
//
//	A bool containing true if the hash contains the specified field.
//	false if the hash does not contain the field, or if the key does not exist.
//
// [valkey.io]: https://valkey.io/commands/hexists/
func (client *baseClient) HExists(key string, field string) (bool, error) {
	result, err := client.executeCommand(C.HExists, []string{key, field})
	if err != nil {
		return defaultBoolResponse, err
	}

	return handleBoolResponse(result)
}

// HKeys returns all field names in the hash stored at key.
//
// See [valkey.io] for details.
//
// Parameters:
//
//	key - The key of the hash.
//
// Return value:
//
//	A slice containing all the field names in the hash, or an empty slice when key does not exist.
//
// [valkey.io]: https://valkey.io/commands/hkeys/
func (client *baseClient) HKeys(key string) ([]string, error) {
	result, err := client.executeCommand(C.HKeys, []string{key})
	if err != nil {
		return nil, err
	}

	return handleStringArrayResponse(result)
}

// HStrLen returns the string length of the value associated with field in the hash stored at key.
// If the key or the field do not exist, 0 is returned.
//
// See [valkey.io] for details.
//
// Parameters:
//
//	key   - The key of the hash.
//	field - The field to get the string length of its value.
//
// Return value:
//
//	The length of the string value associated with field, or `0` when field or key do not exist.
//
// [valkey.io]: https://valkey.io/commands/hstrlen/
func (client *baseClient) HStrLen(key string, field string) (int64, error) {
	result, err := client.executeCommand(C.HStrlen, []string{key, field})
	if err != nil {
		return defaultIntResponse, err
	}

	return handleIntResponse(result)
}

// Increments the number stored at `field` in the hash stored at `key` by increment.
// By using a negative increment value, the value stored at `field` in the hash stored at `key` is decremented.
// If `field` or `key` does not exist, it is set to 0 before performing the operation.
//
// See [valkey.io] for details.
//
// Parameters:
//
//	key - The key of the hash.
//	field - The field in the hash stored at `key` to increment its value.
//	increment - The amount to increment.
//
// Return value:
//
//	The value of `field` in the hash stored at `key` after the increment.
//
// [valkey.io]: https://valkey.io/commands/hincrby/
func (client *baseClient) HIncrBy(key string, field string, increment int64) (int64, error) {
	result, err := client.executeCommand(C.HIncrBy, []string{key, field, utils.IntToString(increment)})
	if err != nil {
		return defaultIntResponse, err
	}

	return handleIntResponse(result)
}

// Increments the string representing a floating point number stored at `field` in the hash stored at `key` by increment.
// By using a negative increment value, the value stored at `field` in the hash stored at `key` is decremented.
// If `field` or `key` does not exist, it is set to `0` before performing the operation.
//
// See [valkey.io] for details.
//
// Parameters:
//
//	key - The key of the hash.
//	field - The field in the hash stored at `key` to increment its value.
//	increment - The amount to increment.
//
// Return value:
//
//	The value of `field` in the hash stored at `key` after the increment.
//
// [valkey.io]: https://valkey.io/commands/hincrbyfloat/
func (client *baseClient) HIncrByFloat(key string, field string, increment float64) (float64, error) {
	result, err := client.executeCommand(C.HIncrByFloat, []string{key, field, utils.FloatToString(increment)})
	if err != nil {
		return defaultFloatResponse, err
	}

	return handleFloatResponse(result)
}

// Iterates fields of Hash types and their associated values. This definition of HSCAN command does not include the
// optional arguments of the command.
//
// See [valkey.io] for details.
//
// Parameters:
//
//	key - The key of the hash.
//	cursor - The cursor that points to the next iteration of results. A value of "0" indicates the start of the search.
//
// Return value:
//
//	An array of the cursor and the subset of the hash held by `key`. The first element is always the `cursor`
//	for the next iteration of results. The `cursor` will be `"0"` on the last iteration of the subset.
//	The second element is always an array of the subset of the set held in `key`. The array in the
//	second element is always a flattened series of String pairs, where the key is at even indices
//	and the value is at odd indices.
//
// [valkey.io]: https://valkey.io/commands/hscan/
func (client *baseClient) HScan(key string, cursor string) (string, []string, error) {
	result, err := client.executeCommand(C.HScan, []string{key, cursor})
	if err != nil {
		return defaultStringResponse, nil, err
	}
	return handleScanResponse(result)
}

// Iterates fields of Hash types and their associated values. This definition of HSCAN includes optional arguments of the
// command.
//
// See [valkey.io] for details.
//
// Parameters:
//
//	key - The key of the hash.
//	cursor - The cursor that points to the next iteration of results. A value of "0" indicates the start of the search.
//	options - The [options.HashScanOptions].
//
// Return value:
//
//	An array of the cursor and the subset of the hash held by `key`. The first element is always the `cursor`
//	for the next iteration of results. The `cursor` will be `"0"` on the last iteration of the subset.
//	The second element is always an array of the subset of the set held in `key`. The array in the
//	second element is always a flattened series of String pairs, where the key is at even indices
//	and the value is at odd indices.
//
// [valkey.io]: https://valkey.io/commands/hscan/
func (client *baseClient) HScanWithOptions(
	key string,
	cursor string,
	options options.HashScanOptions,
) (string, []string, error) {
	optionArgs, err := options.ToArgs()
	if err != nil {
		return defaultStringResponse, nil, err
	}

	result, err := client.executeCommand(C.HScan, append([]string{key, cursor}, optionArgs...))
	if err != nil {
		return defaultStringResponse, nil, err
	}
	return handleScanResponse(result)
}

// Returns a random field name from the hash value stored at `key`.
//
// Since:
//
//	Valkey 6.2.0 and above.
//
// See [valkey.io] for details.
//
// Parameters:
//
//	key - The key of the hash.
//
// Return value:
//
//	A random field name from the hash stored at `key`, or `nil` when
//	  the key does not exist.
//
// [valkey.io]: https://valkey.io/commands/hrandfield/
func (client *baseClient) HRandField(key string) (Result[string], error) {
	result, err := client.executeCommand(C.HRandField, []string{key})
	if err != nil {
		return CreateNilStringResult(), err
	}
	return handleStringOrNilResponse(result)
}

// Retrieves up to `count` random field names from the hash value stored at `key`.
//
// Since:
//
//	Valkey 6.2.0 and above.
//
// See [valkey.io] for details.
//
// Parameters:
//
//	key - The key of the hash.
//	count - The number of field names to return.
//	  If `count` is positive, returns unique elements. If negative, allows for duplicates.
//
// Return value:
//
//	An array of random field names from the hash stored at `key`,
//	   or an empty array when the key does not exist.
//
// [valkey.io]: https://valkey.io/commands/hrandfield/
func (client *baseClient) HRandFieldWithCount(key string, count int64) ([]string, error) {
	result, err := client.executeCommand(C.HRandField, []string{key, utils.IntToString(count)})
	if err != nil {
		return nil, err
	}
	return handleStringArrayResponse(result)
}

// Retrieves up to `count` random field names along with their values from the hash
// value stored at `key`.
//
// Since:
//
//	Valkey 6.2.0 and above.
//
// See [valkey.io] for details.
//
// Parameters:
//
//	key - The key of the hash.
//	count - The number of field names to return.
//	  If `count` is positive, returns unique elements. If negative, allows for duplicates.
//
// Return value:
//
//	A 2D `array` of `[field, value]` arrays, where `field` is a random
//	  field name from the hash and `value` is the associated value of the field name.
//	  If the hash does not exist or is empty, the response will be an empty array.
//
// [valkey.io]: https://valkey.io/commands/hrandfield/
func (client *baseClient) HRandFieldWithCountWithValues(key string, count int64) ([][]string, error) {
	result, err := client.executeCommand(C.HRandField, []string{key, utils.IntToString(count), options.WithValuesKeyword})
	if err != nil {
		return nil, err
	}
	return handle2DStringArrayResponse(result)
}

// Inserts all the specified values at the head of the list stored at key. elements are inserted one after the other to the
// head of the list, from the leftmost element to the rightmost element. If key does not exist, it is created as an empty
// list before performing the push operation.
//
// See [valkey.io] for details.
//
// Parameters:
//
//	key      - The key of the list.
//	elements - The elements to insert at the head of the list stored at key.
//
// Return value:
//
//	The length of the list after the push operation.
//
// [valkey.io]: https://valkey.io/commands/lpush/
func (client *baseClient) LPush(key string, elements []string) (int64, error) {
	result, err := client.executeCommand(C.LPush, append([]string{key}, elements...))
	if err != nil {
		return defaultIntResponse, err
	}

	return handleIntResponse(result)
}

// Removes and returns the first elements of the list stored at key. The command pops a single element from the beginning
// of the list.
//
// See [valkey.io] for details.
//
// Parameters:
//
//	key - The key of the list.
//
// Return value:
//
//	The Result[string] containing the value of the first element.
//	If key does not exist, [api.CreateNilStringResult()] will be returned.
//
// [valkey.io]: https://valkey.io/commands/lpop/
func (client *baseClient) LPop(key string) (Result[string], error) {
	result, err := client.executeCommand(C.LPop, []string{key})
	if err != nil {
		return CreateNilStringResult(), err
	}

	return handleStringOrNilResponse(result)
}

// Removes and returns up to count elements of the list stored at key, depending on the list's length.
//
// See [valkey.io] for details.
//
// Parameters:
//
//	key   - The key of the list.
//	count - The count of the elements to pop from the list.
//
// Return value:
//
//	An array of the popped elements as strings will be returned depending on the list's length
//	If key does not exist, nil will be returned.
//
// [valkey.io]: https://valkey.io/commands/lpop/
func (client *baseClient) LPopCount(key string, count int64) ([]string, error) {
	result, err := client.executeCommand(C.LPop, []string{key, utils.IntToString(count)})
	if err != nil {
		return nil, err
	}

	return handleStringArrayOrNilResponse(result)
}

// Returns the index of the first occurrence of element inside the list specified by key. If no match is found,
// [api.CreateNilInt64Result()] is returned.
//
// See [valkey.io] for details.
//
// Parameters:
//
//	key     - The name of the list.
//	element - The value to search for within the list.
//
// Return value:
//
//	The Result[int64] containing the index of the first occurrence of element, or [api.CreateNilInt64Result()] if element is
//	not in the list.
//
// [valkey.io]: https://valkey.io/commands/lpos/
func (client *baseClient) LPos(key string, element string) (Result[int64], error) {
	result, err := client.executeCommand(C.LPos, []string{key, element})
	if err != nil {
		return CreateNilInt64Result(), err
	}

	return handleIntOrNilResponse(result)
}

// Returns the index of an occurrence of element within a list based on the given options. If no match is found,
// [api.CreateNilInt64Result()] is returned.
//
// See [valkey.io] for details.
//
// Parameters:
//
//	key     - The name of the list.
//	element - The value to search for within the list.
//	options - The LPos options.
//
// Return value:
//
//	The Result[int64] containing the index of element, or [api.CreateNilInt64Result()] if element is not in the list.
//
// [valkey.io]: https://valkey.io/commands/lpos/
<<<<<<< HEAD
func (client *baseClient) LPosWithOptions(key string, element string, options LPosOptions) (Result[int64], error) {
	result, err := client.executeCommand(C.LPos, append([]string{key, element}, options.toArgs()...))
=======
func (client *baseClient) LPosWithOptions(key string, element string, options *options.LPosOptions) (Result[int64], error) {
	optionArgs, err := options.ToArgs()
	if err != nil {
		return CreateNilInt64Result(), err
	}
	result, err := client.executeCommand(C.LPos, append([]string{key, element}, optionArgs...))
>>>>>>> ca615bc8
	if err != nil {
		return CreateNilInt64Result(), err
	}

	return handleIntOrNilResponse(result)
}

// Returns an array of indices of matching elements within a list.
//
// See [valkey.io] for details.
//
// Parameters:
//
//	key     - The name of the list.
//	element - The value to search for within the list.
//	count   - The number of matches wanted.
//
// Return value:
//
//	An array that holds the indices of the matching elements within the list.
//
// [valkey.io]: https://valkey.io/commands/lpos/
func (client *baseClient) LPosCount(key string, element string, count int64) ([]int64, error) {
	result, err := client.executeCommand(C.LPos, []string{key, element, options.CountKeyword, utils.IntToString(count)})
	if err != nil {
		return nil, err
	}

	return handleIntArrayResponse(result)
}

// Returns an array of indices of matching elements within a list based on the given options. If no match is found, an
// empty array is returned.
//
// See [valkey.io] for details.
//
// Parameters:
//
//	key     - The name of the list.
//	element - The value to search for within the list.
//	count   - The number of matches wanted.
//	opts    - The LPos options.
//
// Return value:
//
//	An array that holds the indices of the matching elements within the list.
//
// [valkey.io]: https://valkey.io/commands/lpos/
func (client *baseClient) LPosCountWithOptions(
	key string,
	element string,
	count int64,
<<<<<<< HEAD
	options LPosOptions,
=======
	opts *options.LPosOptions,
>>>>>>> ca615bc8
) ([]int64, error) {
	optionArgs, err := opts.ToArgs()
	if err != nil {
		return nil, err
	}
	result, err := client.executeCommand(
		C.LPos,
		append([]string{key, element, options.CountKeyword, utils.IntToString(count)}, optionArgs...),
	)
	if err != nil {
		return nil, err
	}

	return handleIntArrayResponse(result)
}

// Inserts all the specified values at the tail of the list stored at key.
// elements are inserted one after the other to the tail of the list, from the leftmost element to the rightmost element.
// If key does not exist, it is created as an empty list before performing the push operation.
//
// See [valkey.io] for details.
//
// Parameters:
//
//	key      - The key of the list.
//	elements - The elements to insert at the tail of the list stored at key.
//
// Return value:
//
//	The length of the list after the push operation.
//
// [valkey.io]: https://valkey.io/commands/rpush/
func (client *baseClient) RPush(key string, elements []string) (int64, error) {
	result, err := client.executeCommand(C.RPush, append([]string{key}, elements...))
	if err != nil {
		return defaultIntResponse, err
	}

	return handleIntResponse(result)
}

// SAdd adds specified members to the set stored at key.
//
// See [valkey.io] for details.
//
// Parameters:
//
//	key     - The key where members will be added to its set.
//	members - A list of members to add to the set stored at key.
//
// Return value:
//
//	The number of members that were added to the set, excluding members already present.
//
// [valkey.io]: https://valkey.io/commands/sadd/
func (client *baseClient) SAdd(key string, members []string) (int64, error) {
	result, err := client.executeCommand(C.SAdd, append([]string{key}, members...))
	if err != nil {
		return defaultIntResponse, err
	}

	return handleIntResponse(result)
}

// SRem removes specified members from the set stored at key.
//
// See [valkey.io] for details.
//
// Parameters:
//
//	key     - The key from which members will be removed.
//	members - A list of members to remove from the set stored at key.
//
// Return value:
//
//	The number of members that were removed from the set, excluding non-existing members.
//
// [valkey.io]: https://valkey.io/commands/srem/
func (client *baseClient) SRem(key string, members []string) (int64, error) {
	result, err := client.executeCommand(C.SRem, append([]string{key}, members...))
	if err != nil {
		return defaultIntResponse, err
	}

	return handleIntResponse(result)
}

// SUnionStore stores the members of the union of all given sets specified by `keys` into a new set at `destination`.
//
// Note: When in cluster mode, `destination` and all `keys` must map to the same hash slot.
//
// See [valkey.io] for details.
//
// Parameters:
//
//	destination - The key of the destination set.
//	keys - The keys from which to retrieve the set members.
//
// Return value:
//
//	The number of elements in the resulting set.
//
// [valkey.io]: https://valkey.io/commands/sunionstore/
func (client *baseClient) SUnionStore(destination string, keys []string) (int64, error) {
	result, err := client.executeCommand(C.SUnionStore, append([]string{destination}, keys...))
	if err != nil {
		return defaultIntResponse, err
	}

	return handleIntResponse(result)
}

// SMembers retrieves all the members of the set value stored at key.
//
// See [valkey.io] for details.
//
// Parameters:
//
//	key - The key from which to retrieve the set members.
//
// Return value:
//
//	A `map[string]struct{}` containing all members of the set.
//	Returns an empty collection if key does not exist.
//
// [valkey.io]: https://valkey.io/commands/smembers/
func (client *baseClient) SMembers(key string) (map[string]struct{}, error) {
	result, err := client.executeCommand(C.SMembers, []string{key})
	if err != nil {
		return nil, err
	}

	return handleStringSetResponse(result)
}

// SCard retrieves the set cardinality (number of elements) of the set stored at key.
//
// See [valkey.io] for details.
//
// Parameters:
//
//	key - The key from which to retrieve the number of set members.
//
// Return value:
//
//	The cardinality (number of elements) of the set, or `0` if the key does not exist.
//
// [valkey.io]: https://valkey.io/commands/scard/
func (client *baseClient) SCard(key string) (int64, error) {
	result, err := client.executeCommand(C.SCard, []string{key})
	if err != nil {
		return defaultIntResponse, err
	}

	return handleIntResponse(result)
}

// SIsMember returns if member is a member of the set stored at key.
//
// See [valkey.io] for details.
//
// Parameters:
//
//	key    - The key of the set.
//	member - The member to check for existence in the set.
//
// Return value:
//
//	A bool containing true if the member exists in the set, false otherwise.
//	If key doesn't exist, it is treated as an empty set and the method returns false.
//
// [valkey.io]: https://valkey.io/commands/sismember/
func (client *baseClient) SIsMember(key string, member string) (bool, error) {
	result, err := client.executeCommand(C.SIsMember, []string{key, member})
	if err != nil {
		return defaultBoolResponse, err
	}

	return handleBoolResponse(result)
}

// SDiff computes the difference between the first set and all the successive sets in keys.
//
// Note: When in cluster mode, all keys must map to the same hash slot.
//
// See [valkey.io] for details.
//
// Parameters:
//
//	keys - The keys of the sets to diff.
//
// Return value:
//
//	A `map[string]struct{}` representing the difference between the sets.
//	If a key does not exist, it is treated as an empty set.
//
// [valkey.io]: https://valkey.io/commands/sdiff/
func (client *baseClient) SDiff(keys []string) (map[string]struct{}, error) {
	result, err := client.executeCommand(C.SDiff, keys)
	if err != nil {
		return nil, err
	}

	return handleStringSetResponse(result)
}

// SDiffStore stores the difference between the first set and all the successive sets in keys
// into a new set at destination.
//
// Note: When in cluster mode, destination and all keys must map to the same hash slot.
//
// See [valkey.io] for details.
//
// Parameters:
//
//	destination - The key of the destination set.
//	keys        - The keys of the sets to diff.
//
// Return value:
//
//	The number of elements in the resulting set.
//
// [valkey.io]: https://valkey.io/commands/sdiffstore/
func (client *baseClient) SDiffStore(destination string, keys []string) (int64, error) {
	result, err := client.executeCommand(C.SDiffStore, append([]string{destination}, keys...))
	if err != nil {
		return defaultIntResponse, err
	}

	return handleIntResponse(result)
}

// SInter gets the intersection of all the given sets.
//
// Note: When in cluster mode, all keys must map to the same hash slot.
//
// See [valkey.io] for details.
//
// Parameters:
//
//	keys - The keys of the sets to intersect.
//
// Return value:
//
//	A `map[string]struct{}` containing members which are present in all given sets.
//	If one or more sets do not exist, an empty collection will be returned.
//
// [valkey.io]: https://valkey.io/commands/sinter/
func (client *baseClient) SInter(keys []string) (map[string]struct{}, error) {
	result, err := client.executeCommand(C.SInter, keys)
	if err != nil {
		return nil, err
	}

	return handleStringSetResponse(result)
}

// Stores the members of the intersection of all given sets specified by `keys` into a new set at `destination`
//
// Note: When in cluster mode, `destination` and all `keys` must map to the same hash slot.
//
// See [valkey.io] for details.
//
// Parameters:
//
//	destination - The key of the destination set.
//	keys - The keys from which to retrieve the set members.
//
// Return value:
//
//	The number of elements in the resulting set.
func (client *baseClient) SInterStore(destination string, keys []string) (int64, error) {
	result, err := client.executeCommand(C.SInterStore, append([]string{destination}, keys...))
	if err != nil {
		return defaultIntResponse, err
	}

	return handleIntResponse(result)
}

// SInterCard gets the cardinality of the intersection of all the given sets.
//
// Since:
//
//	Valkey 7.0 and above.
//
// Note: When in cluster mode, all keys must map to the same hash slot.
//
// See [valkey.io] for details.
//
// Parameters:
//
//	keys - The keys of the sets to intersect.
//
// Return value:
//
//	The cardinality of the intersection result. If one or more sets do not exist, `0` is returned.
//
// [valkey.io]: https://valkey.io/commands/sintercard/
func (client *baseClient) SInterCard(keys []string) (int64, error) {
	result, err := client.executeCommand(C.SInterCard, append([]string{strconv.Itoa(len(keys))}, keys...))
	if err != nil {
		return defaultIntResponse, err
	}

	return handleIntResponse(result)
}

// SInterCardLimit gets the cardinality of the intersection of all the given sets, up to the specified limit.
//
// Since:
//
//	Valkey 7.0 and above.
//
// Note: When in cluster mode, all keys must map to the same hash slot.
//
// See [valkey.io] for details.
//
// Parameters:
//
//	keys  - The keys of the sets to intersect.
//	limit - The limit for the intersection cardinality value.
//
// Return value:
//
//	The cardinality of the intersection result, or the limit if reached.
//	If one or more sets do not exist, `0` is returned.
//	If the intersection cardinality reaches 'limit' partway through the computation, returns 'limit' as the cardinality.
//
// [valkey.io]: https://valkey.io/commands/sintercard/
func (client *baseClient) SInterCardLimit(keys []string, limit int64) (int64, error) {
	args := utils.Concat(
		[]string{utils.IntToString(int64(len(keys)))},
		keys,
		[]string{options.LimitKeyword, utils.IntToString(limit)},
	)

	result, err := client.executeCommand(C.SInterCard, args)
	if err != nil {
		return defaultIntResponse, err
	}

	return handleIntResponse(result)
}

// SRandMember returns a random element from the set value stored at key.
//
// See [valkey.io] for details.
//
// Parameters:
//
//	key - The key from which to retrieve the set member.
//
// Return value:
//
//	A Result[string] containing a random element from the set.
//	Returns api.CreateNilStringResult() if key does not exist.
//
// [valkey.io]: https://valkey.io/commands/srandmember/
func (client *baseClient) SRandMember(key string) (Result[string], error) {
	result, err := client.executeCommand(C.SRandMember, []string{key})
	if err != nil {
		return CreateNilStringResult(), err
	}

	return handleStringOrNilResponse(result)
}

// SPop removes and returns one random member from the set stored at key.
//
// See [valkey.io] for details.
//
// Parameters:
//
//	key - The key of the set.
//
// Return value:
//
//	A Result[string] containing the value of the popped member.
//	Returns a NilResult if key does not exist.
//

//
// [valkey.io]: https://valkey.io/commands/spop/
func (client *baseClient) SPop(key string) (Result[string], error) {
	result, err := client.executeCommand(C.SPop, []string{key})
	if err != nil {
		return CreateNilStringResult(), err
	}

	return handleStringOrNilResponse(result)
}

// SMIsMember returns whether each member is a member of the set stored at key.
//
// See [valkey.io] for details.
//
// Parameters:
//
//	key - The key of the set.
//
// Return value:
//
//	A []bool containing whether each member is a member of the set stored at key.
//
// [valkey.io]: https://valkey.io/commands/smismember/
func (client *baseClient) SMIsMember(key string, members []string) ([]bool, error) {
	result, err := client.executeCommand(C.SMIsMember, append([]string{key}, members...))
	if err != nil {
		return nil, err
	}

	return handleBoolArrayResponse(result)
}

// SUnion gets the union of all the given sets.
//
// Note: When in cluster mode, all keys must map to the same hash slot.
//
// See [valkey.io] for details.
//
// Parameters:
//
//	keys - The keys of the sets.
//
// Return value:
//
//	A `map[string]struct{}` of members which are present in at least one of the given sets.
//	If none of the sets exist, an empty collection will be returned.
//
// [valkey.io]: https://valkey.io/commands/sunion/
func (client *baseClient) SUnion(keys []string) (map[string]struct{}, error) {
	result, err := client.executeCommand(C.SUnion, keys)
	if err != nil {
		return nil, err
	}

	return handleStringSetResponse(result)
}

// Iterates incrementally over a set.
//
// Note: When in cluster mode, all keys must map to the same hash slot.
//
// See [valkey.io] for details.
//
// Parameters:
//
//	key - The key of the set.
//	cursor - The cursor that points to the next iteration of results.
//	         A value of `"0"` indicates the start of the search.
//	         For Valkey 8.0 and above, negative cursors are treated like the initial cursor("0").
//
// Return value:
//
//	An array of the cursor and the subset of the set held by `key`. The first element is always the `cursor` and
//	for the next iteration of results. The `cursor` will be `"0"` on the last iteration of the set.
//	The second element is always an array of the subset of the set held in `key`.
//
// [valkey.io]: https://valkey.io/commands/sscan/
func (client *baseClient) SScan(key string, cursor string) (string, []string, error) {
	result, err := client.executeCommand(C.SScan, []string{key, cursor})
	if err != nil {
		return defaultStringResponse, nil, err
	}
	return handleScanResponse(result)
}

// Iterates incrementally over a set.
//
// Note: When in cluster mode, all keys must map to the same hash slot.
//
// See [valkey.io] for details.
//
// Parameters:
//
//	key - The key of the set.
//	cursor - The cursor that points to the next iteration of results.
//	         A value of `"0"` indicates the start of the search.
//	         For Valkey 8.0 and above, negative cursors are treated like the initial cursor("0").
//	options - [options.BaseScanOptions]
//
// Return value:
//
//	An array of the cursor and the subset of the set held by `key`. The first element is always the `cursor` and
//	for the next iteration of results. The `cursor` will be `"0"` on the last iteration of the set.
//	The second element is always an array of the subset of the set held in `key`.
//
// [valkey.io]: https://valkey.io/commands/sscan/
func (client *baseClient) SScanWithOptions(
	key string,
	cursor string,
	options options.BaseScanOptions,
) (string, []string, error) {
	optionArgs, err := options.ToArgs()
	if err != nil {
		return defaultStringResponse, nil, err
	}

	result, err := client.executeCommand(C.SScan, append([]string{key, cursor}, optionArgs...))
	if err != nil {
		return defaultStringResponse, nil, err
	}
	return handleScanResponse(result)
}

// Moves `member` from the set at `source` to the set at `destination`, removing it from the source set.
// Creates a new destination set if needed. The operation is atomic.
//
// Note: When in cluster mode, `source` and `destination` must map to the same hash slot.
//
// See [valkey.io] for details.
//
// Parameters:
//
//	source - The key of the set to remove the element from.
//	destination - The key of the set to add the element to.
//	member - The set element to move.
//
// Return value:
//
//	`true` on success, or `false` if the `source` set does not exist or the element is not a member of the source set.
//
// [valkey.io]: https://valkey.io/commands/smove/
func (client *baseClient) SMove(source string, destination string, member string) (bool, error) {
	result, err := client.executeCommand(C.SMove, []string{source, destination, member})
	if err != nil {
		return defaultBoolResponse, err
	}
	return handleBoolResponse(result)
}

// Returns the specified elements of the list stored at key.
// The offsets start and end are zero-based indexes, with 0 being the first element of the list, 1 being the next element
// and so on. These offsets can also be negative numbers indicating offsets starting at the end of the list, with -1 being
// the last element of the list, -2 being the penultimate, and so on.
//
// See [valkey.io] for details.
//
// Parameters:
//
//	key   - The key of the list.
//	start - The starting point of the range.
//	end   - The end of the range.
//
// Return value:
//
//	Array of elements as Result[string] in the specified range.
//	If start exceeds the end of the list, or if start is greater than end, an empty array will be returned.
//	If end exceeds the actual end of the list, the range will stop at the actual end of the list.
//	If key does not exist an empty array will be returned.
//
// [valkey.io]: https://valkey.io/commands/lrange/
func (client *baseClient) LRange(key string, start int64, end int64) ([]string, error) {
	result, err := client.executeCommand(C.LRange, []string{key, utils.IntToString(start), utils.IntToString(end)})
	if err != nil {
		return nil, err
	}

	return handleStringArrayResponse(result)
}

// Returns the element at index from the list stored at key.
// The index is zero-based, so 0 means the first element, 1 the second element and so on. Negative indices can be used to
// designate elements starting at the tail of the list. Here, -1 means the last element, -2 means the penultimate and so
// forth.
//
// See [valkey.io] for details.
//
// Parameters:
//
//	key   - The key of the list.
//	index - The index of the element in the list to retrieve.
//
// Return value:
//
//	The Result[string] containing element at index in the list stored at key.
//	If index is out of range or if key does not exist, [api.CreateNilStringResult()] is returned.
//
// [valkey.io]: https://valkey.io/commands/lindex/
func (client *baseClient) LIndex(key string, index int64) (Result[string], error) {
	result, err := client.executeCommand(C.LIndex, []string{key, utils.IntToString(index)})
	if err != nil {
		return CreateNilStringResult(), err
	}

	return handleStringOrNilResponse(result)
}

// Trims an existing list so that it will contain only the specified range of elements specified.
// The offsets start and end are zero-based indexes, with 0 being the first element of the list, 1 being the next element
// and so on. These offsets can also be negative numbers indicating offsets starting at the end of the list, with -1 being
// the last element of the list, -2 being the penultimate, and so on.
//
// See [valkey.io] for details.
//
// Parameters:
//
//	key   - The key of the list.
//	start - The starting point of the range.
//	end   - The end of the range.
//
// Return value:
//
//	Always `"OK"`.
//	If start exceeds the end of the list, or if start is greater than end, the result will be an empty list (which causes
//	key to be removed).
//	If end exceeds the actual end of the list, it will be treated like the last element of the list.
//	If key does not exist, `"OK"` will be returned without changes to the database.
//
// [valkey.io]: https://valkey.io/commands/ltrim/
func (client *baseClient) LTrim(key string, start int64, end int64) (string, error) {
	result, err := client.executeCommand(C.LTrim, []string{key, utils.IntToString(start), utils.IntToString(end)})
	if err != nil {
		return defaultStringResponse, err
	}

	return handleStringResponse(result)
}

// Returns the length of the list stored at key.
//
// See [valkey.io] for details.
//
// Parameters:
//
//	key - The key of the list.
//
// Return value:
//
//	The length of the list at `key`.
//	If `key` does not exist, it is interpreted as an empty list and `0` is returned.
//
// [valkey.io]: https://valkey.io/commands/llen/
func (client *baseClient) LLen(key string) (int64, error) {
	result, err := client.executeCommand(C.LLen, []string{key})
	if err != nil {
		return defaultIntResponse, err
	}

	return handleIntResponse(result)
}

// Removes the first count occurrences of elements equal to element from the list stored at key.
// If count is positive: Removes elements equal to element moving from head to tail.
// If count is negative: Removes elements equal to element moving from tail to head.
// If count is 0 or count is greater than the occurrences of elements equal to element, it removes all elements equal to
// element.
//
// See [valkey.io] for details.
//
// Parameters:
//
//	key     - The key of the list.
//	count   - The count of the occurrences of elements equal to element to remove.
//	element - The element to remove from the list.
//
// Return value:
//
//	The number of the removed elements.
//	If `key` does not exist, `0` is returned.
//
// [valkey.io]: https://valkey.io/commands/lrem/
func (client *baseClient) LRem(key string, count int64, element string) (int64, error) {
	result, err := client.executeCommand(C.LRem, []string{key, utils.IntToString(count), element})
	if err != nil {
		return defaultIntResponse, err
	}

	return handleIntResponse(result)
}

// Removes and returns the last elements of the list stored at key.
// The command pops a single element from the end of the list.
//
// See [valkey.io] for details.
//
// Parameters:
//
//	key - The key of the list.
//
// Return value:
//
//	The Result[string] containing the value of the last element.
//	If key does not exist, [api.CreateNilStringResult()] will be returned.
//
// [valkey.io]: https://valkey.io/commands/rpop/
func (client *baseClient) RPop(key string) (Result[string], error) {
	result, err := client.executeCommand(C.RPop, []string{key})
	if err != nil {
		return CreateNilStringResult(), err
	}

	return handleStringOrNilResponse(result)
}

// Removes and returns up to count elements from the list stored at key, depending on the list's length.
//
// See [valkey.io] for details.
//
// Parameters:
//
//	key   - The key of the list.
//	count - The count of the elements to pop from the list.
//
// Return value:
//
//	An array of popped elements as strings will be returned depending on the list's length.
//	If key does not exist, nil will be returned.
//
// [valkey.io]: https://valkey.io/commands/rpop/
func (client *baseClient) RPopCount(key string, count int64) ([]string, error) {
	result, err := client.executeCommand(C.RPop, []string{key, utils.IntToString(count)})
	if err != nil {
		return nil, err
	}

	return handleStringArrayOrNilResponse(result)
}

// Inserts element in the list at key either before or after the pivot.
//
// See [valkey.io] for details.
//
// Parameters:
//
//	key            - The key of the list.
//	insertPosition - The relative position to insert into - either options.Before or options.After the pivot.
//	pivot          - An element of the list.
//	element        - The new element to insert.
//
// Return value:
//
//	The list length after a successful insert operation.
//	If the `key` doesn't exist returns `-1`.
//	If the `pivot` wasn't found, returns `0`.
//
// [valkey.io]: https://valkey.io/commands/linsert/
func (client *baseClient) LInsert(
	key string,
	insertPosition options.InsertPosition,
	pivot string,
	element string,
) (int64, error) {
	insertPositionStr, err := insertPosition.ToString()
	if err != nil {
		return defaultIntResponse, err
	}

	result, err := client.executeCommand(
		C.LInsert,
		[]string{key, insertPositionStr, pivot, element},
	)
	if err != nil {
		return defaultIntResponse, err
	}

	return handleIntResponse(result)
}

// Pops an element from the head of the first list that is non-empty, with the given keys being checked in the order that
// they are given.
// Blocks the connection when there are no elements to pop from any of the given lists.
//
// Note:
//   - When in cluster mode, all keys must map to the same hash slot.
//   - BLPop is a client blocking command, see [Blocking Commands] for more details and best practices.
//
// See [valkey.io] for details.
//
// Parameters:
//
//	keys        - The keys of the lists to pop from.
//	timeoutSecs - The number of seconds to wait for a blocking operation to complete. A value of 0 will block indefinitely.
//
// Return value:
//
//	A two-element array containing the key from which the element was popped and the value of the popped
//	element, formatted as [key, value].
//	If no element could be popped and the timeout expired, returns `nil`.
//
// [valkey.io]: https://valkey.io/commands/blpop/
// [Blocking Commands]: https://github.com/valkey-io/valkey-glide/wiki/General-Concepts#blocking-commands
func (client *baseClient) BLPop(keys []string, timeoutSecs float64) ([]string, error) {
	result, err := client.executeCommand(C.BLPop, append(keys, utils.FloatToString(timeoutSecs)))
	if err != nil {
		return nil, err
	}

	return handleStringArrayOrNilResponse(result)
}

// Pops an element from the tail of the first list that is non-empty, with the given keys being checked in the order that
// they are given.
// Blocks the connection when there are no elements to pop from any of the given lists.
//
// Note:
//   - When in cluster mode, all keys must map to the same hash slot.
//   - BRPop is a client blocking command, see [Blocking Commands] for more details and best practices.
//
// See [valkey.io] for details.
//
// Parameters:
//
//	keys        - The keys of the lists to pop from.
//	timeoutSecs - The number of seconds to wait for a blocking operation to complete. A value of 0 will block indefinitely.
//
// Return value:
//
//	A two-element array containing the key from which the element was popped and the value of the popped
//	element, formatted as [key, value].
//	If no element could be popped and the timeoutSecs expired, returns `nil`.
//
// [valkey.io]: https://valkey.io/commands/brpop/
// [Blocking Commands]: https://github.com/valkey-io/valkey-glide/wiki/General-Concepts#blocking-commands
func (client *baseClient) BRPop(keys []string, timeoutSecs float64) ([]string, error) {
	result, err := client.executeCommand(C.BRPop, append(keys, utils.FloatToString(timeoutSecs)))
	if err != nil {
		return nil, err
	}

	return handleStringArrayOrNilResponse(result)
}

// Inserts all the specified values at the tail of the list stored at key, only if key exists and holds a list. If key is
// not a list, this performs no operation.
//
// See [valkey.io] for details.
//
// Parameters:
//
//	key      - The key of the list.
//	elements - The elements to insert at the tail of the list stored at key.
//
// Return value:
//
//	The length of the list after the push operation.
//
// [valkey.io]: https://valkey.io/commands/rpushx/
func (client *baseClient) RPushX(key string, elements []string) (int64, error) {
	result, err := client.executeCommand(C.RPushX, append([]string{key}, elements...))
	if err != nil {
		return defaultIntResponse, err
	}

	return handleIntResponse(result)
}

// Inserts all the specified values at the head of the list stored at key, only if key exists and holds a list. If key is
// not a list, this performs no operation.
//
// See [valkey.io] for details.
//
// Parameters:
//
//	key      - The key of the list.
//	elements - The elements to insert at the head of the list stored at key.
//
// Return value:
//
//	The length of the list after the push operation.
//
// [valkey.io]: https://valkey.io/commands/rpushx/
func (client *baseClient) LPushX(key string, elements []string) (int64, error) {
	result, err := client.executeCommand(C.LPushX, append([]string{key}, elements...))
	if err != nil {
		return defaultIntResponse, err
	}

	return handleIntResponse(result)
}

// Pops one element from the first non-empty list from the provided keys.
//
// Since:
//
//	Valkey 7.0 and above.
//
// See [valkey.io] for details.
//
// Parameters:
//
//	keys          - An array of keys to lists.
//	listDirection - The direction based on which elements are popped from - see [options.ListDirection].
//
// Return value:
//
//	A map of key name mapped array of popped element.
//
// [valkey.io]: https://valkey.io/commands/lmpop/
func (client *baseClient) LMPop(keys []string, listDirection options.ListDirection) (map[string][]string, error) {
	listDirectionStr, err := listDirection.ToString()
	if err != nil {
		return nil, err
	}

	// Check for potential length overflow.
	if len(keys) > math.MaxInt-2 {
		return nil, &errors.RequestError{Msg: "Length overflow for the provided keys"}
	}

	// args slice will have 2 more arguments with the keys provided.
	args := make([]string, 0, len(keys)+2)
	args = append(args, strconv.Itoa(len(keys)))
	args = append(args, keys...)
	args = append(args, listDirectionStr)
	result, err := client.executeCommand(C.LMPop, args)
	if err != nil {
		return nil, err
	}

	return handleStringToStringArrayMapOrNilResponse(result)
}

// Pops one or more elements from the first non-empty list from the provided keys.
//
// Since:
//
//	Valkey 7.0 and above.
//
// See [valkey.io] for details.
//
// Parameters:
//
//	keys          - An array of keys to lists.
//	listDirection - The direction based on which elements are popped from - see [options.ListDirection].
//	count         - The maximum number of popped elements.
//
// Return value:
//
//	A map of key name mapped array of popped elements.
//
// [valkey.io]: https://valkey.io/commands/lmpop/
func (client *baseClient) LMPopCount(
	keys []string,
	listDirection options.ListDirection,
	count int64,
) (map[string][]string, error) {
	listDirectionStr, err := listDirection.ToString()
	if err != nil {
		return nil, err
	}

	// Check for potential length overflow.
	if len(keys) > math.MaxInt-4 {
		return nil, &errors.RequestError{Msg: "Length overflow for the provided keys"}
	}

	// args slice will have 4 more arguments with the keys provided.
	args := make([]string, 0, len(keys)+4)
	args = append(args, strconv.Itoa(len(keys)))
	args = append(args, keys...)
	args = append(args, listDirectionStr, options.CountKeyword, utils.IntToString(count))
	result, err := client.executeCommand(C.LMPop, args)
	if err != nil {
		return nil, err
	}

	return handleStringToStringArrayMapOrNilResponse(result)
}

// Blocks the connection until it pops one element from the first non-empty list from the provided keys. BLMPop is the
// blocking variant of [api.LMPop].
//
// Note:
//   - When in cluster mode, all keys must map to the same hash slot.
//   - BLMPop is a client blocking command, see [Blocking Commands] for more details and best practices.
//
// Since:
//
//	Valkey 7.0 and above.
//
// See [valkey.io] for details.
//
// Parameters:
//
//	keys          - An array of keys to lists.
//	listDirection - The direction based on which elements are popped from - see [options.ListDirection].
//	timeoutSecs   - The number of seconds to wait for a blocking operation to complete. A value of 0 will block indefinitely.
//
// Return value:
//
//	A map of key name mapped array of popped element.
//	If no member could be popped and the timeout expired, returns nil.
//
// [valkey.io]: https://valkey.io/commands/blmpop/
// [Blocking Commands]: https://github.com/valkey-io/valkey-glide/wiki/General-Concepts#blocking-commands
func (client *baseClient) BLMPop(
	keys []string,
	listDirection options.ListDirection,
	timeoutSecs float64,
) (map[string][]string, error) {
	listDirectionStr, err := listDirection.ToString()
	if err != nil {
		return nil, err
	}

	// Check for potential length overflow.
	if len(keys) > math.MaxInt-3 {
		return nil, &errors.RequestError{Msg: "Length overflow for the provided keys"}
	}

	// args slice will have 3 more arguments with the keys provided.
	args := make([]string, 0, len(keys)+3)
	args = append(args, utils.FloatToString(timeoutSecs), strconv.Itoa(len(keys)))
	args = append(args, keys...)
	args = append(args, listDirectionStr)
	result, err := client.executeCommand(C.BLMPop, args)
	if err != nil {
		return nil, err
	}

	return handleStringToStringArrayMapOrNilResponse(result)
}

// Blocks the connection until it pops one or more elements from the first non-empty list from the provided keys.
// BLMPopCount is the blocking variant of [api.LMPopCount].
//
// Note:
//   - When in cluster mode, all keys must map to the same hash slot.
//   - BLMPopCount is a client blocking command, see [Blocking Commands] for more details and best practices.
//
// Since:
//
//	Valkey 7.0 and above.
//
// See [valkey.io] for details.
//
// Parameters:
//
//	keys          - An array of keys to lists.
//	listDirection - The direction based on which elements are popped from - see [options.ListDirection].
//	count         - The maximum number of popped elements.
//	timeoutSecs   - The number of seconds to wait for a blocking operation to complete. A value of 0 will block
//
// indefinitely.
//
// Return value:
//
//	A map of key name mapped array of popped element.
//	If no member could be popped and the timeout expired, returns nil.
//
// [valkey.io]: https://valkey.io/commands/blmpop/
// [Blocking Commands]: https://github.com/valkey-io/valkey-glide/wiki/General-Concepts#blocking-commands
func (client *baseClient) BLMPopCount(
	keys []string,
	listDirection options.ListDirection,
	count int64,
	timeoutSecs float64,
) (map[string][]string, error) {
	listDirectionStr, err := listDirection.ToString()
	if err != nil {
		return nil, err
	}

	// Check for potential length overflow.
	if len(keys) > math.MaxInt-5 {
		return nil, &errors.RequestError{Msg: "Length overflow for the provided keys"}
	}

	// args slice will have 5 more arguments with the keys provided.
	args := make([]string, 0, len(keys)+5)
	args = append(args, utils.FloatToString(timeoutSecs), strconv.Itoa(len(keys)))
	args = append(args, keys...)
	args = append(args, listDirectionStr, options.CountKeyword, utils.IntToString(count))
	result, err := client.executeCommand(C.BLMPop, args)
	if err != nil {
		return nil, err
	}

	return handleStringToStringArrayMapOrNilResponse(result)
}

// Sets the list element at index to element.
// The index is zero-based, so 0 means the first element,1 the second element and so on. Negative indices can be used to
// designate elements starting at the tail of the list. Here, -1 means the last element, -2 means the penultimate and so
// forth.
//
// See [valkey.io] for details.
//
// Parameters:
//
//	key     - The key of the list.
//	index   - The index of the element in the list to be set.
//	element - The element to be set.
//
// Return value:
//
//	`"OK"`.
//
// [valkey.io]: https://valkey.io/commands/lset/
func (client *baseClient) LSet(key string, index int64, element string) (string, error) {
	result, err := client.executeCommand(C.LSet, []string{key, utils.IntToString(index), element})
	if err != nil {
		return defaultStringResponse, err
	}

	return handleStringResponse(result)
}

// Atomically pops and removes the left/right-most element to the list stored at source depending on whereFrom, and pushes
// the element at the first/last element of the list stored at destination depending on whereTo.
//
// See [valkey.io] for details.
//
// Parameters:
//
//	source      - The key to the source list.
//	destination - The key to the destination list.
//	wherefrom   - The ListDirection the element should be removed from.
//	whereto     - The ListDirection the element should be added to.
//
// Return value:
//
//	A Result[string] containing the popped element or api.CreateNilStringResult() if source does not exist.
//
// [valkey.io]: https://valkey.io/commands/lmove/
func (client *baseClient) LMove(
	source string,
	destination string,
	whereFrom options.ListDirection,
	whereTo options.ListDirection,
) (Result[string], error) {
	whereFromStr, err := whereFrom.ToString()
	if err != nil {
		return CreateNilStringResult(), err
	}
	whereToStr, err := whereTo.ToString()
	if err != nil {
		return CreateNilStringResult(), err
	}

	result, err := client.executeCommand(C.LMove, []string{source, destination, whereFromStr, whereToStr})
	if err != nil {
		return CreateNilStringResult(), err
	}

	return handleStringOrNilResponse(result)
}

// Blocks the connection until it pops atomically and removes the left/right-most element to the list stored at source
// depending on whereFrom, and pushes the element at the first/last element of the list stored at <destination depending on
// wherefrom.
// BLMove is the blocking variant of [api.LMove].
//
// Note:
//   - When in cluster mode, all source and destination must map to the same hash slot.
//   - BLMove is a client blocking command, see [Blocking Commands] for more details and best practices.
//
// Since:
//
//	Valkey 6.2.0 and above.
//
// See [valkey.io] for details.
//
// Parameters:
//
//	source      - The key to the source list.
//	destination - The key to the destination list.
//	wherefrom   - The ListDirection the element should be removed from.
//	whereto     - The ListDirection the element should be added to.
//	timeoutSecs - The number of seconds to wait for a blocking operation to complete. A value of 0 will block indefinitely.
//
// Return value:
//
//	A Result[string] containing the popped element or api.CreateNilStringResult() if source does not exist or if the
//	operation timed-out.
//
// [valkey.io]: https://valkey.io/commands/blmove/
// [Blocking Commands]: https://github.com/valkey-io/valkey-glide/wiki/General-Concepts#blocking-commands
func (client *baseClient) BLMove(
	source string,
	destination string,
	whereFrom options.ListDirection,
	whereTo options.ListDirection,
	timeoutSecs float64,
) (Result[string], error) {
	whereFromStr, err := whereFrom.ToString()
	if err != nil {
		return CreateNilStringResult(), err
	}
	whereToStr, err := whereTo.ToString()
	if err != nil {
		return CreateNilStringResult(), err
	}

	result, err := client.executeCommand(
		C.BLMove,
		[]string{source, destination, whereFromStr, whereToStr, utils.FloatToString(timeoutSecs)},
	)
	if err != nil {
		return CreateNilStringResult(), err
	}

	return handleStringOrNilResponse(result)
}

// Del removes the specified keys from the database. A key is ignored if it does not exist.
//
// Note:
//
//	In cluster mode, if keys in `keyValueMap` map to different hash slots, the command
//	will be split across these slots and executed separately for each. This means the command
//	is atomic only at the slot level. If one or more slot-specific requests fail, the entire
//	call will return the first encountered error, even though some requests may have succeeded
//	while others did not. If this behavior impacts your application logic, consider splitting
//	the request into sub-requests per slot to ensure atomicity.
//
// Parameters:
//
//	keys - One or more keys to delete.
//
// Return value:
//
//	Returns the number of keys that were removed.
//
// [valkey.io]: https://valkey.io/commands/del/
func (client *baseClient) Del(keys []string) (int64, error) {
	result, err := client.executeCommand(C.Del, keys)
	if err != nil {
		return defaultIntResponse, err
	}

	return handleIntResponse(result)
}

// Exists returns the number of keys that exist in the database
//
// Note:
//
//	In cluster mode, if keys in `keyValueMap` map to different hash slots, the command
//	will be split across these slots and executed separately for each. This means the command
//	is atomic only at the slot level. If one or more slot-specific requests fail, the entire
//	call will return the first encountered error, even though some requests may have succeeded
//	while others did not. If this behavior impacts your application logic, consider splitting
//	the request into sub-requests per slot to ensure atomicity.
//
// Parameters:
// keys - One or more keys to check if they exist.
//
// Return value:
//
//	Returns the number of existing keys.
//
// [valkey.io]: https://valkey.io/commands/exists/
func (client *baseClient) Exists(keys []string) (int64, error) {
	result, err := client.executeCommand(C.Exists, keys)
	if err != nil {
		return defaultIntResponse, err
	}

	return handleIntResponse(result)
}

// Expire sets a timeout on key. After the timeout has expired, the key will automatically be deleted.
//
// If key already has an existing expire set, the time to live is updated to the new value.
// If seconds is a non-positive number, the key will be deleted rather than expired.
// The timeout will only be cleared by commands that delete or overwrite the contents of key.
//
// Parameters:
// key - The key to expire.
// seconds - Time in seconds for the key to expire
//
// Return value:
//
//	`true` if the timeout was set. `false` if the timeout was not set. e.g. key doesn't exist,
//	or operation skipped due to the provided arguments.
//
// [valkey.io]: https://valkey.io/commands/expire/
func (client *baseClient) Expire(key string, seconds int64) (bool, error) {
	result, err := client.executeCommand(C.Expire, []string{key, utils.IntToString(seconds)})
	if err != nil {
		return defaultBoolResponse, err
	}

	return handleBoolResponse(result)
}

// Expire sets a timeout on key. After the timeout has expired, the key will automatically be deleted
//
// If key already has an existing expire set, the time to live is updated to the new value.
// If seconds is a non-positive number, the key will be deleted rather than expired.
// The timeout will only be cleared by commands that delete or overwrite the contents of key
//
// Parameters:
// key - The key to expire.
// seconds - Time in seconds for the key to expire.
// option - The option to set expiry, see [options.ExpireCondition].
//
// Return value:
//
//	`true` if the timeout was set. `false` if the timeout was not set. e.g. key doesn't exist,
//	or operation skipped due to the provided arguments.
//
// [valkey.io]: https://valkey.io/commands/expire/
func (client *baseClient) ExpireWithOptions(key string, seconds int64, expireCondition options.ExpireCondition) (bool, error) {
	expireConditionStr, err := expireCondition.ToString()
	if err != nil {
		return defaultBoolResponse, err
	}
	result, err := client.executeCommand(C.Expire, []string{key, utils.IntToString(seconds), expireConditionStr})
	if err != nil {
		return defaultBoolResponse, err
	}
	return handleBoolResponse(result)
}

// ExpireAt sets a timeout on key. It takes an absolute Unix timestamp (seconds since January 1, 1970) instead of
// specifying the number of seconds. A timestamp in the past will delete the key immediately. After the timeout has
// expired, the key will automatically be deleted.
// If key already has an existing expire set, the time to live is updated to the new value.
// The timeout will only be cleared by commands that delete or overwrite the contents of key
// If key already has an existing expire set, the time to live is updated to the new value.
// If seconds is a non-positive number, the key will be deleted rather than expired.
// The timeout will only be cleared by commands that delete or overwrite the contents of key
//
// Parameters:
//
//	key - The key to expire.
//	unixTimestampInSeconds - Absolute Unix timestamp
//
// Return value:
//
//	`true` if the timeout was set. `false` if the timeout was not set. e.g. key doesn't exist,
//	or operation skipped due to the provided arguments.
//
// [valkey.io]: https://valkey.io/commands/expireat/
func (client *baseClient) ExpireAt(key string, unixTimestampInSeconds int64) (bool, error) {
	result, err := client.executeCommand(C.ExpireAt, []string{key, utils.IntToString(unixTimestampInSeconds)})
	if err != nil {
		return defaultBoolResponse, err
	}

	return handleBoolResponse(result)
}

// ExpireAt sets a timeout on key. It takes an absolute Unix timestamp (seconds since January 1, 1970) instead of
// specifying the number of seconds. A timestamp in the past will delete the key immediately. After the timeout has
// expired, the key will automatically be deleted.
// If key already has an existing expire set, the time to live is updated to the new value.
// The timeout will only be cleared by commands that delete or overwrite the contents of key
// If key already has an existing expire set, the time to live is updated to the new value.
// If seconds is a non-positive number, the key will be deleted rather than expired.
// The timeout will only be cleared by commands that delete or overwrite the contents of key
//
// Parameters:
// key - The key to expire.
// unixTimestampInSeconds - Absolute Unix timestamp.
// option - The option to set expiry - see [options.ExpireCondition].
//
// Return value:
//
//	`true` if the timeout was set. `false` if the timeout was not set. e.g. key doesn't exist,
//	or operation skipped due to the provided arguments.
//
// [valkey.io]: https://valkey.io/commands/expireat/
func (client *baseClient) ExpireAtWithOptions(
	key string,
	unixTimestampInSeconds int64,
	expireCondition options.ExpireCondition,
) (bool, error) {
	expireConditionStr, err := expireCondition.ToString()
	if err != nil {
		return defaultBoolResponse, err
	}
	result, err := client.executeCommand(
		C.ExpireAt,
		[]string{key, utils.IntToString(unixTimestampInSeconds), expireConditionStr},
	)
	if err != nil {
		return defaultBoolResponse, err
	}
	return handleBoolResponse(result)
}

// Sets a timeout on key in milliseconds. After the timeout has expired, the key will automatically be deleted.
// If key already has an existing expire set, the time to live is updated to the new value.
// If milliseconds is a non-positive number, the key will be deleted rather than expired
// The timeout will only be cleared by commands that delete or overwrite the contents of key.

// Parameters:
//
//	key - The key to set timeout on it.
//	milliseconds - The timeout in milliseconds.
//
// Return value:
//
//	`true` if the timeout was set. `false` if the timeout was not set. e.g. key doesn't exist,
//	or operation skipped due to the provided arguments.
//
//	[valkey.io]: https://valkey.io/commands/pexpire/
func (client *baseClient) PExpire(key string, milliseconds int64) (bool, error) {
	result, err := client.executeCommand(C.PExpire, []string{key, utils.IntToString(milliseconds)})
	if err != nil {
		return defaultBoolResponse, err
	}
	return handleBoolResponse(result)
}

// Sets a timeout on key in milliseconds. After the timeout has expired, the key will automatically be deleted.
// If key already has an existing expire set, the time to live is updated to the new value.
// If milliseconds is a non-positive number, the key will be deleted rather than expired
// The timeout will only be cleared by commands that delete or overwrite the contents of key.
//
// Parameters:
// key - The key to set timeout on it.
// milliseconds - The timeout in milliseconds.
// option - The option to set expiry, see [options.ExpireCondition].
//
// Return value:
//
//	`true` if the timeout was set. `false` if the timeout was not set. e.g. key doesn't exist,
//	or operation skipped due to the provided arguments.
//
//	[valkey.io]: https://valkey.io/commands/pexpire/
func (client *baseClient) PExpireWithOptions(
	key string,
	milliseconds int64,
	expireCondition options.ExpireCondition,
) (bool, error) {
	expireConditionStr, err := expireCondition.ToString()
	if err != nil {
		return defaultBoolResponse, err
	}
	result, err := client.executeCommand(C.PExpire, []string{key, utils.IntToString(milliseconds), expireConditionStr})
	if err != nil {
		return defaultBoolResponse, err
	}
	return handleBoolResponse(result)
}

// Sets a timeout on key. It takes an absolute Unix timestamp (milliseconds since
// January 1, 1970) instead of specifying the number of milliseconds.
// A timestamp in the past will delete the key immediately. After the timeout has
// expired, the key will automatically be deleted
// If key already has an existing expire set, the time to live is
// updated to the new value/
// The timeout will only be cleared by commands that delete or overwrite the contents of key
//
// Parameters:
//
//	key - The key to set timeout on it.
//	unixMilliseconds - The timeout in an absolute Unix timestamp.
//
// Return value:
//
//	`true` if the timeout was set. `false` if the timeout was not set. e.g. key doesn't exist,
//	or operation skipped due to the provided arguments.
//
//	[valkey.io]: https://valkey.io/commands/pexpireat/
func (client *baseClient) PExpireAt(key string, unixTimestampInMilliSeconds int64) (bool, error) {
	result, err := client.executeCommand(C.PExpireAt, []string{key, utils.IntToString(unixTimestampInMilliSeconds)})
	if err != nil {
		return defaultBoolResponse, err
	}
	return handleBoolResponse(result)
}

// Sets a timeout on key. It takes an absolute Unix timestamp (milliseconds since
// January 1, 1970) instead of specifying the number of milliseconds.
// A timestamp in the past will delete the key immediately. After the timeout has expired, the key will automatically be
// deleted.
// If key already has an existing expire set, the time to live is updated to the new value.
// The timeout will only be cleared by commands that delete or overwrite the contents of key
//
// Parameters:
// key - The key to set timeout on it.
// unixMilliseconds - The timeout in an absolute Unix timestamp.
// option - The option to set expiry, see [options.ExpireCondition].
//
// Return value:
//
//	`true` if the timeout was set. `false` if the timeout was not set. e.g. key doesn't exist,
//	or operation skipped due to the provided arguments.
//
//	[valkey.io]: https://valkey.io/commands/pexpireat/
func (client *baseClient) PExpireAtWithOptions(
	key string,
	unixTimestampInMilliSeconds int64,
	expireCondition options.ExpireCondition,
) (bool, error) {
	expireConditionStr, err := expireCondition.ToString()
	if err != nil {
		return defaultBoolResponse, err
	}
	result, err := client.executeCommand(
		C.PExpireAt,
		[]string{key, utils.IntToString(unixTimestampInMilliSeconds), expireConditionStr},
	)
	if err != nil {
		return defaultBoolResponse, err
	}
	return handleBoolResponse(result)
}

// Expire Time returns the absolute Unix timestamp (since January 1, 1970) at which the given key
// will expire, in seconds.
//
// Parameters:
//
//	key - The key to determine the expiration value of.
//
// Return value:
//
//	The expiration Unix timestamp in seconds.
//	`-2` if key does not exist or `-1` is key exists but has no associated expiration.
//
// [valkey.io]: https://valkey.io/commands/expiretime/
func (client *baseClient) ExpireTime(key string) (int64, error) {
	result, err := client.executeCommand(C.ExpireTime, []string{key})
	if err != nil {
		return defaultIntResponse, err
	}

	return handleIntResponse(result)
}

// PExpire Time returns the absolute Unix timestamp (since January 1, 1970) at which the given key
// will expire, in milliseconds.
//
// Parameters:
//
//	key - The key to determine the expiration value of.
//
// Return value:
//
//	The expiration Unix timestamp in milliseconds.
//	`-2` if key does not exist or `-1` is key exists but has no associated expiration.
//
// [valkey.io]: https://valkey.io/commands/pexpiretime/
func (client *baseClient) PExpireTime(key string) (int64, error) {
	result, err := client.executeCommand(C.PExpireTime, []string{key})
	if err != nil {
		return defaultIntResponse, err
	}

	return handleIntResponse(result)
}

// TTL returns the remaining time to live of key that has a timeout, in seconds.
//
// Parameters:
//
//	key - The key to return its timeout.
//
// Return value:
//
//	Returns TTL in seconds,
//	`-2` if key does not exist, or `-1` if key exists but has no associated expiration.
//
// [valkey.io]: https://valkey.io/commands/ttl/
func (client *baseClient) TTL(key string) (int64, error) {
	result, err := client.executeCommand(C.TTL, []string{key})
	if err != nil {
		return defaultIntResponse, err
	}

	return handleIntResponse(result)
}

// PTTL returns the remaining time to live of key that has a timeout, in milliseconds.
//
// Parameters:
//
//	key - The key to return its timeout.
//
// Return value:
//
//	Returns TTL in milliseconds,
//	`-2` if key does not exist, or `-1` if key exists but has no associated expiration.
//
// [valkey.io]: https://valkey.io/commands/pttl/
func (client *baseClient) PTTL(key string) (int64, error) {
	result, err := client.executeCommand(C.PTTL, []string{key})
	if err != nil {
		return defaultIntResponse, err
	}

	return handleIntResponse(result)
}

// PfAdd adds all elements to the HyperLogLog data structure stored at the specified key.
// Creates a new structure if the key does not exist.
// When no elements are provided, and key exists and is a HyperLogLog, then no operation is performed.
// If key does not exist, then the HyperLogLog structure is created.
//
// Parameters:
//
//	key - The key of the HyperLogLog data structure to add elements into.
//	elements - An array of members to add to the HyperLogLog stored at key.
//
// Return value:
//
//	If the HyperLogLog is newly created, or if the HyperLogLog approximated cardinality is
//	altered, then returns `1`. Otherwise, returns `0`.
//
// [valkey.io]: https://valkey.io/commands/pfadd/
func (client *baseClient) PfAdd(key string, elements []string) (int64, error) {
	result, err := client.executeCommand(C.PfAdd, append([]string{key}, elements...))
	if err != nil {
		return defaultIntResponse, err
	}

	return handleIntResponse(result)
}

// Estimates the cardinality of the data stored in a HyperLogLog structure for a single key or
// calculates the combined cardinality of multiple keys by merging their HyperLogLogs temporarily.
//
// Note:
//
//	In cluster mode, if keys in `keyValueMap` map to different hash slots, the command
//	will be split across these slots and executed separately for each. This means the command
//	is atomic only at the slot level. If one or more slot-specific requests fail, the entire
//	call will return the first encountered error, even though some requests may have succeeded
//	while others did not. If this behavior impacts your application logic, consider splitting
//	the request into sub-requests per slot to ensure atomicity.
//
// Parameters:
//
//	key - The keys of the HyperLogLog data structures to be analyzed.
//
// Return value:
//
//	The approximated cardinality of given HyperLogLog data structures.
//	The cardinality of a key that does not exist is `0`.
//
// [valkey.io]: https://valkey.io/commands/pfcount/
func (client *baseClient) PfCount(keys []string) (int64, error) {
	result, err := client.executeCommand(C.PfCount, keys)
	if err != nil {
		return defaultIntResponse, err
	}

	return handleIntResponse(result)
}

// Unlink (delete) multiple keys from the database. A key is ignored if it does not exist.
// This command, similar to Del However, this command does not block the server
//
// Note:
//
//	In cluster mode, if keys in keys map to different hash slots, the command
//	will be split across these slots and executed separately for each. This means the command
//	is atomic only at the slot level. If one or more slot-specific requests fail, the entire
//	call will return the first encountered error, even though some requests may have succeeded
//	while others did not. If this behavior impacts your application logic, consider splitting
//	the request into sub-requests per slot to ensure atomicity.
//
// Parameters:
//
//	keys - One or more keys to unlink.
//
// Return value:
//
//	Return the number of keys that were unlinked.
//
// [valkey.io]: Https://valkey.io/commands/unlink/
func (client *baseClient) Unlink(keys []string) (int64, error) {
	result, err := client.executeCommand(C.Unlink, keys)
	if err != nil {
		return defaultIntResponse, err
	}

	return handleIntResponse(result)
}

// Type returns the string representation of the type of the value stored at key.
// The different types that can be returned are: string, list, set, zset, hash and stream.
//
// Parameters:
//
//	key - string
//
// Return value:
//
//	If the key exists, the type of the stored value is returned. Otherwise, a "none" string is returned.
//
// [valkey.io]: Https://valkey.io/commands/type/
func (client *baseClient) Type(key string) (string, error) {
	result, err := client.executeCommand(C.Type, []string{key})
	if err != nil {
		return defaultStringResponse, err
	}
	return handleStringResponse(result)
}

// Alters the last access time of a key(s). A key is ignored if it does not exist.
//
// Note:
//
//	In cluster mode, if keys in keys map to different hash slots, the command
//	will be split across these slots and executed separately for each. This means the command
//	is atomic only at the slot level. If one or more slot-specific requests fail, the entire
//	call will return the first encountered error, even though some requests may have succeeded
//	while others did not. If this behavior impacts your application logic, consider splitting
//	the request into sub-requests per slot to ensure atomicity.
//
// Parameters:
//
//	keys - The keys to update last access time.
//
// Return value:
//
//	The number of keys that were updated.
//
// [valkey.io]: Https://valkey.io/commands/touch/
func (client *baseClient) Touch(keys []string) (int64, error) {
	result, err := client.executeCommand(C.Touch, keys)
	if err != nil {
		return defaultIntResponse, err
	}

	return handleIntResponse(result)
}

// Renames key to new key.
//
//	If new Key already exists it is overwritten.
//
// Note:
//
//	When in cluster mode, both key and newKey must map to the same hash slot.
//
// Parameters:
//
//	key - The key to rename.
//	newKey - The new name of the key.
//
// Return value:
//
//	If the key was successfully renamed, return "OK". If key does not exist, an error is thrown.
//
// [valkey.io]: https://valkey.io/commands/rename/
func (client *baseClient) Rename(key string, newKey string) (string, error) {
	result, err := client.executeCommand(C.Rename, []string{key, newKey})
	if err != nil {
		return defaultStringResponse, err
	}
	return handleStringResponse(result)
}

// Renames key to newkey if newKey does not yet exist.
//
// Note:
//
//	When in cluster mode, both key and newkey must map to the same hash slot.
//
// Parameters:
//
//	key - The key to rename.
//	newKey - The new name of the key.
//
// Return value:
//
//	`true` if key was renamed to `newKey`, `false` if `newKey` already exists.
//
// [valkey.io]: https://valkey.io/commands/renamenx/
func (client *baseClient) Renamenx(key string, newKey string) (bool, error) {
	result, err := client.executeCommand(C.RenameNX, []string{key, newKey})
	if err != nil {
		return defaultBoolResponse, err
	}
	return handleBoolResponse(result)
}

// Adds an entry to the specified stream stored at `key`. If the `key` doesn't exist, the stream is created.
//
// See [valkey.io] for details.
//
// Parameters:
//
//	key      - The key of the stream.
//	values   - Field-value pairs to be added to the entry.
//
// Return value:
//
//	The id of the added entry.
//
// [valkey.io]: https://valkey.io/commands/xadd/
func (client *baseClient) XAdd(key string, values [][]string) (Result[string], error) {
	return client.XAddWithOptions(key, values, options.NewXAddOptions())
}

// Adds an entry to the specified stream stored at `key`. If the `key` doesn't exist, the stream is created.
//
// See [valkey.io] for details.
//
// Parameters:
//
//	key      - The key of the stream.
//	values   - Field-value pairs to be added to the entry.
//	options  - Stream add options.
//
// Return value:
//
//	The id of the added entry.
//
// [valkey.io]: https://valkey.io/commands/xadd/
func (client *baseClient) XAddWithOptions(
	key string,
	values [][]string,
	options options.XAddOptions,
) (Result[string], error) {
	args := []string{}
	args = append(args, key)
	optionArgs, err := options.ToArgs()
	if err != nil {
		return CreateNilStringResult(), err
	}
	args = append(args, optionArgs...)
	for _, pair := range values {
		if len(pair) != 2 {
			return CreateNilStringResult(), fmt.Errorf(
				"array entry had the wrong length. Expected length 2 but got length %d",
				len(pair),
			)
		}
		args = append(args, pair...)
	}

	result, err := client.executeCommand(C.XAdd, args)
	if err != nil {
		return CreateNilStringResult(), err
	}
	return handleStringOrNilResponse(result)
}

// Reads entries from the given streams.
//
// Note:
//
//	When in cluster mode, all keys in `keysAndIds` must map to the same hash slot.
//
// See [valkey.io] for details.
//
// Parameters:
//
//	keysAndIds - A map of keys and entry IDs to read from.
//
// Return value:
// A `map[string]map[string][][]string` of stream keys to a map of stream entry IDs mapped to an array entries or `nil` if
// a key does not exist or does not contain requiested entries.
//
// [valkey.io]: https://valkey.io/commands/xread/
func (client *baseClient) XRead(keysAndIds map[string]string) (map[string]map[string][][]string, error) {
	return client.XReadWithOptions(keysAndIds, options.NewXReadOptions())
}

// Reads entries from the given streams.
//
// Note:
//
//	When in cluster mode, all keys in `keysAndIds` must map to the same hash slot.
//
// See [valkey.io] for details.
//
// Parameters:
//
//	keysAndIds - A map of keys and entry IDs to read from.
//	opts - Options detailing how to read the stream.
//
// Return value:
// A `map[string]map[string][][]string` of stream keys to a map of stream entry IDs mapped to an array entries or `nil` if
// a key does not exist or does not contain requiested entries.
//
// [valkey.io]: https://valkey.io/commands/xread/
func (client *baseClient) XReadWithOptions(
	keysAndIds map[string]string,
<<<<<<< HEAD
	options options.XReadOptions,
=======
	opts *options.XReadOptions,
>>>>>>> ca615bc8
) (map[string]map[string][][]string, error) {
	args := make([]string, 0, 5+2*len(keysAndIds))
	optionArgs, _ := opts.ToArgs()
	args = append(args, optionArgs...)

	// Note: this loop iterates in an indeterminate order, but it is OK for that case
	keys := make([]string, 0, len(keysAndIds))
	values := make([]string, 0, len(keysAndIds))
	for key := range keysAndIds {
		keys = append(keys, key)
		values = append(values, keysAndIds[key])
	}
	args = append(args, options.StreamsKeyword)
	args = append(args, keys...)
	args = append(args, values...)

	result, err := client.executeCommand(C.XRead, args)
	if err != nil {
		return nil, err
	}

	return handleXReadResponse(result)
}

// Reads entries from the given streams owned by a consumer group.
//
// Note:
//
//	When in cluster mode, all keys in `keysAndIds` must map to the same hash slot.
//
// See [valkey.io] for details.
//
// Parameters:
//
//	group - The consumer group name.
//	consumer - The group consumer.
//	keysAndIds - A map of keys and entry IDs to read from.
//
// Return value:
// A `map[string]map[string][][]string` of stream keys to a map of stream entry IDs mapped to an array entries or `nil` if
// a key does not exist or does not contain requested entries.
//
// [valkey.io]: https://valkey.io/commands/xreadgroup/
func (client *baseClient) XReadGroup(
	group string,
	consumer string,
	keysAndIds map[string]string,
) (map[string]map[string][][]string, error) {
	return client.XReadGroupWithOptions(group, consumer, keysAndIds, options.NewXReadGroupOptions())
}

// Reads entries from the given streams owned by a consumer group.
//
// Note:
//
//	When in cluster mode, all keys in `keysAndIds` must map to the same hash slot.
//
// See [valkey.io] for details.
//
// Parameters:
//
//	group - The consumer group name.
//	consumer - The group consumer.
//	keysAndIds - A map of keys and entry IDs to read from.
//	opts - Options detailing how to read the stream.
//
// Return value:
// A `map[string]map[string][][]string` of stream keys to a map of stream entry IDs mapped to an array entries or `nil` if
// a key does not exist or does not contain requiested entries.
//
// [valkey.io]: https://valkey.io/commands/xreadgroup/
func (client *baseClient) XReadGroupWithOptions(
	group string,
	consumer string,
	keysAndIds map[string]string,
<<<<<<< HEAD
	options options.XReadGroupOptions,
=======
	opts *options.XReadGroupOptions,
>>>>>>> ca615bc8
) (map[string]map[string][][]string, error) {
	args, err := createStreamCommandArgs([]string{options.GroupKeyword, group, consumer}, keysAndIds, opts)
	if err != nil {
		return nil, err
	}

	result, err := client.executeCommand(C.XReadGroup, args)
	if err != nil {
		return nil, err
	}

	return handleXReadGroupResponse(result)
}

// Combine `args` with `keysAndIds` and `options` into arguments for a stream command
func createStreamCommandArgs(
	args []string,
	keysAndIds map[string]string,
	opts interface{ ToArgs() ([]string, error) },
) ([]string, error) {
	optionArgs, err := opts.ToArgs()
	if err != nil {
		return nil, err
	}
	args = append(args, optionArgs...)
	// Note: this loop iterates in an indeterminate order, but it is OK for that case
	keys := make([]string, 0, len(keysAndIds))
	values := make([]string, 0, len(keysAndIds))
	for key := range keysAndIds {
		keys = append(keys, key)
		values = append(values, keysAndIds[key])
	}
	args = append(args, options.StreamsKeyword)
	args = append(args, keys...)
	args = append(args, values...)
	return args, nil
}

// Adds one or more members to a sorted set, or updates their scores. Creates the key if it doesn't exist.
//
// See [valkey.io] for details.
//
// Parameters:
//
//	key - The key of the set.
//	membersScoreMap - A map of members to their scores.
//
// Return value:
//
//	The number of members added to the set.
//
// [valkey.io]: https://valkey.io/commands/zadd/
func (client *baseClient) ZAdd(
	key string,
	membersScoreMap map[string]float64,
) (int64, error) {
	result, err := client.executeCommand(
		C.ZAdd,
		append([]string{key}, utils.ConvertMapToValueKeyStringArray(membersScoreMap)...),
	)
	if err != nil {
		return defaultIntResponse, err
	}

	return handleIntResponse(result)
}

// Adds one or more members to a sorted set, or updates their scores. Creates the key if it doesn't exist.
//
// See [valkey.io] for details.
//
// Parameters:
//
//	key - The key of the set.
//	membersScoreMap - A map of members to their scores.
//	opts - The options for the command. See [ZAddOptions] for details.
//
// Return value:
//
//	The number of members added to the set. If `CHANGED` is set, the number of members that were updated.
//
// [valkey.io]: https://valkey.io/commands/zadd/
func (client *baseClient) ZAddWithOptions(
	key string,
	membersScoreMap map[string]float64,
	opts options.ZAddOptions,
) (int64, error) {
	optionArgs, err := opts.ToArgs()
	if err != nil {
		return defaultIntResponse, err
	}
	commandArgs := append([]string{key}, optionArgs...)
	result, err := client.executeCommand(
		C.ZAdd,
		append(commandArgs, utils.ConvertMapToValueKeyStringArray(membersScoreMap)...),
	)
	if err != nil {
		return defaultIntResponse, err
	}

	return handleIntResponse(result)
}

func (client *baseClient) zAddIncrBase(key string, opts options.ZAddOptions) (Result[float64], error) {
	optionArgs, err := opts.ToArgs()
	if err != nil {
		return CreateNilFloat64Result(), err
	}

	result, err := client.executeCommand(C.ZAdd, append([]string{key}, optionArgs...))
	if err != nil {
		return CreateNilFloat64Result(), err
	}

	return handleFloatOrNilResponse(result)
}

// Adds one or more members to a sorted set, or updates their scores. Creates the key if it doesn't exist.
//
// See [valkey.io] for details.
//
// Parameters:
//
//	key - The key of the set.
//	member - The member to add to.
//	increment - The increment to add to the member's score.
//
// Return value:
//
//	Result[float64] - The new score of the member.
//
// [valkey.io]: https://valkey.io/commands/zadd/
func (client *baseClient) ZAddIncr(
	key string,
	member string,
	increment float64,
) (Result[float64], error) {
	options, err := options.NewZAddOptions().SetIncr(true, increment, member)
	if err != nil {
		return CreateNilFloat64Result(), err
	}

	return client.zAddIncrBase(key, options)
}

// Adds one or more members to a sorted set, or updates their scores. Creates the key if it doesn't exist.
//
// See [valkey.io] for details.
//
// Parameters:
//
//	key - The key of the set.
//	member - The member to add to.
//	increment - The increment to add to the member's score.
//	opts - The options for the command. See [ZAddOptions] for details.
//
// Return value:
//
//	The new score of the member.
//	If there was a conflict with the options, the operation aborts and `nil` is returned.
//
// [valkey.io]: https://valkey.io/commands/zadd/
func (client *baseClient) ZAddIncrWithOptions(
	key string,
	member string,
	increment float64,
	opts options.ZAddOptions,
) (Result[float64], error) {
	incrOpts, err := opts.SetIncr(true, increment, member)
	if err != nil {
		return CreateNilFloat64Result(), err
	}

	return client.zAddIncrBase(key, incrOpts)
}

// Increments the score of member in the sorted set stored at key by increment.
// If member does not exist in the sorted set, it is added with increment as its score.
// If key does not exist, a new sorted set with the specified member as its sole member
// is created.
//
// See [valkey.io] for details.
//
// Parameters:
//
//	key - The key of the sorted set.
//	increment - The score increment.
//	member - A member of the sorted set.
//
// Return value:
//
//	The new score of member.
//
// [valkey.io]: https://valkey.io/commands/zincrby/
func (client *baseClient) ZIncrBy(key string, increment float64, member string) (float64, error) {
	result, err := client.executeCommand(C.ZIncrBy, []string{key, utils.FloatToString(increment), member})
	if err != nil {
		return defaultFloatResponse, err
	}

	return handleFloatResponse(result)
}

// Removes and returns the member with the lowest score from the sorted set
// stored at the specified `key`.
//
// see [valkey.io] for details.
//
// Parameters:
//
//	key - The key of the sorted set.
//
// Return value:
//
//	A map containing the removed member and its corresponding score.
//	If `key` doesn't exist, it will be treated as an empty sorted set and the
//	command returns an empty map.
//
// [valkey.io]: https://valkey.io/commands/zpopmin/
func (client *baseClient) ZPopMin(key string) (map[string]float64, error) {
	result, err := client.executeCommand(C.ZPopMin, []string{key})
	if err != nil {
		return nil, err
	}
	return handleStringDoubleMapResponse(result)
}

// Removes and returns up to `count` members with the lowest scores from the sorted set
// stored at the specified `key`.
//
// see [valkey.io] for details.
//
// Parameters:
//
//	key - The key of the sorted set.
//	count - The number of members to remove.
//
// Return value:
//
//	A map containing the removed members and their corresponding scores.
//	If `key` doesn't exist, it will be treated as an empty sorted set and the
//	command returns an empty map.
//
// [valkey.io]: https://valkey.io/commands/zpopmin/
func (client *baseClient) ZPopMinWithCount(key string, count int64) (map[string]float64, error) {
	result, err := client.executeCommand(C.ZPopMin, []string{key, utils.IntToString(count)})
	if err != nil {
		return nil, err
	}
	return handleStringDoubleMapResponse(result)
}

// Removes and returns the member with the highest score from the sorted set stored at the
// specified `key`.
//
// see [valkey.io] for details.
//
// Parameters:
//
//	key - The key of the sorted set.
//
// Return value:
//
//	A map containing the removed member and its corresponding score.
//	If `key` doesn't exist, it will be treated as an empty sorted set and the
//	command returns an empty map.
//
// [valkey.io]: https://valkey.io/commands/zpopmin/
func (client *baseClient) ZPopMax(key string) (map[string]float64, error) {
	result, err := client.executeCommand(C.ZPopMax, []string{key})
	if err != nil {
		return nil, err
	}
	return handleStringDoubleMapResponse(result)
}

// Removes and returns up to `count` members with the highest scores from the sorted set
// stored at the specified `key`.
//
// see [valkey.io] for details.
//
// Parameters:
//
//	key - The key of the sorted set.
//	count - The number of members to remove.
//
// Return value:
//
//	A map containing the removed members and their corresponding scores.
//	If `key` doesn't exist, it will be treated as an empty sorted set and the
//	command returns an empty map.
//
// [valkey.io]: https://valkey.io/commands/zpopmin/
func (client *baseClient) ZPopMaxWithCount(key string, count int64) (map[string]float64, error) {
	result, err := client.executeCommand(C.ZPopMax, []string{key, utils.IntToString(count)})
	if err != nil {
		return nil, err
	}
	return handleStringDoubleMapResponse(result)
}

// Removes the specified members from the sorted set stored at `key`.
// Specified members that are not a member of this set are ignored.
//
// See [valkey.io] for details.
//
// Parameters:
//
//	key - The key of the sorted set.
//	members - The members to remove.
//
// Return value:
//
//	The number of members that were removed from the sorted set, not including non-existing members.
//	If `key` does not exist, it is treated as an empty sorted set, and this command returns `0`.
//
// [valkey.io]: https://valkey.io/commands/zrem/
func (client *baseClient) ZRem(key string, members []string) (int64, error) {
	result, err := client.executeCommand(C.ZRem, append([]string{key}, members...))
	if err != nil {
		return defaultIntResponse, err
	}
	return handleIntResponse(result)
}

// Returns the cardinality (number of elements) of the sorted set stored at `key`.
//
// See [valkey.io] for details.
//
// Parameters:
//
//	key - The key of the set.
//
// Return value:
//
//	The number of elements in the sorted set.
//	If `key` does not exist, it is treated as an empty sorted set, and this command returns `0`.
//	If `key` holds a value that is not a sorted set, an error is returned.
//
// [valkey.io]: https://valkey.io/commands/zcard/
func (client *baseClient) ZCard(key string) (int64, error) {
	result, err := client.executeCommand(C.ZCard, []string{key})
	if err != nil {
		return defaultIntResponse, err
	}

	return handleIntResponse(result)
}

// Blocks the connection until it removes and returns a member with the lowest score from the
// first non-empty sorted set, with the given `keys` being checked in the order they
// are provided.
// `BZPOPMIN` is the blocking variant of `ZPOPMIN`.
//
// Note:
//   - When in cluster mode, all `keys` must map to the same hash slot.
//   - `BZPOPMIN` is a client blocking command, see [Blocking Commands] for more details and best practices.
//
// See [valkey.io] for more details.
//
// Parameters:
//
//	keys - The keys of the sorted sets.
//	timeout - The number of seconds to wait for a blocking operation to complete. A value of
//	  `0` will block indefinitely.
//
// Return value:
//
//	A `KeyWithMemberAndScore` struct containing the key where the member was popped out, the member
//	itself, and the member score. If no member could be popped and the `timeout` expired, returns `nil`.
//
// [valkey.io]: https://valkey.io/commands/bzpopmin/
//
// [blocking commands]: https://github.com/valkey-io/valkey-glide/wiki/General-Concepts#blocking-commands
func (client *baseClient) BZPopMin(keys []string, timeoutSecs float64) (Result[KeyWithMemberAndScore], error) {
	result, err := client.executeCommand(C.BZPopMin, append(keys, utils.FloatToString(timeoutSecs)))
	if err != nil {
		return CreateNilKeyWithMemberAndScoreResult(), err
	}

	return handleKeyWithMemberAndScoreResponse(result)
}

// Blocks the connection until it pops and returns a member-score pair from the first non-empty sorted set, with the
// given keys being checked in the order they are provided.
// BZMPop is the blocking variant of [baseClient.ZMPop].
//
// Note:
//   - When in cluster mode, all keys must map to the same hash slot.
//   - BZMPop is a client blocking command, see [Blocking Commands] for more details and best practices.
//
// Since:
//
//	Valkey 7.0 and above.
//
// See [valkey.io] for details.
//
// Parameters:
//
//	keys          - An array of keys to lists.
//	scoreFilter   - The element pop criteria - either [options.MIN] or [options.MAX] to pop members with the lowest/highest
//					scores accordingly.
//	timeoutSecs   - The number of seconds to wait for a blocking operation to complete. A value of `0` will block
//					indefinitely.
//
// Return value:
//
//	An object containing the following elements:
//	- The key name of the set from which the element was popped.
//	- An array of member scores of the popped elements.
//	Returns `nil` if no member could be popped and the timeout expired.
//
// [valkey.io]: https://valkey.io/commands/bzmpop/
// [Blocking Commands]: https://github.com/valkey-io/valkey-glide/wiki/General-Concepts#blocking-commands
func (client *baseClient) BZMPop(
	keys []string,
	scoreFilter options.ScoreFilter,
	timeoutSecs float64,
) (Result[KeyWithArrayOfMembersAndScores], error) {
	scoreFilterStr, err := scoreFilter.ToString()
	if err != nil {
		return CreateNilKeyWithArrayOfMembersAndScoresResult(), err
	}

	// Check for potential length overflow.
	if len(keys) > math.MaxInt-3 {
		return CreateNilKeyWithArrayOfMembersAndScoresResult(), &errors.RequestError{
			Msg: "Length overflow for the provided keys",
		}
	}

	// args slice will have 3 more arguments with the keys provided.
	args := make([]string, 0, len(keys)+3)
	args = append(args, utils.FloatToString(timeoutSecs), strconv.Itoa(len(keys)))
	args = append(args, keys...)
	args = append(args, scoreFilterStr)
	result, err := client.executeCommand(C.BZMPop, args)
	if err != nil {
		return CreateNilKeyWithArrayOfMembersAndScoresResult(), err
	}
	return handleKeyWithArrayOfMembersAndScoresResponse(result)
}

// Blocks the connection until it pops and returns a member-score pair from the first non-empty sorted set, with the
// given keys being checked in the order they are provided.
// BZMPop is the blocking variant of [baseClient.ZMPop].
//
// Note:
//   - When in cluster mode, all keys must map to the same hash slot.
//   - BZMPop is a client blocking command, see [Blocking Commands] for more details and best practices.
//
// Since:
//
//	Valkey 7.0 and above.
//
// See [valkey.io] for details.
//
// Parameters:
//
//	keys          - An array of keys to lists.
//	scoreFilter   - The element pop criteria - either [options.MIN] or [options.MAX] to pop members with the lowest/highest
//					scores accordingly.
//	count         - The maximum number of popped elements.
//	timeoutSecs   - The number of seconds to wait for a blocking operation to complete. A value of `0` will block
//
// indefinitely.
//
//	opts          - Pop options, see [options.ZMPopOptions].
//
// Return value:
//
//	An object containing the following elements:
//	- The key name of the set from which the element was popped.
//	- An array of member scores of the popped elements.
//	Returns `nil` if no member could be popped and the timeout expired.
//
// [valkey.io]: https://valkey.io/commands/bzmpop/
// [Blocking Commands]: https://github.com/valkey-io/valkey-glide/wiki/General-Concepts#blocking-commands
func (client *baseClient) BZMPopWithOptions(
	keys []string,
	scoreFilter options.ScoreFilter,
	timeoutSecs float64,
	opts options.ZMPopOptions,
) (Result[KeyWithArrayOfMembersAndScores], error) {
	scoreFilterStr, err := scoreFilter.ToString()
	if err != nil {
		return CreateNilKeyWithArrayOfMembersAndScoresResult(), err
	}

	// Check for potential length overflow.
	if len(keys) > math.MaxInt-5 {
		return CreateNilKeyWithArrayOfMembersAndScoresResult(), &errors.RequestError{
			Msg: "Length overflow for the provided keys",
		}
	}

	// args slice will have 5 more arguments with the keys provided.
	args := make([]string, 0, len(keys)+5)
	args = append(args, utils.FloatToString(timeoutSecs), strconv.Itoa(len(keys)))
	args = append(args, keys...)
	args = append(args, scoreFilterStr)
	optionArgs, err := opts.ToArgs()
	if err != nil {
		return CreateNilKeyWithArrayOfMembersAndScoresResult(), err
	}
	args = append(args, optionArgs...)
	result, err := client.executeCommand(C.BZMPop, args)
	if err != nil {
		return CreateNilKeyWithArrayOfMembersAndScoresResult(), err
	}

	return handleKeyWithArrayOfMembersAndScoresResponse(result)
}

// Returns the specified range of elements in the sorted set stored at `key`.
// `ZRANGE` can perform different types of range queries: by index (rank), by the score, or by lexicographical order.
//
// To get the elements with their scores, see [ZRangeWithScores].
//
// See [valkey.io] for more details.
//
// Parameters:
//
//	key - The key of the sorted set.
//	rangeQuery - The range query object representing the type of range query to perform.
//	  - For range queries by index (rank), use [RangeByIndex].
//	  - For range queries by lexicographical order, use [RangeByLex].
//	  - For range queries by score, use [RangeByScore].
//
// Return value:
//
//	An array of elements within the specified range.
//	If `key` does not exist, it is treated as an empty sorted set, and the command returns an empty array.
//
// [valkey.io]: https://valkey.io/commands/zrange/
func (client *baseClient) ZRange(key string, rangeQuery options.ZRangeQuery) ([]string, error) {
	args := make([]string, 0, 10)
	args = append(args, key)
	queryArgs, err := rangeQuery.ToArgs()
	if err != nil {
		return nil, err
	}
	args = append(args, queryArgs...)
	result, err := client.executeCommand(C.ZRange, args)
	if err != nil {
		return nil, err
	}

	return handleStringArrayResponse(result)
}

// Returns the specified range of elements with their scores in the sorted set stored at `key`.
// `ZRANGE` can perform different types of range queries: by index (rank), by the score, or by lexicographical order.
//
// See [valkey.io] for more details.
//
// Parameters:
//
//	key - The key of the sorted set.
//	rangeQuery - The range query object representing the type of range query to perform.
//	  - For range queries by index (rank), use [RangeByIndex].
//	  - For range queries by score, use [RangeByScore].
//
// Return value:
//
//	A map of elements and their scores within the specified range.
//	If `key` does not exist, it is treated as an empty sorted set, and the command returns an empty map.
//
// [valkey.io]: https://valkey.io/commands/zrange/
func (client *baseClient) ZRangeWithScores(
	key string,
	rangeQuery options.ZRangeQueryWithScores,
) (map[string]float64, error) {
	args := make([]string, 0, 10)
	args = append(args, key)
	queryArgs, err := rangeQuery.ToArgs()
	if err != nil {
		return nil, err
	}
	args = append(args, queryArgs...)
	args = append(args, options.WithScoresKeyword)
	result, err := client.executeCommand(C.ZRange, args)
	if err != nil {
		return nil, err
	}

	return handleStringDoubleMapResponse(result)
}

// Removes the existing timeout on key, turning the key from volatile
// (a key with an expire set) to persistent (a key that will never expire as no timeout is associated).
//
// Parameters:
//
//	key - The key to remove the existing timeout on.
//
// Return value:
//
//	`false` if key does not exist or does not have an associated timeout, `true` if the timeout has been removed.
//
// [valkey.io]: https://valkey.io/commands/persist/
func (client *baseClient) Persist(key string) (bool, error) {
	result, err := client.executeCommand(C.Persist, []string{key})
	if err != nil {
		return defaultBoolResponse, err
	}
	return handleBoolResponse(result)
}

// Returns the number of members in the sorted set stored at `key` with scores between `min` and `max` score.
//
// See [valkey.io] for details.
//
// Parameters:
//
//	 key - The key of the set.
//	 rangeOptions - Contains `min` and `max` score. `min` contains the minimum score to count from.
//	 	`max` contains the maximum score to count up to. Can be positive/negative infinity, or
//		specific score and inclusivity.
//
// Return value:
//
//	The number of members in the specified score range.
//
// [valkey.io]: https://valkey.io/commands/zcount/
func (client *baseClient) ZCount(key string, rangeOptions options.ZCountRange) (int64, error) {
	zCountRangeArgs, err := rangeOptions.ToArgs()
	if err != nil {
		return defaultIntResponse, err
	}
	result, err := client.executeCommand(C.ZCount, append([]string{key}, zCountRangeArgs...))
	if err != nil {
		return defaultIntResponse, err
	}
	return handleIntResponse(result)
}

// Returns the rank of `member` in the sorted set stored at `key`, with
// scores ordered from low to high, starting from `0`.
// To get the rank of `member` with its score, see [ZRankWithScore].
//
// See [valkey.io] for details.
//
// Parameters:
//
//	key - The key of the sorted set.
//	member - The member to get the rank of.
//
// Return value:
//
//	The rank of `member` in the sorted set.
//	If `key` doesn't exist, or if `member` is not present in the set,
//	`nil` will be returned.
//
// [valkey.io]: https://valkey.io/commands/zrank/
func (client *baseClient) ZRank(key string, member string) (Result[int64], error) {
	result, err := client.executeCommand(C.ZRank, []string{key, member})
	if err != nil {
		return CreateNilInt64Result(), err
	}
	return handleIntOrNilResponse(result)
}

// Returns the rank of `member` in the sorted set stored at `key` with its
// score, where scores are ordered from the lowest to highest, starting from `0`.
//
// See [valkey.io] for details.
//
// Parameters:
//
//	key - The key of the sorted set.
//	member - The member to get the rank of.
//
// Return value:
//
//	A tuple containing the rank of `member` and its score.
//	If `key` doesn't exist, or if `member` is not present in the set,
//	`nil` will be returned.
//
// [valkey.io]: https://valkey.io/commands/zrank/
func (client *baseClient) ZRankWithScore(key string, member string) (Result[int64], Result[float64], error) {
	result, err := client.executeCommand(C.ZRank, []string{key, member, options.WithScoreKeyword})
	if err != nil {
		return CreateNilInt64Result(), CreateNilFloat64Result(), err
	}
	return handleLongAndDoubleOrNullResponse(result)
}

// Returns the rank of `member` in the sorted set stored at `key`, where
// scores are ordered from the highest to lowest, starting from `0`.
// To get the rank of `member` with its score, see [ZRevRankWithScore].
//
// See [valkey.io] for details.
//
// Parameters:
//
//	key - The key of the sorted set.
//	member - The member to get the rank of.
//
// Return value:
//
//	The rank of `member` in the sorted set, where ranks are ordered from high to
//	low based on scores.
//	If `key` doesn't exist, or if `member` is not present in the set,
//	`nil` will be returned.
//
// [valkey.io]: https://valkey.io/commands/zrevrank/
func (client *baseClient) ZRevRank(key string, member string) (Result[int64], error) {
	result, err := client.executeCommand(C.ZRevRank, []string{key, member})
	if err != nil {
		return CreateNilInt64Result(), err
	}
	return handleIntOrNilResponse(result)
}

// Returns the rank of `member` in the sorted set stored at `key`, where
// scores are ordered from the highest to lowest, starting from `0`.
// To get the rank of `member` with its score, see [ZRevRankWithScore].
//
// See [valkey.io] for details.
//
// Parameters:
//
//	key - The key of the sorted set.
//	member - The member to get the rank of.
//
// Return value:
//
//	A tuple containing the rank of `member` and its score.
//	If `key` doesn't exist, or if `member` is not present in the set,
//	`nil` will be returned.s
//
// [valkey.io]: https://valkey.io/commands/zrevrank/
func (client *baseClient) ZRevRankWithScore(key string, member string) (Result[int64], Result[float64], error) {
	result, err := client.executeCommand(C.ZRevRank, []string{key, member, options.WithScoreKeyword})
	if err != nil {
		return CreateNilInt64Result(), CreateNilFloat64Result(), err
	}
	return handleLongAndDoubleOrNullResponse(result)
}

// Trims the stream by evicting older entries.
//
// See [valkey.io] for details.
//
// Parameters:
//
//	key     - The key of the stream.
//	options - Stream trim options
//
// Return value:
//
//	The number of entries deleted from the stream.
//
// [valkey.io]: https://valkey.io/commands/xtrim/
func (client *baseClient) XTrim(key string, options options.XTrimOptions) (int64, error) {
	xTrimArgs, err := options.ToArgs()
	if err != nil {
		return defaultIntResponse, err
	}
	result, err := client.executeCommand(C.XTrim, append([]string{key}, xTrimArgs...))
	if err != nil {
		return defaultIntResponse, err
	}
	return handleIntResponse(result)
}

// Returns the number of entries in the stream stored at `key`.
//
// See [valkey.io] for details.
//
// Parameters:
//
//	key - The key of the stream.
//
// Return value:
//
//	The number of entries in the stream. If `key` does not exist, return 0.
//
// [valkey.io]: https://valkey.io/commands/xlen/
func (client *baseClient) XLen(key string) (int64, error) {
	result, err := client.executeCommand(C.XLen, []string{key})
	if err != nil {
		return defaultIntResponse, err
	}
	return handleIntResponse(result)
}

// Transfers ownership of pending stream entries that match the specified criteria.
//
// Since:
//
//	Valkey 6.2.0 and above.
//
// See [valkey.io] for more details.
//
// Parameters:
//
//	key - The key of the stream.
//	group - The consumer group name.
//	consumer - The group consumer.
//	minIdleTime - The minimum idle time for the message to be claimed.
//	start - Filters the claimed entries to those that have an ID equal or greater than the specified value.
//
// Return value:
//
//	An object containing the following elements:
//	  - A stream ID to be used as the start argument for the next call to `XAUTOCLAIM`. This ID is
//	    equivalent to the next ID in the stream after the entries that were scanned, or "0-0" if
//	    the entire stream was scanned.
//	  - A map of the claimed entries.
//	  - If you are using Valkey 7.0.0 or above, the response will also include an array containing
//	    the message IDs that were in the Pending Entries List but no longer exist in the stream.
//	    These IDs are deleted from the Pending Entries List.
//
// [valkey.io]: https://valkey.io/commands/xautoclaim/
func (client *baseClient) XAutoClaim(
	key string,
	group string,
	consumer string,
	minIdleTime int64,
	start string,
) (XAutoClaimResponse, error) {
	return client.XAutoClaimWithOptions(key, group, consumer, minIdleTime, start, options.NewXAutoClaimOptions())
}

// Transfers ownership of pending stream entries that match the specified criteria.
//
// Since:
//
//	Valkey 6.2.0 and above.
//
// See [valkey.io] for more details.
//
// Parameters:
//
//	key - The key of the stream.
//	group - The consumer group name.
//	consumer - The group consumer.
//	minIdleTime - The minimum idle time for the message to be claimed.
//	start - Filters the claimed entries to those that have an ID equal or greater than the specified value.
//	options - Options detailing how to read the stream.
//
// Return value:
//
//	An object containing the following elements:
//	  - A stream ID to be used as the start argument for the next call to `XAUTOCLAIM`. This ID is
//	    equivalent to the next ID in the stream after the entries that were scanned, or "0-0" if
//	    the entire stream was scanned.
//	  - A map of the claimed entries.
//	  - If you are using Valkey 7.0.0 or above, the response will also include an array containing
//	    the message IDs that were in the Pending Entries List but no longer exist in the stream.
//	    These IDs are deleted from the Pending Entries List.
//
// [valkey.io]: https://valkey.io/commands/xautoclaim/
func (client *baseClient) XAutoClaimWithOptions(
	key string,
	group string,
	consumer string,
	minIdleTime int64,
	start string,
	options options.XAutoClaimOptions,
) (XAutoClaimResponse, error) {
	args := []string{key, group, consumer, utils.IntToString(minIdleTime), start}
	optArgs, err := options.ToArgs()
	if err != nil {
		return XAutoClaimResponse{}, err
	}
	args = append(args, optArgs...)
	result, err := client.executeCommand(C.XAutoClaim, args)
	if err != nil {
		return XAutoClaimResponse{}, err
	}
	return handleXAutoClaimResponse(result)
}

// Transfers ownership of pending stream entries that match the specified criteria.
//
// Since:
//
//	Valkey 6.2.0 and above.
//
// See [valkey.io] for more details.
//
// Parameters:
//
//	key - The key of the stream.
//	group - The consumer group name.
//	consumer - The group consumer.
//	minIdleTime - The minimum idle time for the message to be claimed.
//	start - Filters the claimed entries to those that have an ID equal or greater than the specified value.
//
// Return value:
//
//	An object containing the following elements:
//	  - A stream ID to be used as the start argument for the next call to `XAUTOCLAIM`. This ID is
//	    equivalent to the next ID in the stream after the entries that were scanned, or "0-0" if
//	    the entire stream was scanned.
//	  - An array of IDs for the claimed entries.
//	  - If you are using Valkey 7.0.0 or above, the response will also include an array containing
//	    the message IDs that were in the Pending Entries List but no longer exist in the stream.
//	    These IDs are deleted from the Pending Entries List.
//
// [valkey.io]: https://valkey.io/commands/xautoclaim/
func (client *baseClient) XAutoClaimJustId(
	key string,
	group string,
	consumer string,
	minIdleTime int64,
	start string,
) (XAutoClaimJustIdResponse, error) {
	return client.XAutoClaimJustIdWithOptions(key, group, consumer, minIdleTime, start, options.NewXAutoClaimOptions())
}

// Transfers ownership of pending stream entries that match the specified criteria.
//
// Since:
//
//	Valkey 6.2.0 and above.
//
// See [valkey.io] for more details.
//
// Parameters:
//
//	key - The key of the stream.
//	group - The consumer group name.
//	consumer - The group consumer.
//	minIdleTime - The minimum idle time for the message to be claimed.
//	start - Filters the claimed entries to those that have an ID equal or greater than the specified value.
//	opts - Options detailing how to read the stream.
//
// Return value:
//
//	An object containing the following elements:
//	  - A stream ID to be used as the start argument for the next call to `XAUTOCLAIM`. This ID is
//	    equivalent to the next ID in the stream after the entries that were scanned, or "0-0" if
//	    the entire stream was scanned.
//	  - An array of IDs for the claimed entries.
//	  - If you are using Valkey 7.0.0 or above, the response will also include an array containing
//	    the message IDs that were in the Pending Entries List but no longer exist in the stream.
//	    These IDs are deleted from the Pending Entries List.
//
// [valkey.io]: https://valkey.io/commands/xautoclaim/
func (client *baseClient) XAutoClaimJustIdWithOptions(
	key string,
	group string,
	consumer string,
	minIdleTime int64,
	start string,
<<<<<<< HEAD
	options options.XAutoClaimOptions,
) (XAutoClaimJustIdResponse, error) {
	args := []string{key, group, consumer, utils.IntToString(minIdleTime), start}
	optArgs, err := options.ToArgs()
	if err != nil {
		return XAutoClaimJustIdResponse{}, err
	}
	args = append(args, optArgs...)
	args = append(args, "JUSTID")
=======
	opts *options.XAutoClaimOptions,
) (XAutoClaimJustIdResponse, error) {
	args := []string{key, group, consumer, utils.IntToString(minIdleTime), start}
	if opts != nil {
		optArgs, err := opts.ToArgs()
		if err != nil {
			return XAutoClaimJustIdResponse{}, err
		}
		args = append(args, optArgs...)
	}
	args = append(args, options.JustIdKeyword)
>>>>>>> ca615bc8
	result, err := client.executeCommand(C.XAutoClaim, args)
	if err != nil {
		return XAutoClaimJustIdResponse{}, err
	}
	return handleXAutoClaimJustIdResponse(result)
}

// Removes the specified entries by id from a stream, and returns the number of entries deleted.
//
// See [valkey.io] for details.
//
// Parameters:
//
//	key - The key of the stream.
//	ids - An array of entry ids.
//
// Return value:
//
//	The number of entries removed from the stream. This number may be less than the number
//	of entries in `ids`, if the specified `ids` don't exist in the stream.
//
// [valkey.io]: https://valkey.io/commands/xdel/
func (client *baseClient) XDel(key string, ids []string) (int64, error) {
	result, err := client.executeCommand(C.XDel, append([]string{key}, ids...))
	if err != nil {
		return defaultIntResponse, err
	}
	return handleIntResponse(result)
}

// Returns the score of `member` in the sorted set stored at `key`.
//
// See [valkey.io] for details.
//
// Parameters:
//
//	key - The key of the sorted set.
//	member - The member whose score is to be retrieved.
//
// Return value:
//
//	The score of the member. If `member` does not exist in the sorted set, `nil` is returned.
//	If `key` does not exist, `nil` is returned.
//
// [valkey.io]: https://valkey.io/commands/zscore/
func (client *baseClient) ZScore(key string, member string) (Result[float64], error) {
	result, err := client.executeCommand(C.ZScore, []string{key, member})
	if err != nil {
		return CreateNilFloat64Result(), err
	}
	return handleFloatOrNilResponse(result)
}

// Iterates incrementally over a sorted set.
//
// See [valkey.io] for details.
//
// Parameters:
//
//	key - The key of the sorted set.
//	cursor - The cursor that points to the next iteration of results.
//	         A value of `"0"` indicates the start of the search.
//	         For Valkey 8.0 and above, negative cursors are treated like the initial cursor("0").
//
// Return value:
//
//	The first return value is the `cursor` for the next iteration of results. `"0"` will be the `cursor`
//	   returned on the last iteration of the sorted set.
//	The second return value is always an array of the subset of the sorted set held in `key`.
//	The array is a flattened series of `string` pairs, where the value is at even indices and the score is at odd indices.
//
// [valkey.io]: https://valkey.io/commands/zscan/
func (client *baseClient) ZScan(key string, cursor string) (string, []string, error) {
	result, err := client.executeCommand(C.ZScan, []string{key, cursor})
	if err != nil {
		return defaultStringResponse, nil, err
	}
	return handleScanResponse(result)
}

// Iterates incrementally over a sorted set.
//
// See [valkey.io] for details.
//
// Parameters:
//
//	key - The key of the sorted set.
//	cursor - The cursor that points to the next iteration of results.
//	options - The options for the command. See [options.ZScanOptions] for details.
//
// Return value:
//
//	The first return value is the `cursor` for the next iteration of results. `"0"` will be the `cursor`
//	   returned on the last iteration of the sorted set.
//	The second return value is always an array of the subset of the sorted set held in `key`.
//	The array is a flattened series of `string` pairs, where the value is at even indices and the score is at odd indices.
//	If [ZScanOptions.noScores] is to `true`, the second return value will only contain the members without scores.
//
// [valkey.io]: https://valkey.io/commands/zscan/
func (client *baseClient) ZScanWithOptions(
	key string,
	cursor string,
	options options.ZScanOptions,
) (string, []string, error) {
	optionArgs, err := options.ToArgs()
	if err != nil {
		return defaultStringResponse, nil, err
	}

	result, err := client.executeCommand(C.ZScan, append([]string{key, cursor}, optionArgs...))
	if err != nil {
		return defaultStringResponse, nil, err
	}
	return handleScanResponse(result)
}

// Returns stream message summary information for pending messages matching a stream and group.
//
// See [valkey.io] for details.
//
// Parameters:
//
//	key - The key of the stream.
//	group - The consumer group name.
//
// Return value:
//
// An XPendingSummary struct that includes a summary with the following fields:
//
//	NumOfMessages - The total number of pending messages for this consumer group.
//	StartId - The smallest ID among the pending messages or nil if no pending messages exist.
//	EndId - The greatest ID among the pending messages or nil if no pending messages exists.
//	GroupConsumers - An array of ConsumerPendingMessages with the following fields:
//	ConsumerName - The name of the consumer.
//	MessageCount - The number of pending messages for this consumer.
//
// [valkey.io]: https://valkey.io/commands/xpending/
func (client *baseClient) XPending(key string, group string) (XPendingSummary, error) {
	result, err := client.executeCommand(C.XPending, []string{key, group})
	if err != nil {
		return XPendingSummary{}, err
	}

	return handleXPendingSummaryResponse(result)
}

// Returns stream message summary information for pending messages matching a given range of IDs.
//
// See [valkey.io] for details.
//
// Parameters:
//
//	key - The key of the stream.
//	group - The consumer group name.
//	opts - The options for the command. See [options.XPendingOptions] for details.
//
// Return value:
// A slice of XPendingDetail structs, where each detail struct includes the following fields:
//
//	Id - The ID of the pending message.
//	ConsumerName - The name of the consumer that fetched the message and has still to acknowledge it.
//	IdleTime - The time in milliseconds since the last time the message was delivered to the consumer.
//	DeliveryCount - The number of times this message was delivered.
//
// [valkey.io]: https://valkey.io/commands/xpending/
func (client *baseClient) XPendingWithOptions(
	key string,
	group string,
	opts options.XPendingOptions,
) ([]XPendingDetail, error) {
	optionArgs, _ := opts.ToArgs()
	args := append([]string{key, group}, optionArgs...)

	result, err := client.executeCommand(C.XPending, args)
	if err != nil {
		return nil, err
	}
	return handleXPendingDetailResponse(result)
}

// Creates a new consumer group uniquely identified by `group` for the stream stored at `key`.
//
// See [valkey.io] for details.
//
// Parameters:
//
//	key - The key of the stream.
//	group - The newly created consumer group name.
//	id - Stream entry ID that specifies the last delivered entry in the stream from the new
//	    group’s perspective. The special ID `"$"` can be used to specify the last entry in the stream.
//
// Return value:
//
//	`"OK"`.
//
// [valkey.io]: https://valkey.io/commands/xgroup-create/
func (client *baseClient) XGroupCreate(key string, group string, id string) (string, error) {
	return client.XGroupCreateWithOptions(key, group, id, options.NewXGroupCreateOptions())
}

// Creates a new consumer group uniquely identified by `group` for the stream stored at `key`.
//
// See [valkey.io] for details.
//
// Parameters:
//
//	key - The key of the stream.
//	group - The newly created consumer group name.
//	id - Stream entry ID that specifies the last delivered entry in the stream from the new
//	    group's perspective. The special ID `"$"` can be used to specify the last entry in the stream.
//	opts - The options for the command. See [options.XGroupCreateOptions] for details.
//
// Return value:
//
//	`"OK"`.
//
// [valkey.io]: https://valkey.io/commands/xgroup-create/
func (client *baseClient) XGroupCreateWithOptions(
	key string,
	group string,
	id string,
	opts options.XGroupCreateOptions,
) (string, error) {
	optionArgs, _ := opts.ToArgs()
	args := append([]string{key, group, id}, optionArgs...)
	result, err := client.executeCommand(C.XGroupCreate, args)
	if err != nil {
		return defaultStringResponse, err
	}
	return handleStringResponse(result)
}

// Create a key associated with a value that is obtained by
// deserializing the provided serialized value (obtained via [valkey.io]: Https://valkey.io/commands/dump/).
//
// Parameters:
//
//	key - The key to create.
//	ttl - The expiry time (in milliseconds). If 0, the key will persist.
//	value - The serialized value to deserialize and assign to key.
//
// Return value:
//
//	Return OK if successfully create a key with a value </code>.
//
// [valkey.io]: https://valkey.io/commands/restore/
func (client *baseClient) Restore(key string, ttl int64, value string) (Result[string], error) {
	return client.RestoreWithOptions(key, ttl, value, options.NewRestoreOptions())
}

// Create a key associated with a value that is obtained by
// deserializing the provided serialized value (obtained via [valkey.io]: Https://valkey.io/commands/dump/).
//
// Parameters:
//
//	key - The key to create.
//	ttl - The expiry time (in milliseconds). If 0, the key will persist.
//	value - The serialized value to deserialize and assign to key.
//	restoreOptions - Set restore options with replace and absolute TTL modifiers, object idletime and frequency.
//
// Return value:
//
//	Return OK if successfully create a key with a value.
//
// [valkey.io]: https://valkey.io/commands/restore/
func (client *baseClient) RestoreWithOptions(key string, ttl int64,
<<<<<<< HEAD
	value string, options RestoreOptions,
=======
	value string, options *options.RestoreOptions,
>>>>>>> ca615bc8
) (Result[string], error) {
	optionArgs, err := options.ToArgs()
	if err != nil {
		return CreateNilStringResult(), err
	}
	result, err := client.executeCommand(C.Restore, append([]string{
		key,
		utils.IntToString(ttl), value,
	}, optionArgs...))
	if err != nil {
		return CreateNilStringResult(), err
	}
	return handleStringOrNilResponse(result)
}

// Serialize the value stored at key in a Valkey-specific format and return it to the user.
//
// Parameters:
//
//	The key to serialize.
//
// Return value:
//
//	The serialized value of the data stored at key.
//	If key does not exist, null will be returned.
//
// [valkey.io]: https://valkey.io/commands/dump/
func (client *baseClient) Dump(key string) (Result[string], error) {
	result, err := client.executeCommand(C.Dump, []string{key})
	if err != nil {
		return CreateNilStringResult(), err
	}
	return handleStringOrNilResponse(result)
}

// Returns the internal encoding for the Valkey object stored at key.
//
// Note:
//
//	When in cluster mode, both key and newkey must map to the same hash slot.
//
// Parameters:
//
//	The key of the object to get the internal encoding of.
//
// Return value:
//
//	If key exists, returns the internal encoding of the object stored at
//	key as a String. Otherwise, returns `null`.
//
// [valkey.io]: https://valkey.io/commands/object-encoding/
func (client *baseClient) ObjectEncoding(key string) (Result[string], error) {
	result, err := client.executeCommand(C.ObjectEncoding, []string{key})
	if err != nil {
		return CreateNilStringResult(), err
	}
	return handleStringOrNilResponse(result)
}

// Echo the provided message back.
// The command will be routed a random node.
//
// Parameters:
//
//	message - The provided message.
//
// Return value:
//
//	The provided message
//
// [valkey.io]: https://valkey.io/commands/echo/
func (client *baseClient) Echo(message string) (Result[string], error) {
	result, err := client.executeCommand(C.Echo, []string{message})
	if err != nil {
		return CreateNilStringResult(), err
	}
	return handleStringOrNilResponse(result)
}

// Destroys the consumer group `group` for the stream stored at `key`.
//
// See [valkey.io] for details.
//
// Parameters:
//
//	key - The key of the stream.
//	group - The consumer group name to delete.
//
// Return value:
//
//	`true` if the consumer group is destroyed. Otherwise, `false`.
//
// [valkey.io]: https://valkey.io/commands/xgroup-destroy/
func (client *baseClient) XGroupDestroy(key string, group string) (bool, error) {
	result, err := client.executeCommand(C.XGroupDestroy, []string{key, group})
	if err != nil {
		return defaultBoolResponse, err
	}
	return handleBoolResponse(result)
}

// Sets the last delivered ID for a consumer group.
//
// See [valkey.io] for details.
//
// Parameters:
//
//	key - The key of the stream.
//	group - The consumer group name.
//	id - The stream entry ID that should be set as the last delivered ID for the consumer group.
//
// Return value:
//
//	`"OK"`.
//
// [valkey.io]: https://valkey.io/commands/xgroup-setid/
func (client *baseClient) XGroupSetId(key string, group string, id string) (string, error) {
	return client.XGroupSetIdWithOptions(key, group, id, options.NewXGroupSetIdOptionsOptions())
}

// Sets the last delivered ID for a consumer group.
//
// See [valkey.io] for details.
//
// Parameters:
//
//	key - The key of the stream.
//	group - The consumer group name.
//	id - The stream entry ID that should be set as the last delivered ID for the consumer group.
//	opts - The options for the command. See [options.XGroupSetIdOptions] for details.
//
// Return value:
//
//	`"OK"`.
//
// [valkey.io]: https://valkey.io/commands/xgroup-setid/
func (client *baseClient) XGroupSetIdWithOptions(
	key string,
	group string,
	id string,
	opts options.XGroupSetIdOptions,
) (string, error) {
	optionArgs, _ := opts.ToArgs()
	args := append([]string{key, group, id}, optionArgs...)
	result, err := client.executeCommand(C.XGroupSetId, args)
	if err != nil {
		return defaultStringResponse, err
	}
	return handleStringResponse(result)
}

// Removes all elements in the sorted set stored at `key` with a lexicographical order
// between `rangeQuery.Start` and `rangeQuery.End`.
//
// See [valkey.io] for details.
//
// Parameters:
//
//	key - The key of the sorted set.
//	rangeQuery - The range query object representing the minimum and maximum bound of the lexicographical range.
//
// Return value:
//
//	The number of members removed from the sorted set.
//	If `key` does not exist, it is treated as an empty sorted set, and the command returns `0`.
//	If `rangeQuery.Start` is greater than `rangeQuery.End`, `0` is returned.
//
// [valkey.io]: https://valkey.io/commands/zremrangebylex/
func (client *baseClient) ZRemRangeByLex(key string, rangeQuery options.RangeByLex) (int64, error) {
	queryArgs, err := rangeQuery.ToArgsRemRange()
	if err != nil {
		return defaultIntResponse, err
	}
	result, err := client.executeCommand(
		C.ZRemRangeByLex, append([]string{key}, queryArgs...))
	if err != nil {
		return defaultIntResponse, err
	}
	return handleIntResponse(result)
}

// Removes all elements in the sorted set stored at `key` with a rank between `start` and `stop`.
//
// See [valkey.io] for details.
//
// Parameters:
//
//	key - The key of the sorted set.
//	start - The start rank.
//	stop - The stop rank.
//
// Return value:
//
//	The number of members removed from the sorted set.
//	If `key` does not exist, it is treated as an empty sorted set, and the command returns `0`.
//	If `start` is greater than `stop`, `0` is returned.
//
// [valkey.io]: https://valkey.io/commands/zremrangebyrank/
func (client *baseClient) ZRemRangeByRank(key string, start int64, stop int64) (int64, error) {
	result, err := client.executeCommand(C.ZRemRangeByRank, []string{key, utils.IntToString(start), utils.IntToString(stop)})
	if err != nil {
		return defaultIntResponse, err
	}
	return handleIntResponse(result)
}

// Removes all elements in the sorted set stored at `key` with a score between `rangeQuery.Start` and `rangeQuery.End`.
//
// See [valkey.io] for details.
//
// Parameters:
//
//	key - The key of the sorted set.
//	rangeQuery - The range query object representing the minimum and maximum bound of the score range.
//	  can be an implementation of [options.RangeByScore].
//
// Return value:
//
//	The number of members removed from the sorted set.
//	If `key` does not exist, it is treated as an empty sorted set, and the command returns `0`.
//	If `rangeQuery.Start` is greater than `rangeQuery.End`, `0` is returned.
//
// [valkey.io]: https://valkey.io/commands/zremrangebyscore/
func (client *baseClient) ZRemRangeByScore(key string, rangeQuery options.RangeByScore) (int64, error) {
	queryArgs, err := rangeQuery.ToArgsRemRange()
	if err != nil {
		return defaultIntResponse, err
	}
	result, err := client.executeCommand(C.ZRemRangeByScore, append([]string{key}, queryArgs...))
	if err != nil {
		return defaultIntResponse, err
	}
	return handleIntResponse(result)
}

// Returns a random member from the sorted set stored at `key`.
//
// See [valkey.io] for details.
//
// Parameters:
//
//	key - The key of the sorted set.
//
// Return value:
//
//	A string representing a random member from the sorted set.
//	If the sorted set does not exist or is empty, the response will be `nil`.
//
// Example:
//
//	member, err := client.ZRandMember("key1")
//
// [valkey.io]: https://valkey.io/commands/zrandmember/
func (client *baseClient) ZRandMember(key string) (Result[string], error) {
	result, err := client.executeCommand(C.ZRandMember, []string{key})
	if err != nil {
		return CreateNilStringResult(), err
	}
	return handleStringOrNilResponse(result)
}

// Returns a random member from the sorted set stored at `key`.
//
// See [valkey.io] for details.
//
// Parameters:
//
//	key - The key of the sorted set.
//	count - The number of field names to return.
//	  If `count` is positive, returns unique elements. If negative, allows for duplicates.
//
// Return value:
//
//	An array of members from the sorted set.
//	If the sorted set does not exist or is empty, the response will be an empty array.
//
// Example:
//
//	members, err := client.ZRandMemberWithCount("key1", -5)
//
// [valkey.io]: https://valkey.io/commands/zrandmember/
func (client *baseClient) ZRandMemberWithCount(key string, count int64) ([]string, error) {
	result, err := client.executeCommand(C.ZRandMember, []string{key, utils.IntToString(count)})
	if err != nil {
		return nil, err
	}
	return handleStringArrayResponse(result)
}

// Returns a random member from the sorted set stored at `key`.
//
// See [valkey.io] for details.
//
// Parameters:
//
//	key - The key of the sorted set.
//	count - The number of field names to return.
//	  If `count` is positive, returns unique elements. If negative, allows for duplicates.
//
// Return value:
//
//	An array of `MemberAndScore` objects, which store member names and their respective scores.
//	If the sorted set does not exist or is empty, the response will be an empty array.
//
// Example:
//
//	membersAndScores, err := client.ZRandMemberWithCountWithScores("key1", 5)
//
// [valkey.io]: https://valkey.io/commands/zrandmember/
func (client *baseClient) ZRandMemberWithCountWithScores(key string, count int64) ([]MemberAndScore, error) {
	result, err := client.executeCommand(C.ZRandMember, []string{key, utils.IntToString(count), options.WithScoresKeyword})
	if err != nil {
		return nil, err
	}
	return handleMemberAndScoreArrayResponse(result)
}

// Returns the scores associated with the specified `members` in the sorted set stored at `key`.
//
// Since:
//
//	Valkey 6.2.0 and above.
//
// Parameters:
//
//	key     - The key of the sorted set.
//	members - A list of members in the sorted set.
//
// Return value:
//
//	An array of scores corresponding to `members`.
//	If a member does not exist in the sorted set, the corresponding value in the list will be `nil`.
//
// Example:
//
//	result, err := client.ZMScore(key, []string{"member1", "non_existent_member", "member2"})
//	result: [{1.0 false} {0 true} {2.0 false}]
//
// [valkey.io]: https://valkey.io/commands/zmscore/
func (client *baseClient) ZMScore(key string, members []string) ([]Result[float64], error) {
	response, err := client.executeCommand(C.ZMScore, append([]string{key}, members...))
	if err != nil {
		return nil, err
	}
	return handleFloatOrNilArrayResponse(response)
}

// Returns the logarithmic access frequency counter of a Valkey object stored at key.
//
// Parameters:
//
//	key - The key of the object to get the logarithmic access frequency counter of.
//
// Return value:
//
//	If key exists, returns the logarithmic access frequency counter of the
//	object stored at key as a long. Otherwise, returns `nil`.
//
// [valkey.io]: https://valkey.io/commands/object-freq/
func (client *baseClient) ObjectFreq(key string) (Result[int64], error) {
	result, err := client.executeCommand(C.ObjectFreq, []string{key})
	if err != nil {
		return CreateNilInt64Result(), err
	}
	return handleIntOrNilResponse(result)
}

// Returns the logarithmic access frequency counter of a Valkey object stored at key.
//
// Parameters:
//
//	key - The key of the object to get the logarithmic access frequency counter of.
//
// Return value:
//
//	If key exists, returns the idle time in seconds. Otherwise, returns `nil`.
//
// [valkey.io]: https://valkey.io/commands/object-idletime/
func (client *baseClient) ObjectIdleTime(key string) (Result[int64], error) {
	result, err := client.executeCommand(C.ObjectIdleTime, []string{key})
	if err != nil {
		return CreateNilInt64Result(), err
	}
	return handleIntOrNilResponse(result)
}

// Returns the reference count of the object stored at key.
//
// Parameters:
//
//	key - The key of the object to get the reference count of.
//
// Return value:
//
//	If key exists, returns the reference count of the object stored at key.
//	Otherwise, returns `nil`.
//
// [valkey.io]: https://valkey.io/commands/object-refcount/
func (client *baseClient) ObjectRefCount(key string) (Result[int64], error) {
	result, err := client.executeCommand(C.ObjectRefCount, []string{key})
	if err != nil {
		return CreateNilInt64Result(), err
	}
	return handleIntOrNilResponse(result)
}

// Sorts the elements in the list, set, or sorted set at key and returns the result.
// The sort command can be used to sort elements based on different criteria and apply
// transformations on sorted elements.
// To store the result into a new key, see the sortStore function.
//
// Parameters:
//
//	key - The key of the list, set, or sorted set to be sorted.
//
// Return value:
//
//	An Array of sorted elements.
//
// [valkey.io]: https://valkey.io/commands/sort/
func (client *baseClient) Sort(key string) ([]Result[string], error) {
	result, err := client.executeCommand(C.Sort, []string{key})
	if err != nil {
		return nil, err
	}
	return handleStringOrNilArrayResponse(result)
}

// Sorts the elements in the list, set, or sorted set at key and returns the result.
// The sort command can be used to sort elements based on different criteria and apply
// transformations on sorted elements.
// To store the result into a new key, see the sortStore function.
//
// Note:
//
//	In cluster mode, if `key` map to different hash slots, the command
//	will be split across these slots and executed separately for each. This means the command
//	is atomic only at the slot level. If one or more slot-specific requests fail, the entire
//	call will return the first encountered error, even though some requests may have succeeded
//	while others did not. If this behavior impacts your application logic, consider splitting
//	the request into sub-requests per slot to ensure atomicity.
//	The use of SortOptions.byPattern and SortOptions.getPatterns in cluster mode is
//	supported since Valkey version 8.0.
//
// Parameters:
//
//	key - The key of the list, set, or sorted set to be sorted.
//	sortOptions - The SortOptions type.
//
// Return value:
//
//	An Array of sorted elements.
//
// [valkey.io]: https://valkey.io/commands/sort/
<<<<<<< HEAD
func (client *baseClient) SortWithOptions(key string, options options.SortOptions) ([]Result[string], error) {
	optionArgs := options.ToArgs()
=======
func (client *baseClient) SortWithOptions(key string, options *options.SortOptions) ([]Result[string], error) {
	optionArgs, err := options.ToArgs()
	if err != nil {
		return nil, err
	}
>>>>>>> ca615bc8
	result, err := client.executeCommand(C.Sort, append([]string{key}, optionArgs...))
	if err != nil {
		return nil, err
	}
	return handleStringOrNilArrayResponse(result)
}

// Sorts the elements in the list, set, or sorted set at key and returns the result.
// The sortReadOnly command can be used to sort elements based on different criteria and apply
// transformations on sorted elements.
// This command is routed depending on the client's ReadFrom strategy.
//
// Parameters:
//
//	key - The key of the list, set, or sorted set to be sorted.
//
// Return value:
//
//	An Array of sorted elements.
//
// [valkey.io]: https://valkey.io/commands/sort_ro/
func (client *baseClient) SortReadOnly(key string) ([]Result[string], error) {
	result, err := client.executeCommand(C.SortReadOnly, []string{key})
	if err != nil {
		return nil, err
	}
	return handleStringOrNilArrayResponse(result)
}

// Sorts the elements in the list, set, or sorted set at key and returns the result.
// The sort command can be used to sort elements based on different criteria and apply
// transformations on sorted elements.
// This command is routed depending on the client's ReadFrom strategy.
//
// Note:
//
//	In cluster mode, if `key` map to different hash slots, the command
//	will be split across these slots and executed separately for each. This means the command
//	is atomic only at the slot level. If one or more slot-specific requests fail, the entire
//	call will return the first encountered error, even though some requests may have succeeded
//	while others did not. If this behavior impacts your application logic, consider splitting
//	the request into sub-requests per slot to ensure atomicity.
//	The use of SortOptions.byPattern and SortOptions.getPatterns in cluster mode is
//	supported since Valkey version 8.0.
//
// Parameters:
//
//	key - The key of the list, set, or sorted set to be sorted.
//	sortOptions - The SortOptions type.
//
// Return value:
//
//	An Array of sorted elements.
//
// [valkey.io]: https://valkey.io/commands/sort_ro/
<<<<<<< HEAD
func (client *baseClient) SortReadOnlyWithOptions(key string, options options.SortOptions) ([]Result[string], error) {
	optionArgs := options.ToArgs()
=======
func (client *baseClient) SortReadOnlyWithOptions(key string, options *options.SortOptions) ([]Result[string], error) {
	optionArgs, err := options.ToArgs()
	if err != nil {
		return nil, err
	}
>>>>>>> ca615bc8
	result, err := client.executeCommand(C.SortReadOnly, append([]string{key}, optionArgs...))
	if err != nil {
		return nil, err
	}
	return handleStringOrNilArrayResponse(result)
}

// Sorts the elements in the list, set, or sorted set at key and stores the result in
// destination. The sort command can be used to sort elements based on
// different criteria, apply transformations on sorted elements, and store the result in a new key.
// The sort command can be used to sort elements based on different criteria and apply
// transformations on sorted elements.
// To get the sort result without storing it into a key, see the sort or sortReadOnly function.
//
// Note:
//
//	In cluster mode, if `key` and `destination` map to different hash slots, the command
//	will be split across these slots and executed separately for each. This means the command
//	is atomic only at the slot level. If one or more slot-specific requests fail, the entire
//	call will return the first encountered error, even though some requests may have succeeded
//	while others did not. If this behavior impacts your application logic, consider splitting
//	the request into sub-requests per slot to ensure atomicity.
//
// Parameters:
//
//	key - The key of the list, set, or sorted set to be sorted.
//	destination - The key where the sorted result will be stored.
//
// Return value:
//
//	The number of elements in the sorted key stored at destination.
//
// [valkey.io]: https://valkey.io/commands/sort/
func (client *baseClient) SortStore(key string, destination string) (int64, error) {
	result, err := client.executeCommand(C.Sort, []string{key, options.StoreKeyword, destination})
	if err != nil {
		return defaultIntResponse, err
	}
	return handleIntResponse(result)
}

// Sorts the elements in the list, set, or sorted set at key and stores the result in
// destination. The sort command can be used to sort elements based on
// different criteria, apply transformations on sorted elements, and store the result in a new key.
// The sort command can be used to sort elements based on different criteria and apply
// transformations on sorted elements.
// To get the sort result without storing it into a key, see the sort or sortReadOnly function.
//
// Note:
//
//	In cluster mode, if `key` and `destination` map to different hash slots, the command
//	will be split across these slots and executed separately for each. This means the command
//	is atomic only at the slot level. If one or more slot-specific requests fail, the entire
//	call will return the first encountered error, even though some requests may have succeeded
//	while others did not. If this behavior impacts your application logic, consider splitting
//	the request into sub-requests per slot to ensure atomicity.
//	The use of SortOptions.byPattern and SortOptions.getPatterns
//	in cluster mode is supported since Valkey version 8.0.
//
// Parameters:
// key - The key of the list, set, or sorted set to be sorted.
// destination - The key where the sorted result will be stored.
// opts - The [options.SortOptions] type.
//
// Return value:
//
//	The number of elements in the sorted key stored at destination.
//
// [valkey.io]: https://valkey.io/commands/sort/
func (client *baseClient) SortStoreWithOptions(
	key string,
	destination string,
<<<<<<< HEAD
	options options.SortOptions,
=======
	opts *options.SortOptions,
>>>>>>> ca615bc8
) (int64, error) {
	optionArgs, err := opts.ToArgs()
	if err != nil {
		return defaultIntResponse, err
	}
	result, err := client.executeCommand(C.Sort, append([]string{key, options.StoreKeyword, destination}, optionArgs...))
	if err != nil {
		return defaultIntResponse, err
	}
	return handleIntResponse(result)
}

// XGroupCreateConsumer creates a consumer named `consumer` in the consumer group `group` for the
// stream stored at `key`.
//
// See [valkey.io] for details.
//
// Parameters:
//
//	key - The key of the stream.
//	group - The consumer group name.
//	consumer - The newly created consumer.
//
// Return value:
//
//	Returns `true` if the consumer is created. Otherwise, returns `false`.
//
// [valkey.io]: https://valkey.io/commands/xgroup-createconsumer/
func (client *baseClient) XGroupCreateConsumer(
	key string,
	group string,
	consumer string,
) (bool, error) {
	result, err := client.executeCommand(C.XGroupCreateConsumer, []string{key, group, consumer})
	if err != nil {
		return false, err
	}
	return handleBoolResponse(result)
}

// XGroupDelConsumer deletes a consumer named `consumer` in the consumer group `group`.
//
// See [valkey.io] for details.
//
// Parameters:
//
//	key - The key of the stream.
//	group - The consumer group name.
//	consumer - The consumer to delete.
//
// Returns the number of pending messages the `consumer` had before it was deleted.
//
// [valkey.io]: https://valkey.io/commands/xgroup-delconsumer/
func (client *baseClient) XGroupDelConsumer(
	key string,
	group string,
	consumer string,
) (int64, error) {
	result, err := client.executeCommand(C.XGroupDelConsumer, []string{key, group, consumer})
	if err != nil {
		return defaultIntResponse, err
	}
	return handleIntResponse(result)
}

// Returns the number of messages that were successfully acknowledged by the consumer group member
// of a stream. This command should be called on a pending message so that such message does not
// get processed again.
//
// See [valkey.io] for details.
//
// Parameters:
//
//	key   - The key of the stream.
//	group - he consumer group name.
//	ids   - Stream entry IDs to acknowledge and purge messages.
//
// Return value:
//
//	The number of messages that were successfully acknowledged.
//
// [valkey.io]: https://valkey.io/commands/xack/
func (client *baseClient) XAck(key string, group string, ids []string) (int64, error) {
	result, err := client.executeCommand(C.XAck, append([]string{key, group}, ids...))
	if err != nil {
		return defaultIntResponse, err
	}
	return handleIntResponse(result)
}

// Sets or clears the bit at offset in the string value stored at key.
// The offset is a zero-based index, with `0` being the first element of
// the list, `1` being the next element, and so on. The offset must be
// less than `2^32` and greater than or equal to `0` If a key is
// non-existent then the bit at offset is set to value and the preceding
// bits are set to `0`.
//
// Parameters:
//
//	key - The key of the string.
//	offset - The index of the bit to be set.
//	value - The bit value to set at offset The value must be `0` or `1`.
//
// Return value:
//
//	The bit value that was previously stored at offset.
//
// [valkey.io]: https://valkey.io/commands/setbit/
func (client *baseClient) SetBit(key string, offset int64, value int64) (int64, error) {
	result, err := client.executeCommand(C.SetBit, []string{key, utils.IntToString(offset), utils.IntToString(value)})
	if err != nil {
		return defaultIntResponse, err
	}
	return handleIntResponse(result)
}

// Returns the bit value at offset in the string value stored at key.
//
//	offset should be greater than or equal to zero.
//
// Parameters:
//
//	key - The key of the string.
//	offset - The index of the bit to return.
//
// Return value:
// The bit at offset of the string. Returns zero if the key is empty or if the positive
// offset exceeds the length of the string.
//
// [valkey.io]: https://valkey.io/commands/getbit/
func (client *baseClient) GetBit(key string, offset int64) (int64, error) {
	result, err := client.executeCommand(C.GetBit, []string{key, utils.IntToString(offset)})
	if err != nil {
		return defaultIntResponse, err
	}
	return handleIntResponse(result)
}

// Wait blocks the current client until all the previous write commands are successfully
// transferred and acknowledged by at least the specified number of replicas or if the timeout is reached,
// whichever is earlier
//
// Parameters:
//
//	numberOfReplicas - The number of replicas to reach.
//	timeout - The timeout value specified in milliseconds. A value of `0` will
//	block indefinitely.
//
// Return value:
//
//	The number of replicas reached by all the writes performed in the context of the current connection.
//
// [valkey.io]: https://valkey.io/commands/wait/
func (client *baseClient) Wait(numberOfReplicas int64, timeout int64) (int64, error) {
	result, err := client.executeCommand(C.Wait, []string{utils.IntToString(numberOfReplicas), utils.IntToString(timeout)})
	if err != nil {
		return defaultIntResponse, err
	}
	return handleIntResponse(result)
}

// Counts the number of set bits (population counting) in a string stored at key.
//
// Parameters:
//
//	key - The key for the string to count the set bits of.
//
// Return value:
// The number of set bits in the string. Returns zero if the key is missing as it is
// treated as an empty string.
//
// [valkey.io]: https://valkey.io/commands/bitcount/
func (client *baseClient) BitCount(key string) (int64, error) {
	result, err := client.executeCommand(C.BitCount, []string{key})
	if err != nil {
		return defaultIntResponse, err
	}
	return handleIntResponse(result)
}

// Counts the number of set bits (population counting) in a string stored at key. The
// offsets start and end are zero-based indexes, with `0` being the first element of the
// list, `1` being the next element and so on. These offsets can also be negative numbers
// indicating offsets starting at the end of the list, with `-1` being the last element
// of the list, `-2` being the penultimate, and so on.
//
// Parameters:
//
//	key - The key for the string to count the set bits of.
//	options - The offset options - see [options.BitOffsetOptions].
//
// Return value:
// The number of set bits in the string interval specified by start, end, and options.
// Returns zero if the key is missing as it is treated as an empty string.
//
// [valkey.io]: https://valkey.io/commands/bitcount/
func (client *baseClient) BitCountWithOptions(key string, opts options.BitCountOptions) (int64, error) {
	optionArgs, err := opts.ToArgs()
	if err != nil {
		return defaultIntResponse, err
	}
	commandArgs := append([]string{key}, optionArgs...)
	result, err := client.executeCommand(C.BitCount, commandArgs)
	if err != nil {
		return defaultIntResponse, err
	}
	return handleIntResponse(result)
}

// Changes the ownership of a pending message.
//
// See [valkey.io] for details.
//
// Parameters:
//
//	key         - The key of the stream.
//	group       - The name of the consumer group.
//	consumer    - The name of the consumer.
//	minIdleTime - The minimum idle time in milliseconds.
//	ids         - The ids of the entries to claim.
//
// Return value:
//
//	A `map of message entries with the format `{"entryId": [["entry", "data"], ...], ...}` that were claimed by
//	the consumer.
//
// [valkey.io]: https://valkey.io/commands/xclaim/
func (client *baseClient) XClaim(
	key string,
	group string,
	consumer string,
	minIdleTime int64,
	ids []string,
) (map[string][][]string, error) {
	return client.XClaimWithOptions(key, group, consumer, minIdleTime, ids, options.NewXClaimOptions())
}

// Changes the ownership of a pending message.
//
// See [valkey.io] for details.
//
// Parameters:
//
//	key         - The key of the stream.
//	group       - The name of the consumer group.
//	consumer    - The name of the consumer.
//	minIdleTime - The minimum idle time in milliseconds.
//	ids         - The ids of the entries to claim.
//	options     - Stream claim options.
//
// Return value:
//
//	A `map` of message entries with the format `{"entryId": [["entry", "data"], ...], ...}` that were claimed by
//	the consumer.
//
// [valkey.io]: https://valkey.io/commands/xclaim/
func (client *baseClient) XClaimWithOptions(
	key string,
	group string,
	consumer string,
	minIdleTime int64,
	ids []string,
	opts options.XClaimOptions,
) (map[string][][]string, error) {
	args := append([]string{key, group, consumer, utils.IntToString(minIdleTime)}, ids...)
	optionArgs, err := opts.ToArgs()
	if err != nil {
		return nil, err
	}
	args = append(args, optionArgs...)
	result, err := client.executeCommand(C.XClaim, args)
	if err != nil {
		return nil, err
	}
	return handleMapOfArrayOfStringArrayResponse(result)
}

// Changes the ownership of a pending message. This function returns an `array` with
// only the message/entry IDs, and is equivalent to using `JUSTID` in the Valkey API.
//
// See [valkey.io] for details.
//
// Parameters:
//
//	key         - The key of the stream.
//	group       - The name of the consumer group.
//	consumer    - The name of the consumer.
//	minIdleTime - The minimum idle time in milliseconds.
//	ids         - The ids of the entries to claim.
//	options     - Stream claim options.
//
// Return value:
//
//	An array of the ids of the entries that were claimed by the consumer.
//
// [valkey.io]: https://valkey.io/commands/xclaim/
func (client *baseClient) XClaimJustId(
	key string,
	group string,
	consumer string,
	minIdleTime int64,
	ids []string,
) ([]string, error) {
	return client.XClaimJustIdWithOptions(key, group, consumer, minIdleTime, ids, options.NewXClaimOptions())
}

// Changes the ownership of a pending message. This function returns an `array` with
// only the message/entry IDs, and is equivalent to using `JUSTID` in the Valkey API.
//
// See [valkey.io] for details.
//
// Parameters:
//
//	key         - The key of the stream.
//	group       - The name of the consumer group.
//	consumer    - The name of the consumer.
//	minIdleTime - The minimum idle time in milliseconds.
//	ids         - The ids of the entries to claim.
//	options     - Stream claim options.
//
// Return value:
//
//	An array of the ids of the entries that were claimed by the consumer.
//
// [valkey.io]: https://valkey.io/commands/xclaim/
func (client *baseClient) XClaimJustIdWithOptions(
	key string,
	group string,
	consumer string,
	minIdleTime int64,
	ids []string,
	opts options.XClaimOptions,
) ([]string, error) {
	args := append([]string{key, group, consumer, utils.IntToString(minIdleTime)}, ids...)
	optionArgs, err := opts.ToArgs()
	if err != nil {
		return nil, err
	}
<<<<<<< HEAD
	args = append(args, optionArgs...)
	args = append(args, options.JUST_ID_VALKEY_API)
=======
	args = append(args, options.JustIdKeyword)
>>>>>>> ca615bc8
	result, err := client.executeCommand(C.XClaim, args)
	if err != nil {
		return nil, err
	}
	return handleStringArrayResponse(result)
}

// Copies the value stored at the source to the destination key if the
// destination key does not yet exist.
//
// Note:
//
//	When in cluster mode, both source and destination must map to the same hash slot.
//
// Parameters:
//
//	source - The key to the source value.
//	destination - The key where the value should be copied to.
//
// Return value:
//
//	`true` if source was copied, `false` if source was not copied.
//
// [valkey.io]: https://valkey.io/commands/copy/
func (client *baseClient) Copy(source string, destination string) (bool, error) {
	result, err := client.executeCommand(C.Copy, []string{source, destination})
	if err != nil {
		return defaultBoolResponse, err
	}
	return handleBoolResponse(result)
}

// Copies the value stored at the source to the destination key. When
// replace is true, removes the destination key first if it already
// exists, otherwise performs no action.
//
// Note:
//
//	When in cluster mode, both source and destination must map to the same hash slot.
//
// Parameters:
//
//	source - The key to the source value.
//	destination - The key where the value should be copied to.
//	copyOptions - Set copy options with replace and DB destination-db
//
// Return value:
//
//	`true` if source was copied, `false` if source was not copied.
//
// [valkey.io]: https://valkey.io/commands/copy/
func (client *baseClient) CopyWithOptions(
	source string,
	destination string,
<<<<<<< HEAD
	options CopyOptions,
=======
	options *options.CopyOptions,
>>>>>>> ca615bc8
) (bool, error) {
	optionArgs, err := options.ToArgs()
	if err != nil {
		return defaultBoolResponse, err
	}
	result, err := client.executeCommand(C.Copy, append([]string{
		source, destination,
	}, optionArgs...))
	if err != nil {
		return defaultBoolResponse, err
	}
	return handleBoolResponse(result)
}

// Returns stream entries matching a given range of IDs.
//
// See [valkey.io] for details.
//
// Parameters:
//
//	key   - The key of the stream.
//	start - The start position.
//	        Use `options.NewStreamBoundary()` to specify a stream entry ID and its inclusive/exclusive status.
//	        Use `options.NewInfiniteStreamBoundary()` to specify an infinite stream boundary.
//	end   - The end position.
//	        Use `options.NewStreamBoundary()` to specify a stream entry ID and its inclusive/exclusive status.
//	        Use `options.NewInfiniteStreamBoundary()` to specify an infinite stream boundary.
//
// Return value:
//
//	An `array` of stream entry data, where entry data is an array of
//	pairings with format `[[field, entry], [field, entry], ...]`. Returns `nil` if `count` is non-positive.
//
//	fmt.Println(res) // map[key:[["field1", "entry1"], ["field2", "entry2"]]]
//	fmt.Println(res) // map[key:[["field1", "entry1"]]
//
// [valkey.io]: https://valkey.io/commands/xrange/
func (client *baseClient) XRange(
	key string,
	start options.StreamBoundary,
	end options.StreamBoundary,
) ([]XRangeResponse, error) {
	return client.XRangeWithOptions(key, start, end, options.NewXRangeOptions())
}

// Returns stream entries matching a given range of IDs.
//
// See [valkey.io] for details.
//
// Parameters:
//
//	key   - The key of the stream.
//	start - The start position.
//	        Use `options.NewStreamBoundary()` to specify a stream entry ID and its inclusive/exclusive status.
//	        Use `options.NewInfiniteStreamBoundary()` to specify an infinite stream boundary.
//	end   - The end position.
//	        Use `options.NewStreamBoundary()` to specify a stream entry ID and its inclusive/exclusive status.
//	        Use `options.NewInfiniteStreamBoundary()` to specify an infinite stream boundary.
//	opts  - Stream range options.
//
// Return value:
//
//	An `array` of stream entry data, where entry data is an array of
//	pairings with format `[[field, entry], [field, entry], ...]`. Returns `nil` if `count` is non-positive.
//
// [valkey.io]: https://valkey.io/commands/xrange/
func (client *baseClient) XRangeWithOptions(
	key string,
	start options.StreamBoundary,
	end options.StreamBoundary,
	opts options.XRangeOptions,
) ([]XRangeResponse, error) {
	args := []string{key, string(start), string(end)}
	optionArgs, err := opts.ToArgs()
	if err != nil {
		return nil, err
	}
	args = append(args, optionArgs...)
	result, err := client.executeCommand(C.XRange, args)
	if err != nil {
		return nil, err
	}
	return handleXRangeResponse(result)
}

// Returns stream entries matching a given range of IDs in reverse order.
// Equivalent to `XRange` but returns entries in reverse order.
//
// See [valkey.io] for details.
//
// Parameters:
//
//	key   - The key of the stream.
//	start - The start position.
//	        Use `options.NewStreamBoundary()` to specify a stream entry ID and its inclusive/exclusive status.
//	        Use `options.NewInfiniteStreamBoundary()` to specify an infinite stream boundary.
//	end   - The end position.
//	        Use `options.NewStreamBoundary()` to specify a stream entry ID and its inclusive/exclusive status.
//	        Use `options.NewInfiniteStreamBoundary()` to specify an infinite stream boundary.
//
// Return value:
//
//	An `array` of stream entry data, where entry data is an array of
//	pairings with format `[[field, entry], [field, entry], ...]`.
//
// [valkey.io]: https://valkey.io/commands/xrevrange/
func (client *baseClient) XRevRange(
	key string,
	start options.StreamBoundary,
	end options.StreamBoundary,
) ([]XRangeResponse, error) {
	return client.XRevRangeWithOptions(key, start, end, options.NewXRangeOptions())
}

// Returns stream entries matching a given range of IDs in reverse order.
// Equivalent to `XRange` but returns entries in reverse order.
//
// See [valkey.io] for details.
//
// Parameters:
//
//	key   - The key of the stream.
//	start - The start position.
//	        Use `options.NewStreamBoundary()` to specify a stream entry ID and its inclusive/exclusive status.
//	        Use `options.NewInfiniteStreamBoundary()` to specify an infinite stream boundary.
//	end   - The end position.
//	        Use `options.NewStreamBoundary()` to specify a stream entry ID and its inclusive/exclusive status.
//	        Use `options.NewInfiniteStreamBoundary()` to specify an infinite stream boundary.
//	opts  - Stream range options.
//
// Return value:
//
//	An `array` of stream entry data, where entry data is an array of
//	pairings with format `[[field, entry], [field, entry], ...]`.
//	Returns `nil` if `count` is non-positive.
//
// [valkey.io]: https://valkey.io/commands/xrevrange/
func (client *baseClient) XRevRangeWithOptions(
	key string,
	start options.StreamBoundary,
	end options.StreamBoundary,
	opts options.XRangeOptions,
) ([]XRangeResponse, error) {
	args := []string{key, string(start), string(end)}
	optionArgs, err := opts.ToArgs()
	if err != nil {
		return nil, err
	}
	args = append(args, optionArgs...)
	result, err := client.executeCommand(C.XRevRange, args)
	if err != nil {
		return nil, err
	}
	return handleXRevRangeResponse(result)
}

// Reads or modifies the array of bits representing the string that is held at key
// based on the specified sub commands.
//
// See [valkey.io] for details.
//
// Parameters:
//
//	key          -  The key of the string.
//	subCommands  -  The subCommands to be performed on the binary value of the string at
//	                key, which could be any of the following:
//	                  - [BitFieldGet].
//	                  - [BitFieldSet].
//	                  - [BitFieldIncrby].
//	                  - [BitFieldOverflow].
//		            Use `options.NewBitFieldGet()` to specify a  BitField GET command.
//		            Use `options.NewBitFieldSet()` to specify a BitField SET command.
//		            Use `options.NewBitFieldIncrby()` to specify a BitField INCRYBY command.
//		            Use `options.BitFieldOverflow()` to specify a BitField OVERFLOW command.
//
// Return value:
//
//	Result from the executed subcommands.
//	  - BitFieldGet returns the value in the binary representation of the string.
//	  - BitFieldSet returns the previous value before setting the new value in the binary representation.
//	  - BitFieldIncrBy returns the updated value after increasing or decreasing the bits.
//	  - BitFieldOverflow controls the behavior of subsequent operations and returns
//	    a result based on the specified overflow type (WRAP, SAT, FAIL).
//
// Example:
//
//	commands := []options.BitFieldSubCommands{
//		options.BitFieldGet(options.SignedInt, 8, 16),
//		options.BitFieldOverflow(options.SAT),
//		options.NewBitFieldSet(options.UnsignedInt, 4, 0, 7),
//	    options.BitFieldIncrBy(options.SignedInt, 5, 100, 1),
//	}
//	result, err := client.BitField("mykey", commands)
//	result: [{0 false} {7 false} {15 false}]
//
// [valkey.io]: https://valkey.io/commands/bitfield/
func (client *baseClient) BitField(key string, subCommands []options.BitFieldSubCommands) ([]Result[int64], error) {
	args := make([]string, 0, 10)
	args = append(args, key)

	for _, cmd := range subCommands {
		cmdArgs, err := cmd.ToArgs()
		if err != nil {
			return nil, err
		}
		args = append(args, cmdArgs...)
	}

	result, err := client.executeCommand(C.BitField, args)
	if err != nil {
		return nil, err
	}
	return handleIntOrNilArrayResponse(result)
}

// Reads the array of bits representing the string that is held at key
// based on the specified  sub commands.
//
// See [valkey.io] for details.
//
// Parameters:
//
//	key          -  The key of the string.
//	subCommands  -  The read-only subCommands to be performed on the binary value
//	                of the string at key, which could be:
//	                  - [BitFieldGet].
//		            Use `options.NewBitFieldGet()` to specify a BitField GET command.
//
// Return value:
//
//	Result from the executed GET subcommands.
//	  - BitFieldGet returns the value in the binary representation of the string.
//
// Example:
//
//	 commands := []options.BitFieldROCommands{
//		options.BitFieldGet(options.SignedInt, 8, 16),
//	  }
//	 result, err := client.BitFieldRO("mykey", commands)
//	 result: [{42 false}]
//
// [valkey.io]: https://valkey.io/commands/bitfield_ro/
func (client *baseClient) BitFieldRO(key string, commands []options.BitFieldROCommands) ([]Result[int64], error) {
	args := make([]string, 0, 10)
	args = append(args, key)

	for _, cmd := range commands {
		cmdArgs, err := cmd.ToArgs()
		if err != nil {
			return nil, err
		}
		args = append(args, cmdArgs...)
	}

	result, err := client.executeCommand(C.BitFieldReadOnly, args)
	if err != nil {
		return nil, err
	}
	return handleIntOrNilArrayResponse(result)
}

// Returns the server time.
//
// Return value:
// The current server time as a String array with two elements:
// A UNIX TIME and the amount of microseconds already elapsed in the current second.
// The returned array is in a [UNIX TIME, Microseconds already elapsed] format.
//
// For example:
//
//	result, err := client.Time()
//	result: [{1737051660} {994688}]
//
// [valkey.io]: https://valkey.io/commands/time/
func (client *baseClient) Time() ([]string, error) {
	result, err := client.executeCommand(C.Time, []string{})
	if err != nil {
		return nil, err
	}
	return handleStringArrayResponse(result)
}

// Returns the intersection of members from sorted sets specified by the given `keys`.
// To get the elements with their scores, see [ZInterWithScores].
//
// Note:
//
//	When in cluster mode, all keys must map to the same hash slot.
//
// See [valkey.io] for details.
//
// Parameters:
//
//	keys - The keys of the sorted sets, see - [options.KeyArray].
//
// Return value:
//
//	The resulting sorted set from the intersection.
//
// Example:
//
//	res, err := client.ZInter(options.NewKeyArray("key1", "key2", "key3"))
//	fmt.Println(res) // []string{"member1", "member2", "member3"}
//
// [valkey.io]: https://valkey.io/commands/zinter/
func (client *baseClient) ZInter(keys options.KeyArray) ([]string, error) {
	args, err := keys.ToArgs()
	if err != nil {
		return nil, err
	}
	result, err := client.executeCommand(C.ZInter, args)
	if err != nil {
		return nil, err
	}
	return handleStringArrayResponse(result)
}

// Returns the intersection of members and their scores from sorted sets specified by the given
// `keysOrWeightedKeys`.
//
// Note:
//
//	When in cluster mode, all keys must map to the same hash slot.
//
// See [valkey.io] for details.
//
// Parameters:
//
//	keysOrWeightedKeys - The keys or weighted keys of the sorted sets, see - [options.KeysOrWeightedKeys].
//	                     - Use `options.NewKeyArray()` for keys only.
//	                     - Use `options.NewWeightedKeys()` for weighted keys with score multipliers.
//	options - The options for the ZInter command, see - [options.ZInterOptions].
//	           Optional `aggregate` option specifies the aggregation strategy to apply when combining the scores of
//	           elements.
//
// Return value:
//
//	A map of members to their scores.
//
// Example:
//
//	res, err := client.ZInterWithScores(options.NewZInterOptions(options.NewKeyArray("key1", "key2", "key3")))
//	fmt.Println(res) // map[member1:1.0 member2:2.0 member3:3.0]
//
// [valkey.io]: https://valkey.io/commands/zinter/
func (client *baseClient) ZInterWithScores(
	keysOrWeightedKeys options.KeysOrWeightedKeys,
	zInterOptions options.ZInterOptions,
) (map[string]float64, error) {
	args, err := keysOrWeightedKeys.ToArgs()
	if err != nil {
		return nil, err
	}
	optionsArgs, err := zInterOptions.ToArgs()
	if err != nil {
		return nil, err
	}
	args = append(args, optionsArgs...)
	args = append(args, options.WithScoresKeyword)
	result, err := client.executeCommand(C.ZInter, args)
	if err != nil {
		return nil, err
	}
	return handleStringDoubleMapResponse(result)
}

// Computes the intersection of sorted sets given by the specified `keysOrWeightedKeys`
// and stores the result in `destination`. If `destination` already exists, it is overwritten.
// Otherwise, a new sorted set will be created.
//
// Note:
//
//	When in cluster mode, all keys must map to the same hash slot.
//
// See [valkey.io] for details.
//
// Parameters:
//
//	destination - The destination key for the result.
//	keysOrWeightedKeys - The keys or weighted keys of the sorted sets, see - [options.KeysOrWeightedKeys].
//	                   - Use `options.NewKeyArray()` for keys only.
//	                   - Use `options.NewWeightedKeys()` for weighted keys with score multipliers.
//
// Return value:
//
//	The number of elements in the resulting sorted set stored at <code>destination</code>.
//
// Example:
//
//	res, err := client.ZInterStore("destination", options.NewKeyArray("key1", "key2", "key3"))
//	fmt.Println(res) // 3
//
// [valkey.io]: https://valkey.io/commands/zinterstore/
func (client *baseClient) ZInterStore(destination string, keysOrWeightedKeys options.KeysOrWeightedKeys) (int64, error) {
	return client.ZInterStoreWithOptions(destination, keysOrWeightedKeys, options.NewZInterOptionsBuilder())
}

// Computes the intersection of sorted sets given by the specified `keysOrWeightedKeys`
// and stores the result in `destination`. If `destination` already exists, it is overwritten.
// Otherwise, a new sorted set will be created.
//
// Note:
//
//	When in cluster mode, all keys must map to the same hash slot.
//
// See [valkey.io] for details.
//
// Parameters:
//
//	destination - The destination key for the result.
//	keysOrWeightedKeys - The keys or weighted keys of the sorted sets, see - [options.KeysOrWeightedKeys].
//	                     - Use `options.NewKeyArray()` for keys only.
//	                     - Use `options.NewWeightedKeys()` for weighted keys with score multipliers.
//	options   - The options for the ZInterStore command, see - [options.ZInterOptions].
//	           Optional `aggregate` option specifies the aggregation strategy to apply when combining the scores of
//	           elements.
//
// Return value:
//
//	The number of elements in the resulting sorted set stored at <code>destination</code>.
//
// Example:
//
//	res, err := client.ZInterStore("destination", options.NewZInterOptions(options.NewKeyArray("key1", "key2", "key3")))
//	fmt.Println(res) // 3
//
// [valkey.io]: https://valkey.io/commands/zinterstore/
func (client *baseClient) ZInterStoreWithOptions(
	destination string,
	keysOrWeightedKeys options.KeysOrWeightedKeys,
	zInterOptions options.ZInterOptions,
) (int64, error) {
<<<<<<< HEAD
	args := append([]string{destination}, keysOrWeightedKeys.ToArgs()...)
	optionsArgs, err := zInterOptions.ToArgs()
	if err != nil {
		return defaultIntResponse, err
=======
	args, err := keysOrWeightedKeys.ToArgs()
	if err != nil {
		return defaultIntResponse, err
	}
	args = append([]string{destination}, args...)
	if zInterOptions != nil {
		optionsArgs, err := zInterOptions.ToArgs()
		if err != nil {
			return defaultIntResponse, err
		}
		args = append(args, optionsArgs...)
>>>>>>> ca615bc8
	}
	args = append(args, optionsArgs...)
	result, err := client.executeCommand(C.ZInterStore, args)
	if err != nil {
		return defaultIntResponse, err
	}
	return handleIntResponse(result)
}

// Returns the difference between the first sorted set and all the successive sorted sets.
// To get the elements with their scores, see `ZDiffWithScores`
//
// When in cluster mode, all `keys` must map to the same hash slot.
//
// Available for Valkey 6.2 and above.
//
// See [valkey.io] for details.
//
// Parameters:
//
//	keys -  The keys of the sorted sets.
//
// Return value:
//
//	An array of elements representing the difference between the sorted sets.
//	If the first `key` does not exist, it is treated as an empty sorted set, and the
//	command returns an empty array.
//
// Example:
//
//	membersScores1 := map[string]float64{"one": 1.0, "two": 2.0, "three": 3.0}
//	membersScores2 := map[string]float64{"two": 2.0}
//	zAddResult1, err := client.ZAdd("key1", membersScores1)
//	zAddResult2, err := client.ZAdd("key2", membersScores2)
//	zDiffResult, err := client.ZDiff([]string{"key1", "key2"})
//	fmt.Println(zDiffResult) // Output: {"one", "three"}
//
// [valkey.io]: https://valkey.io/commands/zdiff/
func (client *baseClient) ZDiff(keys []string) ([]string, error) {
	args := append([]string{}, strconv.Itoa(len(keys)))
	result, err := client.executeCommand(C.ZDiff, append(args, keys...))
	if err != nil {
		return nil, err
	}
	return handleStringArrayResponse(result)
}

// Returns the difference between the first sorted set and all the successive sorted sets.
// When in cluster mode, all `keys` must map to the same hash slot.
// Available for Valkey 6.2 and above.
//
// See [valkey.io] for details.
//
// Parameters:
//
//	keys -  The keys of the sorted sets.
//
// Return value:
//
//	A `Map` of elements and their scores representing the difference between the sorted sets.
//	If the first `key` does not exist, it is treated as an empty sorted set, and the
//	command returns an empty `Map`.
//
// Example:
//
//	membersScores1 := map[string]float64{"one": 1.0, "two": 2.0, "three": 3.0}
//	membersScores2 := map[string]float64{"two": 2.0}
//	zAddResult1, err := client.ZAdd("key1", membersScores1)
//	zAddResult2, err := client.ZAdd("key2", membersScores2)
//	zDiffResultWithScores, err := client.ZDiffWithScores([]string{"key1", "key2"})
//	fmt.Println(zDiffResultWithScores) // Output: {"one": 1.0, "three": 3.0}
//
// [valkey.io]: https://valkey.io/commands/zdiff/
func (client *baseClient) ZDiffWithScores(keys []string) (map[string]float64, error) {
	args := append([]string{}, strconv.Itoa(len(keys)))
	args = append(args, keys...)
	result, err := client.executeCommand(C.ZDiff, append(args, options.WithScoresKeyword))
	if err != nil {
		return nil, err
	}
	return handleStringDoubleMapResponse(result)
}

// Calculates the difference between the first sorted set and all the successive sorted sets at
// `keys` and stores the difference as a sorted set to `destination`,
// overwriting it if it already exists. Non-existent keys are treated as empty sets.
//
// Note: When in cluster mode, `destination` and all `keys` must map to the same hash slot.
//
// Available for Valkey 6.2 and above.
//
// See [valkey.io] for details.
//
// Parameters:
//
//	destination - The key for the resulting sorted set.
//	keys        - The keys of the sorted sets to compare.
//
// Return value:
//
//	The number of members in the resulting sorted set stored at `destination`.
//
// Example:
//
//	membersScores1 := map[string]float64{"one": 1.0, "two": 2.0, "three": 3.0}
//	membersScores2 := map[string]float64{"two": 2.0}
//	zAddResult1, err := client.ZAdd("key1", membersScores1)
//	zAddResult2, err := client.ZAdd("key2", membersScores2)
//	zDiffStoreResult, err := client.ZDiffStore("key4", []string{"key1", "key2"})
//	fmt.Println(zDiffStoreResult) // Output: 2
//
// [valkey.io]: https://valkey.io/commands/zdiffstore/
func (client *baseClient) ZDiffStore(destination string, keys []string) (int64, error) {
	result, err := client.executeCommand(
		C.ZDiffStore,
		append([]string{destination, strconv.Itoa(len(keys))}, keys...),
	)
	if err != nil {
		return defaultIntResponse, err
	}
	return handleIntResponse(result)
}<|MERGE_RESOLUTION|>--- conflicted
+++ resolved
@@ -232,13 +232,8 @@
 //	If SetOptions.returnOldValue is set, return the old value as a String.
 //
 // [valkey.io]: https://valkey.io/commands/set/
-<<<<<<< HEAD
-func (client *baseClient) SetWithOptions(key string, value string, options SetOptions) (Result[string], error) {
-	optionArgs, err := options.toArgs()
-=======
-func (client *baseClient) SetWithOptions(key string, value string, options *options.SetOptions) (Result[string], error) {
+func (client *baseClient) SetWithOptions(key string, value string, options options.SetOptions) (Result[string], error) {
 	optionArgs, err := options.ToArgs()
->>>>>>> ca615bc8
 	if err != nil {
 		return CreateNilStringResult(), err
 	}
@@ -311,13 +306,8 @@
 //	If key exists, returns the value of key as a Result[string]. Otherwise, return [api.CreateNilStringResult()].
 //
 // [valkey.io]: https://valkey.io/commands/getex/
-<<<<<<< HEAD
-func (client *baseClient) GetExWithOptions(key string, options GetExOptions) (Result[string], error) {
-	optionArgs, err := options.toArgs()
-=======
-func (client *baseClient) GetExWithOptions(key string, options *options.GetExOptions) (Result[string], error) {
+func (client *baseClient) GetExWithOptions(key string, options options.GetExOptions) (Result[string], error) {
 	optionArgs, err := options.ToArgs()
->>>>>>> ca615bc8
 	if err != nil {
 		return CreateNilStringResult(), err
 	}
@@ -1278,17 +1268,12 @@
 //	The Result[int64] containing the index of element, or [api.CreateNilInt64Result()] if element is not in the list.
 //
 // [valkey.io]: https://valkey.io/commands/lpos/
-<<<<<<< HEAD
-func (client *baseClient) LPosWithOptions(key string, element string, options LPosOptions) (Result[int64], error) {
-	result, err := client.executeCommand(C.LPos, append([]string{key, element}, options.toArgs()...))
-=======
-func (client *baseClient) LPosWithOptions(key string, element string, options *options.LPosOptions) (Result[int64], error) {
+func (client *baseClient) LPosWithOptions(key string, element string, options options.LPosOptions) (Result[int64], error) {
 	optionArgs, err := options.ToArgs()
 	if err != nil {
 		return CreateNilInt64Result(), err
 	}
 	result, err := client.executeCommand(C.LPos, append([]string{key, element}, optionArgs...))
->>>>>>> ca615bc8
 	if err != nil {
 		return CreateNilInt64Result(), err
 	}
@@ -1341,11 +1326,7 @@
 	key string,
 	element string,
 	count int64,
-<<<<<<< HEAD
-	options LPosOptions,
-=======
-	opts *options.LPosOptions,
->>>>>>> ca615bc8
+	opts options.LPosOptions,
 ) ([]int64, error) {
 	optionArgs, err := opts.ToArgs()
 	if err != nil {
@@ -3216,11 +3197,7 @@
 // [valkey.io]: https://valkey.io/commands/xread/
 func (client *baseClient) XReadWithOptions(
 	keysAndIds map[string]string,
-<<<<<<< HEAD
-	options options.XReadOptions,
-=======
-	opts *options.XReadOptions,
->>>>>>> ca615bc8
+	opts options.XReadOptions,
 ) (map[string]map[string][][]string, error) {
 	args := make([]string, 0, 5+2*len(keysAndIds))
 	optionArgs, _ := opts.ToArgs()
@@ -3296,11 +3273,7 @@
 	group string,
 	consumer string,
 	keysAndIds map[string]string,
-<<<<<<< HEAD
-	options options.XReadGroupOptions,
-=======
-	opts *options.XReadGroupOptions,
->>>>>>> ca615bc8
+	opts options.XReadGroupOptions,
 ) (map[string]map[string][][]string, error) {
 	args, err := createStreamCommandArgs([]string{options.GroupKeyword, group, consumer}, keysAndIds, opts)
 	if err != nil {
@@ -4250,29 +4223,15 @@
 	consumer string,
 	minIdleTime int64,
 	start string,
-<<<<<<< HEAD
-	options options.XAutoClaimOptions,
+	opts options.XAutoClaimOptions,
 ) (XAutoClaimJustIdResponse, error) {
 	args := []string{key, group, consumer, utils.IntToString(minIdleTime), start}
-	optArgs, err := options.ToArgs()
+	optArgs, err := opts.ToArgs()
 	if err != nil {
 		return XAutoClaimJustIdResponse{}, err
 	}
 	args = append(args, optArgs...)
-	args = append(args, "JUSTID")
-=======
-	opts *options.XAutoClaimOptions,
-) (XAutoClaimJustIdResponse, error) {
-	args := []string{key, group, consumer, utils.IntToString(minIdleTime), start}
-	if opts != nil {
-		optArgs, err := opts.ToArgs()
-		if err != nil {
-			return XAutoClaimJustIdResponse{}, err
-		}
-		args = append(args, optArgs...)
-	}
 	args = append(args, options.JustIdKeyword)
->>>>>>> ca615bc8
 	result, err := client.executeCommand(C.XAutoClaim, args)
 	if err != nil {
 		return XAutoClaimJustIdResponse{}, err
@@ -4539,11 +4498,7 @@
 //
 // [valkey.io]: https://valkey.io/commands/restore/
 func (client *baseClient) RestoreWithOptions(key string, ttl int64,
-<<<<<<< HEAD
-	value string, options RestoreOptions,
-=======
-	value string, options *options.RestoreOptions,
->>>>>>> ca615bc8
+	value string, options options.RestoreOptions,
 ) (Result[string], error) {
 	optionArgs, err := options.ToArgs()
 	if err != nil {
@@ -4998,16 +4953,11 @@
 //	An Array of sorted elements.
 //
 // [valkey.io]: https://valkey.io/commands/sort/
-<<<<<<< HEAD
 func (client *baseClient) SortWithOptions(key string, options options.SortOptions) ([]Result[string], error) {
-	optionArgs := options.ToArgs()
-=======
-func (client *baseClient) SortWithOptions(key string, options *options.SortOptions) ([]Result[string], error) {
 	optionArgs, err := options.ToArgs()
 	if err != nil {
 		return nil, err
 	}
->>>>>>> ca615bc8
 	result, err := client.executeCommand(C.Sort, append([]string{key}, optionArgs...))
 	if err != nil {
 		return nil, err
@@ -5063,16 +5013,11 @@
 //	An Array of sorted elements.
 //
 // [valkey.io]: https://valkey.io/commands/sort_ro/
-<<<<<<< HEAD
 func (client *baseClient) SortReadOnlyWithOptions(key string, options options.SortOptions) ([]Result[string], error) {
-	optionArgs := options.ToArgs()
-=======
-func (client *baseClient) SortReadOnlyWithOptions(key string, options *options.SortOptions) ([]Result[string], error) {
 	optionArgs, err := options.ToArgs()
 	if err != nil {
 		return nil, err
 	}
->>>>>>> ca615bc8
 	result, err := client.executeCommand(C.SortReadOnly, append([]string{key}, optionArgs...))
 	if err != nil {
 		return nil, err
@@ -5145,11 +5090,7 @@
 func (client *baseClient) SortStoreWithOptions(
 	key string,
 	destination string,
-<<<<<<< HEAD
-	options options.SortOptions,
-=======
-	opts *options.SortOptions,
->>>>>>> ca615bc8
+	opts options.SortOptions,
 ) (int64, error) {
 	optionArgs, err := opts.ToArgs()
 	if err != nil {
@@ -5488,12 +5429,8 @@
 	if err != nil {
 		return nil, err
 	}
-<<<<<<< HEAD
 	args = append(args, optionArgs...)
-	args = append(args, options.JUST_ID_VALKEY_API)
-=======
 	args = append(args, options.JustIdKeyword)
->>>>>>> ca615bc8
 	result, err := client.executeCommand(C.XClaim, args)
 	if err != nil {
 		return nil, err
@@ -5548,11 +5485,7 @@
 func (client *baseClient) CopyWithOptions(
 	source string,
 	destination string,
-<<<<<<< HEAD
-	options CopyOptions,
-=======
-	options *options.CopyOptions,
->>>>>>> ca615bc8
+	options options.CopyOptions,
 ) (bool, error) {
 	optionArgs, err := options.ToArgs()
 	if err != nil {
@@ -5947,7 +5880,7 @@
 //
 // [valkey.io]: https://valkey.io/commands/zinterstore/
 func (client *baseClient) ZInterStore(destination string, keysOrWeightedKeys options.KeysOrWeightedKeys) (int64, error) {
-	return client.ZInterStoreWithOptions(destination, keysOrWeightedKeys, options.NewZInterOptionsBuilder())
+	return client.ZInterStoreWithOptions(destination, keysOrWeightedKeys, options.NewZInterOptions())
 }
 
 // Computes the intersection of sorted sets given by the specified `keysOrWeightedKeys`
@@ -5985,24 +5918,14 @@
 	keysOrWeightedKeys options.KeysOrWeightedKeys,
 	zInterOptions options.ZInterOptions,
 ) (int64, error) {
-<<<<<<< HEAD
-	args := append([]string{destination}, keysOrWeightedKeys.ToArgs()...)
+	args, err := keysOrWeightedKeys.ToArgs()
+	if err != nil {
+		return defaultIntResponse, err
+	}
+	args = append([]string{destination}, args...)
 	optionsArgs, err := zInterOptions.ToArgs()
 	if err != nil {
 		return defaultIntResponse, err
-=======
-	args, err := keysOrWeightedKeys.ToArgs()
-	if err != nil {
-		return defaultIntResponse, err
-	}
-	args = append([]string{destination}, args...)
-	if zInterOptions != nil {
-		optionsArgs, err := zInterOptions.ToArgs()
-		if err != nil {
-			return defaultIntResponse, err
-		}
-		args = append(args, optionsArgs...)
->>>>>>> ca615bc8
 	}
 	args = append(args, optionsArgs...)
 	result, err := client.executeCommand(C.ZInterStore, args)
