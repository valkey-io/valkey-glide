--- conflicted
+++ resolved
@@ -6539,27 +6539,6 @@
 	return handleStringArrayResponse(result)
 }
 
-<<<<<<< HEAD
-// Returns the server time.
-//
-// Return value:
-// The current server time as a String array with two elements:
-// A UNIX TIME and the amount of microseconds already elapsed in the current second.
-// The returned array is in a [UNIX TIME, Microseconds already elapsed] format.
-//
-// For example:
-//
-//	result, err := client.Time()
-//	result: [{1737051660} {994688}]
-//
-// [valkey.io]: https://valkey.io/commands/time/
-func (client *baseClient) Time() ([]string, error) {
-	result, err := client.executeCommand(C.Time, []string{})
-	if err != nil {
-		return nil, err
-	}
-	return handleRawStringArrayResponse(result)
-=======
 // Copies the value stored at the source to the destination key if the
 // destination key does not yet exist.
 //
@@ -6839,5 +6818,25 @@
 		return nil, err
 	}
 	return handleMapOfArrayOfStringArrayOrNilResponse(result)
->>>>>>> 8ba7ccdd
+}
+
+// Returns the server time.
+//
+// Return value:
+// The current server time as a String array with two elements:
+// A UNIX TIME and the amount of microseconds already elapsed in the current second.
+// The returned array is in a [UNIX TIME, Microseconds already elapsed] format.
+//
+// For example:
+//
+//	result, err := client.Time()
+//	result: [{1737051660} {994688}]
+//
+// [valkey.io]: https://valkey.io/commands/time/
+func (client *baseClient) Time() ([]string, error) {
+	result, err := client.executeCommand(C.Time, []string{})
+	if err != nil {
+		return nil, err
+	}
+	return handleRawStringArrayResponse(result)
 }