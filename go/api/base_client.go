// Copyright Valkey GLIDE Project Contributors - SPDX Identifier: Apache-2.0

package api

// #cgo LDFLAGS: -L../target/release -lglide_rs
// #include "../lib.h"
//
// void successCallback(void *channelPtr, struct CommandResponse *message);
// void failureCallback(void *channelPtr, char *errMessage, RequestErrorType errType);
import "C"

import (
	"errors"
	"fmt"
	"math"
	"strconv"
	"unsafe"

	"github.com/valkey-io/valkey-glide/go/glide/api/options"
	"github.com/valkey-io/valkey-glide/go/glide/protobuf"
	"github.com/valkey-io/valkey-glide/go/glide/utils"
	"google.golang.org/protobuf/proto"
)

// BaseClient defines an interface for methods common to both [GlideClient] and [GlideClusterClient].
type BaseClient interface {
	StringCommands
	HashCommands
	ListCommands
	SetCommands
	StreamCommands
	SortedSetCommands
	ConnectionManagementCommands
	HyperLogLogCommands
	GenericBaseCommands
	// Close terminates the client by closing all associated resources.
	Close()
}

const OK = "OK"

type payload struct {
	value *C.struct_CommandResponse
	error error
}

//export successCallback
func successCallback(channelPtr unsafe.Pointer, cResponse *C.struct_CommandResponse) {
	response := cResponse
	resultChannel := *(*chan payload)(channelPtr)
	resultChannel <- payload{value: response, error: nil}
}

//export failureCallback
func failureCallback(channelPtr unsafe.Pointer, cErrorMessage *C.char, cErrorType C.RequestErrorType) {
	resultChannel := *(*chan payload)(channelPtr)
	resultChannel <- payload{value: nil, error: goError(cErrorType, cErrorMessage)}
}

type clientConfiguration interface {
	toProtobuf() *protobuf.ConnectionRequest
}

type baseClient struct {
	coreClient unsafe.Pointer
}

// Creates a connection by invoking the `create_client` function from Rust library via FFI.
// Passes the pointers to callback functions which will be invoked when the command succeeds or fails.
// Once the connection is established, this function invokes `free_connection_response` exposed by rust library to free the
// connection_response to avoid any memory leaks.
func createClient(config clientConfiguration) (*baseClient, error) {
	request := config.toProtobuf()
	msg, err := proto.Marshal(request)
	if err != nil {
		return nil, err
	}

	byteCount := len(msg)
	requestBytes := C.CBytes(msg)
	cResponse := (*C.struct_ConnectionResponse)(
		C.create_client(
			(*C.uchar)(requestBytes),
			C.uintptr_t(byteCount),
			(C.SuccessCallback)(unsafe.Pointer(C.successCallback)),
			(C.FailureCallback)(unsafe.Pointer(C.failureCallback)),
		),
	)
	defer C.free_connection_response(cResponse)

	cErr := cResponse.connection_error_message
	if cErr != nil {
		message := C.GoString(cErr)
		return nil, &ConnectionError{message}
	}

	return &baseClient{cResponse.conn_ptr}, nil
}

// Close terminates the client by closing all associated resources.
func (client *baseClient) Close() {
	if client.coreClient == nil {
		return
	}

	C.close_client(client.coreClient)
	client.coreClient = nil
}

func (client *baseClient) executeCommand(requestType C.RequestType, args []string) (*C.struct_CommandResponse, error) {
	return client.executeCommandWithRoute(requestType, args, nil)
}

func (client *baseClient) executeCommandWithRoute(
	requestType C.RequestType,
	args []string,
	route route,
) (*C.struct_CommandResponse, error) {
	if client.coreClient == nil {
		return nil, &ClosingError{"ExecuteCommand failed. The client is closed."}
	}
	var cArgsPtr *C.uintptr_t = nil
	var argLengthsPtr *C.ulong = nil
	if len(args) > 0 {
		cArgs, argLengths := toCStrings(args)
		cArgsPtr = &cArgs[0]
		argLengthsPtr = &argLengths[0]
	}

	resultChannel := make(chan payload)
	resultChannelPtr := uintptr(unsafe.Pointer(&resultChannel))

	var routeBytesPtr *C.uchar = nil
	var routeBytesCount C.uintptr_t = 0
	if route != nil {
		routeProto, err := route.toRoutesProtobuf()
		if err != nil {
			return nil, &RequestError{"ExecuteCommand failed due to invalid route"}
		}
		msg, err := proto.Marshal(routeProto)
		if err != nil {
			return nil, err
		}

		routeBytesCount = C.uintptr_t(len(msg))
		routeBytesPtr = (*C.uchar)(C.CBytes(msg))
	}

	C.command(
		client.coreClient,
		C.uintptr_t(resultChannelPtr),
		uint32(requestType),
		C.size_t(len(args)),
		cArgsPtr,
		argLengthsPtr,
		routeBytesPtr,
		routeBytesCount,
	)
	payload := <-resultChannel
	if payload.error != nil {
		return nil, payload.error
	}
	return payload.value, nil
}

// Zero copying conversion from go's []string into C pointers
func toCStrings(args []string) ([]C.uintptr_t, []C.ulong) {
	cStrings := make([]C.uintptr_t, len(args))
	stringLengths := make([]C.ulong, len(args))
	for i, str := range args {
		bytes := utils.StringToBytes(str)
		var ptr uintptr
		if len(str) > 0 {
			ptr = uintptr(unsafe.Pointer(&bytes[0]))
		}
		cStrings[i] = C.uintptr_t(ptr)
		stringLengths[i] = C.size_t(len(str))
	}
	return cStrings, stringLengths
}

func (client *baseClient) Set(key string, value string) (string, error) {
	result, err := client.executeCommand(C.Set, []string{key, value})
	if err != nil {
		return defaultStringResponse, err
	}

	return handleStringResponse(result)
}

func (client *baseClient) SetWithOptions(key string, value string, options *SetOptions) (Result[string], error) {
	optionArgs, err := options.toArgs()
	if err != nil {
		return CreateNilStringResult(), err
	}

	result, err := client.executeCommand(C.Set, append([]string{key, value}, optionArgs...))
	if err != nil {
		return CreateNilStringResult(), err
	}

	return handleStringOrNilResponse(result)
}

func (client *baseClient) Get(key string) (Result[string], error) {
	result, err := client.executeCommand(C.Get, []string{key})
	if err != nil {
		return CreateNilStringResult(), err
	}

	return handleStringOrNilResponse(result)
}

func (client *baseClient) GetEx(key string) (Result[string], error) {
	result, err := client.executeCommand(C.GetEx, []string{key})
	if err != nil {
		return CreateNilStringResult(), err
	}

	return handleStringOrNilResponse(result)
}

func (client *baseClient) GetExWithOptions(key string, options *GetExOptions) (Result[string], error) {
	optionArgs, err := options.toArgs()
	if err != nil {
		return CreateNilStringResult(), err
	}

	result, err := client.executeCommand(C.GetEx, append([]string{key}, optionArgs...))
	if err != nil {
		return CreateNilStringResult(), err
	}

	return handleStringOrNilResponse(result)
}

func (client *baseClient) MSet(keyValueMap map[string]string) (string, error) {
	result, err := client.executeCommand(C.MSet, utils.MapToString(keyValueMap))
	if err != nil {
		return defaultStringResponse, err
	}

	return handleStringResponse(result)
}

func (client *baseClient) MSetNX(keyValueMap map[string]string) (bool, error) {
	result, err := client.executeCommand(C.MSetNX, utils.MapToString(keyValueMap))
	if err != nil {
		return defaultBoolResponse, err
	}

	return handleBoolResponse(result)
}

func (client *baseClient) MGet(keys []string) ([]Result[string], error) {
	result, err := client.executeCommand(C.MGet, keys)
	if err != nil {
		return nil, err
	}

	return handleStringArrayResponse(result)
}

func (client *baseClient) Incr(key string) (int64, error) {
	result, err := client.executeCommand(C.Incr, []string{key})
	if err != nil {
		return defaultIntResponse, err
	}

	return handleIntResponse(result)
}

func (client *baseClient) IncrBy(key string, amount int64) (int64, error) {
	result, err := client.executeCommand(C.IncrBy, []string{key, utils.IntToString(amount)})
	if err != nil {
		return defaultIntResponse, err
	}

	return handleIntResponse(result)
}

func (client *baseClient) IncrByFloat(key string, amount float64) (float64, error) {
	result, err := client.executeCommand(
		C.IncrByFloat,
		[]string{key, utils.FloatToString(amount)},
	)
	if err != nil {
		return defaultFloatResponse, err
	}

	return handleFloatResponse(result)
}

func (client *baseClient) Decr(key string) (int64, error) {
	result, err := client.executeCommand(C.Decr, []string{key})
	if err != nil {
		return defaultIntResponse, err
	}

	return handleIntResponse(result)
}

func (client *baseClient) DecrBy(key string, amount int64) (int64, error) {
	result, err := client.executeCommand(C.DecrBy, []string{key, utils.IntToString(amount)})
	if err != nil {
		return defaultIntResponse, err
	}

	return handleIntResponse(result)
}

func (client *baseClient) Strlen(key string) (int64, error) {
	result, err := client.executeCommand(C.Strlen, []string{key})
	if err != nil {
		return defaultIntResponse, err
	}

	return handleIntResponse(result)
}

func (client *baseClient) SetRange(key string, offset int, value string) (int64, error) {
	result, err := client.executeCommand(C.SetRange, []string{key, strconv.Itoa(offset), value})
	if err != nil {
		return defaultIntResponse, err
	}

	return handleIntResponse(result)
}

func (client *baseClient) GetRange(key string, start int, end int) (string, error) {
	result, err := client.executeCommand(C.GetRange, []string{key, strconv.Itoa(start), strconv.Itoa(end)})
	if err != nil {
		return defaultStringResponse, err
	}

	return handleStringResponse(result)
}

func (client *baseClient) Append(key string, value string) (int64, error) {
	result, err := client.executeCommand(C.Append, []string{key, value})
	if err != nil {
		return defaultIntResponse, err
	}

	return handleIntResponse(result)
}

func (client *baseClient) LCS(key1 string, key2 string) (string, error) {
	result, err := client.executeCommand(C.LCS, []string{key1, key2})
	if err != nil {
		return defaultStringResponse, err
	}

	return handleStringResponse(result)
}

func (client *baseClient) GetDel(key string) (Result[string], error) {
	if key == "" {
		return CreateNilStringResult(), errors.New("key is required")
	}

	result, err := client.executeCommand(C.GetDel, []string{key})
	if err != nil {
		return CreateNilStringResult(), err
	}

	return handleStringOrNilResponse(result)
}

func (client *baseClient) HGet(key string, field string) (Result[string], error) {
	result, err := client.executeCommand(C.HGet, []string{key, field})
	if err != nil {
		return CreateNilStringResult(), err
	}

	return handleStringOrNilResponse(result)
}

func (client *baseClient) HGetAll(key string) (map[Result[string]]Result[string], error) {
	result, err := client.executeCommand(C.HGetAll, []string{key})
	if err != nil {
		return nil, err
	}

	return handleStringToStringMapResponse(result)
}

func (client *baseClient) HMGet(key string, fields []string) ([]Result[string], error) {
	result, err := client.executeCommand(C.HMGet, append([]string{key}, fields...))
	if err != nil {
		return nil, err
	}

	return handleStringArrayResponse(result)
}

func (client *baseClient) HSet(key string, values map[string]string) (int64, error) {
	result, err := client.executeCommand(C.HSet, utils.ConvertMapToKeyValueStringArray(key, values))
	if err != nil {
		return defaultIntResponse, err
	}

	return handleIntResponse(result)
}

func (client *baseClient) HSetNX(key string, field string, value string) (bool, error) {
	result, err := client.executeCommand(C.HSetNX, []string{key, field, value})
	if err != nil {
		return defaultBoolResponse, err
	}

	return handleBoolResponse(result)
}

func (client *baseClient) HDel(key string, fields []string) (int64, error) {
	result, err := client.executeCommand(C.HDel, append([]string{key}, fields...))
	if err != nil {
		return defaultIntResponse, err
	}

	return handleIntResponse(result)
}

func (client *baseClient) HLen(key string) (int64, error) {
	result, err := client.executeCommand(C.HLen, []string{key})
	if err != nil {
		return defaultIntResponse, err
	}

	return handleIntResponse(result)
}

func (client *baseClient) HVals(key string) ([]Result[string], error) {
	result, err := client.executeCommand(C.HVals, []string{key})
	if err != nil {
		return nil, err
	}

	return handleStringArrayResponse(result)
}

func (client *baseClient) HExists(key string, field string) (bool, error) {
	result, err := client.executeCommand(C.HExists, []string{key, field})
	if err != nil {
		return defaultBoolResponse, err
	}

	return handleBoolResponse(result)
}

func (client *baseClient) HKeys(key string) ([]Result[string], error) {
	result, err := client.executeCommand(C.HKeys, []string{key})
	if err != nil {
		return nil, err
	}

	return handleStringArrayResponse(result)
}

func (client *baseClient) HStrLen(key string, field string) (int64, error) {
	result, err := client.executeCommand(C.HStrlen, []string{key, field})
	if err != nil {
		return defaultIntResponse, err
	}

	return handleIntResponse(result)
}

func (client *baseClient) HIncrBy(key string, field string, increment int64) (int64, error) {
	result, err := client.executeCommand(C.HIncrBy, []string{key, field, utils.IntToString(increment)})
	if err != nil {
		return defaultIntResponse, err
	}

	return handleIntResponse(result)
}

func (client *baseClient) HIncrByFloat(key string, field string, increment float64) (float64, error) {
	result, err := client.executeCommand(C.HIncrByFloat, []string{key, field, utils.FloatToString(increment)})
	if err != nil {
		return defaultFloatResponse, err
	}

	return handleFloatResponse(result)
}

func (client *baseClient) HScan(key string, cursor string) (Result[string], []Result[string], error) {
	result, err := client.executeCommand(C.HScan, []string{key, cursor})
	if err != nil {
		return CreateNilStringResult(), nil, err
	}
	return handleScanResponse(result)
}

func (client *baseClient) HScanWithOptions(
	key string,
	cursor string,
	options *options.HashScanOptions,
) (Result[string], []Result[string], error) {
	optionArgs, err := options.ToArgs()
	if err != nil {
		return CreateNilStringResult(), nil, err
	}

	result, err := client.executeCommand(C.HScan, append([]string{key, cursor}, optionArgs...))
	if err != nil {
		return CreateNilStringResult(), nil, err
	}
	return handleScanResponse(result)
}

func (client *baseClient) LPush(key string, elements []string) (int64, error) {
	result, err := client.executeCommand(C.LPush, append([]string{key}, elements...))
	if err != nil {
		return defaultIntResponse, err
	}

	return handleIntResponse(result)
}

func (client *baseClient) LPop(key string) (Result[string], error) {
	result, err := client.executeCommand(C.LPop, []string{key})
	if err != nil {
		return CreateNilStringResult(), err
	}

	return handleStringOrNilResponse(result)
}

func (client *baseClient) LPopCount(key string, count int64) ([]Result[string], error) {
	result, err := client.executeCommand(C.LPop, []string{key, utils.IntToString(count)})
	if err != nil {
		return nil, err
	}

	return handleStringArrayOrNullResponse(result)
}

func (client *baseClient) LPos(key string, element string) (Result[int64], error) {
	result, err := client.executeCommand(C.LPos, []string{key, element})
	if err != nil {
		return CreateNilInt64Result(), err
	}

	return handleIntOrNilResponse(result)
}

func (client *baseClient) LPosWithOptions(key string, element string, options *LPosOptions) (Result[int64], error) {
	result, err := client.executeCommand(C.LPos, append([]string{key, element}, options.toArgs()...))
	if err != nil {
		return CreateNilInt64Result(), err
	}

	return handleIntOrNilResponse(result)
}

func (client *baseClient) LPosCount(key string, element string, count int64) ([]Result[int64], error) {
	result, err := client.executeCommand(C.LPos, []string{key, element, CountKeyword, utils.IntToString(count)})
	if err != nil {
		return nil, err
	}

	return handleIntArrayResponse(result)
}

func (client *baseClient) LPosCountWithOptions(
	key string,
	element string,
	count int64,
	options *LPosOptions,
) ([]Result[int64], error) {
	result, err := client.executeCommand(
		C.LPos,
		append([]string{key, element, CountKeyword, utils.IntToString(count)}, options.toArgs()...),
	)
	if err != nil {
		return nil, err
	}

	return handleIntArrayResponse(result)
}

func (client *baseClient) RPush(key string, elements []string) (int64, error) {
	result, err := client.executeCommand(C.RPush, append([]string{key}, elements...))
	if err != nil {
		return defaultIntResponse, err
	}

	return handleIntResponse(result)
}

func (client *baseClient) SAdd(key string, members []string) (int64, error) {
	result, err := client.executeCommand(C.SAdd, append([]string{key}, members...))
	if err != nil {
		return defaultIntResponse, err
	}

	return handleIntResponse(result)
}

func (client *baseClient) SRem(key string, members []string) (int64, error) {
	result, err := client.executeCommand(C.SRem, append([]string{key}, members...))
	if err != nil {
		return defaultIntResponse, err
	}

	return handleIntResponse(result)
}

func (client *baseClient) SUnionStore(destination string, keys []string) (int64, error) {
	result, err := client.executeCommand(C.SUnionStore, append([]string{destination}, keys...))
	if err != nil {
		return defaultIntResponse, err
	}

	return handleIntResponse(result)
}

func (client *baseClient) SMembers(key string) (map[Result[string]]struct{}, error) {
	result, err := client.executeCommand(C.SMembers, []string{key})
	if err != nil {
		return nil, err
	}

	return handleStringSetResponse(result)
}

func (client *baseClient) SCard(key string) (int64, error) {
	result, err := client.executeCommand(C.SCard, []string{key})
	if err != nil {
		return defaultIntResponse, err
	}

	return handleIntResponse(result)
}

func (client *baseClient) SIsMember(key string, member string) (bool, error) {
	result, err := client.executeCommand(C.SIsMember, []string{key, member})
	if err != nil {
		return defaultBoolResponse, err
	}

	return handleBoolResponse(result)
}

func (client *baseClient) SDiff(keys []string) (map[Result[string]]struct{}, error) {
	result, err := client.executeCommand(C.SDiff, keys)
	if err != nil {
		return nil, err
	}

	return handleStringSetResponse(result)
}

func (client *baseClient) SDiffStore(destination string, keys []string) (int64, error) {
	result, err := client.executeCommand(C.SDiffStore, append([]string{destination}, keys...))
	if err != nil {
		return defaultIntResponse, err
	}

	return handleIntResponse(result)
}

func (client *baseClient) SInter(keys []string) (map[Result[string]]struct{}, error) {
	result, err := client.executeCommand(C.SInter, keys)
	if err != nil {
		return nil, err
	}

	return handleStringSetResponse(result)
}

func (client *baseClient) SInterStore(destination string, keys []string) (int64, error) {
	result, err := client.executeCommand(C.SInterStore, append([]string{destination}, keys...))
	if err != nil {
		return defaultIntResponse, err
	}

	return handleIntResponse(result)
}

func (client *baseClient) SInterCard(keys []string) (int64, error) {
	result, err := client.executeCommand(C.SInterCard, append([]string{strconv.Itoa(len(keys))}, keys...))
	if err != nil {
		return defaultIntResponse, err
	}

	return handleIntResponse(result)
}

func (client *baseClient) SInterCardLimit(keys []string, limit int64) (int64, error) {
	args := utils.Concat([]string{utils.IntToString(int64(len(keys)))}, keys, []string{"LIMIT", utils.IntToString(limit)})

	result, err := client.executeCommand(C.SInterCard, args)
	if err != nil {
		return defaultIntResponse, err
	}

	return handleIntResponse(result)
}

func (client *baseClient) SRandMember(key string) (Result[string], error) {
	result, err := client.executeCommand(C.SRandMember, []string{key})
	if err != nil {
		return CreateNilStringResult(), err
	}

	return handleStringOrNilResponse(result)
}

func (client *baseClient) SPop(key string) (Result[string], error) {
	result, err := client.executeCommand(C.SPop, []string{key})
	if err != nil {
		return CreateNilStringResult(), err
	}

	return handleStringOrNilResponse(result)
}

func (client *baseClient) SMIsMember(key string, members []string) ([]bool, error) {
	result, err := client.executeCommand(C.SMIsMember, append([]string{key}, members...))
	if err != nil {
		return nil, err
	}

	return handleBoolArrayResponse(result)
}

func (client *baseClient) SUnion(keys []string) (map[Result[string]]struct{}, error) {
	result, err := client.executeCommand(C.SUnion, keys)
	if err != nil {
		return nil, err
	}

	return handleStringSetResponse(result)
}

func (client *baseClient) SScan(key string, cursor string) (Result[string], []Result[string], error) {
	result, err := client.executeCommand(C.SScan, []string{key, cursor})
	if err != nil {
		return CreateNilStringResult(), nil, err
	}
	return handleScanResponse(result)
}

func (client *baseClient) SScanWithOptions(
	key string,
	cursor string,
	options *options.BaseScanOptions,
) (Result[string], []Result[string], error) {
	optionArgs, err := options.ToArgs()
	if err != nil {
		return CreateNilStringResult(), nil, err
	}

	result, err := client.executeCommand(C.SScan, append([]string{key, cursor}, optionArgs...))
	if err != nil {
		return CreateNilStringResult(), nil, err
	}
	return handleScanResponse(result)
}

func (client *baseClient) SMove(source string, destination string, member string) (bool, error) {
	result, err := client.executeCommand(C.SMove, []string{source, destination, member})
	if err != nil {
		return defaultBoolResponse, err
	}
	return handleBoolResponse(result)
}

func (client *baseClient) LRange(key string, start int64, end int64) ([]Result[string], error) {
	result, err := client.executeCommand(C.LRange, []string{key, utils.IntToString(start), utils.IntToString(end)})
	if err != nil {
		return nil, err
	}

	return handleStringArrayResponse(result)
}

func (client *baseClient) LIndex(key string, index int64) (Result[string], error) {
	result, err := client.executeCommand(C.LIndex, []string{key, utils.IntToString(index)})
	if err != nil {
		return CreateNilStringResult(), err
	}

	return handleStringOrNilResponse(result)
}

func (client *baseClient) LTrim(key string, start int64, end int64) (string, error) {
	result, err := client.executeCommand(C.LTrim, []string{key, utils.IntToString(start), utils.IntToString(end)})
	if err != nil {
		return defaultStringResponse, err
	}

	return handleStringResponse(result)
}

func (client *baseClient) LLen(key string) (int64, error) {
	result, err := client.executeCommand(C.LLen, []string{key})
	if err != nil {
		return defaultIntResponse, err
	}

	return handleIntResponse(result)
}

func (client *baseClient) LRem(key string, count int64, element string) (int64, error) {
	result, err := client.executeCommand(C.LRem, []string{key, utils.IntToString(count), element})
	if err != nil {
		return defaultIntResponse, err
	}

	return handleIntResponse(result)
}

func (client *baseClient) RPop(key string) (Result[string], error) {
	result, err := client.executeCommand(C.RPop, []string{key})
	if err != nil {
		return CreateNilStringResult(), err
	}

	return handleStringOrNilResponse(result)
}

func (client *baseClient) RPopCount(key string, count int64) ([]Result[string], error) {
	result, err := client.executeCommand(C.RPop, []string{key, utils.IntToString(count)})
	if err != nil {
		return nil, err
	}

	return handleStringArrayOrNullResponse(result)
}

func (client *baseClient) LInsert(
	key string,
	insertPosition InsertPosition,
	pivot string,
	element string,
) (int64, error) {
	insertPositionStr, err := insertPosition.toString()
	if err != nil {
		return defaultIntResponse, err
	}

	result, err := client.executeCommand(
		C.LInsert,
		[]string{key, insertPositionStr, pivot, element},
	)
	if err != nil {
		return defaultIntResponse, err
	}

	return handleIntResponse(result)
}

func (client *baseClient) BLPop(keys []string, timeoutSecs float64) ([]Result[string], error) {
	result, err := client.executeCommand(C.BLPop, append(keys, utils.FloatToString(timeoutSecs)))
	if err != nil {
		return nil, err
	}

	return handleStringArrayOrNullResponse(result)
}

func (client *baseClient) BRPop(keys []string, timeoutSecs float64) ([]Result[string], error) {
	result, err := client.executeCommand(C.BRPop, append(keys, utils.FloatToString(timeoutSecs)))
	if err != nil {
		return nil, err
	}

	return handleStringArrayOrNullResponse(result)
}

func (client *baseClient) RPushX(key string, elements []string) (int64, error) {
	result, err := client.executeCommand(C.RPushX, append([]string{key}, elements...))
	if err != nil {
		return defaultIntResponse, err
	}

	return handleIntResponse(result)
}

func (client *baseClient) LPushX(key string, elements []string) (int64, error) {
	result, err := client.executeCommand(C.LPushX, append([]string{key}, elements...))
	if err != nil {
		return defaultIntResponse, err
	}

	return handleIntResponse(result)
}

func (client *baseClient) LMPop(keys []string, listDirection ListDirection) (map[Result[string]][]Result[string], error) {
	listDirectionStr, err := listDirection.toString()
	if err != nil {
		return nil, err
	}

	// Check for potential length overflow.
	if len(keys) > math.MaxInt-2 {
		return nil, &RequestError{"Length overflow for the provided keys"}
	}

	// args slice will have 2 more arguments with the keys provided.
	args := make([]string, 0, len(keys)+2)
	args = append(args, strconv.Itoa(len(keys)))
	args = append(args, keys...)
	args = append(args, listDirectionStr)
	result, err := client.executeCommand(C.LMPop, args)
	if err != nil {
		return nil, err
	}

	return handleStringToStringArrayMapOrNullResponse(result)
}

func (client *baseClient) LMPopCount(
	keys []string,
	listDirection ListDirection,
	count int64,
) (map[Result[string]][]Result[string], error) {
	listDirectionStr, err := listDirection.toString()
	if err != nil {
		return nil, err
	}

	// Check for potential length overflow.
	if len(keys) > math.MaxInt-4 {
		return nil, &RequestError{"Length overflow for the provided keys"}
	}

	// args slice will have 4 more arguments with the keys provided.
	args := make([]string, 0, len(keys)+4)
	args = append(args, strconv.Itoa(len(keys)))
	args = append(args, keys...)
	args = append(args, listDirectionStr, CountKeyword, utils.IntToString(count))
	result, err := client.executeCommand(C.LMPop, args)
	if err != nil {
		return nil, err
	}

	return handleStringToStringArrayMapOrNullResponse(result)
}

func (client *baseClient) BLMPop(
	keys []string,
	listDirection ListDirection,
	timeoutSecs float64,
) (map[Result[string]][]Result[string], error) {
	listDirectionStr, err := listDirection.toString()
	if err != nil {
		return nil, err
	}

	// Check for potential length overflow.
	if len(keys) > math.MaxInt-3 {
		return nil, &RequestError{"Length overflow for the provided keys"}
	}

	// args slice will have 3 more arguments with the keys provided.
	args := make([]string, 0, len(keys)+3)
	args = append(args, utils.FloatToString(timeoutSecs), strconv.Itoa(len(keys)))
	args = append(args, keys...)
	args = append(args, listDirectionStr)
	result, err := client.executeCommand(C.BLMPop, args)
	if err != nil {
		return nil, err
	}

	return handleStringToStringArrayMapOrNullResponse(result)
}

func (client *baseClient) BLMPopCount(
	keys []string,
	listDirection ListDirection,
	count int64,
	timeoutSecs float64,
) (map[Result[string]][]Result[string], error) {
	listDirectionStr, err := listDirection.toString()
	if err != nil {
		return nil, err
	}

	// Check for potential length overflow.
	if len(keys) > math.MaxInt-5 {
		return nil, &RequestError{"Length overflow for the provided keys"}
	}

	// args slice will have 5 more arguments with the keys provided.
	args := make([]string, 0, len(keys)+5)
	args = append(args, utils.FloatToString(timeoutSecs), strconv.Itoa(len(keys)))
	args = append(args, keys...)
	args = append(args, listDirectionStr, CountKeyword, utils.IntToString(count))
	result, err := client.executeCommand(C.BLMPop, args)
	if err != nil {
		return nil, err
	}

	return handleStringToStringArrayMapOrNullResponse(result)
}

func (client *baseClient) LSet(key string, index int64, element string) (string, error) {
	result, err := client.executeCommand(C.LSet, []string{key, utils.IntToString(index), element})
	if err != nil {
		return defaultStringResponse, err
	}

	return handleStringResponse(result)
}

func (client *baseClient) LMove(
	source string,
	destination string,
	whereFrom ListDirection,
	whereTo ListDirection,
) (Result[string], error) {
	whereFromStr, err := whereFrom.toString()
	if err != nil {
		return CreateNilStringResult(), err
	}
	whereToStr, err := whereTo.toString()
	if err != nil {
		return CreateNilStringResult(), err
	}

	result, err := client.executeCommand(C.LMove, []string{source, destination, whereFromStr, whereToStr})
	if err != nil {
		return CreateNilStringResult(), err
	}

	return handleStringOrNilResponse(result)
}

func (client *baseClient) BLMove(
	source string,
	destination string,
	whereFrom ListDirection,
	whereTo ListDirection,
	timeoutSecs float64,
) (Result[string], error) {
	whereFromStr, err := whereFrom.toString()
	if err != nil {
		return CreateNilStringResult(), err
	}
	whereToStr, err := whereTo.toString()
	if err != nil {
		return CreateNilStringResult(), err
	}

	result, err := client.executeCommand(
		C.BLMove,
		[]string{source, destination, whereFromStr, whereToStr, utils.FloatToString(timeoutSecs)},
	)
	if err != nil {
		return CreateNilStringResult(), err
	}

	return handleStringOrNilResponse(result)
}

func (client *baseClient) Ping() (string, error) {
	result, err := client.executeCommand(C.Ping, []string{})
	if err != nil {
		return defaultStringResponse, err
	}

	return handleStringResponse(result)
}

func (client *baseClient) PingWithMessage(message string) (string, error) {
	args := []string{message}

	result, err := client.executeCommand(C.Ping, args)
	if err != nil {
		return defaultStringResponse, err
	}

	return handleStringResponse(result)
}

func (client *baseClient) Del(keys []string) (int64, error) {
	result, err := client.executeCommand(C.Del, keys)
	if err != nil {
		return defaultIntResponse, err
	}

	return handleIntResponse(result)
}

func (client *baseClient) Exists(keys []string) (int64, error) {
	result, err := client.executeCommand(C.Exists, keys)
	if err != nil {
		return defaultIntResponse, err
	}

	return handleIntResponse(result)
}

func (client *baseClient) Expire(key string, seconds int64) (bool, error) {
	result, err := client.executeCommand(C.Expire, []string{key, utils.IntToString(seconds)})
	if err != nil {
		return defaultBoolResponse, err
	}

	return handleBoolResponse(result)
}

func (client *baseClient) ExpireWithOptions(key string, seconds int64, expireCondition ExpireCondition) (bool, error) {
	expireConditionStr, err := expireCondition.toString()
	if err != nil {
		return defaultBoolResponse, err
	}
	result, err := client.executeCommand(C.Expire, []string{key, utils.IntToString(seconds), expireConditionStr})
	if err != nil {
		return defaultBoolResponse, err
	}
	return handleBoolResponse(result)
}

func (client *baseClient) ExpireAt(key string, unixTimestampInSeconds int64) (bool, error) {
	result, err := client.executeCommand(C.ExpireAt, []string{key, utils.IntToString(unixTimestampInSeconds)})
	if err != nil {
		return defaultBoolResponse, err
	}

	return handleBoolResponse(result)
}

func (client *baseClient) ExpireAtWithOptions(
	key string,
	unixTimestampInSeconds int64,
	expireCondition ExpireCondition,
) (bool, error) {
	expireConditionStr, err := expireCondition.toString()
	if err != nil {
		return defaultBoolResponse, err
	}
	result, err := client.executeCommand(
		C.ExpireAt,
		[]string{key, utils.IntToString(unixTimestampInSeconds), expireConditionStr},
	)
	if err != nil {
		return defaultBoolResponse, err
	}
	return handleBoolResponse(result)
}

func (client *baseClient) PExpire(key string, milliseconds int64) (bool, error) {
	result, err := client.executeCommand(C.PExpire, []string{key, utils.IntToString(milliseconds)})
	if err != nil {
		return defaultBoolResponse, err
	}
	return handleBoolResponse(result)
}

func (client *baseClient) PExpireWithOptions(
	key string,
	milliseconds int64,
	expireCondition ExpireCondition,
) (bool, error) {
	expireConditionStr, err := expireCondition.toString()
	if err != nil {
		return defaultBoolResponse, err
	}
	result, err := client.executeCommand(C.PExpire, []string{key, utils.IntToString(milliseconds), expireConditionStr})
	if err != nil {
		return defaultBoolResponse, err
	}
	return handleBoolResponse(result)
}

func (client *baseClient) PExpireAt(key string, unixTimestampInMilliSeconds int64) (bool, error) {
	result, err := client.executeCommand(C.PExpireAt, []string{key, utils.IntToString(unixTimestampInMilliSeconds)})
	if err != nil {
		return defaultBoolResponse, err
	}
	return handleBoolResponse(result)
}

func (client *baseClient) PExpireAtWithOptions(
	key string,
	unixTimestampInMilliSeconds int64,
	expireCondition ExpireCondition,
) (bool, error) {
	expireConditionStr, err := expireCondition.toString()
	if err != nil {
		return defaultBoolResponse, err
	}
	result, err := client.executeCommand(
		C.PExpireAt,
		[]string{key, utils.IntToString(unixTimestampInMilliSeconds), expireConditionStr},
	)
	if err != nil {
		return defaultBoolResponse, err
	}
	return handleBoolResponse(result)
}

func (client *baseClient) ExpireTime(key string) (int64, error) {
	result, err := client.executeCommand(C.ExpireTime, []string{key})
	if err != nil {
		return defaultIntResponse, err
	}

	return handleIntResponse(result)
}

func (client *baseClient) PExpireTime(key string) (int64, error) {
	result, err := client.executeCommand(C.PExpireTime, []string{key})
	if err != nil {
		return defaultIntResponse, err
	}

	return handleIntResponse(result)
}

func (client *baseClient) TTL(key string) (int64, error) {
	result, err := client.executeCommand(C.TTL, []string{key})
	if err != nil {
		return defaultIntResponse, err
	}

	return handleIntResponse(result)
}

func (client *baseClient) PTTL(key string) (int64, error) {
	result, err := client.executeCommand(C.PTTL, []string{key})
	if err != nil {
		return defaultIntResponse, err
	}

	return handleIntResponse(result)
}

func (client *baseClient) PfAdd(key string, elements []string) (int64, error) {
	result, err := client.executeCommand(C.PfAdd, append([]string{key}, elements...))
	if err != nil {
		return defaultIntResponse, err
	}

	return handleIntResponse(result)
}

func (client *baseClient) PfCount(keys []string) (int64, error) {
	result, err := client.executeCommand(C.PfCount, keys)
	if err != nil {
		return defaultIntResponse, err
	}

	return handleIntResponse(result)
}

func (client *baseClient) Unlink(keys []string) (int64, error) {
	result, err := client.executeCommand(C.Unlink, keys)
	if err != nil {
		return defaultIntResponse, err
	}

	return handleIntResponse(result)
}

func (client *baseClient) Type(key string) (Result[string], error) {
	result, err := client.executeCommand(C.Type, []string{key})
	if err != nil {
		return CreateNilStringResult(), err
	}
	return handleStringOrNilResponse(result)
}

func (client *baseClient) Touch(keys []string) (int64, error) {
	result, err := client.executeCommand(C.Touch, keys)
	if err != nil {
		return defaultIntResponse, err
	}

	return handleIntResponse(result)
}

func (client *baseClient) Rename(key string, newKey string) (Result[string], error) {
	result, err := client.executeCommand(C.Rename, []string{key, newKey})
	if err != nil {
		return CreateNilStringResult(), err
	}
	return handleStringOrNilResponse(result)
}

func (client *baseClient) Renamenx(key string, newKey string) (bool, error) {
	result, err := client.executeCommand(C.RenameNX, []string{key, newKey})
	if err != nil {
		return defaultBoolResponse, err
	}
	return handleBoolResponse(result)
}

func (client *baseClient) XAdd(key string, values [][]string) (Result[string], error) {
	return client.XAddWithOptions(key, values, options.NewXAddOptions())
}

func (client *baseClient) XAddWithOptions(
	key string,
	values [][]string,
	options *options.XAddOptions,
) (Result[string], error) {
	args := []string{}
	args = append(args, key)
	optionArgs, err := options.ToArgs()
	if err != nil {
		return CreateNilStringResult(), err
	}
	args = append(args, optionArgs...)
	for _, pair := range values {
		if len(pair) != 2 {
			return CreateNilStringResult(), fmt.Errorf(
				"array entry had the wrong length. Expected length 2 but got length %d",
				len(pair),
			)
		}
		args = append(args, pair...)
	}

	result, err := client.executeCommand(C.XAdd, args)
	if err != nil {
		return CreateNilStringResult(), err
	}
	return handleStringOrNilResponse(result)
}

func (client *baseClient) ZAdd(
	key string,
	membersScoreMap map[string]float64,
) (int64, error) {
	result, err := client.executeCommand(
		C.ZAdd,
		append([]string{key}, utils.ConvertMapToValueKeyStringArray(membersScoreMap)...),
	)
	if err != nil {
		return defaultIntResponse, err
	}

	return handleIntResponse(result)
}

func (client *baseClient) ZAddWithOptions(
	key string,
	membersScoreMap map[string]float64,
	opts *options.ZAddOptions,
) (int64, error) {
	optionArgs, err := opts.ToArgs()
	if err != nil {
		return defaultIntResponse, err
	}
	commandArgs := append([]string{key}, optionArgs...)
	result, err := client.executeCommand(
		C.ZAdd,
		append(commandArgs, utils.ConvertMapToValueKeyStringArray(membersScoreMap)...),
	)
	if err != nil {
		return defaultIntResponse, err
	}

	return handleIntResponse(result)
}

func (client *baseClient) zAddIncrBase(key string, opts *options.ZAddOptions) (Result[float64], error) {
	optionArgs, err := opts.ToArgs()
	if err != nil {
		return CreateNilFloat64Result(), err
	}

	result, err := client.executeCommand(C.ZAdd, append([]string{key}, optionArgs...))
	if err != nil {
		return CreateNilFloat64Result(), err
	}

	return handleFloatOrNilResponse(result)
}

func (client *baseClient) ZAddIncr(
	key string,
	member string,
	increment float64,
) (Result[float64], error) {
	options, err := options.NewZAddOptionsBuilder().SetIncr(true, increment, member)
	if err != nil {
		return CreateNilFloat64Result(), err
	}

	return client.zAddIncrBase(key, options)
}

func (client *baseClient) ZAddIncrWithOptions(
	key string,
	member string,
	increment float64,
	opts *options.ZAddOptions,
) (Result[float64], error) {
	incrOpts, err := opts.SetIncr(true, increment, member)
	if err != nil {
		return CreateNilFloat64Result(), err
	}

	return client.zAddIncrBase(key, incrOpts)
}

func (client *baseClient) ZIncrBy(key string, increment float64, member string) (float64, error) {
	result, err := client.executeCommand(C.ZIncrBy, []string{key, utils.FloatToString(increment), member})
	if err != nil {
		return defaultFloatResponse, err
	}

	return handleFloatResponse(result)
}

func (client *baseClient) ZPopMin(key string) (map[Result[string]]Result[float64], error) {
	result, err := client.executeCommand(C.ZPopMin, []string{key})
	if err != nil {
		return nil, err
	}
	return handleStringDoubleMapResponse(result)
}

func (client *baseClient) ZPopMinWithCount(key string, count int64) (map[Result[string]]Result[float64], error) {
	result, err := client.executeCommand(C.ZPopMin, []string{key, utils.IntToString(count)})
	if err != nil {
		return nil, err
	}
	return handleStringDoubleMapResponse(result)
}

func (client *baseClient) ZPopMax(key string) (map[Result[string]]Result[float64], error) {
	result, err := client.executeCommand(C.ZPopMax, []string{key})
	if err != nil {
		return nil, err
	}
	return handleStringDoubleMapResponse(result)
}

func (client *baseClient) ZPopMaxWithCount(key string, count int64) (map[Result[string]]Result[float64], error) {
	result, err := client.executeCommand(C.ZPopMax, []string{key, utils.IntToString(count)})
	if err != nil {
		return nil, err
	}
	return handleStringDoubleMapResponse(result)
}

func (client *baseClient) ZRem(key string, members []string) (int64, error) {
	result, err := client.executeCommand(C.ZRem, append([]string{key}, members...))
	if err != nil {
		return defaultIntResponse, err
	}
	return handleIntResponse(result)
}

func (client *baseClient) ZCard(key string) (int64, error) {
	result, err := client.executeCommand(C.ZCard, []string{key})
	if err != nil {
		return defaultIntResponse, err
	}

	return handleIntResponse(result)
}

func (client *baseClient) BZPopMin(keys []string, timeoutSecs float64) (Result[KeyWithMemberAndScore], error) {
	result, err := client.executeCommand(C.BZPopMin, append(keys, utils.FloatToString(timeoutSecs)))
	if err != nil {
		return CreateNilKeyWithMemberAndScoreResult(), err
	}

	return handleKeyWithMemberAndScoreResponse(result)
}

// Returns the specified range of elements in the sorted set stored at `key`.
// `ZRANGE` can perform different types of range queries: by index (rank), by the score, or by lexicographical order.
//
// To get the elements with their scores, see [ZRangeWithScores].
//
// See [valkey.io] for more details.
//
// Parameters:
//
//	key - The key of the sorted set.
//	rangeQuery - The range query object representing the type of range query to perform.
//	  - For range queries by index (rank), use [RangeByIndex].
//	  - For range queries by lexicographical order, use [RangeByLex].
//	  - For range queries by score, use [RangeByScore].
//
// Return value:
//
//	An array of elements within the specified range.
//	If `key` does not exist, it is treated as an empty sorted set, and the command returns an empty array.
//
// Example:
//
//	// Retrieve all members of a sorted set in ascending order
//	result, err := client.ZRange("my_sorted_set", options.NewRangeByIndexQuery(0, -1))
//
//	// Retrieve members within a score range in descending order
//
// query := options.NewRangeByScoreQuery(options.NewScoreBoundary(3, false),
// options.NewInfiniteScoreBoundary(options.NegativeInfinity)).
//
//	  .SetReverse()
//	result, err := client.ZRange("my_sorted_set", query)
//	// `result` contains members which have scores within the range of negative infinity to 3, in descending order
//
// [valkey.io]: https://valkey.io/commands/zrange/
func (client *baseClient) ZRange(key string, rangeQuery options.ZRangeQuery) ([]Result[string], error) {
	args := make([]string, 0, 10)
	args = append(args, key)
	args = append(args, rangeQuery.ToArgs()...)
	result, err := client.executeCommand(C.ZRange, args)
	if err != nil {
		return nil, err
	}

	return handleStringArrayResponse(result)
}

// Returns the specified range of elements with their scores in the sorted set stored at `key`.
// `ZRANGE` can perform different types of range queries: by index (rank), by the score, or by lexicographical order.
//
// See [valkey.io] for more details.
//
// Parameters:
//
//	key - The key of the sorted set.
//	rangeQuery - The range query object representing the type of range query to perform.
//	  - For range queries by index (rank), use [RangeByIndex].
//	  - For range queries by score, use [RangeByScore].
//
// Return value:
//
//	A map of elements and their scores within the specified range.
//	If `key` does not exist, it is treated as an empty sorted set, and the command returns an empty map.
//
// Example:
//
//	// Retrieve all members of a sorted set in ascending order
//	result, err := client.ZRangeWithScores("my_sorted_set", options.NewRangeByIndexQuery(0, -1))
//
//	// Retrieve members within a score range in descending order
//
// query := options.NewRangeByScoreQuery(options.NewScoreBoundary(3, false),
// options.NewInfiniteScoreBoundary(options.NegativeInfinity)).
//
//	  SetReverse()
//	result, err := client.ZRangeWithScores("my_sorted_set", query)
//	// `result` contains members with scores within the range of negative infinity to 3, in descending order
//
// [valkey.io]: https://valkey.io/commands/zrange/
func (client *baseClient) ZRangeWithScores(
	key string,
	rangeQuery options.ZRangeQueryWithScores,
) (map[Result[string]]Result[float64], error) {
	args := make([]string, 0, 10)
	args = append(args, key)
	args = append(args, rangeQuery.ToArgs()...)
	args = append(args, "WITHSCORES")
	result, err := client.executeCommand(C.ZRange, args)
	if err != nil {
		return nil, err
	}

	return handleStringDoubleMapResponse(result)
}

func (client *baseClient) Persist(key string) (bool, error) {
	result, err := client.executeCommand(C.Persist, []string{key})
	if err != nil {
		return defaultBoolResponse, err
	}
	return handleBoolResponse(result)
}

func (client *baseClient) ZRank(key string, member string) (Result[int64], error) {
	result, err := client.executeCommand(C.ZRank, []string{key, member})
	if err != nil {
		return CreateNilInt64Result(), err
	}
	return handleIntOrNilResponse(result)
}

func (client *baseClient) ZRankWithScore(key string, member string) (Result[int64], Result[float64], error) {
	result, err := client.executeCommand(C.ZRank, []string{key, member, options.WithScore})
	if err != nil {
		return CreateNilInt64Result(), CreateNilFloat64Result(), err
	}
	return handleLongAndDoubleOrNullResponse(result)
}

func (client *baseClient) ZRevRank(key string, member string) (Result[int64], error) {
	result, err := client.executeCommand(C.ZRevRank, []string{key, member})
	if err != nil {
		return CreateNilInt64Result(), err
	}
	return handleIntOrNilResponse(result)
}

func (client *baseClient) ZRevRankWithScore(key string, member string) (Result[int64], Result[float64], error) {
	result, err := client.executeCommand(C.ZRevRank, []string{key, member, options.WithScore})
	if err != nil {
		return CreateNilInt64Result(), CreateNilFloat64Result(), err
	}
	return handleLongAndDoubleOrNullResponse(result)
}

func (client *baseClient) XTrim(key string, options *options.XTrimOptions) (int64, error) {
	xTrimArgs, err := options.ToArgs()
	if err != nil {
		return defaultIntResponse, err
	}
	result, err := client.executeCommand(C.XTrim, append([]string{key}, xTrimArgs...))
	if err != nil {
		return defaultIntResponse, err
	}
	return handleIntResponse(result)
}

func (client *baseClient) XLen(key string) (int64, error) {
	result, err := client.executeCommand(C.XLen, []string{key})
	if err != nil {
		return defaultIntResponse, err
	}
<<<<<<< HEAD
	return handleLongResponse(result)
}

// Removes the specified entries by id from a stream, and returns the number of entries deleted.
//
// See [valkey.io] for details.
//
// Parameters:
//
//	key - The key of the stream.
//	ids - An array of entry ids.
//
// Return value:
//
//	int64 - The number of entries removed from the stream. This number may be less than the number
//	of entries in `ids`, if the specified `ids` don't exist in the stream.
//
// For example:
//
//	 xAddResult, err := client.XAddWithOptions(
//		 	"key1",
//	 	[][]string{{"f1", "foo1"}, {"f2", "bar2"}},
//			options.NewXAddOptions().SetId(streamId1),
//	 )
//	 xDelResult, err := client.XDel("key1", []string{streamId1, streamId3})
//	 fmt.Println(xDelResult.Value()) // Output: 1
//
// [valkey.io]: https://valkey.io/commands/xdel/
func (client *baseClient) XDel(key string, ids []string) (int64, error) {
	result, err := client.executeCommand(C.XDel, append([]string{key}, ids...))
	if err != nil {
		return 0, err
	}
	return int64(result.int_value), nil
=======
	return handleIntResponse(result)
>>>>>>> 6c7b7830
}<|MERGE_RESOLUTION|>--- conflicted
+++ resolved
@@ -1620,8 +1620,7 @@
 	if err != nil {
 		return defaultIntResponse, err
 	}
-<<<<<<< HEAD
-	return handleLongResponse(result)
+	return handleIntResponse(result)
 }
 
 // Removes the specified entries by id from a stream, and returns the number of entries deleted.
@@ -1655,7 +1654,4 @@
 		return 0, err
 	}
 	return int64(result.int_value), nil
-=======
-	return handleIntResponse(result)
->>>>>>> 6c7b7830
 }