// Copyright Valkey GLIDE Project Contributors - SPDX Identifier: Apache-2.0

package api

// #cgo LDFLAGS: -L../target/release -lglide_rs
// #include "../lib.h"
//
// void successCallback(void *channelPtr, struct CommandResponse *message);
// void failureCallback(void *channelPtr, char *errMessage, RequestErrorType errType);
import "C"

import (
	"errors"
	"fmt"
	"math"
	"strconv"
	"unsafe"

	"github.com/valkey-io/valkey-glide/go/glide/api/options"
	"github.com/valkey-io/valkey-glide/go/glide/protobuf"
	"github.com/valkey-io/valkey-glide/go/glide/utils"
	"google.golang.org/protobuf/proto"
)

// BaseClient defines an interface for methods common to both [GlideClient] and [GlideClusterClient].
type BaseClient interface {
	StringCommands
	HashCommands
	ListCommands
	SetCommands
	StreamCommands
	SortedSetCommands
	ConnectionManagementCommands
	HyperLogLogCommands
	GenericBaseCommands
	// Close terminates the client by closing all associated resources.
	Close()
}

const OK = "OK"

type payload struct {
	value *C.struct_CommandResponse
	error error
}

//export successCallback
func successCallback(channelPtr unsafe.Pointer, cResponse *C.struct_CommandResponse) {
	response := cResponse
	resultChannel := *(*chan payload)(channelPtr)
	resultChannel <- payload{value: response, error: nil}
}

//export failureCallback
func failureCallback(channelPtr unsafe.Pointer, cErrorMessage *C.char, cErrorType C.RequestErrorType) {
	resultChannel := *(*chan payload)(channelPtr)
	resultChannel <- payload{value: nil, error: goError(cErrorType, cErrorMessage)}
}

type clientConfiguration interface {
	toProtobuf() *protobuf.ConnectionRequest
}

type baseClient struct {
	coreClient unsafe.Pointer
}

// Creates a connection by invoking the `create_client` function from Rust library via FFI.
// Passes the pointers to callback functions which will be invoked when the command succeeds or fails.
// Once the connection is established, this function invokes `free_connection_response` exposed by rust library to free the
// connection_response to avoid any memory leaks.
func createClient(config clientConfiguration) (*baseClient, error) {
	request := config.toProtobuf()
	msg, err := proto.Marshal(request)
	if err != nil {
		return nil, err
	}

	byteCount := len(msg)
	requestBytes := C.CBytes(msg)
	cResponse := (*C.struct_ConnectionResponse)(
		C.create_client(
			(*C.uchar)(requestBytes),
			C.uintptr_t(byteCount),
			(C.SuccessCallback)(unsafe.Pointer(C.successCallback)),
			(C.FailureCallback)(unsafe.Pointer(C.failureCallback)),
		),
	)
	defer C.free_connection_response(cResponse)

	cErr := cResponse.connection_error_message
	if cErr != nil {
		message := C.GoString(cErr)
		return nil, &ConnectionError{message}
	}

	return &baseClient{cResponse.conn_ptr}, nil
}

// Close terminates the client by closing all associated resources.
func (client *baseClient) Close() {
	if client.coreClient == nil {
		return
	}

	C.close_client(client.coreClient)
	client.coreClient = nil
}

func (client *baseClient) executeCommand(requestType C.RequestType, args []string) (*C.struct_CommandResponse, error) {
	return client.executeCommandWithRoute(requestType, args, nil)
}

func (client *baseClient) executeCommandWithRoute(
	requestType C.RequestType,
	args []string,
	route route,
) (*C.struct_CommandResponse, error) {
	if client.coreClient == nil {
		return nil, &ClosingError{"ExecuteCommand failed. The client is closed."}
	}
	var cArgsPtr *C.uintptr_t = nil
	var argLengthsPtr *C.ulong = nil
	if len(args) > 0 {
		cArgs, argLengths := toCStrings(args)
		cArgsPtr = &cArgs[0]
		argLengthsPtr = &argLengths[0]
	}

	resultChannel := make(chan payload)
	resultChannelPtr := uintptr(unsafe.Pointer(&resultChannel))

	var routeBytesPtr *C.uchar = nil
	var routeBytesCount C.uintptr_t = 0
	if route != nil {
		routeProto, err := route.toRoutesProtobuf()
		if err != nil {
			return nil, &RequestError{"ExecuteCommand failed due to invalid route"}
		}
		msg, err := proto.Marshal(routeProto)
		if err != nil {
			return nil, err
		}

		routeBytesCount = C.uintptr_t(len(msg))
		routeBytesPtr = (*C.uchar)(C.CBytes(msg))
	}

	C.command(
		client.coreClient,
		C.uintptr_t(resultChannelPtr),
		uint32(requestType),
		C.size_t(len(args)),
		cArgsPtr,
		argLengthsPtr,
		routeBytesPtr,
		routeBytesCount,
	)
	payload := <-resultChannel
	if payload.error != nil {
		return nil, payload.error
	}
	return payload.value, nil
}

// Zero copying conversion from go's []string into C pointers
func toCStrings(args []string) ([]C.uintptr_t, []C.ulong) {
	cStrings := make([]C.uintptr_t, len(args))
	stringLengths := make([]C.ulong, len(args))
	for i, str := range args {
		bytes := utils.StringToBytes(str)
		var ptr uintptr
		if len(str) > 0 {
			ptr = uintptr(unsafe.Pointer(&bytes[0]))
		}
		cStrings[i] = C.uintptr_t(ptr)
		stringLengths[i] = C.size_t(len(str))
	}
	return cStrings, stringLengths
}

func (client *baseClient) Set(key string, value string) (Result[string], error) {
	result, err := client.executeCommand(C.Set, []string{key, value})
	if err != nil {
		return CreateNilStringResult(), err
	}

	return handleStringResponse(result)
}

func (client *baseClient) SetWithOptions(key string, value string, options *SetOptions) (Result[string], error) {
	optionArgs, err := options.toArgs()
	if err != nil {
		return CreateNilStringResult(), err
	}

	result, err := client.executeCommand(C.Set, append([]string{key, value}, optionArgs...))
	if err != nil {
		return CreateNilStringResult(), err
	}

	return handleStringOrNullResponse(result)
}

func (client *baseClient) Get(key string) (Result[string], error) {
	result, err := client.executeCommand(C.Get, []string{key})
	if err != nil {
		return CreateNilStringResult(), err
	}

	return handleStringOrNullResponse(result)
}

func (client *baseClient) GetEx(key string) (Result[string], error) {
	result, err := client.executeCommand(C.GetEx, []string{key})
	if err != nil {
		return CreateNilStringResult(), err
	}

	return handleStringOrNullResponse(result)
}

func (client *baseClient) GetExWithOptions(key string, options *GetExOptions) (Result[string], error) {
	optionArgs, err := options.toArgs()
	if err != nil {
		return CreateNilStringResult(), err
	}

	result, err := client.executeCommand(C.GetEx, append([]string{key}, optionArgs...))
	if err != nil {
		return CreateNilStringResult(), err
	}

	return handleStringOrNullResponse(result)
}

func (client *baseClient) MSet(keyValueMap map[string]string) (Result[string], error) {
	result, err := client.executeCommand(C.MSet, utils.MapToString(keyValueMap))
	if err != nil {
		return CreateNilStringResult(), err
	}

	return handleStringResponse(result)
}

func (client *baseClient) MSetNX(keyValueMap map[string]string) (Result[bool], error) {
	result, err := client.executeCommand(C.MSetNX, utils.MapToString(keyValueMap))
	if err != nil {
		return CreateNilBoolResult(), err
	}

	return handleBooleanResponse(result)
}

func (client *baseClient) MGet(keys []string) ([]Result[string], error) {
	result, err := client.executeCommand(C.MGet, keys)
	if err != nil {
		return nil, err
	}

	return handleStringArrayResponse(result)
}

func (client *baseClient) Incr(key string) (Result[int64], error) {
	result, err := client.executeCommand(C.Incr, []string{key})
	if err != nil {
		return CreateNilInt64Result(), err
	}

	return handleLongResponse(result)
}

func (client *baseClient) IncrBy(key string, amount int64) (Result[int64], error) {
	result, err := client.executeCommand(C.IncrBy, []string{key, utils.IntToString(amount)})
	if err != nil {
		return CreateNilInt64Result(), err
	}

	return handleLongResponse(result)
}

func (client *baseClient) IncrByFloat(key string, amount float64) (Result[float64], error) {
	result, err := client.executeCommand(
		C.IncrByFloat,
		[]string{key, utils.FloatToString(amount)},
	)
	if err != nil {
		return CreateNilFloat64Result(), err
	}

	return handleDoubleResponse(result)
}

func (client *baseClient) Decr(key string) (Result[int64], error) {
	result, err := client.executeCommand(C.Decr, []string{key})
	if err != nil {
		return CreateNilInt64Result(), err
	}

	return handleLongResponse(result)
}

func (client *baseClient) DecrBy(key string, amount int64) (Result[int64], error) {
	result, err := client.executeCommand(C.DecrBy, []string{key, utils.IntToString(amount)})
	if err != nil {
		return CreateNilInt64Result(), err
	}

	return handleLongResponse(result)
}

func (client *baseClient) Strlen(key string) (Result[int64], error) {
	result, err := client.executeCommand(C.Strlen, []string{key})
	if err != nil {
		return CreateNilInt64Result(), err
	}

	return handleLongResponse(result)
}

func (client *baseClient) SetRange(key string, offset int, value string) (Result[int64], error) {
	result, err := client.executeCommand(C.SetRange, []string{key, strconv.Itoa(offset), value})
	if err != nil {
		return CreateNilInt64Result(), err
	}

	return handleLongResponse(result)
}

func (client *baseClient) GetRange(key string, start int, end int) (Result[string], error) {
	result, err := client.executeCommand(C.GetRange, []string{key, strconv.Itoa(start), strconv.Itoa(end)})
	if err != nil {
		return CreateNilStringResult(), err
	}

	return handleStringResponse(result)
}

func (client *baseClient) Append(key string, value string) (Result[int64], error) {
	result, err := client.executeCommand(C.Append, []string{key, value})
	if err != nil {
		return CreateNilInt64Result(), err
	}

	return handleLongResponse(result)
}

func (client *baseClient) LCS(key1 string, key2 string) (Result[string], error) {
	result, err := client.executeCommand(C.LCS, []string{key1, key2})
	if err != nil {
		return CreateNilStringResult(), err
	}

	return handleStringResponse(result)
}

func (client *baseClient) GetDel(key string) (Result[string], error) {
	if key == "" {
		return CreateNilStringResult(), errors.New("key is required")
	}

	result, err := client.executeCommand(C.GetDel, []string{key})
	if err != nil {
		return CreateNilStringResult(), err
	}

	return handleStringOrNullResponse(result)
}

func (client *baseClient) HGet(key string, field string) (Result[string], error) {
	result, err := client.executeCommand(C.HGet, []string{key, field})
	if err != nil {
		return CreateNilStringResult(), err
	}

	return handleStringOrNullResponse(result)
}

func (client *baseClient) HGetAll(key string) (map[Result[string]]Result[string], error) {
	result, err := client.executeCommand(C.HGetAll, []string{key})
	if err != nil {
		return nil, err
	}

	return handleStringToStringMapResponse(result)
}

func (client *baseClient) HMGet(key string, fields []string) ([]Result[string], error) {
	result, err := client.executeCommand(C.HMGet, append([]string{key}, fields...))
	if err != nil {
		return nil, err
	}

	return handleStringArrayResponse(result)
}

func (client *baseClient) HSet(key string, values map[string]string) (Result[int64], error) {
	result, err := client.executeCommand(C.HSet, utils.ConvertMapToKeyValueStringArray(key, values))
	if err != nil {
		return CreateNilInt64Result(), err
	}

	return handleLongResponse(result)
}

func (client *baseClient) HSetNX(key string, field string, value string) (Result[bool], error) {
	result, err := client.executeCommand(C.HSetNX, []string{key, field, value})
	if err != nil {
		return CreateNilBoolResult(), err
	}

	return handleBooleanResponse(result)
}

func (client *baseClient) HDel(key string, fields []string) (Result[int64], error) {
	result, err := client.executeCommand(C.HDel, append([]string{key}, fields...))
	if err != nil {
		return CreateNilInt64Result(), err
	}

	return handleLongResponse(result)
}

func (client *baseClient) HLen(key string) (Result[int64], error) {
	result, err := client.executeCommand(C.HLen, []string{key})
	if err != nil {
		return CreateNilInt64Result(), err
	}

	return handleLongResponse(result)
}

func (client *baseClient) HVals(key string) ([]Result[string], error) {
	result, err := client.executeCommand(C.HVals, []string{key})
	if err != nil {
		return nil, err
	}

	return handleStringArrayResponse(result)
}

func (client *baseClient) HExists(key string, field string) (Result[bool], error) {
	result, err := client.executeCommand(C.HExists, []string{key, field})
	if err != nil {
		return CreateNilBoolResult(), err
	}

	return handleBooleanResponse(result)
}

func (client *baseClient) HKeys(key string) ([]Result[string], error) {
	result, err := client.executeCommand(C.HKeys, []string{key})
	if err != nil {
		return nil, err
	}

	return handleStringArrayResponse(result)
}

func (client *baseClient) HStrLen(key string, field string) (Result[int64], error) {
	result, err := client.executeCommand(C.HStrlen, []string{key, field})
	if err != nil {
		return CreateNilInt64Result(), err
	}

	return handleLongResponse(result)
}

func (client *baseClient) HIncrBy(key string, field string, increment int64) (Result[int64], error) {
	result, err := client.executeCommand(C.HIncrBy, []string{key, field, utils.IntToString(increment)})
	if err != nil {
		return CreateNilInt64Result(), err
	}

	return handleLongResponse(result)
}

func (client *baseClient) HIncrByFloat(key string, field string, increment float64) (Result[float64], error) {
	result, err := client.executeCommand(C.HIncrByFloat, []string{key, field, utils.FloatToString(increment)})
	if err != nil {
		return CreateNilFloat64Result(), err
	}

	return handleDoubleResponse(result)
}

func (client *baseClient) LPush(key string, elements []string) (Result[int64], error) {
	result, err := client.executeCommand(C.LPush, append([]string{key}, elements...))
	if err != nil {
		return CreateNilInt64Result(), err
	}

	return handleLongResponse(result)
}

func (client *baseClient) LPop(key string) (Result[string], error) {
	result, err := client.executeCommand(C.LPop, []string{key})
	if err != nil {
		return CreateNilStringResult(), err
	}

	return handleStringOrNullResponse(result)
}

func (client *baseClient) LPopCount(key string, count int64) ([]Result[string], error) {
	result, err := client.executeCommand(C.LPop, []string{key, utils.IntToString(count)})
	if err != nil {
		return nil, err
	}

	return handleStringArrayOrNullResponse(result)
}

func (client *baseClient) LPos(key string, element string) (Result[int64], error) {
	result, err := client.executeCommand(C.LPos, []string{key, element})
	if err != nil {
		return CreateNilInt64Result(), err
	}

	return handleLongOrNullResponse(result)
}

func (client *baseClient) LPosWithOptions(key string, element string, options *LPosOptions) (Result[int64], error) {
	result, err := client.executeCommand(C.LPos, append([]string{key, element}, options.toArgs()...))
	if err != nil {
		return CreateNilInt64Result(), err
	}

	return handleLongOrNullResponse(result)
}

func (client *baseClient) LPosCount(key string, element string, count int64) ([]Result[int64], error) {
	result, err := client.executeCommand(C.LPos, []string{key, element, CountKeyword, utils.IntToString(count)})
	if err != nil {
		return nil, err
	}

	return handleLongArrayResponse(result)
}

func (client *baseClient) LPosCountWithOptions(
	key string,
	element string,
	count int64,
	options *LPosOptions,
) ([]Result[int64], error) {
	result, err := client.executeCommand(
		C.LPos,
		append([]string{key, element, CountKeyword, utils.IntToString(count)}, options.toArgs()...),
	)
	if err != nil {
		return nil, err
	}

	return handleLongArrayResponse(result)
}

func (client *baseClient) RPush(key string, elements []string) (Result[int64], error) {
	result, err := client.executeCommand(C.RPush, append([]string{key}, elements...))
	if err != nil {
		return CreateNilInt64Result(), err
	}

	return handleLongResponse(result)
}

func (client *baseClient) SAdd(key string, members []string) (Result[int64], error) {
	result, err := client.executeCommand(C.SAdd, append([]string{key}, members...))
	if err != nil {
		return CreateNilInt64Result(), err
	}

	return handleLongResponse(result)
}

func (client *baseClient) SRem(key string, members []string) (Result[int64], error) {
	result, err := client.executeCommand(C.SRem, append([]string{key}, members...))
	if err != nil {
		return CreateNilInt64Result(), err
	}

	return handleLongResponse(result)
}

func (client *baseClient) SUnionStore(destination string, keys []string) (Result[int64], error) {
	result, err := client.executeCommand(C.SUnionStore, append([]string{destination}, keys...))
	if err != nil {
		return CreateNilInt64Result(), err
	}

	return handleLongResponse(result)
}

func (client *baseClient) SMembers(key string) (map[Result[string]]struct{}, error) {
	result, err := client.executeCommand(C.SMembers, []string{key})
	if err != nil {
		return nil, err
	}

	return handleStringSetResponse(result)
}

func (client *baseClient) SCard(key string) (Result[int64], error) {
	result, err := client.executeCommand(C.SCard, []string{key})
	if err != nil {
		return CreateNilInt64Result(), err
	}

	return handleLongResponse(result)
}

func (client *baseClient) SIsMember(key string, member string) (Result[bool], error) {
	result, err := client.executeCommand(C.SIsMember, []string{key, member})
	if err != nil {
		return CreateNilBoolResult(), err
	}

	return handleBooleanResponse(result)
}

func (client *baseClient) SDiff(keys []string) (map[Result[string]]struct{}, error) {
	result, err := client.executeCommand(C.SDiff, keys)
	if err != nil {
		return nil, err
	}

	return handleStringSetResponse(result)
}

func (client *baseClient) SDiffStore(destination string, keys []string) (Result[int64], error) {
	result, err := client.executeCommand(C.SDiffStore, append([]string{destination}, keys...))
	if err != nil {
		return CreateNilInt64Result(), err
	}

	return handleLongResponse(result)
}

func (client *baseClient) SInter(keys []string) (map[Result[string]]struct{}, error) {
	result, err := client.executeCommand(C.SInter, keys)
	if err != nil {
		return nil, err
	}

	return handleStringSetResponse(result)
}

func (client *baseClient) SInterStore(destination string, keys []string) (Result[int64], error) {
	result, err := client.executeCommand(C.SInterStore, append([]string{destination}, keys...))
	if err != nil {
		return CreateNilInt64Result(), err
	}

	return handleLongResponse(result)
}

func (client *baseClient) SInterCard(keys []string) (Result[int64], error) {
	result, err := client.executeCommand(C.SInterCard, append([]string{strconv.Itoa(len(keys))}, keys...))
	if err != nil {
		return CreateNilInt64Result(), err
	}

	return handleLongResponse(result)
}

func (client *baseClient) SInterCardLimit(keys []string, limit int64) (Result[int64], error) {
	args := utils.Concat([]string{utils.IntToString(int64(len(keys)))}, keys, []string{"LIMIT", utils.IntToString(limit)})

	result, err := client.executeCommand(C.SInterCard, args)
	if err != nil {
		return CreateNilInt64Result(), err
	}

	return handleLongResponse(result)
}

func (client *baseClient) SRandMember(key string) (Result[string], error) {
	result, err := client.executeCommand(C.SRandMember, []string{key})
	if err != nil {
		return CreateNilStringResult(), err
	}

	return handleStringResponse(result)
}

func (client *baseClient) SPop(key string) (Result[string], error) {
	result, err := client.executeCommand(C.SPop, []string{key})
	if err != nil {
		return CreateNilStringResult(), err
	}

	return handleStringResponse(result)
}

func (client *baseClient) SMIsMember(key string, members []string) ([]Result[bool], error) {
	result, err := client.executeCommand(C.SMIsMember, append([]string{key}, members...))
	if err != nil {
		return nil, err
	}

	return handleBooleanArrayResponse(result)
}

func (client *baseClient) SUnion(keys []string) (map[Result[string]]struct{}, error) {
	result, err := client.executeCommand(C.SUnion, keys)
	if err != nil {
		return nil, err
	}

	return handleStringSetResponse(result)
}

func (client *baseClient) SScan(key string, cursor string) (Result[string], []Result[string], error) {
	result, err := client.executeCommand(C.SScan, []string{key, cursor})
	if err != nil {
		return CreateNilStringResult(), nil, err
	}
	return handleScanResponse(result)
}

func (client *baseClient) SScanWithOptions(
	key string,
	cursor string,
	options *BaseScanOptions,
) (Result[string], []Result[string], error) {
	optionArgs, err := options.toArgs()
	if err != nil {
		return CreateNilStringResult(), nil, err
	}

	result, err := client.executeCommand(C.SScan, append([]string{key, cursor}, optionArgs...))
	if err != nil {
		return CreateNilStringResult(), nil, err
	}
	return handleScanResponse(result)
}

func (client *baseClient) SMove(source string, destination string, member string) (Result[bool], error) {
	result, err := client.executeCommand(C.SMove, []string{source, destination, member})
	if err != nil {
		return CreateNilBoolResult(), err
	}
	return handleBooleanResponse(result)
}

func (client *baseClient) LRange(key string, start int64, end int64) ([]Result[string], error) {
	result, err := client.executeCommand(C.LRange, []string{key, utils.IntToString(start), utils.IntToString(end)})
	if err != nil {
		return nil, err
	}

	return handleStringArrayResponse(result)
}

func (client *baseClient) LIndex(key string, index int64) (Result[string], error) {
	result, err := client.executeCommand(C.LIndex, []string{key, utils.IntToString(index)})
	if err != nil {
		return CreateNilStringResult(), err
	}

	return handleStringOrNullResponse(result)
}

func (client *baseClient) LTrim(key string, start int64, end int64) (Result[string], error) {
	result, err := client.executeCommand(C.LTrim, []string{key, utils.IntToString(start), utils.IntToString(end)})
	if err != nil {
		return CreateNilStringResult(), err
	}

	return handleStringResponse(result)
}

func (client *baseClient) LLen(key string) (Result[int64], error) {
	result, err := client.executeCommand(C.LLen, []string{key})
	if err != nil {
		return CreateNilInt64Result(), err
	}

	return handleLongResponse(result)
}

func (client *baseClient) LRem(key string, count int64, element string) (Result[int64], error) {
	result, err := client.executeCommand(C.LRem, []string{key, utils.IntToString(count), element})
	if err != nil {
		return CreateNilInt64Result(), err
	}

	return handleLongResponse(result)
}

func (client *baseClient) RPop(key string) (Result[string], error) {
	result, err := client.executeCommand(C.RPop, []string{key})
	if err != nil {
		return CreateNilStringResult(), err
	}

	return handleStringOrNullResponse(result)
}

func (client *baseClient) RPopCount(key string, count int64) ([]Result[string], error) {
	result, err := client.executeCommand(C.RPop, []string{key, utils.IntToString(count)})
	if err != nil {
		return nil, err
	}

	return handleStringArrayOrNullResponse(result)
}

func (client *baseClient) LInsert(
	key string,
	insertPosition InsertPosition,
	pivot string,
	element string,
) (Result[int64], error) {
	insertPositionStr, err := insertPosition.toString()
	if err != nil {
		return CreateNilInt64Result(), err
	}

	result, err := client.executeCommand(
		C.LInsert,
		[]string{key, insertPositionStr, pivot, element},
	)
	if err != nil {
		return CreateNilInt64Result(), err
	}

	return handleLongResponse(result)
}

func (client *baseClient) BLPop(keys []string, timeoutSecs float64) ([]Result[string], error) {
	result, err := client.executeCommand(C.BLPop, append(keys, utils.FloatToString(timeoutSecs)))
	if err != nil {
		return nil, err
	}

	return handleStringArrayOrNullResponse(result)
}

func (client *baseClient) BRPop(keys []string, timeoutSecs float64) ([]Result[string], error) {
	result, err := client.executeCommand(C.BRPop, append(keys, utils.FloatToString(timeoutSecs)))
	if err != nil {
		return nil, err
	}

	return handleStringArrayOrNullResponse(result)
}

func (client *baseClient) RPushX(key string, elements []string) (Result[int64], error) {
	result, err := client.executeCommand(C.RPushX, append([]string{key}, elements...))
	if err != nil {
		return CreateNilInt64Result(), err
	}

	return handleLongResponse(result)
}

func (client *baseClient) LPushX(key string, elements []string) (Result[int64], error) {
	result, err := client.executeCommand(C.LPushX, append([]string{key}, elements...))
	if err != nil {
		return CreateNilInt64Result(), err
	}

	return handleLongResponse(result)
}

func (client *baseClient) LMPop(keys []string, listDirection ListDirection) (map[Result[string]][]Result[string], error) {
	listDirectionStr, err := listDirection.toString()
	if err != nil {
		return nil, err
	}

	// Check for potential length overflow.
	if len(keys) > math.MaxInt-2 {
		return nil, &RequestError{"Length overflow for the provided keys"}
	}

	// args slice will have 2 more arguments with the keys provided.
	args := make([]string, 0, len(keys)+2)
	args = append(args, strconv.Itoa(len(keys)))
	args = append(args, keys...)
	args = append(args, listDirectionStr)
	result, err := client.executeCommand(C.LMPop, args)
	if err != nil {
		return nil, err
	}

	return handleStringToStringArrayMapOrNullResponse(result)
}

func (client *baseClient) LMPopCount(
	keys []string,
	listDirection ListDirection,
	count int64,
) (map[Result[string]][]Result[string], error) {
	listDirectionStr, err := listDirection.toString()
	if err != nil {
		return nil, err
	}

	// Check for potential length overflow.
	if len(keys) > math.MaxInt-4 {
		return nil, &RequestError{"Length overflow for the provided keys"}
	}

	// args slice will have 4 more arguments with the keys provided.
	args := make([]string, 0, len(keys)+4)
	args = append(args, strconv.Itoa(len(keys)))
	args = append(args, keys...)
	args = append(args, listDirectionStr, CountKeyword, utils.IntToString(count))
	result, err := client.executeCommand(C.LMPop, args)
	if err != nil {
		return nil, err
	}

	return handleStringToStringArrayMapOrNullResponse(result)
}

func (client *baseClient) BLMPop(
	keys []string,
	listDirection ListDirection,
	timeoutSecs float64,
) (map[Result[string]][]Result[string], error) {
	listDirectionStr, err := listDirection.toString()
	if err != nil {
		return nil, err
	}

	// Check for potential length overflow.
	if len(keys) > math.MaxInt-3 {
		return nil, &RequestError{"Length overflow for the provided keys"}
	}

	// args slice will have 3 more arguments with the keys provided.
	args := make([]string, 0, len(keys)+3)
	args = append(args, utils.FloatToString(timeoutSecs), strconv.Itoa(len(keys)))
	args = append(args, keys...)
	args = append(args, listDirectionStr)
	result, err := client.executeCommand(C.BLMPop, args)
	if err != nil {
		return nil, err
	}

	return handleStringToStringArrayMapOrNullResponse(result)
}

func (client *baseClient) BLMPopCount(
	keys []string,
	listDirection ListDirection,
	count int64,
	timeoutSecs float64,
) (map[Result[string]][]Result[string], error) {
	listDirectionStr, err := listDirection.toString()
	if err != nil {
		return nil, err
	}

	// Check for potential length overflow.
	if len(keys) > math.MaxInt-5 {
		return nil, &RequestError{"Length overflow for the provided keys"}
	}

	// args slice will have 5 more arguments with the keys provided.
	args := make([]string, 0, len(keys)+5)
	args = append(args, utils.FloatToString(timeoutSecs), strconv.Itoa(len(keys)))
	args = append(args, keys...)
	args = append(args, listDirectionStr, CountKeyword, utils.IntToString(count))
	result, err := client.executeCommand(C.BLMPop, args)
	if err != nil {
		return nil, err
	}

	return handleStringToStringArrayMapOrNullResponse(result)
}

func (client *baseClient) LSet(key string, index int64, element string) (Result[string], error) {
	result, err := client.executeCommand(C.LSet, []string{key, utils.IntToString(index), element})
	if err != nil {
		return CreateNilStringResult(), err
	}

	return handleStringResponse(result)
}

func (client *baseClient) LMove(
	source string,
	destination string,
	whereFrom ListDirection,
	whereTo ListDirection,
) (Result[string], error) {
	whereFromStr, err := whereFrom.toString()
	if err != nil {
		return CreateNilStringResult(), err
	}
	whereToStr, err := whereTo.toString()
	if err != nil {
		return CreateNilStringResult(), err
	}

	result, err := client.executeCommand(C.LMove, []string{source, destination, whereFromStr, whereToStr})
	if err != nil {
		return CreateNilStringResult(), err
	}

	return handleStringOrNullResponse(result)
}

func (client *baseClient) BLMove(
	source string,
	destination string,
	whereFrom ListDirection,
	whereTo ListDirection,
	timeoutSecs float64,
) (Result[string], error) {
	whereFromStr, err := whereFrom.toString()
	if err != nil {
		return CreateNilStringResult(), err
	}
	whereToStr, err := whereTo.toString()
	if err != nil {
		return CreateNilStringResult(), err
	}

	result, err := client.executeCommand(
		C.BLMove,
		[]string{source, destination, whereFromStr, whereToStr, utils.FloatToString(timeoutSecs)},
	)
	if err != nil {
		return CreateNilStringResult(), err
	}

	return handleStringOrNullResponse(result)
}

func (client *baseClient) Ping() (string, error) {
	result, err := client.executeCommand(C.Ping, []string{})
	if err != nil {
		return "", err
	}

	response, err := handleStringResponse(result)
	if err != nil {
		return "", err
	}
	return response.Value(), nil
}

func (client *baseClient) PingWithMessage(message string) (string, error) {
	args := []string{message}

	result, err := client.executeCommand(C.Ping, args)
	if err != nil {
		return "", err
	}

	response, err := handleStringResponse(result)
	if err != nil {
		return "", err
	}
	return response.Value(), nil
}

func (client *baseClient) Del(keys []string) (Result[int64], error) {
	result, err := client.executeCommand(C.Del, keys)
	if err != nil {
		return CreateNilInt64Result(), err
	}

	return handleLongResponse(result)
}

func (client *baseClient) Exists(keys []string) (Result[int64], error) {
	result, err := client.executeCommand(C.Exists, keys)
	if err != nil {
		return CreateNilInt64Result(), err
	}

	return handleLongResponse(result)
}

func (client *baseClient) Expire(key string, seconds int64) (Result[bool], error) {
	result, err := client.executeCommand(C.Expire, []string{key, utils.IntToString(seconds)})
	if err != nil {
		return CreateNilBoolResult(), err
	}

	return handleBooleanResponse(result)
}

func (client *baseClient) ExpireWithOptions(key string, seconds int64, expireCondition ExpireCondition) (Result[bool], error) {
	expireConditionStr, err := expireCondition.toString()
	if err != nil {
		return CreateNilBoolResult(), err
	}
	result, err := client.executeCommand(C.Expire, []string{key, utils.IntToString(seconds), expireConditionStr})
	if err != nil {
		return CreateNilBoolResult(), err
	}
	return handleBooleanResponse(result)
}

func (client *baseClient) ExpireAt(key string, unixTimestampInSeconds int64) (Result[bool], error) {
	result, err := client.executeCommand(C.ExpireAt, []string{key, utils.IntToString(unixTimestampInSeconds)})
	if err != nil {
		return CreateNilBoolResult(), err
	}

	return handleBooleanResponse(result)
}

func (client *baseClient) ExpireAtWithOptions(
	key string,
	unixTimestampInSeconds int64,
	expireCondition ExpireCondition,
) (Result[bool], error) {
	expireConditionStr, err := expireCondition.toString()
	if err != nil {
		return CreateNilBoolResult(), err
	}
	result, err := client.executeCommand(
		C.ExpireAt,
		[]string{key, utils.IntToString(unixTimestampInSeconds), expireConditionStr},
	)
	if err != nil {
		return CreateNilBoolResult(), err
	}
	return handleBooleanResponse(result)
}

func (client *baseClient) PExpire(key string, milliseconds int64) (Result[bool], error) {
	result, err := client.executeCommand(C.PExpire, []string{key, utils.IntToString(milliseconds)})
	if err != nil {
		return CreateNilBoolResult(), err
	}
	return handleBooleanResponse(result)
}

func (client *baseClient) PExpireWithOptions(
	key string,
	milliseconds int64,
	expireCondition ExpireCondition,
) (Result[bool], error) {
	expireConditionStr, err := expireCondition.toString()
	if err != nil {
		return CreateNilBoolResult(), err
	}
	result, err := client.executeCommand(C.PExpire, []string{key, utils.IntToString(milliseconds), expireConditionStr})
	if err != nil {
		return CreateNilBoolResult(), err
	}
	return handleBooleanResponse(result)
}

func (client *baseClient) PExpireAt(key string, unixTimestampInMilliSeconds int64) (Result[bool], error) {
	result, err := client.executeCommand(C.PExpireAt, []string{key, utils.IntToString(unixTimestampInMilliSeconds)})
	if err != nil {
		return CreateNilBoolResult(), err
	}
	return handleBooleanResponse(result)
}

func (client *baseClient) PExpireAtWithOptions(
	key string,
	unixTimestampInMilliSeconds int64,
	expireCondition ExpireCondition,
) (Result[bool], error) {
	expireConditionStr, err := expireCondition.toString()
	if err != nil {
		return CreateNilBoolResult(), err
	}
	result, err := client.executeCommand(
		C.PExpireAt,
		[]string{key, utils.IntToString(unixTimestampInMilliSeconds), expireConditionStr},
	)
	if err != nil {
		return CreateNilBoolResult(), err
	}
	return handleBooleanResponse(result)
}

func (client *baseClient) ExpireTime(key string) (Result[int64], error) {
	result, err := client.executeCommand(C.ExpireTime, []string{key})
	if err != nil {
		return CreateNilInt64Result(), err
	}

	return handleLongResponse(result)
}

func (client *baseClient) PExpireTime(key string) (Result[int64], error) {
	result, err := client.executeCommand(C.PExpireTime, []string{key})
	if err != nil {
		return CreateNilInt64Result(), err
	}

	return handleLongResponse(result)
}

func (client *baseClient) TTL(key string) (Result[int64], error) {
	result, err := client.executeCommand(C.TTL, []string{key})
	if err != nil {
		return CreateNilInt64Result(), err
	}

	return handleLongResponse(result)
}

func (client *baseClient) PTTL(key string) (Result[int64], error) {
	result, err := client.executeCommand(C.PTTL, []string{key})
	if err != nil {
		return CreateNilInt64Result(), err
	}

	return handleLongResponse(result)
}

func (client *baseClient) PfAdd(key string, elements []string) (Result[int64], error) {
	result, err := client.executeCommand(C.PfAdd, append([]string{key}, elements...))
	if err != nil {
		return CreateNilInt64Result(), err
	}

	return handleLongResponse(result)
}

func (client *baseClient) PfCount(keys []string) (Result[int64], error) {
	result, err := client.executeCommand(C.PfCount, keys)
	if err != nil {
		return CreateNilInt64Result(), err
	}

	return handleLongResponse(result)
}

func (client *baseClient) Unlink(keys []string) (Result[int64], error) {
	result, err := client.executeCommand(C.Unlink, keys)
	if err != nil {
		return CreateNilInt64Result(), err
	}

	return handleLongResponse(result)
}

func (client *baseClient) Type(key string) (Result[string], error) {
	result, err := client.executeCommand(C.Type, []string{key})
	if err != nil {
		return CreateNilStringResult(), err
	}
	return handleStringOrNullResponse(result)
}

func (client *baseClient) Touch(keys []string) (Result[int64], error) {
	result, err := client.executeCommand(C.Touch, keys)
	if err != nil {
		return CreateNilInt64Result(), err
	}

	return handleLongResponse(result)
}

func (client *baseClient) Rename(key string, newKey string) (Result[string], error) {
	result, err := client.executeCommand(C.Rename, []string{key, newKey})
	if err != nil {
		return CreateNilStringResult(), err
	}
	return handleStringOrNullResponse(result)
}

func (client *baseClient) Renamenx(key string, newKey string) (Result[bool], error) {
	result, err := client.executeCommand(C.RenameNX, []string{key, newKey})
	if err != nil {
		return CreateNilBoolResult(), err
	}
	return handleBooleanResponse(result)
}

func (client *baseClient) XAdd(key string, values [][]string) (Result[string], error) {
	return client.XAddWithOptions(key, values, options.NewXAddOptions())
}

func (client *baseClient) XAddWithOptions(
	key string,
	values [][]string,
	options *options.XAddOptions,
) (Result[string], error) {
	args := []string{}
	args = append(args, key)
	optionArgs, err := options.ToArgs()
	if err != nil {
		return CreateNilStringResult(), err
	}
	args = append(args, optionArgs...)
	for _, pair := range values {
		if len(pair) != 2 {
			return CreateNilStringResult(), fmt.Errorf(
				"array entry had the wrong length. Expected length 2 but got length %d",
				len(pair),
			)
		}
		args = append(args, pair...)
	}

	result, err := client.executeCommand(C.XAdd, args)
	if err != nil {
		return CreateNilStringResult(), err
	}
	return handleStringOrNullResponse(result)
}

func (client *baseClient) ZAdd(
	key string,
	membersScoreMap map[string]float64,
) (Result[int64], error) {
	result, err := client.executeCommand(
		C.ZAdd,
		append([]string{key}, utils.ConvertMapToValueKeyStringArray(membersScoreMap)...),
	)
	if err != nil {
		return CreateNilInt64Result(), err
	}

	return handleLongResponse(result)
}

func (client *baseClient) ZAddWithOptions(
	key string,
	membersScoreMap map[string]float64,
	opts *options.ZAddOptions,
) (Result[int64], error) {
	optionArgs, err := opts.ToArgs()
	if err != nil {
		return CreateNilInt64Result(), err
	}
	commandArgs := append([]string{key}, optionArgs...)
	result, err := client.executeCommand(
		C.ZAdd,
		append(commandArgs, utils.ConvertMapToValueKeyStringArray(membersScoreMap)...),
	)
	if err != nil {
		return CreateNilInt64Result(), err
	}

	return handleLongResponse(result)
}

func (client *baseClient) zAddIncrBase(key string, opts *options.ZAddOptions) (Result[float64], error) {
	optionArgs, err := opts.ToArgs()
	if err != nil {
		return CreateNilFloat64Result(), err
	}

	result, err := client.executeCommand(C.ZAdd, append([]string{key}, optionArgs...))
	if err != nil {
		return CreateNilFloat64Result(), err
	}

	return handleDoubleResponse(result)
}

func (client *baseClient) ZAddIncr(
	key string,
	member string,
	increment float64,
) (Result[float64], error) {
	options, err := options.NewZAddOptionsBuilder().SetIncr(true, increment, member)
	if err != nil {
		return CreateNilFloat64Result(), err
	}

	return client.zAddIncrBase(key, options)
}

func (client *baseClient) ZAddIncrWithOptions(
	key string,
	member string,
	increment float64,
	opts *options.ZAddOptions,
) (Result[float64], error) {
	incrOpts, err := opts.SetIncr(true, increment, member)
	if err != nil {
		return CreateNilFloat64Result(), err
	}

	return client.zAddIncrBase(key, incrOpts)
}

func (client *baseClient) ZIncrBy(key string, increment float64, member string) (Result[float64], error) {
	result, err := client.executeCommand(C.ZIncrBy, []string{key, utils.FloatToString(increment), member})
	if err != nil {
		return CreateNilFloat64Result(), err
	}

	return handleDoubleResponse(result)
}

func (client *baseClient) ZPopMin(key string) (map[Result[string]]Result[float64], error) {
	result, err := client.executeCommand(C.ZPopMin, []string{key})
	if err != nil {
		return nil, err
	}
	return handleStringDoubleMapResponse(result)
}

func (client *baseClient) ZPopMinWithCount(key string, count int64) (map[Result[string]]Result[float64], error) {
	result, err := client.executeCommand(C.ZPopMin, []string{key, utils.IntToString(count)})
	if err != nil {
		return nil, err
	}
	return handleStringDoubleMapResponse(result)
}

func (client *baseClient) ZPopMax(key string) (map[Result[string]]Result[float64], error) {
	result, err := client.executeCommand(C.ZPopMax, []string{key})
	if err != nil {
		return nil, err
	}
	return handleStringDoubleMapResponse(result)
}

func (client *baseClient) ZPopMaxWithCount(key string, count int64) (map[Result[string]]Result[float64], error) {
	result, err := client.executeCommand(C.ZPopMax, []string{key, utils.IntToString(count)})
	if err != nil {
		return nil, err
	}
	return handleStringDoubleMapResponse(result)
}

<<<<<<< HEAD
func (client *baseClient) Echo(message string) (Result[string], error) {
	result, err := client.executeCommand(C.Echo, []string{message})
	if err != nil {
		return CreateNilStringResult(), err
	}
	return handleStringResponse(result)
=======
func (client *baseClient) ZRem(key string, members []string) (Result[int64], error) {
	result, err := client.executeCommand(C.ZRem, append([]string{key}, members...))
	if err != nil {
		return CreateNilInt64Result(), err
	}
	return handleLongResponse(result)
}

func (client *baseClient) ZCard(key string) (Result[int64], error) {
	result, err := client.executeCommand(C.ZCard, []string{key})
	if err != nil {
		return CreateNilInt64Result(), err
	}

	return handleLongResponse(result)
>>>>>>> a36f98ed
}<|MERGE_RESOLUTION|>--- conflicted
+++ resolved
@@ -1425,28 +1425,27 @@
 	return handleStringDoubleMapResponse(result)
 }
 
-<<<<<<< HEAD
+func (client *baseClient) ZRem(key string, members []string) (Result[int64], error) {
+	result, err := client.executeCommand(C.ZRem, append([]string{key}, members...))
+	if err != nil {
+		return CreateNilInt64Result(), err
+	}
+	return handleLongResponse(result)
+}
+
+func (client *baseClient) ZCard(key string) (Result[int64], error) {
+	result, err := client.executeCommand(C.ZCard, []string{key})
+	if err != nil {
+		return CreateNilInt64Result(), err
+	}
+
+	return handleLongResponse(result)
+}
+
 func (client *baseClient) Echo(message string) (Result[string], error) {
 	result, err := client.executeCommand(C.Echo, []string{message})
 	if err != nil {
 		return CreateNilStringResult(), err
 	}
 	return handleStringResponse(result)
-=======
-func (client *baseClient) ZRem(key string, members []string) (Result[int64], error) {
-	result, err := client.executeCommand(C.ZRem, append([]string{key}, members...))
-	if err != nil {
-		return CreateNilInt64Result(), err
-	}
-	return handleLongResponse(result)
-}
-
-func (client *baseClient) ZCard(key string) (Result[int64], error) {
-	result, err := client.executeCommand(C.ZCard, []string{key})
-	if err != nil {
-		return CreateNilInt64Result(), err
-	}
-
-	return handleLongResponse(result)
->>>>>>> a36f98ed
 }