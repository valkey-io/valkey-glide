--- conflicted
+++ resolved
@@ -1484,7 +1484,38 @@
 	return handleBooleanResponse(result)
 }
 
-<<<<<<< HEAD
+func (client *baseClient) ZRank(key string, member string) (Result[int64], error) {
+	result, err := client.executeCommand(C.ZRank, []string{key, member})
+	if err != nil {
+		return CreateNilInt64Result(), err
+	}
+	return handleLongOrNullResponse(result)
+}
+
+func (client *baseClient) ZRankWithScore(key string, member string) (Result[int64], Result[float64], error) {
+	result, err := client.executeCommand(C.ZRank, []string{key, member, options.WithScore})
+	if err != nil {
+		return CreateNilInt64Result(), CreateNilFloat64Result(), err
+	}
+	return handleLongAndDoubleOrNullResponse(result)
+}
+
+func (client *baseClient) ZRevRank(key string, member string) (Result[int64], error) {
+	result, err := client.executeCommand(C.ZRevRank, []string{key, member})
+	if err != nil {
+		return CreateNilInt64Result(), err
+	}
+	return handleLongOrNullResponse(result)
+}
+
+func (client *baseClient) ZRevRankWithScore(key string, member string) (Result[int64], Result[float64], error) {
+	result, err := client.executeCommand(C.ZRevRank, []string{key, member, options.WithScore})
+	if err != nil {
+		return CreateNilInt64Result(), CreateNilFloat64Result(), err
+	}
+	return handleLongAndDoubleOrNullResponse(result)
+}
+
 func (client *baseClient) Sort(key string) ([]Result[string], error) {
 	result, err := client.executeCommand(C.Sort, []string{key})
 	if err != nil {
@@ -1538,36 +1569,4 @@
 		return CreateNilInt64Result(), err
 	}
 	return handleLongResponse(result)
-=======
-func (client *baseClient) ZRank(key string, member string) (Result[int64], error) {
-	result, err := client.executeCommand(C.ZRank, []string{key, member})
-	if err != nil {
-		return CreateNilInt64Result(), err
-	}
-	return handleLongOrNullResponse(result)
-}
-
-func (client *baseClient) ZRankWithScore(key string, member string) (Result[int64], Result[float64], error) {
-	result, err := client.executeCommand(C.ZRank, []string{key, member, options.WithScore})
-	if err != nil {
-		return CreateNilInt64Result(), CreateNilFloat64Result(), err
-	}
-	return handleLongAndDoubleOrNullResponse(result)
-}
-
-func (client *baseClient) ZRevRank(key string, member string) (Result[int64], error) {
-	result, err := client.executeCommand(C.ZRevRank, []string{key, member})
-	if err != nil {
-		return CreateNilInt64Result(), err
-	}
-	return handleLongOrNullResponse(result)
-}
-
-func (client *baseClient) ZRevRankWithScore(key string, member string) (Result[int64], Result[float64], error) {
-	result, err := client.executeCommand(C.ZRevRank, []string{key, member, options.WithScore})
-	if err != nil {
-		return CreateNilInt64Result(), CreateNilFloat64Result(), err
-	}
-	return handleLongAndDoubleOrNullResponse(result)
->>>>>>> 73fb37b3
 }