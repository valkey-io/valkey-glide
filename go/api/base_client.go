// Copyright Valkey GLIDE Project Contributors - SPDX Identifier: Apache-2.0

package api

// #cgo LDFLAGS: -L../target/release -lglide_rs
// #include "../lib.h"
//
// void successCallback(void *channelPtr, struct CommandResponse *message);
// void failureCallback(void *channelPtr, char *errMessage, RequestErrorType errType);
import "C"

import (
	"errors"
	"fmt"
	"math"
	"strconv"
	"unsafe"

	"github.com/valkey-io/valkey-glide/go/glide/api/options"
	"github.com/valkey-io/valkey-glide/go/glide/protobuf"
	"github.com/valkey-io/valkey-glide/go/glide/utils"
	"google.golang.org/protobuf/proto"
)

// BaseClient defines an interface for methods common to both [GlideClient] and [GlideClusterClient].
type BaseClient interface {
	StringCommands
	HashCommands
	ListCommands
	SetCommands
	StreamCommands
	SortedSetCommands
	ConnectionManagementCommands
	HyperLogLogCommands
	GenericBaseCommands
	// Close terminates the client by closing all associated resources.
	Close()
}

const OK = "OK"

type payload struct {
	value *C.struct_CommandResponse
	error error
}

//export successCallback
func successCallback(channelPtr unsafe.Pointer, cResponse *C.struct_CommandResponse) {
	response := cResponse
	resultChannel := *(*chan payload)(channelPtr)
	resultChannel <- payload{value: response, error: nil}
}

//export failureCallback
func failureCallback(channelPtr unsafe.Pointer, cErrorMessage *C.char, cErrorType C.RequestErrorType) {
	resultChannel := *(*chan payload)(channelPtr)
	resultChannel <- payload{value: nil, error: goError(cErrorType, cErrorMessage)}
}

type clientConfiguration interface {
	toProtobuf() *protobuf.ConnectionRequest
}

type baseClient struct {
	coreClient unsafe.Pointer
}

// Creates a connection by invoking the `create_client` function from Rust library via FFI.
// Passes the pointers to callback functions which will be invoked when the command succeeds or fails.
// Once the connection is established, this function invokes `free_connection_response` exposed by rust library to free the
// connection_response to avoid any memory leaks.
func createClient(config clientConfiguration) (*baseClient, error) {
	request := config.toProtobuf()
	msg, err := proto.Marshal(request)
	if err != nil {
		return nil, err
	}

	byteCount := len(msg)
	requestBytes := C.CBytes(msg)
	cResponse := (*C.struct_ConnectionResponse)(
		C.create_client(
			(*C.uchar)(requestBytes),
			C.uintptr_t(byteCount),
			(C.SuccessCallback)(unsafe.Pointer(C.successCallback)),
			(C.FailureCallback)(unsafe.Pointer(C.failureCallback)),
		),
	)
	defer C.free_connection_response(cResponse)

	cErr := cResponse.connection_error_message
	if cErr != nil {
		message := C.GoString(cErr)
		return nil, &ConnectionError{message}
	}

	return &baseClient{cResponse.conn_ptr}, nil
}

// Close terminates the client by closing all associated resources.
func (client *baseClient) Close() {
	if client.coreClient == nil {
		return
	}

	C.close_client(client.coreClient)
	client.coreClient = nil
}

func (client *baseClient) executeCommand(requestType C.RequestType, args []string) (*C.struct_CommandResponse, error) {
	return client.executeCommandWithRoute(requestType, args, nil)
}

func (client *baseClient) executeCommandWithRoute(
	requestType C.RequestType,
	args []string,
	route route,
) (*C.struct_CommandResponse, error) {
	if client.coreClient == nil {
		return nil, &ClosingError{"ExecuteCommand failed. The client is closed."}
	}
	var cArgsPtr *C.uintptr_t = nil
	var argLengthsPtr *C.ulong = nil
	if len(args) > 0 {
		cArgs, argLengths := toCStrings(args)
		cArgsPtr = &cArgs[0]
		argLengthsPtr = &argLengths[0]
	}

	resultChannel := make(chan payload)
	resultChannelPtr := uintptr(unsafe.Pointer(&resultChannel))

	var routeBytesPtr *C.uchar = nil
	var routeBytesCount C.uintptr_t = 0
	if route != nil {
		routeProto, err := route.toRoutesProtobuf()
		if err != nil {
			return nil, &RequestError{"ExecuteCommand failed due to invalid route"}
		}
		msg, err := proto.Marshal(routeProto)
		if err != nil {
			return nil, err
		}

		routeBytesCount = C.uintptr_t(len(msg))
		routeBytesPtr = (*C.uchar)(C.CBytes(msg))
	}

	C.command(
		client.coreClient,
		C.uintptr_t(resultChannelPtr),
		uint32(requestType),
		C.size_t(len(args)),
		cArgsPtr,
		argLengthsPtr,
		routeBytesPtr,
		routeBytesCount,
	)
	payload := <-resultChannel
	if payload.error != nil {
		return nil, payload.error
	}
	return payload.value, nil
}

// Zero copying conversion from go's []string into C pointers
func toCStrings(args []string) ([]C.uintptr_t, []C.ulong) {
	cStrings := make([]C.uintptr_t, len(args))
	stringLengths := make([]C.ulong, len(args))
	for i, str := range args {
		bytes := utils.StringToBytes(str)
		var ptr uintptr
		if len(str) > 0 {
			ptr = uintptr(unsafe.Pointer(&bytes[0]))
		}
		cStrings[i] = C.uintptr_t(ptr)
		stringLengths[i] = C.size_t(len(str))
	}
	return cStrings, stringLengths
}

func (client *baseClient) Set(key string, value string) (Result[string], error) {
	result, err := client.executeCommand(C.Set, []string{key, value})
	if err != nil {
		return CreateNilStringResult(), err
	}

	return handleStringResponse(result)
}

func (client *baseClient) SetWithOptions(key string, value string, options *SetOptions) (Result[string], error) {
	optionArgs, err := options.toArgs()
	if err != nil {
		return CreateNilStringResult(), err
	}

	result, err := client.executeCommand(C.Set, append([]string{key, value}, optionArgs...))
	if err != nil {
		return CreateNilStringResult(), err
	}

	return handleStringOrNullResponse(result)
}

func (client *baseClient) Get(key string) (Result[string], error) {
	result, err := client.executeCommand(C.Get, []string{key})
	if err != nil {
		return CreateNilStringResult(), err
	}

	return handleStringOrNullResponse(result)
}

func (client *baseClient) GetEx(key string) (Result[string], error) {
	result, err := client.executeCommand(C.GetEx, []string{key})
	if err != nil {
		return CreateNilStringResult(), err
	}

	return handleStringOrNullResponse(result)
}

func (client *baseClient) GetExWithOptions(key string, options *GetExOptions) (Result[string], error) {
	optionArgs, err := options.toArgs()
	if err != nil {
		return CreateNilStringResult(), err
	}

	result, err := client.executeCommand(C.GetEx, append([]string{key}, optionArgs...))
	if err != nil {
		return CreateNilStringResult(), err
	}

	return handleStringOrNullResponse(result)
}

func (client *baseClient) MSet(keyValueMap map[string]string) (Result[string], error) {
	result, err := client.executeCommand(C.MSet, utils.MapToString(keyValueMap))
	if err != nil {
		return CreateNilStringResult(), err
	}

	return handleStringResponse(result)
}

func (client *baseClient) MSetNX(keyValueMap map[string]string) (Result[bool], error) {
	result, err := client.executeCommand(C.MSetNX, utils.MapToString(keyValueMap))
	if err != nil {
		return CreateNilBoolResult(), err
	}

	return handleBooleanResponse(result)
}

func (client *baseClient) MGet(keys []string) ([]Result[string], error) {
	result, err := client.executeCommand(C.MGet, keys)
	if err != nil {
		return nil, err
	}

	return handleStringArrayResponse(result)
}

func (client *baseClient) Incr(key string) (Result[int64], error) {
	result, err := client.executeCommand(C.Incr, []string{key})
	if err != nil {
		return CreateNilInt64Result(), err
	}

	return handleLongResponse(result)
}

func (client *baseClient) IncrBy(key string, amount int64) (Result[int64], error) {
	result, err := client.executeCommand(C.IncrBy, []string{key, utils.IntToString(amount)})
	if err != nil {
		return CreateNilInt64Result(), err
	}

	return handleLongResponse(result)
}

func (client *baseClient) IncrByFloat(key string, amount float64) (Result[float64], error) {
	result, err := client.executeCommand(
		C.IncrByFloat,
		[]string{key, utils.FloatToString(amount)},
	)
	if err != nil {
		return CreateNilFloat64Result(), err
	}

	return handleDoubleResponse(result)
}

func (client *baseClient) Decr(key string) (Result[int64], error) {
	result, err := client.executeCommand(C.Decr, []string{key})
	if err != nil {
		return CreateNilInt64Result(), err
	}

	return handleLongResponse(result)
}

func (client *baseClient) DecrBy(key string, amount int64) (Result[int64], error) {
	result, err := client.executeCommand(C.DecrBy, []string{key, utils.IntToString(amount)})
	if err != nil {
		return CreateNilInt64Result(), err
	}

	return handleLongResponse(result)
}

func (client *baseClient) Strlen(key string) (Result[int64], error) {
	result, err := client.executeCommand(C.Strlen, []string{key})
	if err != nil {
		return CreateNilInt64Result(), err
	}

	return handleLongResponse(result)
}

func (client *baseClient) SetRange(key string, offset int, value string) (Result[int64], error) {
	result, err := client.executeCommand(C.SetRange, []string{key, strconv.Itoa(offset), value})
	if err != nil {
		return CreateNilInt64Result(), err
	}

	return handleLongResponse(result)
}

func (client *baseClient) GetRange(key string, start int, end int) (Result[string], error) {
	result, err := client.executeCommand(C.GetRange, []string{key, strconv.Itoa(start), strconv.Itoa(end)})
	if err != nil {
		return CreateNilStringResult(), err
	}

	return handleStringResponse(result)
}

func (client *baseClient) Append(key string, value string) (Result[int64], error) {
	result, err := client.executeCommand(C.Append, []string{key, value})
	if err != nil {
		return CreateNilInt64Result(), err
	}

	return handleLongResponse(result)
}

func (client *baseClient) LCS(key1 string, key2 string) (Result[string], error) {
	result, err := client.executeCommand(C.LCS, []string{key1, key2})
	if err != nil {
		return CreateNilStringResult(), err
	}

	return handleStringResponse(result)
}

func (client *baseClient) GetDel(key string) (Result[string], error) {
	if key == "" {
		return CreateNilStringResult(), errors.New("key is required")
	}

	result, err := client.executeCommand(C.GetDel, []string{key})
	if err != nil {
		return CreateNilStringResult(), err
	}

	return handleStringOrNullResponse(result)
}

func (client *baseClient) HGet(key string, field string) (Result[string], error) {
	result, err := client.executeCommand(C.HGet, []string{key, field})
	if err != nil {
		return CreateNilStringResult(), err
	}

	return handleStringOrNullResponse(result)
}

func (client *baseClient) HGetAll(key string) (map[Result[string]]Result[string], error) {
	result, err := client.executeCommand(C.HGetAll, []string{key})
	if err != nil {
		return nil, err
	}

	return handleStringToStringMapResponse(result)
}

func (client *baseClient) HMGet(key string, fields []string) ([]Result[string], error) {
	result, err := client.executeCommand(C.HMGet, append([]string{key}, fields...))
	if err != nil {
		return nil, err
	}

	return handleStringArrayResponse(result)
}

func (client *baseClient) HSet(key string, values map[string]string) (Result[int64], error) {
	result, err := client.executeCommand(C.HSet, utils.ConvertMapToKeyValueStringArray(key, values))
	if err != nil {
		return CreateNilInt64Result(), err
	}

	return handleLongResponse(result)
}

func (client *baseClient) HSetNX(key string, field string, value string) (Result[bool], error) {
	result, err := client.executeCommand(C.HSetNX, []string{key, field, value})
	if err != nil {
		return CreateNilBoolResult(), err
	}

	return handleBooleanResponse(result)
}

func (client *baseClient) HDel(key string, fields []string) (Result[int64], error) {
	result, err := client.executeCommand(C.HDel, append([]string{key}, fields...))
	if err != nil {
		return CreateNilInt64Result(), err
	}

	return handleLongResponse(result)
}

func (client *baseClient) HLen(key string) (Result[int64], error) {
	result, err := client.executeCommand(C.HLen, []string{key})
	if err != nil {
		return CreateNilInt64Result(), err
	}

	return handleLongResponse(result)
}

func (client *baseClient) HVals(key string) ([]Result[string], error) {
	result, err := client.executeCommand(C.HVals, []string{key})
	if err != nil {
		return nil, err
	}

	return handleStringArrayResponse(result)
}

func (client *baseClient) HExists(key string, field string) (Result[bool], error) {
	result, err := client.executeCommand(C.HExists, []string{key, field})
	if err != nil {
		return CreateNilBoolResult(), err
	}

	return handleBooleanResponse(result)
}

func (client *baseClient) HKeys(key string) ([]Result[string], error) {
	result, err := client.executeCommand(C.HKeys, []string{key})
	if err != nil {
		return nil, err
	}

	return handleStringArrayResponse(result)
}

func (client *baseClient) HStrLen(key string, field string) (Result[int64], error) {
	result, err := client.executeCommand(C.HStrlen, []string{key, field})
	if err != nil {
		return CreateNilInt64Result(), err
	}

	return handleLongResponse(result)
}

func (client *baseClient) HIncrBy(key string, field string, increment int64) (Result[int64], error) {
	result, err := client.executeCommand(C.HIncrBy, []string{key, field, utils.IntToString(increment)})
	if err != nil {
		return CreateNilInt64Result(), err
	}

	return handleLongResponse(result)
}

func (client *baseClient) HIncrByFloat(key string, field string, increment float64) (Result[float64], error) {
	result, err := client.executeCommand(C.HIncrByFloat, []string{key, field, utils.FloatToString(increment)})
	if err != nil {
		return CreateNilFloat64Result(), err
	}

	return handleDoubleResponse(result)
}

func (client *baseClient) HScan(key string, cursor string) (Result[string], []Result[string], error) {
	result, err := client.executeCommand(C.HScan, []string{key, cursor})
	if err != nil {
		return CreateNilStringResult(), nil, err
	}
	return handleScanResponse(result)
}

func (client *baseClient) HScanWithOptions(
	key string,
	cursor string,
	options *options.HashScanOptions,
) (Result[string], []Result[string], error) {
	optionArgs, err := options.ToArgs()
	if err != nil {
		return CreateNilStringResult(), nil, err
	}

	result, err := client.executeCommand(C.HScan, append([]string{key, cursor}, optionArgs...))
	if err != nil {
		return CreateNilStringResult(), nil, err
	}
	return handleScanResponse(result)
}

func (client *baseClient) LPush(key string, elements []string) (Result[int64], error) {
	result, err := client.executeCommand(C.LPush, append([]string{key}, elements...))
	if err != nil {
		return CreateNilInt64Result(), err
	}

	return handleLongResponse(result)
}

func (client *baseClient) LPop(key string) (Result[string], error) {
	result, err := client.executeCommand(C.LPop, []string{key})
	if err != nil {
		return CreateNilStringResult(), err
	}

	return handleStringOrNullResponse(result)
}

func (client *baseClient) LPopCount(key string, count int64) ([]Result[string], error) {
	result, err := client.executeCommand(C.LPop, []string{key, utils.IntToString(count)})
	if err != nil {
		return nil, err
	}

	return handleStringArrayOrNullResponse(result)
}

func (client *baseClient) LPos(key string, element string) (Result[int64], error) {
	result, err := client.executeCommand(C.LPos, []string{key, element})
	if err != nil {
		return CreateNilInt64Result(), err
	}

	return handleLongOrNullResponse(result)
}

func (client *baseClient) LPosWithOptions(key string, element string, options *LPosOptions) (Result[int64], error) {
	result, err := client.executeCommand(C.LPos, append([]string{key, element}, options.toArgs()...))
	if err != nil {
		return CreateNilInt64Result(), err
	}

	return handleLongOrNullResponse(result)
}

func (client *baseClient) LPosCount(key string, element string, count int64) ([]Result[int64], error) {
	result, err := client.executeCommand(C.LPos, []string{key, element, CountKeyword, utils.IntToString(count)})
	if err != nil {
		return nil, err
	}

	return handleLongArrayResponse(result)
}

func (client *baseClient) LPosCountWithOptions(
	key string,
	element string,
	count int64,
	options *LPosOptions,
) ([]Result[int64], error) {
	result, err := client.executeCommand(
		C.LPos,
		append([]string{key, element, CountKeyword, utils.IntToString(count)}, options.toArgs()...),
	)
	if err != nil {
		return nil, err
	}

	return handleLongArrayResponse(result)
}

func (client *baseClient) RPush(key string, elements []string) (Result[int64], error) {
	result, err := client.executeCommand(C.RPush, append([]string{key}, elements...))
	if err != nil {
		return CreateNilInt64Result(), err
	}

	return handleLongResponse(result)
}

func (client *baseClient) SAdd(key string, members []string) (Result[int64], error) {
	result, err := client.executeCommand(C.SAdd, append([]string{key}, members...))
	if err != nil {
		return CreateNilInt64Result(), err
	}

	return handleLongResponse(result)
}

func (client *baseClient) SRem(key string, members []string) (Result[int64], error) {
	result, err := client.executeCommand(C.SRem, append([]string{key}, members...))
	if err != nil {
		return CreateNilInt64Result(), err
	}

	return handleLongResponse(result)
}

func (client *baseClient) SUnionStore(destination string, keys []string) (Result[int64], error) {
	result, err := client.executeCommand(C.SUnionStore, append([]string{destination}, keys...))
	if err != nil {
		return CreateNilInt64Result(), err
	}

	return handleLongResponse(result)
}

func (client *baseClient) SMembers(key string) (map[Result[string]]struct{}, error) {
	result, err := client.executeCommand(C.SMembers, []string{key})
	if err != nil {
		return nil, err
	}

	return handleStringSetResponse(result)
}

func (client *baseClient) SCard(key string) (Result[int64], error) {
	result, err := client.executeCommand(C.SCard, []string{key})
	if err != nil {
		return CreateNilInt64Result(), err
	}

	return handleLongResponse(result)
}

func (client *baseClient) SIsMember(key string, member string) (Result[bool], error) {
	result, err := client.executeCommand(C.SIsMember, []string{key, member})
	if err != nil {
		return CreateNilBoolResult(), err
	}

	return handleBooleanResponse(result)
}

func (client *baseClient) SDiff(keys []string) (map[Result[string]]struct{}, error) {
	result, err := client.executeCommand(C.SDiff, keys)
	if err != nil {
		return nil, err
	}

	return handleStringSetResponse(result)
}

func (client *baseClient) SDiffStore(destination string, keys []string) (Result[int64], error) {
	result, err := client.executeCommand(C.SDiffStore, append([]string{destination}, keys...))
	if err != nil {
		return CreateNilInt64Result(), err
	}

	return handleLongResponse(result)
}

func (client *baseClient) SInter(keys []string) (map[Result[string]]struct{}, error) {
	result, err := client.executeCommand(C.SInter, keys)
	if err != nil {
		return nil, err
	}

	return handleStringSetResponse(result)
}

func (client *baseClient) SInterStore(destination string, keys []string) (Result[int64], error) {
	result, err := client.executeCommand(C.SInterStore, append([]string{destination}, keys...))
	if err != nil {
		return CreateNilInt64Result(), err
	}

	return handleLongResponse(result)
}

func (client *baseClient) SInterCard(keys []string) (Result[int64], error) {
	result, err := client.executeCommand(C.SInterCard, append([]string{strconv.Itoa(len(keys))}, keys...))
	if err != nil {
		return CreateNilInt64Result(), err
	}

	return handleLongResponse(result)
}

func (client *baseClient) SInterCardLimit(keys []string, limit int64) (Result[int64], error) {
	args := utils.Concat([]string{utils.IntToString(int64(len(keys)))}, keys, []string{"LIMIT", utils.IntToString(limit)})

	result, err := client.executeCommand(C.SInterCard, args)
	if err != nil {
		return CreateNilInt64Result(), err
	}

	return handleLongResponse(result)
}

func (client *baseClient) SRandMember(key string) (Result[string], error) {
	result, err := client.executeCommand(C.SRandMember, []string{key})
	if err != nil {
		return CreateNilStringResult(), err
	}

	return handleStringResponse(result)
}

func (client *baseClient) SPop(key string) (Result[string], error) {
	result, err := client.executeCommand(C.SPop, []string{key})
	if err != nil {
		return CreateNilStringResult(), err
	}

	return handleStringResponse(result)
}

func (client *baseClient) SMIsMember(key string, members []string) ([]Result[bool], error) {
	result, err := client.executeCommand(C.SMIsMember, append([]string{key}, members...))
	if err != nil {
		return nil, err
	}

	return handleBooleanArrayResponse(result)
}

func (client *baseClient) SUnion(keys []string) (map[Result[string]]struct{}, error) {
	result, err := client.executeCommand(C.SUnion, keys)
	if err != nil {
		return nil, err
	}

	return handleStringSetResponse(result)
}

func (client *baseClient) SScan(key string, cursor string) (Result[string], []Result[string], error) {
	result, err := client.executeCommand(C.SScan, []string{key, cursor})
	if err != nil {
		return CreateNilStringResult(), nil, err
	}
	return handleScanResponse(result)
}

func (client *baseClient) SScanWithOptions(
	key string,
	cursor string,
	options *options.BaseScanOptions,
) (Result[string], []Result[string], error) {
	optionArgs, err := options.ToArgs()
	if err != nil {
		return CreateNilStringResult(), nil, err
	}

	result, err := client.executeCommand(C.SScan, append([]string{key, cursor}, optionArgs...))
	if err != nil {
		return CreateNilStringResult(), nil, err
	}
	return handleScanResponse(result)
}

func (client *baseClient) SMove(source string, destination string, member string) (Result[bool], error) {
	result, err := client.executeCommand(C.SMove, []string{source, destination, member})
	if err != nil {
		return CreateNilBoolResult(), err
	}
	return handleBooleanResponse(result)
}

func (client *baseClient) LRange(key string, start int64, end int64) ([]Result[string], error) {
	result, err := client.executeCommand(C.LRange, []string{key, utils.IntToString(start), utils.IntToString(end)})
	if err != nil {
		return nil, err
	}

	return handleStringArrayResponse(result)
}

func (client *baseClient) LIndex(key string, index int64) (Result[string], error) {
	result, err := client.executeCommand(C.LIndex, []string{key, utils.IntToString(index)})
	if err != nil {
		return CreateNilStringResult(), err
	}

	return handleStringOrNullResponse(result)
}

func (client *baseClient) LTrim(key string, start int64, end int64) (Result[string], error) {
	result, err := client.executeCommand(C.LTrim, []string{key, utils.IntToString(start), utils.IntToString(end)})
	if err != nil {
		return CreateNilStringResult(), err
	}

	return handleStringResponse(result)
}

func (client *baseClient) LLen(key string) (Result[int64], error) {
	result, err := client.executeCommand(C.LLen, []string{key})
	if err != nil {
		return CreateNilInt64Result(), err
	}

	return handleLongResponse(result)
}

func (client *baseClient) LRem(key string, count int64, element string) (Result[int64], error) {
	result, err := client.executeCommand(C.LRem, []string{key, utils.IntToString(count), element})
	if err != nil {
		return CreateNilInt64Result(), err
	}

	return handleLongResponse(result)
}

func (client *baseClient) RPop(key string) (Result[string], error) {
	result, err := client.executeCommand(C.RPop, []string{key})
	if err != nil {
		return CreateNilStringResult(), err
	}

	return handleStringOrNullResponse(result)
}

func (client *baseClient) RPopCount(key string, count int64) ([]Result[string], error) {
	result, err := client.executeCommand(C.RPop, []string{key, utils.IntToString(count)})
	if err != nil {
		return nil, err
	}

	return handleStringArrayOrNullResponse(result)
}

func (client *baseClient) LInsert(
	key string,
	insertPosition InsertPosition,
	pivot string,
	element string,
) (Result[int64], error) {
	insertPositionStr, err := insertPosition.toString()
	if err != nil {
		return CreateNilInt64Result(), err
	}

	result, err := client.executeCommand(
		C.LInsert,
		[]string{key, insertPositionStr, pivot, element},
	)
	if err != nil {
		return CreateNilInt64Result(), err
	}

	return handleLongResponse(result)
}

func (client *baseClient) BLPop(keys []string, timeoutSecs float64) ([]Result[string], error) {
	result, err := client.executeCommand(C.BLPop, append(keys, utils.FloatToString(timeoutSecs)))
	if err != nil {
		return nil, err
	}

	return handleStringArrayOrNullResponse(result)
}

func (client *baseClient) BRPop(keys []string, timeoutSecs float64) ([]Result[string], error) {
	result, err := client.executeCommand(C.BRPop, append(keys, utils.FloatToString(timeoutSecs)))
	if err != nil {
		return nil, err
	}

	return handleStringArrayOrNullResponse(result)
}

func (client *baseClient) RPushX(key string, elements []string) (Result[int64], error) {
	result, err := client.executeCommand(C.RPushX, append([]string{key}, elements...))
	if err != nil {
		return CreateNilInt64Result(), err
	}

	return handleLongResponse(result)
}

func (client *baseClient) LPushX(key string, elements []string) (Result[int64], error) {
	result, err := client.executeCommand(C.LPushX, append([]string{key}, elements...))
	if err != nil {
		return CreateNilInt64Result(), err
	}

	return handleLongResponse(result)
}

func (client *baseClient) LMPop(keys []string, listDirection ListDirection) (map[Result[string]][]Result[string], error) {
	listDirectionStr, err := listDirection.toString()
	if err != nil {
		return nil, err
	}

	// Check for potential length overflow.
	if len(keys) > math.MaxInt-2 {
		return nil, &RequestError{"Length overflow for the provided keys"}
	}

	// args slice will have 2 more arguments with the keys provided.
	args := make([]string, 0, len(keys)+2)
	args = append(args, strconv.Itoa(len(keys)))
	args = append(args, keys...)
	args = append(args, listDirectionStr)
	result, err := client.executeCommand(C.LMPop, args)
	if err != nil {
		return nil, err
	}

	return handleStringToStringArrayMapOrNullResponse(result)
}

func (client *baseClient) LMPopCount(
	keys []string,
	listDirection ListDirection,
	count int64,
) (map[Result[string]][]Result[string], error) {
	listDirectionStr, err := listDirection.toString()
	if err != nil {
		return nil, err
	}

	// Check for potential length overflow.
	if len(keys) > math.MaxInt-4 {
		return nil, &RequestError{"Length overflow for the provided keys"}
	}

	// args slice will have 4 more arguments with the keys provided.
	args := make([]string, 0, len(keys)+4)
	args = append(args, strconv.Itoa(len(keys)))
	args = append(args, keys...)
	args = append(args, listDirectionStr, CountKeyword, utils.IntToString(count))
	result, err := client.executeCommand(C.LMPop, args)
	if err != nil {
		return nil, err
	}

	return handleStringToStringArrayMapOrNullResponse(result)
}

func (client *baseClient) BLMPop(
	keys []string,
	listDirection ListDirection,
	timeoutSecs float64,
) (map[Result[string]][]Result[string], error) {
	listDirectionStr, err := listDirection.toString()
	if err != nil {
		return nil, err
	}

	// Check for potential length overflow.
	if len(keys) > math.MaxInt-3 {
		return nil, &RequestError{"Length overflow for the provided keys"}
	}

	// args slice will have 3 more arguments with the keys provided.
	args := make([]string, 0, len(keys)+3)
	args = append(args, utils.FloatToString(timeoutSecs), strconv.Itoa(len(keys)))
	args = append(args, keys...)
	args = append(args, listDirectionStr)
	result, err := client.executeCommand(C.BLMPop, args)
	if err != nil {
		return nil, err
	}

	return handleStringToStringArrayMapOrNullResponse(result)
}

func (client *baseClient) BLMPopCount(
	keys []string,
	listDirection ListDirection,
	count int64,
	timeoutSecs float64,
) (map[Result[string]][]Result[string], error) {
	listDirectionStr, err := listDirection.toString()
	if err != nil {
		return nil, err
	}

	// Check for potential length overflow.
	if len(keys) > math.MaxInt-5 {
		return nil, &RequestError{"Length overflow for the provided keys"}
	}

	// args slice will have 5 more arguments with the keys provided.
	args := make([]string, 0, len(keys)+5)
	args = append(args, utils.FloatToString(timeoutSecs), strconv.Itoa(len(keys)))
	args = append(args, keys...)
	args = append(args, listDirectionStr, CountKeyword, utils.IntToString(count))
	result, err := client.executeCommand(C.BLMPop, args)
	if err != nil {
		return nil, err
	}

	return handleStringToStringArrayMapOrNullResponse(result)
}

func (client *baseClient) LSet(key string, index int64, element string) (Result[string], error) {
	result, err := client.executeCommand(C.LSet, []string{key, utils.IntToString(index), element})
	if err != nil {
		return CreateNilStringResult(), err
	}

	return handleStringResponse(result)
}

func (client *baseClient) LMove(
	source string,
	destination string,
	whereFrom ListDirection,
	whereTo ListDirection,
) (Result[string], error) {
	whereFromStr, err := whereFrom.toString()
	if err != nil {
		return CreateNilStringResult(), err
	}
	whereToStr, err := whereTo.toString()
	if err != nil {
		return CreateNilStringResult(), err
	}

	result, err := client.executeCommand(C.LMove, []string{source, destination, whereFromStr, whereToStr})
	if err != nil {
		return CreateNilStringResult(), err
	}

	return handleStringOrNullResponse(result)
}

func (client *baseClient) BLMove(
	source string,
	destination string,
	whereFrom ListDirection,
	whereTo ListDirection,
	timeoutSecs float64,
) (Result[string], error) {
	whereFromStr, err := whereFrom.toString()
	if err != nil {
		return CreateNilStringResult(), err
	}
	whereToStr, err := whereTo.toString()
	if err != nil {
		return CreateNilStringResult(), err
	}

	result, err := client.executeCommand(
		C.BLMove,
		[]string{source, destination, whereFromStr, whereToStr, utils.FloatToString(timeoutSecs)},
	)
	if err != nil {
		return CreateNilStringResult(), err
	}

	return handleStringOrNullResponse(result)
}

func (client *baseClient) Ping() (string, error) {
	result, err := client.executeCommand(C.Ping, []string{})
	if err != nil {
		return "", err
	}

	response, err := handleStringResponse(result)
	if err != nil {
		return "", err
	}
	return response.Value(), nil
}

func (client *baseClient) PingWithMessage(message string) (string, error) {
	args := []string{message}

	result, err := client.executeCommand(C.Ping, args)
	if err != nil {
		return "", err
	}

	response, err := handleStringResponse(result)
	if err != nil {
		return "", err
	}
	return response.Value(), nil
}

func (client *baseClient) Del(keys []string) (Result[int64], error) {
	result, err := client.executeCommand(C.Del, keys)
	if err != nil {
		return CreateNilInt64Result(), err
	}

	return handleLongResponse(result)
}

func (client *baseClient) Exists(keys []string) (Result[int64], error) {
	result, err := client.executeCommand(C.Exists, keys)
	if err != nil {
		return CreateNilInt64Result(), err
	}

	return handleLongResponse(result)
}

func (client *baseClient) Expire(key string, seconds int64) (Result[bool], error) {
	result, err := client.executeCommand(C.Expire, []string{key, utils.IntToString(seconds)})
	if err != nil {
		return CreateNilBoolResult(), err
	}

	return handleBooleanResponse(result)
}

func (client *baseClient) ExpireWithOptions(key string, seconds int64, expireCondition ExpireCondition) (Result[bool], error) {
	expireConditionStr, err := expireCondition.toString()
	if err != nil {
		return CreateNilBoolResult(), err
	}
	result, err := client.executeCommand(C.Expire, []string{key, utils.IntToString(seconds), expireConditionStr})
	if err != nil {
		return CreateNilBoolResult(), err
	}
	return handleBooleanResponse(result)
}

func (client *baseClient) ExpireAt(key string, unixTimestampInSeconds int64) (Result[bool], error) {
	result, err := client.executeCommand(C.ExpireAt, []string{key, utils.IntToString(unixTimestampInSeconds)})
	if err != nil {
		return CreateNilBoolResult(), err
	}

	return handleBooleanResponse(result)
}

func (client *baseClient) ExpireAtWithOptions(
	key string,
	unixTimestampInSeconds int64,
	expireCondition ExpireCondition,
) (Result[bool], error) {
	expireConditionStr, err := expireCondition.toString()
	if err != nil {
		return CreateNilBoolResult(), err
	}
	result, err := client.executeCommand(
		C.ExpireAt,
		[]string{key, utils.IntToString(unixTimestampInSeconds), expireConditionStr},
	)
	if err != nil {
		return CreateNilBoolResult(), err
	}
	return handleBooleanResponse(result)
}

func (client *baseClient) PExpire(key string, milliseconds int64) (Result[bool], error) {
	result, err := client.executeCommand(C.PExpire, []string{key, utils.IntToString(milliseconds)})
	if err != nil {
		return CreateNilBoolResult(), err
	}
	return handleBooleanResponse(result)
}

func (client *baseClient) PExpireWithOptions(
	key string,
	milliseconds int64,
	expireCondition ExpireCondition,
) (Result[bool], error) {
	expireConditionStr, err := expireCondition.toString()
	if err != nil {
		return CreateNilBoolResult(), err
	}
	result, err := client.executeCommand(C.PExpire, []string{key, utils.IntToString(milliseconds), expireConditionStr})
	if err != nil {
		return CreateNilBoolResult(), err
	}
	return handleBooleanResponse(result)
}

func (client *baseClient) PExpireAt(key string, unixTimestampInMilliSeconds int64) (Result[bool], error) {
	result, err := client.executeCommand(C.PExpireAt, []string{key, utils.IntToString(unixTimestampInMilliSeconds)})
	if err != nil {
		return CreateNilBoolResult(), err
	}
	return handleBooleanResponse(result)
}

func (client *baseClient) PExpireAtWithOptions(
	key string,
	unixTimestampInMilliSeconds int64,
	expireCondition ExpireCondition,
) (Result[bool], error) {
	expireConditionStr, err := expireCondition.toString()
	if err != nil {
		return CreateNilBoolResult(), err
	}
	result, err := client.executeCommand(
		C.PExpireAt,
		[]string{key, utils.IntToString(unixTimestampInMilliSeconds), expireConditionStr},
	)
	if err != nil {
		return CreateNilBoolResult(), err
	}
	return handleBooleanResponse(result)
}

func (client *baseClient) ExpireTime(key string) (Result[int64], error) {
	result, err := client.executeCommand(C.ExpireTime, []string{key})
	if err != nil {
		return CreateNilInt64Result(), err
	}

	return handleLongResponse(result)
}

func (client *baseClient) PExpireTime(key string) (Result[int64], error) {
	result, err := client.executeCommand(C.PExpireTime, []string{key})
	if err != nil {
		return CreateNilInt64Result(), err
	}

	return handleLongResponse(result)
}

func (client *baseClient) TTL(key string) (Result[int64], error) {
	result, err := client.executeCommand(C.TTL, []string{key})
	if err != nil {
		return CreateNilInt64Result(), err
	}

	return handleLongResponse(result)
}

func (client *baseClient) PTTL(key string) (Result[int64], error) {
	result, err := client.executeCommand(C.PTTL, []string{key})
	if err != nil {
		return CreateNilInt64Result(), err
	}

	return handleLongResponse(result)
}

func (client *baseClient) PfAdd(key string, elements []string) (Result[int64], error) {
	result, err := client.executeCommand(C.PfAdd, append([]string{key}, elements...))
	if err != nil {
		return CreateNilInt64Result(), err
	}

	return handleLongResponse(result)
}

func (client *baseClient) PfCount(keys []string) (Result[int64], error) {
	result, err := client.executeCommand(C.PfCount, keys)
	if err != nil {
		return CreateNilInt64Result(), err
	}

	return handleLongResponse(result)
}

func (client *baseClient) Unlink(keys []string) (Result[int64], error) {
	result, err := client.executeCommand(C.Unlink, keys)
	if err != nil {
		return CreateNilInt64Result(), err
	}

	return handleLongResponse(result)
}

func (client *baseClient) Type(key string) (Result[string], error) {
	result, err := client.executeCommand(C.Type, []string{key})
	if err != nil {
		return CreateNilStringResult(), err
	}
	return handleStringOrNullResponse(result)
}

func (client *baseClient) Touch(keys []string) (Result[int64], error) {
	result, err := client.executeCommand(C.Touch, keys)
	if err != nil {
		return CreateNilInt64Result(), err
	}

	return handleLongResponse(result)
}

func (client *baseClient) Rename(key string, newKey string) (Result[string], error) {
	result, err := client.executeCommand(C.Rename, []string{key, newKey})
	if err != nil {
		return CreateNilStringResult(), err
	}
	return handleStringOrNullResponse(result)
}

func (client *baseClient) Renamenx(key string, newKey string) (Result[bool], error) {
	result, err := client.executeCommand(C.RenameNX, []string{key, newKey})
	if err != nil {
		return CreateNilBoolResult(), err
	}
	return handleBooleanResponse(result)
}

func (client *baseClient) XAdd(key string, values [][]string) (Result[string], error) {
	return client.XAddWithOptions(key, values, options.NewXAddOptions())
}

func (client *baseClient) XAddWithOptions(
	key string,
	values [][]string,
	options *options.XAddOptions,
) (Result[string], error) {
	args := []string{}
	args = append(args, key)
	optionArgs, err := options.ToArgs()
	if err != nil {
		return CreateNilStringResult(), err
	}
	args = append(args, optionArgs...)
	for _, pair := range values {
		if len(pair) != 2 {
			return CreateNilStringResult(), fmt.Errorf(
				"array entry had the wrong length. Expected length 2 but got length %d",
				len(pair),
			)
		}
		args = append(args, pair...)
	}

	result, err := client.executeCommand(C.XAdd, args)
	if err != nil {
		return CreateNilStringResult(), err
	}
	return handleStringOrNullResponse(result)
}

func (client *baseClient) ZAdd(
	key string,
	membersScoreMap map[string]float64,
) (Result[int64], error) {
	result, err := client.executeCommand(
		C.ZAdd,
		append([]string{key}, utils.ConvertMapToValueKeyStringArray(membersScoreMap)...),
	)
	if err != nil {
		return CreateNilInt64Result(), err
	}

	return handleLongResponse(result)
}

func (client *baseClient) ZAddWithOptions(
	key string,
	membersScoreMap map[string]float64,
	opts *options.ZAddOptions,
) (Result[int64], error) {
	optionArgs, err := opts.ToArgs()
	if err != nil {
		return CreateNilInt64Result(), err
	}
	commandArgs := append([]string{key}, optionArgs...)
	result, err := client.executeCommand(
		C.ZAdd,
		append(commandArgs, utils.ConvertMapToValueKeyStringArray(membersScoreMap)...),
	)
	if err != nil {
		return CreateNilInt64Result(), err
	}

	return handleLongResponse(result)
}

func (client *baseClient) zAddIncrBase(key string, opts *options.ZAddOptions) (Result[float64], error) {
	optionArgs, err := opts.ToArgs()
	if err != nil {
		return CreateNilFloat64Result(), err
	}

	result, err := client.executeCommand(C.ZAdd, append([]string{key}, optionArgs...))
	if err != nil {
		return CreateNilFloat64Result(), err
	}

	return handleDoubleResponse(result)
}

func (client *baseClient) ZAddIncr(
	key string,
	member string,
	increment float64,
) (Result[float64], error) {
	options, err := options.NewZAddOptionsBuilder().SetIncr(true, increment, member)
	if err != nil {
		return CreateNilFloat64Result(), err
	}

	return client.zAddIncrBase(key, options)
}

func (client *baseClient) ZAddIncrWithOptions(
	key string,
	member string,
	increment float64,
	opts *options.ZAddOptions,
) (Result[float64], error) {
	incrOpts, err := opts.SetIncr(true, increment, member)
	if err != nil {
		return CreateNilFloat64Result(), err
	}

	return client.zAddIncrBase(key, incrOpts)
}

func (client *baseClient) ZIncrBy(key string, increment float64, member string) (Result[float64], error) {
	result, err := client.executeCommand(C.ZIncrBy, []string{key, utils.FloatToString(increment), member})
	if err != nil {
		return CreateNilFloat64Result(), err
	}

	return handleDoubleResponse(result)
}

func (client *baseClient) ZPopMin(key string) (map[Result[string]]Result[float64], error) {
	result, err := client.executeCommand(C.ZPopMin, []string{key})
	if err != nil {
		return nil, err
	}
	return handleStringDoubleMapResponse(result)
}

func (client *baseClient) ZPopMinWithCount(key string, count int64) (map[Result[string]]Result[float64], error) {
	result, err := client.executeCommand(C.ZPopMin, []string{key, utils.IntToString(count)})
	if err != nil {
		return nil, err
	}
	return handleStringDoubleMapResponse(result)
}

func (client *baseClient) ZPopMax(key string) (map[Result[string]]Result[float64], error) {
	result, err := client.executeCommand(C.ZPopMax, []string{key})
	if err != nil {
		return nil, err
	}
	return handleStringDoubleMapResponse(result)
}

func (client *baseClient) ZPopMaxWithCount(key string, count int64) (map[Result[string]]Result[float64], error) {
	result, err := client.executeCommand(C.ZPopMax, []string{key, utils.IntToString(count)})
	if err != nil {
		return nil, err
	}
	return handleStringDoubleMapResponse(result)
}

func (client *baseClient) ZRem(key string, members []string) (Result[int64], error) {
	result, err := client.executeCommand(C.ZRem, append([]string{key}, members...))
	if err != nil {
		return CreateNilInt64Result(), err
	}
	return handleLongResponse(result)
}

func (client *baseClient) ZCard(key string) (Result[int64], error) {
	result, err := client.executeCommand(C.ZCard, []string{key})
	if err != nil {
		return CreateNilInt64Result(), err
	}

	return handleLongResponse(result)
}

func (client *baseClient) BZPopMin(keys []string, timeoutSecs float64) (Result[KeyWithMemberAndScore], error) {
	result, err := client.executeCommand(C.BZPopMin, append(keys, utils.FloatToString(timeoutSecs)))
	if err != nil {
		return CreateNilKeyWithMemberAndScoreResult(), err
	}

	return handleKeyWithMemberAndScoreResponse(result)
}

<<<<<<< HEAD
func (client *baseClient) ObjectFreq(key string) (Result[int64], error) {
	result, err := client.executeCommand(C.ObjectFreq, []string{key})
	if err != nil {
		return CreateNilInt64Result(), err
	}

	return handleLongResponse(result)
}

func (client *baseClient) ObjectIdle(key string) (Result[int64], error) {
	result, err := client.executeCommand(C.ObjectIdleTime, []string{key})
	if err != nil {
		return CreateNilInt64Result(), err
	}

	return handleLongResponse(result)
}

func (client *baseClient) ObjectRefCount(key string) (Result[int64], error) {
	result, err := client.executeCommand(C.ObjectRefCount, []string{key})
	if err != nil {
		return CreateNilInt64Result(), err
	}

	return handleLongResponse(result)
=======
func (client *baseClient) Persist(key string) (Result[bool], error) {
	result, err := client.executeCommand(C.Persist, []string{key})
	if err != nil {
		return CreateNilBoolResult(), err
	}
	return handleBooleanResponse(result)
>>>>>>> e776aa15
}<|MERGE_RESOLUTION|>--- conflicted
+++ resolved
@@ -1476,7 +1476,14 @@
 	return handleKeyWithMemberAndScoreResponse(result)
 }
 
-<<<<<<< HEAD
+func (client *baseClient) Persist(key string) (Result[bool], error) {
+	result, err := client.executeCommand(C.Persist, []string{key})
+	if err != nil {
+		return CreateNilBoolResult(), err
+	}
+	return handleBooleanResponse(result)
+}
+
 func (client *baseClient) ObjectFreq(key string) (Result[int64], error) {
 	result, err := client.executeCommand(C.ObjectFreq, []string{key})
 	if err != nil {
@@ -1502,12 +1509,4 @@
 	}
 
 	return handleLongResponse(result)
-=======
-func (client *baseClient) Persist(key string) (Result[bool], error) {
-	result, err := client.executeCommand(C.Persist, []string{key})
-	if err != nil {
-		return CreateNilBoolResult(), err
-	}
-	return handleBooleanResponse(result)
->>>>>>> e776aa15
 }