// Copyright Valkey GLIDE Project Contributors - SPDX Identifier: Apache-2.0

package api

// #cgo LDFLAGS: -L../target/release -lglide_rs
// #include "../lib.h"
//
// void successCallback(void *channelPtr, struct CommandResponse *message);
// void failureCallback(void *channelPtr, char *errMessage, RequestErrorType errType);
import "C"

import (
	"errors"
	"fmt"
	"math"
	"strconv"
	"unsafe"

	"github.com/valkey-io/valkey-glide/go/glide/api/options"
	"github.com/valkey-io/valkey-glide/go/glide/protobuf"
	"github.com/valkey-io/valkey-glide/go/glide/utils"
	"google.golang.org/protobuf/proto"
)

// BaseClient defines an interface for methods common to both [GlideClient] and [GlideClusterClient].
type BaseClient interface {
	StringCommands
	HashCommands
	ListCommands
	SetCommands
	StreamCommands
	SortedSetCommands
	ConnectionManagementCommands
	HyperLogLogCommands
	GenericBaseCommands
	// Close terminates the client by closing all associated resources.
	Close()
}

const OK = "OK"

type payload struct {
	value *C.struct_CommandResponse
	error error
}

//export successCallback
func successCallback(channelPtr unsafe.Pointer, cResponse *C.struct_CommandResponse) {
	response := cResponse
	resultChannel := *(*chan payload)(channelPtr)
	resultChannel <- payload{value: response, error: nil}
}

//export failureCallback
func failureCallback(channelPtr unsafe.Pointer, cErrorMessage *C.char, cErrorType C.RequestErrorType) {
	resultChannel := *(*chan payload)(channelPtr)
	resultChannel <- payload{value: nil, error: goError(cErrorType, cErrorMessage)}
}

type clientConfiguration interface {
	toProtobuf() *protobuf.ConnectionRequest
}

type baseClient struct {
	coreClient unsafe.Pointer
}

// Creates a connection by invoking the `create_client` function from Rust library via FFI.
// Passes the pointers to callback functions which will be invoked when the command succeeds or fails.
// Once the connection is established, this function invokes `free_connection_response` exposed by rust library to free the
// connection_response to avoid any memory leaks.
func createClient(config clientConfiguration) (*baseClient, error) {
	request := config.toProtobuf()
	msg, err := proto.Marshal(request)
	if err != nil {
		return nil, err
	}

	byteCount := len(msg)
	requestBytes := C.CBytes(msg)
	cResponse := (*C.struct_ConnectionResponse)(
		C.create_client(
			(*C.uchar)(requestBytes),
			C.uintptr_t(byteCount),
			(C.SuccessCallback)(unsafe.Pointer(C.successCallback)),
			(C.FailureCallback)(unsafe.Pointer(C.failureCallback)),
		),
	)
	defer C.free_connection_response(cResponse)

	cErr := cResponse.connection_error_message
	if cErr != nil {
		message := C.GoString(cErr)
		return nil, &ConnectionError{message}
	}

	return &baseClient{cResponse.conn_ptr}, nil
}

// Close terminates the client by closing all associated resources.
func (client *baseClient) Close() {
	if client.coreClient == nil {
		return
	}

	C.close_client(client.coreClient)
	client.coreClient = nil
}

func (client *baseClient) executeCommand(requestType C.RequestType, args []string) (*C.struct_CommandResponse, error) {
	return client.executeCommandWithRoute(requestType, args, nil)
}

func (client *baseClient) executeCommandWithRoute(
	requestType C.RequestType,
	args []string,
	route route,
) (*C.struct_CommandResponse, error) {
	if client.coreClient == nil {
		return nil, &ClosingError{"ExecuteCommand failed. The client is closed."}
	}
	var cArgsPtr *C.uintptr_t = nil
	var argLengthsPtr *C.ulong = nil
	if len(args) > 0 {
		cArgs, argLengths := toCStrings(args)
		cArgsPtr = &cArgs[0]
		argLengthsPtr = &argLengths[0]
	}

	resultChannel := make(chan payload)
	resultChannelPtr := uintptr(unsafe.Pointer(&resultChannel))

	var routeBytesPtr *C.uchar = nil
	var routeBytesCount C.uintptr_t = 0
	if route != nil {
		routeProto, err := route.toRoutesProtobuf()
		if err != nil {
			return nil, &RequestError{"ExecuteCommand failed due to invalid route"}
		}
		msg, err := proto.Marshal(routeProto)
		if err != nil {
			return nil, err
		}

		routeBytesCount = C.uintptr_t(len(msg))
		routeBytesPtr = (*C.uchar)(C.CBytes(msg))
	}

	C.command(
		client.coreClient,
		C.uintptr_t(resultChannelPtr),
		uint32(requestType),
		C.size_t(len(args)),
		cArgsPtr,
		argLengthsPtr,
		routeBytesPtr,
		routeBytesCount,
	)
	payload := <-resultChannel
	if payload.error != nil {
		return nil, payload.error
	}
	return payload.value, nil
}

// Zero copying conversion from go's []string into C pointers
func toCStrings(args []string) ([]C.uintptr_t, []C.ulong) {
	cStrings := make([]C.uintptr_t, len(args))
	stringLengths := make([]C.ulong, len(args))
	for i, str := range args {
		bytes := utils.StringToBytes(str)
		var ptr uintptr
		if len(str) > 0 {
			ptr = uintptr(unsafe.Pointer(&bytes[0]))
		}
		cStrings[i] = C.uintptr_t(ptr)
		stringLengths[i] = C.size_t(len(str))
	}
	return cStrings, stringLengths
}

func (client *baseClient) Set(key string, value string) (Result[string], error) {
	result, err := client.executeCommand(C.Set, []string{key, value})
	if err != nil {
		return CreateNilStringResult(), err
	}

	return handleStringResponse(result)
}

func (client *baseClient) SetWithOptions(key string, value string, options *SetOptions) (Result[string], error) {
	optionArgs, err := options.toArgs()
	if err != nil {
		return CreateNilStringResult(), err
	}

	result, err := client.executeCommand(C.Set, append([]string{key, value}, optionArgs...))
	if err != nil {
		return CreateNilStringResult(), err
	}

	return handleStringOrNullResponse(result)
}

func (client *baseClient) Get(key string) (Result[string], error) {
	result, err := client.executeCommand(C.Get, []string{key})
	if err != nil {
		return CreateNilStringResult(), err
	}

	return handleStringOrNullResponse(result)
}

func (client *baseClient) GetEx(key string) (Result[string], error) {
	result, err := client.executeCommand(C.GetEx, []string{key})
	if err != nil {
		return CreateNilStringResult(), err
	}

	return handleStringOrNullResponse(result)
}

func (client *baseClient) GetExWithOptions(key string, options *GetExOptions) (Result[string], error) {
	optionArgs, err := options.toArgs()
	if err != nil {
		return CreateNilStringResult(), err
	}

	result, err := client.executeCommand(C.GetEx, append([]string{key}, optionArgs...))
	if err != nil {
		return CreateNilStringResult(), err
	}

	return handleStringOrNullResponse(result)
}

func (client *baseClient) MSet(keyValueMap map[string]string) (Result[string], error) {
	result, err := client.executeCommand(C.MSet, utils.MapToString(keyValueMap))
	if err != nil {
		return CreateNilStringResult(), err
	}

	return handleStringResponse(result)
}

func (client *baseClient) MSetNX(keyValueMap map[string]string) (Result[bool], error) {
	result, err := client.executeCommand(C.MSetNX, utils.MapToString(keyValueMap))
	if err != nil {
		return CreateNilBoolResult(), err
	}

	return handleBooleanResponse(result)
}

func (client *baseClient) MGet(keys []string) ([]Result[string], error) {
	result, err := client.executeCommand(C.MGet, keys)
	if err != nil {
		return nil, err
	}

	return handleStringArrayResponse(result)
}

func (client *baseClient) Incr(key string) (Result[int64], error) {
	result, err := client.executeCommand(C.Incr, []string{key})
	if err != nil {
		return CreateNilInt64Result(), err
	}

	return handleLongResponse(result)
}

func (client *baseClient) IncrBy(key string, amount int64) (Result[int64], error) {
	result, err := client.executeCommand(C.IncrBy, []string{key, utils.IntToString(amount)})
	if err != nil {
		return CreateNilInt64Result(), err
	}

	return handleLongResponse(result)
}

func (client *baseClient) IncrByFloat(key string, amount float64) (Result[float64], error) {
	result, err := client.executeCommand(
		C.IncrByFloat,
		[]string{key, utils.FloatToString(amount)},
	)
	if err != nil {
		return CreateNilFloat64Result(), err
	}

	return handleDoubleResponse(result)
}

func (client *baseClient) Decr(key string) (Result[int64], error) {
	result, err := client.executeCommand(C.Decr, []string{key})
	if err != nil {
		return CreateNilInt64Result(), err
	}

	return handleLongResponse(result)
}

func (client *baseClient) DecrBy(key string, amount int64) (Result[int64], error) {
	result, err := client.executeCommand(C.DecrBy, []string{key, utils.IntToString(amount)})
	if err != nil {
		return CreateNilInt64Result(), err
	}

	return handleLongResponse(result)
}

func (client *baseClient) Strlen(key string) (Result[int64], error) {
	result, err := client.executeCommand(C.Strlen, []string{key})
	if err != nil {
		return CreateNilInt64Result(), err
	}

	return handleLongResponse(result)
}

func (client *baseClient) SetRange(key string, offset int, value string) (Result[int64], error) {
	result, err := client.executeCommand(C.SetRange, []string{key, strconv.Itoa(offset), value})
	if err != nil {
		return CreateNilInt64Result(), err
	}

	return handleLongResponse(result)
}

func (client *baseClient) GetRange(key string, start int, end int) (Result[string], error) {
	result, err := client.executeCommand(C.GetRange, []string{key, strconv.Itoa(start), strconv.Itoa(end)})
	if err != nil {
		return CreateNilStringResult(), err
	}

	return handleStringResponse(result)
}

func (client *baseClient) Append(key string, value string) (Result[int64], error) {
	result, err := client.executeCommand(C.Append, []string{key, value})
	if err != nil {
		return CreateNilInt64Result(), err
	}

	return handleLongResponse(result)
}

func (client *baseClient) LCS(key1 string, key2 string) (Result[string], error) {
	result, err := client.executeCommand(C.LCS, []string{key1, key2})
	if err != nil {
		return CreateNilStringResult(), err
	}

	return handleStringResponse(result)
}

func (client *baseClient) GetDel(key string) (Result[string], error) {
	if key == "" {
		return CreateNilStringResult(), errors.New("key is required")
	}

	result, err := client.executeCommand(C.GetDel, []string{key})
	if err != nil {
		return CreateNilStringResult(), err
	}

	return handleStringOrNullResponse(result)
}

func (client *baseClient) HGet(key string, field string) (Result[string], error) {
	result, err := client.executeCommand(C.HGet, []string{key, field})
	if err != nil {
		return CreateNilStringResult(), err
	}

	return handleStringOrNullResponse(result)
}

func (client *baseClient) HGetAll(key string) (map[Result[string]]Result[string], error) {
	result, err := client.executeCommand(C.HGetAll, []string{key})
	if err != nil {
		return nil, err
	}

	return handleStringToStringMapResponse(result)
}

func (client *baseClient) HMGet(key string, fields []string) ([]Result[string], error) {
	result, err := client.executeCommand(C.HMGet, append([]string{key}, fields...))
	if err != nil {
		return nil, err
	}

	return handleStringArrayResponse(result)
}

func (client *baseClient) HSet(key string, values map[string]string) (Result[int64], error) {
	result, err := client.executeCommand(C.HSet, utils.ConvertMapToKeyValueStringArray(key, values))
	if err != nil {
		return CreateNilInt64Result(), err
	}

	return handleLongResponse(result)
}

func (client *baseClient) HSetNX(key string, field string, value string) (Result[bool], error) {
	result, err := client.executeCommand(C.HSetNX, []string{key, field, value})
	if err != nil {
		return CreateNilBoolResult(), err
	}

	return handleBooleanResponse(result)
}

func (client *baseClient) HDel(key string, fields []string) (Result[int64], error) {
	result, err := client.executeCommand(C.HDel, append([]string{key}, fields...))
	if err != nil {
		return CreateNilInt64Result(), err
	}

	return handleLongResponse(result)
}

func (client *baseClient) HLen(key string) (Result[int64], error) {
	result, err := client.executeCommand(C.HLen, []string{key})
	if err != nil {
		return CreateNilInt64Result(), err
	}

	return handleLongResponse(result)
}

func (client *baseClient) HVals(key string) ([]Result[string], error) {
	result, err := client.executeCommand(C.HVals, []string{key})
	if err != nil {
		return nil, err
	}

	return handleStringArrayResponse(result)
}

func (client *baseClient) HExists(key string, field string) (Result[bool], error) {
	result, err := client.executeCommand(C.HExists, []string{key, field})
	if err != nil {
		return CreateNilBoolResult(), err
	}

	return handleBooleanResponse(result)
}

func (client *baseClient) HKeys(key string) ([]Result[string], error) {
	result, err := client.executeCommand(C.HKeys, []string{key})
	if err != nil {
		return nil, err
	}

	return handleStringArrayResponse(result)
}

func (client *baseClient) HStrLen(key string, field string) (Result[int64], error) {
	result, err := client.executeCommand(C.HStrlen, []string{key, field})
	if err != nil {
		return CreateNilInt64Result(), err
	}

	return handleLongResponse(result)
}

func (client *baseClient) HIncrBy(key string, field string, increment int64) (Result[int64], error) {
	result, err := client.executeCommand(C.HIncrBy, []string{key, field, utils.IntToString(increment)})
	if err != nil {
		return CreateNilInt64Result(), err
	}

	return handleLongResponse(result)
}

func (client *baseClient) HIncrByFloat(key string, field string, increment float64) (Result[float64], error) {
	result, err := client.executeCommand(C.HIncrByFloat, []string{key, field, utils.FloatToString(increment)})
	if err != nil {
		return CreateNilFloat64Result(), err
	}

	return handleDoubleResponse(result)
}

func (client *baseClient) HScan(key string, cursor string) (Result[string], []Result[string], error) {
	result, err := client.executeCommand(C.HScan, []string{key, cursor})
	if err != nil {
		return CreateNilStringResult(), nil, err
	}
	return handleScanResponse(result)
}

func (client *baseClient) HScanWithOptions(
	key string,
	cursor string,
	options *options.HashScanOptions,
) (Result[string], []Result[string], error) {
	optionArgs, err := options.ToArgs()
	if err != nil {
		return CreateNilStringResult(), nil, err
	}

	result, err := client.executeCommand(C.HScan, append([]string{key, cursor}, optionArgs...))
	if err != nil {
		return CreateNilStringResult(), nil, err
	}
	return handleScanResponse(result)
}

func (client *baseClient) LPush(key string, elements []string) (Result[int64], error) {
	result, err := client.executeCommand(C.LPush, append([]string{key}, elements...))
	if err != nil {
		return CreateNilInt64Result(), err
	}

	return handleLongResponse(result)
}

func (client *baseClient) LPop(key string) (Result[string], error) {
	result, err := client.executeCommand(C.LPop, []string{key})
	if err != nil {
		return CreateNilStringResult(), err
	}

	return handleStringOrNullResponse(result)
}

func (client *baseClient) LPopCount(key string, count int64) ([]Result[string], error) {
	result, err := client.executeCommand(C.LPop, []string{key, utils.IntToString(count)})
	if err != nil {
		return nil, err
	}

	return handleStringArrayOrNullResponse(result)
}

func (client *baseClient) LPos(key string, element string) (Result[int64], error) {
	result, err := client.executeCommand(C.LPos, []string{key, element})
	if err != nil {
		return CreateNilInt64Result(), err
	}

	return handleLongOrNullResponse(result)
}

func (client *baseClient) LPosWithOptions(key string, element string, options *LPosOptions) (Result[int64], error) {
	result, err := client.executeCommand(C.LPos, append([]string{key, element}, options.toArgs()...))
	if err != nil {
		return CreateNilInt64Result(), err
	}

	return handleLongOrNullResponse(result)
}

func (client *baseClient) LPosCount(key string, element string, count int64) ([]Result[int64], error) {
	result, err := client.executeCommand(C.LPos, []string{key, element, CountKeyword, utils.IntToString(count)})
	if err != nil {
		return nil, err
	}

	return handleLongArrayResponse(result)
}

func (client *baseClient) LPosCountWithOptions(
	key string,
	element string,
	count int64,
	options *LPosOptions,
) ([]Result[int64], error) {
	result, err := client.executeCommand(
		C.LPos,
		append([]string{key, element, CountKeyword, utils.IntToString(count)}, options.toArgs()...),
	)
	if err != nil {
		return nil, err
	}

	return handleLongArrayResponse(result)
}

func (client *baseClient) RPush(key string, elements []string) (Result[int64], error) {
	result, err := client.executeCommand(C.RPush, append([]string{key}, elements...))
	if err != nil {
		return CreateNilInt64Result(), err
	}

	return handleLongResponse(result)
}

func (client *baseClient) SAdd(key string, members []string) (Result[int64], error) {
	result, err := client.executeCommand(C.SAdd, append([]string{key}, members...))
	if err != nil {
		return CreateNilInt64Result(), err
	}

	return handleLongResponse(result)
}

func (client *baseClient) SRem(key string, members []string) (Result[int64], error) {
	result, err := client.executeCommand(C.SRem, append([]string{key}, members...))
	if err != nil {
		return CreateNilInt64Result(), err
	}

	return handleLongResponse(result)
}

func (client *baseClient) SUnionStore(destination string, keys []string) (Result[int64], error) {
	result, err := client.executeCommand(C.SUnionStore, append([]string{destination}, keys...))
	if err != nil {
		return CreateNilInt64Result(), err
	}

	return handleLongResponse(result)
}

func (client *baseClient) SMembers(key string) (map[Result[string]]struct{}, error) {
	result, err := client.executeCommand(C.SMembers, []string{key})
	if err != nil {
		return nil, err
	}

	return handleStringSetResponse(result)
}

func (client *baseClient) SCard(key string) (Result[int64], error) {
	result, err := client.executeCommand(C.SCard, []string{key})
	if err != nil {
		return CreateNilInt64Result(), err
	}

	return handleLongResponse(result)
}

func (client *baseClient) SIsMember(key string, member string) (Result[bool], error) {
	result, err := client.executeCommand(C.SIsMember, []string{key, member})
	if err != nil {
		return CreateNilBoolResult(), err
	}

	return handleBooleanResponse(result)
}

func (client *baseClient) SDiff(keys []string) (map[Result[string]]struct{}, error) {
	result, err := client.executeCommand(C.SDiff, keys)
	if err != nil {
		return nil, err
	}

	return handleStringSetResponse(result)
}

func (client *baseClient) SDiffStore(destination string, keys []string) (Result[int64], error) {
	result, err := client.executeCommand(C.SDiffStore, append([]string{destination}, keys...))
	if err != nil {
		return CreateNilInt64Result(), err
	}

	return handleLongResponse(result)
}

func (client *baseClient) SInter(keys []string) (map[Result[string]]struct{}, error) {
	result, err := client.executeCommand(C.SInter, keys)
	if err != nil {
		return nil, err
	}

	return handleStringSetResponse(result)
}

func (client *baseClient) SInterStore(destination string, keys []string) (Result[int64], error) {
	result, err := client.executeCommand(C.SInterStore, append([]string{destination}, keys...))
	if err != nil {
		return CreateNilInt64Result(), err
	}

	return handleLongResponse(result)
}

func (client *baseClient) SInterCard(keys []string) (Result[int64], error) {
	result, err := client.executeCommand(C.SInterCard, append([]string{strconv.Itoa(len(keys))}, keys...))
	if err != nil {
		return CreateNilInt64Result(), err
	}

	return handleLongResponse(result)
}

func (client *baseClient) SInterCardLimit(keys []string, limit int64) (Result[int64], error) {
	args := utils.Concat([]string{utils.IntToString(int64(len(keys)))}, keys, []string{"LIMIT", utils.IntToString(limit)})

	result, err := client.executeCommand(C.SInterCard, args)
	if err != nil {
		return CreateNilInt64Result(), err
	}

	return handleLongResponse(result)
}

func (client *baseClient) SRandMember(key string) (Result[string], error) {
	result, err := client.executeCommand(C.SRandMember, []string{key})
	if err != nil {
		return CreateNilStringResult(), err
	}

	return handleStringResponse(result)
}

func (client *baseClient) SPop(key string) (Result[string], error) {
	result, err := client.executeCommand(C.SPop, []string{key})
	if err != nil {
		return CreateNilStringResult(), err
	}

	return handleStringResponse(result)
}

func (client *baseClient) SMIsMember(key string, members []string) ([]Result[bool], error) {
	result, err := client.executeCommand(C.SMIsMember, append([]string{key}, members...))
	if err != nil {
		return nil, err
	}

	return handleBooleanArrayResponse(result)
}

func (client *baseClient) SUnion(keys []string) (map[Result[string]]struct{}, error) {
	result, err := client.executeCommand(C.SUnion, keys)
	if err != nil {
		return nil, err
	}

	return handleStringSetResponse(result)
}

func (client *baseClient) SScan(key string, cursor string) (Result[string], []Result[string], error) {
	result, err := client.executeCommand(C.SScan, []string{key, cursor})
	if err != nil {
		return CreateNilStringResult(), nil, err
	}
	return handleScanResponse(result)
}

func (client *baseClient) SScanWithOptions(
	key string,
	cursor string,
	options *options.BaseScanOptions,
) (Result[string], []Result[string], error) {
	optionArgs, err := options.ToArgs()
	if err != nil {
		return CreateNilStringResult(), nil, err
	}

	result, err := client.executeCommand(C.SScan, append([]string{key, cursor}, optionArgs...))
	if err != nil {
		return CreateNilStringResult(), nil, err
	}
	return handleScanResponse(result)
}

func (client *baseClient) SMove(source string, destination string, member string) (Result[bool], error) {
	result, err := client.executeCommand(C.SMove, []string{source, destination, member})
	if err != nil {
		return CreateNilBoolResult(), err
	}
	return handleBooleanResponse(result)
}

func (client *baseClient) LRange(key string, start int64, end int64) ([]Result[string], error) {
	result, err := client.executeCommand(C.LRange, []string{key, utils.IntToString(start), utils.IntToString(end)})
	if err != nil {
		return nil, err
	}

	return handleStringArrayResponse(result)
}

func (client *baseClient) LIndex(key string, index int64) (Result[string], error) {
	result, err := client.executeCommand(C.LIndex, []string{key, utils.IntToString(index)})
	if err != nil {
		return CreateNilStringResult(), err
	}

	return handleStringOrNullResponse(result)
}

func (client *baseClient) LTrim(key string, start int64, end int64) (Result[string], error) {
	result, err := client.executeCommand(C.LTrim, []string{key, utils.IntToString(start), utils.IntToString(end)})
	if err != nil {
		return CreateNilStringResult(), err
	}

	return handleStringResponse(result)
}

func (client *baseClient) LLen(key string) (Result[int64], error) {
	result, err := client.executeCommand(C.LLen, []string{key})
	if err != nil {
		return CreateNilInt64Result(), err
	}

	return handleLongResponse(result)
}

func (client *baseClient) LRem(key string, count int64, element string) (Result[int64], error) {
	result, err := client.executeCommand(C.LRem, []string{key, utils.IntToString(count), element})
	if err != nil {
		return CreateNilInt64Result(), err
	}

	return handleLongResponse(result)
}

func (client *baseClient) RPop(key string) (Result[string], error) {
	result, err := client.executeCommand(C.RPop, []string{key})
	if err != nil {
		return CreateNilStringResult(), err
	}

	return handleStringOrNullResponse(result)
}

func (client *baseClient) RPopCount(key string, count int64) ([]Result[string], error) {
	result, err := client.executeCommand(C.RPop, []string{key, utils.IntToString(count)})
	if err != nil {
		return nil, err
	}

	return handleStringArrayOrNullResponse(result)
}

func (client *baseClient) LInsert(
	key string,
	insertPosition InsertPosition,
	pivot string,
	element string,
) (Result[int64], error) {
	insertPositionStr, err := insertPosition.toString()
	if err != nil {
		return CreateNilInt64Result(), err
	}

	result, err := client.executeCommand(
		C.LInsert,
		[]string{key, insertPositionStr, pivot, element},
	)
	if err != nil {
		return CreateNilInt64Result(), err
	}

	return handleLongResponse(result)
}

func (client *baseClient) BLPop(keys []string, timeoutSecs float64) ([]Result[string], error) {
	result, err := client.executeCommand(C.BLPop, append(keys, utils.FloatToString(timeoutSecs)))
	if err != nil {
		return nil, err
	}

	return handleStringArrayOrNullResponse(result)
}

func (client *baseClient) BRPop(keys []string, timeoutSecs float64) ([]Result[string], error) {
	result, err := client.executeCommand(C.BRPop, append(keys, utils.FloatToString(timeoutSecs)))
	if err != nil {
		return nil, err
	}

	return handleStringArrayOrNullResponse(result)
}

func (client *baseClient) RPushX(key string, elements []string) (Result[int64], error) {
	result, err := client.executeCommand(C.RPushX, append([]string{key}, elements...))
	if err != nil {
		return CreateNilInt64Result(), err
	}

	return handleLongResponse(result)
}

func (client *baseClient) LPushX(key string, elements []string) (Result[int64], error) {
	result, err := client.executeCommand(C.LPushX, append([]string{key}, elements...))
	if err != nil {
		return CreateNilInt64Result(), err
	}

	return handleLongResponse(result)
}

func (client *baseClient) LMPop(keys []string, listDirection ListDirection) (map[Result[string]][]Result[string], error) {
	listDirectionStr, err := listDirection.toString()
	if err != nil {
		return nil, err
	}

	// Check for potential length overflow.
	if len(keys) > math.MaxInt-2 {
		return nil, &RequestError{"Length overflow for the provided keys"}
	}

	// args slice will have 2 more arguments with the keys provided.
	args := make([]string, 0, len(keys)+2)
	args = append(args, strconv.Itoa(len(keys)))
	args = append(args, keys...)
	args = append(args, listDirectionStr)
	result, err := client.executeCommand(C.LMPop, args)
	if err != nil {
		return nil, err
	}

	return handleStringToStringArrayMapOrNullResponse(result)
}

func (client *baseClient) LMPopCount(
	keys []string,
	listDirection ListDirection,
	count int64,
) (map[Result[string]][]Result[string], error) {
	listDirectionStr, err := listDirection.toString()
	if err != nil {
		return nil, err
	}

	// Check for potential length overflow.
	if len(keys) > math.MaxInt-4 {
		return nil, &RequestError{"Length overflow for the provided keys"}
	}

	// args slice will have 4 more arguments with the keys provided.
	args := make([]string, 0, len(keys)+4)
	args = append(args, strconv.Itoa(len(keys)))
	args = append(args, keys...)
	args = append(args, listDirectionStr, CountKeyword, utils.IntToString(count))
	result, err := client.executeCommand(C.LMPop, args)
	if err != nil {
		return nil, err
	}

	return handleStringToStringArrayMapOrNullResponse(result)
}

func (client *baseClient) BLMPop(
	keys []string,
	listDirection ListDirection,
	timeoutSecs float64,
) (map[Result[string]][]Result[string], error) {
	listDirectionStr, err := listDirection.toString()
	if err != nil {
		return nil, err
	}

	// Check for potential length overflow.
	if len(keys) > math.MaxInt-3 {
		return nil, &RequestError{"Length overflow for the provided keys"}
	}

	// args slice will have 3 more arguments with the keys provided.
	args := make([]string, 0, len(keys)+3)
	args = append(args, utils.FloatToString(timeoutSecs), strconv.Itoa(len(keys)))
	args = append(args, keys...)
	args = append(args, listDirectionStr)
	result, err := client.executeCommand(C.BLMPop, args)
	if err != nil {
		return nil, err
	}

	return handleStringToStringArrayMapOrNullResponse(result)
}

func (client *baseClient) BLMPopCount(
	keys []string,
	listDirection ListDirection,
	count int64,
	timeoutSecs float64,
) (map[Result[string]][]Result[string], error) {
	listDirectionStr, err := listDirection.toString()
	if err != nil {
		return nil, err
	}

	// Check for potential length overflow.
	if len(keys) > math.MaxInt-5 {
		return nil, &RequestError{"Length overflow for the provided keys"}
	}

	// args slice will have 5 more arguments with the keys provided.
	args := make([]string, 0, len(keys)+5)
	args = append(args, utils.FloatToString(timeoutSecs), strconv.Itoa(len(keys)))
	args = append(args, keys...)
	args = append(args, listDirectionStr, CountKeyword, utils.IntToString(count))
	result, err := client.executeCommand(C.BLMPop, args)
	if err != nil {
		return nil, err
	}

	return handleStringToStringArrayMapOrNullResponse(result)
}

func (client *baseClient) LSet(key string, index int64, element string) (Result[string], error) {
	result, err := client.executeCommand(C.LSet, []string{key, utils.IntToString(index), element})
	if err != nil {
		return CreateNilStringResult(), err
	}

	return handleStringResponse(result)
}

func (client *baseClient) LMove(
	source string,
	destination string,
	whereFrom ListDirection,
	whereTo ListDirection,
) (Result[string], error) {
	whereFromStr, err := whereFrom.toString()
	if err != nil {
		return CreateNilStringResult(), err
	}
	whereToStr, err := whereTo.toString()
	if err != nil {
		return CreateNilStringResult(), err
	}

	result, err := client.executeCommand(C.LMove, []string{source, destination, whereFromStr, whereToStr})
	if err != nil {
		return CreateNilStringResult(), err
	}

	return handleStringOrNullResponse(result)
}

func (client *baseClient) BLMove(
	source string,
	destination string,
	whereFrom ListDirection,
	whereTo ListDirection,
	timeoutSecs float64,
) (Result[string], error) {
	whereFromStr, err := whereFrom.toString()
	if err != nil {
		return CreateNilStringResult(), err
	}
	whereToStr, err := whereTo.toString()
	if err != nil {
		return CreateNilStringResult(), err
	}

	result, err := client.executeCommand(
		C.BLMove,
		[]string{source, destination, whereFromStr, whereToStr, utils.FloatToString(timeoutSecs)},
	)
	if err != nil {
		return CreateNilStringResult(), err
	}

	return handleStringOrNullResponse(result)
}

func (client *baseClient) Ping() (string, error) {
	result, err := client.executeCommand(C.Ping, []string{})
	if err != nil {
		return "", err
	}

	response, err := handleStringResponse(result)
	if err != nil {
		return "", err
	}
	return response.Value(), nil
}

func (client *baseClient) PingWithMessage(message string) (string, error) {
	args := []string{message}

	result, err := client.executeCommand(C.Ping, args)
	if err != nil {
		return "", err
	}

	response, err := handleStringResponse(result)
	if err != nil {
		return "", err
	}
	return response.Value(), nil
}

func (client *baseClient) Del(keys []string) (Result[int64], error) {
	result, err := client.executeCommand(C.Del, keys)
	if err != nil {
		return CreateNilInt64Result(), err
	}

	return handleLongResponse(result)
}

func (client *baseClient) Exists(keys []string) (Result[int64], error) {
	result, err := client.executeCommand(C.Exists, keys)
	if err != nil {
		return CreateNilInt64Result(), err
	}

	return handleLongResponse(result)
}

func (client *baseClient) Expire(key string, seconds int64) (Result[bool], error) {
	result, err := client.executeCommand(C.Expire, []string{key, utils.IntToString(seconds)})
	if err != nil {
		return CreateNilBoolResult(), err
	}

	return handleBooleanResponse(result)
}

func (client *baseClient) ExpireWithOptions(key string, seconds int64, expireCondition ExpireCondition) (Result[bool], error) {
	expireConditionStr, err := expireCondition.toString()
	if err != nil {
		return CreateNilBoolResult(), err
	}
	result, err := client.executeCommand(C.Expire, []string{key, utils.IntToString(seconds), expireConditionStr})
	if err != nil {
		return CreateNilBoolResult(), err
	}
	return handleBooleanResponse(result)
}

func (client *baseClient) ExpireAt(key string, unixTimestampInSeconds int64) (Result[bool], error) {
	result, err := client.executeCommand(C.ExpireAt, []string{key, utils.IntToString(unixTimestampInSeconds)})
	if err != nil {
		return CreateNilBoolResult(), err
	}

	return handleBooleanResponse(result)
}

func (client *baseClient) ExpireAtWithOptions(
	key string,
	unixTimestampInSeconds int64,
	expireCondition ExpireCondition,
) (Result[bool], error) {
	expireConditionStr, err := expireCondition.toString()
	if err != nil {
		return CreateNilBoolResult(), err
	}
	result, err := client.executeCommand(
		C.ExpireAt,
		[]string{key, utils.IntToString(unixTimestampInSeconds), expireConditionStr},
	)
	if err != nil {
		return CreateNilBoolResult(), err
	}
	return handleBooleanResponse(result)
}

func (client *baseClient) PExpire(key string, milliseconds int64) (Result[bool], error) {
	result, err := client.executeCommand(C.PExpire, []string{key, utils.IntToString(milliseconds)})
	if err != nil {
		return CreateNilBoolResult(), err
	}
	return handleBooleanResponse(result)
}

func (client *baseClient) PExpireWithOptions(
	key string,
	milliseconds int64,
	expireCondition ExpireCondition,
) (Result[bool], error) {
	expireConditionStr, err := expireCondition.toString()
	if err != nil {
		return CreateNilBoolResult(), err
	}
	result, err := client.executeCommand(C.PExpire, []string{key, utils.IntToString(milliseconds), expireConditionStr})
	if err != nil {
		return CreateNilBoolResult(), err
	}
	return handleBooleanResponse(result)
}

func (client *baseClient) PExpireAt(key string, unixTimestampInMilliSeconds int64) (Result[bool], error) {
	result, err := client.executeCommand(C.PExpireAt, []string{key, utils.IntToString(unixTimestampInMilliSeconds)})
	if err != nil {
		return CreateNilBoolResult(), err
	}
	return handleBooleanResponse(result)
}

func (client *baseClient) PExpireAtWithOptions(
	key string,
	unixTimestampInMilliSeconds int64,
	expireCondition ExpireCondition,
) (Result[bool], error) {
	expireConditionStr, err := expireCondition.toString()
	if err != nil {
		return CreateNilBoolResult(), err
	}
	result, err := client.executeCommand(
		C.PExpireAt,
		[]string{key, utils.IntToString(unixTimestampInMilliSeconds), expireConditionStr},
	)
	if err != nil {
		return CreateNilBoolResult(), err
	}
	return handleBooleanResponse(result)
}

func (client *baseClient) ExpireTime(key string) (Result[int64], error) {
	result, err := client.executeCommand(C.ExpireTime, []string{key})
	if err != nil {
		return CreateNilInt64Result(), err
	}

	return handleLongResponse(result)
}

func (client *baseClient) PExpireTime(key string) (Result[int64], error) {
	result, err := client.executeCommand(C.PExpireTime, []string{key})
	if err != nil {
		return CreateNilInt64Result(), err
	}

	return handleLongResponse(result)
}

func (client *baseClient) TTL(key string) (Result[int64], error) {
	result, err := client.executeCommand(C.TTL, []string{key})
	if err != nil {
		return CreateNilInt64Result(), err
	}

	return handleLongResponse(result)
}

func (client *baseClient) PTTL(key string) (Result[int64], error) {
	result, err := client.executeCommand(C.PTTL, []string{key})
	if err != nil {
		return CreateNilInt64Result(), err
	}

	return handleLongResponse(result)
}

func (client *baseClient) PfAdd(key string, elements []string) (Result[int64], error) {
	result, err := client.executeCommand(C.PfAdd, append([]string{key}, elements...))
	if err != nil {
		return CreateNilInt64Result(), err
	}

	return handleLongResponse(result)
}

func (client *baseClient) PfCount(keys []string) (Result[int64], error) {
	result, err := client.executeCommand(C.PfCount, keys)
	if err != nil {
		return CreateNilInt64Result(), err
	}

	return handleLongResponse(result)
}

func (client *baseClient) Unlink(keys []string) (Result[int64], error) {
	result, err := client.executeCommand(C.Unlink, keys)
	if err != nil {
		return CreateNilInt64Result(), err
	}

	return handleLongResponse(result)
}

func (client *baseClient) Type(key string) (Result[string], error) {
	result, err := client.executeCommand(C.Type, []string{key})
	if err != nil {
		return CreateNilStringResult(), err
	}
	return handleStringOrNullResponse(result)
}

func (client *baseClient) Touch(keys []string) (Result[int64], error) {
	result, err := client.executeCommand(C.Touch, keys)
	if err != nil {
		return CreateNilInt64Result(), err
	}

	return handleLongResponse(result)
}

func (client *baseClient) Rename(key string, newKey string) (Result[string], error) {
	result, err := client.executeCommand(C.Rename, []string{key, newKey})
	if err != nil {
		return CreateNilStringResult(), err
	}
	return handleStringOrNullResponse(result)
}

func (client *baseClient) Renamenx(key string, newKey string) (Result[bool], error) {
	result, err := client.executeCommand(C.RenameNX, []string{key, newKey})
	if err != nil {
		return CreateNilBoolResult(), err
	}
	return handleBooleanResponse(result)
}

func (client *baseClient) XAdd(key string, values [][]string) (Result[string], error) {
	return client.XAddWithOptions(key, values, options.NewXAddOptions())
}

func (client *baseClient) XAddWithOptions(
	key string,
	values [][]string,
	options *options.XAddOptions,
) (Result[string], error) {
	args := []string{}
	args = append(args, key)
	optionArgs, err := options.ToArgs()
	if err != nil {
		return CreateNilStringResult(), err
	}
	args = append(args, optionArgs...)
	for _, pair := range values {
		if len(pair) != 2 {
			return CreateNilStringResult(), fmt.Errorf(
				"array entry had the wrong length. Expected length 2 but got length %d",
				len(pair),
			)
		}
		args = append(args, pair...)
	}

	result, err := client.executeCommand(C.XAdd, args)
	if err != nil {
		return CreateNilStringResult(), err
	}
	return handleStringOrNullResponse(result)
}

func (client *baseClient) ZAdd(
	key string,
	membersScoreMap map[string]float64,
) (Result[int64], error) {
	result, err := client.executeCommand(
		C.ZAdd,
		append([]string{key}, utils.ConvertMapToValueKeyStringArray(membersScoreMap)...),
	)
	if err != nil {
		return CreateNilInt64Result(), err
	}

	return handleLongResponse(result)
}

func (client *baseClient) ZAddWithOptions(
	key string,
	membersScoreMap map[string]float64,
	opts *options.ZAddOptions,
) (Result[int64], error) {
	optionArgs, err := opts.ToArgs()
	if err != nil {
		return CreateNilInt64Result(), err
	}
	commandArgs := append([]string{key}, optionArgs...)
	result, err := client.executeCommand(
		C.ZAdd,
		append(commandArgs, utils.ConvertMapToValueKeyStringArray(membersScoreMap)...),
	)
	if err != nil {
		return CreateNilInt64Result(), err
	}

	return handleLongResponse(result)
}

func (client *baseClient) zAddIncrBase(key string, opts *options.ZAddOptions) (Result[float64], error) {
	optionArgs, err := opts.ToArgs()
	if err != nil {
		return CreateNilFloat64Result(), err
	}

	result, err := client.executeCommand(C.ZAdd, append([]string{key}, optionArgs...))
	if err != nil {
		return CreateNilFloat64Result(), err
	}

	return handleDoubleResponse(result)
}

func (client *baseClient) ZAddIncr(
	key string,
	member string,
	increment float64,
) (Result[float64], error) {
	options, err := options.NewZAddOptionsBuilder().SetIncr(true, increment, member)
	if err != nil {
		return CreateNilFloat64Result(), err
	}

	return client.zAddIncrBase(key, options)
}

func (client *baseClient) ZAddIncrWithOptions(
	key string,
	member string,
	increment float64,
	opts *options.ZAddOptions,
) (Result[float64], error) {
	incrOpts, err := opts.SetIncr(true, increment, member)
	if err != nil {
		return CreateNilFloat64Result(), err
	}

	return client.zAddIncrBase(key, incrOpts)
}

func (client *baseClient) ZIncrBy(key string, increment float64, member string) (Result[float64], error) {
	result, err := client.executeCommand(C.ZIncrBy, []string{key, utils.FloatToString(increment), member})
	if err != nil {
		return CreateNilFloat64Result(), err
	}

	return handleDoubleResponse(result)
}

func (client *baseClient) ZPopMin(key string) (map[Result[string]]Result[float64], error) {
	result, err := client.executeCommand(C.ZPopMin, []string{key})
	if err != nil {
		return nil, err
	}
	return handleStringDoubleMapResponse(result)
}

func (client *baseClient) ZPopMinWithCount(key string, count int64) (map[Result[string]]Result[float64], error) {
	result, err := client.executeCommand(C.ZPopMin, []string{key, utils.IntToString(count)})
	if err != nil {
		return nil, err
	}
	return handleStringDoubleMapResponse(result)
}

func (client *baseClient) ZPopMax(key string) (map[Result[string]]Result[float64], error) {
	result, err := client.executeCommand(C.ZPopMax, []string{key})
	if err != nil {
		return nil, err
	}
	return handleStringDoubleMapResponse(result)
}

func (client *baseClient) ZPopMaxWithCount(key string, count int64) (map[Result[string]]Result[float64], error) {
	result, err := client.executeCommand(C.ZPopMax, []string{key, utils.IntToString(count)})
	if err != nil {
		return nil, err
	}
	return handleStringDoubleMapResponse(result)
}

func (client *baseClient) ZRem(key string, members []string) (Result[int64], error) {
	result, err := client.executeCommand(C.ZRem, append([]string{key}, members...))
	if err != nil {
		return CreateNilInt64Result(), err
	}
	return handleLongResponse(result)
}

func (client *baseClient) ZCard(key string) (Result[int64], error) {
	result, err := client.executeCommand(C.ZCard, []string{key})
	if err != nil {
		return CreateNilInt64Result(), err
	}

	return handleLongResponse(result)
}

func (client *baseClient) BZPopMin(keys []string, timeoutSecs float64) (Result[KeyWithMemberAndScore], error) {
	result, err := client.executeCommand(C.BZPopMin, append(keys, utils.FloatToString(timeoutSecs)))
	if err != nil {
		return CreateNilKeyWithMemberAndScoreResult(), err
	}

	return handleKeyWithMemberAndScoreResponse(result)
}

<<<<<<< HEAD
func (client *baseClient) Sort(key string) ([]Result[string], error) {
	result, err := client.executeCommand(C.Sort, []string{key})
	if err != nil {
		return nil, err
	}
	return handleStringArrayResponse(result)
}

func (client *baseClient) SortWithOptions(key string, options *options.SortOptions) ([]Result[string], error) {
	optionArgs := options.ToArgs()
	result, err := client.executeCommand(C.Sort, append([]string{key}, optionArgs...))
	if err != nil {
		return nil, err
	}
	return handleStringArrayResponse(result)
}

func (client *baseClient) SortReadOnly(key string) ([]Result[string], error) {
	result, err := client.executeCommand(C.SortReadOnly, []string{key})
	if err != nil {
		return nil, err
	}
	return handleStringArrayResponse(result)
}

func (client *baseClient) SortReadOnlyWithOptions(key string, options *options.SortOptions) ([]Result[string], error) {
	optionArgs := options.ToArgs()
	result, err := client.executeCommand(C.SortReadOnly, append([]string{key}, optionArgs...))
	if err != nil {
		return nil, err
	}
	return handleStringArrayResponse(result)
}

func (client *baseClient) SortStore(key string, destination string) (Result[int64], error) {
	result, err := client.executeCommand(C.Sort, []string{key, "STORE", destination})
	if err != nil {
		return CreateNilInt64Result(), err
	}
	return handleLongResponse(result)
}

func (client *baseClient) SortStoreWithOptions(key string, destination string, options *options.SortOptions) (Result[int64], error) {
	optionArgs := options.ToArgs()
	result, err := client.executeCommand(C.Sort, append([]string{key, "STORE", destination}, optionArgs...))
	if err != nil {
		return CreateNilInt64Result(), err
	}
	return handleLongResponse(result)
=======
func (client *baseClient) Persist(key string) (Result[bool], error) {
	result, err := client.executeCommand(C.Persist, []string{key})
	if err != nil {
		return CreateNilBoolResult(), err
	}
	return handleBooleanResponse(result)
>>>>>>> c1121557
}<|MERGE_RESOLUTION|>--- conflicted
+++ resolved
@@ -1476,7 +1476,14 @@
 	return handleKeyWithMemberAndScoreResponse(result)
 }
 
-<<<<<<< HEAD
+func (client *baseClient) Persist(key string) (Result[bool], error) {
+	result, err := client.executeCommand(C.Persist, []string{key})
+	if err != nil {
+		return CreateNilBoolResult(), err
+	}
+	return handleBooleanResponse(result)
+}
+
 func (client *baseClient) Sort(key string) ([]Result[string], error) {
 	result, err := client.executeCommand(C.Sort, []string{key})
 	if err != nil {
@@ -1526,12 +1533,4 @@
 		return CreateNilInt64Result(), err
 	}
 	return handleLongResponse(result)
-=======
-func (client *baseClient) Persist(key string) (Result[bool], error) {
-	result, err := client.executeCommand(C.Persist, []string{key})
-	if err != nil {
-		return CreateNilBoolResult(), err
-	}
-	return handleBooleanResponse(result)
->>>>>>> c1121557
 }