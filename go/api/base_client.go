// Copyright Valkey GLIDE Project Contributors - SPDX Identifier: Apache-2.0

package api

// #cgo LDFLAGS: -L../target/release -lglide_rs
// #include "../lib.h"
//
// void successCallback(void *channelPtr, struct CommandResponse *message);
// void failureCallback(void *channelPtr, char *errMessage, RequestErrorType errType);
import "C"

import (
	"errors"
	"fmt"
	"math"
	"strconv"
	"unsafe"

	"github.com/valkey-io/valkey-glide/go/glide/api/options"
	"github.com/valkey-io/valkey-glide/go/glide/protobuf"
	"github.com/valkey-io/valkey-glide/go/glide/utils"
	"google.golang.org/protobuf/proto"
)

// BaseClient defines an interface for methods common to both [GlideClient] and [GlideClusterClient].
type BaseClient interface {
	StringCommands
	HashCommands
	ListCommands
	SetCommands
	StreamCommands
	SortedSetCommands
	ConnectionManagementCommands
	HyperLogLogCommands
	GenericBaseCommands
	// Close terminates the client by closing all associated resources.
	Close()
}

const OK = "OK"

type payload struct {
	value *C.struct_CommandResponse
	error error
}

//export successCallback
func successCallback(channelPtr unsafe.Pointer, cResponse *C.struct_CommandResponse) {
	response := cResponse
	resultChannel := *(*chan payload)(channelPtr)
	resultChannel <- payload{value: response, error: nil}
}

//export failureCallback
func failureCallback(channelPtr unsafe.Pointer, cErrorMessage *C.char, cErrorType C.RequestErrorType) {
	resultChannel := *(*chan payload)(channelPtr)
	resultChannel <- payload{value: nil, error: goError(cErrorType, cErrorMessage)}
}

type clientConfiguration interface {
	toProtobuf() *protobuf.ConnectionRequest
}

type baseClient struct {
	coreClient unsafe.Pointer
}

// Creates a connection by invoking the `create_client` function from Rust library via FFI.
// Passes the pointers to callback functions which will be invoked when the command succeeds or fails.
// Once the connection is established, this function invokes `free_connection_response` exposed by rust library to free the
// connection_response to avoid any memory leaks.
func createClient(config clientConfiguration) (*baseClient, error) {
	request := config.toProtobuf()
	msg, err := proto.Marshal(request)
	if err != nil {
		return nil, err
	}

	byteCount := len(msg)
	requestBytes := C.CBytes(msg)
	cResponse := (*C.struct_ConnectionResponse)(
		C.create_client(
			(*C.uchar)(requestBytes),
			C.uintptr_t(byteCount),
			(C.SuccessCallback)(unsafe.Pointer(C.successCallback)),
			(C.FailureCallback)(unsafe.Pointer(C.failureCallback)),
		),
	)
	defer C.free_connection_response(cResponse)

	cErr := cResponse.connection_error_message
	if cErr != nil {
		message := C.GoString(cErr)
		return nil, &ConnectionError{message}
	}

	return &baseClient{cResponse.conn_ptr}, nil
}

// Close terminates the client by closing all associated resources.
func (client *baseClient) Close() {
	if client.coreClient == nil {
		return
	}

	C.close_client(client.coreClient)
	client.coreClient = nil
}

func (client *baseClient) executeCommand(requestType C.RequestType, args []string) (*C.struct_CommandResponse, error) {
	return client.executeCommandWithRoute(requestType, args, nil)
}

func (client *baseClient) executeCommandWithRoute(
	requestType C.RequestType,
	args []string,
	route route,
) (*C.struct_CommandResponse, error) {
	if client.coreClient == nil {
		return nil, &ClosingError{"ExecuteCommand failed. The client is closed."}
	}
	var cArgsPtr *C.uintptr_t = nil
	var argLengthsPtr *C.ulong = nil
	if len(args) > 0 {
		cArgs, argLengths := toCStrings(args)
		cArgsPtr = &cArgs[0]
		argLengthsPtr = &argLengths[0]
	}

	resultChannel := make(chan payload)
	resultChannelPtr := uintptr(unsafe.Pointer(&resultChannel))

	var routeBytesPtr *C.uchar = nil
	var routeBytesCount C.uintptr_t = 0
	if route != nil {
		routeProto, err := route.toRoutesProtobuf()
		if err != nil {
			return nil, &RequestError{"ExecuteCommand failed due to invalid route"}
		}
		msg, err := proto.Marshal(routeProto)
		if err != nil {
			return nil, err
		}

		routeBytesCount = C.uintptr_t(len(msg))
		routeBytesPtr = (*C.uchar)(C.CBytes(msg))
	}

	C.command(
		client.coreClient,
		C.uintptr_t(resultChannelPtr),
		uint32(requestType),
		C.size_t(len(args)),
		cArgsPtr,
		argLengthsPtr,
		routeBytesPtr,
		routeBytesCount,
	)
	payload := <-resultChannel
	if payload.error != nil {
		return nil, payload.error
	}
	return payload.value, nil
}

// Zero copying conversion from go's []string into C pointers
func toCStrings(args []string) ([]C.uintptr_t, []C.ulong) {
	cStrings := make([]C.uintptr_t, len(args))
	stringLengths := make([]C.ulong, len(args))
	for i, str := range args {
		bytes := utils.StringToBytes(str)
		var ptr uintptr
		if len(str) > 0 {
			ptr = uintptr(unsafe.Pointer(&bytes[0]))
		}
		cStrings[i] = C.uintptr_t(ptr)
		stringLengths[i] = C.size_t(len(str))
	}
	return cStrings, stringLengths
}

func (client *baseClient) Set(key string, value string) (string, error) {
	result, err := client.executeCommand(C.Set, []string{key, value})
	if err != nil {
		return defaultStringResponse, err
	}

	return handleStringResponse(result)
}

func (client *baseClient) SetWithOptions(key string, value string, options *SetOptions) (Result[string], error) {
	optionArgs, err := options.toArgs()
	if err != nil {
		return CreateNilStringResult(), err
	}

	result, err := client.executeCommand(C.Set, append([]string{key, value}, optionArgs...))
	if err != nil {
		return CreateNilStringResult(), err
	}

	return handleStringOrNilResponse(result)
}

func (client *baseClient) Get(key string) (Result[string], error) {
	result, err := client.executeCommand(C.Get, []string{key})
	if err != nil {
		return CreateNilStringResult(), err
	}

	return handleStringOrNilResponse(result)
}

func (client *baseClient) GetEx(key string) (Result[string], error) {
	result, err := client.executeCommand(C.GetEx, []string{key})
	if err != nil {
		return CreateNilStringResult(), err
	}

	return handleStringOrNilResponse(result)
}

func (client *baseClient) GetExWithOptions(key string, options *GetExOptions) (Result[string], error) {
	optionArgs, err := options.toArgs()
	if err != nil {
		return CreateNilStringResult(), err
	}

	result, err := client.executeCommand(C.GetEx, append([]string{key}, optionArgs...))
	if err != nil {
		return CreateNilStringResult(), err
	}

	return handleStringOrNilResponse(result)
}

func (client *baseClient) MSet(keyValueMap map[string]string) (string, error) {
	result, err := client.executeCommand(C.MSet, utils.MapToString(keyValueMap))
	if err != nil {
		return defaultStringResponse, err
	}

	return handleStringResponse(result)
}

func (client *baseClient) MSetNX(keyValueMap map[string]string) (bool, error) {
	result, err := client.executeCommand(C.MSetNX, utils.MapToString(keyValueMap))
	if err != nil {
		return defaultBoolResponse, err
	}

	return handleBoolResponse(result)
}

func (client *baseClient) MGet(keys []string) ([]Result[string], error) {
	result, err := client.executeCommand(C.MGet, keys)
	if err != nil {
		return nil, err
	}

	return handleStringArrayResponse(result)
}

func (client *baseClient) Incr(key string) (int64, error) {
	result, err := client.executeCommand(C.Incr, []string{key})
	if err != nil {
		return defaultIntResponse, err
	}

	return handleIntResponse(result)
}

func (client *baseClient) IncrBy(key string, amount int64) (int64, error) {
	result, err := client.executeCommand(C.IncrBy, []string{key, utils.IntToString(amount)})
	if err != nil {
		return defaultIntResponse, err
	}

	return handleIntResponse(result)
}

func (client *baseClient) IncrByFloat(key string, amount float64) (float64, error) {
	result, err := client.executeCommand(
		C.IncrByFloat,
		[]string{key, utils.FloatToString(amount)},
	)
	if err != nil {
		return defaultFloatResponse, err
	}

	return handleFloatResponse(result)
}

func (client *baseClient) Decr(key string) (int64, error) {
	result, err := client.executeCommand(C.Decr, []string{key})
	if err != nil {
		return defaultIntResponse, err
	}

	return handleIntResponse(result)
}

func (client *baseClient) DecrBy(key string, amount int64) (int64, error) {
	result, err := client.executeCommand(C.DecrBy, []string{key, utils.IntToString(amount)})
	if err != nil {
		return defaultIntResponse, err
	}

	return handleIntResponse(result)
}

func (client *baseClient) Strlen(key string) (int64, error) {
	result, err := client.executeCommand(C.Strlen, []string{key})
	if err != nil {
		return defaultIntResponse, err
	}

	return handleIntResponse(result)
}

func (client *baseClient) SetRange(key string, offset int, value string) (int64, error) {
	result, err := client.executeCommand(C.SetRange, []string{key, strconv.Itoa(offset), value})
	if err != nil {
		return defaultIntResponse, err
	}

	return handleIntResponse(result)
}

func (client *baseClient) GetRange(key string, start int, end int) (string, error) {
	result, err := client.executeCommand(C.GetRange, []string{key, strconv.Itoa(start), strconv.Itoa(end)})
	if err != nil {
		return defaultStringResponse, err
	}

	return handleStringResponse(result)
}

func (client *baseClient) Append(key string, value string) (int64, error) {
	result, err := client.executeCommand(C.Append, []string{key, value})
	if err != nil {
		return defaultIntResponse, err
	}

	return handleIntResponse(result)
}

func (client *baseClient) LCS(key1 string, key2 string) (string, error) {
	result, err := client.executeCommand(C.LCS, []string{key1, key2})
	if err != nil {
		return defaultStringResponse, err
	}

	return handleStringResponse(result)
}

func (client *baseClient) GetDel(key string) (Result[string], error) {
	if key == "" {
		return CreateNilStringResult(), errors.New("key is required")
	}

	result, err := client.executeCommand(C.GetDel, []string{key})
	if err != nil {
		return CreateNilStringResult(), err
	}

	return handleStringOrNilResponse(result)
}

func (client *baseClient) HGet(key string, field string) (Result[string], error) {
	result, err := client.executeCommand(C.HGet, []string{key, field})
	if err != nil {
		return CreateNilStringResult(), err
	}

	return handleStringOrNilResponse(result)
}

func (client *baseClient) HGetAll(key string) (map[Result[string]]Result[string], error) {
	result, err := client.executeCommand(C.HGetAll, []string{key})
	if err != nil {
		return nil, err
	}

	return handleStringToStringMapResponse(result)
}

func (client *baseClient) HMGet(key string, fields []string) ([]Result[string], error) {
	result, err := client.executeCommand(C.HMGet, append([]string{key}, fields...))
	if err != nil {
		return nil, err
	}

	return handleStringArrayResponse(result)
}

func (client *baseClient) HSet(key string, values map[string]string) (int64, error) {
	result, err := client.executeCommand(C.HSet, utils.ConvertMapToKeyValueStringArray(key, values))
	if err != nil {
		return defaultIntResponse, err
	}

	return handleIntResponse(result)
}

func (client *baseClient) HSetNX(key string, field string, value string) (bool, error) {
	result, err := client.executeCommand(C.HSetNX, []string{key, field, value})
	if err != nil {
		return defaultBoolResponse, err
	}

	return handleBoolResponse(result)
}

func (client *baseClient) HDel(key string, fields []string) (int64, error) {
	result, err := client.executeCommand(C.HDel, append([]string{key}, fields...))
	if err != nil {
		return defaultIntResponse, err
	}

	return handleIntResponse(result)
}

func (client *baseClient) HLen(key string) (int64, error) {
	result, err := client.executeCommand(C.HLen, []string{key})
	if err != nil {
		return defaultIntResponse, err
	}

	return handleIntResponse(result)
}

func (client *baseClient) HVals(key string) ([]Result[string], error) {
	result, err := client.executeCommand(C.HVals, []string{key})
	if err != nil {
		return nil, err
	}

	return handleStringArrayResponse(result)
}

func (client *baseClient) HExists(key string, field string) (bool, error) {
	result, err := client.executeCommand(C.HExists, []string{key, field})
	if err != nil {
		return defaultBoolResponse, err
	}

	return handleBoolResponse(result)
}

func (client *baseClient) HKeys(key string) ([]Result[string], error) {
	result, err := client.executeCommand(C.HKeys, []string{key})
	if err != nil {
		return nil, err
	}

	return handleStringArrayResponse(result)
}

func (client *baseClient) HStrLen(key string, field string) (int64, error) {
	result, err := client.executeCommand(C.HStrlen, []string{key, field})
	if err != nil {
		return defaultIntResponse, err
	}

	return handleIntResponse(result)
}

func (client *baseClient) HIncrBy(key string, field string, increment int64) (int64, error) {
	result, err := client.executeCommand(C.HIncrBy, []string{key, field, utils.IntToString(increment)})
	if err != nil {
		return defaultIntResponse, err
	}

	return handleIntResponse(result)
}

func (client *baseClient) HIncrByFloat(key string, field string, increment float64) (float64, error) {
	result, err := client.executeCommand(C.HIncrByFloat, []string{key, field, utils.FloatToString(increment)})
	if err != nil {
		return defaultFloatResponse, err
	}

	return handleFloatResponse(result)
}

func (client *baseClient) HScan(key string, cursor string) (Result[string], []Result[string], error) {
	result, err := client.executeCommand(C.HScan, []string{key, cursor})
	if err != nil {
		return CreateNilStringResult(), nil, err
	}
	return handleScanResponse(result)
}

func (client *baseClient) HScanWithOptions(
	key string,
	cursor string,
	options *options.HashScanOptions,
) (Result[string], []Result[string], error) {
	optionArgs, err := options.ToArgs()
	if err != nil {
		return CreateNilStringResult(), nil, err
	}

	result, err := client.executeCommand(C.HScan, append([]string{key, cursor}, optionArgs...))
	if err != nil {
		return CreateNilStringResult(), nil, err
	}
	return handleScanResponse(result)
}

func (client *baseClient) LPush(key string, elements []string) (int64, error) {
	result, err := client.executeCommand(C.LPush, append([]string{key}, elements...))
	if err != nil {
		return defaultIntResponse, err
	}

	return handleIntResponse(result)
}

func (client *baseClient) LPop(key string) (Result[string], error) {
	result, err := client.executeCommand(C.LPop, []string{key})
	if err != nil {
		return CreateNilStringResult(), err
	}

	return handleStringOrNilResponse(result)
}

func (client *baseClient) LPopCount(key string, count int64) ([]Result[string], error) {
	result, err := client.executeCommand(C.LPop, []string{key, utils.IntToString(count)})
	if err != nil {
		return nil, err
	}

	return handleStringArrayOrNullResponse(result)
}

func (client *baseClient) LPos(key string, element string) (Result[int64], error) {
	result, err := client.executeCommand(C.LPos, []string{key, element})
	if err != nil {
		return CreateNilInt64Result(), err
	}

	return handleIntOrNilResponse(result)
}

func (client *baseClient) LPosWithOptions(key string, element string, options *LPosOptions) (Result[int64], error) {
	result, err := client.executeCommand(C.LPos, append([]string{key, element}, options.toArgs()...))
	if err != nil {
		return CreateNilInt64Result(), err
	}

	return handleIntOrNilResponse(result)
}

func (client *baseClient) LPosCount(key string, element string, count int64) ([]Result[int64], error) {
	result, err := client.executeCommand(C.LPos, []string{key, element, CountKeyword, utils.IntToString(count)})
	if err != nil {
		return nil, err
	}

	return handleIntArrayResponse(result)
}

func (client *baseClient) LPosCountWithOptions(
	key string,
	element string,
	count int64,
	options *LPosOptions,
) ([]Result[int64], error) {
	result, err := client.executeCommand(
		C.LPos,
		append([]string{key, element, CountKeyword, utils.IntToString(count)}, options.toArgs()...),
	)
	if err != nil {
		return nil, err
	}

	return handleIntArrayResponse(result)
}

func (client *baseClient) RPush(key string, elements []string) (int64, error) {
	result, err := client.executeCommand(C.RPush, append([]string{key}, elements...))
	if err != nil {
		return defaultIntResponse, err
	}

	return handleIntResponse(result)
}

func (client *baseClient) SAdd(key string, members []string) (int64, error) {
	result, err := client.executeCommand(C.SAdd, append([]string{key}, members...))
	if err != nil {
		return defaultIntResponse, err
	}

	return handleIntResponse(result)
}

func (client *baseClient) SRem(key string, members []string) (int64, error) {
	result, err := client.executeCommand(C.SRem, append([]string{key}, members...))
	if err != nil {
		return defaultIntResponse, err
	}

	return handleIntResponse(result)
}

func (client *baseClient) SUnionStore(destination string, keys []string) (int64, error) {
	result, err := client.executeCommand(C.SUnionStore, append([]string{destination}, keys...))
	if err != nil {
		return defaultIntResponse, err
	}

	return handleIntResponse(result)
}

func (client *baseClient) SMembers(key string) (map[Result[string]]struct{}, error) {
	result, err := client.executeCommand(C.SMembers, []string{key})
	if err != nil {
		return nil, err
	}

	return handleStringSetResponse(result)
}

func (client *baseClient) SCard(key string) (int64, error) {
	result, err := client.executeCommand(C.SCard, []string{key})
	if err != nil {
		return defaultIntResponse, err
	}

	return handleIntResponse(result)
}

func (client *baseClient) SIsMember(key string, member string) (bool, error) {
	result, err := client.executeCommand(C.SIsMember, []string{key, member})
	if err != nil {
		return defaultBoolResponse, err
	}

	return handleBoolResponse(result)
}

func (client *baseClient) SDiff(keys []string) (map[Result[string]]struct{}, error) {
	result, err := client.executeCommand(C.SDiff, keys)
	if err != nil {
		return nil, err
	}

	return handleStringSetResponse(result)
}

func (client *baseClient) SDiffStore(destination string, keys []string) (int64, error) {
	result, err := client.executeCommand(C.SDiffStore, append([]string{destination}, keys...))
	if err != nil {
		return defaultIntResponse, err
	}

	return handleIntResponse(result)
}

func (client *baseClient) SInter(keys []string) (map[Result[string]]struct{}, error) {
	result, err := client.executeCommand(C.SInter, keys)
	if err != nil {
		return nil, err
	}

	return handleStringSetResponse(result)
}

func (client *baseClient) SInterStore(destination string, keys []string) (int64, error) {
	result, err := client.executeCommand(C.SInterStore, append([]string{destination}, keys...))
	if err != nil {
		return defaultIntResponse, err
	}

	return handleIntResponse(result)
}

func (client *baseClient) SInterCard(keys []string) (int64, error) {
	result, err := client.executeCommand(C.SInterCard, append([]string{strconv.Itoa(len(keys))}, keys...))
	if err != nil {
		return defaultIntResponse, err
	}

	return handleIntResponse(result)
}

func (client *baseClient) SInterCardLimit(keys []string, limit int64) (int64, error) {
	args := utils.Concat([]string{utils.IntToString(int64(len(keys)))}, keys, []string{"LIMIT", utils.IntToString(limit)})

	result, err := client.executeCommand(C.SInterCard, args)
	if err != nil {
		return defaultIntResponse, err
	}

	return handleIntResponse(result)
}

func (client *baseClient) SRandMember(key string) (Result[string], error) {
	result, err := client.executeCommand(C.SRandMember, []string{key})
	if err != nil {
		return CreateNilStringResult(), err
	}

	return handleStringOrNilResponse(result)
}

func (client *baseClient) SPop(key string) (Result[string], error) {
	result, err := client.executeCommand(C.SPop, []string{key})
	if err != nil {
		return CreateNilStringResult(), err
	}

	return handleStringOrNilResponse(result)
}

func (client *baseClient) SMIsMember(key string, members []string) ([]bool, error) {
	result, err := client.executeCommand(C.SMIsMember, append([]string{key}, members...))
	if err != nil {
		return nil, err
	}

	return handleBoolArrayResponse(result)
}

func (client *baseClient) SUnion(keys []string) (map[Result[string]]struct{}, error) {
	result, err := client.executeCommand(C.SUnion, keys)
	if err != nil {
		return nil, err
	}

	return handleStringSetResponse(result)
}

func (client *baseClient) SScan(key string, cursor string) (Result[string], []Result[string], error) {
	result, err := client.executeCommand(C.SScan, []string{key, cursor})
	if err != nil {
		return CreateNilStringResult(), nil, err
	}
	return handleScanResponse(result)
}

func (client *baseClient) SScanWithOptions(
	key string,
	cursor string,
	options *options.BaseScanOptions,
) (Result[string], []Result[string], error) {
	optionArgs, err := options.ToArgs()
	if err != nil {
		return CreateNilStringResult(), nil, err
	}

	result, err := client.executeCommand(C.SScan, append([]string{key, cursor}, optionArgs...))
	if err != nil {
		return CreateNilStringResult(), nil, err
	}
	return handleScanResponse(result)
}

func (client *baseClient) SMove(source string, destination string, member string) (bool, error) {
	result, err := client.executeCommand(C.SMove, []string{source, destination, member})
	if err != nil {
		return defaultBoolResponse, err
	}
	return handleBoolResponse(result)
}

func (client *baseClient) LRange(key string, start int64, end int64) ([]Result[string], error) {
	result, err := client.executeCommand(C.LRange, []string{key, utils.IntToString(start), utils.IntToString(end)})
	if err != nil {
		return nil, err
	}

	return handleStringArrayResponse(result)
}

func (client *baseClient) LIndex(key string, index int64) (Result[string], error) {
	result, err := client.executeCommand(C.LIndex, []string{key, utils.IntToString(index)})
	if err != nil {
		return CreateNilStringResult(), err
	}

	return handleStringOrNilResponse(result)
}

func (client *baseClient) LTrim(key string, start int64, end int64) (string, error) {
	result, err := client.executeCommand(C.LTrim, []string{key, utils.IntToString(start), utils.IntToString(end)})
	if err != nil {
		return defaultStringResponse, err
	}

	return handleStringResponse(result)
}

func (client *baseClient) LLen(key string) (int64, error) {
	result, err := client.executeCommand(C.LLen, []string{key})
	if err != nil {
		return defaultIntResponse, err
	}

	return handleIntResponse(result)
}

func (client *baseClient) LRem(key string, count int64, element string) (int64, error) {
	result, err := client.executeCommand(C.LRem, []string{key, utils.IntToString(count), element})
	if err != nil {
		return defaultIntResponse, err
	}

	return handleIntResponse(result)
}

func (client *baseClient) RPop(key string) (Result[string], error) {
	result, err := client.executeCommand(C.RPop, []string{key})
	if err != nil {
		return CreateNilStringResult(), err
	}

	return handleStringOrNilResponse(result)
}

func (client *baseClient) RPopCount(key string, count int64) ([]Result[string], error) {
	result, err := client.executeCommand(C.RPop, []string{key, utils.IntToString(count)})
	if err != nil {
		return nil, err
	}

	return handleStringArrayOrNullResponse(result)
}

func (client *baseClient) LInsert(
	key string,
	insertPosition InsertPosition,
	pivot string,
	element string,
) (int64, error) {
	insertPositionStr, err := insertPosition.toString()
	if err != nil {
		return defaultIntResponse, err
	}

	result, err := client.executeCommand(
		C.LInsert,
		[]string{key, insertPositionStr, pivot, element},
	)
	if err != nil {
		return defaultIntResponse, err
	}

	return handleIntResponse(result)
}

func (client *baseClient) BLPop(keys []string, timeoutSecs float64) ([]Result[string], error) {
	result, err := client.executeCommand(C.BLPop, append(keys, utils.FloatToString(timeoutSecs)))
	if err != nil {
		return nil, err
	}

	return handleStringArrayOrNullResponse(result)
}

func (client *baseClient) BRPop(keys []string, timeoutSecs float64) ([]Result[string], error) {
	result, err := client.executeCommand(C.BRPop, append(keys, utils.FloatToString(timeoutSecs)))
	if err != nil {
		return nil, err
	}

	return handleStringArrayOrNullResponse(result)
}

func (client *baseClient) RPushX(key string, elements []string) (int64, error) {
	result, err := client.executeCommand(C.RPushX, append([]string{key}, elements...))
	if err != nil {
		return defaultIntResponse, err
	}

	return handleIntResponse(result)
}

func (client *baseClient) LPushX(key string, elements []string) (int64, error) {
	result, err := client.executeCommand(C.LPushX, append([]string{key}, elements...))
	if err != nil {
		return defaultIntResponse, err
	}

	return handleIntResponse(result)
}

func (client *baseClient) LMPop(keys []string, listDirection ListDirection) (map[Result[string]][]Result[string], error) {
	listDirectionStr, err := listDirection.toString()
	if err != nil {
		return nil, err
	}

	// Check for potential length overflow.
	if len(keys) > math.MaxInt-2 {
		return nil, &RequestError{"Length overflow for the provided keys"}
	}

	// args slice will have 2 more arguments with the keys provided.
	args := make([]string, 0, len(keys)+2)
	args = append(args, strconv.Itoa(len(keys)))
	args = append(args, keys...)
	args = append(args, listDirectionStr)
	result, err := client.executeCommand(C.LMPop, args)
	if err != nil {
		return nil, err
	}

	return handleStringToStringArrayMapOrNullResponse(result)
}

func (client *baseClient) LMPopCount(
	keys []string,
	listDirection ListDirection,
	count int64,
) (map[Result[string]][]Result[string], error) {
	listDirectionStr, err := listDirection.toString()
	if err != nil {
		return nil, err
	}

	// Check for potential length overflow.
	if len(keys) > math.MaxInt-4 {
		return nil, &RequestError{"Length overflow for the provided keys"}
	}

	// args slice will have 4 more arguments with the keys provided.
	args := make([]string, 0, len(keys)+4)
	args = append(args, strconv.Itoa(len(keys)))
	args = append(args, keys...)
	args = append(args, listDirectionStr, CountKeyword, utils.IntToString(count))
	result, err := client.executeCommand(C.LMPop, args)
	if err != nil {
		return nil, err
	}

	return handleStringToStringArrayMapOrNullResponse(result)
}

func (client *baseClient) BLMPop(
	keys []string,
	listDirection ListDirection,
	timeoutSecs float64,
) (map[Result[string]][]Result[string], error) {
	listDirectionStr, err := listDirection.toString()
	if err != nil {
		return nil, err
	}

	// Check for potential length overflow.
	if len(keys) > math.MaxInt-3 {
		return nil, &RequestError{"Length overflow for the provided keys"}
	}

	// args slice will have 3 more arguments with the keys provided.
	args := make([]string, 0, len(keys)+3)
	args = append(args, utils.FloatToString(timeoutSecs), strconv.Itoa(len(keys)))
	args = append(args, keys...)
	args = append(args, listDirectionStr)
	result, err := client.executeCommand(C.BLMPop, args)
	if err != nil {
		return nil, err
	}

	return handleStringToStringArrayMapOrNullResponse(result)
}

func (client *baseClient) BLMPopCount(
	keys []string,
	listDirection ListDirection,
	count int64,
	timeoutSecs float64,
) (map[Result[string]][]Result[string], error) {
	listDirectionStr, err := listDirection.toString()
	if err != nil {
		return nil, err
	}

	// Check for potential length overflow.
	if len(keys) > math.MaxInt-5 {
		return nil, &RequestError{"Length overflow for the provided keys"}
	}

	// args slice will have 5 more arguments with the keys provided.
	args := make([]string, 0, len(keys)+5)
	args = append(args, utils.FloatToString(timeoutSecs), strconv.Itoa(len(keys)))
	args = append(args, keys...)
	args = append(args, listDirectionStr, CountKeyword, utils.IntToString(count))
	result, err := client.executeCommand(C.BLMPop, args)
	if err != nil {
		return nil, err
	}

	return handleStringToStringArrayMapOrNullResponse(result)
}

func (client *baseClient) LSet(key string, index int64, element string) (string, error) {
	result, err := client.executeCommand(C.LSet, []string{key, utils.IntToString(index), element})
	if err != nil {
		return defaultStringResponse, err
	}

	return handleStringResponse(result)
}

func (client *baseClient) LMove(
	source string,
	destination string,
	whereFrom ListDirection,
	whereTo ListDirection,
) (Result[string], error) {
	whereFromStr, err := whereFrom.toString()
	if err != nil {
		return CreateNilStringResult(), err
	}
	whereToStr, err := whereTo.toString()
	if err != nil {
		return CreateNilStringResult(), err
	}

	result, err := client.executeCommand(C.LMove, []string{source, destination, whereFromStr, whereToStr})
	if err != nil {
		return CreateNilStringResult(), err
	}

	return handleStringOrNilResponse(result)
}

func (client *baseClient) BLMove(
	source string,
	destination string,
	whereFrom ListDirection,
	whereTo ListDirection,
	timeoutSecs float64,
) (Result[string], error) {
	whereFromStr, err := whereFrom.toString()
	if err != nil {
		return CreateNilStringResult(), err
	}
	whereToStr, err := whereTo.toString()
	if err != nil {
		return CreateNilStringResult(), err
	}

	result, err := client.executeCommand(
		C.BLMove,
		[]string{source, destination, whereFromStr, whereToStr, utils.FloatToString(timeoutSecs)},
	)
	if err != nil {
		return CreateNilStringResult(), err
	}

	return handleStringOrNilResponse(result)
}

func (client *baseClient) Ping() (string, error) {
	result, err := client.executeCommand(C.Ping, []string{})
	if err != nil {
		return defaultStringResponse, err
	}

	return handleStringResponse(result)
}

func (client *baseClient) PingWithMessage(message string) (string, error) {
	args := []string{message}

	result, err := client.executeCommand(C.Ping, args)
	if err != nil {
		return defaultStringResponse, err
	}

	return handleStringResponse(result)
}

func (client *baseClient) Del(keys []string) (int64, error) {
	result, err := client.executeCommand(C.Del, keys)
	if err != nil {
		return defaultIntResponse, err
	}

	return handleIntResponse(result)
}

func (client *baseClient) Exists(keys []string) (int64, error) {
	result, err := client.executeCommand(C.Exists, keys)
	if err != nil {
		return defaultIntResponse, err
	}

	return handleIntResponse(result)
}

func (client *baseClient) Expire(key string, seconds int64) (bool, error) {
	result, err := client.executeCommand(C.Expire, []string{key, utils.IntToString(seconds)})
	if err != nil {
		return defaultBoolResponse, err
	}

	return handleBoolResponse(result)
}

func (client *baseClient) ExpireWithOptions(key string, seconds int64, expireCondition ExpireCondition) (bool, error) {
	expireConditionStr, err := expireCondition.toString()
	if err != nil {
		return defaultBoolResponse, err
	}
	result, err := client.executeCommand(C.Expire, []string{key, utils.IntToString(seconds), expireConditionStr})
	if err != nil {
		return defaultBoolResponse, err
	}
	return handleBoolResponse(result)
}

func (client *baseClient) ExpireAt(key string, unixTimestampInSeconds int64) (bool, error) {
	result, err := client.executeCommand(C.ExpireAt, []string{key, utils.IntToString(unixTimestampInSeconds)})
	if err != nil {
		return defaultBoolResponse, err
	}

	return handleBoolResponse(result)
}

func (client *baseClient) ExpireAtWithOptions(
	key string,
	unixTimestampInSeconds int64,
	expireCondition ExpireCondition,
) (bool, error) {
	expireConditionStr, err := expireCondition.toString()
	if err != nil {
		return defaultBoolResponse, err
	}
	result, err := client.executeCommand(
		C.ExpireAt,
		[]string{key, utils.IntToString(unixTimestampInSeconds), expireConditionStr},
	)
	if err != nil {
		return defaultBoolResponse, err
	}
	return handleBoolResponse(result)
}

func (client *baseClient) PExpire(key string, milliseconds int64) (bool, error) {
	result, err := client.executeCommand(C.PExpire, []string{key, utils.IntToString(milliseconds)})
	if err != nil {
		return defaultBoolResponse, err
	}
	return handleBoolResponse(result)
}

func (client *baseClient) PExpireWithOptions(
	key string,
	milliseconds int64,
	expireCondition ExpireCondition,
) (bool, error) {
	expireConditionStr, err := expireCondition.toString()
	if err != nil {
		return defaultBoolResponse, err
	}
	result, err := client.executeCommand(C.PExpire, []string{key, utils.IntToString(milliseconds), expireConditionStr})
	if err != nil {
		return defaultBoolResponse, err
	}
	return handleBoolResponse(result)
}

func (client *baseClient) PExpireAt(key string, unixTimestampInMilliSeconds int64) (bool, error) {
	result, err := client.executeCommand(C.PExpireAt, []string{key, utils.IntToString(unixTimestampInMilliSeconds)})
	if err != nil {
		return defaultBoolResponse, err
	}
	return handleBoolResponse(result)
}

func (client *baseClient) PExpireAtWithOptions(
	key string,
	unixTimestampInMilliSeconds int64,
	expireCondition ExpireCondition,
) (bool, error) {
	expireConditionStr, err := expireCondition.toString()
	if err != nil {
		return defaultBoolResponse, err
	}
	result, err := client.executeCommand(
		C.PExpireAt,
		[]string{key, utils.IntToString(unixTimestampInMilliSeconds), expireConditionStr},
	)
	if err != nil {
		return defaultBoolResponse, err
	}
	return handleBoolResponse(result)
}

func (client *baseClient) ExpireTime(key string) (int64, error) {
	result, err := client.executeCommand(C.ExpireTime, []string{key})
	if err != nil {
		return defaultIntResponse, err
	}

	return handleIntResponse(result)
}

func (client *baseClient) PExpireTime(key string) (int64, error) {
	result, err := client.executeCommand(C.PExpireTime, []string{key})
	if err != nil {
		return defaultIntResponse, err
	}

	return handleIntResponse(result)
}

func (client *baseClient) TTL(key string) (int64, error) {
	result, err := client.executeCommand(C.TTL, []string{key})
	if err != nil {
		return defaultIntResponse, err
	}

	return handleIntResponse(result)
}

func (client *baseClient) PTTL(key string) (int64, error) {
	result, err := client.executeCommand(C.PTTL, []string{key})
	if err != nil {
		return defaultIntResponse, err
	}

	return handleIntResponse(result)
}

func (client *baseClient) PfAdd(key string, elements []string) (int64, error) {
	result, err := client.executeCommand(C.PfAdd, append([]string{key}, elements...))
	if err != nil {
		return defaultIntResponse, err
	}

	return handleIntResponse(result)
}

func (client *baseClient) PfCount(keys []string) (int64, error) {
	result, err := client.executeCommand(C.PfCount, keys)
	if err != nil {
		return defaultIntResponse, err
	}

	return handleIntResponse(result)
}

func (client *baseClient) Unlink(keys []string) (int64, error) {
	result, err := client.executeCommand(C.Unlink, keys)
	if err != nil {
		return defaultIntResponse, err
	}

	return handleIntResponse(result)
}

func (client *baseClient) Type(key string) (Result[string], error) {
	result, err := client.executeCommand(C.Type, []string{key})
	if err != nil {
		return CreateNilStringResult(), err
	}
	return handleStringOrNilResponse(result)
}

func (client *baseClient) Touch(keys []string) (int64, error) {
	result, err := client.executeCommand(C.Touch, keys)
	if err != nil {
		return defaultIntResponse, err
	}

	return handleIntResponse(result)
}

func (client *baseClient) Rename(key string, newKey string) (Result[string], error) {
	result, err := client.executeCommand(C.Rename, []string{key, newKey})
	if err != nil {
		return CreateNilStringResult(), err
	}
	return handleStringOrNilResponse(result)
}

func (client *baseClient) Renamenx(key string, newKey string) (bool, error) {
	result, err := client.executeCommand(C.RenameNX, []string{key, newKey})
	if err != nil {
		return defaultBoolResponse, err
	}
	return handleBoolResponse(result)
}

func (client *baseClient) XAdd(key string, values [][]string) (Result[string], error) {
	return client.XAddWithOptions(key, values, options.NewXAddOptions())
}

func (client *baseClient) XAddWithOptions(
	key string,
	values [][]string,
	options *options.XAddOptions,
) (Result[string], error) {
	args := []string{}
	args = append(args, key)
	optionArgs, err := options.ToArgs()
	if err != nil {
		return CreateNilStringResult(), err
	}
	args = append(args, optionArgs...)
	for _, pair := range values {
		if len(pair) != 2 {
			return CreateNilStringResult(), fmt.Errorf(
				"array entry had the wrong length. Expected length 2 but got length %d",
				len(pair),
			)
		}
		args = append(args, pair...)
	}

	result, err := client.executeCommand(C.XAdd, args)
	if err != nil {
		return CreateNilStringResult(), err
	}
	return handleStringOrNilResponse(result)
}

// Reads entries from the given streams.
//
// Note:
//
//	When in cluster mode, all keys in `keysAndIds` must map to the same hash slot.
//
// See [valkey.io] for details.
//
// Parameters:
//
//	keysAndIds - A map of keys and entry IDs to read from.
//
// Return value:
// A `map[string]map[string][][]string` of stream keys to a map of stream entry IDs mapped to an array entries or `nil` if
// a key does not exist or does not contain requiested entries.
//
// For example:
//
//	result, err := client.XRead({"stream1": "0-0", "stream2": "0-1"})
//	err == nil: true
//	result: map[string]map[string][][]string{
//	  "stream1": {"0-1": {{"field1", "value1"}}, "0-2": {{"field2", "value2"}, {"field2", "value3"}}},
//	  "stream2": {},
//	}
//
// [valkey.io]: https://valkey.io/commands/xread/
func (client *baseClient) XRead(keysAndIds map[string]string) (map[string]map[string][][]string, error) {
	return client.XReadWithOptions(keysAndIds, options.NewXReadOptions())
}

// Reads entries from the given streams.
//
// Note:
//
//	When in cluster mode, all keys in `keysAndIds` must map to the same hash slot.
//
// See [valkey.io] for details.
//
// Parameters:
//
//	keysAndIds - A map of keys and entry IDs to read from.
//	options - Options detailing how to read the stream.
//
// Return value:
// A `map[string]map[string][][]string` of stream keys to a map of stream entry IDs mapped to an array entries or `nil` if
// a key does not exist or does not contain requiested entries.
//
// For example:
//
//	options := options.NewXReadOptions().SetBlock(100500)
//	result, err := client.XReadWithOptions({"stream1": "0-0", "stream2": "0-1"}, options)
//	err == nil: true
//	result: map[string]map[string][][]string{
//	  "stream1": {"0-1": {{"field1", "value1"}}, "0-2": {{"field2", "value2"}, {"field2", "value3"}}},
//	  "stream2": {},
//	}
//
// [valkey.io]: https://valkey.io/commands/xread/
func (client *baseClient) XReadWithOptions(
	keysAndIds map[string]string,
	options *options.XReadOptions,
) (map[string]map[string][][]string, error) {
	args := make([]string, 0, 5+2*len(keysAndIds))
	optionArgs, _ := options.ToArgs()
	args = append(args, optionArgs...)

	// Note: this loop iterates in an indeterminate order, but it is OK for that case
	keys := make([]string, 0, len(keysAndIds))
	values := make([]string, 0, len(keysAndIds))
	for key := range keysAndIds {
		keys = append(keys, key)
		values = append(values, keysAndIds[key])
	}
	args = append(args, "STREAMS")
	args = append(args, keys...)
	args = append(args, values...)

	result, err := client.executeCommand(C.XRead, args)
	if err != nil {
		return nil, err
	}

	return handleXReadResponse(result)
}

func (client *baseClient) ZAdd(
	key string,
	membersScoreMap map[string]float64,
) (int64, error) {
	result, err := client.executeCommand(
		C.ZAdd,
		append([]string{key}, utils.ConvertMapToValueKeyStringArray(membersScoreMap)...),
	)
	if err != nil {
		return defaultIntResponse, err
	}

	return handleIntResponse(result)
}

func (client *baseClient) ZAddWithOptions(
	key string,
	membersScoreMap map[string]float64,
	opts *options.ZAddOptions,
) (int64, error) {
	optionArgs, err := opts.ToArgs()
	if err != nil {
		return defaultIntResponse, err
	}
	commandArgs := append([]string{key}, optionArgs...)
	result, err := client.executeCommand(
		C.ZAdd,
		append(commandArgs, utils.ConvertMapToValueKeyStringArray(membersScoreMap)...),
	)
	if err != nil {
		return defaultIntResponse, err
	}

	return handleIntResponse(result)
}

func (client *baseClient) zAddIncrBase(key string, opts *options.ZAddOptions) (Result[float64], error) {
	optionArgs, err := opts.ToArgs()
	if err != nil {
		return CreateNilFloat64Result(), err
	}

	result, err := client.executeCommand(C.ZAdd, append([]string{key}, optionArgs...))
	if err != nil {
		return CreateNilFloat64Result(), err
	}

	return handleFloatOrNilResponse(result)
}

func (client *baseClient) ZAddIncr(
	key string,
	member string,
	increment float64,
) (Result[float64], error) {
	options, err := options.NewZAddOptionsBuilder().SetIncr(true, increment, member)
	if err != nil {
		return CreateNilFloat64Result(), err
	}

	return client.zAddIncrBase(key, options)
}

func (client *baseClient) ZAddIncrWithOptions(
	key string,
	member string,
	increment float64,
	opts *options.ZAddOptions,
) (Result[float64], error) {
	incrOpts, err := opts.SetIncr(true, increment, member)
	if err != nil {
		return CreateNilFloat64Result(), err
	}

	return client.zAddIncrBase(key, incrOpts)
}

func (client *baseClient) ZIncrBy(key string, increment float64, member string) (float64, error) {
	result, err := client.executeCommand(C.ZIncrBy, []string{key, utils.FloatToString(increment), member})
	if err != nil {
		return defaultFloatResponse, err
	}

	return handleFloatResponse(result)
}

func (client *baseClient) ZPopMin(key string) (map[Result[string]]Result[float64], error) {
	result, err := client.executeCommand(C.ZPopMin, []string{key})
	if err != nil {
		return nil, err
	}
	return handleStringDoubleMapResponse(result)
}

func (client *baseClient) ZPopMinWithCount(key string, count int64) (map[Result[string]]Result[float64], error) {
	result, err := client.executeCommand(C.ZPopMin, []string{key, utils.IntToString(count)})
	if err != nil {
		return nil, err
	}
	return handleStringDoubleMapResponse(result)
}

func (client *baseClient) ZPopMax(key string) (map[Result[string]]Result[float64], error) {
	result, err := client.executeCommand(C.ZPopMax, []string{key})
	if err != nil {
		return nil, err
	}
	return handleStringDoubleMapResponse(result)
}

func (client *baseClient) ZPopMaxWithCount(key string, count int64) (map[Result[string]]Result[float64], error) {
	result, err := client.executeCommand(C.ZPopMax, []string{key, utils.IntToString(count)})
	if err != nil {
		return nil, err
	}
	return handleStringDoubleMapResponse(result)
}

func (client *baseClient) ZRem(key string, members []string) (int64, error) {
	result, err := client.executeCommand(C.ZRem, append([]string{key}, members...))
	if err != nil {
		return defaultIntResponse, err
	}
	return handleIntResponse(result)
}

func (client *baseClient) ZCard(key string) (int64, error) {
	result, err := client.executeCommand(C.ZCard, []string{key})
	if err != nil {
		return defaultIntResponse, err
	}

	return handleIntResponse(result)
}

func (client *baseClient) BZPopMin(keys []string, timeoutSecs float64) (Result[KeyWithMemberAndScore], error) {
	result, err := client.executeCommand(C.BZPopMin, append(keys, utils.FloatToString(timeoutSecs)))
	if err != nil {
		return CreateNilKeyWithMemberAndScoreResult(), err
	}

	return handleKeyWithMemberAndScoreResponse(result)
}

// Returns the specified range of elements in the sorted set stored at `key`.
// `ZRANGE` can perform different types of range queries: by index (rank), by the score, or by lexicographical order.
//
// To get the elements with their scores, see [ZRangeWithScores].
//
// See [valkey.io] for more details.
//
// Parameters:
//
//	key - The key of the sorted set.
//	rangeQuery - The range query object representing the type of range query to perform.
//	  - For range queries by index (rank), use [RangeByIndex].
//	  - For range queries by lexicographical order, use [RangeByLex].
//	  - For range queries by score, use [RangeByScore].
//
// Return value:
//
//	An array of elements within the specified range.
//	If `key` does not exist, it is treated as an empty sorted set, and the command returns an empty array.
//
// Example:
//
//	// Retrieve all members of a sorted set in ascending order
//	result, err := client.ZRange("my_sorted_set", options.NewRangeByIndexQuery(0, -1))
//
//	// Retrieve members within a score range in descending order
//
// query := options.NewRangeByScoreQuery(options.NewScoreBoundary(3, false),
// options.NewInfiniteScoreBoundary(options.NegativeInfinity)).
//
//	  .SetReverse()
//	result, err := client.ZRange("my_sorted_set", query)
//	// `result` contains members which have scores within the range of negative infinity to 3, in descending order
//
// [valkey.io]: https://valkey.io/commands/zrange/
func (client *baseClient) ZRange(key string, rangeQuery options.ZRangeQuery) ([]Result[string], error) {
	args := make([]string, 0, 10)
	args = append(args, key)
	args = append(args, rangeQuery.ToArgs()...)
	result, err := client.executeCommand(C.ZRange, args)
	if err != nil {
		return nil, err
	}

	return handleStringArrayResponse(result)
}

// Returns the specified range of elements with their scores in the sorted set stored at `key`.
// `ZRANGE` can perform different types of range queries: by index (rank), by the score, or by lexicographical order.
//
// See [valkey.io] for more details.
//
// Parameters:
//
//	key - The key of the sorted set.
//	rangeQuery - The range query object representing the type of range query to perform.
//	  - For range queries by index (rank), use [RangeByIndex].
//	  - For range queries by score, use [RangeByScore].
//
// Return value:
//
//	A map of elements and their scores within the specified range.
//	If `key` does not exist, it is treated as an empty sorted set, and the command returns an empty map.
//
// Example:
//
//	// Retrieve all members of a sorted set in ascending order
//	result, err := client.ZRangeWithScores("my_sorted_set", options.NewRangeByIndexQuery(0, -1))
//
//	// Retrieve members within a score range in descending order
//
// query := options.NewRangeByScoreQuery(options.NewScoreBoundary(3, false),
// options.NewInfiniteScoreBoundary(options.NegativeInfinity)).
//
//	  SetReverse()
//	result, err := client.ZRangeWithScores("my_sorted_set", query)
//	// `result` contains members with scores within the range of negative infinity to 3, in descending order
//
// [valkey.io]: https://valkey.io/commands/zrange/
func (client *baseClient) ZRangeWithScores(
	key string,
	rangeQuery options.ZRangeQueryWithScores,
) (map[Result[string]]Result[float64], error) {
	args := make([]string, 0, 10)
	args = append(args, key)
	args = append(args, rangeQuery.ToArgs()...)
	args = append(args, "WITHSCORES")
	result, err := client.executeCommand(C.ZRange, args)
	if err != nil {
		return nil, err
	}

	return handleStringDoubleMapResponse(result)
}

func (client *baseClient) Persist(key string) (bool, error) {
	result, err := client.executeCommand(C.Persist, []string{key})
	if err != nil {
		return defaultBoolResponse, err
	}
	return handleBoolResponse(result)
}

// Returns the number of members in the sorted set stored at `key` with scores between `min` and `max` score.
//
// See [valkey.io] for details.
//
// Parameters:
//
//	 key - The key of the set.
//	 rangeOptions - Contains `min` and `max` score. `min` contains the minimum score to count from.
//	 	`max` contains the maximum score to count up to. Can be positive/negative infinity, or
//		specific score and inclusivity.
//
// Return value:
//
//	The number of members in the specified score range.
//
// Example:
//
//	 key1 := uuid.NewString()
//	 membersScores := map[string]float64{"one": 1.0, "two": 2.0, "three": 3.0 }
//	 zAddResult, err := client.ZAdd(key1, membersScores)
//	 zCountRange := options.NewZCountRangeBuilder(
//			options.NewInfiniteScoreBoundary(options.NegativeInfinity),
//		 	options.NewInfiniteScoreBoundary(options.PositiveInfinity),
//		)
//	 zCountResult, err := client.ZCount(key1, zCountRange)
//	 if err != nil {
//	    // Handle err
//	 }
//	 fmt.Println(zCountResult) // Output: 3
//
// [valkey.io]: https://valkey.io/commands/zcount/
func (client *baseClient) ZCount(key string, rangeOptions *options.ZCountRange) (int64, error) {
	zCountRangeArgs, err := rangeOptions.ToArgs()
	if err != nil {
		return defaultIntResponse, err
	}
	result, err := client.executeCommand(C.ZCount, append([]string{key}, zCountRangeArgs...))
	if err != nil {
		return defaultIntResponse, err
	}
	return handleIntResponse(result)
}

func (client *baseClient) ZRank(key string, member string) (Result[int64], error) {
	result, err := client.executeCommand(C.ZRank, []string{key, member})
	if err != nil {
		return CreateNilInt64Result(), err
	}
	return handleIntOrNilResponse(result)
}

func (client *baseClient) ZRankWithScore(key string, member string) (Result[int64], Result[float64], error) {
	result, err := client.executeCommand(C.ZRank, []string{key, member, options.WithScore})
	if err != nil {
		return CreateNilInt64Result(), CreateNilFloat64Result(), err
	}
	return handleLongAndDoubleOrNullResponse(result)
}

func (client *baseClient) ZRevRank(key string, member string) (Result[int64], error) {
	result, err := client.executeCommand(C.ZRevRank, []string{key, member})
	if err != nil {
		return CreateNilInt64Result(), err
	}
	return handleIntOrNilResponse(result)
}

func (client *baseClient) ZRevRankWithScore(key string, member string) (Result[int64], Result[float64], error) {
	result, err := client.executeCommand(C.ZRevRank, []string{key, member, options.WithScore})
	if err != nil {
		return CreateNilInt64Result(), CreateNilFloat64Result(), err
	}
	return handleLongAndDoubleOrNullResponse(result)
}

func (client *baseClient) XTrim(key string, options *options.XTrimOptions) (int64, error) {
	xTrimArgs, err := options.ToArgs()
	if err != nil {
		return defaultIntResponse, err
	}
	result, err := client.executeCommand(C.XTrim, append([]string{key}, xTrimArgs...))
	if err != nil {
		return defaultIntResponse, err
	}
	return handleIntResponse(result)
}

func (client *baseClient) XLen(key string) (int64, error) {
	result, err := client.executeCommand(C.XLen, []string{key})
	if err != nil {
		return defaultIntResponse, err
	}
	return handleIntResponse(result)
}

// Removes the specified entries by id from a stream, and returns the number of entries deleted.
//
// See [valkey.io] for details.
//
// Parameters:
//
//	key - The key of the stream.
//	ids - An array of entry ids.
//
// Return value:
//
//	The number of entries removed from the stream. This number may be less than the number
//	of entries in `ids`, if the specified `ids` don't exist in the stream.
//
// For example:
//
//	 xAddResult, err := client.XAddWithOptions(
//		"key1",
//	 	[][]string{{"f1", "foo1"}, {"f2", "bar2"}},
//		options.NewXAddOptions().SetId(streamId1),
//	 )
//	 xDelResult, err := client.XDel("key1", []string{streamId1, streamId3})
//	 fmt.Println(xDelResult) // Output: 1
//
// [valkey.io]: https://valkey.io/commands/xdel/
func (client *baseClient) XDel(key string, ids []string) (int64, error) {
	result, err := client.executeCommand(C.XDel, append([]string{key}, ids...))
	if err != nil {
		return defaultIntResponse, err
	}
	return handleIntResponse(result)
}

// Returns the score of `member` in the sorted set stored at `key`.
//
// See [valkey.io] for details.
//
// Parameters:
//
//	key - The key of the sorted set.
//	member - The member whose score is to be retrieved.
//
// Return value:
//
//	The score of the member. If `member` does not exist in the sorted set, `nil` is returned.
//	If `key` does not exist, `nil` is returned.
//
// Example:
//
//	membersScores := map[string]float64{
//		"one":   1.0,
//		"two":   2.0,
//		"three": 3.0,
//	}
//
//	zAddResult, err := client.ZAdd("key1", membersScores)
//	zScoreResult, err := client.ZScore("key1", "one")
//	//fmt.Println(zScoreResult.Value()) // Value: 1.0
//
// [valkey.io]: https://valkey.io/commands/zscore/
func (client *baseClient) ZScore(key string, member string) (Result[float64], error) {
	result, err := client.executeCommand(C.ZScore, []string{key, member})
	if err != nil {
		return CreateNilFloat64Result(), err
	}
	return handleFloatOrNilResponse(result)
}

// Iterates incrementally over a sorted set.
//
// See [valkey.io] for details.
//
// Parameters:
//
//	key - The key of the sorted set.
//	cursor - The cursor that points to the next iteration of results.
//	         A value of `"0"` indicates the start of the search.
//	         For Valkey 8.0 and above, negative cursors are treated like the initial cursor("0").
//
// Return value:
//
//	The first return value is the `cursor` for the next iteration of results. `"0"` will be the `cursor`
//	   returned on the last iteration of the sorted set.
//	The second return value is always an array of the subset of the sorted set held in `key`.
//	The array is a flattened series of `string` pairs, where the value is at even indices and the score is at odd indices.
//
// Example:
//
//	// assume "key" contains a set
//	resCursor, resCol, err := client.ZScan("key", "0")
//	fmt.Println(resCursor.Value())
//	fmt.Println(resCol.Value())
//	for resCursor != "0" {
//	  resCursor, resCol, err = client.ZScan("key", resCursor.Value())
//	  fmt.Println("Cursor: ", resCursor.Value())
//	  fmt.Println("Members: ", resCol.Value())
//	}
//
// [valkey.io]: https://valkey.io/commands/zscan/
func (client *baseClient) ZScan(key string, cursor string) (Result[string], []Result[string], error) {
	result, err := client.executeCommand(C.ZScan, []string{key, cursor})
	if err != nil {
		return CreateNilStringResult(), nil, err
	}
	return handleScanResponse(result)
}

// Iterates incrementally over a sorted set.
//
// See [valkey.io] for details.
//
// Parameters:
//
//	key - The key of the sorted set.
//	cursor - The cursor that points to the next iteration of results.
//	options - The options for the command. See [options.ZScanOptions] for details.
//
// Return value:
//
//	The first return value is the `cursor` for the next iteration of results. `"0"` will be the `cursor`
//	   returned on the last iteration of the sorted set.
//	The second return value is always an array of the subset of the sorted set held in `key`.
//	The array is a flattened series of `string` pairs, where the value is at even indices and the score is at odd indices.
//	If `ZScanOptionsBuilder#noScores` is to `true`, the second return value will only contain the members without scores.
//
// Example:
//
//	resCursor, resCol, err := client.ZScanWithOptions("key", "0", options.NewBaseScanOptionsBuilder().SetMatch("*"))
//	fmt.Println(resCursor.Value())
//	fmt.Println(resCol.Value())
//	for resCursor != "0" {
//	  resCursor, resCol, err = client.ZScanWithOptions("key", resCursor.Value(),
//		options.NewBaseScanOptionsBuilder().SetMatch("*"))
//	  fmt.Println("Cursor: ", resCursor.Value())
//	  fmt.Println("Members: ", resCol.Value())
//	}
//
// [valkey.io]: https://valkey.io/commands/zscan/
func (client *baseClient) ZScanWithOptions(
	key string,
	cursor string,
	options *options.ZScanOptions,
) (Result[string], []Result[string], error) {
	optionArgs, err := options.ToArgs()
	if err != nil {
		return CreateNilStringResult(), nil, err
	}

	result, err := client.executeCommand(C.ZScan, append([]string{key, cursor}, optionArgs...))
	if err != nil {
		return CreateNilStringResult(), nil, err
	}
	return handleScanResponse(result)
}

// Returns stream message summary information for pending messages matching a stream and group.
//
// See [valkey.io] for details.
//
// Parameters:
//
//	key - The key of the stream.
//	group - The consumer group name.
//
// Return value:
// An XPendingSummary struct that includes a summary with the following fields:
//
//	NumOfMessages: The total number of pending messages for this consumer group.
//	StartId: The smallest ID among the pending messages or nil if no pending messages exist.
//	EndId: The greatest ID among the pending messages or nil if no pending messages exists.
//	GroupConsumers: An array of ConsumerPendingMessages with the following fields:
//	  ConsumerName: The name of the consumer.
//	  MessageCount: The number of pending messages for this consumer.
//
// Example
//
//	result, err := client.XPending("myStream", "myGroup")
//	if err != nil {
//	  return err
//	}
//	fmt.Println("Number of pending messages: ", result.NumOfMessages)
//	fmt.Println("Start and End ID of messages: ", result.StartId, result.EndId)
//	for _, consumer := range result.ConsumerMessages {
//	  fmt.Printf("Consumer messages:  %s: $v\n", consumer.ConsumerName, consumer.MessageCount)
//	}
//
// [valkey.io]: https://valkey.io/commands/xpending/
func (client *baseClient) XPending(key string, group string) (XPendingSummary, error) {
	result, err := client.executeCommand(C.XPending, []string{key, group})
	if err != nil {
		return XPendingSummary{}, err
	}

	return handleXPendingSummaryResponse(result)
}

// Returns stream message summary information for pending messages matching a given range of IDs.
//
// See [valkey.io] for details.
//
// Parameters:
//
//	key - The key of the stream.
//	group - The consumer group name.
//	opts - The options for the command. See [options.XPendingOptions] for details.
//
// Return value:
// A slice of XPendingDetail structs, where each detail struct includes the following fields:
//
//	Id - The ID of the pending message.
//	ConsumerName - The name of the consumer that fetched the message and has still to acknowledge it.
//	IdleTime - The time in milliseconds since the last time the message was delivered to the consumer.
//	DeliveryCount - The number of times this message was delivered.
//
// Example
//
//	detailResult, err := client.XPendingWithOptions(key, groupName, options.NewXPendingOptions("-", "+", 10))
//	if err != nil {
//	  return err
//	}
//	fmt.Println("=========================")
//	for _, detail := range detailResult {
//	  fmt.Println(detail.Id)
//	  fmt.Println(detail.ConsumerName)
//	  fmt.Println(detail.IdleTime)
//	  fmt.Println(detail.DeliveryCount)
//	  fmt.Println("=========================")
//	}
//
// [valkey.io]: https://valkey.io/commands/xpending/
func (client *baseClient) XPendingWithOptions(
	key string,
	group string,
	opts *options.XPendingOptions,
) ([]XPendingDetail, error) {
	optionArgs, _ := opts.ToArgs()
	args := append([]string{key, group}, optionArgs...)

	result, err := client.executeCommand(C.XPending, args)
	if err != nil {
		return nil, err
	}
	return handleXPendingDetailResponse(result)
}

<<<<<<< HEAD
// Echo the provided message back.
// The command will be routed a random node.
//
// Parameters:
//
//	message - The provided message.
//
// Return value:
//
//	The provided message
//
// For example:
//
//	 result, err := client.Echo("Hello World")
//		if err != nil {
//		    // handle error
//		}
//		fmt.Println(result.Value()) // Output: Hello World
//
// [valkey.io]: https://valkey.io/commands/echo/
func (client *baseClient) Echo(message string) (Result[string], error) {
	result, err := client.executeCommand(C.Echo, []string{message})
=======
func (client *baseClient) Restore(key string, ttl int64, value string) (Result[string], error) {
	return client.RestoreWithOptions(key, ttl, value, NewRestoreOptionsBuilder())
}

func (client *baseClient) RestoreWithOptions(key string, ttl int64,
	value string, options *RestoreOptions,
) (Result[string], error) {
	optionArgs, err := options.toArgs()
	if err != nil {
		return CreateNilStringResult(), err
	}
	result, err := client.executeCommand(C.Restore, append([]string{
		key,
		utils.IntToString(ttl), value,
	}, optionArgs...))
	if err != nil {
		return CreateNilStringResult(), err
	}
	return handleStringOrNilResponse(result)
}

func (client *baseClient) Dump(key string) (Result[string], error) {
	result, err := client.executeCommand(C.Dump, []string{key})
	if err != nil {
		return CreateNilStringResult(), err
	}
	return handleStringOrNilResponse(result)
}

func (client *baseClient) ObjectEncoding(key string) (Result[string], error) {
	result, err := client.executeCommand(C.ObjectEncoding, []string{key})
>>>>>>> b1a2c1f5
	if err != nil {
		return CreateNilStringResult(), err
	}
	return handleStringOrNilResponse(result)
}<|MERGE_RESOLUTION|>--- conflicted
+++ resolved
@@ -1996,7 +1996,43 @@
 	return handleXPendingDetailResponse(result)
 }
 
-<<<<<<< HEAD
+func (client *baseClient) Restore(key string, ttl int64, value string) (Result[string], error) {
+	return client.RestoreWithOptions(key, ttl, value, NewRestoreOptionsBuilder())
+}
+
+func (client *baseClient) RestoreWithOptions(key string, ttl int64,
+	value string, options *RestoreOptions,
+) (Result[string], error) {
+	optionArgs, err := options.toArgs()
+	if err != nil {
+		return CreateNilStringResult(), err
+	}
+	result, err := client.executeCommand(C.Restore, append([]string{
+		key,
+		utils.IntToString(ttl), value,
+	}, optionArgs...))
+	if err != nil {
+		return CreateNilStringResult(), err
+	}
+	return handleStringOrNilResponse(result)
+}
+
+func (client *baseClient) Dump(key string) (Result[string], error) {
+	result, err := client.executeCommand(C.Dump, []string{key})
+	if err != nil {
+		return CreateNilStringResult(), err
+	}
+	return handleStringOrNilResponse(result)
+}
+
+func (client *baseClient) ObjectEncoding(key string) (Result[string], error) {
+	result, err := client.executeCommand(C.ObjectEncoding, []string{key})
+	if err != nil {
+		return CreateNilStringResult(), err
+	}
+	return handleStringOrNilResponse(result)
+}
+
 // Echo the provided message back.
 // The command will be routed a random node.
 //
@@ -2019,39 +2055,6 @@
 // [valkey.io]: https://valkey.io/commands/echo/
 func (client *baseClient) Echo(message string) (Result[string], error) {
 	result, err := client.executeCommand(C.Echo, []string{message})
-=======
-func (client *baseClient) Restore(key string, ttl int64, value string) (Result[string], error) {
-	return client.RestoreWithOptions(key, ttl, value, NewRestoreOptionsBuilder())
-}
-
-func (client *baseClient) RestoreWithOptions(key string, ttl int64,
-	value string, options *RestoreOptions,
-) (Result[string], error) {
-	optionArgs, err := options.toArgs()
-	if err != nil {
-		return CreateNilStringResult(), err
-	}
-	result, err := client.executeCommand(C.Restore, append([]string{
-		key,
-		utils.IntToString(ttl), value,
-	}, optionArgs...))
-	if err != nil {
-		return CreateNilStringResult(), err
-	}
-	return handleStringOrNilResponse(result)
-}
-
-func (client *baseClient) Dump(key string) (Result[string], error) {
-	result, err := client.executeCommand(C.Dump, []string{key})
-	if err != nil {
-		return CreateNilStringResult(), err
-	}
-	return handleStringOrNilResponse(result)
-}
-
-func (client *baseClient) ObjectEncoding(key string) (Result[string], error) {
-	result, err := client.executeCommand(C.ObjectEncoding, []string{key})
->>>>>>> b1a2c1f5
 	if err != nil {
 		return CreateNilStringResult(), err
 	}
