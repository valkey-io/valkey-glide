--- conflicted
+++ resolved
@@ -1579,7 +1579,58 @@
 	return handleBooleanResponse(result)
 }
 
-<<<<<<< HEAD
+func (client *baseClient) ZRank(key string, member string) (Result[int64], error) {
+	result, err := client.executeCommand(C.ZRank, []string{key, member})
+	if err != nil {
+		return CreateNilInt64Result(), err
+	}
+	return handleLongOrNullResponse(result)
+}
+
+func (client *baseClient) ZRankWithScore(key string, member string) (Result[int64], Result[float64], error) {
+	result, err := client.executeCommand(C.ZRank, []string{key, member, options.WithScore})
+	if err != nil {
+		return CreateNilInt64Result(), CreateNilFloat64Result(), err
+	}
+	return handleLongAndDoubleOrNullResponse(result)
+}
+
+func (client *baseClient) ZRevRank(key string, member string) (Result[int64], error) {
+	result, err := client.executeCommand(C.ZRevRank, []string{key, member})
+	if err != nil {
+		return CreateNilInt64Result(), err
+	}
+	return handleLongOrNullResponse(result)
+}
+
+func (client *baseClient) ZRevRankWithScore(key string, member string) (Result[int64], Result[float64], error) {
+	result, err := client.executeCommand(C.ZRevRank, []string{key, member, options.WithScore})
+	if err != nil {
+		return CreateNilInt64Result(), CreateNilFloat64Result(), err
+	}
+	return handleLongAndDoubleOrNullResponse(result)
+}
+
+func (client *baseClient) XTrim(key string, options *options.XTrimOptions) (Result[int64], error) {
+	xTrimArgs, err := options.ToArgs()
+	if err != nil {
+		return CreateNilInt64Result(), err
+	}
+	result, err := client.executeCommand(C.XTrim, append([]string{key}, xTrimArgs...))
+	if err != nil {
+		return CreateNilInt64Result(), err
+	}
+	return handleLongResponse(result)
+}
+
+func (client *baseClient) XLen(key string) (Result[int64], error) {
+	result, err := client.executeCommand(C.XLen, []string{key})
+	if err != nil {
+		return CreateNilInt64Result(), err
+	}
+	return handleLongResponse(result)
+}
+
 func (client *baseClient) Restore(key string, ttl int64, value string) (Result[string], error) {
 	return client.RestoreWithOptions(key, ttl, value, NewRestoreOptionsBuilder())
 }
@@ -1615,56 +1666,4 @@
 		return CreateNilStringResult(), err
 	}
 	return handleStringOrNullResponse(result)
-=======
-func (client *baseClient) ZRank(key string, member string) (Result[int64], error) {
-	result, err := client.executeCommand(C.ZRank, []string{key, member})
-	if err != nil {
-		return CreateNilInt64Result(), err
-	}
-	return handleLongOrNullResponse(result)
-}
-
-func (client *baseClient) ZRankWithScore(key string, member string) (Result[int64], Result[float64], error) {
-	result, err := client.executeCommand(C.ZRank, []string{key, member, options.WithScore})
-	if err != nil {
-		return CreateNilInt64Result(), CreateNilFloat64Result(), err
-	}
-	return handleLongAndDoubleOrNullResponse(result)
-}
-
-func (client *baseClient) ZRevRank(key string, member string) (Result[int64], error) {
-	result, err := client.executeCommand(C.ZRevRank, []string{key, member})
-	if err != nil {
-		return CreateNilInt64Result(), err
-	}
-	return handleLongOrNullResponse(result)
-}
-
-func (client *baseClient) ZRevRankWithScore(key string, member string) (Result[int64], Result[float64], error) {
-	result, err := client.executeCommand(C.ZRevRank, []string{key, member, options.WithScore})
-	if err != nil {
-		return CreateNilInt64Result(), CreateNilFloat64Result(), err
-	}
-	return handleLongAndDoubleOrNullResponse(result)
-}
-
-func (client *baseClient) XTrim(key string, options *options.XTrimOptions) (Result[int64], error) {
-	xTrimArgs, err := options.ToArgs()
-	if err != nil {
-		return CreateNilInt64Result(), err
-	}
-	result, err := client.executeCommand(C.XTrim, append([]string{key}, xTrimArgs...))
-	if err != nil {
-		return CreateNilInt64Result(), err
-	}
-	return handleLongResponse(result)
-}
-
-func (client *baseClient) XLen(key string) (Result[int64], error) {
-	result, err := client.executeCommand(C.XLen, []string{key})
-	if err != nil {
-		return CreateNilInt64Result(), err
-	}
-	return handleLongResponse(result)
->>>>>>> d31d3fae
 }