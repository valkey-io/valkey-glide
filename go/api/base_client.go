--- conflicted
+++ resolved
@@ -6615,52 +6615,12 @@
 	return handleBoolResponse(result)
 }
 
-<<<<<<< HEAD
-// Reads or modifies the array of bits representing the string that is held at key
-// based on the specified <code>subCommands</code>.
-=======
 // Returns stream entries matching a given range of IDs.
->>>>>>> a8d4b167
-//
-// See [valkey.io] for details.
-//
-// Parameters:
-//
-<<<<<<< HEAD
-//	key     - The key of the string.
-//	options - The [options.BitfieldOptions]
-//
-// Return value:
-//
-//	An array of results from the executed subcommands.
-//	  - BitFieldGetOpts returns the value at the specified encType, bits and offset
-//	  - BitFieldSetOpts returns the old value at the specified encType, bits and offset
-//	  - BitFieldIncrOpts returns the new value after incrementing at the specified encType, bits and offset by increment
-//	  - OverflowType (WRAP|SAT|FAIL) determines the behaviour of SET and INCRBY operations
-//	      when overflow occurs. OVERFLOW does not return a value and does not contribute to the array response.
-//	  - Hash notation (#) multiplies the offset by the width of the integer type
-//
-// Example:
-//
-//	 options := options.NewBitFieldOptionsBuilder().
-//			     AddIncrBy(options.SignedInt, 5, 100, 1).
-//			     AddGet(options.UnsignedInt, 4, 0)
-//	 result, err := client.BitField("key",options)
-//	 fmt.Println(result) // Output: [7 13]
-//
-// [valkey.io]: https://valkey.io/commands/bitfield/
-func (client *baseClient) BitField(key string, options *options.BitFieldOptions) ([]int64, error) {
-	optionArgs := options.ToArgs()
-	result, err := client.executeCommand(C.BitField, append([]string{key}, optionArgs...))
-	if err != nil {
-		return nil, err
-	}
-	return handleIntOrNilArrayResponse(result)
-}
-
-// Reads the array of bits representing the string that is held at key based on the
-// specified subCommands.
-=======
+//
+// See [valkey.io] for details.
+//
+// Parameters:
+//
 //	key   - The key of the stream.
 //	start - The start position.
 //	        Use `options.NewStreamBoundary()` to specify a stream entry ID and its inclusive/exclusive status.
@@ -6765,40 +6725,11 @@
 
 // Returns stream entries matching a given range of IDs in reverse order.
 // Equivalent to `XRange` but returns entries in reverse order.
->>>>>>> a8d4b167
-//
-// See [valkey.io] for details.
-//
-// Parameters:
-//
-<<<<<<< HEAD
-//	key     - The key of the string.
-//	options - The [options.BitFieldROOptions]
-//
-// Return value:
-//
-// An array of results from the GET subcommands.
-//   - BitFieldGetOpts returns the value at the specified encType, bits and offset
-//   - Read-only operation that can be safely used in read-only replicas
-//   - Hash notation (#) multiplies the offset by the width of the integer type
-//
-// Example:
-//
-//	 options := options.NewBitFieldROOptionsBuilder().
-//			     AddGet(options.SignedInt, 8, 16)).
-//			     UseHashNotation()
-//	 result, err := client.BitFieldRO("key",options)
-//	 fmt.Println(result) // Output: [42]
-//
-// [valkey.io]: https://valkey.io/commands/bitfield_ro/
-func (client *baseClient) BitFieldRO(key string, options *options.BitFieldROOptions) ([]int64, error) {
-	optionArgs := options.ToArgs()
-	result, err := client.executeCommand(C.BitFieldReadOnly, append([]string{key}, optionArgs...))
-	if err != nil {
-		return nil, err
-	}
-	return handleIntOrNilArrayResponse(result)
-=======
+//
+// See [valkey.io] for details.
+//
+// Parameters:
+//
 //	key   - The key of the stream.
 //	start - The start position.
 //	        Use `options.NewStreamBoundary()` to specify a stream entry ID and its inclusive/exclusive status.
@@ -6884,5 +6815,77 @@
 		return nil, err
 	}
 	return handleMapOfArrayOfStringArrayOrNilResponse(result)
->>>>>>> a8d4b167
+}
+
+// Reads or modifies the array of bits representing the string that is held at key
+// based on the specified <code>subCommands</code>.
+//
+// See [valkey.io] for details.
+//
+// Parameters:
+//
+//	key     - The key of the string.
+//	options - The [options.BitfieldOptions]
+//
+// Return value:
+//
+//	An array of results from the executed subcommands.
+//	  - BitFieldGetOpts returns the value at the specified encType, bits and offset
+//	  - BitFieldSetOpts returns the old value at the specified encType, bits and offset
+//	  - BitFieldIncrOpts returns the new value after incrementing at the specified encType, bits and offset by increment
+//	  - OverflowType (WRAP|SAT|FAIL) determines the behaviour of SET and INCRBY operations
+//	      when overflow occurs. OVERFLOW does not return a value and does not contribute to the array response.
+//	  - Hash notation (#) multiplies the offset by the width of the integer type
+//
+// Example:
+//
+//	 options := options.NewBitFieldOptionsBuilder().
+//			     AddIncrBy(options.SignedInt, 5, 100, 1).
+//			     AddGet(options.UnsignedInt, 4, 0)
+//	 result, err := client.BitField("key",options)
+//	 fmt.Println(result) // Output: [7 13]
+//
+// [valkey.io]: https://valkey.io/commands/bitfield/
+func (client *baseClient) BitField(key string, options *options.BitFieldOptions) ([]int64, error) {
+	optionArgs := options.ToArgs()
+	result, err := client.executeCommand(C.BitField, append([]string{key}, optionArgs...))
+	if err != nil {
+		return nil, err
+	}
+	return handleIntOrNilArrayResponse(result)
+}
+
+// Reads the array of bits representing the string that is held at key based on the
+// specified subCommands.
+//
+// See [valkey.io] for details.
+//
+// Parameters:
+//
+//	key     - The key of the string.
+//	options - The [options.BitFieldROOptions]
+//
+// Return value:
+//
+// An array of results from the GET subcommands.
+//   - BitFieldGetOpts returns the value at the specified encType, bits and offset
+//   - Read-only operation that can be safely used in read-only replicas
+//   - Hash notation (#) multiplies the offset by the width of the integer type
+//
+// Example:
+//
+//	 options := options.NewBitFieldROOptionsBuilder().
+//			     AddGet(options.SignedInt, 8, 16)).
+//			     UseHashNotation()
+//	 result, err := client.BitFieldRO("key",options)
+//	 fmt.Println(result) // Output: [42]
+//
+// [valkey.io]: https://valkey.io/commands/bitfield_ro/
+func (client *baseClient) BitFieldRO(key string, options *options.BitFieldROOptions) ([]int64, error) {
+	optionArgs := options.ToArgs()
+	result, err := client.executeCommand(C.BitFieldReadOnly, append([]string{key}, optionArgs...))
+	if err != nil {
+		return nil, err
+	}
+	return handleIntOrNilArrayResponse(result)
 }