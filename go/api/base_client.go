// Copyright Valkey GLIDE Project Contributors - SPDX Identifier: Apache-2.0

package api

// #cgo LDFLAGS: -L../target/release -lglide_rs
// #include "../lib.h"
//
// void successCallback(void *channelPtr, struct CommandResponse *message);
// void failureCallback(void *channelPtr, char *errMessage, RequestErrorType errType);
import "C"

import (
	"errors"
	"fmt"
	"math"
	"strconv"
	"unsafe"

	"github.com/valkey-io/valkey-glide/go/glide/api/options"
	"github.com/valkey-io/valkey-glide/go/glide/protobuf"
	"github.com/valkey-io/valkey-glide/go/glide/utils"
	"google.golang.org/protobuf/proto"
)

// BaseClient defines an interface for methods common to both [GlideClient] and [GlideClusterClient].
type BaseClient interface {
	StringCommands
	HashCommands
	ListCommands
	SetCommands
	StreamCommands
	SortedSetCommands
	ConnectionManagementCommands
	HyperLogLogCommands
	GenericBaseCommands
	// Close terminates the client by closing all associated resources.
	Close()
}

const OK = "OK"

type payload struct {
	value *C.struct_CommandResponse
	error error
}

//export successCallback
func successCallback(channelPtr unsafe.Pointer, cResponse *C.struct_CommandResponse) {
	response := cResponse
	resultChannel := *(*chan payload)(channelPtr)
	resultChannel <- payload{value: response, error: nil}
}

//export failureCallback
func failureCallback(channelPtr unsafe.Pointer, cErrorMessage *C.char, cErrorType C.RequestErrorType) {
	resultChannel := *(*chan payload)(channelPtr)
	resultChannel <- payload{value: nil, error: goError(cErrorType, cErrorMessage)}
}

type clientConfiguration interface {
	toProtobuf() *protobuf.ConnectionRequest
}

type baseClient struct {
	coreClient unsafe.Pointer
}

// Creates a connection by invoking the `create_client` function from Rust library via FFI.
// Passes the pointers to callback functions which will be invoked when the command succeeds or fails.
// Once the connection is established, this function invokes `free_connection_response` exposed by rust library to free the
// connection_response to avoid any memory leaks.
func createClient(config clientConfiguration) (*baseClient, error) {
	request := config.toProtobuf()
	msg, err := proto.Marshal(request)
	if err != nil {
		return nil, err
	}

	byteCount := len(msg)
	requestBytes := C.CBytes(msg)
	cResponse := (*C.struct_ConnectionResponse)(
		C.create_client(
			(*C.uchar)(requestBytes),
			C.uintptr_t(byteCount),
			(C.SuccessCallback)(unsafe.Pointer(C.successCallback)),
			(C.FailureCallback)(unsafe.Pointer(C.failureCallback)),
		),
	)
	defer C.free_connection_response(cResponse)

	cErr := cResponse.connection_error_message
	if cErr != nil {
		message := C.GoString(cErr)
		return nil, &ConnectionError{message}
	}

	return &baseClient{cResponse.conn_ptr}, nil
}

// Close terminates the client by closing all associated resources.
func (client *baseClient) Close() {
	if client.coreClient == nil {
		return
	}

	C.close_client(client.coreClient)
	client.coreClient = nil
}

func (client *baseClient) executeCommand(requestType C.RequestType, args []string) (*C.struct_CommandResponse, error) {
	return client.executeCommandWithRoute(requestType, args, nil)
}

func (client *baseClient) executeCommandWithRoute(
	requestType C.RequestType,
	args []string,
	route route,
) (*C.struct_CommandResponse, error) {
	if client.coreClient == nil {
		return nil, &ClosingError{"ExecuteCommand failed. The client is closed."}
	}
	var cArgsPtr *C.uintptr_t = nil
	var argLengthsPtr *C.ulong = nil
	if len(args) > 0 {
		cArgs, argLengths := toCStrings(args)
		cArgsPtr = &cArgs[0]
		argLengthsPtr = &argLengths[0]
	}

	resultChannel := make(chan payload)
	resultChannelPtr := uintptr(unsafe.Pointer(&resultChannel))

	var routeBytesPtr *C.uchar = nil
	var routeBytesCount C.uintptr_t = 0
	if route != nil {
		routeProto, err := route.toRoutesProtobuf()
		if err != nil {
			return nil, &RequestError{"ExecuteCommand failed due to invalid route"}
		}
		msg, err := proto.Marshal(routeProto)
		if err != nil {
			return nil, err
		}

		routeBytesCount = C.uintptr_t(len(msg))
		routeBytesPtr = (*C.uchar)(C.CBytes(msg))
	}

	C.command(
		client.coreClient,
		C.uintptr_t(resultChannelPtr),
		uint32(requestType),
		C.size_t(len(args)),
		cArgsPtr,
		argLengthsPtr,
		routeBytesPtr,
		routeBytesCount,
	)
	payload := <-resultChannel
	if payload.error != nil {
		return nil, payload.error
	}
	return payload.value, nil
}

// Zero copying conversion from go's []string into C pointers
func toCStrings(args []string) ([]C.uintptr_t, []C.ulong) {
	cStrings := make([]C.uintptr_t, len(args))
	stringLengths := make([]C.ulong, len(args))
	for i, str := range args {
		bytes := utils.StringToBytes(str)
		var ptr uintptr
		if len(str) > 0 {
			ptr = uintptr(unsafe.Pointer(&bytes[0]))
		}
		cStrings[i] = C.uintptr_t(ptr)
		stringLengths[i] = C.size_t(len(str))
	}
	return cStrings, stringLengths
}

func (client *baseClient) Set(key string, value string) (string, error) {
	result, err := client.executeCommand(C.Set, []string{key, value})
	if err != nil {
		return defaultStringResponse, err
	}

	return handleStringResponse(result)
}

func (client *baseClient) SetWithOptions(key string, value string, options *SetOptions) (Result[string], error) {
	optionArgs, err := options.toArgs()
	if err != nil {
		return CreateNilStringResult(), err
	}

	result, err := client.executeCommand(C.Set, append([]string{key, value}, optionArgs...))
	if err != nil {
		return CreateNilStringResult(), err
	}

	return handleStringOrNilResponse(result)
}

func (client *baseClient) Get(key string) (Result[string], error) {
	result, err := client.executeCommand(C.Get, []string{key})
	if err != nil {
		return CreateNilStringResult(), err
	}

	return handleStringOrNilResponse(result)
}

func (client *baseClient) GetEx(key string) (Result[string], error) {
	result, err := client.executeCommand(C.GetEx, []string{key})
	if err != nil {
		return CreateNilStringResult(), err
	}

	return handleStringOrNilResponse(result)
}

func (client *baseClient) GetExWithOptions(key string, options *GetExOptions) (Result[string], error) {
	optionArgs, err := options.toArgs()
	if err != nil {
		return CreateNilStringResult(), err
	}

	result, err := client.executeCommand(C.GetEx, append([]string{key}, optionArgs...))
	if err != nil {
		return CreateNilStringResult(), err
	}

	return handleStringOrNilResponse(result)
}

func (client *baseClient) MSet(keyValueMap map[string]string) (string, error) {
	result, err := client.executeCommand(C.MSet, utils.MapToString(keyValueMap))
	if err != nil {
		return defaultStringResponse, err
	}

	return handleStringResponse(result)
}

func (client *baseClient) MSetNX(keyValueMap map[string]string) (bool, error) {
	result, err := client.executeCommand(C.MSetNX, utils.MapToString(keyValueMap))
	if err != nil {
		return defaultBoolResponse, err
	}

	return handleBoolResponse(result)
}

func (client *baseClient) MGet(keys []string) ([]Result[string], error) {
	result, err := client.executeCommand(C.MGet, keys)
	if err != nil {
		return nil, err
	}

	return handleStringArrayResponse(result)
}

func (client *baseClient) Incr(key string) (int64, error) {
	result, err := client.executeCommand(C.Incr, []string{key})
	if err != nil {
		return defaultIntResponse, err
	}

	return handleIntResponse(result)
}

func (client *baseClient) IncrBy(key string, amount int64) (int64, error) {
	result, err := client.executeCommand(C.IncrBy, []string{key, utils.IntToString(amount)})
	if err != nil {
		return defaultIntResponse, err
	}

	return handleIntResponse(result)
}

func (client *baseClient) IncrByFloat(key string, amount float64) (float64, error) {
	result, err := client.executeCommand(
		C.IncrByFloat,
		[]string{key, utils.FloatToString(amount)},
	)
	if err != nil {
		return defaultFloatResponse, err
	}

	return handleFloatResponse(result)
}

func (client *baseClient) Decr(key string) (int64, error) {
	result, err := client.executeCommand(C.Decr, []string{key})
	if err != nil {
		return defaultIntResponse, err
	}

	return handleIntResponse(result)
}

func (client *baseClient) DecrBy(key string, amount int64) (int64, error) {
	result, err := client.executeCommand(C.DecrBy, []string{key, utils.IntToString(amount)})
	if err != nil {
		return defaultIntResponse, err
	}

	return handleIntResponse(result)
}

func (client *baseClient) Strlen(key string) (int64, error) {
	result, err := client.executeCommand(C.Strlen, []string{key})
	if err != nil {
		return defaultIntResponse, err
	}

	return handleIntResponse(result)
}

func (client *baseClient) SetRange(key string, offset int, value string) (int64, error) {
	result, err := client.executeCommand(C.SetRange, []string{key, strconv.Itoa(offset), value})
	if err != nil {
		return defaultIntResponse, err
	}

	return handleIntResponse(result)
}

func (client *baseClient) GetRange(key string, start int, end int) (string, error) {
	result, err := client.executeCommand(C.GetRange, []string{key, strconv.Itoa(start), strconv.Itoa(end)})
	if err != nil {
		return defaultStringResponse, err
	}

	return handleStringResponse(result)
}

func (client *baseClient) Append(key string, value string) (int64, error) {
	result, err := client.executeCommand(C.Append, []string{key, value})
	if err != nil {
		return defaultIntResponse, err
	}

	return handleIntResponse(result)
}

func (client *baseClient) LCS(key1 string, key2 string) (string, error) {
	result, err := client.executeCommand(C.LCS, []string{key1, key2})
	if err != nil {
		return defaultStringResponse, err
	}

	return handleStringResponse(result)
}

func (client *baseClient) GetDel(key string) (Result[string], error) {
	if key == "" {
		return CreateNilStringResult(), errors.New("key is required")
	}

	result, err := client.executeCommand(C.GetDel, []string{key})
	if err != nil {
		return CreateNilStringResult(), err
	}

	return handleStringOrNilResponse(result)
}

func (client *baseClient) HGet(key string, field string) (Result[string], error) {
	result, err := client.executeCommand(C.HGet, []string{key, field})
	if err != nil {
		return CreateNilStringResult(), err
	}

	return handleStringOrNilResponse(result)
}

func (client *baseClient) HGetAll(key string) (map[Result[string]]Result[string], error) {
	result, err := client.executeCommand(C.HGetAll, []string{key})
	if err != nil {
		return nil, err
	}

	return handleStringToStringMapResponse(result)
}

func (client *baseClient) HMGet(key string, fields []string) ([]Result[string], error) {
	result, err := client.executeCommand(C.HMGet, append([]string{key}, fields...))
	if err != nil {
		return nil, err
	}

	return handleStringArrayResponse(result)
}

func (client *baseClient) HSet(key string, values map[string]string) (int64, error) {
	result, err := client.executeCommand(C.HSet, utils.ConvertMapToKeyValueStringArray(key, values))
	if err != nil {
		return defaultIntResponse, err
	}

	return handleIntResponse(result)
}

func (client *baseClient) HSetNX(key string, field string, value string) (bool, error) {
	result, err := client.executeCommand(C.HSetNX, []string{key, field, value})
	if err != nil {
		return defaultBoolResponse, err
	}

	return handleBoolResponse(result)
}

func (client *baseClient) HDel(key string, fields []string) (int64, error) {
	result, err := client.executeCommand(C.HDel, append([]string{key}, fields...))
	if err != nil {
		return defaultIntResponse, err
	}

	return handleIntResponse(result)
}

func (client *baseClient) HLen(key string) (int64, error) {
	result, err := client.executeCommand(C.HLen, []string{key})
	if err != nil {
		return defaultIntResponse, err
	}

	return handleIntResponse(result)
}

func (client *baseClient) HVals(key string) ([]Result[string], error) {
	result, err := client.executeCommand(C.HVals, []string{key})
	if err != nil {
		return nil, err
	}

	return handleStringArrayResponse(result)
}

func (client *baseClient) HExists(key string, field string) (bool, error) {
	result, err := client.executeCommand(C.HExists, []string{key, field})
	if err != nil {
		return defaultBoolResponse, err
	}

	return handleBoolResponse(result)
}

func (client *baseClient) HKeys(key string) ([]Result[string], error) {
	result, err := client.executeCommand(C.HKeys, []string{key})
	if err != nil {
		return nil, err
	}

	return handleStringArrayResponse(result)
}

func (client *baseClient) HStrLen(key string, field string) (int64, error) {
	result, err := client.executeCommand(C.HStrlen, []string{key, field})
	if err != nil {
		return defaultIntResponse, err
	}

	return handleIntResponse(result)
}

func (client *baseClient) HIncrBy(key string, field string, increment int64) (int64, error) {
	result, err := client.executeCommand(C.HIncrBy, []string{key, field, utils.IntToString(increment)})
	if err != nil {
		return defaultIntResponse, err
	}

	return handleIntResponse(result)
}

func (client *baseClient) HIncrByFloat(key string, field string, increment float64) (float64, error) {
	result, err := client.executeCommand(C.HIncrByFloat, []string{key, field, utils.FloatToString(increment)})
	if err != nil {
		return defaultFloatResponse, err
	}

	return handleFloatResponse(result)
}

func (client *baseClient) HScan(key string, cursor string) (Result[string], []Result[string], error) {
	result, err := client.executeCommand(C.HScan, []string{key, cursor})
	if err != nil {
		return CreateNilStringResult(), nil, err
	}
	return handleScanResponse(result)
}

func (client *baseClient) HScanWithOptions(
	key string,
	cursor string,
	options *options.HashScanOptions,
) (Result[string], []Result[string], error) {
	optionArgs, err := options.ToArgs()
	if err != nil {
		return CreateNilStringResult(), nil, err
	}

	result, err := client.executeCommand(C.HScan, append([]string{key, cursor}, optionArgs...))
	if err != nil {
		return CreateNilStringResult(), nil, err
	}
	return handleScanResponse(result)
}

func (client *baseClient) LPush(key string, elements []string) (int64, error) {
	result, err := client.executeCommand(C.LPush, append([]string{key}, elements...))
	if err != nil {
		return defaultIntResponse, err
	}

	return handleIntResponse(result)
}

func (client *baseClient) LPop(key string) (Result[string], error) {
	result, err := client.executeCommand(C.LPop, []string{key})
	if err != nil {
		return CreateNilStringResult(), err
	}

	return handleStringOrNilResponse(result)
}

func (client *baseClient) LPopCount(key string, count int64) ([]Result[string], error) {
	result, err := client.executeCommand(C.LPop, []string{key, utils.IntToString(count)})
	if err != nil {
		return nil, err
	}

	return handleStringArrayOrNullResponse(result)
}

func (client *baseClient) LPos(key string, element string) (Result[int64], error) {
	result, err := client.executeCommand(C.LPos, []string{key, element})
	if err != nil {
		return CreateNilInt64Result(), err
	}

	return handleIntOrNilResponse(result)
}

func (client *baseClient) LPosWithOptions(key string, element string, options *LPosOptions) (Result[int64], error) {
	result, err := client.executeCommand(C.LPos, append([]string{key, element}, options.toArgs()...))
	if err != nil {
		return CreateNilInt64Result(), err
	}

	return handleIntOrNilResponse(result)
}

func (client *baseClient) LPosCount(key string, element string, count int64) ([]Result[int64], error) {
	result, err := client.executeCommand(C.LPos, []string{key, element, CountKeyword, utils.IntToString(count)})
	if err != nil {
		return nil, err
	}

	return handleIntArrayResponse(result)
}

func (client *baseClient) LPosCountWithOptions(
	key string,
	element string,
	count int64,
	options *LPosOptions,
) ([]Result[int64], error) {
	result, err := client.executeCommand(
		C.LPos,
		append([]string{key, element, CountKeyword, utils.IntToString(count)}, options.toArgs()...),
	)
	if err != nil {
		return nil, err
	}

	return handleIntArrayResponse(result)
}

func (client *baseClient) RPush(key string, elements []string) (int64, error) {
	result, err := client.executeCommand(C.RPush, append([]string{key}, elements...))
	if err != nil {
		return defaultIntResponse, err
	}

	return handleIntResponse(result)
}

func (client *baseClient) SAdd(key string, members []string) (int64, error) {
	result, err := client.executeCommand(C.SAdd, append([]string{key}, members...))
	if err != nil {
		return defaultIntResponse, err
	}

	return handleIntResponse(result)
}

func (client *baseClient) SRem(key string, members []string) (int64, error) {
	result, err := client.executeCommand(C.SRem, append([]string{key}, members...))
	if err != nil {
		return defaultIntResponse, err
	}

	return handleIntResponse(result)
}

func (client *baseClient) SUnionStore(destination string, keys []string) (int64, error) {
	result, err := client.executeCommand(C.SUnionStore, append([]string{destination}, keys...))
	if err != nil {
		return defaultIntResponse, err
	}

	return handleIntResponse(result)
}

func (client *baseClient) SMembers(key string) (map[Result[string]]struct{}, error) {
	result, err := client.executeCommand(C.SMembers, []string{key})
	if err != nil {
		return nil, err
	}

	return handleStringSetResponse(result)
}

func (client *baseClient) SCard(key string) (int64, error) {
	result, err := client.executeCommand(C.SCard, []string{key})
	if err != nil {
		return defaultIntResponse, err
	}

	return handleIntResponse(result)
}

func (client *baseClient) SIsMember(key string, member string) (bool, error) {
	result, err := client.executeCommand(C.SIsMember, []string{key, member})
	if err != nil {
		return defaultBoolResponse, err
	}

	return handleBoolResponse(result)
}

func (client *baseClient) SDiff(keys []string) (map[Result[string]]struct{}, error) {
	result, err := client.executeCommand(C.SDiff, keys)
	if err != nil {
		return nil, err
	}

	return handleStringSetResponse(result)
}

func (client *baseClient) SDiffStore(destination string, keys []string) (int64, error) {
	result, err := client.executeCommand(C.SDiffStore, append([]string{destination}, keys...))
	if err != nil {
		return defaultIntResponse, err
	}

	return handleIntResponse(result)
}

func (client *baseClient) SInter(keys []string) (map[Result[string]]struct{}, error) {
	result, err := client.executeCommand(C.SInter, keys)
	if err != nil {
		return nil, err
	}

	return handleStringSetResponse(result)
}

func (client *baseClient) SInterStore(destination string, keys []string) (int64, error) {
	result, err := client.executeCommand(C.SInterStore, append([]string{destination}, keys...))
	if err != nil {
		return defaultIntResponse, err
	}

	return handleIntResponse(result)
}

func (client *baseClient) SInterCard(keys []string) (int64, error) {
	result, err := client.executeCommand(C.SInterCard, append([]string{strconv.Itoa(len(keys))}, keys...))
	if err != nil {
		return defaultIntResponse, err
	}

	return handleIntResponse(result)
}

func (client *baseClient) SInterCardLimit(keys []string, limit int64) (int64, error) {
	args := utils.Concat([]string{utils.IntToString(int64(len(keys)))}, keys, []string{"LIMIT", utils.IntToString(limit)})

	result, err := client.executeCommand(C.SInterCard, args)
	if err != nil {
		return defaultIntResponse, err
	}

	return handleIntResponse(result)
}

func (client *baseClient) SRandMember(key string) (Result[string], error) {
	result, err := client.executeCommand(C.SRandMember, []string{key})
	if err != nil {
		return CreateNilStringResult(), err
	}

	return handleStringOrNilResponse(result)
}

func (client *baseClient) SPop(key string) (Result[string], error) {
	result, err := client.executeCommand(C.SPop, []string{key})
	if err != nil {
		return CreateNilStringResult(), err
	}

	return handleStringOrNilResponse(result)
}

func (client *baseClient) SMIsMember(key string, members []string) ([]bool, error) {
	result, err := client.executeCommand(C.SMIsMember, append([]string{key}, members...))
	if err != nil {
		return nil, err
	}

	return handleBoolArrayResponse(result)
}

func (client *baseClient) SUnion(keys []string) (map[Result[string]]struct{}, error) {
	result, err := client.executeCommand(C.SUnion, keys)
	if err != nil {
		return nil, err
	}

	return handleStringSetResponse(result)
}

func (client *baseClient) SScan(key string, cursor string) (Result[string], []Result[string], error) {
	result, err := client.executeCommand(C.SScan, []string{key, cursor})
	if err != nil {
		return CreateNilStringResult(), nil, err
	}
	return handleScanResponse(result)
}

func (client *baseClient) SScanWithOptions(
	key string,
	cursor string,
	options *options.BaseScanOptions,
) (Result[string], []Result[string], error) {
	optionArgs, err := options.ToArgs()
	if err != nil {
		return CreateNilStringResult(), nil, err
	}

	result, err := client.executeCommand(C.SScan, append([]string{key, cursor}, optionArgs...))
	if err != nil {
		return CreateNilStringResult(), nil, err
	}
	return handleScanResponse(result)
}

func (client *baseClient) SMove(source string, destination string, member string) (bool, error) {
	result, err := client.executeCommand(C.SMove, []string{source, destination, member})
	if err != nil {
		return defaultBoolResponse, err
	}
	return handleBoolResponse(result)
}

func (client *baseClient) LRange(key string, start int64, end int64) ([]Result[string], error) {
	result, err := client.executeCommand(C.LRange, []string{key, utils.IntToString(start), utils.IntToString(end)})
	if err != nil {
		return nil, err
	}

	return handleStringArrayResponse(result)
}

func (client *baseClient) LIndex(key string, index int64) (Result[string], error) {
	result, err := client.executeCommand(C.LIndex, []string{key, utils.IntToString(index)})
	if err != nil {
		return CreateNilStringResult(), err
	}

	return handleStringOrNilResponse(result)
}

func (client *baseClient) LTrim(key string, start int64, end int64) (string, error) {
	result, err := client.executeCommand(C.LTrim, []string{key, utils.IntToString(start), utils.IntToString(end)})
	if err != nil {
		return defaultStringResponse, err
	}

	return handleStringResponse(result)
}

func (client *baseClient) LLen(key string) (int64, error) {
	result, err := client.executeCommand(C.LLen, []string{key})
	if err != nil {
		return defaultIntResponse, err
	}

	return handleIntResponse(result)
}

func (client *baseClient) LRem(key string, count int64, element string) (int64, error) {
	result, err := client.executeCommand(C.LRem, []string{key, utils.IntToString(count), element})
	if err != nil {
		return defaultIntResponse, err
	}

	return handleIntResponse(result)
}

func (client *baseClient) RPop(key string) (Result[string], error) {
	result, err := client.executeCommand(C.RPop, []string{key})
	if err != nil {
		return CreateNilStringResult(), err
	}

	return handleStringOrNilResponse(result)
}

func (client *baseClient) RPopCount(key string, count int64) ([]Result[string], error) {
	result, err := client.executeCommand(C.RPop, []string{key, utils.IntToString(count)})
	if err != nil {
		return nil, err
	}

	return handleStringArrayOrNullResponse(result)
}

func (client *baseClient) LInsert(
	key string,
	insertPosition InsertPosition,
	pivot string,
	element string,
) (int64, error) {
	insertPositionStr, err := insertPosition.toString()
	if err != nil {
		return defaultIntResponse, err
	}

	result, err := client.executeCommand(
		C.LInsert,
		[]string{key, insertPositionStr, pivot, element},
	)
	if err != nil {
		return defaultIntResponse, err
	}

	return handleIntResponse(result)
}

func (client *baseClient) BLPop(keys []string, timeoutSecs float64) ([]Result[string], error) {
	result, err := client.executeCommand(C.BLPop, append(keys, utils.FloatToString(timeoutSecs)))
	if err != nil {
		return nil, err
	}

	return handleStringArrayOrNullResponse(result)
}

func (client *baseClient) BRPop(keys []string, timeoutSecs float64) ([]Result[string], error) {
	result, err := client.executeCommand(C.BRPop, append(keys, utils.FloatToString(timeoutSecs)))
	if err != nil {
		return nil, err
	}

	return handleStringArrayOrNullResponse(result)
}

func (client *baseClient) RPushX(key string, elements []string) (int64, error) {
	result, err := client.executeCommand(C.RPushX, append([]string{key}, elements...))
	if err != nil {
		return defaultIntResponse, err
	}

	return handleIntResponse(result)
}

func (client *baseClient) LPushX(key string, elements []string) (int64, error) {
	result, err := client.executeCommand(C.LPushX, append([]string{key}, elements...))
	if err != nil {
		return defaultIntResponse, err
	}

	return handleIntResponse(result)
}

func (client *baseClient) LMPop(keys []string, listDirection ListDirection) (map[Result[string]][]Result[string], error) {
	listDirectionStr, err := listDirection.toString()
	if err != nil {
		return nil, err
	}

	// Check for potential length overflow.
	if len(keys) > math.MaxInt-2 {
		return nil, &RequestError{"Length overflow for the provided keys"}
	}

	// args slice will have 2 more arguments with the keys provided.
	args := make([]string, 0, len(keys)+2)
	args = append(args, strconv.Itoa(len(keys)))
	args = append(args, keys...)
	args = append(args, listDirectionStr)
	result, err := client.executeCommand(C.LMPop, args)
	if err != nil {
		return nil, err
	}

	return handleStringToStringArrayMapOrNullResponse(result)
}

func (client *baseClient) LMPopCount(
	keys []string,
	listDirection ListDirection,
	count int64,
) (map[Result[string]][]Result[string], error) {
	listDirectionStr, err := listDirection.toString()
	if err != nil {
		return nil, err
	}

	// Check for potential length overflow.
	if len(keys) > math.MaxInt-4 {
		return nil, &RequestError{"Length overflow for the provided keys"}
	}

	// args slice will have 4 more arguments with the keys provided.
	args := make([]string, 0, len(keys)+4)
	args = append(args, strconv.Itoa(len(keys)))
	args = append(args, keys...)
	args = append(args, listDirectionStr, CountKeyword, utils.IntToString(count))
	result, err := client.executeCommand(C.LMPop, args)
	if err != nil {
		return nil, err
	}

	return handleStringToStringArrayMapOrNullResponse(result)
}

func (client *baseClient) BLMPop(
	keys []string,
	listDirection ListDirection,
	timeoutSecs float64,
) (map[Result[string]][]Result[string], error) {
	listDirectionStr, err := listDirection.toString()
	if err != nil {
		return nil, err
	}

	// Check for potential length overflow.
	if len(keys) > math.MaxInt-3 {
		return nil, &RequestError{"Length overflow for the provided keys"}
	}

	// args slice will have 3 more arguments with the keys provided.
	args := make([]string, 0, len(keys)+3)
	args = append(args, utils.FloatToString(timeoutSecs), strconv.Itoa(len(keys)))
	args = append(args, keys...)
	args = append(args, listDirectionStr)
	result, err := client.executeCommand(C.BLMPop, args)
	if err != nil {
		return nil, err
	}

	return handleStringToStringArrayMapOrNullResponse(result)
}

func (client *baseClient) BLMPopCount(
	keys []string,
	listDirection ListDirection,
	count int64,
	timeoutSecs float64,
) (map[Result[string]][]Result[string], error) {
	listDirectionStr, err := listDirection.toString()
	if err != nil {
		return nil, err
	}

	// Check for potential length overflow.
	if len(keys) > math.MaxInt-5 {
		return nil, &RequestError{"Length overflow for the provided keys"}
	}

	// args slice will have 5 more arguments with the keys provided.
	args := make([]string, 0, len(keys)+5)
	args = append(args, utils.FloatToString(timeoutSecs), strconv.Itoa(len(keys)))
	args = append(args, keys...)
	args = append(args, listDirectionStr, CountKeyword, utils.IntToString(count))
	result, err := client.executeCommand(C.BLMPop, args)
	if err != nil {
		return nil, err
	}

	return handleStringToStringArrayMapOrNullResponse(result)
}

func (client *baseClient) LSet(key string, index int64, element string) (string, error) {
	result, err := client.executeCommand(C.LSet, []string{key, utils.IntToString(index), element})
	if err != nil {
		return defaultStringResponse, err
	}

	return handleStringResponse(result)
}

func (client *baseClient) LMove(
	source string,
	destination string,
	whereFrom ListDirection,
	whereTo ListDirection,
) (Result[string], error) {
	whereFromStr, err := whereFrom.toString()
	if err != nil {
		return CreateNilStringResult(), err
	}
	whereToStr, err := whereTo.toString()
	if err != nil {
		return CreateNilStringResult(), err
	}

	result, err := client.executeCommand(C.LMove, []string{source, destination, whereFromStr, whereToStr})
	if err != nil {
		return CreateNilStringResult(), err
	}

	return handleStringOrNilResponse(result)
}

func (client *baseClient) BLMove(
	source string,
	destination string,
	whereFrom ListDirection,
	whereTo ListDirection,
	timeoutSecs float64,
) (Result[string], error) {
	whereFromStr, err := whereFrom.toString()
	if err != nil {
		return CreateNilStringResult(), err
	}
	whereToStr, err := whereTo.toString()
	if err != nil {
		return CreateNilStringResult(), err
	}

	result, err := client.executeCommand(
		C.BLMove,
		[]string{source, destination, whereFromStr, whereToStr, utils.FloatToString(timeoutSecs)},
	)
	if err != nil {
		return CreateNilStringResult(), err
	}

	return handleStringOrNilResponse(result)
}

func (client *baseClient) Ping() (string, error) {
	result, err := client.executeCommand(C.Ping, []string{})
	if err != nil {
		return defaultStringResponse, err
	}

	return handleStringResponse(result)
}

func (client *baseClient) PingWithMessage(message string) (string, error) {
	args := []string{message}

	result, err := client.executeCommand(C.Ping, args)
	if err != nil {
		return defaultStringResponse, err
	}

	return handleStringResponse(result)
}

func (client *baseClient) Del(keys []string) (int64, error) {
	result, err := client.executeCommand(C.Del, keys)
	if err != nil {
		return defaultIntResponse, err
	}

	return handleIntResponse(result)
}

func (client *baseClient) Exists(keys []string) (int64, error) {
	result, err := client.executeCommand(C.Exists, keys)
	if err != nil {
		return defaultIntResponse, err
	}

	return handleIntResponse(result)
}

func (client *baseClient) Expire(key string, seconds int64) (bool, error) {
	result, err := client.executeCommand(C.Expire, []string{key, utils.IntToString(seconds)})
	if err != nil {
		return defaultBoolResponse, err
	}

	return handleBoolResponse(result)
}

func (client *baseClient) ExpireWithOptions(key string, seconds int64, expireCondition ExpireCondition) (bool, error) {
	expireConditionStr, err := expireCondition.toString()
	if err != nil {
		return defaultBoolResponse, err
	}
	result, err := client.executeCommand(C.Expire, []string{key, utils.IntToString(seconds), expireConditionStr})
	if err != nil {
		return defaultBoolResponse, err
	}
	return handleBoolResponse(result)
}

func (client *baseClient) ExpireAt(key string, unixTimestampInSeconds int64) (bool, error) {
	result, err := client.executeCommand(C.ExpireAt, []string{key, utils.IntToString(unixTimestampInSeconds)})
	if err != nil {
		return defaultBoolResponse, err
	}

	return handleBoolResponse(result)
}

func (client *baseClient) ExpireAtWithOptions(
	key string,
	unixTimestampInSeconds int64,
	expireCondition ExpireCondition,
) (bool, error) {
	expireConditionStr, err := expireCondition.toString()
	if err != nil {
		return defaultBoolResponse, err
	}
	result, err := client.executeCommand(
		C.ExpireAt,
		[]string{key, utils.IntToString(unixTimestampInSeconds), expireConditionStr},
	)
	if err != nil {
		return defaultBoolResponse, err
	}
	return handleBoolResponse(result)
}

func (client *baseClient) PExpire(key string, milliseconds int64) (bool, error) {
	result, err := client.executeCommand(C.PExpire, []string{key, utils.IntToString(milliseconds)})
	if err != nil {
		return defaultBoolResponse, err
	}
	return handleBoolResponse(result)
}

func (client *baseClient) PExpireWithOptions(
	key string,
	milliseconds int64,
	expireCondition ExpireCondition,
) (bool, error) {
	expireConditionStr, err := expireCondition.toString()
	if err != nil {
		return defaultBoolResponse, err
	}
	result, err := client.executeCommand(C.PExpire, []string{key, utils.IntToString(milliseconds), expireConditionStr})
	if err != nil {
		return defaultBoolResponse, err
	}
	return handleBoolResponse(result)
}

func (client *baseClient) PExpireAt(key string, unixTimestampInMilliSeconds int64) (bool, error) {
	result, err := client.executeCommand(C.PExpireAt, []string{key, utils.IntToString(unixTimestampInMilliSeconds)})
	if err != nil {
		return defaultBoolResponse, err
	}
	return handleBoolResponse(result)
}

func (client *baseClient) PExpireAtWithOptions(
	key string,
	unixTimestampInMilliSeconds int64,
	expireCondition ExpireCondition,
) (bool, error) {
	expireConditionStr, err := expireCondition.toString()
	if err != nil {
		return defaultBoolResponse, err
	}
	result, err := client.executeCommand(
		C.PExpireAt,
		[]string{key, utils.IntToString(unixTimestampInMilliSeconds), expireConditionStr},
	)
	if err != nil {
		return defaultBoolResponse, err
	}
	return handleBoolResponse(result)
}

func (client *baseClient) ExpireTime(key string) (int64, error) {
	result, err := client.executeCommand(C.ExpireTime, []string{key})
	if err != nil {
		return defaultIntResponse, err
	}

	return handleIntResponse(result)
}

func (client *baseClient) PExpireTime(key string) (int64, error) {
	result, err := client.executeCommand(C.PExpireTime, []string{key})
	if err != nil {
		return defaultIntResponse, err
	}

	return handleIntResponse(result)
}

func (client *baseClient) TTL(key string) (int64, error) {
	result, err := client.executeCommand(C.TTL, []string{key})
	if err != nil {
		return defaultIntResponse, err
	}

	return handleIntResponse(result)
}

func (client *baseClient) PTTL(key string) (int64, error) {
	result, err := client.executeCommand(C.PTTL, []string{key})
	if err != nil {
		return defaultIntResponse, err
	}

	return handleIntResponse(result)
}

func (client *baseClient) PfAdd(key string, elements []string) (int64, error) {
	result, err := client.executeCommand(C.PfAdd, append([]string{key}, elements...))
	if err != nil {
		return defaultIntResponse, err
	}

	return handleIntResponse(result)
}

func (client *baseClient) PfCount(keys []string) (int64, error) {
	result, err := client.executeCommand(C.PfCount, keys)
	if err != nil {
		return defaultIntResponse, err
	}

	return handleIntResponse(result)
}

func (client *baseClient) Unlink(keys []string) (int64, error) {
	result, err := client.executeCommand(C.Unlink, keys)
	if err != nil {
		return defaultIntResponse, err
	}

	return handleIntResponse(result)
}

func (client *baseClient) Type(key string) (Result[string], error) {
	result, err := client.executeCommand(C.Type, []string{key})
	if err != nil {
		return CreateNilStringResult(), err
	}
	return handleStringOrNilResponse(result)
}

func (client *baseClient) Touch(keys []string) (int64, error) {
	result, err := client.executeCommand(C.Touch, keys)
	if err != nil {
		return defaultIntResponse, err
	}

	return handleIntResponse(result)
}

func (client *baseClient) Rename(key string, newKey string) (Result[string], error) {
	result, err := client.executeCommand(C.Rename, []string{key, newKey})
	if err != nil {
		return CreateNilStringResult(), err
	}
	return handleStringOrNilResponse(result)
}

func (client *baseClient) Renamenx(key string, newKey string) (bool, error) {
	result, err := client.executeCommand(C.RenameNX, []string{key, newKey})
	if err != nil {
		return defaultBoolResponse, err
	}
	return handleBoolResponse(result)
}

func (client *baseClient) XAdd(key string, values [][]string) (Result[string], error) {
	return client.XAddWithOptions(key, values, options.NewXAddOptions())
}

func (client *baseClient) XAddWithOptions(
	key string,
	values [][]string,
	options *options.XAddOptions,
) (Result[string], error) {
	args := []string{}
	args = append(args, key)
	optionArgs, err := options.ToArgs()
	if err != nil {
		return CreateNilStringResult(), err
	}
	args = append(args, optionArgs...)
	for _, pair := range values {
		if len(pair) != 2 {
			return CreateNilStringResult(), fmt.Errorf(
				"array entry had the wrong length. Expected length 2 but got length %d",
				len(pair),
			)
		}
		args = append(args, pair...)
	}

	result, err := client.executeCommand(C.XAdd, args)
	if err != nil {
		return CreateNilStringResult(), err
	}
	return handleStringOrNilResponse(result)
}

// Reads entries from the given streams.
//
// Note:
//
//	When in cluster mode, all keys in `keysAndIds` must map to the same hash slot.
//
// See [valkey.io] for details.
//
// Parameters:
//
//	keysAndIds - A map of keys and entry IDs to read from.
//
// Return value:
// A `map[string]map[string][][]string` of stream keys to a map of stream entry IDs mapped to an array entries or `nil` if
// a key does not exist or does not contain requiested entries.
//
// For example:
//
//	result, err := client.XRead({"stream1": "0-0", "stream2": "0-1"})
//	err == nil: true
//	result: map[string]map[string][][]string{
//	  "stream1": {"0-1": {{"field1", "value1"}}, "0-2": {{"field2", "value2"}, {"field2", "value3"}}},
//	  "stream2": {},
//	}
//
// [valkey.io]: https://valkey.io/commands/xread/
func (client *baseClient) XRead(keysAndIds map[string]string) (map[string]map[string][][]string, error) {
	return client.XReadWithOptions(keysAndIds, options.NewXReadOptions())
}

// Reads entries from the given streams.
//
// Note:
//
//	When in cluster mode, all keys in `keysAndIds` must map to the same hash slot.
//
// See [valkey.io] for details.
//
// Parameters:
//
//	keysAndIds - A map of keys and entry IDs to read from.
//	options - Options detailing how to read the stream.
//
// Return value:
// A `map[string]map[string][][]string` of stream keys to a map of stream entry IDs mapped to an array entries or `nil` if
// a key does not exist or does not contain requiested entries.
//
// For example:
//
//	options := options.NewXReadOptions().SetBlock(100500)
//	result, err := client.XReadWithOptions({"stream1": "0-0", "stream2": "0-1"}, options)
//	err == nil: true
//	result: map[string]map[string][][]string{
//	  "stream1": {"0-1": {{"field1", "value1"}}, "0-2": {{"field2", "value2"}, {"field2", "value3"}}},
//	  "stream2": {},
//	}
//
// [valkey.io]: https://valkey.io/commands/xread/
func (client *baseClient) XReadWithOptions(
	keysAndIds map[string]string,
	options *options.XReadOptions,
) (map[string]map[string][][]string, error) {
	args := make([]string, 0, 5+2*len(keysAndIds))
	optionArgs, _ := options.ToArgs()
	args = append(args, optionArgs...)

	// Note: this loop iterates in an indeterminate order, but it is OK for that case
	keys := make([]string, 0, len(keysAndIds))
	values := make([]string, 0, len(keysAndIds))
	for key := range keysAndIds {
		keys = append(keys, key)
		values = append(values, keysAndIds[key])
	}
	args = append(args, "STREAMS")
	args = append(args, keys...)
	args = append(args, values...)

	result, err := client.executeCommand(C.XRead, args)
	if err != nil {
		return nil, err
	}

	return handleXReadResponse(result)
}

func (client *baseClient) ZAdd(
	key string,
	membersScoreMap map[string]float64,
) (int64, error) {
	result, err := client.executeCommand(
		C.ZAdd,
		append([]string{key}, utils.ConvertMapToValueKeyStringArray(membersScoreMap)...),
	)
	if err != nil {
		return defaultIntResponse, err
	}

	return handleIntResponse(result)
}

func (client *baseClient) ZAddWithOptions(
	key string,
	membersScoreMap map[string]float64,
	opts *options.ZAddOptions,
) (int64, error) {
	optionArgs, err := opts.ToArgs()
	if err != nil {
		return defaultIntResponse, err
	}
	commandArgs := append([]string{key}, optionArgs...)
	result, err := client.executeCommand(
		C.ZAdd,
		append(commandArgs, utils.ConvertMapToValueKeyStringArray(membersScoreMap)...),
	)
	if err != nil {
		return defaultIntResponse, err
	}

	return handleIntResponse(result)
}

func (client *baseClient) zAddIncrBase(key string, opts *options.ZAddOptions) (Result[float64], error) {
	optionArgs, err := opts.ToArgs()
	if err != nil {
		return CreateNilFloat64Result(), err
	}

	result, err := client.executeCommand(C.ZAdd, append([]string{key}, optionArgs...))
	if err != nil {
		return CreateNilFloat64Result(), err
	}

	return handleFloatOrNilResponse(result)
}

func (client *baseClient) ZAddIncr(
	key string,
	member string,
	increment float64,
) (Result[float64], error) {
	options, err := options.NewZAddOptionsBuilder().SetIncr(true, increment, member)
	if err != nil {
		return CreateNilFloat64Result(), err
	}

	return client.zAddIncrBase(key, options)
}

func (client *baseClient) ZAddIncrWithOptions(
	key string,
	member string,
	increment float64,
	opts *options.ZAddOptions,
) (Result[float64], error) {
	incrOpts, err := opts.SetIncr(true, increment, member)
	if err != nil {
		return CreateNilFloat64Result(), err
	}

	return client.zAddIncrBase(key, incrOpts)
}

func (client *baseClient) ZIncrBy(key string, increment float64, member string) (float64, error) {
	result, err := client.executeCommand(C.ZIncrBy, []string{key, utils.FloatToString(increment), member})
	if err != nil {
		return defaultFloatResponse, err
	}

	return handleFloatResponse(result)
}

func (client *baseClient) ZPopMin(key string) (map[Result[string]]Result[float64], error) {
	result, err := client.executeCommand(C.ZPopMin, []string{key})
	if err != nil {
		return nil, err
	}
	return handleStringDoubleMapResponse(result)
}

func (client *baseClient) ZPopMinWithCount(key string, count int64) (map[Result[string]]Result[float64], error) {
	result, err := client.executeCommand(C.ZPopMin, []string{key, utils.IntToString(count)})
	if err != nil {
		return nil, err
	}
	return handleStringDoubleMapResponse(result)
}

func (client *baseClient) ZPopMax(key string) (map[Result[string]]Result[float64], error) {
	result, err := client.executeCommand(C.ZPopMax, []string{key})
	if err != nil {
		return nil, err
	}
	return handleStringDoubleMapResponse(result)
}

func (client *baseClient) ZPopMaxWithCount(key string, count int64) (map[Result[string]]Result[float64], error) {
	result, err := client.executeCommand(C.ZPopMax, []string{key, utils.IntToString(count)})
	if err != nil {
		return nil, err
	}
	return handleStringDoubleMapResponse(result)
}

func (client *baseClient) ZRem(key string, members []string) (int64, error) {
	result, err := client.executeCommand(C.ZRem, append([]string{key}, members...))
	if err != nil {
		return defaultIntResponse, err
	}
	return handleIntResponse(result)
}

func (client *baseClient) ZCard(key string) (int64, error) {
	result, err := client.executeCommand(C.ZCard, []string{key})
	if err != nil {
		return defaultIntResponse, err
	}

	return handleIntResponse(result)
}

func (client *baseClient) BZPopMin(keys []string, timeoutSecs float64) (Result[KeyWithMemberAndScore], error) {
	result, err := client.executeCommand(C.BZPopMin, append(keys, utils.FloatToString(timeoutSecs)))
	if err != nil {
		return CreateNilKeyWithMemberAndScoreResult(), err
	}

	return handleKeyWithMemberAndScoreResponse(result)
}

// Returns the specified range of elements in the sorted set stored at `key`.
// `ZRANGE` can perform different types of range queries: by index (rank), by the score, or by lexicographical order.
//
// To get the elements with their scores, see [ZRangeWithScores].
//
// See [valkey.io] for more details.
//
// Parameters:
//
//	key - The key of the sorted set.
//	rangeQuery - The range query object representing the type of range query to perform.
//	  - For range queries by index (rank), use [RangeByIndex].
//	  - For range queries by lexicographical order, use [RangeByLex].
//	  - For range queries by score, use [RangeByScore].
//
// Return value:
//
//	An array of elements within the specified range.
//	If `key` does not exist, it is treated as an empty sorted set, and the command returns an empty array.
//
// Example:
//
//	// Retrieve all members of a sorted set in ascending order
//	result, err := client.ZRange("my_sorted_set", options.NewRangeByIndexQuery(0, -1))
//
//	// Retrieve members within a score range in descending order
//
// query := options.NewRangeByScoreQuery(options.NewScoreBoundary(3, false),
// options.NewInfiniteScoreBoundary(options.NegativeInfinity)).
//
//	  .SetReverse()
//	result, err := client.ZRange("my_sorted_set", query)
//	// `result` contains members which have scores within the range of negative infinity to 3, in descending order
//
// [valkey.io]: https://valkey.io/commands/zrange/
func (client *baseClient) ZRange(key string, rangeQuery options.ZRangeQuery) ([]Result[string], error) {
	args := make([]string, 0, 10)
	args = append(args, key)
	args = append(args, rangeQuery.ToArgs()...)
	result, err := client.executeCommand(C.ZRange, args)
	if err != nil {
		return nil, err
	}

	return handleStringArrayResponse(result)
}

// Returns the specified range of elements with their scores in the sorted set stored at `key`.
// `ZRANGE` can perform different types of range queries: by index (rank), by the score, or by lexicographical order.
//
// See [valkey.io] for more details.
//
// Parameters:
//
//	key - The key of the sorted set.
//	rangeQuery - The range query object representing the type of range query to perform.
//	  - For range queries by index (rank), use [RangeByIndex].
//	  - For range queries by score, use [RangeByScore].
//
// Return value:
//
//	A map of elements and their scores within the specified range.
//	If `key` does not exist, it is treated as an empty sorted set, and the command returns an empty map.
//
// Example:
//
//	// Retrieve all members of a sorted set in ascending order
//	result, err := client.ZRangeWithScores("my_sorted_set", options.NewRangeByIndexQuery(0, -1))
//
//	// Retrieve members within a score range in descending order
//
// query := options.NewRangeByScoreQuery(options.NewScoreBoundary(3, false),
// options.NewInfiniteScoreBoundary(options.NegativeInfinity)).
//
//	  SetReverse()
//	result, err := client.ZRangeWithScores("my_sorted_set", query)
//	// `result` contains members with scores within the range of negative infinity to 3, in descending order
//
// [valkey.io]: https://valkey.io/commands/zrange/
func (client *baseClient) ZRangeWithScores(
	key string,
	rangeQuery options.ZRangeQueryWithScores,
) (map[Result[string]]Result[float64], error) {
	args := make([]string, 0, 10)
	args = append(args, key)
	args = append(args, rangeQuery.ToArgs()...)
	args = append(args, "WITHSCORES")
	result, err := client.executeCommand(C.ZRange, args)
	if err != nil {
		return nil, err
	}

	return handleStringDoubleMapResponse(result)
}

func (client *baseClient) Persist(key string) (bool, error) {
	result, err := client.executeCommand(C.Persist, []string{key})
	if err != nil {
		return defaultBoolResponse, err
	}
	return handleBoolResponse(result)
}

// Returns the number of members in the sorted set stored at `key` with scores between `min` and `max` score.
//
// See [valkey.io] for details.
//
// Parameters:
//
//	 key - The key of the set.
//	 rangeOptions - Contains `min` and `max` score. `min` contains the minimum score to count from.
//	 	`max` contains the maximum score to count up to. Can be positive/negative infinity, or
//		specific score and inclusivity.
//
// Return value:
//
//	The number of members in the specified score range.
//
// Example:
//
//	 key1 := uuid.NewString()
//	 membersScores := map[string]float64{"one": 1.0, "two": 2.0, "three": 3.0 }
//	 zAddResult, err := client.ZAdd(key1, membersScores)
//	 zCountRange := options.NewZCountRangeBuilder(
//			options.NewInfiniteScoreBoundary(options.NegativeInfinity),
//		 	options.NewInfiniteScoreBoundary(options.PositiveInfinity),
//		)
//	 zCountResult, err := client.ZCount(key1, zCountRange)
//	 if err != nil {
//	    // Handle err
//	 }
//	 fmt.Println(zCountResult) // Output: 3
//
// [valkey.io]: https://valkey.io/commands/zcount/
func (client *baseClient) ZCount(key string, rangeOptions *options.ZCountRange) (int64, error) {
	zCountRangeArgs, err := rangeOptions.ToArgs()
	if err != nil {
		return defaultIntResponse, err
	}
	result, err := client.executeCommand(C.ZCount, append([]string{key}, zCountRangeArgs...))
	if err != nil {
		return defaultIntResponse, err
	}
	return handleIntResponse(result)
}

func (client *baseClient) ZRank(key string, member string) (Result[int64], error) {
	result, err := client.executeCommand(C.ZRank, []string{key, member})
	if err != nil {
		return CreateNilInt64Result(), err
	}
	return handleIntOrNilResponse(result)
}

func (client *baseClient) ZRankWithScore(key string, member string) (Result[int64], Result[float64], error) {
	result, err := client.executeCommand(C.ZRank, []string{key, member, options.WithScore})
	if err != nil {
		return CreateNilInt64Result(), CreateNilFloat64Result(), err
	}
	return handleLongAndDoubleOrNullResponse(result)
}

func (client *baseClient) ZRevRank(key string, member string) (Result[int64], error) {
	result, err := client.executeCommand(C.ZRevRank, []string{key, member})
	if err != nil {
		return CreateNilInt64Result(), err
	}
	return handleIntOrNilResponse(result)
}

func (client *baseClient) ZRevRankWithScore(key string, member string) (Result[int64], Result[float64], error) {
	result, err := client.executeCommand(C.ZRevRank, []string{key, member, options.WithScore})
	if err != nil {
		return CreateNilInt64Result(), CreateNilFloat64Result(), err
	}
	return handleLongAndDoubleOrNullResponse(result)
}

func (client *baseClient) XTrim(key string, options *options.XTrimOptions) (int64, error) {
	xTrimArgs, err := options.ToArgs()
	if err != nil {
		return defaultIntResponse, err
	}
	result, err := client.executeCommand(C.XTrim, append([]string{key}, xTrimArgs...))
	if err != nil {
		return defaultIntResponse, err
	}
	return handleIntResponse(result)
}

func (client *baseClient) XLen(key string) (int64, error) {
	result, err := client.executeCommand(C.XLen, []string{key})
	if err != nil {
		return defaultIntResponse, err
	}
	return handleIntResponse(result)
}

// Removes the specified entries by id from a stream, and returns the number of entries deleted.
//
// See [valkey.io] for details.
//
// Parameters:
//
//	key - The key of the stream.
//	ids - An array of entry ids.
//
// Return value:
//
//	The number of entries removed from the stream. This number may be less than the number
//	of entries in `ids`, if the specified `ids` don't exist in the stream.
//
// For example:
//
//	 xAddResult, err := client.XAddWithOptions(
//		"key1",
//	 	[][]string{{"f1", "foo1"}, {"f2", "bar2"}},
//		options.NewXAddOptions().SetId(streamId1),
//	 )
//	 xDelResult, err := client.XDel("key1", []string{streamId1, streamId3})
//	 fmt.Println(xDelResult) // Output: 1
//
// [valkey.io]: https://valkey.io/commands/xdel/
func (client *baseClient) XDel(key string, ids []string) (int64, error) {
	result, err := client.executeCommand(C.XDel, append([]string{key}, ids...))
	if err != nil {
		return defaultIntResponse, err
	}
	return handleIntResponse(result)
}

// Returns the score of `member` in the sorted set stored at `key`.
//
// See [valkey.io] for details.
//
// Parameters:
//
//	key - The key of the sorted set.
//	member - The member whose score is to be retrieved.
//
// Return value:
//
//	The score of the member. If `member` does not exist in the sorted set, `nil` is returned.
//	If `key` does not exist, `nil` is returned.
//
// Example:
//
//	membersScores := map[string]float64{
//		"one":   1.0,
//		"two":   2.0,
//		"three": 3.0,
//	}
//
//	zAddResult, err := client.ZAdd("key1", membersScores)
//	zScoreResult, err := client.ZScore("key1", "one")
//	//fmt.Println(zScoreResult.Value()) // Value: 1.0
//
// [valkey.io]: https://valkey.io/commands/zscore/
func (client *baseClient) ZScore(key string, member string) (Result[float64], error) {
	result, err := client.executeCommand(C.ZScore, []string{key, member})
	if err != nil {
		return CreateNilFloat64Result(), err
	}
	return handleFloatOrNilResponse(result)
}

// Iterates incrementally over a sorted set.
//
// See [valkey.io] for details.
//
// Parameters:
//
//	key - The key of the sorted set.
//	cursor - The cursor that points to the next iteration of results.
//	         A value of `"0"` indicates the start of the search.
//	         For Valkey 8.0 and above, negative cursors are treated like the initial cursor("0").
//
// Return value:
//
//	The first return value is the `cursor` for the next iteration of results. `"0"` will be the `cursor`
//	   returned on the last iteration of the sorted set.
//	The second return value is always an array of the subset of the sorted set held in `key`.
//	The array is a flattened series of `string` pairs, where the value is at even indices and the score is at odd indices.
//
// Example:
//
//	// assume "key" contains a set
//	resCursor, resCol, err := client.ZScan("key", "0")
//	fmt.Println(resCursor.Value())
//	fmt.Println(resCol.Value())
//	for resCursor != "0" {
//	  resCursor, resCol, err = client.ZScan("key", resCursor.Value())
//	  fmt.Println("Cursor: ", resCursor.Value())
//	  fmt.Println("Members: ", resCol.Value())
//	}
//
// [valkey.io]: https://valkey.io/commands/zscan/
func (client *baseClient) ZScan(key string, cursor string) (Result[string], []Result[string], error) {
	result, err := client.executeCommand(C.ZScan, []string{key, cursor})
	if err != nil {
		return CreateNilStringResult(), nil, err
	}
	return handleScanResponse(result)
}

// Iterates incrementally over a sorted set.
//
// See [valkey.io] for details.
//
// Parameters:
//
//	key - The key of the sorted set.
//	cursor - The cursor that points to the next iteration of results.
//	options - The options for the command. See [options.ZScanOptions] for details.
//
// Return value:
//
//	The first return value is the `cursor` for the next iteration of results. `"0"` will be the `cursor`
//	   returned on the last iteration of the sorted set.
//	The second return value is always an array of the subset of the sorted set held in `key`.
//	The array is a flattened series of `string` pairs, where the value is at even indices and the score is at odd indices.
//	If `ZScanOptionsBuilder#noScores` is to `true`, the second return value will only contain the members without scores.
//
// Example:
//
//	resCursor, resCol, err := client.ZScanWithOptions("key", "0", options.NewBaseScanOptionsBuilder().SetMatch("*"))
//	fmt.Println(resCursor.Value())
//	fmt.Println(resCol.Value())
//	for resCursor != "0" {
//	  resCursor, resCol, err = client.ZScanWithOptions("key", resCursor.Value(),
//		options.NewBaseScanOptionsBuilder().SetMatch("*"))
//	  fmt.Println("Cursor: ", resCursor.Value())
//	  fmt.Println("Members: ", resCol.Value())
//	}
//
// [valkey.io]: https://valkey.io/commands/zscan/
func (client *baseClient) ZScanWithOptions(
	key string,
	cursor string,
	options *options.ZScanOptions,
) (Result[string], []Result[string], error) {
	optionArgs, err := options.ToArgs()
	if err != nil {
		return CreateNilStringResult(), nil, err
	}

	result, err := client.executeCommand(C.ZScan, append([]string{key, cursor}, optionArgs...))
	if err != nil {
		return CreateNilStringResult(), nil, err
	}
	return handleScanResponse(result)
}

<<<<<<< HEAD
// Returns the logarithmic access frequency counter of a Valkey object stored at key.
//
// Parameters:
//
//	key - The key of the object to get the logarithmic access frequency counter of.
//
// Return value:
//
//	If key exists, returns the logarithmic access frequency counter of the
//	object stored at key as a long. Otherwise, returns null.
//
// Example:
//
//	 result, err := client.ObjectFreq(key)
//		if err != nil {
//		    // handle error
//		}
//		fmt.Println(result.Value()) // Output: 1
//
// [valkey.io]: https://valkey.io/commands/object-freq/
func (client *baseClient) ObjectFreq(key string) (Result[int64], error) {
	result, err := client.executeCommand(C.ObjectFreq, []string{key})
	if err != nil {
		return CreateNilInt64Result(), err
	}
	return handleIntOrNilResponse(result)
}

// Returns the logarithmic access frequency counter of a Valkey object stored at key.
//
// Parameters:
//
//	key - The key of the object to get the logarithmic access frequency counter of.
//
// Return value:
//
//	If key exists, returns the idle time in seconds. Otherwise, returns null.
//
// Example:
//
//	 result, err := client.ObjectIdleTime(key)
//		if err != nil {
//		    // handle error
//		}
//		fmt.Println(result.Value()) // Output: 1
//
// [valkey.io]: https://valkey.io/commands/object-idletime/
func (client *baseClient) ObjectIdleTime(key string) (Result[int64], error) {
	result, err := client.executeCommand(C.ObjectIdleTime, []string{key})
	if err != nil {
		return CreateNilInt64Result(), err
	}
	return handleIntOrNilResponse(result)
}

// Returns the reference count of the object stored at key.
//
// Parameters:
//
//	key - The key of the object to get the reference count of.
//
// Return value:
//
//	 If key exists, returns the reference count of the object stored at key
//		as a long. Otherwise, returns null.
//
// Example:
//
//	 result, err := client.ObjectRefCount(key)
//		if err != nil {
//		    // handle error
//		}
//		fmt.Println(result.Value()) // Output: 1
//
// [valkey.io]: https://valkey.io/commands/object-refcount/
func (client *baseClient) ObjectRefCount(key string) (Result[int64], error) {
	result, err := client.executeCommand(C.ObjectRefCount, []string{key})
	if err != nil {
		return CreateNilInt64Result(), err
	}
	return handleIntOrNilResponse(result)
=======
// Returns stream message summary information for pending messages matching a stream and group.
//
// See [valkey.io] for details.
//
// Parameters:
//
//	key - The key of the stream.
//	group - The consumer group name.
//
// Return value:
// An XPendingSummary struct that includes a summary with the following fields:
//
//	NumOfMessages: The total number of pending messages for this consumer group.
//	StartId: The smallest ID among the pending messages or nil if no pending messages exist.
//	EndId: The greatest ID among the pending messages or nil if no pending messages exists.
//	GroupConsumers: An array of ConsumerPendingMessages with the following fields:
//	  ConsumerName: The name of the consumer.
//	  MessageCount: The number of pending messages for this consumer.
//
// Example
//
//	result, err := client.XPending("myStream", "myGroup")
//	if err != nil {
//	  return err
//	}
//	fmt.Println("Number of pending messages: ", result.NumOfMessages)
//	fmt.Println("Start and End ID of messages: ", result.StartId, result.EndId)
//	for _, consumer := range result.ConsumerMessages {
//	  fmt.Printf("Consumer messages:  %s: $v\n", consumer.ConsumerName, consumer.MessageCount)
//	}
//
// [valkey.io]: https://valkey.io/commands/xpending/
func (client *baseClient) XPending(key string, group string) (XPendingSummary, error) {
	result, err := client.executeCommand(C.XPending, []string{key, group})
	if err != nil {
		return XPendingSummary{}, err
	}

	return handleXPendingSummaryResponse(result)
}

// Returns stream message summary information for pending messages matching a given range of IDs.
//
// See [valkey.io] for details.
//
// Parameters:
//
//	key - The key of the stream.
//	group - The consumer group name.
//	opts - The options for the command. See [options.XPendingOptions] for details.
//
// Return value:
// A slice of XPendingDetail structs, where each detail struct includes the following fields:
//
//	Id - The ID of the pending message.
//	ConsumerName - The name of the consumer that fetched the message and has still to acknowledge it.
//	IdleTime - The time in milliseconds since the last time the message was delivered to the consumer.
//	DeliveryCount - The number of times this message was delivered.
//
// Example
//
//	detailResult, err := client.XPendingWithOptions(key, groupName, options.NewXPendingOptions("-", "+", 10))
//	if err != nil {
//	  return err
//	}
//	fmt.Println("=========================")
//	for _, detail := range detailResult {
//	  fmt.Println(detail.Id)
//	  fmt.Println(detail.ConsumerName)
//	  fmt.Println(detail.IdleTime)
//	  fmt.Println(detail.DeliveryCount)
//	  fmt.Println("=========================")
//	}
//
// [valkey.io]: https://valkey.io/commands/xpending/
func (client *baseClient) XPendingWithOptions(
	key string,
	group string,
	opts *options.XPendingOptions,
) ([]XPendingDetail, error) {
	optionArgs, _ := opts.ToArgs()
	args := append([]string{key, group}, optionArgs...)

	result, err := client.executeCommand(C.XPending, args)
	if err != nil {
		return nil, err
	}
	return handleXPendingDetailResponse(result)
>>>>>>> 9995c231
}<|MERGE_RESOLUTION|>--- conflicted
+++ resolved
@@ -1906,89 +1906,6 @@
 	return handleScanResponse(result)
 }
 
-<<<<<<< HEAD
-// Returns the logarithmic access frequency counter of a Valkey object stored at key.
-//
-// Parameters:
-//
-//	key - The key of the object to get the logarithmic access frequency counter of.
-//
-// Return value:
-//
-//	If key exists, returns the logarithmic access frequency counter of the
-//	object stored at key as a long. Otherwise, returns null.
-//
-// Example:
-//
-//	 result, err := client.ObjectFreq(key)
-//		if err != nil {
-//		    // handle error
-//		}
-//		fmt.Println(result.Value()) // Output: 1
-//
-// [valkey.io]: https://valkey.io/commands/object-freq/
-func (client *baseClient) ObjectFreq(key string) (Result[int64], error) {
-	result, err := client.executeCommand(C.ObjectFreq, []string{key})
-	if err != nil {
-		return CreateNilInt64Result(), err
-	}
-	return handleIntOrNilResponse(result)
-}
-
-// Returns the logarithmic access frequency counter of a Valkey object stored at key.
-//
-// Parameters:
-//
-//	key - The key of the object to get the logarithmic access frequency counter of.
-//
-// Return value:
-//
-//	If key exists, returns the idle time in seconds. Otherwise, returns null.
-//
-// Example:
-//
-//	 result, err := client.ObjectIdleTime(key)
-//		if err != nil {
-//		    // handle error
-//		}
-//		fmt.Println(result.Value()) // Output: 1
-//
-// [valkey.io]: https://valkey.io/commands/object-idletime/
-func (client *baseClient) ObjectIdleTime(key string) (Result[int64], error) {
-	result, err := client.executeCommand(C.ObjectIdleTime, []string{key})
-	if err != nil {
-		return CreateNilInt64Result(), err
-	}
-	return handleIntOrNilResponse(result)
-}
-
-// Returns the reference count of the object stored at key.
-//
-// Parameters:
-//
-//	key - The key of the object to get the reference count of.
-//
-// Return value:
-//
-//	 If key exists, returns the reference count of the object stored at key
-//		as a long. Otherwise, returns null.
-//
-// Example:
-//
-//	 result, err := client.ObjectRefCount(key)
-//		if err != nil {
-//		    // handle error
-//		}
-//		fmt.Println(result.Value()) // Output: 1
-//
-// [valkey.io]: https://valkey.io/commands/object-refcount/
-func (client *baseClient) ObjectRefCount(key string) (Result[int64], error) {
-	result, err := client.executeCommand(C.ObjectRefCount, []string{key})
-	if err != nil {
-		return CreateNilInt64Result(), err
-	}
-	return handleIntOrNilResponse(result)
-=======
 // Returns stream message summary information for pending messages matching a stream and group.
 //
 // See [valkey.io] for details.
@@ -2077,5 +1994,87 @@
 		return nil, err
 	}
 	return handleXPendingDetailResponse(result)
->>>>>>> 9995c231
+}
+
+// Returns the logarithmic access frequency counter of a Valkey object stored at key.
+//
+// Parameters:
+//
+//	key - The key of the object to get the logarithmic access frequency counter of.
+//
+// Return value:
+//
+//	If key exists, returns the logarithmic access frequency counter of the
+//	object stored at key as a long. Otherwise, returns null.
+//
+// Example:
+//
+//	 result, err := client.ObjectFreq(key)
+//		if err != nil {
+//		    // handle error
+//		}
+//		fmt.Println(result.Value()) // Output: 1
+//
+// [valkey.io]: https://valkey.io/commands/object-freq/
+func (client *baseClient) ObjectFreq(key string) (Result[int64], error) {
+	result, err := client.executeCommand(C.ObjectFreq, []string{key})
+	if err != nil {
+		return CreateNilInt64Result(), err
+	}
+	return handleIntOrNilResponse(result)
+}
+
+// Returns the logarithmic access frequency counter of a Valkey object stored at key.
+//
+// Parameters:
+//
+//	key - The key of the object to get the logarithmic access frequency counter of.
+//
+// Return value:
+//
+//	If key exists, returns the idle time in seconds. Otherwise, returns null.
+//
+// Example:
+//
+//	 result, err := client.ObjectIdleTime(key)
+//		if err != nil {
+//		    // handle error
+//		}
+//		fmt.Println(result.Value()) // Output: 1
+//
+// [valkey.io]: https://valkey.io/commands/object-idletime/
+func (client *baseClient) ObjectIdleTime(key string) (Result[int64], error) {
+	result, err := client.executeCommand(C.ObjectIdleTime, []string{key})
+	if err != nil {
+		return CreateNilInt64Result(), err
+	}
+	return handleIntOrNilResponse(result)
+}
+
+// Returns the reference count of the object stored at key.
+//
+// Parameters:
+//
+//	key - The key of the object to get the reference count of.
+//
+// Return value:
+//
+//	 If key exists, returns the reference count of the object stored at key
+//		as a long. Otherwise, returns null.
+//
+// Example:
+//
+//	 result, err := client.ObjectRefCount(key)
+//		if err != nil {
+//		    // handle error
+//		}
+//		fmt.Println(result.Value()) // Output: 1
+//
+// [valkey.io]: https://valkey.io/commands/object-refcount/
+func (client *baseClient) ObjectRefCount(key string) (Result[int64], error) {
+	result, err := client.executeCommand(C.ObjectRefCount, []string{key})
+	if err != nil {
+		return CreateNilInt64Result(), err
+	}
+	return handleIntOrNilResponse(result)
 }