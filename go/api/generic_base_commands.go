--- conflicted
+++ resolved
@@ -443,13 +443,6 @@
 	// [valkey.io]: https://valkey.io/commands/persist/
 	Persist(key string) (bool, error)
 
-<<<<<<< HEAD
-	ObjectFreq(key string) (Result[int64], error)
-
-	ObjectIdleTime(key string) (Result[int64], error)
-
-	ObjectRefCount(key string) (Result[int64], error)
-=======
 	// Create a key associated with a value that is obtained by
 	// deserializing the provided serialized value (obtained via [valkey.io]: Https://valkey.io/commands/dump/).
 	//
@@ -534,5 +527,10 @@
 	//
 	// [valkey.io]: https://valkey.io/commands/dump/
 	Dump(key string) (Result[string], error)
->>>>>>> b1a2c1f5
+
+	ObjectFreq(key string) (Result[int64], error)
+
+	ObjectIdleTime(key string) (Result[int64], error)
+
+	ObjectRefCount(key string) (Result[int64], error)
 }