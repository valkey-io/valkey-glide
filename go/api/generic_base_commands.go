--- conflicted
+++ resolved
@@ -528,13 +528,11 @@
 	// [valkey.io]: https://valkey.io/commands/dump/
 	Dump(key string) (Result[string], error)
 
-<<<<<<< HEAD
+	ObjectFreq(key string) (Result[int64], error)
+
+	ObjectIdleTime(key string) (Result[int64], error)
+
+	ObjectRefCount(key string) (Result[int64], error)
+
 	Wait(numberOfReplicas int64, timeout int64) (int64, error)
-=======
-	ObjectFreq(key string) (Result[int64], error)
-
-	ObjectIdleTime(key string) (Result[int64], error)
-
-	ObjectRefCount(key string) (Result[int64], error)
->>>>>>> c91f011d
 }