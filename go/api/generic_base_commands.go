// Copyright Valkey GLIDE Project Contributors - SPDX Identifier: Apache-2.0

package api

import "github.com/valkey-io/valkey-glide/go/glide/api/options"

// Supports commands and transactions for the "Generic Commands" group for standalone and cluster clients.
//
// See [valkey.io] for details.
//
// [valkey.io]: https://valkey.io/commands/?group=Generic
type GenericBaseCommands interface {
	// Del removes the specified keys from the database. A key is ignored if it does not exist.
	//
	// Note:
	//  In cluster mode, if keys in `keyValueMap` map to different hash slots, the command
	//  will be split across these slots and executed separately for each. This means the command
	//  is atomic only at the slot level. If one or more slot-specific requests fail, the entire
	//  call will return the first encountered error, even though some requests may have succeeded
	//  while others did not. If this behavior impacts your application logic, consider splitting
	//  the request into sub-requests per slot to ensure atomicity.
	//
	// Parameters:
	//  keys - One or more keys to delete.
	//
	// Return value:
	//  Returns the number of keys that were removed.
	//
	// Example:
	//	result, err := client.Del([]string{"key1", "key2", "key3"})
	//	if err != nil {
	//	    // handle error
	//	}
	//	fmt.Println(result) // Output: 2
	//
	// [valkey.io]: https://valkey.io/commands/del/
	Del(keys []string) (int64, error)

	// Exists returns the number of keys that exist in the database
	//
	// Note:
	//  In cluster mode, if keys in `keyValueMap` map to different hash slots, the command
	//  will be split across these slots and executed separately for each. This means the command
	//  is atomic only at the slot level. If one or more slot-specific requests fail, the entire
	//  call will return the first encountered error, even though some requests may have succeeded
	//  while others did not. If this behavior impacts your application logic, consider splitting
	//  the request into sub-requests per slot to ensure atomicity.
	//
	// Parameters:
	// keys - One or more keys to check if they exist.
	//
	// Return value:
	// Returns the number of existing keys.
	//
	// Example:
	// result, err := client.Exists([]string{"key1", "key2", "key3"})
	// result: 2
	//
	// [valkey.io]: https://valkey.io/commands/exists/
	Exists(keys []string) (int64, error)

	// Expire sets a timeout on key. After the timeout has expired, the key will automatically be deleted
	//
	// If key already has an existing expire set, the time to live is updated to the new value.
	// If seconds is a non-positive number, the key will be deleted rather than expired.
	// The timeout will only be cleared by commands that delete or overwrite the contents of key
	//
	// Parameters:
	// key - The key to expire.
	// seconds - Time in seconds for the key to expire
	//
	// Return value:
	//  `true` if the timeout was set. `false` if the timeout was not set. e.g. key doesn't exist,
	//  or operation skipped due to the provided arguments.
	//
	// Example:
	// result, err := client.Expire("key", 1)
	// result: true
	//
	// [valkey.io]: https://valkey.io/commands/expire/
	Expire(key string, seconds int64) (bool, error)

	// Expire sets a timeout on key. After the timeout has expired, the key will automatically be deleted
	//
	// If key already has an existing expire set, the time to live is updated to the new value.
	// If seconds is a non-positive number, the key will be deleted rather than expired.
	// The timeout will only be cleared by commands that delete or overwrite the contents of key
	//
	// Parameters:
	// key - The key to expire.
	// seconds - Time in seconds for the key to expire
	// option - The option  to set expiry - NX, XX, GT, LT
	//
	// Return value:
	//  `true` if the timeout was set. `false` if the timeout was not set. e.g. key doesn't exist,
	//  or operation skipped due to the provided arguments.
	//
	// Example:
	// result, err := client.Expire("key", 1, api.OnlyIfDoesNotExist)
	// result: true
	//
	// [valkey.io]: https://valkey.io/commands/expire/
	ExpireWithOptions(key string, seconds int64, expireCondition ExpireCondition) (bool, error)

	// ExpireAt sets a timeout on key. It takes an absolute Unix timestamp (seconds since January 1, 1970) instead of
	// specifying the number of seconds. A timestamp in the past will delete the key immediately. After the timeout has
	// expired, the key will automatically be deleted.
	// If key already has an existing expire set, the time to live is updated to the new value.
	// The timeout will only be cleared by commands that delete or overwrite the contents of key
	// If key already has an existing expire set, the time to live is updated to the new value.
	// If seconds is a non-positive number, the key will be deleted rather than expired.
	// The timeout will only be cleared by commands that delete or overwrite the contents of key
	//
	// Parameters:
	// key - The key to expire.
	// unixTimestampInSeconds - Absolute Unix timestamp
	//
	// Return value:
	//  `true` if the timeout was set. `false` if the timeout was not set. e.g. key doesn't exist,
	//  or operation skipped due to the provided arguments.
	//
	// Example:
	// result, err := client.ExpireAt("key", time.Now().Unix())
	// result: true
	//
	// [valkey.io]: https://valkey.io/commands/expireat/
	ExpireAt(key string, unixTimestampInSeconds int64) (bool, error)

	// ExpireAt sets a timeout on key. It takes an absolute Unix timestamp (seconds since January 1, 1970) instead of
	// specifying the number of seconds. A timestamp in the past will delete the key immediately. After the timeout has
	// expired, the key will automatically be deleted.
	// If key already has an existing expire set, the time to live is updated to the new value.
	// The timeout will only be cleared by commands that delete or overwrite the contents of key
	// If key already has an existing expire set, the time to live is updated to the new value.
	// If seconds is a non-positive number, the key will be deleted rather than expired.
	// The timeout will only be cleared by commands that delete or overwrite the contents of key
	//
	// Parameters:
	// key - The key to expire.
	// unixTimestampInSeconds - Absolute Unix timestamp
	// option - The option  to set expiry - NX, XX, GT, LT
	//
	// Return value:
	//  `true` if the timeout was set. `false` if the timeout was not set. e.g. key doesn't exist,
	//  or operation skipped due to the provided arguments.
	//
	// Example:
	// result, err := client.ExpireAt("key", time.Now().Unix(), api.OnlyIfDoesNotExist)
	// result: true
	//
	// [valkey.io]: https://valkey.io/commands/expireat/
	ExpireAtWithOptions(key string, unixTimestampInSeconds int64, expireCondition ExpireCondition) (bool, error)

	// Sets a timeout on key in milliseconds. After the timeout has expired, the key will automatically be deleted.
	// If key already has an existing expire set, the time to live is updated to the new value.
	// If milliseconds is a non-positive number, the key will be deleted rather than expired
	// The timeout will only be cleared by commands that delete or overwrite the contents of key.

	// Parameters:
	// key - The key to set timeout on it.
	// milliseconds - The timeout in milliseconds.
	//
	// Return value:
	//  `true` if the timeout was set. `false` if the timeout was not set. e.g. key doesn't exist,
	//  or operation skipped due to the provided arguments.
	//
	// Example:
	// result, err := client.PExpire("key", int64(5 * 1000))
	// result: true
	//
	//  [valkey.io]: https://valkey.io/commands/pexpire/
	PExpire(key string, milliseconds int64) (bool, error)

	// Sets a timeout on key in milliseconds. After the timeout has expired, the key will automatically be deleted.
	// If key already has an existing expire set, the time to live is updated to the new value.
	// If milliseconds is a non-positive number, the key will be deleted rather than expired
	// The timeout will only be cleared by commands that delete or overwrite the contents of key.
	//
	// Parameters:
	// key - The key to set timeout on it.
	// milliseconds - The timeout in milliseconds.
	// option - The option  to set expiry - NX, XX, GT, LT
	//
	// Return value:
	//  `true` if the timeout was set. `false` if the timeout was not set. e.g. key doesn't exist,
	//  or operation skipped due to the provided arguments.
	//
	// Example:
	// result, err := client.PExpire("key", int64(5 * 1000), api.OnlyIfDoesNotExist)
	// result: true
	//
	//	[valkey.io]: https://valkey.io/commands/pexpire/
	PExpireWithOptions(key string, milliseconds int64, expireCondition ExpireCondition) (bool, error)

	// Sets a timeout on key. It takes an absolute Unix timestamp (milliseconds since
	// January 1, 1970) instead of specifying the number of milliseconds.
	// A timestamp in the past will delete the key immediately. After the timeout has
	// expired, the key will automatically be deleted
	// If key already has an existing expire set, the time to live is
	// updated to the new value/
	// The timeout will only be cleared by commands that delete or overwrite the contents of key
	//
	// Parameters:
	// key - The key to set timeout on it.
	// unixMilliseconds - The timeout in an absolute Unix timestamp.
	//
	// Return value:
	//  `true` if the timeout was set. `false` if the timeout was not set. e.g. key doesn't exist,
	//  or operation skipped due to the provided arguments.
	//
	// Example:
	// result, err := client.PExpire("key", time.Now().Unix()*1000)
	// result: true
	//
	//	[valkey.io]: https://valkey.io/commands/pexpireat/
	PExpireAt(key string, unixTimestampInMilliSeconds int64) (bool, error)

	// Sets a timeout on key. It takes an absolute Unix timestamp (milliseconds since
	// January 1, 1970) instead of specifying the number of milliseconds.
	// A timestamp in the past will delete the key immediately. After the timeout has
	// expired, the key will automatically be deleted
	// If key already has an existing expire set, the time to live is
	// updated to the new value/
	// The timeout will only be cleared by commands that delete or overwrite the contents of key
	//
	// Parameters:
	// key - The key to set timeout on it.
	// unixMilliseconds - The timeout in an absolute Unix timestamp.
	// option - The option  to set expiry - NX, XX, GT, LT
	//
	// Return value:
	//  `true` if the timeout was set. `false` if the timeout was not set. e.g. key doesn't exist,
	//  or operation skipped due to the provided arguments.
	//
	// Example:
	// result, err := client.PExpire("key", time.Now().Unix()*1000, api.OnlyIfDoesNotExist)
	// result: true
	//
	//	[valkey.io]: https://valkey.io/commands/pexpireat/
	PExpireAtWithOptions(key string, unixTimestampInMilliSeconds int64, expireCondition ExpireCondition) (bool, error)

	// Expire Time returns the absolute Unix timestamp (since January 1, 1970) at which the given key
	// will expire, in seconds.
	//
	// Parameters:
	// key - The key to determine the expiration value of.
	//
	// Return value:
	// The expiration Unix timestamp in seconds.
	// `-2` if key does not exist or `-1` is key exists but has no associated expiration.
	//
	// Example:
	//
	// result, err := client.ExpireTime("key")
	// result: 1732118030
	//
	// [valkey.io]: https://valkey.io/commands/expiretime/
	ExpireTime(key string) (int64, error)

	// PExpire Time returns the absolute Unix timestamp (since January 1, 1970) at which the given key
	// will expire, in milliseconds.
	//
	// Parameters:
	// key - The key to determine the expiration value of.
	//
	// Return value:
	// The expiration Unix timestamp in milliseconds.
	// `-2` if key does not exist or `-1` is key exists but has no associated expiration.
	//
	// Example:
	//
	// result, err := client.PExpireTime("key")
	// result: 33177117420000
	//
	// [valkey.io]: https://valkey.io/commands/pexpiretime/
	PExpireTime(key string) (int64, error)

	// TTL returns the remaining time to live of key that has a timeout, in seconds.
	//
	// Parameters:
	// key - The key to return its timeout.
	//
	// Return value:
	// Returns TTL in seconds,
	// `-2` if key does not exist, or `-1` if key exists but has no associated expiration.
	//
	// Example:
	//
	// result, err := client.TTL("key")
	// result: 3
	//
	// [valkey.io]: https://valkey.io/commands/ttl/
	TTL(key string) (int64, error)

	// PTTL returns the remaining time to live of key that has a timeout, in milliseconds.
	//
	// Parameters:
	// key - The key to return its timeout.
	//
	// Return value:
	// Returns TTL in milliseconds,
	// `-2` if key does not exist, or `-1` if key exists but has no associated expiration.
	//
	// Example:
	//
	// result, err := client.PTTL("key")
	// result: 1000
	//
	// [valkey.io]: https://valkey.io/commands/pttl/
	PTTL(key string) (int64, error)

	// Unlink (delete) multiple keys from the database. A key is ignored if it does not exist.
	// This command, similar to Del However, this command does not block the server
	//
	// Note:
	//	 In cluster mode, if keys in keys map to different hash slots, the command
	//   will be split across these slots and executed separately for each. This means the command
	//   is atomic only at the slot level. If one or more slot-specific requests fail, the entire
	//   call will return the first encountered error, even though some requests may have succeeded
	//   while others did not. If this behavior impacts your application logic, consider splitting
	//   the request into sub-requests per slot to ensure atomicity.
	//
	// Parameters:
	//  keys - One or more keys to unlink.
	//
	// Return value:
	//  Return the number of keys that were unlinked.
	//
	// Example:
	//	result, err := client.Unlink([]string{"key1", "key2", "key3"})
	//	if err != nil {
	//	    // handle error
	//	}
	//	fmt.Println(result) // Output: 3
	//
	// [valkey.io]: Https://valkey.io/commands/unlink/
	Unlink(keys []string) (int64, error)

	// Alters the last access time of a key(s). A key is ignored if it does not exist.
	//
	// Note:
	//	 In cluster mode, if keys in keys map to different hash slots, the command
	//   will be split across these slots and executed separately for each. This means the command
	//   is atomic only at the slot level. If one or more slot-specific requests fail, the entire
	//   call will return the first encountered error, even though some requests may have succeeded
	//   while others did not. If this behavior impacts your application logic, consider splitting
	//   the request into sub-requests per slot to ensure atomicity.
	//
	// Parameters:
	//  The keys to update last access time.
	//
	// Return value:
	//  The number of keys that were updated.
	//
	// Example:
	//	result, err := client.Touch([]string{"key1", "key2", "key3"})
	//	if err != nil {
	//	    // handle error
	//	}
	//	fmt.Println(result) // Output: 3
	//
	// [valkey.io]: Https://valkey.io/commands/touch/
	Touch(keys []string) (int64, error)

	// Type returns the string representation of the type of the value stored at key.
	// The different types that can be returned are: string, list, set, zset, hash and stream.
	//
	// Parameters:
	//  key - string
	//
	// Return value:
	//  If the key exists, the type of the stored value is returned. Otherwise, a none" string is returned.
	//
	// Example:
	//	result, err := client.Type([]string{"key"})
	//	if err != nil {
	//	    // handle error
	//	}
	//	fmt.Println(result.Value()) // Output: string
	//
	// [valkey.io]: Https://valkey.io/commands/type/
	Type(key string) (Result[string], error)

	// Renames key to new key.
	//  If new Key already exists it is overwritten.
	//
	// Note:
	//  When in cluster mode, both key and newKey must map to the same hash slot.
	//
	// Parameters:
	//  key to rename.
	//  newKey The new name of the key.
	//
	// Return value:
	// If the key was successfully renamed, return "OK". If key does not exist, an error is thrown.
	//
	// Example:
	//  result, err := client.Rename([]string{"key", "newkey"})
	//	if err != nil {
	//	    // handle error
	//	}
	//	fmt.Println(result.Value()) // Output: OK
	//
	// [valkey.io]: https://valkey.io/commands/rename/
	Rename(key string, newKey string) (Result[string], error)

	// Renames key to newkey if newKey does not yet exist.
	//
	// Note:
	//  When in cluster mode, both key and newkey must map to the same hash slot.
	//
	// Parameters:
	//  key to rename.
	//  newKey The new name of the key.
	//
	// Return value:
	//  `true` if k`ey was renamed to `newKey`, `false` if `newKey` already exists.
	//
	// Example:
	//  result, err := client.Renamenx([]string{"key", "newkey"})
	//	if err != nil {
	//	    // handle error
	//	}
	//	fmt.Println(result) // Output: true
	//
	// [valkey.io]: https://valkey.io/commands/renamenx/
	Renamenx(key string, newKey string) (bool, error)

	// Removes the existing timeout on key, turning the key from volatile
	// (a key with an expire set) to persistent (a key that will never expire as no timeout is associated).
	//
	// Parameters:
	//  key - The key to remove the existing timeout on.
	//
	// Return value:
	//  `false` if key does not exist or does not have an associated timeout, `true` if the timeout has been removed.
	//
	// Example:
	//  result, err := client.Persist([]string{"key"})
	//	if err != nil {
	//	    // handle error
	//	}
	//	fmt.Println(result) // Output: true
	//
	// [valkey.io]: https://valkey.io/commands/persist/
	Persist(key string) (bool, error)

	// Create a key associated with a value that is obtained by
	// deserializing the provided serialized value (obtained via [valkey.io]: Https://valkey.io/commands/dump/).
	//
	// Parameters:
	//  key - The key to create.
	//	ttl - The expiry time (in milliseconds). If 0, the key will persist.
	//  value - The serialized value to deserialize and assign to key.
	//
	// Return value:
	//  Return OK if successfully create a key with a value </code>.
	//
	// Example:
	// result, err := client.Restore("key",ttl, value)
	//	if err != nil {
	//	    // handle error
	//	}
	//	fmt.Println(result.Value()) // Output: OK
	//
	// [valkey.io]: https://valkey.io/commands/restore/
	Restore(key string, ttl int64, value string) (Result[string], error)

	// Create a key associated with a value that is obtained by
	// deserializing the provided serialized value (obtained via [valkey.io]: Https://valkey.io/commands/dump/).
	//
	// Parameters:
	//  key - The key to create.
	//	ttl - The expiry time (in milliseconds). If 0, the key will persist.
	//  value - The serialized value to deserialize and assign to key.
	//  restoreOptions - Set restore options with replace and absolute TTL modifiers, object idletime and frequency
	//
	// Return value:
	//  Return OK if successfully create a key with a value.
	//
	// Example:
	// restoreOptions := api.NewRestoreOptionsBuilder().SetReplace().SetABSTTL().SetEviction(api.FREQ, 10)
	// resultRestoreOpt, err := client.RestoreWithOptions(key, ttl, value, restoreOptions)
	//	if err != nil {
	//	    // handle error
	//	}
	//	fmt.Println(result.Value()) // Output: OK
	//
	// [valkey.io]: https://valkey.io/commands/restore/
	RestoreWithOptions(key string, ttl int64, value string, option *RestoreOptions) (Result[string], error)

	// Returns the internal encoding for the Valkey object stored at key.
	//
	// Note:
	//  When in cluster mode, both key and newkey must map to the same hash slot.
	//
	// Parameters:
	//  The key of the object to get the internal encoding of.
	//
	// Return value:
	//  If key exists, returns the internal encoding of the object stored at
	//  key as a String. Otherwise, returns null.
	//
	// Example:
	// result, err := client.ObjectEncoding("mykeyRenamenx")
	//	if err != nil {
	//	    // handle error
	//	}
	//	fmt.Println(result.Value()) // Output: embstr
	//
	// [valkey.io]: https://valkey.io/commands/object-encoding/
	ObjectEncoding(key string) (Result[string], error)

	// Serialize the value stored at key in a Valkey-specific format and return it to the user.
	//
	// Parameters:
	//  The key to serialize.
	//
	// Return value:
	//  The serialized value of the data stored at key
	//  If key does not exist, null will be returned.
	//
	// Example:
	//  result, err := client.Dump([]string{"key"})
	//	if err != nil {
	//	    // handle error
	//	}
	//	fmt.Println(result.Value()) // Output: (Serialized Value)
	//
	// [valkey.io]: https://valkey.io/commands/dump/
	Dump(key string) (Result[string], error)

<<<<<<< HEAD
	// Sorts the elements in the list, set, or sorted set at key and returns the result.
	// The sort command can be used to sort elements based on different criteria and apply
	// transformations on sorted elements.
	// To store the result into a new key, see the sortStore function.
	//
	// Parameters:
	// key - The key of the list, set, or sorted set to be sorted.
	//
	// Return value:
	// An Array of sorted elements.
	//
	// Example:
	//
	// result, err := client.Sort("key")
	// result.Value(): [{1 false} {2 false} {3 false}]
	// result.IsNil(): false
	//
	// [valkey.io]: https://valkey.io/commands/sort/
	Sort(key string) ([]Result[string], error)

	// Sorts the elements in the list, set, or sorted set at key and returns the result.
	// The sort command can be used to sort elements based on different criteria and apply
	// transformations on sorted elements.
	// To store the result into a new key, see the sortStore function.
	//
	// Note:
	//  In cluster mode, if `key` map to different hash slots, the command
	//  will be split across these slots and executed separately for each. This means the command
	//  is atomic only at the slot level. If one or more slot-specific requests fail, the entire
	//  call will return the first encountered error, even though some requests may have succeeded
	//  while others did not. If this behavior impacts your application logic, consider splitting
	//  the request into sub-requests per slot to ensure atomicity.
	//  The use of SortOptions.byPattern and SortOptions.getPatterns in cluster mode is
	//  supported since Valkey version 8.0.
	//
	// Parameters:
	// key - The key of the list, set, or sorted set to be sorted.
	// sortOptions - The SortOptions type.
	//
	// Return value:
	// An Array of sorted elements.
	//
	// Example:
	//
	// options := api.NewSortOptions().SetByPattern("weight_*").SetIsAlpha(false).AddGetPattern("object_*").AddGetPattern("#")
	// result, err := client.Sort("key", options)
	// result.Value(): [{Object_3 false} {c false} {Object_1 false} {a false} {Object_2 false} {b false}]
	// result.IsNil(): false
	//
	// [valkey.io]: https://valkey.io/commands/sort/
	SortWithOptions(key string, sortOptions *options.SortOptions) ([]Result[string], error)

	// Sorts the elements in the list, set, or sorted set at key and stores the result in
	// destination. The sort command can be used to sort elements based on
	// different criteria, apply transformations on sorted elements, and store the result in a new key.
	// The sort command can be used to sort elements based on different criteria and apply
	// transformations on sorted elements.
	// To get the sort result without storing it into a key, see the sort or sortReadOnly function.
	//
	// Note:
	//  In cluster mode, if `key` and `destination` map to different hash slots, the command
	//  will be split across these slots and executed separately for each. This means the command
	//  is atomic only at the slot level. If one or more slot-specific requests fail, the entire
	//  call will return the first encountered error, even though some requests may have succeeded
	//  while others did not. If this behavior impacts your application logic, consider splitting
	//  the request into sub-requests per slot to ensure atomicity.
	//
	// Parameters:
	// key - The key of the list, set, or sorted set to be sorted.
	// destination - The key where the sorted result will be stored.
	//
	// Return value:
	// The number of elements in the sorted key stored at destination.
	//
	// Example:
	//
	// result, err := client.SortStore("key","destkey")
	// result.Value(): 1
	// result.IsNil(): false
	//
	// [valkey.io]: https://valkey.io/commands/sort/
	SortStore(key string, destination string) (Result[int64], error)

	// Sorts the elements in the list, set, or sorted set at key and stores the result in
	// destination. The sort command can be used to sort elements based on
	// different criteria, apply transformations on sorted elements, and store the result in a new key.
	// The sort command can be used to sort elements based on different criteria and apply
	// transformations on sorted elements.
	// To get the sort result without storing it into a key, see the sort or sortReadOnly function.
	//
	// Note:
	//  In cluster mode, if `key` and `destination` map to different hash slots, the command
	//  will be split across these slots and executed separately for each. This means the command
	//  is atomic only at the slot level. If one or more slot-specific requests fail, the entire
	//  call will return the first encountered error, even though some requests may have succeeded
	//  while others did not. If this behavior impacts your application logic, consider splitting
	//  the request into sub-requests per slot to ensure atomicity.
	//  The use of SortOptions.byPattern and SortOptions.getPatterns
	//  in cluster mode is supported since Valkey version 8.0.
	//
	// Parameters:
	// key - The key of the list, set, or sorted set to be sorted.
	// destination - The key where the sorted result will be stored.
	// sortOptions - The SortOptions type.
	//
	// Return value:
	// The number of elements in the sorted key stored at destination.
	//
	// Example:
	//
	// options := api.NewSortOptions().SetByPattern("weight_*").SetIsAlpha(false).AddGetPattern("object_*").AddGetPattern("#")
	// result, err := client.SortStore("key","destkey",options)
	// result.Value(): 1
	// result.IsNil(): false
	//
	// [valkey.io]: https://valkey.io/commands/sort/
	SortStoreWithOptions(key string, destination string, sortOptions *options.SortOptions) (Result[int64], error)

	// Sorts the elements in the list, set, or sorted set at key and returns the result.
	// The sortReadOnly command can be used to sort elements based on different criteria and apply
	// transformations on sorted elements.
	// This command is routed depending on the client's ReadFrom strategy.
	//
	// Parameters:
	// key - The key of the list, set, or sorted set to be sorted.
	//
	// Return value:
	// An Array of sorted elements.
	//
	// Example:
	//
	// result, err := client.SortReadOnly("key")
	// result.Value(): [{1 false} {2 false} {3 false}]
	// result.IsNil(): false
	//
	// [valkey.io]: https://valkey.io/commands/sort/
	SortReadOnly(key string) ([]Result[string], error)

	// Sorts the elements in the list, set, or sorted set at key and returns the result.
	// The sort command can be used to sort elements based on different criteria and apply
	// transformations on sorted elements.
	// This command is routed depending on the client's ReadFrom strategy.
	//
	// Note:
	//  In cluster mode, if `key` map to different hash slots, the command
	//  will be split across these slots and executed separately for each. This means the command
	//  is atomic only at the slot level. If one or more slot-specific requests fail, the entire
	//  call will return the first encountered error, even though some requests may have succeeded
	//  while others did not. If this behavior impacts your application logic, consider splitting
	//  the request into sub-requests per slot to ensure atomicity.
	//  The use of SortOptions.byPattern and SortOptions.getPatterns in cluster mode is
	//  supported since Valkey version 8.0.
	//
	// Parameters:
	// key - The key of the list, set, or sorted set to be sorted.
	// sortOptions - The SortOptions type.
	//
	// Return value:
	// An Array of sorted elements.
	//
	// Example:
	//
	// options := api.NewSortOptions().SetByPattern("weight_*").SetIsAlpha(false).AddGetPattern("object_*").AddGetPattern("#")
	// result, err := client.SortReadOnly("key", options)
	// result.Value(): [{Object_3 false} {c false} {Object_1 false} {a false} {Object_2 false} {b false}]
	// result.IsNil(): false
	//
	// [valkey.io]: https://valkey.io/commands/sort/
	SortReadOnlyWithOptions(key string, sortOptions *options.SortOptions) ([]Result[string], error)
=======
	ObjectFreq(key string) (Result[int64], error)

	ObjectIdleTime(key string) (Result[int64], error)

	ObjectRefCount(key string) (Result[int64], error)
>>>>>>> c91f011d
}<|MERGE_RESOLUTION|>--- conflicted
+++ resolved
@@ -530,7 +530,12 @@
 	// [valkey.io]: https://valkey.io/commands/dump/
 	Dump(key string) (Result[string], error)
 
-<<<<<<< HEAD
+	ObjectFreq(key string) (Result[int64], error)
+
+	ObjectIdleTime(key string) (Result[int64], error)
+
+	ObjectRefCount(key string) (Result[int64], error)
+
 	// Sorts the elements in the list, set, or sorted set at key and returns the result.
 	// The sort command can be used to sort elements based on different criteria and apply
 	// transformations on sorted elements.
@@ -700,11 +705,4 @@
 	//
 	// [valkey.io]: https://valkey.io/commands/sort/
 	SortReadOnlyWithOptions(key string, sortOptions *options.SortOptions) ([]Result[string], error)
-=======
-	ObjectFreq(key string) (Result[int64], error)
-
-	ObjectIdleTime(key string) (Result[int64], error)
-
-	ObjectRefCount(key string) (Result[int64], error)
->>>>>>> c91f011d
 }