--- conflicted
+++ resolved
@@ -441,8 +441,7 @@
 	//	fmt.Println(result) // Output: true
 	//
 	// [valkey.io]: https://valkey.io/commands/persist/
-<<<<<<< HEAD
-	Persist(key string) (Result[bool], error)
+	Persist(key string) (bool, error)
 
 	// Create a key associated with a value that is obtained by
 	// deserializing the provided serialized value (obtained via [valkey.io]: Https://valkey.io/commands/dump/).
@@ -528,7 +527,4 @@
 	//
 	// [valkey.io]: https://valkey.io/commands/dump/
 	Dump(key string) (Result[string], error)
-=======
-	Persist(key string) (bool, error)
->>>>>>> dbb83b69
 }