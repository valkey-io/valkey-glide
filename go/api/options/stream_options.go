// Copyright Valkey GLIDE Project Contributors - SPDX Identifier: Apache-2.0

package options

import (
	"github.com/valkey-io/valkey-glide/go/glide/utils"
)

type triStateBool int

// Tri-state bool for use option builders. We cannot rely on the default value of an non-initialized variable.
const (
	triStateBoolUndefined triStateBool = iota
	triStateBoolTrue
	triStateBoolFalse
)

// Optional arguments to `XAdd` in [StreamCommands]
type XAddOptions struct {
	id          string
	makeStream  triStateBool
	trimOptions *XTrimOptions
}

// Create new empty `XAddOptions`
func NewXAddOptions() *XAddOptions {
	return &XAddOptions{}
}

// New entry will be added with this `id`.
func (xao *XAddOptions) SetId(id string) *XAddOptions {
	xao.id = id
	return xao
}

// If set, a new stream won't be created if no stream matches the given key.
func (xao *XAddOptions) SetDontMakeNewStream() *XAddOptions {
	xao.makeStream = triStateBoolFalse
	return xao
}

// If set, add operation will also trim the older entries in the stream.
func (xao *XAddOptions) SetTrimOptions(options *XTrimOptions) *XAddOptions {
	xao.trimOptions = options
	return xao
}

func (xao *XAddOptions) ToArgs() ([]string, error) {
	args := []string{}
	if xao.makeStream == triStateBoolFalse {
		args = append(args, "NOMKSTREAM")
	}
	if xao.trimOptions != nil {
		moreArgs, err := xao.trimOptions.ToArgs()
		if err != nil {
			return args, err
		}
		args = append(args, moreArgs...)
	}
	if xao.id != "" {
		args = append(args, xao.id)
	} else {
		args = append(args, "*")
	}
	return args, nil
}

// Optional arguments for `XTrim` and `XAdd` in [StreamCommands]
type XTrimOptions struct {
	exact     triStateBool
	limit     int64
	method    string
	threshold string
}

// Option to trim the stream according to minimum ID.
func NewXTrimOptionsWithMinId(threshold string) *XTrimOptions {
	return &XTrimOptions{threshold: threshold, method: "MINID"}
}

// Option to trim the stream according to maximum stream length.
func NewXTrimOptionsWithMaxLen(threshold int64) *XTrimOptions {
	return &XTrimOptions{threshold: utils.IntToString(threshold), method: "MAXLEN"}
}

// Match exactly on the threshold.
func (xTrimOptions *XTrimOptions) SetExactTrimming() *XTrimOptions {
	xTrimOptions.exact = triStateBoolTrue
	return xTrimOptions
}

// Trim in a near-exact manner, which is more efficient.
func (xTrimOptions *XTrimOptions) SetNearlyExactTrimming() *XTrimOptions {
	xTrimOptions.exact = triStateBoolFalse
	return xTrimOptions
}

// Max number of stream entries to be trimmed for non-exact match.
func (xTrimOptions *XTrimOptions) SetNearlyExactTrimmingAndLimit(limit int64) *XTrimOptions {
	xTrimOptions.exact = triStateBoolFalse
	xTrimOptions.limit = limit
	return xTrimOptions
}

func (xTrimOptions *XTrimOptions) ToArgs() ([]string, error) {
	args := []string{xTrimOptions.method}
	if xTrimOptions.exact == triStateBoolTrue {
		args = append(args, "=")
	} else if xTrimOptions.exact == triStateBoolFalse {
		args = append(args, "~")
	}
	args = append(args, xTrimOptions.threshold)
	if xTrimOptions.limit > 0 {
		args = append(args, "LIMIT", utils.IntToString(xTrimOptions.limit))
	}
	return args, nil
<<<<<<< HEAD
}

// Optional arguments for `XRead` in [StreamCommands]
type XReadOptions struct {
	count, block int64
}

// Create new empty `XReadOptions`
func NewXReadOptions() *XReadOptions {
	return &XReadOptions{-1, -1}
}

// The maximal number of elements requested. Equivalent to `COUNT` in the Valkey API.
func (xro *XReadOptions) SetCount(count int64) *XReadOptions {
	xro.count = count
	return xro
}

// If set, the request will be blocked for the set amount of milliseconds or until the server has
// the required number of entries. A value of `0` will block indefinitely. Equivalent to `BLOCK` in the Valkey API.
func (xro *XReadOptions) SetBlock(block int64) *XReadOptions {
	xro.block = block
	return xro
}

func (xro *XReadOptions) ToArgs() ([]string, error) {
	args := []string{}
	if xro.count >= 0 {
		args = append(args, "COUNT", utils.IntToString(xro.count))
	}
	if xro.block >= 0 {
		args = append(args, "BLOCK", utils.IntToString(xro.block))
	}
	return args, nil
=======
>>>>>>> bdaf52ab
}<|MERGE_RESOLUTION|>--- conflicted
+++ resolved
@@ -114,7 +114,6 @@
 		args = append(args, "LIMIT", utils.IntToString(xTrimOptions.limit))
 	}
 	return args, nil
-<<<<<<< HEAD
 }
 
 // Optional arguments for `XRead` in [StreamCommands]
@@ -149,6 +148,4 @@
 		args = append(args, "BLOCK", utils.IntToString(xro.block))
 	}
 	return args, nil
-=======
->>>>>>> bdaf52ab
 }