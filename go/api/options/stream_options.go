// Copyright Valkey GLIDE Project Contributors - SPDX Identifier: Apache-2.0

package options

import (
	"github.com/valkey-io/valkey-glide/go/glide/utils"
)

type triStateBool int

// Tri-state bool for use option builders. We cannot rely on the default value of an non-initialized variable.
const (
	triStateBoolUndefined triStateBool = iota
	triStateBoolTrue
	triStateBoolFalse
)

// Optional arguments to `XAdd` in [StreamCommands]
type XAddOptions struct {
	id          string
	makeStream  triStateBool
	trimOptions *XTrimOptions
}

// Create new empty `XAddOptions`
func NewXAddOptions() *XAddOptions {
	return &XAddOptions{}
}

// New entry will be added with this `id`.
func (xao *XAddOptions) SetId(id string) *XAddOptions {
	xao.id = id
	return xao
}

// If set, a new stream won't be created if no stream matches the given key.
func (xao *XAddOptions) SetDontMakeNewStream() *XAddOptions {
	xao.makeStream = triStateBoolFalse
	return xao
}

// If set, add operation will also trim the older entries in the stream.
func (xao *XAddOptions) SetTrimOptions(options *XTrimOptions) *XAddOptions {
	xao.trimOptions = options
	return xao
}

func (xao *XAddOptions) ToArgs() ([]string, error) {
	args := []string{}
	if xao.makeStream == triStateBoolFalse {
		args = append(args, "NOMKSTREAM")
	}
	if xao.trimOptions != nil {
		moreArgs, err := xao.trimOptions.ToArgs()
		if err != nil {
			return args, err
		}
		args = append(args, moreArgs...)
	}
	if xao.id != "" {
		args = append(args, xao.id)
	} else {
		args = append(args, "*")
	}
	return args, nil
}

// Optional arguments for `XTrim` and `XAdd` in [StreamCommands]
type XTrimOptions struct {
	exact     triStateBool
	limit     int64
	method    string
	threshold string
}

// Option to trim the stream according to minimum ID.
func NewXTrimOptionsWithMinId(threshold string) *XTrimOptions {
	return &XTrimOptions{threshold: threshold, method: "MINID"}
}

// Option to trim the stream according to maximum stream length.
func NewXTrimOptionsWithMaxLen(threshold int64) *XTrimOptions {
	return &XTrimOptions{threshold: utils.IntToString(threshold), method: "MAXLEN"}
}

// Match exactly on the threshold.
func (xTrimOptions *XTrimOptions) SetExactTrimming() *XTrimOptions {
	xTrimOptions.exact = triStateBoolTrue
	return xTrimOptions
}

// Trim in a near-exact manner, which is more efficient.
func (xTrimOptions *XTrimOptions) SetNearlyExactTrimming() *XTrimOptions {
	xTrimOptions.exact = triStateBoolFalse
	return xTrimOptions
}

// Max number of stream entries to be trimmed for non-exact match.
func (xTrimOptions *XTrimOptions) SetNearlyExactTrimmingAndLimit(limit int64) *XTrimOptions {
	xTrimOptions.exact = triStateBoolFalse
	xTrimOptions.limit = limit
	return xTrimOptions
}

func (xTrimOptions *XTrimOptions) ToArgs() ([]string, error) {
	args := []string{xTrimOptions.method}
	if xTrimOptions.exact == triStateBoolTrue {
		args = append(args, "=")
	} else if xTrimOptions.exact == triStateBoolFalse {
		args = append(args, "~")
	}
	args = append(args, xTrimOptions.threshold)
	if xTrimOptions.limit > 0 {
		args = append(args, "LIMIT", utils.IntToString(xTrimOptions.limit))
	}
	return args, nil
}

<<<<<<< HEAD
type XAutoClaimOptions struct {
	count int64
}

// Option to trim the stream according to minimum ID.
func NewXAutoClaimOptionsWithCount(count int64) *XAutoClaimOptions {
	return &XAutoClaimOptions{count}
}

func (xacp *XAutoClaimOptions) ToArgs() ([]string, error) {
	return []string{"COUNT", utils.IntToString(xacp.count)}, nil
=======
// Optional arguments for `XRead` in [StreamCommands]
type XReadOptions struct {
	count, block int64
}

// Create new empty `XReadOptions`
func NewXReadOptions() *XReadOptions {
	return &XReadOptions{-1, -1}
}

// The maximal number of elements requested. Equivalent to `COUNT` in the Valkey API.
func (xro *XReadOptions) SetCount(count int64) *XReadOptions {
	xro.count = count
	return xro
}

// If set, the request will be blocked for the set amount of milliseconds or until the server has
// the required number of entries. A value of `0` will block indefinitely. Equivalent to `BLOCK` in the Valkey API.
func (xro *XReadOptions) SetBlock(block int64) *XReadOptions {
	xro.block = block
	return xro
}

func (xro *XReadOptions) ToArgs() ([]string, error) {
	args := []string{}
	if xro.count >= 0 {
		args = append(args, "COUNT", utils.IntToString(xro.count))
	}
	if xro.block >= 0 {
		args = append(args, "BLOCK", utils.IntToString(xro.block))
	}
	return args, nil
>>>>>>> dbb83b69
}<|MERGE_RESOLUTION|>--- conflicted
+++ resolved
@@ -116,7 +116,7 @@
 	return args, nil
 }
 
-<<<<<<< HEAD
+// Optional arguments for `XAutoClaim` in [StreamCommands]
 type XAutoClaimOptions struct {
 	count int64
 }
@@ -128,7 +128,8 @@
 
 func (xacp *XAutoClaimOptions) ToArgs() ([]string, error) {
 	return []string{"COUNT", utils.IntToString(xacp.count)}, nil
-=======
+}
+
 // Optional arguments for `XRead` in [StreamCommands]
 type XReadOptions struct {
 	count, block int64
@@ -161,5 +162,4 @@
 		args = append(args, "BLOCK", utils.IntToString(xro.block))
 	}
 	return args, nil
->>>>>>> dbb83b69
 }