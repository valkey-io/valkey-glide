// Copyright Valkey GLIDE Project Contributors - SPDX Identifier: Apache-2.0

package options

import (
	"github.com/valkey-io/valkey-glide/go/glide/utils"
)

type triStateBool int

// Tri-state bool for use option builders. We cannot rely on the default value of an non-initialized variable.
const (
	triStateBoolUndefined triStateBool = iota
	triStateBoolTrue
	triStateBoolFalse
)

// Optional arguments to `XAdd` in [StreamCommands]
type XAddOptions struct {
	id          string
	makeStream  triStateBool
	trimOptions *XTrimOptions
}

// Create new empty `XAddOptions`
func NewXAddOptions() *XAddOptions {
	return &XAddOptions{}
}

// New entry will be added with this `id`.
func (xao *XAddOptions) SetId(id string) *XAddOptions {
	xao.id = id
	return xao
}

// If set, a new stream won't be created if no stream matches the given key.
func (xao *XAddOptions) SetDontMakeNewStream() *XAddOptions {
	xao.makeStream = triStateBoolFalse
	return xao
}

// If set, add operation will also trim the older entries in the stream.
func (xao *XAddOptions) SetTrimOptions(options *XTrimOptions) *XAddOptions {
	xao.trimOptions = options
	return xao
}

func (xao *XAddOptions) ToArgs() ([]string, error) {
	args := []string{}
	if xao.makeStream == triStateBoolFalse {
		args = append(args, "NOMKSTREAM")
	}
	if xao.trimOptions != nil {
		moreArgs, err := xao.trimOptions.ToArgs()
		if err != nil {
			return args, err
		}
		args = append(args, moreArgs...)
	}
	if xao.id != "" {
		args = append(args, xao.id)
	} else {
		args = append(args, "*")
	}
	return args, nil
}

// Optional arguments for `XTrim` and `XAdd` in [StreamCommands]
type XTrimOptions struct {
	exact     triStateBool
	limit     int64
	method    string
	threshold string
}

// Option to trim the stream according to minimum ID.
func NewXTrimOptionsWithMinId(threshold string) *XTrimOptions {
	return &XTrimOptions{threshold: threshold, method: "MINID"}
}

// Option to trim the stream according to maximum stream length.
func NewXTrimOptionsWithMaxLen(threshold int64) *XTrimOptions {
	return &XTrimOptions{threshold: utils.IntToString(threshold), method: "MAXLEN"}
}

// Match exactly on the threshold.
func (xTrimOptions *XTrimOptions) SetExactTrimming() *XTrimOptions {
	xTrimOptions.exact = triStateBoolTrue
	return xTrimOptions
}

// Trim in a near-exact manner, which is more efficient.
func (xTrimOptions *XTrimOptions) SetNearlyExactTrimming() *XTrimOptions {
	xTrimOptions.exact = triStateBoolFalse
	return xTrimOptions
}

// Max number of stream entries to be trimmed for non-exact match.
func (xTrimOptions *XTrimOptions) SetNearlyExactTrimmingAndLimit(limit int64) *XTrimOptions {
	xTrimOptions.exact = triStateBoolFalse
	xTrimOptions.limit = limit
	return xTrimOptions
}

func (xTrimOptions *XTrimOptions) ToArgs() ([]string, error) {
	args := []string{xTrimOptions.method}
	if xTrimOptions.exact == triStateBoolTrue {
		args = append(args, "=")
	} else if xTrimOptions.exact == triStateBoolFalse {
		args = append(args, "~")
	}
	args = append(args, xTrimOptions.threshold)
	if xTrimOptions.limit > 0 {
		args = append(args, "LIMIT", utils.IntToString(xTrimOptions.limit))
	}
	return args, nil
}

// Optional arguments for `XRead` in [StreamCommands]
type XReadOptions struct {
	count, block int64
}

// Create new empty `XReadOptions`
func NewXReadOptions() *XReadOptions {
	return &XReadOptions{-1, -1}
}

// The maximal number of elements requested. Equivalent to `COUNT` in the Valkey API.
func (xro *XReadOptions) SetCount(count int64) *XReadOptions {
	xro.count = count
	return xro
}

// If set, the request will be blocked for the set amount of milliseconds or until the server has
// the required number of entries. A value of `0` will block indefinitely. Equivalent to `BLOCK` in the Valkey API.
func (xro *XReadOptions) SetBlock(block int64) *XReadOptions {
	xro.block = block
	return xro
}

func (xro *XReadOptions) ToArgs() ([]string, error) {
	args := []string{}
	if xro.count >= 0 {
		args = append(args, "COUNT", utils.IntToString(xro.count))
	}
	if xro.block >= 0 {
		args = append(args, "BLOCK", utils.IntToString(xro.block))
	}
	return args, nil
}

<<<<<<< HEAD
// Optional arguments for `XReadGroup` in [StreamCommands]
type XReadGroupOptions struct {
	count, block int64
	noAck        bool
}

// Create new empty `XReadOptions`
func NewXReadGroupOptions() *XReadGroupOptions {
	return &XReadGroupOptions{-1, -1, false}
}

// The maximal number of elements requested. Equivalent to `COUNT` in the Valkey API.
func (xrgo *XReadGroupOptions) SetCount(count int64) *XReadGroupOptions {
	xrgo.count = count
	return xrgo
}

// If set, the request will be blocked for the set amount of milliseconds or until the server has
// the required number of entries. A value of `0` will block indefinitely. Equivalent to `BLOCK` in the Valkey API.
func (xrgo *XReadGroupOptions) SetBlock(block int64) *XReadGroupOptions {
	xrgo.block = block
	return xrgo
}

// If set, messages are not added to the Pending Entries List (PEL). This is equivalent to
// acknowledging the message when it is read.
func (xrgo *XReadGroupOptions) SetNoAck() *XReadGroupOptions {
	xrgo.noAck = true
	return xrgo
}

func (xrgo *XReadGroupOptions) ToArgs() ([]string, error) {
	args := []string{}
	if xrgo.count >= 0 {
		args = append(args, "COUNT", utils.IntToString(xrgo.count))
	}
	if xrgo.block >= 0 {
		args = append(args, "BLOCK", utils.IntToString(xrgo.block))
	}
	if xrgo.noAck {
		args = append(args, "NOACK")
	}
=======
// Optional arguments for `XPending` in [StreamCommands]
type XPendingOptions struct {
	minIdleTime int64
	start       string
	end         string
	count       int64
	consumer    string
}

// Create new empty `XPendingOptions`. The `start`, `end` and `count` arguments are required.
func NewXPendingOptions(start string, end string, count int64) *XPendingOptions {
	options := &XPendingOptions{}
	options.start = start
	options.end = end
	options.count = count
	return options
}

// SetMinIdleTime sets the minimum idle time for the XPendingOptions.
// minIdleTime is the amount of time (in milliseconds) that a message must be idle to be considered.
// It returns the updated XPendingOptions.
func (xpo *XPendingOptions) SetMinIdleTime(minIdleTime int64) *XPendingOptions {
	xpo.minIdleTime = minIdleTime
	return xpo
}

// SetConsumer sets the consumer for the XPendingOptions.
// consumer is the name of the consumer to filter the pending messages.
// It returns the updated XPendingOptions.
func (xpo *XPendingOptions) SetConsumer(consumer string) *XPendingOptions {
	xpo.consumer = consumer
	return xpo
}

func (xpo *XPendingOptions) ToArgs() ([]string, error) {
	args := []string{}

	// if minIdleTime is set, we need to add an `IDLE` argument along with the minIdleTime
	if xpo.minIdleTime > 0 {
		args = append(args, "IDLE")
		args = append(args, utils.IntToString(xpo.minIdleTime))
	}

	args = append(args, xpo.start)
	args = append(args, xpo.end)
	args = append(args, utils.IntToString(xpo.count))

	if xpo.consumer != "" {
		args = append(args, xpo.consumer)
	}

>>>>>>> 8b2fe205
	return args, nil
}<|MERGE_RESOLUTION|>--- conflicted
+++ resolved
@@ -150,7 +150,6 @@
 	return args, nil
 }
 
-<<<<<<< HEAD
 // Optional arguments for `XReadGroup` in [StreamCommands]
 type XReadGroupOptions struct {
 	count, block int64
@@ -193,7 +192,9 @@
 	if xrgo.noAck {
 		args = append(args, "NOACK")
 	}
-=======
+  return args, nil
+}
+
 // Optional arguments for `XPending` in [StreamCommands]
 type XPendingOptions struct {
 	minIdleTime int64
@@ -245,6 +246,5 @@
 		args = append(args, xpo.consumer)
 	}
 
->>>>>>> 8b2fe205
 	return args, nil
 }