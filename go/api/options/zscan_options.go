// Copyright Valkey GLIDE Project Contributors - SPDX Identifier: Apache-2.0

package options

// This struct represents the optional arguments for the ZSCAN command.
type ZScanOptions struct {
	BaseScanOptions
	noScores bool
}

<<<<<<< HEAD
func NewZScanOptionsBuilder() ZScanOptions {
	return ZScanOptions{}
=======
func NewZScanOptions() *ZScanOptions {
	return &ZScanOptions{}
>>>>>>> ca615bc8
}

// SetNoScores sets the noScores flag for the ZSCAN command.
// If this value is set to true, the ZSCAN command will be called with NOSCORES option.
// In the NOSCORES option, scores are not included in the response.
func (zScanOptions ZScanOptions) SetNoScores(noScores bool) ZScanOptions {
	zScanOptions.noScores = noScores
	return zScanOptions
}

// SetMatch sets the match pattern for the ZSCAN command.
func (zScanOptions ZScanOptions) SetMatch(match string) ZScanOptions {
	zScanOptions.BaseScanOptions = zScanOptions.BaseScanOptions.SetMatch(match)
	return zScanOptions
}

// SetCount sets the count of the ZSCAN command.
func (zScanOptions ZScanOptions) SetCount(count int64) ZScanOptions {
	zScanOptions.BaseScanOptions = zScanOptions.BaseScanOptions.SetCount(count)
	return zScanOptions
}

func (options ZScanOptions) ToArgs() ([]string, error) {
	args := []string{}
	baseArgs, err := options.BaseScanOptions.ToArgs()
	args = append(args, baseArgs...)

	if options.noScores {
		args = append(args, NoScoresKeyword)
	}
	return args, err
}<|MERGE_RESOLUTION|>--- conflicted
+++ resolved
@@ -8,13 +8,8 @@
 	noScores bool
 }
 
-<<<<<<< HEAD
-func NewZScanOptionsBuilder() ZScanOptions {
+func NewZScanOptions() ZScanOptions {
 	return ZScanOptions{}
-=======
-func NewZScanOptions() *ZScanOptions {
-	return &ZScanOptions{}
->>>>>>> ca615bc8
 }
 
 // SetNoScores sets the noScores flag for the ZSCAN command.
