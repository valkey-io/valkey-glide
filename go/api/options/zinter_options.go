// Copyright Valkey GLIDE Project Contributors - SPDX Identifier: Apache-2.0

package options

// This struct represents the optional arguments for the ZINTER command.
type ZInterOptions struct {
	aggregate Aggregate
}

<<<<<<< HEAD
func NewZInterOptions(keysOrWeightedKeys KeysOrWeightedKeys) *ZInterOptions {
	return &ZInterOptions{keysOrWeightedKeys: keysOrWeightedKeys}
=======
func NewZInterOptionsBuilder() *ZInterOptions {
	return &ZInterOptions{}
>>>>>>> 80d97f73
}

// SetAggregate sets the aggregate method for the ZInter command.
func (options *ZInterOptions) SetAggregate(aggregate Aggregate) *ZInterOptions {
	options.aggregate = aggregate
	return options
}

func (options *ZInterOptions) ToArgs() ([]string, error) {
	args := []string{}

<<<<<<< HEAD
	if options.keysOrWeightedKeys != nil {
		keysArgs, err := options.keysOrWeightedKeys.ToArgs()
		if err != nil {
			return nil, err
		}
		args = append(args, keysArgs...)
	}

=======
>>>>>>> 80d97f73
	if options.aggregate != "" {
		aggArgs, err := options.aggregate.ToArgs()
		if err != nil {
			return nil, err
		}
		args = append(args, aggArgs...)
	}

	return args, nil
}<|MERGE_RESOLUTION|>--- conflicted
+++ resolved
@@ -7,13 +7,8 @@
 	aggregate Aggregate
 }
 
-<<<<<<< HEAD
-func NewZInterOptions(keysOrWeightedKeys KeysOrWeightedKeys) *ZInterOptions {
-	return &ZInterOptions{keysOrWeightedKeys: keysOrWeightedKeys}
-=======
-func NewZInterOptionsBuilder() *ZInterOptions {
+func NewZInterOptions() *ZInterOptions {
 	return &ZInterOptions{}
->>>>>>> 80d97f73
 }
 
 // SetAggregate sets the aggregate method for the ZInter command.
@@ -25,17 +20,6 @@
 func (options *ZInterOptions) ToArgs() ([]string, error) {
 	args := []string{}
 
-<<<<<<< HEAD
-	if options.keysOrWeightedKeys != nil {
-		keysArgs, err := options.keysOrWeightedKeys.ToArgs()
-		if err != nil {
-			return nil, err
-		}
-		args = append(args, keysArgs...)
-	}
-
-=======
->>>>>>> 80d97f73
 	if options.aggregate != "" {
 		aggArgs, err := options.aggregate.ToArgs()
 		if err != nil {
