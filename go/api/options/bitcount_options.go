--- conflicted
+++ resolved
@@ -20,13 +20,8 @@
 	bitMapIndexType BitmapIndexType
 }
 
-<<<<<<< HEAD
-func NewBitCountOptionsBuilder() BitCountOptions {
+func NewBitCountOptions() BitCountOptions {
 	return BitCountOptions{}
-=======
-func NewBitCountOptions() *BitCountOptions {
-	return &BitCountOptions{}
->>>>>>> ca615bc8
 }
 
 // SetStart defines start byte to calculate bitcount in bitcount command.
