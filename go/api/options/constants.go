--- conflicted
+++ resolved
@@ -3,25 +3,15 @@
 package options
 
 const (
-<<<<<<< HEAD
-	CountKeyword string = "COUNT"      // Valkey API keyword used to extract specific number of matching indices from a list.
-	MatchKeyword string = "MATCH"      // Valkey API keyword used to indicate the match filter.
-	NoValue      string = "NOVALUE"    // Valkey API keyword for the no value option for hcsan command.
-	WithScore    string = "WITHSCORE"  // Valkey API keyword for the with score option for zrank and zrevrank commands.
-	NoScores     string = "NOSCORES"   // Valkey API keyword for the no scores option for zscan command.
-	WithValues   string = "WITHVALUES" // Valkey API keyword to query hash values along their names in `HRANDFIELD`.
-	WithScores   string = "WITHSCORES" // Valkey API keyword for the with scores option for zdiff command.
-=======
 	CountKeyword     string = "COUNT"      // Valkey API keyword used to extract specific number of matching indices from a list.
 	MatchKeyword     string = "MATCH"      // Valkey API keyword used to indicate the match filter.
 	NoValue          string = "NOVALUE"    // Valkey API keyword for the no value option for hcsan command.
 	WithScore        string = "WITHSCORE"  // Valkey API keyword for the with score option for zrank and zrevrank commands.
-	WithScores       string = "WITHSCORES" // Valkey API keyword for ZRandMember command to return scores along with members.
+	WithScores       string = "WITHSCORES" // Valkey API keyword for ZRandMember and ZDiff command to return scores along with members.
 	NoScores         string = "NOSCORES"   // Valkey API keyword for the no scores option for zscan command.
 	WithValues       string = "WITHVALUES" // Valkey API keyword to query hash values along their names in `HRANDFIELD`.
 	AggregateKeyWord string = "AGGREGATE"  // Valkey API keyword for the aggregate option for multiple commands.
 	WeightsKeyword   string = "WEIGHTS"    // Valkey API keyword for the weights option for multiple commands.
->>>>>>> 7b77603f
 )
 
 type InfBoundary string
