--- conflicted
+++ resolved
@@ -7,11 +7,7 @@
 	MatchKeyword string = "MATCH"      // Valkey API keyword used to indicate the match filter.
 	NoValue      string = "NOVALUE"    // Valkey API keyword for the no value option for hcsan command.
 	WithScore    string = "WITHSCORE"  // Valkey API keyword for the with score option for zrank and zrevrank commands.
-<<<<<<< HEAD
 	WithScores   string = "WITHSCORES" // Valkey API keyword for ZRandMember command to return scores along with members.
 	NoScores     string = "NOSCORES"   // Valkey API keyword for the no scores option for zscan command.
-=======
-	NoScores     string = "NOSCORES"   // Valkey API keyword for the no scores option for zscan command.
 	WithValues   string = "WITHVALUES" // Valkey API keyword to query hash values along their names in `HRANDFIELD`.
->>>>>>> 918162bb
 )