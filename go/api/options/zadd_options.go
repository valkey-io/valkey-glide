// Copyright Valkey GLIDE Project Contributors - SPDX Identifier: Apache-2.0

package options

import (
	"errors"

	"github.com/valkey-io/valkey-glide/go/utils"
)

// Optional arguments to `ZAdd` in [SortedSetCommands]
type ZAddOptions struct {
	conditionalChange ConditionalSet
	updateOptions     UpdateOptions
	changed           bool
	incr              bool
	increment         float64
	member            string
}

<<<<<<< HEAD
func NewZAddOptionsBuilder() ZAddOptions {
	return ZAddOptions{}
}

// `conditionalChange` defines conditions for updating or adding elements with `ZADD` command.
func (options ZAddOptions) SetConditionalChange(c ConditionalChange) ZAddOptions {
=======
func NewZAddOptions() *ZAddOptions {
	return &ZAddOptions{}
}

// `conditionalChange` defines conditions for updating or adding elements with `ZADD` command.
func (options *ZAddOptions) SetConditionalChange(c ConditionalSet) *ZAddOptions {
>>>>>>> ca615bc8
	options.conditionalChange = c
	return options
}

// `updateOptions` specifies conditions for updating scores with zadd command.
func (options ZAddOptions) SetUpdateOptions(u UpdateOptions) ZAddOptions {
	options.updateOptions = u
	return options
}

// `Changed` changes the return value from the number of new elements added to the total number of elements changed.
func (options ZAddOptions) SetChanged(ch bool) (ZAddOptions, error) {
	if options.incr {
		return ZAddOptions{}, errors.New("changed cannot be set when incr is true")
	}
	options.changed = ch
	return options, nil
}

// `INCR` sets the increment value to use when incr is true.
func (options ZAddOptions) SetIncr(incr bool, increment float64, member string) (ZAddOptions, error) {
	if options.changed {
		return ZAddOptions{}, errors.New("incr cannot be set when changed is true")
	}
	options.incr = incr
	options.increment = increment
	options.member = member
	return options, nil
}

// `ToArgs` converts the options to a list of arguments.
func (opts ZAddOptions) ToArgs() ([]string, error) {
	args := []string{}
	var err error

	if opts.conditionalChange == OnlyIfExists || opts.conditionalChange == OnlyIfDoesNotExist {
		args = append(args, string(opts.conditionalChange))
	}

	if opts.updateOptions == ScoreGreaterThanCurrent || opts.updateOptions == ScoreLessThanCurrent {
		args = append(args, string(opts.updateOptions))
	}

	if opts.changed {
		args = append(args, ChangedKeyword)
	}

	if opts.incr {
		args = append(args, IncrKeyword, utils.FloatToString(opts.increment), opts.member)
	}

	return args, err
}

type UpdateOptions string

const (
	// Only update existing elements if the new score is less than the current score. Equivalent to
	// "LT" in the Valkey API.
	ScoreLessThanCurrent UpdateOptions = "LT"
	// Only update existing elements if the new score is greater than the current score. Equivalent
	// to "GT" in the Valkey API.
	ScoreGreaterThanCurrent UpdateOptions = "GT"
)

const (
	ChangedKeyword string = "CH"   // Valkey API keyword used to return total number of elements changed
	IncrKeyword    string = "INCR" // Valkey API keyword to make zadd act like ZINCRBY.
)<|MERGE_RESOLUTION|>--- conflicted
+++ resolved
@@ -18,21 +18,12 @@
 	member            string
 }
 
-<<<<<<< HEAD
-func NewZAddOptionsBuilder() ZAddOptions {
+func NewZAddOptions() ZAddOptions {
 	return ZAddOptions{}
 }
 
 // `conditionalChange` defines conditions for updating or adding elements with `ZADD` command.
-func (options ZAddOptions) SetConditionalChange(c ConditionalChange) ZAddOptions {
-=======
-func NewZAddOptions() *ZAddOptions {
-	return &ZAddOptions{}
-}
-
-// `conditionalChange` defines conditions for updating or adding elements with `ZADD` command.
-func (options *ZAddOptions) SetConditionalChange(c ConditionalSet) *ZAddOptions {
->>>>>>> ca615bc8
+func (options ZAddOptions) SetConditionalChange(c ConditionalSet) ZAddOptions {
 	options.conditionalChange = c
 	return options
 }
