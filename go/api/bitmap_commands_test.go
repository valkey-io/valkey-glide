// Copyright Valkey GLIDE Project Contributors - SPDX Identifier: Apache-2.0

package api

import (
	"fmt"

	"github.com/valkey-io/valkey-glide/go/api/options"
)

func ExampleGlideClient_SetBit() {
	var client *GlideClient = getExampleGlideClient() // example helper function

	client.SetBit("my_key", 1, 1) // initialize bit 1 with a value of 1

	result, err := client.SetBit("my_key", 1, 1) // set bit should return the previous value of bit 1
	if err != nil {
		fmt.Println("Glide example failed with an error: ", err)
	}
	fmt.Println(result)

	// Output: 1
}

func ExampleGlideClusterClient_SetBit() {
	var client *GlideClusterClient = getExampleGlideClusterClient() // example helper function

	client.SetBit("my_key", 1, 1) // initialize bit 1 with a value of 1

	result, err := client.SetBit("my_key", 1, 1) // set bit should return the previous value of bit 1
	if err != nil {
		fmt.Println("Glide example failed with an error: ", err)
	}
	fmt.Println(result)

	// Output: 1
}

func ExampleGlideClient_GetBit() {
	var client *GlideClient = getExampleGlideClient() // example helper function

	client.SetBit("my_key", 1, 1)
	result, err := client.GetBit("my_key", 1)
	if err != nil {
		fmt.Println("Glide example failed with an error: ", err)
	}
	fmt.Println(result)

	// Output: 1
}

func ExampleGlideClusterClient_GetBit() {
	var client *GlideClusterClient = getExampleGlideClusterClient() // example helper function

	client.SetBit("my_key", 1, 1)
	client.SetBit("my_key", 1, 1)
	result, err := client.GetBit("my_key", 1)
	if err != nil {
		fmt.Println("Glide example failed with an error: ", err)
	}
	fmt.Println(result)

	// Output: 1
}

func ExampleGlideClient_BitCount() {
	var client *GlideClient = getExampleGlideClient() // example helper function

	client.SetBit("my_key", 1, 1)
	client.SetBit("my_key", 2, 1)
	result, err := client.BitCount("my_key")
	if err != nil {
		fmt.Println("Glide example failed with an error: ", err)
	}
	fmt.Println(result)

	// Output: 2
}

func ExampleGlideClusterClient_BitCount() {
	var client *GlideClusterClient = getExampleGlideClusterClient() // example helper function

	client.SetBit("my_key", 1, 1)
	client.SetBit("my_key", 2, 1)
	result, err := client.BitCount("my_key")
	if err != nil {
		fmt.Println("Glide example failed with an error: ", err)
	}
	fmt.Println(result)

	// Output: 2
}

func ExampleGlideClient_BitCountWithOptions() {
	var client *GlideClient = getExampleGlideClient() // example helper function

	options := options.NewBitCountOptions().
		SetStart(1).
		SetEnd(1).
		SetBitmapIndexType(options.BYTE)
	result, err := client.BitCountWithOptions("my_key", *options)
	if err != nil {
		fmt.Println("Glide example failed with an error: ", err)
	}
	fmt.Println(result)

	// Output: 0
}

func ExampleGlideClusterClient_BitCountWithOptions() {
	var client *GlideClusterClient = getExampleGlideClusterClient() // example helper function

	options := options.NewBitCountOptions().
		SetStart(1).
		SetEnd(1).
		SetBitmapIndexType(options.BYTE)
	result, err := client.BitCountWithOptions("my_key", *options)
	if err != nil {
		fmt.Println("Glide example failed with an error: ", err)
	}
	fmt.Println(result)

	// Output: 0
}

func ExampleGlideClient_BitField() {
	var client *GlideClient = getExampleGlideClient() // example helper function

	commands := []options.BitFieldSubCommands{
		options.NewBitFieldGet(options.SignedInt, 8, 16),
		options.NewBitFieldOverflow(options.SAT),
		options.NewBitFieldSet(options.UnsignedInt, 4, 0, 7),
		options.NewBitFieldIncrBy(options.SignedInt, 5, 100, 1),
	}
	result, err := client.BitField("mykey", commands)
	if err != nil {
		fmt.Println("Glide example failed with an error: ", err)
	}
	fmt.Println(result)

	// output: [{0 false} {0 false} {1 false}]
}

func ExampleGlideClusterClient_BitField() {
	var client *GlideClusterClient = getExampleGlideClusterClient() // example helper function

	commands := []options.BitFieldSubCommands{
		options.NewBitFieldGet(options.SignedInt, 8, 16),
		options.NewBitFieldOverflow(options.SAT),
		options.NewBitFieldSet(options.UnsignedInt, 4, 0, 7),
		options.NewBitFieldIncrBy(options.SignedInt, 5, 100, 1),
	}
	result, err := client.BitField("mykey", commands)
	if err != nil {
		fmt.Println("Glide example failed with an error: ", err)
	}
	fmt.Println(result)

	// output: [{0 false} {0 false} {1 false}]
}

func ExampleGlideClient_BitFieldRO() {
	var client *GlideClient = getExampleGlideClient() // example helper function
	key := "mykey"

	bfcommands := []options.BitFieldSubCommands{
		options.NewBitFieldSet(options.UnsignedInt, 8, 0, 24),
	}
	client.BitField(key, bfcommands)

	commands := []options.BitFieldROCommands{
		options.NewBitFieldGet(options.UnsignedInt, 8, 0),
	}
	result, err := client.BitFieldRO(key, commands)
	if err != nil {
		fmt.Println("Glide example failed with an error: ", err)
	}
	fmt.Println(result)

	// output: [{24 false}]
}

func ExampleGlideClusterClient_BitFieldRO() {
	var client *GlideClusterClient = getExampleGlideClusterClient() // example helper function
	key := "mykey"

	bfcommands := []options.BitFieldSubCommands{
		options.NewBitFieldSet(options.UnsignedInt, 8, 0, 24),
	}
	client.BitField(key, bfcommands)

	commands := []options.BitFieldROCommands{
		options.NewBitFieldGet(options.UnsignedInt, 8, 0),
	}
	result, err := client.BitFieldRO(key, commands)
	if err != nil {
		fmt.Println("Glide example failed with an error: ", err)
	}
	fmt.Println(result)

	// output: [{24 false}]
}

<<<<<<< HEAD
func ExampleGlideClient_BitPos() {
	var client *GlideClient = getExampleGlideClient() // example helper function

	client.SetBit("my_key", 7, 1)

	result, err := client.BitPos("my_key", 1)
	if err != nil {
		fmt.Println("Glide example failed with an error: ", err)
	}
	fmt.Println(result)

	// Output: 7
}

func ExampleGlideClusterClient_BitPos() {
	var client *GlideClusterClient = getExampleGlideClusterClient() // example helper function

	client.SetBit("my_key", 7, 1)

	result, err := client.BitPos("my_key", 1)
	if err != nil {
		fmt.Println("Glide example failed with an error: ", err)
	}
	fmt.Println(result)

	// Output: 7
}

func ExampleGlideClient_BitPosWithOptions() {
	var client *GlideClient = getExampleGlideClient() // example helper function

	client.Set("my_key", "\x00\x01\x00")

	options := options.NewBitPosOptions().
		SetStart(0).
		SetEnd(1)

	result, err := client.BitPosWithOptions("my_key", 1, *options)
	if err != nil {
		fmt.Println("Glide example failed with an error: ", err)
	}
	fmt.Println(result)

	// Output: 15
}

func ExampleGlideClusterClient_BitPosWithOptions() {
	var client *GlideClusterClient = getExampleGlideClusterClient() // example helper function

	client.Set("my_key", "\x00\x10\x00")

	options := options.NewBitPosOptions().
		SetStart(10).
		SetEnd(14).
		SetBitmapIndexType(options.BIT)

	result, err := client.BitPosWithOptions("my_key", 1, *options)
	if err != nil {
		fmt.Println("Glide example failed with an error: ", err)
	}
	fmt.Println(result)

	// Output: 11
=======
func ExampleGlideClient_BitOp() {
	var client *GlideClient = getExampleGlideClient()

	bitopkey1 := "{bitop_test}key1"
	bitopkey2 := "{bitop_test}key2"
	destKey := "{bitop_test}dest"

	// Set initial values
	client.Set(bitopkey1, "foobar")
	client.Set(bitopkey2, "abcdef")

	// Perform BITOP AND
	result, err := client.BitOp(options.AND, destKey, []string{bitopkey1, bitopkey2})
	if err != nil {
		fmt.Println("BitOp AND failed:", err)
	} else {
		fmt.Println("BitOp AND Result:", result)
	}

	// Perform BITOP OR
	result, err = client.BitOp(options.OR, destKey, []string{bitopkey1, bitopkey2})
	if err != nil {
		fmt.Println("BitOp OR failed:", err)
	} else {
		fmt.Println("BitOp OR Result:", result)
	}

	// Perform BITOP XOR
	result, err = client.BitOp(options.XOR, destKey, []string{bitopkey1, bitopkey2})
	if err != nil {
		fmt.Println("BitOp XOR failed:", err)
	} else {
		fmt.Println("BitOp XOR Result:", result)
	}

	// Perform BITOP NOT (only one source key allowed)
	result, err = client.BitOp(options.NOT, destKey, []string{bitopkey1})
	if err != nil {
		fmt.Println("BitOp NOT failed:", err)
	} else {
		fmt.Println("BitOp NOT Result:", result)
	}

	// Output:
	// BitOp AND Result: 6
	// BitOp OR Result: 6
	// BitOp XOR Result: 6
	// BitOp NOT Result: 6
}

func ExampleGlideClusterClient_BitOp() {
	var client *GlideClusterClient = getExampleGlideClusterClient() // example helper function

	bitopkey1 := "{bitop_test}key1"
	bitopkey2 := "{bitop_test}key2"
	destKey := "{bitop_test}dest"

	// Set initial values
	client.Set(bitopkey1, "foobar")
	client.Set(bitopkey2, "abcdef")

	// Perform BITOP AND
	result, err := client.BitOp(options.AND, destKey, []string{bitopkey1, bitopkey2})
	if err != nil {
		fmt.Println("BitOp AND failed:", err)
	} else {
		fmt.Println("BitOp AND Result:", result)
	}

	// Perform BITOP OR
	result, err = client.BitOp(options.OR, destKey, []string{bitopkey1, bitopkey2})
	if err != nil {
		fmt.Println("BitOp OR failed:", err)
	} else {
		fmt.Println("BitOp OR Result:", result)
	}

	// Perform BITOP XOR
	result, err = client.BitOp(options.XOR, destKey, []string{bitopkey1, bitopkey2})
	if err != nil {
		fmt.Println("BitOp XOR failed:", err)
	} else {
		fmt.Println("BitOp XOR Result:", result)
	}

	// Perform BITOP NOT (only one source key allowed)
	result, err = client.BitOp(options.NOT, destKey, []string{bitopkey1})
	if err != nil {
		fmt.Println("BitOp NOT failed:", err)
	} else {
		fmt.Println("BitOp NOT Result:", result)
	}

	// Output:
	// BitOp AND Result: 6
	// BitOp OR Result: 6
	// BitOp XOR Result: 6
	// BitOp NOT Result: 6
>>>>>>> ff31fe09
}<|MERGE_RESOLUTION|>--- conflicted
+++ resolved
@@ -201,71 +201,6 @@
 	// output: [{24 false}]
 }
 
-<<<<<<< HEAD
-func ExampleGlideClient_BitPos() {
-	var client *GlideClient = getExampleGlideClient() // example helper function
-
-	client.SetBit("my_key", 7, 1)
-
-	result, err := client.BitPos("my_key", 1)
-	if err != nil {
-		fmt.Println("Glide example failed with an error: ", err)
-	}
-	fmt.Println(result)
-
-	// Output: 7
-}
-
-func ExampleGlideClusterClient_BitPos() {
-	var client *GlideClusterClient = getExampleGlideClusterClient() // example helper function
-
-	client.SetBit("my_key", 7, 1)
-
-	result, err := client.BitPos("my_key", 1)
-	if err != nil {
-		fmt.Println("Glide example failed with an error: ", err)
-	}
-	fmt.Println(result)
-
-	// Output: 7
-}
-
-func ExampleGlideClient_BitPosWithOptions() {
-	var client *GlideClient = getExampleGlideClient() // example helper function
-
-	client.Set("my_key", "\x00\x01\x00")
-
-	options := options.NewBitPosOptions().
-		SetStart(0).
-		SetEnd(1)
-
-	result, err := client.BitPosWithOptions("my_key", 1, *options)
-	if err != nil {
-		fmt.Println("Glide example failed with an error: ", err)
-	}
-	fmt.Println(result)
-
-	// Output: 15
-}
-
-func ExampleGlideClusterClient_BitPosWithOptions() {
-	var client *GlideClusterClient = getExampleGlideClusterClient() // example helper function
-
-	client.Set("my_key", "\x00\x10\x00")
-
-	options := options.NewBitPosOptions().
-		SetStart(10).
-		SetEnd(14).
-		SetBitmapIndexType(options.BIT)
-
-	result, err := client.BitPosWithOptions("my_key", 1, *options)
-	if err != nil {
-		fmt.Println("Glide example failed with an error: ", err)
-	}
-	fmt.Println(result)
-
-	// Output: 11
-=======
 func ExampleGlideClient_BitOp() {
 	var client *GlideClient = getExampleGlideClient()
 
@@ -364,5 +299,69 @@
 	// BitOp OR Result: 6
 	// BitOp XOR Result: 6
 	// BitOp NOT Result: 6
->>>>>>> ff31fe09
+}
+
+func ExampleGlideClient_BitPos() {
+	var client *GlideClient = getExampleGlideClient() // example helper function
+
+	client.SetBit("my_key", 7, 1)
+
+	result, err := client.BitPos("my_key", 1)
+	if err != nil {
+		fmt.Println("Glide example failed with an error: ", err)
+	}
+	fmt.Println(result)
+
+	// Output: 7
+}
+
+func ExampleGlideClusterClient_BitPos() {
+	var client *GlideClusterClient = getExampleGlideClusterClient() // example helper function
+
+	client.SetBit("my_key", 7, 1)
+
+	result, err := client.BitPos("my_key", 1)
+	if err != nil {
+		fmt.Println("Glide example failed with an error: ", err)
+	}
+	fmt.Println(result)
+
+	// Output: 7
+}
+
+func ExampleGlideClient_BitPosWithOptions() {
+	var client *GlideClient = getExampleGlideClient() // example helper function
+
+	client.Set("my_key", "\x00\x01\x00")
+
+	options := options.NewBitPosOptions().
+		SetStart(0).
+		SetEnd(1)
+
+	result, err := client.BitPosWithOptions("my_key", 1, *options)
+	if err != nil {
+		fmt.Println("Glide example failed with an error: ", err)
+	}
+	fmt.Println(result)
+
+	// Output: 15
+}
+
+func ExampleGlideClusterClient_BitPosWithOptions() {
+	var client *GlideClusterClient = getExampleGlideClusterClient() // example helper function
+
+	client.Set("my_key", "\x00\x10\x00")
+
+	options := options.NewBitPosOptions().
+		SetStart(10).
+		SetEnd(14).
+		SetBitmapIndexType(options.BIT)
+
+	result, err := client.BitPosWithOptions("my_key", 1, *options)
+	if err != nil {
+		fmt.Println("Glide example failed with an error: ", err)
+	}
+	fmt.Println(result)
+
+	// Output: 11
 }