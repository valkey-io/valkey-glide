--- conflicted
+++ resolved
@@ -40,7 +40,6 @@
 	var client *GlideClient = getExampleGlideClient() // example helper function
 
 	client.SetBit("my_key", 1, 1)
-<<<<<<< HEAD
 	result, err := client.GetBit("my_key", 1)
 	if err != nil {
 		fmt.Println("Glide example failed with an error: ", err)
@@ -54,8 +53,7 @@
 	var client *GlideClusterClient = getExampleGlideClusterClient() // example helper function
 
 	client.SetBit("my_key", 1, 1)
-=======
->>>>>>> 10d4390a
+	client.SetBit("my_key", 1, 1)
 	result, err := client.GetBit("my_key", 1)
 	if err != nil {
 		fmt.Println("Glide example failed with an error: ", err)
