--- conflicted
+++ resolved
@@ -100,11 +100,7 @@
 	//  fmt.Println(xLenResult) // Output: 2
 	//
 	// [valkey.io]: https://valkey.io/commands/xlen/
-<<<<<<< HEAD
-	XLen(key string) (Result[int64], error)
+	XLen(key string) (int64, error)
 
 	XDel(key string, ids []string) (int64, error)
-=======
-	XLen(key string) (int64, error)
->>>>>>> 6c7b7830
 }