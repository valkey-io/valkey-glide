// Copyright Valkey GLIDE Project Contributors - SPDX Identifier: Apache-2.0

package api

import "github.com/valkey-io/valkey-glide/go/glide/api/options"

// Supports commands and transactions for the "Stream" group of commands for standalone and cluster clients.
//
// See [valkey.io] for details.
//
// [valkey.io]: https://valkey.io/commands/#stream
type StreamCommands interface {
	// Adds an entry to the specified stream stored at `key`. If the `key` doesn't exist, the stream is created.
	//
	// See [valkey.io] for details.
	//
	// Parameters:
	//  key      - The key of the stream.
	//  values   - Field-value pairs to be added to the entry.
	//
	// Return value:
	//  The id of the added entry.
	//
	// For example:
	//  result, err := client.XAdd("myStream", [][]string{{"field1", "value1"}, {"field2", "value2"}})
	//  result.IsNil(): false
	//  result.Value(): "1526919030474-55"
	//
	// [valkey.io]: https://valkey.io/commands/xadd/
	XAdd(key string, values [][]string) (Result[string], error)

	// Adds an entry to the specified stream stored at `key`. If the `key` doesn't exist, the stream is created.
	//
	// See [valkey.io] for details.
	//
	// Parameters:
	//  key      - The key of the stream.
	//  values   - Field-value pairs to be added to the entry.
	//  options  - Stream add options.
	//
	// Return value:
	//  The id of the added entry.
	//
	// For example:
	//  options := options.NewXAddOptions().SetId("100-500").SetDontMakeNewStream()
	//  result, err := client.XAddWithOptions("myStream", [][]string{{"field1", "value1"}, {"field2", "value2"}}, options)
	//  result.IsNil(): false
	//  result.Value(): "100-500"
	//
	// [valkey.io]: https://valkey.io/commands/xadd/
	XAddWithOptions(key string, values [][]string, options *options.XAddOptions) (Result[string], error)

	// Trims the stream by evicting older entries.
	//
	// See [valkey.io] for details.
	//
	// Parameters:
	//  key     - The key of the stream.
	//  options - Stream trim options
	//
	// Return value:
	//  The number of entries deleted from the stream.
	//
	// For example:
	//  xAddResult, err = client.XAddWithOptions(
	//		"key1",
	//		[][]string{{field1, "foo4"}, {field2, "bar4"}},
	//		options.NewXAddOptions().SetTrimOptions(
	//			options.NewXTrimOptionsWithMinId(id).SetExactTrimming(),
	//		),
	//	)
	//	xTrimResult, err := client.XTrim(
	//		"key1",
	//		options.NewXTrimOptionsWithMaxLen(1).SetExactTrimming(),
	//  )
	//  fmt.Println(xTrimResult) // Output: 1
	//
	// [valkey.io]: https://valkey.io/commands/xtrim/
	XTrim(key string, options *options.XTrimOptions) (int64, error)

	// Returns the number of entries in the stream stored at `key`.
	//
	// See [valkey.io] for details.
	//
	// Parameters:
	//  key - The key of the stream.
	//
	// Return value:
	//  The number of entries in the stream. If `key` does not exist, return 0.
	//
	// For example:
	//	xAddResult, err = client.XAddWithOptions(
	//		"key1",
	//		[][]string{{field1, "foo4"}, {field2, "bar4"}},
	//		options.NewXAddOptions().SetTrimOptions(
	//			options.NewXTrimOptionsWithMinId(id).SetExactTrimming(),
	//		),
	//	)
	//	xLenResult, err = client.XLen("key1")
	//  fmt.Println(xLenResult) // Output: 2
	//
	// [valkey.io]: https://valkey.io/commands/xlen/
	XLen(key string) (int64, error)

	XAutoClaim(key string, group string, consumer string, minIdleTime int64, start string) (XAutoClaimResponse, error)

	XAutoClaimWithOptions(
		key string,
		group string,
		consumer string,
		minIdleTime int64,
		start string,
		options *options.XAutoClaimOptions,
	) (XAutoClaimResponse, error)

	XAutoClaimJustId(
		key string,
		group string,
		consumer string,
		minIdleTime int64,
		start string,
	) (XAutoClaimJustIdResponse, error)

	XAutoClaimJustIdWithOptions(
		key string,
		group string,
		consumer string,
		minIdleTime int64,
		start string,
		options *options.XAutoClaimOptions,
	) (XAutoClaimJustIdResponse, error)

	XReadGroup(group string, consumer string, keysAndIds map[string]string) (map[string]map[string][][]string, error)

	XReadGroupWithOptions(
		group string,
		consumer string,
		keysAndIds map[string]string,
		options *options.XReadGroupOptions,
	) (map[string]map[string][][]string, error)

	XRead(keysAndIds map[string]string) (map[string]map[string][][]string, error)

	XReadWithOptions(keysAndIds map[string]string, options *options.XReadOptions) (map[string]map[string][][]string, error)

	XDel(key string, ids []string) (int64, error)

	XPending(key string, group string) (XPendingSummary, error)

	XPendingWithOptions(key string, group string, options *options.XPendingOptions) ([]XPendingDetail, error)

<<<<<<< HEAD
	XGroupSetId(key string, group string, id string) (string, error)

	XGroupSetIdWithOptions(key string, group string, id string, opts *options.XGroupSetIdOptions) (string, error)
=======
	XGroupCreate(key string, group string, id string) (string, error)

	XGroupCreateWithOptions(key string, group string, id string, opts *options.XGroupCreateOptions) (string, error)
>>>>>>> 0426631f
}<|MERGE_RESOLUTION|>--- conflicted
+++ resolved
@@ -149,13 +149,11 @@
 
 	XPendingWithOptions(key string, group string, options *options.XPendingOptions) ([]XPendingDetail, error)
 
-<<<<<<< HEAD
 	XGroupSetId(key string, group string, id string) (string, error)
 
 	XGroupSetIdWithOptions(key string, group string, id string, opts *options.XGroupSetIdOptions) (string, error)
-=======
+
 	XGroupCreate(key string, group string, id string) (string, error)
 
 	XGroupCreateWithOptions(key string, group string, id string, opts *options.XGroupCreateOptions) (string, error)
->>>>>>> 0426631f
 }