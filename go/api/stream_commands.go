// Copyright Valkey GLIDE Project Contributors - SPDX Identifier: Apache-2.0

package api

import "github.com/valkey-io/valkey-glide/go/glide/api/options"

// Supports commands and transactions for the "Stream" group of commands for standalone and cluster clients.
//
// See [valkey.io] for details.
//
// [valkey.io]: https://valkey.io/commands/#stream
type StreamCommands interface {
	// Adds an entry to the specified stream stored at `key`. If the `key` doesn't exist, the stream is created.
	//
	// See [valkey.io] for details.
	//
	// Parameters:
	//  key      - The key of the stream.
	//  values   - Field-value pairs to be added to the entry.
	//
	// Return value:
	//  The id of the added entry.
	//
	// For example:
	//  result, err := client.XAdd("myStream", [][]string{{"field1", "value1"}, {"field2", "value2"}})
	//  result.IsNil(): false
	//  result.Value(): "1526919030474-55"
	//
	// [valkey.io]: https://valkey.io/commands/xadd/
	XAdd(key string, values [][]string) (Result[string], error)

	// Adds an entry to the specified stream stored at `key`. If the `key` doesn't exist, the stream is created.
	//
	// See [valkey.io] for details.
	//
	// Parameters:
	//  key      - The key of the stream.
	//  values   - Field-value pairs to be added to the entry.
	//  options  - Stream add options.
	//
	// Return value:
	//  The id of the added entry.
	//
	// For example:
	//  options := options.NewXAddOptions().SetId("100-500").SetDontMakeNewStream()
	//  result, err := client.XAddWithOptions("myStream", [][]string{{"field1", "value1"}, {"field2", "value2"}}, options)
	//  result.IsNil(): false
	//  result.Value(): "100-500"
	//
	// [valkey.io]: https://valkey.io/commands/xadd/
	XAddWithOptions(key string, values [][]string, options *options.XAddOptions) (Result[string], error)

	// Trims the stream by evicting older entries.
	//
	// See [valkey.io] for details.
	//
	// Parameters:
	//  key     - The key of the stream.
	//  options - Stream trim options
	//
	// Return value:
	//  The number of entries deleted from the stream.
	//
	// For example:
	//  xAddResult, err = client.XAddWithOptions(
	//		"key1",
	//		[][]string{{field1, "foo4"}, {field2, "bar4"}},
	//		options.NewXAddOptions().SetTrimOptions(
	//			options.NewXTrimOptionsWithMinId(id).SetExactTrimming(),
	//		),
	//	)
	//	xTrimResult, err := client.XTrim(
	//		"key1",
	//		options.NewXTrimOptionsWithMaxLen(1).SetExactTrimming(),
	//  )
	//  fmt.Println(xTrimResult) // Output: 1
	//
	// [valkey.io]: https://valkey.io/commands/xtrim/
	XTrim(key string, options *options.XTrimOptions) (int64, error)

	// Returns the number of entries in the stream stored at `key`.
	//
	// See [valkey.io] for details.
	//
	// Parameters:
	//  key - The key of the stream.
	//
	// Return value:
	//  The number of entries in the stream. If `key` does not exist, return 0.
	//
	// For example:
	//	xAddResult, err = client.XAddWithOptions(
	//		"key1",
	//		[][]string{{field1, "foo4"}, {field2, "bar4"}},
	//		options.NewXAddOptions().SetTrimOptions(
	//			options.NewXTrimOptionsWithMinId(id).SetExactTrimming(),
	//		),
	//	)
	//	xLenResult, err = client.XLen("key1")
	//  fmt.Println(xLenResult) // Output: 2
	//
	// [valkey.io]: https://valkey.io/commands/xlen/
	XLen(key string) (int64, error)

<<<<<<< HEAD
	XAutoClaim(key string, group string, consumer string, minIdleTime int64, start string) (XAutoClaimResponse, error)

	XAutoClaimWithOptions(
		key string,
		group string,
		consumer string,
		minIdleTime int64,
		start string,
		options *options.XAutoClaimOptions,
	) (XAutoClaimResponse, error)

	XAutoClaimJustId(
		key string,
		group string,
		consumer string,
		minIdleTime int64,
		start string,
	) (XAutoClaimJustIdResponse, error)

	XAutoClaimJustIdWithOptions(
		key string,
		group string,
		consumer string,
		minIdleTime int64,
		start string,
		options *options.XAutoClaimOptions,
	) (XAutoClaimJustIdResponse, error)
=======
	XReadGroup(group string, consumer string, keysAndIds map[string]string) (map[string]map[string][][]string, error)

	XReadGroupWithOptions(
		group string,
		consumer string,
		keysAndIds map[string]string,
		options *options.XReadGroupOptions,
	) (map[string]map[string][][]string, error)
>>>>>>> 1dbe4c11

	XRead(keysAndIds map[string]string) (map[string]map[string][][]string, error)

	XReadWithOptions(keysAndIds map[string]string, options *options.XReadOptions) (map[string]map[string][][]string, error)

	XDel(key string, ids []string) (int64, error)

	XPending(key string, group string) (XPendingSummary, error)

	XPendingWithOptions(key string, group string, options *options.XPendingOptions) ([]XPendingDetail, error)
}<|MERGE_RESOLUTION|>--- conflicted
+++ resolved
@@ -102,7 +102,6 @@
 	// [valkey.io]: https://valkey.io/commands/xlen/
 	XLen(key string) (int64, error)
 
-<<<<<<< HEAD
 	XAutoClaim(key string, group string, consumer string, minIdleTime int64, start string) (XAutoClaimResponse, error)
 
 	XAutoClaimWithOptions(
@@ -130,7 +129,7 @@
 		start string,
 		options *options.XAutoClaimOptions,
 	) (XAutoClaimJustIdResponse, error)
-=======
+
 	XReadGroup(group string, consumer string, keysAndIds map[string]string) (map[string]map[string][][]string, error)
 
 	XReadGroupWithOptions(
@@ -139,7 +138,6 @@
 		keysAndIds map[string]string,
 		options *options.XReadGroupOptions,
 	) (map[string]map[string][][]string, error)
->>>>>>> 1dbe4c11
 
 	XRead(keysAndIds map[string]string) (map[string]map[string][][]string, error)
 
