--- conflicted
+++ resolved
@@ -102,7 +102,6 @@
 	// [valkey.io]: https://valkey.io/commands/xlen/
 	XLen(key string) (int64, error)
 
-<<<<<<< HEAD
 	XAutoClaim(key string, group string, consumer string, minIdleTime int64, start string) (*XAutoClaimResponse, error)
 
 	XAutoClaimWithOptions(
@@ -130,11 +129,10 @@
 		start string,
 		options *options.XAutoClaimOptions,
 	) (*XAutoClaimJustIdResponse, error)
-=======
+
 	XRead(keysAndIds map[string]string) (map[string]map[string][][]string, error)
 
 	XReadWithOptions(keysAndIds map[string]string, options *options.XReadOptions) (map[string]map[string][][]string, error)
 
 	XDel(key string, ids []string) (int64, error)
->>>>>>> dbb83b69
 }