// Copyright Valkey GLIDE Project Contributors - SPDX Identifier: Apache-2.0

package api

import "github.com/valkey-io/valkey-glide/go/api/options"

// Supports commands and transactions for the "Stream" group of commands for standalone and cluster clients.
//
// See [valkey.io] for details.
//
// [valkey.io]: https://valkey.io/commands/#stream
type StreamCommands interface {
	XAdd(key string, values [][]string) (Result[string], error)

	XAddWithOptions(key string, values [][]string, options options.XAddOptions) (Result[string], error)

	XTrim(key string, options options.XTrimOptions) (int64, error)

	XLen(key string) (int64, error)

	XAutoClaim(key string, group string, consumer string, minIdleTime int64, start string) (XAutoClaimResponse, error)

	XAutoClaimWithOptions(
		key string,
		group string,
		consumer string,
		minIdleTime int64,
		start string,
		options options.XAutoClaimOptions,
	) (XAutoClaimResponse, error)

	XAutoClaimJustId(
		key string,
		group string,
		consumer string,
		minIdleTime int64,
		start string,
	) (XAutoClaimJustIdResponse, error)

	XAutoClaimJustIdWithOptions(
		key string,
		group string,
		consumer string,
		minIdleTime int64,
		start string,
		options options.XAutoClaimOptions,
	) (XAutoClaimJustIdResponse, error)

	XReadGroup(group string, consumer string, keysAndIds map[string]string) (map[string]map[string][][]string, error)

	XReadGroupWithOptions(
		group string,
		consumer string,
		keysAndIds map[string]string,
		options options.XReadGroupOptions,
	) (map[string]map[string][][]string, error)

	XRead(keysAndIds map[string]string) (map[string]map[string][][]string, error)

	XReadWithOptions(keysAndIds map[string]string, options options.XReadOptions) (map[string]map[string][][]string, error)

	XDel(key string, ids []string) (int64, error)

	XPending(key string, group string) (XPendingSummary, error)

	XPendingWithOptions(key string, group string, options options.XPendingOptions) ([]XPendingDetail, error)

	XGroupSetId(key string, group string, id string) (string, error)

	XGroupSetIdWithOptions(key string, group string, id string, opts options.XGroupSetIdOptions) (string, error)

	XGroupCreate(key string, group string, id string) (string, error)

	XGroupCreateWithOptions(key string, group string, id string, opts options.XGroupCreateOptions) (string, error)

	XGroupDestroy(key string, group string) (bool, error)

	XGroupCreateConsumer(key string, group string, consumer string) (bool, error)

	XGroupDelConsumer(key string, group string, consumer string) (int64, error)

	XAck(key string, group string, ids []string) (int64, error)

	XClaim(
		key string,
		group string,
		consumer string,
		minIdleTime int64,
		ids []string,
	) (map[string][][]string, error)

	XClaimWithOptions(
		key string,
		group string,
		consumer string,
		minIdleTime int64,
		ids []string,
		options options.XClaimOptions,
	) (map[string][][]string, error)

	XClaimJustId(key string, group string, consumer string, minIdleTime int64, ids []string) ([]string, error)

	XClaimJustIdWithOptions(
		key string,
		group string,
		consumer string,
		minIdleTime int64,
		ids []string,
		options options.XClaimOptions,
	) ([]string, error)

<<<<<<< HEAD
	XInfoStream(key string) (map[string]any, error)

	XInfoStreamFullWithOptions(key string, options *options.XInfoStreamOptions) (map[string]any, error)

=======
>>>>>>> 2330a784
	XRange(key string, start options.StreamBoundary, end options.StreamBoundary) ([]XRangeResponse, error)

	XRangeWithOptions(
		key string,
		start options.StreamBoundary,
		end options.StreamBoundary,
<<<<<<< HEAD
		options *options.StreamRangeOptions,
=======
		options options.XRangeOptions,
>>>>>>> 2330a784
	) ([]XRangeResponse, error)

	XRevRange(key string, start options.StreamBoundary, end options.StreamBoundary) ([]XRangeResponse, error)

	XRevRangeWithOptions(
		key string,
		start options.StreamBoundary,
		end options.StreamBoundary,
<<<<<<< HEAD
		options *options.StreamRangeOptions,
=======
		options options.XRangeOptions,
>>>>>>> 2330a784
	) ([]XRangeResponse, error)
}<|MERGE_RESOLUTION|>--- conflicted
+++ resolved
@@ -109,24 +109,17 @@
 		options options.XClaimOptions,
 	) ([]string, error)
 
-<<<<<<< HEAD
 	XInfoStream(key string) (map[string]any, error)
 
 	XInfoStreamFullWithOptions(key string, options *options.XInfoStreamOptions) (map[string]any, error)
 
-=======
->>>>>>> 2330a784
 	XRange(key string, start options.StreamBoundary, end options.StreamBoundary) ([]XRangeResponse, error)
 
 	XRangeWithOptions(
 		key string,
 		start options.StreamBoundary,
 		end options.StreamBoundary,
-<<<<<<< HEAD
-		options *options.StreamRangeOptions,
-=======
 		options options.XRangeOptions,
->>>>>>> 2330a784
 	) ([]XRangeResponse, error)
 
 	XRevRange(key string, start options.StreamBoundary, end options.StreamBoundary) ([]XRangeResponse, error)
@@ -135,10 +128,6 @@
 		key string,
 		start options.StreamBoundary,
 		end options.StreamBoundary,
-<<<<<<< HEAD
-		options *options.StreamRangeOptions,
-=======
 		options options.XRangeOptions,
->>>>>>> 2330a784
 	) ([]XRangeResponse, error)
 }