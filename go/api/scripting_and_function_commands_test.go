--- conflicted
+++ resolved
@@ -877,10 +877,7 @@
 	}
 
 	// Output:
-<<<<<<< HEAD
-	// Status: success
-	// Code: 200
-	// Data: test data
+	// Hello
 }
 
 func ExampleGlideClient_ScriptExists() {
@@ -942,7 +939,4 @@
 	script.Close()
 
 	// Output: [true]
-=======
-	// Hello
->>>>>>> 14a09cd7
 }