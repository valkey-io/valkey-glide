// Copyright Valkey GLIDE Project Contributors - SPDX Identifier: Apache-2.0

package api

import (
	"fmt"
	"strconv"
	"time"

	"github.com/google/uuid"
	"github.com/valkey-io/valkey-glide/go/api/options"
)

func ExampleGlideClient_Select() {
	var client *GlideClient = getExampleGlideClient() // example helper function
	result, err := client.Select(2)
	if err != nil {
		fmt.Println("Glide example failed with an error: ", err)
	}
	fmt.Println(result)

	// Output: OK
}

func ExampleGlideClient_ConfigGet() {
	var client *GlideClient = getExampleGlideClient()                          // example helper function
	client.ConfigSet(map[string]string{"timeout": "1000", "maxmemory": "1GB"}) // example configuration
	result, err := client.ConfigGet([]string{"timeout", "maxmemory"})
	if err != nil {
		fmt.Println("Glide example failed with an error: ", err)
	}
	fmt.Println(result)

	// Output:
	// map[maxmemory:1073741824 timeout:1000]
}

func ExampleGlideClient_ConfigSet() {
	var client *GlideClient = getExampleGlideClient()                                         // example helper function
	result, err := client.ConfigSet(map[string]string{"timeout": "1000", "maxmemory": "1GB"}) // example configuration
	if err != nil {
		fmt.Println("Glide example failed with an error: ", err)
	}
	fmt.Println(result)

	// Output:
	// OK
}

func ExampleGlideClient_DBSize() {
	var client *GlideClient = getExampleGlideClient() // example helper function
	// Assume flushed client, so no keys are currently stored
	client.Set("key", "val")
	result, err := client.DBSize()
	if err != nil {
		fmt.Println("Glide example failed with an error: ", err)
	}
	fmt.Println(result)

	// Output:
	// 1
}

func ExampleGlideClient_Time() {
	var client *GlideClient = getExampleGlideClient() // example helper function
	timeMargin := int64(5)
	clientTime := time.Now().Unix()
	result, err := client.Time()
	if err != nil {
		fmt.Println("Glide example failed with an error: ", err)
	}
	serverTime, _ := strconv.ParseInt(result[0], 10, 64)
	fmt.Println((serverTime - clientTime) < timeMargin)

	// Output: true
}

func ExampleGlideClusterClient_Time() {
	var client *GlideClusterClient = getExampleGlideClusterClient() // example helper function
	timeMargin := int64(5)
	clientTime := time.Now().Unix()

	result, err := client.Time()
	if err != nil {
		fmt.Println("Glide example failed with an error: ", err)
	}
	serverTime, _ := strconv.ParseInt(result[0], 10, 64)
	fmt.Println((serverTime - clientTime) < timeMargin)

	// Output: true
}

func ExampleGlideClient_Info() {
	var client *GlideClient = getExampleGlideClient() // example helper function

	response, err := client.Info()
	if err != nil {
		fmt.Println("Glide example failed with an error: ", err)
	}
	fmt.Printf("response is of type %T\n", response)

	// Output: response is of type string
}

func ExampleGlideClient_InfoWithOptions() {
	var client *GlideClient = getExampleGlideClient() // example helper function

	opts := options.InfoOptions{Sections: []options.Section{options.Server}}
	response, err := client.InfoWithOptions(opts)
	if err != nil {
		fmt.Println("Glide example failed with an error: ", err)
	}
	fmt.Printf("response is of type %T\n", response)

	// Output: response is of type string
}

func ExampleGlideClient_FlushAll() {
	var client *GlideClient = getExampleGlideClient() // example helper function

	result, err := client.FlushAll()
	if err != nil {
		fmt.Println("Glide example failed with an error: ", err)
	}
	fmt.Println(result)

	// Output: OK
}

func ExampleGlideClient_FlushAllWithOptions() {
	var client *GlideClient = getExampleGlideClient() // example helper function

	result, err := client.FlushAllWithOptions(options.ASYNC)
	if err != nil {
		fmt.Println("Glide example failed with an error: ", err)
	}
	fmt.Println(result)

	// Output: OK
}

func ExampleGlideClient_FlushDB() {
	var client *GlideClient = getExampleGlideClient() // example helper function

	result, err := client.FlushDB()
	if err != nil {
		fmt.Println("Glide example failed with an error: ", err)
	}
	fmt.Println(result)

	// Output: OK
}

func ExampleGlideClient_FlushDBWithOptions() {
	var client *GlideClient = getExampleGlideClient() // example helper function

	result, err := client.FlushDBWithOptions(options.SYNC)
	if err != nil {
		fmt.Println("Glide example failed with an error: ", err)
	}
	fmt.Println(result)

	// Output: OK
}

func ExampleGlideClient_Lolwut() {
	var client *GlideClient = getExampleGlideClient() // example helper function

	result, err := client.Lolwut()
	if err != nil {
		fmt.Println("Glide example failed with an error:", err)
	} else {
		fmt.Printf("LOLWUT result is of type %T\n", result)
	}

	// Output:
	// LOLWUT result is of type string
}

func ExampleGlideClient_LolwutWithOptions() {
	var client *GlideClient = getExampleGlideClient() // example helper function
	// Test with only version
	opts := options.NewLolwutOptions(6)
	result, err := client.LolwutWithOptions(*opts)
	if err != nil {
		fmt.Println("Glide example failed with an error:", err)
	} else {
		fmt.Printf("LOLWUT version result is of type %T\n", result)
	}

	// Test with version and arguments
	opts = options.NewLolwutOptions(6).SetArgs([]int{10, 20})
	result, err = client.LolwutWithOptions(*opts)
	if err != nil {
		fmt.Println("Glide example failed with an error:", err)
	} else {
		fmt.Printf("LOLWUT version with args result is of type %T\n", result)
	}

	// Output:
	// LOLWUT version result is of type string
	// LOLWUT version with args result is of type string
}

<<<<<<< HEAD
func ExampleGlideClient_ConfigResetStat() {
	var client *GlideClient = getExampleGlideClient() // example helper function
	response, err := client.ConfigResetStat()
	if err != nil {
		fmt.Println("Glide example failed with an error: ", err)
	}
	fmt.Println(response)

	// Output:
	// OK
=======
func ExampleGlideClient_LastSave() {
	var client *GlideClient = getExampleGlideClient() // example helper function
	key := "key-" + uuid.NewString()
	client.Set(key, "hello")
	response, err := client.LastSave()
	if err != nil {
		fmt.Println("Glide example failed with an error: ", err)
	}
	fmt.Println(response > 0)

	// Output: true
>>>>>>> dc4a6619
}<|MERGE_RESOLUTION|>--- conflicted
+++ resolved
@@ -202,18 +202,6 @@
 	// LOLWUT version with args result is of type string
 }
 
-<<<<<<< HEAD
-func ExampleGlideClient_ConfigResetStat() {
-	var client *GlideClient = getExampleGlideClient() // example helper function
-	response, err := client.ConfigResetStat()
-	if err != nil {
-		fmt.Println("Glide example failed with an error: ", err)
-	}
-	fmt.Println(response)
-
-	// Output:
-	// OK
-=======
 func ExampleGlideClient_LastSave() {
 	var client *GlideClient = getExampleGlideClient() // example helper function
 	key := "key-" + uuid.NewString()
@@ -225,5 +213,16 @@
 	fmt.Println(response > 0)
 
 	// Output: true
->>>>>>> dc4a6619
+}
+
+func ExampleGlideClient_ConfigResetStat() {
+	var client *GlideClient = getExampleGlideClient() // example helper function
+	response, err := client.ConfigResetStat()
+	if err != nil {
+		fmt.Println("Glide example failed with an error: ", err)
+	}
+	fmt.Println(response)
+
+	// Output:
+	// OK
 }