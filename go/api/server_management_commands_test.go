--- conflicted
+++ resolved
@@ -114,31 +114,6 @@
 	// Output: response is of type string
 }
 
-<<<<<<< HEAD
-func ExampleGlideClient_LolwutWithOptions() {
-	var client *GlideClient = getExampleGlideClient() // example helper function
-	// Test with only version
-	opts := options.NewLolwutOptions(6)
-	result, err := client.LolwutWithOptions(*opts)
-	if err != nil {
-		fmt.Println("Glide example failed with an error:", err)
-	} else {
-		fmt.Printf("LOLWUT version result is of type %T\n", result)
-	}
-
-	// Test with version and arguments
-	opts = options.NewLolwutOptions(6).SetArgs([]int{10, 20})
-	result, err = client.LolwutWithOptions(*opts)
-	if err != nil {
-		fmt.Println("Glide example failed with an error:", err)
-	} else {
-		fmt.Printf("LOLWUT version with args result is of type %T\n", result)
-	}
-
-	// Output:
-	// LOLWUT version result is of type string
-	// LOLWUT version with args result is of type string
-=======
 func ExampleGlideClient_FlushAll() {
 	var client *GlideClient = getExampleGlideClient() // example helper function
 
@@ -185,5 +160,29 @@
 	fmt.Println(result)
 
 	// Output: OK
->>>>>>> b0549e96
+}
+
+func ExampleGlideClient_LolwutWithOptions() {
+	var client *GlideClient = getExampleGlideClient() // example helper function
+	// Test with only version
+	opts := options.NewLolwutOptions(6)
+	result, err := client.LolwutWithOptions(*opts)
+	if err != nil {
+		fmt.Println("Glide example failed with an error:", err)
+	} else {
+		fmt.Printf("LOLWUT version result is of type %T\n", result)
+	}
+
+	// Test with version and arguments
+	opts = options.NewLolwutOptions(6).SetArgs([]int{10, 20})
+	result, err = client.LolwutWithOptions(*opts)
+	if err != nil {
+		fmt.Println("Glide example failed with an error:", err)
+	} else {
+		fmt.Printf("LOLWUT version with args result is of type %T\n", result)
+	}
+
+	// Output:
+	// LOLWUT version result is of type string
+	// LOLWUT version with args result is of type string
 }