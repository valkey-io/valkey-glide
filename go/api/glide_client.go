--- conflicted
+++ resolved
@@ -239,7 +239,82 @@
 	return handleStringResponse(result)
 }
 
-<<<<<<< HEAD
+// FlushAll deletes all the keys of all the existing databases.
+//
+// See [valkey.io] for details.
+//
+// Return value:
+//
+//	`"OK"` response on success.
+//
+// [valkey.io]: https://valkey.io/commands/flushall/
+func (client *GlideClient) FlushAll() (string, error) {
+	result, err := client.executeCommand(C.FlushAll, []string{})
+	if err != nil {
+		return DefaultStringResponse, err
+	}
+	return handleStringResponse(result)
+}
+
+// Deletes all the keys of all the existing databases.
+//
+// See [valkey.io] for details.
+//
+// Parameters:
+//
+//	mode - The flushing mode, could be either [options.SYNC] or [options.ASYNC}.
+//
+// Return value:
+//
+//	`"OK"` response on success.
+//
+// [valkey.io]: https://valkey.io/commands/flushall/
+func (client *GlideClient) FlushAllWithOptions(mode options.FlushMode) (string, error) {
+	result, err := client.executeCommand(C.FlushAll, []string{string(mode)})
+	if err != nil {
+		return DefaultStringResponse, err
+	}
+	return handleStringResponse(result)
+}
+
+// Deletes all the keys of the currently selected database.
+//
+// See [valkey.io] for details.
+//
+// Return value:
+//
+//	`"OK"` response on success.
+//
+// [valkey.io]: https://valkey.io/commands/flushdb/
+func (client *GlideClient) FlushDB() (string, error) {
+	result, err := client.executeCommand(C.FlushDB, []string{})
+	if err != nil {
+		return DefaultStringResponse, err
+	}
+	return handleStringResponse(result)
+}
+
+// Deletes all the keys of the currently selected database.
+//
+// See [valkey.io] for details.
+//
+// Parameters:
+//
+//	mode - The flushing mode, could be either [options.SYNC] or [options.ASYNC}.
+//
+// Return value:
+//
+//	`"OK"` response on success.
+//
+// [valkey.io]: https://valkey.io/commands/flushdb/
+func (client *GlideClient) FlushDBWithOptions(mode options.FlushMode) (string, error) {
+	result, err := client.executeCommand(C.FlushDB, []string{string(mode)})
+	if err != nil {
+		return DefaultStringResponse, err
+	}
+	return handleStringResponse(result)
+}
+
 // Gets the name of the current connection.
 //
 // Return value:
@@ -249,47 +324,12 @@
 // [valkey.io]: https://valkey.io/commands/client-getname/
 func (client *GlideClient) ClientGetName() (string, error) {
 	result, err := client.executeCommand(C.ClientGetName, []string{})
-=======
-// FlushAll deletes all the keys of all the existing databases.
-//
-// See [valkey.io] for details.
-//
-// Return value:
-//
-//	`"OK"` response on success.
-//
-// [valkey.io]: https://valkey.io/commands/flushall/
-func (client *GlideClient) FlushAll() (string, error) {
-	result, err := client.executeCommand(C.FlushAll, []string{})
-	if err != nil {
-		return DefaultStringResponse, err
-	}
-	return handleStringResponse(result)
-}
-
-// Deletes all the keys of all the existing databases.
-//
-// See [valkey.io] for details.
-//
-// Parameters:
-//
-//	mode - The flushing mode, could be either [options.SYNC] or [options.ASYNC}.
-//
-// Return value:
-//
-//	`"OK"` response on success.
-//
-// [valkey.io]: https://valkey.io/commands/flushall/
-func (client *GlideClient) FlushAllWithOptions(mode options.FlushMode) (string, error) {
-	result, err := client.executeCommand(C.FlushAll, []string{string(mode)})
->>>>>>> 3168bd3c
-	if err != nil {
-		return DefaultStringResponse, err
-	}
-	return handleStringResponse(result)
-}
-
-<<<<<<< HEAD
+	if err != nil {
+		return DefaultStringResponse, err
+	}
+	return handleStringResponse(result)
+}
+
 // Set the name of the current connection.
 //
 // Return value:
@@ -299,40 +339,6 @@
 // [valkey.io]: https://valkey.io/commands/client-setname/
 func (client *GlideClient) ClientSetName(connectionName string) (string, error) {
 	result, err := client.executeCommand(C.ClientSetName, []string{connectionName})
-=======
-// Deletes all the keys of the currently selected database.
-//
-// See [valkey.io] for details.
-//
-// Return value:
-//
-//	`"OK"` response on success.
-//
-// [valkey.io]: https://valkey.io/commands/flushdb/
-func (client *GlideClient) FlushDB() (string, error) {
-	result, err := client.executeCommand(C.FlushDB, []string{})
-	if err != nil {
-		return DefaultStringResponse, err
-	}
-	return handleStringResponse(result)
-}
-
-// Deletes all the keys of the currently selected database.
-//
-// See [valkey.io] for details.
-//
-// Parameters:
-//
-//	mode - The flushing mode, could be either [options.SYNC] or [options.ASYNC}.
-//
-// Return value:
-//
-//	`"OK"` response on success.
-//
-// [valkey.io]: https://valkey.io/commands/flushdb/
-func (client *GlideClient) FlushDBWithOptions(mode options.FlushMode) (string, error) {
-	result, err := client.executeCommand(C.FlushDB, []string{string(mode)})
->>>>>>> 3168bd3c
 	if err != nil {
 		return DefaultStringResponse, err
 	}
