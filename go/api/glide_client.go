--- conflicted
+++ resolved
@@ -250,17 +250,8 @@
 //	The provided message
 //
 // [valkey.io]: https://valkey.io/commands/echo/
-<<<<<<< HEAD
 func (client *GlideClient) Echo(ctx context.Context, message string) (Result[string], error) {
-	result, err := client.executeCommand(ctx, C.Echo, []string{message})
-	if err != nil {
-		return CreateNilStringResult(), err
-	}
-	return handleStringOrNilResponse(result)
-=======
-func (client *baseClient) Echo(message string) (Result[string], error) {
-	return client.echo(message)
->>>>>>> f569d3a5
+	return client.echo(ctx, message)
 }
 
 // Pings the server.
