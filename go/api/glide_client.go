// Copyright Valkey GLIDE Project Contributors - SPDX Identifier: Apache-2.0

package api

// #include "../lib.h"
import "C"

import (
	"github.com/valkey-io/valkey-glide/go/api/options"
	"github.com/valkey-io/valkey-glide/go/utils"
)

// GlideClient interface compliance check.
var _ GlideClientCommands = (*GlideClient)(nil)

// GlideClientCommands is a client used for connection in Standalone mode.
type GlideClientCommands interface {
	BaseClient
	GenericCommands
	ServerManagementCommands
	BitmapCommands
	ConnectionManagementCommands
}

// GlideClient implements standalone mode operations by extending baseClient functionality.
type GlideClient struct {
	*baseClient
}

// NewGlideClient creates a [GlideClientCommands] in standalone mode using the given [GlideClientConfiguration].
func NewGlideClient(config *GlideClientConfiguration) (GlideClientCommands, error) {
	client, err := createClient(config)
	if err != nil {
		return nil, err
	}

	return &GlideClient{client}, nil
}

// CustomCommand executes a single command, specified by args, without checking inputs. Every part of the command,
// including the command name and subcommands, should be added as a separate value in args. The returning value depends on
// the executed
// command.
//
// See [Valkey GLIDE Wiki] for details on the restrictions and limitations of the custom command API.
//
// This function should only be used for single-response commands. Commands that don't return complete response and awaits
// (such as SUBSCRIBE), or that return potentially more than a single response (such as XREAD), or that change the client's
// behavior (such as entering pub/sub mode on RESP2 connections) shouldn't be called using this function.
//
// Parameters:
//
//	args - Arguments for the custom command including the command name.
//
// Return value:
//
//	The returned value for the custom command.
//
// [Valkey GLIDE Wiki]: https://github.com/valkey-io/valkey-glide/wiki/General-Concepts#custom-command
func (client *GlideClient) CustomCommand(args []string) (interface{}, error) {
	res, err := client.executeCommand(C.CustomCommand, args)
	if err != nil {
		return nil, err
	}
	return handleInterfaceResponse(res)
}

// Sets configuration parameters to the specified values.
//
// Note: Prior to Version 7.0.0, only one parameter can be send.
//
// See [valkey.io] for details.
//
// Parameters:
//
//	parameters - A map consisting of configuration parameters and their respective values to set.
//
// Return value:
//
//	`"OK"` if all configurations have been successfully set. Otherwise, raises an error.
//
// [valkey.io]: https://valkey.io/commands/config-set/
func (client *GlideClient) ConfigSet(parameters map[string]string) (string, error) {
	result, err := client.executeCommand(C.ConfigSet, utils.MapToString(parameters))
	if err != nil {
		return DefaultStringResponse, err
	}
	return handleStringResponse(result)
}

// Gets the values of configuration parameters.
//
// Note: Prior to Version 7.0.0, only one parameter can be send.
//
// See [valkey.io] for details.
//
// Parameters:
//
//	args - A slice of configuration parameter names to retrieve values for.
//
// Return value:
//
//	A map of api.Result[string] corresponding to the configuration parameters.
//
// [valkey.io]: https://valkey.io/commands/config-get/
func (client *GlideClient) ConfigGet(args []string) (map[string]string, error) {
	res, err := client.executeCommand(C.ConfigGet, args)
	if err != nil {
		return nil, err
	}
	return handleStringToStringMapResponse(res)
}

// Select changes the currently selected database.
//
// Parameters:
//
//	index - The index of the database to select.
//
// Return value:
//
//	A simple `"OK"` response.
//
// [valkey.io]: https://valkey.io/commands/select/
func (client *GlideClient) Select(index int64) (string, error) {
	result, err := client.executeCommand(C.Select, []string{utils.IntToString(index)})
	if err != nil {
		return DefaultStringResponse, err
	}

	return handleStringResponse(result)
}

// Gets information and statistics about the server.
//
// See [valkey.io] for details.
//
// Return value:
//
//	A string with the information for the default sections.
//
// [valkey.io]: https://valkey.io/commands/info/
func (client *GlideClient) Info() (string, error) {
	return client.InfoWithOptions(options.InfoOptions{Sections: []options.Section{}})
}

// Gets information and statistics about the server.
//
// See [valkey.io] for details.
//
// Parameters:
//
//	options - Additional command parameters, see [InfoOptions] for more details.
//
// Return value:
//
//	A string containing the information for the sections requested.
//
// [valkey.io]: https://valkey.io/commands/info/
func (client *GlideClient) InfoWithOptions(options options.InfoOptions) (string, error) {
	optionArgs, err := options.ToArgs()
	if err != nil {
		return DefaultStringResponse, err
	}
	result, err := client.executeCommand(C.Info, optionArgs)
	if err != nil {
		return DefaultStringResponse, err
	}

	return handleStringResponse(result)
}

// Returns the number of keys in the currently selected database.
//
// Return value:
//
//	The number of keys in the currently selected database.
//
// [valkey.io]: https://valkey.io/commands/dbsize/
func (client *GlideClient) DBSize() (int64, error) {
	result, err := client.executeCommand(C.DBSize, []string{})
	if err != nil {
		return defaultIntResponse, err
	}
	return handleIntResponse(result)
}

// Echo the provided message back.
// The command will be routed a random node.
//
// Parameters:
//
//	message - The provided message.
//
// Return value:
//
//	The provided message
//
// [valkey.io]: https://valkey.io/commands/echo/
func (client *GlideClient) Echo(message string) (Result[string], error) {
	result, err := client.executeCommand(C.Echo, []string{message})
	if err != nil {
		return CreateNilStringResult(), err
	}
	return handleStringOrNilResponse(result)
}

// Pings the server.
//
// Return value:
//
//	Returns "PONG".
//
// [valkey.io]: https://valkey.io/commands/ping/
func (client *GlideClient) Ping() (string, error) {
	return client.PingWithOptions(options.PingOptions{})
}

// Pings the server.
//
// Parameters:
//
//	pingOptions - The PingOptions type.
//
// Return value:
//
//	Returns the copy of message.
//
// [valkey.io]: https://valkey.io/commands/ping/
func (client *GlideClient) PingWithOptions(pingOptions options.PingOptions) (string, error) {
	optionArgs, err := pingOptions.ToArgs()
	if err != nil {
		return DefaultStringResponse, err
	}
	result, err := client.executeCommand(C.Ping, optionArgs)
	if err != nil {
		return DefaultStringResponse, err
	}
	return handleStringResponse(result)
}

// FlushAll deletes all the keys of all the existing databases.
//
// See [valkey.io] for details.
//
// Return value:
//
//	`"OK"` response on success.
//
// [valkey.io]: https://valkey.io/commands/flushall/
func (client *GlideClient) FlushAll() (string, error) {
	result, err := client.executeCommand(C.FlushAll, []string{})
	if err != nil {
		return DefaultStringResponse, err
	}
	return handleStringResponse(result)
}

// Deletes all the keys of all the existing databases.
//
// See [valkey.io] for details.
//
// Parameters:
//
//	mode - The flushing mode, could be either [options.SYNC] or [options.ASYNC}.
//
// Return value:
//
//	`"OK"` response on success.
//
// [valkey.io]: https://valkey.io/commands/flushall/
func (client *GlideClient) FlushAllWithOptions(mode options.FlushMode) (string, error) {
	result, err := client.executeCommand(C.FlushAll, []string{string(mode)})
	if err != nil {
		return DefaultStringResponse, err
	}
	return handleStringResponse(result)
}

// Deletes all the keys of the currently selected database.
//
// See [valkey.io] for details.
//
// Return value:
//
//	`"OK"` response on success.
//
// [valkey.io]: https://valkey.io/commands/flushdb/
func (client *GlideClient) FlushDB() (string, error) {
	result, err := client.executeCommand(C.FlushDB, []string{})
	if err != nil {
		return DefaultStringResponse, err
	}
	return handleStringResponse(result)
}

// Deletes all the keys of the currently selected database.
//
// See [valkey.io] for details.
//
// Parameters:
//
//	mode - The flushing mode, could be either [options.SYNC] or [options.ASYNC}.
//
// Return value:
//
//	`"OK"` response on success.
//
// [valkey.io]: https://valkey.io/commands/flushdb/
func (client *GlideClient) FlushDBWithOptions(mode options.FlushMode) (string, error) {
	result, err := client.executeCommand(C.FlushDB, []string{string(mode)})
	if err != nil {
		return DefaultStringResponse, err
	}
	return handleStringResponse(result)
}

// Displays a piece of generative computer art of the specific Valkey version and it's optional arguments.
//
// Return value:
//
// A piece of generative computer art of that specific valkey version along with the Valkey version.
//
// [valkey.io]: https://valkey.io/commands/lolwut/
func (client *GlideClient) Lolwut() (string, error) {
	result, err := client.executeCommand(C.Lolwut, []string{})
	if err != nil {
		return DefaultStringResponse, err
	}
	return handleStringResponse(result)
}

// Displays a piece of generative computer art of the specific Valkey version and it's optional arguments.
//
// Parameters:
//
//	opts - The [LolwutOptions] type.
//
// Return value:
//
// A piece of generative computer art of that specific valkey version along with the Valkey version.
//
// [valkey.io]: https://valkey.io/commands/lolwut/
func (client *baseClient) LolwutWithOptions(opts options.LolwutOptions) (string, error) {
	commandArgs, err := opts.ToArgs()
	if err != nil {
		return DefaultStringResponse, err
	}
	result, err := client.executeCommand(C.Lolwut, commandArgs)
	if err != nil {
		return DefaultStringResponse, err
	}
	return handleStringResponse(result)
}

// Gets the current connection id.
//
// Return value:
//
//	The id of the client.
//
// [valkey.io]: https://valkey.io/commands/client-id/
func (client *GlideClient) ClientId() (int64, error) {
	result, err := client.executeCommand(C.ClientId, []string{})
	if err != nil {
		return defaultIntResponse, err
	}
	return handleIntResponse(result)
}

// Returns UNIX TIME of the last DB save timestamp or startup timestamp if no save was made since then.
//
// Return value:
//
//	UNIX TIME of the last DB save executed with success.
//
// [valkey.io]: https://valkey.io/commands/lastsave/
func (client *GlideClient) LastSave() (int64, error) {
	response, err := client.executeCommand(C.LastSave, []string{})
	if err != nil {
		return defaultIntResponse, err
	}
	return handleIntResponse(response)
}

// Resets the statistics reported by the server using the INFO and LATENCY HISTOGRAM.
//
// Return value:
//
//	OK to confirm that the statistics were successfully reset.
//
// [valkey.io]: https://valkey.io/commands/config-resetstat/
func (client *GlideClient) ConfigResetStat() (string, error) {
	response, err := client.executeCommand(C.ConfigResetStat, []string{})
	if err != nil {
		return DefaultStringResponse, err
	}
	return handleStringResponse(response)
}

<<<<<<< HEAD
// Rewrites the configuration file with the current configuration.
//
// Return value:
//
//	"OK" when the configuration was rewritten properly, otherwise an error is thrown.
//
// [valkey.io]: https://valkey.io/commands/config-rewrite/
func (client *GlideClient) ConfigRewrite() (string, error) {
	response, err := client.executeCommand(C.ConfigRewrite, []string{})
	if err != nil {
		return DefaultStringResponse, err
	}
	return handleStringResponse(response)
=======
// Gets the name of the current connection.
//
// Return value:
//
//	The name of the client connection as a string if a name is set, or nil if  no name is assigned.
//
// [valkey.io]: https://valkey.io/commands/client-getname/
func (client *GlideClient) ClientGetName() (string, error) {
	result, err := client.executeCommand(C.ClientGetName, []string{})
	if err != nil {
		return DefaultStringResponse, err
	}
	return handleStringResponse(result)
}

// Set the name of the current connection.
//
// Parameters:
//
//	connectionName - Connection name of the current connection.
//
// Return value:
//
//	OK - when connection name is set
//
// [valkey.io]: https://valkey.io/commands/client-setname/
func (client *GlideClient) ClientSetName(connectionName string) (string, error) {
	result, err := client.executeCommand(C.ClientSetName, []string{connectionName})
	if err != nil {
		return DefaultStringResponse, err
	}
	return handleStringResponse(result)
}

// Move key from the currently selected database to the database specified by dbIndex.
//
// Parameters:
//
//	key - The key to move.
//	dbIndex -  The index of the database to move key to.
//
// Return value:
//
//	Returns "OK".
//
// [valkey.io]: https://valkey.io/commands/move/
func (client *GlideClient) Move(key string, dbIndex int64) (bool, error) {
	result, err := client.executeCommand(C.Move, []string{key, utils.IntToString(dbIndex)})
	if err != nil {
		return defaultBoolResponse, err
	}

	return handleBoolResponse(result)
}

// Iterates incrementally over a database for matching keys.
//
// Parameters:
//
//	cursor - The cursor that points to the next iteration of results. A value of 0
//			 indicates the start of the search.
//
// Return value:
//
//	An Array of Objects. The first element is always the cursor for the next
//	iteration of results. "0" will be the cursor returned on the last iteration
//	of the scan. The second element is always an Array of matched keys from the database.
//
// [valkey.io]: https://valkey.io/commands/scan/
func (client *GlideClient) Scan(cursor int64) (string, []string, error) {
	res, err := client.executeCommand(C.Scan, []string{utils.IntToString(cursor)})
	if err != nil {
		return DefaultStringResponse, nil, err
	}
	return handleScanResponse(res)
}

// Iterates incrementally over a database for matching keys.
//
// Parameters:
//
//	 cursor - The cursor that points to the next iteration of results. A value of 0
//				 indicates the start of the search.
//	 scanOptions - Additional command parameters, see [ScanOptions] for more details.
//
// Return value:
//
//	An Array of Objects. The first element is always the cursor for the next
//	iteration of results. "0" will be the cursor returned on the last iteration
//	of the scan. The second element is always an Array of matched keys from the database.
//
// [valkey.io]: https://valkey.io/commands/scan/
func (client *GlideClient) ScanWithOptions(cursor int64, scanOptions options.ScanOptions) (string, []string, error) {
	optionArgs, err := scanOptions.ToArgs()
	if err != nil {
		return DefaultStringResponse, nil, err
	}
	res, err := client.executeCommand(C.Scan, append([]string{utils.IntToString(cursor)}, optionArgs...))
	if err != nil {
		return DefaultStringResponse, nil, err
	}
	return handleScanResponse(res)
>>>>>>> 8b1f62a2
}<|MERGE_RESOLUTION|>--- conflicted
+++ resolved
@@ -398,7 +398,110 @@
 	return handleStringResponse(response)
 }
 
-<<<<<<< HEAD
+// Gets the name of the current connection.
+//
+// Return value:
+//
+//	The name of the client connection as a string if a name is set, or nil if  no name is assigned.
+//
+// [valkey.io]: https://valkey.io/commands/client-getname/
+func (client *GlideClient) ClientGetName() (string, error) {
+	result, err := client.executeCommand(C.ClientGetName, []string{})
+	if err != nil {
+		return DefaultStringResponse, err
+	}
+	return handleStringResponse(result)
+}
+
+// Set the name of the current connection.
+//
+// Parameters:
+//
+//	connectionName - Connection name of the current connection.
+//
+// Return value:
+//
+//	OK - when connection name is set
+//
+// [valkey.io]: https://valkey.io/commands/client-setname/
+func (client *GlideClient) ClientSetName(connectionName string) (string, error) {
+	result, err := client.executeCommand(C.ClientSetName, []string{connectionName})
+	if err != nil {
+		return DefaultStringResponse, err
+	}
+	return handleStringResponse(result)
+}
+
+// Move key from the currently selected database to the database specified by dbIndex.
+//
+// Parameters:
+//
+//	key - The key to move.
+//	dbIndex -  The index of the database to move key to.
+//
+// Return value:
+//
+//	Returns "OK".
+//
+// [valkey.io]: https://valkey.io/commands/move/
+func (client *GlideClient) Move(key string, dbIndex int64) (bool, error) {
+	result, err := client.executeCommand(C.Move, []string{key, utils.IntToString(dbIndex)})
+	if err != nil {
+		return defaultBoolResponse, err
+	}
+
+	return handleBoolResponse(result)
+}
+
+// Iterates incrementally over a database for matching keys.
+//
+// Parameters:
+//
+//	cursor - The cursor that points to the next iteration of results. A value of 0
+//			 indicates the start of the search.
+//
+// Return value:
+//
+//	An Array of Objects. The first element is always the cursor for the next
+//	iteration of results. "0" will be the cursor returned on the last iteration
+//	of the scan. The second element is always an Array of matched keys from the database.
+//
+// [valkey.io]: https://valkey.io/commands/scan/
+func (client *GlideClient) Scan(cursor int64) (string, []string, error) {
+	res, err := client.executeCommand(C.Scan, []string{utils.IntToString(cursor)})
+	if err != nil {
+		return DefaultStringResponse, nil, err
+	}
+	return handleScanResponse(res)
+}
+
+// Iterates incrementally over a database for matching keys.
+//
+// Parameters:
+//
+//	 cursor - The cursor that points to the next iteration of results. A value of 0
+//				 indicates the start of the search.
+//	 scanOptions - Additional command parameters, see [ScanOptions] for more details.
+//
+// Return value:
+//
+//	An Array of Objects. The first element is always the cursor for the next
+//	iteration of results. "0" will be the cursor returned on the last iteration
+//	of the scan. The second element is always an Array of matched keys from the database.
+//
+// [valkey.io]: https://valkey.io/commands/scan/
+func (client *GlideClient) ScanWithOptions(cursor int64, scanOptions options.ScanOptions) (string, []string, error) {
+	optionArgs, err := scanOptions.ToArgs()
+	if err != nil {
+		return DefaultStringResponse, nil, err
+	}
+	res, err := client.executeCommand(C.Scan, append([]string{utils.IntToString(cursor)}, optionArgs...))
+	if err != nil {
+		return DefaultStringResponse, nil, err
+	}
+	return handleScanResponse(res)
+}
+
 // Rewrites the configuration file with the current configuration.
 //
 // Return value:
@@ -412,108 +515,4 @@
 		return DefaultStringResponse, err
 	}
 	return handleStringResponse(response)
-=======
-// Gets the name of the current connection.
-//
-// Return value:
-//
-//	The name of the client connection as a string if a name is set, or nil if  no name is assigned.
-//
-// [valkey.io]: https://valkey.io/commands/client-getname/
-func (client *GlideClient) ClientGetName() (string, error) {
-	result, err := client.executeCommand(C.ClientGetName, []string{})
-	if err != nil {
-		return DefaultStringResponse, err
-	}
-	return handleStringResponse(result)
-}
-
-// Set the name of the current connection.
-//
-// Parameters:
-//
-//	connectionName - Connection name of the current connection.
-//
-// Return value:
-//
-//	OK - when connection name is set
-//
-// [valkey.io]: https://valkey.io/commands/client-setname/
-func (client *GlideClient) ClientSetName(connectionName string) (string, error) {
-	result, err := client.executeCommand(C.ClientSetName, []string{connectionName})
-	if err != nil {
-		return DefaultStringResponse, err
-	}
-	return handleStringResponse(result)
-}
-
-// Move key from the currently selected database to the database specified by dbIndex.
-//
-// Parameters:
-//
-//	key - The key to move.
-//	dbIndex -  The index of the database to move key to.
-//
-// Return value:
-//
-//	Returns "OK".
-//
-// [valkey.io]: https://valkey.io/commands/move/
-func (client *GlideClient) Move(key string, dbIndex int64) (bool, error) {
-	result, err := client.executeCommand(C.Move, []string{key, utils.IntToString(dbIndex)})
-	if err != nil {
-		return defaultBoolResponse, err
-	}
-
-	return handleBoolResponse(result)
-}
-
-// Iterates incrementally over a database for matching keys.
-//
-// Parameters:
-//
-//	cursor - The cursor that points to the next iteration of results. A value of 0
-//			 indicates the start of the search.
-//
-// Return value:
-//
-//	An Array of Objects. The first element is always the cursor for the next
-//	iteration of results. "0" will be the cursor returned on the last iteration
-//	of the scan. The second element is always an Array of matched keys from the database.
-//
-// [valkey.io]: https://valkey.io/commands/scan/
-func (client *GlideClient) Scan(cursor int64) (string, []string, error) {
-	res, err := client.executeCommand(C.Scan, []string{utils.IntToString(cursor)})
-	if err != nil {
-		return DefaultStringResponse, nil, err
-	}
-	return handleScanResponse(res)
-}
-
-// Iterates incrementally over a database for matching keys.
-//
-// Parameters:
-//
-//	 cursor - The cursor that points to the next iteration of results. A value of 0
-//				 indicates the start of the search.
-//	 scanOptions - Additional command parameters, see [ScanOptions] for more details.
-//
-// Return value:
-//
-//	An Array of Objects. The first element is always the cursor for the next
-//	iteration of results. "0" will be the cursor returned on the last iteration
-//	of the scan. The second element is always an Array of matched keys from the database.
-//
-// [valkey.io]: https://valkey.io/commands/scan/
-func (client *GlideClient) ScanWithOptions(cursor int64, scanOptions options.ScanOptions) (string, []string, error) {
-	optionArgs, err := scanOptions.ToArgs()
-	if err != nil {
-		return DefaultStringResponse, nil, err
-	}
-	res, err := client.executeCommand(C.Scan, append([]string{utils.IntToString(cursor)}, optionArgs...))
-	if err != nil {
-		return DefaultStringResponse, nil, err
-	}
-	return handleScanResponse(res)
->>>>>>> 8b1f62a2
 }