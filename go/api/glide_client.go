// Copyright Valkey GLIDE Project Contributors - SPDX Identifier: Apache-2.0

package api

// #include "../lib.h"
import "C"

import (
	"github.com/valkey-io/valkey-glide/go/api/options"
	"github.com/valkey-io/valkey-glide/go/utils"
)

// GlideClient interface compliance check.
var _ GlideClientCommands = (*GlideClient)(nil)

// GlideClientCommands is a client used for connection in Standalone mode.
type GlideClientCommands interface {
	BaseClient
	GenericCommands
	ServerManagementCommands
	BitmapCommands
	ConnectionManagementCommands
}

// GlideClient implements standalone mode operations by extending baseClient functionality.
type GlideClient struct {
	*baseClient
}

// NewGlideClient creates a [GlideClientCommands] in standalone mode using the given [GlideClientConfiguration].
func NewGlideClient(config *GlideClientConfiguration) (GlideClientCommands, error) {
	client, err := createClient(config)
	if err != nil {
		return nil, err
	}

	return &GlideClient{client}, nil
}

// CustomCommand executes a single command, specified by args, without checking inputs. Every part of the command,
// including the command name and subcommands, should be added as a separate value in args. The returning value depends on
// the executed
// command.
//
// See [Valkey GLIDE Wiki] for details on the restrictions and limitations of the custom command API.
//
// This function should only be used for single-response commands. Commands that don't return complete response and awaits
// (such as SUBSCRIBE), or that return potentially more than a single response (such as XREAD), or that change the client's
// behavior (such as entering pub/sub mode on RESP2 connections) shouldn't be called using this function.
//
// Parameters:
//
//	args - Arguments for the custom command including the command name.
//
// Return value:
//
//	The returned value for the custom command.
//
// [Valkey GLIDE Wiki]: https://github.com/valkey-io/valkey-glide/wiki/General-Concepts#custom-command
func (client *GlideClient) CustomCommand(args []string) (interface{}, error) {
	res, err := client.executeCommand(C.CustomCommand, args)
	if err != nil {
		return nil, err
	}
	return handleInterfaceResponse(res)
}

// Sets configuration parameters to the specified values.
//
// Note: Prior to Version 7.0.0, only one parameter can be send.
//
// See [valkey.io] for details.
//
// Parameters:
//
//	parameters - A map consisting of configuration parameters and their respective values to set.
//
// Return value:
//
//	`"OK"` if all configurations have been successfully set. Otherwise, raises an error.
//
// [valkey.io]: https://valkey.io/commands/config-set/
func (client *GlideClient) ConfigSet(parameters map[string]string) (string, error) {
	result, err := client.executeCommand(C.ConfigSet, utils.MapToString(parameters))
	if err != nil {
		return DefaultStringResponse, err
	}
	return handleStringResponse(result)
}

// Gets the values of configuration parameters.
//
// Note: Prior to Version 7.0.0, only one parameter can be send.
//
// See [valkey.io] for details.
//
// Parameters:
//
//	args - A slice of configuration parameter names to retrieve values for.
//
// Return value:
//
//	A map of api.Result[string] corresponding to the configuration parameters.
//
// [valkey.io]: https://valkey.io/commands/config-get/
func (client *GlideClient) ConfigGet(args []string) (map[string]string, error) {
	res, err := client.executeCommand(C.ConfigGet, args)
	if err != nil {
		return nil, err
	}
	return handleStringToStringMapResponse(res)
}

// Select changes the currently selected database.
//
// Parameters:
//
//	index - The index of the database to select.
//
// Return value:
//
//	A simple `"OK"` response.
//
// [valkey.io]: https://valkey.io/commands/select/
func (client *GlideClient) Select(index int64) (string, error) {
	result, err := client.executeCommand(C.Select, []string{utils.IntToString(index)})
	if err != nil {
		return DefaultStringResponse, err
	}

	return handleStringResponse(result)
}

// Gets information and statistics about the server.
//
// See [valkey.io] for details.
//
// Return value:
//
//	A string with the information for the default sections.
//
// [valkey.io]: https://valkey.io/commands/info/
func (client *GlideClient) Info() (string, error) {
	return client.InfoWithOptions(options.InfoOptions{Sections: []options.Section{}})
}

// Gets information and statistics about the server.
//
// See [valkey.io] for details.
//
// Parameters:
//
//	options - Additional command parameters, see [InfoOptions] for more details.
//
// Return value:
//
//	A string containing the information for the sections requested.
//
// [valkey.io]: https://valkey.io/commands/info/
func (client *GlideClient) InfoWithOptions(options options.InfoOptions) (string, error) {
	optionArgs, err := options.ToArgs()
	if err != nil {
		return DefaultStringResponse, err
	}
	result, err := client.executeCommand(C.Info, optionArgs)
	if err != nil {
		return DefaultStringResponse, err
	}

	return handleStringResponse(result)
}

// Returns the number of keys in the currently selected database.
//
// Return value:
//
//	The number of keys in the currently selected database.
//
// [valkey.io]: https://valkey.io/commands/dbsize/
func (client *GlideClient) DBSize() (int64, error) {
	result, err := client.executeCommand(C.DBSize, []string{})
	if err != nil {
		return defaultIntResponse, err
	}
	return handleIntResponse(result)
}

// Echo the provided message back.
// The command will be routed a random node.
//
// Parameters:
//
//	message - The provided message.
//
// Return value:
//
//	The provided message
//
// [valkey.io]: https://valkey.io/commands/echo/
func (client *GlideClient) Echo(message string) (Result[string], error) {
	result, err := client.executeCommand(C.Echo, []string{message})
	if err != nil {
		return CreateNilStringResult(), err
	}
	return handleStringOrNilResponse(result)
}

// Pings the server.
//
// Return value:
//
//	Returns "PONG".
//
// [valkey.io]: https://valkey.io/commands/ping/
func (client *GlideClient) Ping() (string, error) {
	return client.PingWithOptions(options.PingOptions{})
}

// Pings the server.
//
// Parameters:
//
//	pingOptions - The PingOptions type.
//
// Return value:
//
//	Returns the copy of message.
//
// [valkey.io]: https://valkey.io/commands/ping/
func (client *GlideClient) PingWithOptions(pingOptions options.PingOptions) (string, error) {
	optionArgs, err := pingOptions.ToArgs()
	if err != nil {
		return DefaultStringResponse, err
	}
	result, err := client.executeCommand(C.Ping, optionArgs)
	if err != nil {
		return DefaultStringResponse, err
	}
	return handleStringResponse(result)
}

// FlushAll deletes all the keys of all the existing databases.
//
// See [valkey.io] for details.
//
// Return value:
//
//	`"OK"` response on success.
//
// [valkey.io]: https://valkey.io/commands/flushall/
func (client *GlideClient) FlushAll() (string, error) {
	result, err := client.executeCommand(C.FlushAll, []string{})
	if err != nil {
		return DefaultStringResponse, err
	}
	return handleStringResponse(result)
}

// Deletes all the keys of all the existing databases.
//
// See [valkey.io] for details.
//
// Parameters:
//
//	mode - The flushing mode, could be either [options.SYNC] or [options.ASYNC}.
//
// Return value:
//
//	`"OK"` response on success.
//
// [valkey.io]: https://valkey.io/commands/flushall/
func (client *GlideClient) FlushAllWithOptions(mode options.FlushMode) (string, error) {
	result, err := client.executeCommand(C.FlushAll, []string{string(mode)})
	if err != nil {
		return DefaultStringResponse, err
	}
	return handleStringResponse(result)
}

// Deletes all the keys of the currently selected database.
//
// See [valkey.io] for details.
//
// Return value:
//
//	`"OK"` response on success.
//
// [valkey.io]: https://valkey.io/commands/flushdb/
func (client *GlideClient) FlushDB() (string, error) {
	result, err := client.executeCommand(C.FlushDB, []string{})
	if err != nil {
		return DefaultStringResponse, err
	}
	return handleStringResponse(result)
}

// Deletes all the keys of the currently selected database.
//
// See [valkey.io] for details.
//
// Parameters:
//
//	mode - The flushing mode, could be either [options.SYNC] or [options.ASYNC}.
//
// Return value:
//
//	`"OK"` response on success.
//
// [valkey.io]: https://valkey.io/commands/flushdb/
func (client *GlideClient) FlushDBWithOptions(mode options.FlushMode) (string, error) {
	result, err := client.executeCommand(C.FlushDB, []string{string(mode)})
	if err != nil {
		return DefaultStringResponse, err
	}
	return handleStringResponse(result)
}

<<<<<<< HEAD
// Gets the current connection id.
//
// Return value:
//
//	The id of the client.
//
// [valkey.io]: https://valkey.io/commands/client-id/
func (client *GlideClient) ClientId() (int64, error) {
	result, err := client.executeCommand(C.ClientId, []string{})
	if err != nil {
		return defaultIntResponse, err
	}
	return handleIntResponse(result)
=======
// Displays a piece of generative computer art of the specific Valkey version and it's optional arguments.
//
// Return value:
//
// A piece of generative computer art of that specific valkey version along with the Valkey version.
//
// [valkey.io]: https://valkey.io/commands/lolwut/
func (client *GlideClient) Lolwut() (string, error) {
	result, err := client.executeCommand(C.Lolwut, []string{})
	if err != nil {
		return DefaultStringResponse, err
	}
	return handleStringResponse(result)
}

// Displays a piece of generative computer art of the specific Valkey version and it's optional arguments.
//
// Parameters:
//
//	opts - The [LolwutOptions] type.
//
// Return value:
//
// A piece of generative computer art of that specific valkey version along with the Valkey version.
//
// [valkey.io]: https://valkey.io/commands/lolwut/
func (client *baseClient) LolwutWithOptions(opts options.LolwutOptions) (string, error) {
	commandArgs, err := opts.ToArgs()
	if err != nil {
		return DefaultStringResponse, err
	}
	result, err := client.executeCommand(C.Lolwut, commandArgs)
	if err != nil {
		return DefaultStringResponse, err
	}
	return handleStringResponse(result)
>>>>>>> 66d30ee1
}<|MERGE_RESOLUTION|>--- conflicted
+++ resolved
@@ -315,7 +315,44 @@
 	return handleStringResponse(result)
 }
 
-<<<<<<< HEAD
+// Displays a piece of generative computer art of the specific Valkey version and it's optional arguments.
+//
+// Return value:
+//
+// A piece of generative computer art of that specific valkey version along with the Valkey version.
+//
+// [valkey.io]: https://valkey.io/commands/lolwut/
+func (client *GlideClient) Lolwut() (string, error) {
+	result, err := client.executeCommand(C.Lolwut, []string{})
+	if err != nil {
+		return DefaultStringResponse, err
+	}
+	return handleStringResponse(result)
+}
+
+// Displays a piece of generative computer art of the specific Valkey version and it's optional arguments.
+//
+// Parameters:
+//
+//	opts - The [LolwutOptions] type.
+//
+// Return value:
+//
+// A piece of generative computer art of that specific valkey version along with the Valkey version.
+//
+// [valkey.io]: https://valkey.io/commands/lolwut/
+func (client *baseClient) LolwutWithOptions(opts options.LolwutOptions) (string, error) {
+	commandArgs, err := opts.ToArgs()
+	if err != nil {
+		return DefaultStringResponse, err
+	}
+	result, err := client.executeCommand(C.Lolwut, commandArgs)
+	if err != nil {
+		return DefaultStringResponse, err
+	}
+	return handleStringResponse(result)
+}
+
 // Gets the current connection id.
 //
 // Return value:
@@ -329,42 +366,4 @@
 		return defaultIntResponse, err
 	}
 	return handleIntResponse(result)
-=======
-// Displays a piece of generative computer art of the specific Valkey version and it's optional arguments.
-//
-// Return value:
-//
-// A piece of generative computer art of that specific valkey version along with the Valkey version.
-//
-// [valkey.io]: https://valkey.io/commands/lolwut/
-func (client *GlideClient) Lolwut() (string, error) {
-	result, err := client.executeCommand(C.Lolwut, []string{})
-	if err != nil {
-		return DefaultStringResponse, err
-	}
-	return handleStringResponse(result)
-}
-
-// Displays a piece of generative computer art of the specific Valkey version and it's optional arguments.
-//
-// Parameters:
-//
-//	opts - The [LolwutOptions] type.
-//
-// Return value:
-//
-// A piece of generative computer art of that specific valkey version along with the Valkey version.
-//
-// [valkey.io]: https://valkey.io/commands/lolwut/
-func (client *baseClient) LolwutWithOptions(opts options.LolwutOptions) (string, error) {
-	commandArgs, err := opts.ToArgs()
-	if err != nil {
-		return DefaultStringResponse, err
-	}
-	result, err := client.executeCommand(C.Lolwut, commandArgs)
-	if err != nil {
-		return DefaultStringResponse, err
-	}
-	return handleStringResponse(result)
->>>>>>> 66d30ee1
 }