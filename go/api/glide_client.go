--- conflicted
+++ resolved
@@ -239,7 +239,82 @@
 	return handleStringResponse(result)
 }
 
-<<<<<<< HEAD
+// FlushAll deletes all the keys of all the existing databases.
+//
+// See [valkey.io] for details.
+//
+// Return value:
+//
+//	`"OK"` response on success.
+//
+// [valkey.io]: https://valkey.io/commands/flushall/
+func (client *GlideClient) FlushAll() (string, error) {
+	result, err := client.executeCommand(C.FlushAll, []string{})
+	if err != nil {
+		return DefaultStringResponse, err
+	}
+	return handleStringResponse(result)
+}
+
+// Deletes all the keys of all the existing databases.
+//
+// See [valkey.io] for details.
+//
+// Parameters:
+//
+//	mode - The flushing mode, could be either [options.SYNC] or [options.ASYNC}.
+//
+// Return value:
+//
+//	`"OK"` response on success.
+//
+// [valkey.io]: https://valkey.io/commands/flushall/
+func (client *GlideClient) FlushAllWithOptions(mode options.FlushMode) (string, error) {
+	result, err := client.executeCommand(C.FlushAll, []string{string(mode)})
+	if err != nil {
+		return DefaultStringResponse, err
+	}
+	return handleStringResponse(result)
+}
+
+// Deletes all the keys of the currently selected database.
+//
+// See [valkey.io] for details.
+//
+// Return value:
+//
+//	`"OK"` response on success.
+//
+// [valkey.io]: https://valkey.io/commands/flushdb/
+func (client *GlideClient) FlushDB() (string, error) {
+	result, err := client.executeCommand(C.FlushDB, []string{})
+	if err != nil {
+		return DefaultStringResponse, err
+	}
+	return handleStringResponse(result)
+}
+
+// Deletes all the keys of the currently selected database.
+//
+// See [valkey.io] for details.
+//
+// Parameters:
+//
+//	mode - The flushing mode, could be either [options.SYNC] or [options.ASYNC}.
+//
+// Return value:
+//
+//	`"OK"` response on success.
+//
+// [valkey.io]: https://valkey.io/commands/flushdb/
+func (client *GlideClient) FlushDBWithOptions(mode options.FlushMode) (string, error) {
+	result, err := client.executeCommand(C.FlushDB, []string{string(mode)})
+	if err != nil {
+		return DefaultStringResponse, err
+	}
+	return handleStringResponse(result)
+}
+
 // Iterates incrementally over a database for matching keys.
 //
 // Parameters:
@@ -249,10 +324,9 @@
 //
 // Return value:
 //
-//		Returns the copy of objects. An Array of Objects. The first element is always the cursor
-//	    for the next iteration of results. "0" will be the cursor
-//		returned on the last iteration of the scan.
-//		The second element is always an Array of matched keys from the database.
+//	An Array of Objects. The first element is always the cursor for the next
+//	iteration of results. "0" will be the cursor returned on the last iteration
+//	of the scan. The second element is always an Array of matched keys from the database.
 //
 // [valkey.io]: https://valkey.io/commands/scan/
 func (client *GlideClient) Scan(cursor int64) (string, []string, error) {
@@ -265,14 +339,13 @@
 //
 //	 cursor - The cursor that points to the next iteration of results. A value of 0
 //				 indicates the start of the search.
-//	 options - Additional command parameters, see [ScanOptions] for more details.
-//
-// Return value:
-//
-//		Returns the copy of objects. An Array of Objects. The first element is always the cursor
-//	    for the next iteration of results. "0" will be the cursor
-//		returned on the last iteration of the scan.
-//		The second element is always an Array of matched keys from the database.
+//	 scanOptions - Additional command parameters, see [ScanOptions] for more details.
+//
+// Return value:
+//
+//	An Array of Objects. The first element is always the cursor for the next
+//	iteration of results. "0" will be the cursor returned on the last iteration
+//	of the scan. The second element is always an Array of matched keys from the database.
 //
 // [valkey.io]: https://valkey.io/commands/scan/
 func (client *GlideClient) ScanWithOptions(cursor int64, scanOptions ...options.ScanOptions) (string, []string, error) {
@@ -292,80 +365,4 @@
 		return DefaultStringResponse, nil, err
 	}
 	return handleScanResponse(res)
-=======
-// FlushAll deletes all the keys of all the existing databases.
-//
-// See [valkey.io] for details.
-//
-// Return value:
-//
-//	`"OK"` response on success.
-//
-// [valkey.io]: https://valkey.io/commands/flushall/
-func (client *GlideClient) FlushAll() (string, error) {
-	result, err := client.executeCommand(C.FlushAll, []string{})
-	if err != nil {
-		return DefaultStringResponse, err
-	}
-	return handleStringResponse(result)
-}
-
-// Deletes all the keys of all the existing databases.
-//
-// See [valkey.io] for details.
-//
-// Parameters:
-//
-//	mode - The flushing mode, could be either [options.SYNC] or [options.ASYNC}.
-//
-// Return value:
-//
-//	`"OK"` response on success.
-//
-// [valkey.io]: https://valkey.io/commands/flushall/
-func (client *GlideClient) FlushAllWithOptions(mode options.FlushMode) (string, error) {
-	result, err := client.executeCommand(C.FlushAll, []string{string(mode)})
-	if err != nil {
-		return DefaultStringResponse, err
-	}
-	return handleStringResponse(result)
-}
-
-// Deletes all the keys of the currently selected database.
-//
-// See [valkey.io] for details.
-//
-// Return value:
-//
-//	`"OK"` response on success.
-//
-// [valkey.io]: https://valkey.io/commands/flushdb/
-func (client *GlideClient) FlushDB() (string, error) {
-	result, err := client.executeCommand(C.FlushDB, []string{})
-	if err != nil {
-		return DefaultStringResponse, err
-	}
-	return handleStringResponse(result)
-}
-
-// Deletes all the keys of the currently selected database.
-//
-// See [valkey.io] for details.
-//
-// Parameters:
-//
-//	mode - The flushing mode, could be either [options.SYNC] or [options.ASYNC}.
-//
-// Return value:
-//
-//	`"OK"` response on success.
-//
-// [valkey.io]: https://valkey.io/commands/flushdb/
-func (client *GlideClient) FlushDBWithOptions(mode options.FlushMode) (string, error) {
-	result, err := client.executeCommand(C.FlushDB, []string{string(mode)})
-	if err != nil {
-		return DefaultStringResponse, err
-	}
-	return handleStringResponse(result)
->>>>>>> 3168bd3c
 }