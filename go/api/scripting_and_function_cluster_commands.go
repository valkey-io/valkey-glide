// Copyright Valkey GLIDE Project Contributors - SPDX Identifier: Apache-2.0

package api

import (
	"github.com/valkey-io/valkey-glide/go/api/options"
)

// Supports commands and transactions for the "Scripting and Function" group for a cluster
// client.
//
// See [valkey.io] for details.
//
// [valkey.io]: https://valkey.io/commands/?group=scripting
type ScriptingAndFunctionClusterCommands interface {
	FunctionLoadWithRoute(libraryCode string, replace bool, route options.RouteOption) (string, error)

	FunctionFlushWithRoute(route options.RouteOption) (string, error)

	FunctionFlushSyncWithRoute(route options.RouteOption) (string, error)

	FunctionFlushAsyncWithRoute(route options.RouteOption) (string, error)

	FCallWithRoute(function string, route options.RouteOption) (ClusterValue[any], error)

	FCallReadOnlyWithRoute(function string, route options.RouteOption) (ClusterValue[any], error)

	FCallWithArgs(function string, args []string) (ClusterValue[any], error)

	FCallReadOnlyWithArgs(function string, args []string) (ClusterValue[any], error)

	FCallWithArgsWithRoute(function string, args []string, route options.RouteOption) (ClusterValue[any], error)

	FCallReadOnlyWithArgsWithRoute(function string, args []string, route options.RouteOption) (ClusterValue[any], error)

	FunctionStats() (map[string]FunctionStatsResult, error)

	FunctionStatsWithRoute(route options.RouteOption) (ClusterValue[FunctionStatsResult], error)

	FunctionDelete(libName string) (string, error)

	FunctionDeleteWithRoute(libName string, route options.RouteOption) (string, error)

	FunctionKillWithRoute(route options.RouteOption) (string, error)

	InvokeScriptWithRoute(script options.Script, route options.RouteOption) (ClusterValue[any], error)

	InvokeScriptWithClusterOptions(
		script options.Script,
		clusterScriptOptions options.ClusterScriptOptions,
	) (ClusterValue[any], error)

	ScriptExists(sha1s []string) ([]bool, error)

	ScriptExistsWithRoute(sha1s []string, route options.RouteOption) ([]bool, error)

<<<<<<< HEAD
	ScriptFlush() (string, error)

	ScriptFlushWithOptions(options options.ScriptFlushOptions) (string, error)
=======
	ScriptKill() (string, error)

	ScriptKillWithRoute(route options.RouteOption) (string, error)
>>>>>>> f057092e
}<|MERGE_RESOLUTION|>--- conflicted
+++ resolved
@@ -54,13 +54,11 @@
 
 	ScriptExistsWithRoute(sha1s []string, route options.RouteOption) ([]bool, error)
 
-<<<<<<< HEAD
 	ScriptFlush() (string, error)
 
 	ScriptFlushWithOptions(options options.ScriptFlushOptions) (string, error)
-=======
+
 	ScriptKill() (string, error)
 
 	ScriptKillWithRoute(route options.RouteOption) (string, error)
->>>>>>> f057092e
 }