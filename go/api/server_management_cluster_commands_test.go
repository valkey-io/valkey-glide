--- conflicted
+++ resolved
@@ -80,22 +80,85 @@
 	// Output: 0
 }
 
-<<<<<<< HEAD
+func ExampleGlideClusterClient_FlushAll() {
+	var client *GlideClusterClient = getExampleGlideClusterClient() // example helper function
+	result, err := client.FlushAll()
+	if err != nil {
+		fmt.Println("Glide example failed with an error: ", err)
+	}
+	fmt.Println(result)
+
+	// Output: OK
+}
+
+func ExampleGlideClusterClient_FlushDB() {
+	var client *GlideClusterClient = getExampleGlideClusterClient() // example helper function
+	result, err := client.FlushDB()
+	if err != nil {
+		fmt.Println("Glide example failed with an error: ", err)
+	}
+	fmt.Println(result)
+
+	// Output: OK
+}
+
+func ExampleGlideClusterClient_FlushAllWithOptions() {
+	var client *GlideClusterClient = getExampleGlideClusterClient() // example helper function
+
+	route := config.SimpleNodeRoute(config.AllPrimaries)
+	routeOption := &options.RouteOption{
+		Route: route,
+	}
+
+	asyncMode := options.ASYNC
+
+	flushOptions := options.FlushClusterOptions{
+		FlushMode:   &asyncMode,
+		RouteOption: routeOption,
+	}
+
+	result, err := client.FlushAllWithOptions(flushOptions)
+	if err != nil {
+		fmt.Println("Glide example failed with an error: ", err)
+	}
+	fmt.Println(result)
+
+	// Output: OK
+}
+
+func ExampleGlideClusterClient_FlushDBWithOptions() {
+	var client *GlideClusterClient = getExampleGlideClusterClient() // example helper function
+
+	route := config.SimpleNodeRoute(config.AllPrimaries)
+	routeOption := &options.RouteOption{
+		Route: route,
+	}
+
+	syncMode := options.SYNC
+
+	flushOptions := options.FlushClusterOptions{
+		FlushMode:   &syncMode,
+		RouteOption: routeOption,
+	}
+
+	result, err := client.FlushDBWithOptions(flushOptions)
+	if err != nil {
+		fmt.Println("Glide example failed with an error: ", err)
+	}
+	fmt.Println(result)
+
+	// Output: OK
+}
+
 func ExampleGlideClusterClient_ConfigSet() {
 	var client *GlideClusterClient = getExampleGlideClusterClient() // example helper function
 	configParam := map[string]string{"timeout": "1000", "maxmemory": "1GB"}
 	result, err := client.ConfigSet(configParam)
-=======
-func ExampleGlideClusterClient_FlushAll() {
-	var client *GlideClusterClient = getExampleGlideClusterClient() // example helper function
-	result, err := client.FlushAll()
->>>>>>> 3168bd3c
-	if err != nil {
-		fmt.Println("Glide example failed with an error: ", err)
-	}
-	fmt.Println(result)
-
-<<<<<<< HEAD
+	if err != nil {
+		fmt.Println("Glide example failed with an error: ", err)
+	}
+	fmt.Println(result)
+
 	// Output:
 	// OK
 }
@@ -105,20 +168,11 @@
 	opts := options.RouteOption{Route: config.RandomRoute}
 	configParam := map[string]string{"timeout": "1000", "maxmemory": "1GB"}
 	result, err := client.ConfigSetWithOptions(configParam, opts)
-=======
-	// Output: OK
-}
-
-func ExampleGlideClusterClient_FlushDB() {
-	var client *GlideClusterClient = getExampleGlideClusterClient() // example helper function
-	result, err := client.FlushDB()
->>>>>>> 3168bd3c
-	if err != nil {
-		fmt.Println("Glide example failed with an error: ", err)
-	}
-	fmt.Println(result)
-
-<<<<<<< HEAD
+	if err != nil {
+		fmt.Println("Glide example failed with an error: ", err)
+	}
+	fmt.Println(result)
+
 	// Output:
 	// OK
 }
@@ -152,55 +206,4 @@
 
 	// Output:
 	// map[timeout:1000]
-=======
-	// Output: OK
-}
-
-func ExampleGlideClusterClient_FlushAllWithOptions() {
-	var client *GlideClusterClient = getExampleGlideClusterClient() // example helper function
-
-	route := config.SimpleNodeRoute(config.AllPrimaries)
-	routeOption := &options.RouteOption{
-		Route: route,
-	}
-
-	asyncMode := options.ASYNC
-
-	flushOptions := options.FlushClusterOptions{
-		FlushMode:   &asyncMode,
-		RouteOption: routeOption,
-	}
-
-	result, err := client.FlushAllWithOptions(flushOptions)
-	if err != nil {
-		fmt.Println("Glide example failed with an error: ", err)
-	}
-	fmt.Println(result)
-
-	// Output: OK
-}
-
-func ExampleGlideClusterClient_FlushDBWithOptions() {
-	var client *GlideClusterClient = getExampleGlideClusterClient() // example helper function
-
-	route := config.SimpleNodeRoute(config.AllPrimaries)
-	routeOption := &options.RouteOption{
-		Route: route,
-	}
-
-	syncMode := options.SYNC
-
-	flushOptions := options.FlushClusterOptions{
-		FlushMode:   &syncMode,
-		RouteOption: routeOption,
-	}
-
-	result, err := client.FlushDBWithOptions(flushOptions)
-	if err != nil {
-		fmt.Println("Glide example failed with an error: ", err)
-	}
-	fmt.Println(result)
-
-	// Output: OK
->>>>>>> 3168bd3c
 }