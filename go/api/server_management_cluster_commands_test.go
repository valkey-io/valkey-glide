// Copyright Valkey GLIDE Project Contributors - SPDX Identifier: Apache-2.0

package api

import (
	"fmt"
	"strings"

	"github.com/google/uuid"
	"github.com/valkey-io/valkey-glide/go/api/config"
	"github.com/valkey-io/valkey-glide/go/api/options"
)

func ExampleGlideClusterClient_Info() {
	var client *GlideClusterClient = getExampleGlideClusterClient() // example helper function

	response, err := client.Info()
	if err != nil {
		fmt.Println("Glide example failed with an error: ", err)
	}
	for _, data := range response {
		if strings.Contains(data, "cluster_enabled:1") {
			fmt.Println("OK")
			break
		}
	}

	// Output: OK
}

func ExampleGlideClusterClient_InfoWithOptions() {
	var client *GlideClusterClient = getExampleGlideClusterClient() // example helper function

	opts := options.ClusterInfoOptions{
		InfoOptions: &options.InfoOptions{Sections: []options.Section{options.Cluster}},
	}

	response, err := client.InfoWithOptions(opts)
	if err != nil {
		fmt.Println("Glide example failed with an error: ", err)
	}

	for _, data := range response.MultiValue() {
		if strings.Contains(data, "cluster_enabled:1") {
			fmt.Println("OK")
			break
		}
	}

	// Output: OK
}

func ExampleGlideClusterClient_TimeWithOptions() {
	var client *GlideClusterClient = getExampleGlideClusterClient() // example helper function

	route := config.Route(config.RandomRoute)
	opts := options.RouteOption{
		Route: route,
	}
	clusterResponse, err := client.TimeWithOptions(opts) // gives: {1 [1738714595 942076] map[]}
	if err != nil {
		fmt.Println("Glide example failed with an error: ", err)
	}

	fmt.Println(len(clusterResponse.SingleValue()) == 2)

	// Output: true
}

func ExampleGlideClusterClient_DBSizeWithOptions() {
	var client *GlideClusterClient = getExampleGlideClusterClient() // example helper function

	route := config.SimpleNodeRoute(config.RandomRoute)
	opts := options.RouteOption{
		Route: route,
	}
	result, err := client.DBSizeWithOptions(opts)
	if err != nil {
		fmt.Println("Glide example failed with an error: ", err)
	}

	fmt.Println(result)

	// Output: 0
}

<<<<<<< HEAD
func ExampleGlideClusterClient_LastSave() {
	var client *GlideClusterClient = getExampleGlideClusterClient() // example helper function
	key := "key-" + uuid.NewString()
	client.Set(key, "hello")
	result, err := client.LastSave()
	if err != nil {
		fmt.Println("Glide example failed with an error: ", err)
	}
	fmt.Println(result.IsSingleValue())

	// Output: true
}

func ExampleGlideClusterClient_LastSaveWithOptions() {
	var client *GlideClusterClient = getExampleGlideClusterClient() // example helper function
	opts := options.RouteOption{Route: nil}
	key := "key-" + uuid.NewString()
	client.Set(key, "hello")
	result, err := client.LastSaveWithOptions(opts)
	if err != nil {
		fmt.Println("Glide example failed with an error: ", err)
	}
	fmt.Println(result.IsSingleValue())

	// Output: true
=======
func ExampleGlideClusterClient_FlushAll() {
	var client *GlideClusterClient = getExampleGlideClusterClient() // example helper function
	result, err := client.FlushAll()
	if err != nil {
		fmt.Println("Glide example failed with an error: ", err)
	}
	fmt.Println(result)

	// Output: OK
}

func ExampleGlideClusterClient_FlushDB() {
	var client *GlideClusterClient = getExampleGlideClusterClient() // example helper function
	result, err := client.FlushDB()
	if err != nil {
		fmt.Println("Glide example failed with an error: ", err)
	}
	fmt.Println(result)

	// Output: OK
}

func ExampleGlideClusterClient_FlushAllWithOptions() {
	var client *GlideClusterClient = getExampleGlideClusterClient() // example helper function

	route := config.SimpleNodeRoute(config.AllPrimaries)
	routeOption := &options.RouteOption{
		Route: route,
	}

	asyncMode := options.ASYNC

	flushOptions := options.FlushClusterOptions{
		FlushMode:   &asyncMode,
		RouteOption: routeOption,
	}

	result, err := client.FlushAllWithOptions(flushOptions)
	if err != nil {
		fmt.Println("Glide example failed with an error: ", err)
	}
	fmt.Println(result)

	// Output: OK
}

func ExampleGlideClusterClient_FlushDBWithOptions() {
	var client *GlideClusterClient = getExampleGlideClusterClient() // example helper function

	route := config.SimpleNodeRoute(config.AllPrimaries)
	routeOption := &options.RouteOption{
		Route: route,
	}

	syncMode := options.SYNC

	flushOptions := options.FlushClusterOptions{
		FlushMode:   &syncMode,
		RouteOption: routeOption,
	}

	result, err := client.FlushDBWithOptions(flushOptions)
	if err != nil {
		fmt.Println("Glide example failed with an error: ", err)
	}
	fmt.Println(result)

	// Output: OK
>>>>>>> 3168bd3c
}<|MERGE_RESOLUTION|>--- conflicted
+++ resolved
@@ -84,33 +84,6 @@
 	// Output: 0
 }
 
-<<<<<<< HEAD
-func ExampleGlideClusterClient_LastSave() {
-	var client *GlideClusterClient = getExampleGlideClusterClient() // example helper function
-	key := "key-" + uuid.NewString()
-	client.Set(key, "hello")
-	result, err := client.LastSave()
-	if err != nil {
-		fmt.Println("Glide example failed with an error: ", err)
-	}
-	fmt.Println(result.IsSingleValue())
-
-	// Output: true
-}
-
-func ExampleGlideClusterClient_LastSaveWithOptions() {
-	var client *GlideClusterClient = getExampleGlideClusterClient() // example helper function
-	opts := options.RouteOption{Route: nil}
-	key := "key-" + uuid.NewString()
-	client.Set(key, "hello")
-	result, err := client.LastSaveWithOptions(opts)
-	if err != nil {
-		fmt.Println("Glide example failed with an error: ", err)
-	}
-	fmt.Println(result.IsSingleValue())
-
-	// Output: true
-=======
 func ExampleGlideClusterClient_FlushAll() {
 	var client *GlideClusterClient = getExampleGlideClusterClient() // example helper function
 	result, err := client.FlushAll()
@@ -179,5 +152,31 @@
 	fmt.Println(result)
 
 	// Output: OK
->>>>>>> 3168bd3c
+}
+
+func ExampleGlideClusterClient_LastSave() {
+	var client *GlideClusterClient = getExampleGlideClusterClient() // example helper function
+	key := "key-" + uuid.NewString()
+	client.Set(key, "hello")
+	result, err := client.LastSave()
+	if err != nil {
+		fmt.Println("Glide example failed with an error: ", err)
+	}
+	fmt.Println(result.IsSingleValue())
+
+	// Output: true
+}
+
+func ExampleGlideClusterClient_LastSaveWithOptions() {
+	var client *GlideClusterClient = getExampleGlideClusterClient() // example helper function
+	opts := options.RouteOption{Route: nil}
+	key := "key-" + uuid.NewString()
+	client.Set(key, "hello")
+	result, err := client.LastSaveWithOptions(opts)
+	if err != nil {
+		fmt.Println("Glide example failed with an error: ", err)
+	}
+	fmt.Println(result.IsSingleValue())
+
+	// Output: true
 }