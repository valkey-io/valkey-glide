// Copyright Valkey GLIDE Project Contributors - SPDX Identifier: Apache-2.0

package api

import (
	"fmt"
	"strings"

	"github.com/google/uuid"
	"github.com/valkey-io/valkey-glide/go/api/config"
	"github.com/valkey-io/valkey-glide/go/api/options"
)

func ExampleGlideClusterClient_Info() {
	var client *GlideClusterClient = getExampleGlideClusterClient() // example helper function

	response, err := client.Info()
	if err != nil {
		fmt.Println("Glide example failed with an error: ", err)
	}
	for _, data := range response {
		if strings.Contains(data, "cluster_enabled:1") {
			fmt.Println("OK")
			break
		}
	}

	// Output: OK
}

func ExampleGlideClusterClient_InfoWithOptions() {
	var client *GlideClusterClient = getExampleGlideClusterClient() // example helper function

	opts := options.ClusterInfoOptions{
		InfoOptions: &options.InfoOptions{Sections: []options.Section{options.Cluster}},
	}

	response, err := client.InfoWithOptions(opts)
	if err != nil {
		fmt.Println("Glide example failed with an error: ", err)
	}

	for _, data := range response.MultiValue() {
		if strings.Contains(data, "cluster_enabled:1") {
			fmt.Println("OK")
			break
		}
	}

	// Output: OK
}

func ExampleGlideClusterClient_TimeWithOptions() {
	var client *GlideClusterClient = getExampleGlideClusterClient() // example helper function

	route := config.Route(config.RandomRoute)
	opts := options.RouteOption{
		Route: route,
	}
	clusterResponse, err := client.TimeWithOptions(opts) // gives: {1 [1738714595 942076] map[]}
	if err != nil {
		fmt.Println("Glide example failed with an error: ", err)
	}

	fmt.Println(len(clusterResponse.SingleValue()) == 2)

	// Output: true
}

func ExampleGlideClusterClient_DBSizeWithOptions() {
	var client *GlideClusterClient = getExampleGlideClusterClient() // example helper function

	route := config.SimpleNodeRoute(config.RandomRoute)
	opts := options.RouteOption{
		Route: route,
	}
	result, err := client.DBSizeWithOptions(opts)
	if err != nil {
		fmt.Println("Glide example failed with an error: ", err)
	}

	fmt.Println(result)

	// Output: 0
}

func ExampleGlideClusterClient_FlushAll() {
	var client *GlideClusterClient = getExampleGlideClusterClient() // example helper function
	result, err := client.FlushAll()
	if err != nil {
		fmt.Println("Glide example failed with an error: ", err)
	}
	fmt.Println(result)

	// Output: OK
}

func ExampleGlideClusterClient_FlushDB() {
	var client *GlideClusterClient = getExampleGlideClusterClient() // example helper function
	result, err := client.FlushDB()
	if err != nil {
		fmt.Println("Glide example failed with an error: ", err)
	}
	fmt.Println(result)

	// Output: OK
}

func ExampleGlideClusterClient_FlushAllWithOptions() {
	var client *GlideClusterClient = getExampleGlideClusterClient() // example helper function

	route := config.SimpleNodeRoute(config.AllPrimaries)
	routeOption := &options.RouteOption{
		Route: route,
	}

	asyncMode := options.ASYNC

	flushOptions := options.FlushClusterOptions{
		FlushMode:   &asyncMode,
		RouteOption: routeOption,
	}

	result, err := client.FlushAllWithOptions(flushOptions)
	if err != nil {
		fmt.Println("Glide example failed with an error: ", err)
	}
	fmt.Println(result)

	// Output: OK
}

func ExampleGlideClusterClient_FlushDBWithOptions() {
	var client *GlideClusterClient = getExampleGlideClusterClient() // example helper function

	route := config.SimpleNodeRoute(config.AllPrimaries)
	routeOption := &options.RouteOption{
		Route: route,
	}

	syncMode := options.SYNC

	flushOptions := options.FlushClusterOptions{
		FlushMode:   &syncMode,
		RouteOption: routeOption,
	}

	result, err := client.FlushDBWithOptions(flushOptions)
	if err != nil {
		fmt.Println("Glide example failed with an error: ", err)
	}
	fmt.Println(result)

	// Output: OK
}

func ExampleGlideClusterClient_Lolwut() {
	var client *GlideClusterClient = getExampleGlideClusterClient() // example helper function

	result, err := client.Lolwut()
	if err != nil {
		fmt.Println("Glide example failed with an error:", err)
	} else {
		if len(result) > 0 {
			fmt.Println("LOLWUT pattern generated successfully")
		}
	}

	// Output: LOLWUT pattern generated successfully
}

func ExampleGlideClusterClient_LolwutWithOptions() {
	var client *GlideClusterClient = getExampleGlideClusterClient() // example helper function
	randomRouteOptions := options.ClusterLolwutOptions{
		LolwutOptions: &options.LolwutOptions{
			Version: 6,
			Args:    &[]int{10, 20},
		},
		RouteOption: &options.RouteOption{
			Route: config.RandomRoute,
		},
	}

	result, err := client.LolwutWithOptions(randomRouteOptions)
	if err != nil {
		fmt.Println("Glide example failed with an error: ", err)
	}

	if len(result.SingleValue()) > 0 {
		fmt.Println("LOLWUT pattern generated successfully")
	}
	// Output: LOLWUT pattern generated successfully
}

<<<<<<< HEAD
func ExampleGlideClusterClient_ConfigResetStat() {
	var client *GlideClusterClient = getExampleGlideClusterClient() // example helper function
	result, err := client.ConfigResetStat()
	if err != nil {
		fmt.Println("Glide example failed with an error: ", err)
	}
	fmt.Println(result)

	// Output: OK
}

func ExampleGlideClusterClient_ConfigResetStatWithOptions() {
	var client *GlideClusterClient = getExampleGlideClusterClient() // example helper function
	opts := options.RouteOption{Route: nil}
	result, err := client.ConfigResetStatWithOptions(opts)
	if err != nil {
		fmt.Println("Glide example failed with an error: ", err)
	}
	fmt.Println(result)

	// Output: OK
=======
func ExampleGlideClusterClient_LastSave() {
	var client *GlideClusterClient = getExampleGlideClusterClient() // example helper function
	key := "key-" + uuid.NewString()
	client.Set(key, "hello")
	result, err := client.LastSave()
	if err != nil {
		fmt.Println("Glide example failed with an error: ", err)
	}
	fmt.Println(result.IsSingleValue())

	// Output: true
}

func ExampleGlideClusterClient_LastSaveWithOptions() {
	var client *GlideClusterClient = getExampleGlideClusterClient() // example helper function
	opts := options.RouteOption{Route: nil}
	key := "key-" + uuid.NewString()
	client.Set(key, "hello")
	result, err := client.LastSaveWithOptions(opts)
	if err != nil {
		fmt.Println("Glide example failed with an error: ", err)
	}
	fmt.Println(result.IsSingleValue())

	// Output: true
>>>>>>> fac409e5
}<|MERGE_RESOLUTION|>--- conflicted
+++ resolved
@@ -192,29 +192,6 @@
 	// Output: LOLWUT pattern generated successfully
 }
 
-<<<<<<< HEAD
-func ExampleGlideClusterClient_ConfigResetStat() {
-	var client *GlideClusterClient = getExampleGlideClusterClient() // example helper function
-	result, err := client.ConfigResetStat()
-	if err != nil {
-		fmt.Println("Glide example failed with an error: ", err)
-	}
-	fmt.Println(result)
-
-	// Output: OK
-}
-
-func ExampleGlideClusterClient_ConfigResetStatWithOptions() {
-	var client *GlideClusterClient = getExampleGlideClusterClient() // example helper function
-	opts := options.RouteOption{Route: nil}
-	result, err := client.ConfigResetStatWithOptions(opts)
-	if err != nil {
-		fmt.Println("Glide example failed with an error: ", err)
-	}
-	fmt.Println(result)
-
-	// Output: OK
-=======
 func ExampleGlideClusterClient_LastSave() {
 	var client *GlideClusterClient = getExampleGlideClusterClient() // example helper function
 	key := "key-" + uuid.NewString()
@@ -240,5 +217,27 @@
 	fmt.Println(result.IsSingleValue())
 
 	// Output: true
->>>>>>> fac409e5
+}
+
+func ExampleGlideClusterClient_ConfigResetStat() {
+	var client *GlideClusterClient = getExampleGlideClusterClient() // example helper function
+	result, err := client.ConfigResetStat()
+	if err != nil {
+		fmt.Println("Glide example failed with an error: ", err)
+	}
+	fmt.Println(result)
+
+	// Output: OK
+}
+
+func ExampleGlideClusterClient_ConfigResetStatWithOptions() {
+	var client *GlideClusterClient = getExampleGlideClusterClient() // example helper function
+	opts := options.RouteOption{Route: nil}
+	result, err := client.ConfigResetStatWithOptions(opts)
+	if err != nil {
+		fmt.Println("Glide example failed with an error: ", err)
+	}
+	fmt.Println(result)
+
+	// Output: OK
 }