// Copyright Valkey GLIDE Project Contributors - SPDX Identifier: Apache-2.0

package api

// #cgo LDFLAGS: -L../target/release -lglide_rs
// #include "../lib.h"
import "C"

import (
	"fmt"
	"reflect"
	"strconv"
	"unsafe"
)

func checkResponseType(response *C.struct_CommandResponse, expectedType C.ResponseType, isNilable bool) error {
	expectedTypeInt := uint32(expectedType)
	expectedTypeStr := C.get_response_type_string(expectedTypeInt)

	if !isNilable && response == nil {
		return &RequestError{
			fmt.Sprintf(
				"Unexpected return type from Valkey: got nil, expected %s",
				C.GoString(expectedTypeStr),
			),
		}
	}

	if isNilable && (response == nil || response.response_type == uint32(C.Null)) {
		return nil
	}

	if response.response_type == expectedTypeInt {
		return nil
	}

	actualTypeStr := C.get_response_type_string(response.response_type)
	return &RequestError{
		fmt.Sprintf(
			"Unexpected return type from Valkey: got %s, expected %s",
			C.GoString(actualTypeStr),
			C.GoString(expectedTypeStr),
		),
	}
}

func convertCharArrayToString(response *C.struct_CommandResponse, isNilable bool) (Result[string], error) {
	typeErr := checkResponseType(response, C.String, isNilable)
	if typeErr != nil {
		return CreateNilStringResult(), typeErr
	}

	if response.string_value == nil {
		return CreateNilStringResult(), nil
	}
	byteSlice := C.GoBytes(unsafe.Pointer(response.string_value), C.int(int64(response.string_value_len)))

	// Create Go string from byte slice (preserving null characters)
	return CreateStringResult(string(byteSlice)), nil
}

func handleInterfaceResponse(response *C.struct_CommandResponse) (interface{}, error) {
	defer C.free_command_response(response)

	return parseInterface(response)
}

func parseInterface(response *C.struct_CommandResponse) (interface{}, error) {
	if response == nil {
		return nil, nil
	}

	switch response.response_type {
	case C.Null:
		return nil, nil
	case C.String:
		return parseString(response)
	case C.Int:
		return int64(response.int_value), nil
	case C.Float:
		return float64(response.float_value), nil
	case C.Bool:
		return bool(response.bool_value), nil
	case C.Array:
		return parseArray(response)
	case C.Map:
		return parseMap(response)
	case C.Sets:
		return parseSet(response)
	}

	return nil, &RequestError{"Unexpected return type from Valkey"}
}

func parseString(response *C.struct_CommandResponse) (interface{}, error) {
	if response.string_value == nil {
		return nil, nil
	}
	byteSlice := C.GoBytes(unsafe.Pointer(response.string_value), C.int(int64(response.string_value_len)))

	// Create Go string from byte slice (preserving null characters)
	return string(byteSlice), nil
}

func parseArray(response *C.struct_CommandResponse) (interface{}, error) {
	if response.array_value == nil {
		return nil, nil
	}

	var slice []interface{}
	for _, v := range unsafe.Slice(response.array_value, response.array_value_len) {
		res, err := parseInterface(&v)
		if err != nil {
			return nil, err
		}
		slice = append(slice, res)
	}
	return slice, nil
}

func parseMap(response *C.struct_CommandResponse) (interface{}, error) {
	if response.array_value == nil {
		return nil, nil
	}

	value_map := make(map[string]interface{}, response.array_value_len)
	for _, v := range unsafe.Slice(response.array_value, response.array_value_len) {
		res_key, err := parseString(v.map_key)
		if err != nil {
			return nil, err
		}
		res_val, err := parseInterface(v.map_value)
		if err != nil {
			return nil, err
		}
		value_map[res_key.(string)] = res_val
	}
	return value_map, nil
}

func parseSet(response *C.struct_CommandResponse) (interface{}, error) {
	if response.sets_value == nil {
		return nil, nil
	}

	slice := make(map[string]struct{}, response.sets_value_len)
	for _, v := range unsafe.Slice(response.sets_value, response.sets_value_len) {
		res, err := parseString(&v)
		if err != nil {
			return nil, err
		}
		slice[res.(string)] = struct{}{}
	}

	return slice, nil
}

func handleStringResponse(response *C.struct_CommandResponse) (string, error) {
	defer C.free_command_response(response)

	res, err := convertCharArrayToString(response, false)
	return res.Value(), err
}

func handleStringOrNilResponse(response *C.struct_CommandResponse) (Result[string], error) {
	defer C.free_command_response(response)

	return convertCharArrayToString(response, true)
}

// Fix after merging with https://github.com/valkey-io/valkey-glide/pull/2964
func convertStringOrNilArray(response *C.struct_CommandResponse) ([]Result[string], error) {
	typeErr := checkResponseType(response, C.Array, false)
	if typeErr != nil {
		return nil, typeErr
	}

	slice := make([]Result[string], 0, response.array_value_len)
	for _, v := range unsafe.Slice(response.array_value, response.array_value_len) {
		res, err := convertCharArrayToString(&v, true)
		if err != nil {
			return nil, err
		}
		slice = append(slice, res)
	}
	return slice, nil
}

<<<<<<< HEAD
func handleStringArrayResponse(response *C.struct_CommandResponse) ([]Result[string], error) {
	defer C.free_command_response(response)

	return convertStringArray(response)
}

func handle2DStringArrayResponse(response *C.struct_CommandResponse) ([][]string, error) {
	defer C.free_command_response(response)
	typeErr := checkResponseType(response, C.Array, false)
	if typeErr != nil {
		return nil, typeErr
	}
	array, err := parseArray(response)
	if err != nil {
		return nil, err
	}
	converted, err := arrayConverter[[]string]{
		arrayConverter[string]{
			nil,
			false,
		},
		false,
	}.convert(array)
	if err != nil {
		return nil, err
	}
	res, ok := converted.([][]string)
	if !ok {
		return nil, &RequestError{fmt.Sprintf("unexpected type: %T", converted)}
	}
	return res, nil
}

func handleStringArrayOrNullResponse(response *C.struct_CommandResponse) ([]Result[string], error) {
	defer C.free_command_response(response)

	typeErr := checkResponseType(response, C.Array, true)
=======
// array could be nillable, but strings - aren't
func convertStringArray(response *C.struct_CommandResponse, isNilable bool) ([]string, error) {
	typeErr := checkResponseType(response, C.Array, isNilable)
>>>>>>> 29902642
	if typeErr != nil {
		return nil, typeErr
	}

	if isNilable && response.array_value == nil {
		return nil, nil
	}

	slice := make([]string, 0, response.array_value_len)
	for _, v := range unsafe.Slice(response.array_value, response.array_value_len) {
		res, err := convertCharArrayToString(&v, false)
		if err != nil {
			return nil, err
		}
		slice = append(slice, res.Value())
	}
	return slice, nil
}

func handleStringOrNilArrayResponse(response *C.struct_CommandResponse) ([]Result[string], error) {
	defer C.free_command_response(response)

	return convertStringOrNilArray(response)
}

func handleStringArrayResponse(response *C.struct_CommandResponse) ([]string, error) {
	defer C.free_command_response(response)

	return convertStringArray(response, false)
}

func handleStringArrayOrNilResponse(response *C.struct_CommandResponse) ([]string, error) {
	defer C.free_command_response(response)

	return convertStringArray(response, true)
}

func handleIntResponse(response *C.struct_CommandResponse) (int64, error) {
	defer C.free_command_response(response)

	typeErr := checkResponseType(response, C.Int, false)
	if typeErr != nil {
		return 0, typeErr
	}

	return int64(response.int_value), nil
}

func handleIntOrNilResponse(response *C.struct_CommandResponse) (Result[int64], error) {
	defer C.free_command_response(response)

	typeErr := checkResponseType(response, C.Int, true)
	if typeErr != nil {
		return CreateNilInt64Result(), typeErr
	}

	if response.response_type == C.Null {
		return CreateNilInt64Result(), nil
	}

	return CreateInt64Result(int64(response.int_value)), nil
}

func handleIntArrayResponse(response *C.struct_CommandResponse) ([]int64, error) {
	defer C.free_command_response(response)

	typeErr := checkResponseType(response, C.Array, false)
	if typeErr != nil {
		return nil, typeErr
	}

	slice := make([]int64, 0, response.array_value_len)
	for _, v := range unsafe.Slice(response.array_value, response.array_value_len) {
		err := checkResponseType(&v, C.Int, false)
		if err != nil {
			return nil, err
		}
		slice = append(slice, int64(v.int_value))
	}
	return slice, nil
}

func handleFloatResponse(response *C.struct_CommandResponse) (float64, error) {
	defer C.free_command_response(response)

	typeErr := checkResponseType(response, C.Float, false)
	if typeErr != nil {
		return float64(0), typeErr
	}

	return float64(response.float_value), nil
}

func handleFloatOrNilResponse(response *C.struct_CommandResponse) (Result[float64], error) {
	defer C.free_command_response(response)

	typeErr := checkResponseType(response, C.Float, true)
	if typeErr != nil {
		return CreateNilFloat64Result(), typeErr
	}
	if response.response_type == C.Null {
		return CreateNilFloat64Result(), nil
	}
	return CreateFloat64Result(float64(response.float_value)), nil
}

func handleLongAndDoubleOrNullResponse(response *C.struct_CommandResponse) (Result[int64], Result[float64], error) {
	defer C.free_command_response(response)

	typeErr := checkResponseType(response, C.Array, true)
	if typeErr != nil {
		return CreateNilInt64Result(), CreateNilFloat64Result(), typeErr
	}

	if response.response_type == C.Null {
		return CreateNilInt64Result(), CreateNilFloat64Result(), nil
	}

	rank := CreateNilInt64Result()
	score := CreateNilFloat64Result()
	for _, v := range unsafe.Slice(response.array_value, response.array_value_len) {
		if v.response_type == C.Int {
			rank = CreateInt64Result(int64(v.int_value))
		}
		if v.response_type == C.Float {
			score = CreateFloat64Result(float64(v.float_value))
		}
	}

	return rank, score, nil
}

func handleBoolResponse(response *C.struct_CommandResponse) (bool, error) {
	defer C.free_command_response(response)

	typeErr := checkResponseType(response, C.Bool, false)
	if typeErr != nil {
		return false, typeErr
	}

	return bool(response.bool_value), nil
}

func handleBoolArrayResponse(response *C.struct_CommandResponse) ([]bool, error) {
	defer C.free_command_response(response)

	typeErr := checkResponseType(response, C.Array, false)
	if typeErr != nil {
		return nil, typeErr
	}

	slice := make([]bool, 0, response.array_value_len)
	for _, v := range unsafe.Slice(response.array_value, response.array_value_len) {
		err := checkResponseType(&v, C.Bool, false)
		if err != nil {
			return nil, err
		}
		slice = append(slice, bool(v.bool_value))
	}
	return slice, nil
}

func handleStringDoubleMapResponse(response *C.struct_CommandResponse) (map[string]float64, error) {
	defer C.free_command_response(response)

	typeErr := checkResponseType(response, C.Map, false)
	if typeErr != nil {
		return nil, typeErr
	}

	data, err := parseMap(response)
	if err != nil {
		return nil, err
	}
	aMap := data.(map[string]interface{})

	converted, err := mapConverter[float64]{
		nil, false,
	}.convert(aMap)
	if err != nil {
		return nil, err
	}
	result, ok := converted.(map[string]float64)
	if !ok {
		return nil, &RequestError{fmt.Sprintf("unexpected type of map: %T", converted)}
	}
	return result, nil
}

func handleStringToStringMapResponse(response *C.struct_CommandResponse) (map[string]string, error) {
	defer C.free_command_response(response)

	typeErr := checkResponseType(response, C.Map, false)
	if typeErr != nil {
		return nil, typeErr
	}

	data, err := parseMap(response)
	if err != nil {
		return nil, err
	}
	aMap := data.(map[string]interface{})

	converted, err := mapConverter[string]{
		nil, false,
	}.convert(aMap)
	if err != nil {
		return nil, err
	}
	result, ok := converted.(map[string]string)
	if !ok {
		return nil, &RequestError{fmt.Sprintf("unexpected type of map: %T", converted)}
	}
	return result, nil
}

func handleStringToStringArrayMapOrNilResponse(
	response *C.struct_CommandResponse,
) (map[string][]string, error) {
	defer C.free_command_response(response)

	typeErr := checkResponseType(response, C.Map, true)
	if typeErr != nil {
		return nil, typeErr
	}

	if response.response_type == C.Null {
		return nil, nil
	}

	data, err := parseMap(response)
	if err != nil {
		return nil, err
	}

	converters := mapConverter[[]string]{
		arrayConverter[string]{},
		false,
	}

	res, err := converters.convert(data)
	if err != nil {
		return nil, err
	}
	if result, ok := res.(map[string][]string); ok {
		return result, nil
	}

	return nil, &RequestError{fmt.Sprintf("unexpected type received: %T", res)}
}

func handleStringSetResponse(response *C.struct_CommandResponse) (map[string]struct{}, error) {
	defer C.free_command_response(response)

	typeErr := checkResponseType(response, C.Sets, false)
	if typeErr != nil {
		return nil, typeErr
	}

	slice := make(map[string]struct{}, response.sets_value_len)
	for _, v := range unsafe.Slice(response.sets_value, response.sets_value_len) {
		res, err := convertCharArrayToString(&v, true)
		if err != nil {
			return nil, err
		}
		slice[res.Value()] = struct{}{}
	}

	return slice, nil
}

func handleKeyWithMemberAndScoreResponse(response *C.struct_CommandResponse) (Result[KeyWithMemberAndScore], error) {
	defer C.free_command_response(response)

	if response == nil || response.response_type == uint32(C.Null) {
		return CreateNilKeyWithMemberAndScoreResult(), nil
	}

	typeErr := checkResponseType(response, C.Array, true)
	if typeErr != nil {
		return CreateNilKeyWithMemberAndScoreResult(), typeErr
	}

	slice, err := parseArray(response)
	if err != nil {
		return CreateNilKeyWithMemberAndScoreResult(), err
	}

	arr := slice.([]interface{})
	key := arr[0].(string)
	member := arr[1].(string)
	score := arr[2].(float64)
	return CreateKeyWithMemberAndScoreResult(KeyWithMemberAndScore{key, member, score}), nil
}

func handleScanResponse(response *C.struct_CommandResponse) (string, []string, error) {
	defer C.free_command_response(response)

	typeErr := checkResponseType(response, C.Array, false)
	if typeErr != nil {
		return "", nil, typeErr
	}

	slice, err := parseArray(response)
	if err != nil {
		return "", nil, err
	}

	if arr, ok := slice.([]interface{}); ok {
		resCollection, err := convertToStringArray(arr[1].([]interface{}))
		if err != nil {
			return "", nil, err
		}
		return arr[0].(string), resCollection, nil
	}

	return "", nil, err
}

func convertToStringArray(input []interface{}) ([]string, error) {
	result := make([]string, len(input))
	for i, v := range input {
		str, ok := v.(string)
		if !ok {
			return nil, fmt.Errorf("element at index %d is not a string: %v", i, v)
		}
		result[i] = str
	}
	return result, nil
}

// get type of T
func getType[T any]() reflect.Type {
	var zero [0]T
	return reflect.TypeOf(zero).Elem()
}

// convert (typecast) untyped response into a typed value
// for example, an arbitrary array `[]interface{}` into `[]string`
type responseConverter interface {
	convert(data interface{}) (interface{}, error)
}

// convert maps, T - type of the value, key is string
type mapConverter[T any] struct {
	next     responseConverter
	canBeNil bool
}

func (node mapConverter[T]) convert(data interface{}) (interface{}, error) {
	if data == nil {
		if node.canBeNil {
			return nil, nil
		} else {
			return nil, &RequestError{fmt.Sprintf("Unexpected type received: nil, expected: map[string]%v", getType[T]())}
		}
	}
	result := make(map[string]T)

	for key, value := range data.(map[string]interface{}) {
		if node.next == nil {
			valueT, ok := value.(T)
			if !ok {
				return nil, &RequestError{fmt.Sprintf("Unexpected type of map element: %T, expected: %v", value, getType[T]())}
			}
			result[key] = valueT
		} else {
			val, err := node.next.convert(value)
			if err != nil {
				return nil, err
			}
			if val == nil {
				var null T
				result[key] = null
				continue
			}
			valueT, ok := val.(T)
			if !ok {
				return nil, &RequestError{fmt.Sprintf("Unexpected type of map element: %T, expected: %v", val, getType[T]())}
			}
			result[key] = valueT
		}
	}

	return result, nil
}

// convert arrays, T - type of the value
type arrayConverter[T any] struct {
	next     responseConverter
	canBeNil bool
}

func (node arrayConverter[T]) convert(data interface{}) (interface{}, error) {
	if data == nil {
		if node.canBeNil {
			return nil, nil
		} else {
			return nil, &RequestError{fmt.Sprintf("Unexpected type received: nil, expected: []%v", getType[T]())}
		}
	}
	arrData := data.([]interface{})
	result := make([]T, 0, len(arrData))
	for _, value := range arrData {
		if node.next == nil {
			valueT, ok := value.(T)
			if !ok {
				return nil, &RequestError{
					fmt.Sprintf("Unexpected type of array element: %T, expected: %v", value, getType[T]()),
				}
			}
			result = append(result, valueT)
		} else {
			val, err := node.next.convert(value)
			if err != nil {
				return nil, err
			}
			if val == nil {
				var null T
				result = append(result, null)
				continue
			}
			valueT, ok := val.(T)
			if !ok {
				return nil, &RequestError{fmt.Sprintf("Unexpected type of array element: %T, expected: %v", val, getType[T]())}
			}
			result = append(result, valueT)
		}
	}

	return result, nil
}

// TODO: convert sets

func handleXAutoClaimResponse(response *C.struct_CommandResponse) (XAutoClaimResponse, error) {
	defer C.free_command_response(response)
	var null XAutoClaimResponse // default response
	typeErr := checkResponseType(response, C.Array, false)
	if typeErr != nil {
		return null, typeErr
	}
	slice, err := parseArray(response)
	if err != nil {
		return null, err
	}
	arr := slice.([]interface{})
	len := len(arr)
	if len < 2 || len > 3 {
		return null, &RequestError{fmt.Sprintf("Unexpected response array length: %d", len)}
	}
	converted, err := mapConverter[[][]string]{
		arrayConverter[[]string]{
			arrayConverter[string]{
				nil,
				false,
			},
			false,
		},
		false,
	}.convert(arr[1])
	if err != nil {
		return null, err
	}
	claimedEntries, ok := converted.(map[string][][]string)
	if !ok {
		return null, &RequestError{fmt.Sprintf("unexpected type of second element: %T", converted)}
	}
	var deletedMessages []string
	deletedMessages = nil
	if len == 3 {
		converted, err = arrayConverter[string]{
			nil,
			false,
		}.convert(arr[2])
		if err != nil {
			return null, err
		}
		deletedMessages, ok = converted.([]string)
		if !ok {
			return null, &RequestError{fmt.Sprintf("unexpected type of third element: %T", converted)}
		}
	}
	return XAutoClaimResponse{arr[0].(string), claimedEntries, deletedMessages}, nil
}

func handleXAutoClaimJustIdResponse(response *C.struct_CommandResponse) (XAutoClaimJustIdResponse, error) {
	defer C.free_command_response(response)
	var null XAutoClaimJustIdResponse // default response
	typeErr := checkResponseType(response, C.Array, false)
	if typeErr != nil {
		return null, typeErr
	}
	slice, err := parseArray(response)
	if err != nil {
		return null, err
	}
	arr := slice.([]interface{})
	len := len(arr)
	if len < 2 || len > 3 {
		return null, &RequestError{fmt.Sprintf("Unexpected response array length: %d", len)}
	}
	converted, err := arrayConverter[string]{
		nil,
		false,
	}.convert(arr[1])
	if err != nil {
		return null, err
	}
	claimedEntries, ok := converted.([]string)
	if !ok {
		return null, &RequestError{fmt.Sprintf("unexpected type of second element: %T", converted)}
	}
	var deletedMessages []string
	deletedMessages = nil
	if len == 3 {
		converted, err = arrayConverter[string]{
			nil,
			false,
		}.convert(arr[2])
		if err != nil {
			return null, err
		}
		deletedMessages, ok = converted.([]string)
		if !ok {
			return null, &RequestError{fmt.Sprintf("unexpected type of third element: %T", converted)}
		}
	}
	return XAutoClaimJustIdResponse{arr[0].(string), claimedEntries, deletedMessages}, nil
}

func handleXReadResponse(response *C.struct_CommandResponse) (map[string]map[string][][]string, error) {
	defer C.free_command_response(response)
	data, err := parseMap(response)
	if err != nil {
		return nil, err
	}
	if data == nil {
		return nil, nil
	}

	converters := mapConverter[map[string][][]string]{
		mapConverter[[][]string]{
			arrayConverter[[]string]{
				arrayConverter[string]{
					nil,
					false,
				},
				false,
			},
			false,
		},
		false,
	}

	res, err := converters.convert(data)
	if err != nil {
		return nil, err
	}
	if result, ok := res.(map[string]map[string][][]string); ok {
		return result, nil
	}
	return nil, &RequestError{fmt.Sprintf("unexpected type received: %T", res)}
}

func handleXReadGroupResponse(response *C.struct_CommandResponse) (map[string]map[string][][]string, error) {
	defer C.free_command_response(response)
	data, err := parseMap(response)
	if err != nil {
		return nil, err
	}
	if data == nil {
		return nil, nil
	}

	converters := mapConverter[map[string][][]string]{
		mapConverter[[][]string]{
			arrayConverter[[]string]{
				arrayConverter[string]{
					nil,
					false,
				},
				true,
			},
			false,
		},
		false,
	}

	res, err := converters.convert(data)
	if err != nil {
		return nil, err
	}
	if result, ok := res.(map[string]map[string][][]string); ok {
		return result, nil
	}
	return nil, &RequestError{fmt.Sprintf("unexpected type received: %T", res)}
}

func handleXPendingSummaryResponse(response *C.struct_CommandResponse) (XPendingSummary, error) {
	defer C.free_command_response(response)

	typeErr := checkResponseType(response, C.Array, true)
	if typeErr != nil {
		return CreateNilXPendingSummary(), typeErr
	}

	slice, err := parseArray(response)
	if err != nil {
		return CreateNilXPendingSummary(), err
	}

	arr := slice.([]interface{})
	NumOfMessages := arr[0].(int64)
	var StartId, EndId Result[string]
	if arr[1] == nil {
		StartId = CreateNilStringResult()
	} else {
		StartId = CreateStringResult(arr[1].(string))
	}
	if arr[2] == nil {
		EndId = CreateNilStringResult()
	} else {
		EndId = CreateStringResult(arr[2].(string))
	}

	if pendingMessages, ok := arr[3].([]interface{}); ok {
		var ConsumerPendingMessages []ConsumerPendingMessage
		for _, msg := range pendingMessages {
			consumerMessage := msg.([]interface{})
			count, err := strconv.ParseInt(consumerMessage[1].(string), 10, 64)
			if err == nil {
				ConsumerPendingMessages = append(ConsumerPendingMessages, ConsumerPendingMessage{
					ConsumerName: consumerMessage[0].(string),
					MessageCount: count,
				})
			}
		}
		return XPendingSummary{NumOfMessages, StartId, EndId, ConsumerPendingMessages}, nil
	} else {
		return XPendingSummary{NumOfMessages, StartId, EndId, make([]ConsumerPendingMessage, 0)}, nil
	}
}

func handleXPendingDetailResponse(response *C.struct_CommandResponse) ([]XPendingDetail, error) {
	// response should be [][]interface{}

	defer C.free_command_response(response)

	// TODO: Not sure if this is correct for a nill response
	if response == nil || response.response_type == uint32(C.Null) {
		return make([]XPendingDetail, 0), nil
	}

	typeErr := checkResponseType(response, C.Array, true)
	if typeErr != nil {
		return make([]XPendingDetail, 0), typeErr
	}

	// parse first level of array
	slice, err := parseArray(response)
	arr := slice.([]interface{})

	if err != nil {
		return make([]XPendingDetail, 0), err
	}

	pendingDetails := make([]XPendingDetail, 0, len(arr))

	for _, message := range arr {
		switch detail := message.(type) {
		case []interface{}:
			pDetail := XPendingDetail{
				Id:            detail[0].(string),
				ConsumerName:  detail[1].(string),
				IdleTime:      detail[2].(int64),
				DeliveryCount: detail[3].(int64),
			}
			pendingDetails = append(pendingDetails, pDetail)

		case XPendingDetail:
			pendingDetails = append(pendingDetails, detail)
		default:
			fmt.Printf("handleXPendingDetailResponse - unhandled type: %s\n", reflect.TypeOf(detail))
		}
	}

	return pendingDetails, nil
}<|MERGE_RESOLUTION|>--- conflicted
+++ resolved
@@ -186,11 +186,10 @@
 	return slice, nil
 }
 
-<<<<<<< HEAD
 func handleStringArrayResponse(response *C.struct_CommandResponse) ([]Result[string], error) {
 	defer C.free_command_response(response)
 
-	return convertStringArray(response)
+	return convertStringArray(response, false)
 }
 
 func handle2DStringArrayResponse(response *C.struct_CommandResponse) ([][]string, error) {
@@ -223,12 +222,12 @@
 func handleStringArrayOrNullResponse(response *C.struct_CommandResponse) ([]Result[string], error) {
 	defer C.free_command_response(response)
 
-	typeErr := checkResponseType(response, C.Array, true)
-=======
+	return convertStringArray(response, true)
+}
+
 // array could be nillable, but strings - aren't
 func convertStringArray(response *C.struct_CommandResponse, isNilable bool) ([]string, error) {
 	typeErr := checkResponseType(response, C.Array, isNilable)
->>>>>>> 29902642
 	if typeErr != nil {
 		return nil, typeErr
 	}
