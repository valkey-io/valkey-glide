--- conflicted
+++ resolved
@@ -512,7 +512,6 @@
 
 // convert maps, T - type of the value, key is string
 type mapConverter[T any] struct {
-<<<<<<< HEAD
 	next     responseConverter
 	canBeNil bool
 }
@@ -525,23 +524,13 @@
 			return nil, &RequestError{fmt.Sprintf("Unexpected type received: nil, expected: map[string]%v", getType[T]())}
 		}
 	}
-=======
-	next responseConverter
-}
-
-func (node mapConverter[T]) convert(data interface{}) (interface{}, error) {
->>>>>>> aa8760b1
 	result := make(map[string]T)
 
 	for key, value := range data.(map[string]interface{}) {
 		if node.next == nil {
 			valueT, ok := value.(T)
 			if !ok {
-<<<<<<< HEAD
 				return nil, &RequestError{fmt.Sprintf("Unexpected type of map element: %T, expected: %v", value, getType[T]())}
-=======
-				return nil, &RequestError{fmt.Sprintf("Unexpected type received: %T, expected: %v", value, getType[T]())}
->>>>>>> aa8760b1
 			}
 			result[key] = valueT
 		} else {
@@ -549,7 +538,6 @@
 			if err != nil {
 				return nil, err
 			}
-<<<<<<< HEAD
 			if val == nil {
 				var null T
 				result[key] = null
@@ -558,11 +546,6 @@
 			valueT, ok := val.(T)
 			if !ok {
 				return nil, &RequestError{fmt.Sprintf("Unexpected type of map element: %T, expected: %v", val, getType[T]())}
-=======
-			valueT, ok := val.(T)
-			if !ok {
-				return nil, &RequestError{fmt.Sprintf("Unexpected type received: %T, expected: %v", valueT, getType[T]())}
->>>>>>> aa8760b1
 			}
 			result[key] = valueT
 		}
@@ -573,7 +556,6 @@
 
 // convert arrays, T - type of the value
 type arrayConverter[T any] struct {
-<<<<<<< HEAD
 	next     responseConverter
 	canBeNil bool
 }
@@ -586,25 +568,15 @@
 			return nil, &RequestError{fmt.Sprintf("Unexpected type received: nil, expected: []%v", getType[T]())}
 		}
 	}
-=======
-	next responseConverter
-}
-
-func (node arrayConverter[T]) convert(data interface{}) (interface{}, error) {
->>>>>>> aa8760b1
 	arrData := data.([]interface{})
 	result := make([]T, 0, len(arrData))
 	for _, value := range arrData {
 		if node.next == nil {
 			valueT, ok := value.(T)
 			if !ok {
-<<<<<<< HEAD
 				return nil, &RequestError{
 					fmt.Sprintf("Unexpected type of array element: %T, expected: %v", value, getType[T]()),
 				}
-=======
-				return nil, &RequestError{fmt.Sprintf("Unexpected type received: %T, expected: %v", value, getType[T]())}
->>>>>>> aa8760b1
 			}
 			result = append(result, valueT)
 		} else {
@@ -612,7 +584,6 @@
 			if err != nil {
 				return nil, err
 			}
-<<<<<<< HEAD
 			if val == nil {
 				var null T
 				result = append(result, null)
@@ -621,11 +592,6 @@
 			valueT, ok := val.(T)
 			if !ok {
 				return nil, &RequestError{fmt.Sprintf("Unexpected type of array element: %T, expected: %v", val, getType[T]())}
-=======
-			valueT, ok := val.(T)
-			if !ok {
-				return nil, &RequestError{fmt.Sprintf("Unexpected type received: %T, expected: %v", valueT, getType[T]())}
->>>>>>> aa8760b1
 			}
 			result = append(result, valueT)
 		}
@@ -636,11 +602,7 @@
 
 // TODO: convert sets
 
-<<<<<<< HEAD
-func handleXReadGroupResponse(response *C.struct_CommandResponse) (map[string]map[string][][]string, error) {
-=======
 func handleXReadResponse(response *C.struct_CommandResponse) (map[string]map[string][][]string, error) {
->>>>>>> aa8760b1
 	defer C.free_command_response(response)
 	data, err := parseMap(response)
 	if err != nil {
@@ -653,7 +615,40 @@
 	converters := mapConverter[map[string][][]string]{
 		mapConverter[[][]string]{
 			arrayConverter[[]string]{
-<<<<<<< HEAD
+				arrayConverter[string]{
+					nil,
+					false,
+				},
+				false,
+			},
+			false,
+		},
+		false,
+	}
+
+	res, err := converters.convert(data)
+	if err != nil {
+		return nil, err
+	}
+	if result, ok := res.(map[string]map[string][][]string); ok {
+		return result, nil
+	}
+	return nil, &RequestError{fmt.Sprintf("unexpected type received: %T", res)}
+}
+
+func handleXReadGroupResponse(response *C.struct_CommandResponse) (map[string]map[string][][]string, error) {
+	defer C.free_command_response(response)
+	data, err := parseMap(response)
+	if err != nil {
+		return nil, err
+	}
+	if data == nil {
+		return nil, nil
+	}
+
+	converters := mapConverter[map[string][][]string]{
+		mapConverter[[][]string]{
+			arrayConverter[[]string]{
 				arrayConverter[string]{
 					nil,
 					false,
@@ -663,11 +658,6 @@
 			false,
 		},
 		false,
-=======
-				arrayConverter[string]{},
-			},
-		},
->>>>>>> aa8760b1
 	}
 
 	res, err := converters.convert(data)
