// Copyright Valkey GLIDE Project Contributors - SPDX Identifier: Apache-2.0

package api

// #cgo LDFLAGS: -L../target/release -lglide_rs
// #include "../lib.h"
import "C"

import (
	"fmt"
	"unsafe"
)

func checkResponseType(response *C.struct_CommandResponse, expectedType C.ResponseType, isNilable bool) error {
	expectedTypeInt := uint32(expectedType)
	expectedTypeStr := C.get_response_type_string(expectedTypeInt)
	defer C.free_response_type_string(expectedTypeStr)

	if !isNilable && response == nil {
		return &RequestError{
			fmt.Sprintf(
				"Unexpected return type from Valkey: got nil, expected %s",
				C.GoString(expectedTypeStr),
			),
		}
	}

	if isNilable && (response == nil || response.response_type == uint32(C.Null)) {
		return nil
	}

	if response.response_type == expectedTypeInt {
		return nil
	}

	actualTypeStr := C.get_response_type_string(response.response_type)
	defer C.free_response_type_string(actualTypeStr)
	return &RequestError{
		fmt.Sprintf(
			"Unexpected return type from Valkey: got %s, expected %s",
			C.GoString(actualTypeStr),
			C.GoString(expectedTypeStr),
		),
	}
}

func convertCharArrayToString(response *C.struct_CommandResponse, isNilable bool) (Result[string], error) {
	typeErr := checkResponseType(response, C.String, isNilable)
	if typeErr != nil {
		return CreateNilStringResult(), typeErr
	}

	if response.string_value == nil {
		return CreateNilStringResult(), nil
	}
	byteSlice := C.GoBytes(unsafe.Pointer(response.string_value), C.int(int64(response.string_value_len)))

	// Create Go string from byte slice (preserving null characters)
	return CreateStringResult(string(byteSlice)), nil
}

func handleStringResponse(response *C.struct_CommandResponse) (Result[string], error) {
	defer C.free_command_response(response)

	return convertCharArrayToString(response, false)
}

func handleStringOrNullResponse(response *C.struct_CommandResponse) (Result[string], error) {
	defer C.free_command_response(response)

	return convertCharArrayToString(response, true)
}

func convertStringArray(response *C.struct_CommandResponse) ([]Result[string], error) {
	typeErr := checkResponseType(response, C.Array, false)
	if typeErr != nil {
		return nil, typeErr
	}

	slice := make([]Result[string], 0, response.array_value_len)
	for _, v := range unsafe.Slice(response.array_value, response.array_value_len) {
		res, err := convertCharArrayToString(&v, true)
		if err != nil {
			return nil, err
		}
		slice = append(slice, res)
	}
	return slice, nil
}

func handleStringArrayResponse(response *C.struct_CommandResponse) ([]Result[string], error) {
	defer C.free_command_response(response)

	return convertStringArray(response)
}

func handleStringArrayOrNullResponse(response *C.struct_CommandResponse) ([]Result[string], error) {
	defer C.free_command_response(response)

	typeErr := checkResponseType(response, C.Array, true)
	if typeErr != nil {
		return nil, typeErr
	}

	if response.response_type == C.Null {
		return nil, nil
	}

	slice := make([]Result[string], 0, response.array_value_len)
	for _, v := range unsafe.Slice(response.array_value, response.array_value_len) {
		res, err := convertCharArrayToString(&v, true)
		if err != nil {
			return nil, err
		}
		slice = append(slice, res)
	}
	return slice, nil
}

func handleLongResponse(response *C.struct_CommandResponse) (Result[int64], error) {
	defer C.free_command_response(response)

	typeErr := checkResponseType(response, C.Int, false)
	if typeErr != nil {
		return CreateNilInt64Result(), typeErr
	}

	return CreateInt64Result(int64(response.int_value)), nil
}

func handleLongOrNullResponse(response *C.struct_CommandResponse) (Result[int64], error) {
	defer C.free_command_response(response)

	typeErr := checkResponseType(response, C.Int, true)
	if typeErr != nil {
		return CreateNilInt64Result(), typeErr
	}

	if response.response_type == C.Null {
		return CreateNilInt64Result(), nil
	}

	return CreateInt64Result(int64(response.int_value)), nil
}

func handleLongArrayResponse(response *C.struct_CommandResponse) ([]Result[int64], error) {
	defer C.free_command_response(response)

	typeErr := checkResponseType(response, C.Array, false)
	if typeErr != nil {
		return nil, typeErr
	}

	slice := make([]Result[int64], 0, response.array_value_len)
	for _, v := range unsafe.Slice(response.array_value, response.array_value_len) {
		err := checkResponseType(&v, C.Int, false)
		if err != nil {
			return nil, err
		}
		slice = append(slice, CreateInt64Result(int64(v.int_value)))
	}
	return slice, nil
}

func handleDoubleResponse(response *C.struct_CommandResponse) (Result[float64], error) {
	defer C.free_command_response(response)

	typeErr := checkResponseType(response, C.Float, false)
	if typeErr != nil {
		return CreateNilFloat64Result(), typeErr
	}

	return CreateFloat64Result(float64(response.float_value)), nil
}

func handleBooleanResponse(response *C.struct_CommandResponse) (Result[bool], error) {
	defer C.free_command_response(response)

	typeErr := checkResponseType(response, C.Bool, false)
	if typeErr != nil {
		return CreateNilBoolResult(), typeErr
	}

	return CreateBoolResult(bool(response.bool_value)), nil
}

func handleStringToStringMapResponse(response *C.struct_CommandResponse) (map[Result[string]]Result[string], error) {
	defer C.free_command_response(response)

	typeErr := checkResponseType(response, C.Map, false)
	if typeErr != nil {
		return nil, typeErr
	}

	m := make(map[Result[string]]Result[string], response.array_value_len)
	for _, v := range unsafe.Slice(response.array_value, response.array_value_len) {
		key, err := convertCharArrayToString(v.map_key, true)
		if err != nil {
			return nil, err
		}
		value, err := convertCharArrayToString(v.map_value, true)
		if err != nil {
			return nil, err
		}
		m[key] = value
	}

	return m, nil
}

<<<<<<< HEAD
func handleStringToStringArrayMapOrNullResponse(
	response *C.struct_CommandResponse,
) (map[Result[string]][]Result[string], error) {
	defer C.free_command_response(response)

	typeErr := checkResponseType(response, C.Map, true)
=======
func handleStringSetResponse(response *C.struct_CommandResponse) (map[Result[string]]struct{}, error) {
	defer C.free_command_response(response)

	typeErr := checkResponseType(response, C.Sets, false)
>>>>>>> 63e33e13
	if typeErr != nil {
		return nil, typeErr
	}

<<<<<<< HEAD
	if response.response_type == C.Null {
		return nil, nil
	}

	m := make(map[Result[string]][]Result[string], response.array_value_len)
	for _, v := range unsafe.Slice(response.array_value, response.array_value_len) {
		key, err := convertCharArrayToString(v.map_key, true)
		if err != nil {
			return nil, err
		}
		value, err := convertStringArray(v.map_value)
		if err != nil {
			return nil, err
		}
		m[key] = value
	}

	return m, nil
=======
	slice := make(map[Result[string]]struct{}, response.sets_value_len)
	for _, v := range unsafe.Slice(response.sets_value, response.sets_value_len) {
		res, err := convertCharArrayToString(&v, true)
		if err != nil {
			return nil, err
		}
		slice[res] = struct{}{}
	}

	return slice, nil
>>>>>>> 63e33e13
}<|MERGE_RESOLUTION|>--- conflicted
+++ resolved
@@ -208,24 +208,16 @@
 	return m, nil
 }
 
-<<<<<<< HEAD
 func handleStringToStringArrayMapOrNullResponse(
 	response *C.struct_CommandResponse,
 ) (map[Result[string]][]Result[string], error) {
 	defer C.free_command_response(response)
 
 	typeErr := checkResponseType(response, C.Map, true)
-=======
-func handleStringSetResponse(response *C.struct_CommandResponse) (map[Result[string]]struct{}, error) {
-	defer C.free_command_response(response)
-
-	typeErr := checkResponseType(response, C.Sets, false)
->>>>>>> 63e33e13
-	if typeErr != nil {
-		return nil, typeErr
-	}
-
-<<<<<<< HEAD
+	if typeErr != nil {
+		return nil, typeErr
+	}
+
 	if response.response_type == C.Null {
 		return nil, nil
 	}
@@ -244,7 +236,16 @@
 	}
 
 	return m, nil
-=======
+}
+
+func handleStringSetResponse(response *C.struct_CommandResponse) (map[Result[string]]struct{}, error) {
+	defer C.free_command_response(response)
+
+	typeErr := checkResponseType(response, C.Sets, false)
+	if typeErr != nil {
+		return nil, typeErr
+	}
+
 	slice := make(map[Result[string]]struct{}, response.sets_value_len)
 	for _, v := range unsafe.Slice(response.sets_value, response.sets_value_len) {
 		res, err := convertCharArrayToString(&v, true)
@@ -255,5 +256,4 @@
 	}
 
 	return slice, nil
->>>>>>> 63e33e13
 }