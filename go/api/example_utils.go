--- conflicted
+++ resolved
@@ -19,27 +19,17 @@
 )
 
 var (
-<<<<<<< HEAD
-	clusterClient               *GlideClusterClient
+	clusterClients              []*GlideClusterClient
 	clusterOnce                 sync.Once
+	clusterSubOnce              sync.Once
 	clusterAddresses            []NodeAddress
-	standaloneClient            *GlideClient
+	standaloneClients           []*GlideClient
 	standaloneOnce              sync.Once
+	standaloneSubOnce           sync.Once
 	standaloneTransactionOnce   sync.Once
 	standaloneTransactionClient *Transaction
 	standaloneAddresses         []NodeAddress
 	initOnce                    sync.Once
-=======
-	clusterClients      []*GlideClusterClient
-	clusterOnce         sync.Once
-	clusterSubOnce      sync.Once
-	clusterAddresses    []NodeAddress
-	standaloneClients   []*GlideClient
-	standaloneOnce      sync.Once
-	standaloneSubOnce   sync.Once
-	standaloneAddresses []NodeAddress
-	initOnce            sync.Once
->>>>>>> 6b5e9775
 )
 
 func initFlags() {
@@ -196,7 +186,16 @@
 	return result
 }
 
-<<<<<<< HEAD
+// close all clients
+func closeAllClients() {
+	for _, client := range standaloneClients {
+		client.Close()
+	}
+	for _, client := range clusterClients {
+		client.Close()
+	}
+}
+
 func getExampleTransactionGlideClient() *Transaction {
 	standaloneTransactionOnce.Do(func() {
 		initFlags()
@@ -218,14 +217,4 @@
 		standaloneTransactionClient = clientTx
 	})
 	return standaloneTransactionClient
-=======
-// close all clients
-func closeAllClients() {
-	for _, client := range standaloneClients {
-		client.Close()
-	}
-	for _, client := range clusterClients {
-		client.Close()
-	}
->>>>>>> 6b5e9775
 }