// Copyright Valkey GLIDE Project Contributors - SPDX Identifier: Apache-2.0

package api

import (
	"context"
	"fmt"

	"github.com/google/uuid"
	"github.com/valkey-io/valkey-glide/go/api/config"
	"github.com/valkey-io/valkey-glide/go/api/options"
)

func ExampleGlideClusterClient_Ping() {
	var client *GlideClusterClient = getExampleGlideClusterClient() // example helper function
	result, err := client.Ping(context.Background())
	if err != nil {
		fmt.Println("Glide example failed with an error: ", err)
	}
	fmt.Println(result)

	// Output: PONG
}

func ExampleGlideClusterClient_PingWithOptions() {
	var client *GlideClusterClient = getExampleGlideClusterClient() // example helper function
	options := options.ClusterPingOptions{
		PingOptions: &options.PingOptions{
			Message: "hello",
		},
		RouteOption: nil,
	}
	result, err := client.PingWithOptions(context.Background(), options)
	if err != nil {
		fmt.Println("Glide example failed with an error: ", err)
	}
	fmt.Println(result)

	// Output: hello
}

func ExampleGlideClusterClient_Echo() {
	var client *GlideClusterClient = getExampleGlideClusterClient() // example helper function
	result, err := client.Echo(context.Background(), "Hello")
	if err != nil {
		fmt.Println("Glide example failed with an error: ", err)
	}
	fmt.Println(result)

	// Output: {Hello false}
}

func ExampleGlideClusterClient_EchoWithOptions() {
	var client *GlideClusterClient = getExampleGlideClusterClient() // example helper function
<<<<<<< HEAD
	opts := options.ClusterEchoOptions{
		EchoOptions: &options.EchoOptions{
			Message: "Hello World",
		},
		RouteOption: &options.RouteOption{Route: nil},
	}
	result, err := client.EchoWithOptions(context.Background(), opts)
=======
	result, err := client.EchoWithOptions("Hello World", options.RouteOption{Route: config.RandomRoute})
>>>>>>> c787fe5d
	if err != nil {
		fmt.Println("Glide example failed with an error: ", err)
	}
	fmt.Println(result.singleValue)

	// Output: Hello World
}

func ExampleGlideClusterClient_ClientId() {
	var client *GlideClusterClient = getExampleGlideClusterClient() // example helper function
	result, err := client.ClientId(context.Background())
	if err != nil {
		fmt.Println("Glide example failed with an error: ", err)
	}
	assert := result.IsSingleValue()
	fmt.Println(assert)

	// Output: true
}

func ExampleGlideClusterClient_ClientIdWithOptions() {
	var client *GlideClusterClient = getExampleGlideClusterClient() // example helper function
	opts := options.RouteOption{Route: nil}
	result, err := client.ClientIdWithOptions(context.Background(), opts)
	if err != nil {
		fmt.Println("Glide example failed with an error: ", err)
	}
	assert := result.IsSingleValue()
	fmt.Println(assert)

	// Output: true
}

func ExampleGlideClusterClient_ClientSetName() {
	var client *GlideClusterClient = getExampleGlideClusterClient() // example helper function
	connectionName := "ConnectionName-" + uuid.NewString()
	result, err := client.ClientSetName(context.Background(), connectionName)
	if err != nil {
		fmt.Println("Glide example failed with an error: ", err)
	}
	fmt.Println(result.SingleValue())

	// Output: OK
}

func ExampleGlideClusterClient_ClientGetName() {
	var client *GlideClusterClient = getExampleGlideClusterClient() // example helper function
	connectionName := "ConnectionName-" + uuid.NewString()
	client.ClientSetName(context.Background(), connectionName)
	result, err := client.ClientGetName(context.Background())
	if err != nil {
		fmt.Println("Glide example failed with an error: ", err)
	}
	fmt.Println(result.SingleValue() == connectionName)

	// Output: true
}

func ExampleGlideClusterClient_ClientSetNameWithOptions() {
	var client *GlideClusterClient = getExampleGlideClusterClient() // example helper function
	connectionName := "ConnectionName-" + uuid.NewString()
	opts := options.RouteOption{Route: nil}
	result, err := client.ClientSetNameWithOptions(context.Background(), connectionName, opts)
	if err != nil {
		fmt.Println("Glide example failed with an error: ", err)
	}
	fmt.Println(result.SingleValue())

	// Output: OK
}

func ExampleGlideClusterClient_ClientGetNameWithOptions() {
	var client *GlideClusterClient = getExampleGlideClusterClient() // example helper function
	connectionName := "ConnectionName-" + uuid.NewString()
	opts := options.RouteOption{Route: nil}
	client.ClientSetNameWithOptions(context.Background(), connectionName, opts)
	result, err := client.ClientGetNameWithOptions(context.Background(), opts)
	if err != nil {
		fmt.Println("Glide example failed with an error: ", err)
	}
	fmt.Println(result.SingleValue() == connectionName)

	// Output: true
}<|MERGE_RESOLUTION|>--- conflicted
+++ resolved
@@ -52,17 +52,7 @@
 
 func ExampleGlideClusterClient_EchoWithOptions() {
 	var client *GlideClusterClient = getExampleGlideClusterClient() // example helper function
-<<<<<<< HEAD
-	opts := options.ClusterEchoOptions{
-		EchoOptions: &options.EchoOptions{
-			Message: "Hello World",
-		},
-		RouteOption: &options.RouteOption{Route: nil},
-	}
-	result, err := client.EchoWithOptions(context.Background(), opts)
-=======
-	result, err := client.EchoWithOptions("Hello World", options.RouteOption{Route: config.RandomRoute})
->>>>>>> c787fe5d
+	result, err := client.EchoWithOptions(context.Background(), "Hello World", options.RouteOption{Route: config.RandomRoute})
 	if err != nil {
 		fmt.Println("Glide example failed with an error: ", err)
 	}
