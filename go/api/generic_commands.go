--- conflicted
+++ resolved
@@ -386,9 +386,53 @@
 	// [valkey.io]: Https://valkey.io/commands/type/
 	Type(key string) (Result[string], error)
 
-<<<<<<< HEAD
+	// Renames key to new key.
+	//  If new Key already exists it is overwritten.
+	//
+	// Note:
+	//  When in cluster mode, both key and newKey must map to the same hash slot.
+	//
+	// Parameters:
+	//  key to rename.
+	//  newKey The new name of the key.
+	//
+	// Return value:
+	// If the key was successfully renamed, return "OK". If key does not exist, an error is thrown.
+	//
+	// Example:
+	//  result, err := client.Rename([]string{"key","newkey"})
+	//	if err != nil {
+	//	    // handle error
+	//	}
+	//	fmt.Println(result.Value()) // Output: OK
+	//
+	// [valkey.io]: https://valkey.io/commands/rename/
+	Rename(key string, newKey string) (Result[string], error)
+
+	// Renames key to newkey if newKey does not yet exist.
+	//
+	// Note:
+	//  When in cluster mode, both key and newkey must map to the same hash slot.
+	//
+	// Parameters:
+	//  key to rename.
+	//  newKey The new name of the key.
+	//
+	// Return value:
+	// true if key was renamed to newKey, false if newKey already exists.
+	//
+	// Example:
+	//  result, err := client.Renamenx([]string{"key","newkey"})
+	//	if err != nil {
+	//	    // handle error
+	//	}
+	//	fmt.Println(result.Value()) // Output: OK
+	//
+	// [valkey.io]: https://valkey.io/commands/renamenx/
+	Renamenx(key string, newKey string) (Result[bool], error)
+
 	// Removes the existing timeout on key, turning the key from volatile
-	// (a key with an expire set) to persis tent (a key that will never expire as no timeout is associated).
+	// (a key with an expire set) to persistent (a key that will never expire as no timeout is associated).
 	//
 	// Parameters:
 	//  The key to remove the existing timeout on.
@@ -405,50 +449,4 @@
 	//
 	// [valkey.io]: https://valkey.io/commands/persist/
 	Persist(key string) (Result[bool], error)
-=======
-	// Renames key to new key.
-	//  If new Key already exists it is overwritten.
-	//
-	// Note:
-	//  When in cluster mode, both key and newKey must map to the same hash slot.
-	//
-	// Parameters:
-	//  key to rename.
-	//  newKey The new name of the key.
-	//
-	// Return value:
-	// If the key was successfully renamed, return "OK". If key does not exist, an error is thrown.
-	//
-	// Example:
-	//  result, err := client.Rename([]string{"key","newkey"})
-	//	if err != nil {
-	//	    // handle error
-	//	}
-	//	fmt.Println(result.Value()) // Output: OK
-	//
-	// [valkey.io]: https://valkey.io/commands/rename/
-	Rename(key string, newKey string) (Result[string], error)
-
-	// Renames key to newkey if newKey does not yet exist.
-	//
-	// Note:
-	//  When in cluster mode, both key and newkey must map to the same hash slot.
-	//
-	// Parameters:
-	//  key to rename.
-	//  newKey The new name of the key.
-	//
-	// Return value:
-	// true if key was renamed to newKey, false if newKey already exists.
-	//
-	// Example:
-	//  result, err := client.Renamenx([]string{"key","newkey"})
-	//	if err != nil {
-	//	    // handle error
-	//	}
-	//	fmt.Println(result.Value()) // Output: OK
-	//
-	// [valkey.io]: https://valkey.io/commands/renamenx/
-	Renamenx(key string, newKey string) (Result[bool], error)
->>>>>>> 4df3757c
 }