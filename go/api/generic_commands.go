// Copyright Valkey GLIDE Project Contributors - SPDX Identifier: Apache-2.0

package api

// Supports commands and transactions for the "List Commands" group for standalone and cluster clients.
//
// See [valkey.io] for details.
//
// GenericBaseCommands defines an interface for the "Generic Commands".
//
// [valkey.io]: https://valkey.io/commands/?group=Generic
type GenericBaseCommands interface {
	// Del removes the specified keys from the database. A key is ignored if it does not exist.
	//
	// Note:
	//  In cluster mode, if keys in `keyValueMap` map to different hash slots, the command
	//  will be split across these slots and executed separately for each. This means the command
	//  is atomic only at the slot level. If one or more slot-specific requests fail, the entire
	//  call will return the first encountered error, even though some requests may have succeeded
	//  while others did not. If this behavior impacts your application logic, consider splitting
	//  the request into sub-requests per slot to ensure atomicity.
	//
	// Parameters:
	//  keys - One or more keys to delete.
	//
	// Return value:
	//  Returns the number of keys that were removed.
	//
	// Example:
	//	result, err := client.Del([]string{"key1", "key2", "key3"})
	//	if err != nil {
	//	    // handle error
	//	}
	//	fmt.Println(result) // Output: 2
	//
	// [valkey.io]: https://valkey.io/commands/del/
	Del(keys []string) (Result[int64], error)

	// Exists returns the number of keys that exist in the database
	//
	// Note:
	//  In cluster mode, if keys in `keyValueMap` map to different hash slots, the command
	//  will be split across these slots and executed separately for each. This means the command
	//  is atomic only at the slot level. If one or more slot-specific requests fail, the entire
	//  call will return the first encountered error, even though some requests may have succeeded
	//  while others did not. If this behavior impacts your application logic, consider splitting
	//  the request into sub-requests per slot to ensure atomicity.
	//
	// Parameters:
	// keys - One or more keys to check if they exist.
	//
	// Return value:
	// Returns the number of existing keys.
	//
	// Example:
	// result, err := client.Exists([]string{"key1", "key2", "key3"})
	// result.Value(): 2
	// result.IsNil(): false
	//
	// [valkey.io]: https://valkey.io/commands/exists/
	Exists(keys []string) (Result[int64], error)

	// Expire sets a timeout on key. After the timeout has expired, the key will automatically be deleted
	//
	// If key already has an existing expire set, the time to live is updated to the new value.
	// If seconds is a non-positive number, the key will be deleted rather than expired.
	// The timeout will only be cleared by commands that delete or overwrite the contents of key
	//
	// Parameters:
	// key - The key to expire.
	// seconds - Time in seconds for the key to expire
	//
	// Return value:
	// A Result[bool] containing true is expiry is set.
	//
	// Example:
	// result, err := client.Expire("key", 1)
	// result.Value(): true
	// result.IsNil(): false
	//
	// [valkey.io]: https://valkey.io/commands/expire/
	Expire(key string, seconds int64) (Result[bool], error)

	// Expire sets a timeout on key. After the timeout has expired, the key will automatically be deleted
	//
	// If key already has an existing expire set, the time to live is updated to the new value.
	// If seconds is a non-positive number, the key will be deleted rather than expired.
	// The timeout will only be cleared by commands that delete or overwrite the contents of key
	//
	// Parameters:
	// key - The key to expire.
	// seconds - Time in seconds for the key to expire
	// option - The option  to set expiry - NX, XX, GT, LT
	//
	// Return value:
	// A Result[bool] containing true is expiry is set.
	//
	// Example:
	// result, err := client.Expire("key", 1, api.OnlyIfDoesNotExist)
	// result.Value(): true
	// result.IsNil(): false
	//
	// [valkey.io]: https://valkey.io/commands/expire/
	ExpireWithOptions(key string, seconds int64, expireCondition ExpireCondition) (Result[bool], error)

	// ExpireAt sets a timeout on key. It takes an absolute Unix timestamp (seconds since January 1, 1970) instead of
	// specifying the number of seconds. A timestamp in the past will delete the key immediately. After the timeout has
	// expired, the key will automatically be deleted.
	// If key already has an existing expire set, the time to live is updated to the new value.
	// The timeout will only be cleared by commands that delete or overwrite the contents of key
	// If key already has an existing expire set, the time to live is updated to the new value.
	// If seconds is a non-positive number, the key will be deleted rather than expired.
	// The timeout will only be cleared by commands that delete or overwrite the contents of key
	//
	// Parameters:
	// key - The key to expire.
	// unixTimestampInSeconds - Absolute Unix timestamp
	//
	// Return value:
	// A Result[bool] containing true is expiry is set.
	//
	// Example:
	// result, err := client.ExpireAt("key", time.Now().Unix())
	// result.Value(): true
	// result.IsNil(): false
	//
	// [valkey.io]: https://valkey.io/commands/expireat/
	ExpireAt(key string, unixTimestampInSeconds int64) (Result[bool], error)

	// ExpireAt sets a timeout on key. It takes an absolute Unix timestamp (seconds since January 1, 1970) instead of
	// specifying the number of seconds. A timestamp in the past will delete the key immediately. After the timeout has
	// expired, the key will automatically be deleted.
	// If key already has an existing expire set, the time to live is updated to the new value.
	// The timeout will only be cleared by commands that delete or overwrite the contents of key
	// If key already has an existing expire set, the time to live is updated to the new value.
	// If seconds is a non-positive number, the key will be deleted rather than expired.
	// The timeout will only be cleared by commands that delete or overwrite the contents of key
	//
	// Parameters:
	// key - The key to expire.
	// unixTimestampInSeconds - Absolute Unix timestamp
	// option - The option  to set expiry - NX, XX, GT, LT
	//
	// Return value:
	// A Result[bool] containing true is expiry is set.
	//
	// Example:
	// result, err := client.ExpireAt("key", time.Now().Unix(), api.OnlyIfDoesNotExist)
	// result.Value(): true
	// result.IsNil(): false
	//
	// [valkey.io]: https://valkey.io/commands/expireat/
	ExpireAtWithOptions(key string, unixTimestampInSeconds int64, expireCondition ExpireCondition) (Result[bool], error)

	// Sets a timeout on key in milliseconds. After the timeout has expired, the key will automatically be deleted.
	// If key already has an existing expire set, the time to live is updated to the new value.
	// If milliseconds is a non-positive number, the key will be deleted rather than expired
	// The timeout will only be cleared by commands that delete or overwrite the contents of key.

	// Parameters:
	// key - The key to set timeout on it.
	// milliseconds - The timeout in milliseconds.
	//
	// Return value:
	// A Result[bool] containing true is expiry is set.
	//
	// Example:
	// result, err := client.PExpire("key", int64(5 * 1000))
	// result.Value(): true
	// result.IsNil(): false
	//
	//  [valkey.io]: https://valkey.io/commands/pexpire/
	PExpire(key string, milliseconds int64) (Result[bool], error)

	// Sets a timeout on key in milliseconds. After the timeout has expired, the key will automatically be deleted.
	// If key already has an existing expire set, the time to live is updated to the new value.
	// If milliseconds is a non-positive number, the key will be deleted rather than expired
	// The timeout will only be cleared by commands that delete or overwrite the contents of key.
	//
	// Parameters:
	// key - The key to set timeout on it.
	// milliseconds - The timeout in milliseconds.
	// option - The option  to set expiry - NX, XX, GT, LT
	//
	// Return value:
	// A Result[bool] containing true is expiry is set.
	//
	// Example:
	// result, err := client.PExpire("key", int64(5 * 1000), api.OnlyIfDoesNotExist)
	// result.Value(): true
	// result.IsNil(): false
	//
	//	[valkey.io]: https://valkey.io/commands/pexpire/
	PExpireWithOptions(key string, milliseconds int64, expireCondition ExpireCondition) (Result[bool], error)

	// Sets a timeout on key. It takes an absolute Unix timestamp (milliseconds since
	// January 1, 1970) instead of specifying the number of milliseconds.
	// A timestamp in the past will delete the key immediately. After the timeout has
	// expired, the key will automatically be deleted
	// If key already has an existing expire set, the time to live is
	// updated to the new value/
	// The timeout will only be cleared by commands that delete or overwrite the contents of key
	//
	// Parameters:
	// key - The key to set timeout on it.
	// unixMilliseconds - The timeout in an absolute Unix timestamp.
	//
	// Return value:
	// A Result[bool] containing true is expiry is set.
	//
	// Example:
	// result, err := client.PExpire("key", time.Now().Unix()*1000)
	// result.Value(): true
	// result.IsNil(): false
	//
	//	[valkey.io]: https://valkey.io/commands/pexpireat/
	PExpireAt(key string, unixTimestampInMilliSeconds int64) (Result[bool], error)

	// Sets a timeout on key. It takes an absolute Unix timestamp (milliseconds since
	// January 1, 1970) instead of specifying the number of milliseconds.
	// A timestamp in the past will delete the key immediately. After the timeout has
	// expired, the key will automatically be deleted
	// If key already has an existing expire set, the time to live is
	// updated to the new value/
	// The timeout will only be cleared by commands that delete or overwrite the contents of key
	//
	// Parameters:
	// key - The key to set timeout on it.
	// unixMilliseconds - The timeout in an absolute Unix timestamp.
	// option - The option  to set expiry - NX, XX, GT, LT
	//
	// Return value:
	// A Result[bool] containing true is expiry is set.
	//
	// Example:
	// result, err := client.PExpire("key", time.Now().Unix()*1000, api.OnlyIfDoesNotExist)
	// result.Value(): true
	// result.IsNil(): false
	//
	//	[valkey.io]: https://valkey.io/commands/pexpireat/
	PExpireAtWithOptions(key string, unixTimestampInMilliSeconds int64, expireCondition ExpireCondition) (Result[bool], error)

	// Expire Time returns the absolute Unix timestamp (since January 1, 1970) at which the given key
	// will expire, in seconds.
	//
	// Parameters:
	// key - The key to determine the expiration value of.
	//
	// Return value:
	// The expiration Unix timestamp in seconds.
	// -2 if key does not exist or -1 is key exists but has no associated expiration.
	//
	// Example:
	//
	// result, err := client.ExpireTime("key")
	// result.Value(): 1732118030
	// result.IsNil(): false
	//
	// [valkey.io]: https://valkey.io/commands/expiretime/
	ExpireTime(key string) (Result[int64], error)

	// PExpire Time returns the absolute Unix timestamp (since January 1, 1970) at which the given key
	// will expire, in milliseconds.
	//
	// Parameters:
	// key - The key to determine the expiration value of.
	//
	// Return value:
	// The expiration Unix timestamp in milliseconds.
	// -2 if key does not exist or -1 is key exists but has no associated expiration.
	//
	// Example:
	//
	// result, err := client.PExpireTime("key")
	// result.Value(): 33177117420000
	// result.IsNil(): false
	//
	// [valkey.io]: https://valkey.io/commands/pexpiretime/
	PExpireTime(key string) (Result[int64], error)

	// TTL returns the remaining time to live of key that has a timeout, in seconds.
	//
	// Parameters:
	// key - The key to return its timeout.
	//
	// Return value:
	// Returns TTL in seconds,
	// -2 if key does not exist, or -1 if key exists but has no associated expiration.
	//
	// Example:
	//
	// result, err := client.TTL("key")
	// result.Value(): 3
	// result.IsNil(): false
	//
	// [valkey.io]: https://valkey.io/commands/ttl/
	TTL(key string) (Result[int64], error)

	// PTTL returns the remaining time to live of key that has a timeout, in milliseconds.
	//
	// Parameters:
	// key - The key to return its timeout.
	//
	// Return value:
	// Returns TTL in milliseconds,
	// -2 if key does not exist, or -1 if key exists but has no associated expiration.
	//
	// Example:
	//
	// result, err := client.PTTL("key")
	// result.Value(): 1000
	// result.IsNil(): false
	//
	// [valkey.io]: https://valkey.io/commands/pttl/
	PTTL(key string) (Result[int64], error)

	// Unlink (delete) multiple keys from the database. A key is ignored if it does not exist.
	// This command, similar to Del However, this command does not block the server
	//
	// Note:
	//	 In cluster mode, if keys in keys map to different hash slots, the command
	//   will be split across these slots and executed separately for each. This means the command
	//   is atomic only at the slot level. If one or more slot-specific requests fail, the entire
	//   call will return the first encountered error, even though some requests may have succeeded
	//   while others did not. If this behavior impacts your application logic, consider splitting
	//   the request into sub-requests per slot to ensure atomicity.
	//
	// Parameters:
	//  keys - One or more keys to unlink.
	//
	// Return value:
	//  Return the number of keys that were unlinked.
	//
	// Example:
	//	result, err := client.Unlink([]string{"key1", "key2", "key3"})
	//	if err != nil {
	//	    // handle error
	//	}
	//	fmt.Println(result.Value()) // Output: 3
	//
	// [valkey.io]: Https://valkey.io/commands/unlink/
	Unlink(keys []string) (Result[int64], error)

	// Alters the last access time of a key(s). A key is ignored if it does not exist.
	//
	// Note:
	//	 In cluster mode, if keys in keys map to different hash slots, the command
	//   will be split across these slots and executed separately for each. This means the command
	//   is atomic only at the slot level. If one or more slot-specific requests fail, the entire
	//   call will return the first encountered error, even though some requests may have succeeded
	//   while others did not. If this behavior impacts your application logic, consider splitting
	//   the request into sub-requests per slot to ensure atomicity.
	//
	// Parameters:
	//  The keys to update last access time.
	//
	// Return value:
	//  The number of keys that were updated.
	//
	// Example:
	//	result, err := client.Touch([]string{"key1", "key2", "key3"})
	//	if err != nil {
	//	    // handle error
	//	}
	//	fmt.Println(result.Value()) // Output: 3
	//
	// [valkey.io]: Https://valkey.io/commands/touch/
	Touch(keys []string) (Result[int64], error)

	// Type returns the string representation of the type of the value stored at key.
	// The different types that can be returned are: string, list, set, zset, hash and stream.
	//
	// Parameters:
	//  key - string
	//
	// Return value:
	//  If the key exists, the type of the stored value is returned. Otherwise, a none" string is returned.
	//
	// Example:
	//	result, err := client.Type([]string{"key"})
	//	if err != nil {
	//	    // handle error
	//	}
	//	fmt.Println(result.Value()) // Output: string
	//
	// [valkey.io]: Https://valkey.io/commands/type/
	Type(key string) (Result[string], error)
<<<<<<< HEAD

	// Renames key to new key.
	//  If new Key already exists it is overwritten.
	//
	// Note:
	//  When in cluster mode, both key and newKey must map to the same hash slot.
	//
	// Parameters:
	//  key to rename.
	//  newKey The new name of the key.
	//
	// Return value:
	// If the key was successfully renamed, return "OK". If key does not exist, an error is thrown.
	//
	// Example:
	//  result, err := client.Rename([]string{"key","newkey"})
	//	if err != nil {
	//	    // handle error
	//	}
	//	fmt.Println(result.Value()) // Output: OK
	//
	// [valkey.io]: https://valkey.io/commands/rename/
	Rename(key string, newKey string) (Result[string], error)

	// Renames key to newkey if newKey does not yet exist.
	//
	// Note:
	//  When in cluster mode, both key and newkey must map to the same hash slot.
	//
	// Parameters:
	//  key to rename.
	//  newKey The new name of the key.
	//
	// Return value:
	// true if key was renamed to newKey, false if newKey already exists.
	//
	// Example:
	//  result, err := client.Renamenx([]string{"key","newkey"})
	//	if err != nil {
	//	    // handle error
	//	}
	//	fmt.Println(result.Value()) // Output: OK
	//
	// [valkey.io]: https://valkey.io/commands/renamenx/
	Renamenx(key string, newKey string) (Result[bool], error)
=======
>>>>>>> 2882c81e
}<|MERGE_RESOLUTION|>--- conflicted
+++ resolved
@@ -385,7 +385,78 @@
 	//
 	// [valkey.io]: Https://valkey.io/commands/type/
 	Type(key string) (Result[string], error)
-<<<<<<< HEAD
+
+	// Unlink (delete) multiple keys from the database. A key is ignored if it does not exist.
+	// This command, similar to Del However, this command does not block the server
+	//
+	// Note:
+	//	 In cluster mode, if keys in keys map to different hash slots, the command
+	//   will be split across these slots and executed separately for each. This means the command
+	//   is atomic only at the slot level. If one or more slot-specific requests fail, the entire
+	//   call will return the first encountered error, even though some requests may have succeeded
+	//   while others did not. If this behavior impacts your application logic, consider splitting
+	//   the request into sub-requests per slot to ensure atomicity.
+	//
+	// Parameters:
+	//  keys - One or more keys to unlink.
+	//
+	// Return value:
+	//  Return the number of keys that were unlinked.
+	//
+	// Example:
+	//	result, err := client.Unlink([]string{"key1", "key2", "key3"})
+	//	if err != nil {
+	//	    // handle error
+	//	}
+	//	fmt.Println(result.Value()) // Output: 3
+	//
+	// [valkey.io]: Https://valkey.io/commands/unlink/
+	Unlink(keys []string) (Result[int64], error)
+
+	// Alters the last access time of a key(s). A key is ignored if it does not exist.
+	//
+	// Note:
+	//	 In cluster mode, if keys in keys map to different hash slots, the command
+	//   will be split across these slots and executed separately for each. This means the command
+	//   is atomic only at the slot level. If one or more slot-specific requests fail, the entire
+	//   call will return the first encountered error, even though some requests may have succeeded
+	//   while others did not. If this behavior impacts your application logic, consider splitting
+	//   the request into sub-requests per slot to ensure atomicity.
+	//
+	// Parameters:
+	//  The keys to update last access time.
+	//
+	// Return value:
+	//  The number of keys that were updated.
+	//
+	// Example:
+	//	result, err := client.Touch([]string{"key1", "key2", "key3"})
+	//	if err != nil {
+	//	    // handle error
+	//	}
+	//	fmt.Println(result.Value()) // Output: 3
+	//
+	// [valkey.io]: Https://valkey.io/commands/touch/
+	Touch(keys []string) (Result[int64], error)
+
+	// Type returns the string representation of the type of the value stored at key.
+	// The different types that can be returned are: string, list, set, zset, hash and stream.
+	//
+	// Parameters:
+	//  key - string
+	//
+	// Return value:
+	//  If the key exists, the type of the stored value is returned. Otherwise, a none" string is returned.
+	//
+	// Example:
+	//	result, err := client.Type([]string{"key"})
+	//	if err != nil {
+	//	    // handle error
+	//	}
+	//	fmt.Println(result.Value()) // Output: string
+	//
+	// [valkey.io]: Https://valkey.io/commands/type/
+	Type(key string) (Result[string], error)
 
 	// Renames key to new key.
 	//  If new Key already exists it is overwritten.
@@ -431,6 +502,4 @@
 	//
 	// [valkey.io]: https://valkey.io/commands/renamenx/
 	Renamenx(key string, newKey string) (Result[bool], error)
-=======
->>>>>>> 2882c81e
 }