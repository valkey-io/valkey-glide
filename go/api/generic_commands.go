--- conflicted
+++ resolved
@@ -29,9 +29,8 @@
 	//	result, err := client.CustomCommand([]string{"ping"})
 	//	result.(string): "PONG"
 	//
-<<<<<<< HEAD
-	// [valkey.io]: https://valkey.io/commands/renamenx/
-	Renamenx(key string, newKey string) (Result[bool], error)
+	// [Valkey GLIDE Wiki]: https://github.com/valkey-io/valkey-glide/wiki/General-Concepts#custom-command
+	CustomCommand(args []string) (interface{}, error)
 
 	// Returns the logarithmic access frequency counter of a Valkey object stored at key.
 	//
@@ -88,8 +87,4 @@
 	//
 	// [valkey.io]: https://valkey.io/commands/object-refcount/
 	ObjectRefCount(key string) (Result[int64], error)
-=======
-	// [Valkey GLIDE Wiki]: https://github.com/valkey-io/valkey-glide/wiki/General-Concepts#custom-command
-	CustomCommand(args []string) (interface{}, error)
->>>>>>> e776aa15
 }