--- conflicted
+++ resolved
@@ -29,9 +29,8 @@
 	//	result, err := client.CustomCommand([]string{"ping"})
 	//	result.(string): "PONG"
 	//
-<<<<<<< HEAD
-	// [valkey.io]: https://valkey.io/commands/persist/
-	Persist(key string) (Result[bool], error)
+	// [Valkey GLIDE Wiki]: https://github.com/valkey-io/valkey-glide/wiki/General-Concepts#custom-command
+	CustomCommand(args []string) (interface{}, error)
 
 	// Create a key associated with a value that is obtained by
 	// deserializing the provided serialized value (obtained via [valkey.io]: Https://valkey.io/commands/dump/).
@@ -117,8 +116,4 @@
 	//
 	// [valkey.io]: https://valkey.io/commands/dump/
 	Dump(key string) (Result[string], error)
-=======
-	// [Valkey GLIDE Wiki]: https://github.com/valkey-io/valkey-glide/wiki/General-Concepts#custom-command
-	CustomCommand(args []string) (interface{}, error)
->>>>>>> e776aa15
 }