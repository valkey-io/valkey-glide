--- conflicted
+++ resolved
@@ -29,33 +29,6 @@
 	//	result, err := client.CustomCommand([]string{"ping"})
 	//	result.(string): "PONG"
 	//
-<<<<<<< HEAD
-	// [valkey.io]: https://valkey.io/commands/renamenx/
-	Renamenx(key string, newKey string) (Result[bool], error)
-
-	// Wait blocks the current client until all the previous write commands are successfully
-	// transferred and acknowledged by at least the specified number of replicas or if the timeout is reached,
-	// whichever is earlier
-	//
-	// Parameters:
-	//  numberOfReplicas - The number of replicas to reach.
-	//  timeout - The timeout value specified in milliseconds. A value of 0 will
-	//  block indefinitely.
-	//
-	// Return value:
-	// The number of replicas reached by all the writes performed in the context of the current connection.
-	//
-	// Example:
-	//  result, err := client.Wait(1, 1000)
-	//	if err != nil {
-	//	    // handle error
-	//	}
-	//	fmt.Println(result.Value()) // Output: 1 // if cluster has 2 replicasets
-	//
-	// [valkey.io]: https://valkey.io/commands/wait/
-	Wait(numberOfReplicas int64, timeout int64) (Result[int64], error)
-=======
 	// [Valkey GLIDE Wiki]: https://github.com/valkey-io/valkey-glide/wiki/General-Concepts#custom-command
 	CustomCommand(args []string) (interface{}, error)
->>>>>>> bdaf52ab
 }