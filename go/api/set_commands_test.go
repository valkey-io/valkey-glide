// Copyright Valkey GLIDE Project Contributors - SPDX Identifier: Apache-2.0

package api

import (
	"fmt"

	"github.com/valkey-io/valkey-glide/go/api/options"
)

func ExampleGlideClient_SAdd() {
	var client *GlideClient = getExampleGlideClient() // example helper function
	key := "my_set"

	result, err := client.SAdd(key, []string{"member1", "member2"})
	if err != nil {
		fmt.Println("Glide example failed with an error: ", err)
	}
	fmt.Println(result)

	// Output: 2
}

func ExampleGlideClusterClient_SAdd() {
	var client *GlideClusterClient = getExampleGlideClusterClient() // example helper function
	key := "my_set"

	result, err := client.SAdd(key, []string{"member1", "member2"})
	if err != nil {
		fmt.Println("Glide example failed with an error: ", err)
	}
	fmt.Println(result)

	// Output: 2
}

func ExampleGlideClient_SRem() {
	var client *GlideClient = getExampleGlideClient() // example helper function
	key := "my_set"

<<<<<<< HEAD
	client.SAdd(key, []string{"member1", "member2"})
	result, err := client.SRem(key, []string{"member1", "member2"})
	if err != nil {
		fmt.Println("Glide example failed with an error: ", err)
	}
	fmt.Println(result)

	// Output: 2
}

func ExampleGlideClusterClient_SRem() {
	var client *GlideClusterClient = getExampleGlideClusterClient() // example helper function
	key := "my_set"

	client.SAdd(key, []string{"member1", "member2"})
=======
	client.SAdd(key, []string{"member1", "member2", "member3", "member4", "member5"})
>>>>>>> 10d4390a
	result, err := client.SRem(key, []string{"member1", "member2"})
	if err != nil {
		fmt.Println("Glide example failed with an error: ", err)
	}
	fmt.Println(result)

	// Output: 2
}

func ExampleGlideClient_SMembers() {
	var client *GlideClient = getExampleGlideClient() // example helper function
	key := "my_set"

	client.SAdd(key, []string{"member1", "member2"})

	result, err := client.SMembers(key)
	if err != nil {
		fmt.Println("Glide example failed with an error: ", err)
	}
	fmt.Println(result)

	// Output: map[member1:{} member2:{}]
}

func ExampleGlideClusterClient_SMembers() {
	var client *GlideClusterClient = getExampleGlideClusterClient() // example helper function
	key := "my_set"

	client.SAdd(key, []string{"member1", "member2"})

	result, err := client.SMembers(key)
	if err != nil {
		fmt.Println("Glide example failed with an error: ", err)
	}
	fmt.Println(result)

	// Output: map[member1:{} member2:{}]
}

func ExampleGlideClient_SCard() {
	var client *GlideClient = getExampleGlideClient() // example helper function
	key := "my_set"

	client.SAdd(key, []string{"member1", "member2"})

	result, err := client.SCard(key)
	if err != nil {
		fmt.Println("Glide example failed with an error: ", err)
	}
	fmt.Println(result)
	// Output: 2
}

func ExampleGlideClusterClient_SCard() {
	var client *GlideClusterClient = getExampleGlideClusterClient() // example helper function
	key := "my_set"

	client.SAdd(key, []string{"member1", "member2"})

	result, err := client.SCard(key)
	if err != nil {
		fmt.Println("Glide example failed with an error: ", err)
	}
	fmt.Println(result)
	// Output: 2
}

func ExampleGlideClient_SIsMember() {
	var client *GlideClient = getExampleGlideClient() // example helper function
	key := "my_set"

	client.SAdd(key, []string{"member1", "member2"})

	result, err := client.SIsMember(key, "member1")
	if err != nil {
		fmt.Println("Glide example failed with an error: ", err)
	}
	fmt.Println(result)
	// Output: true
}

func ExampleGlideClusterClient_SIsMember() {
	var client *GlideClusterClient = getExampleGlideClusterClient() // example helper function
	key := "my_set"

	client.SAdd(key, []string{"member1", "member2"})

	result, err := client.SIsMember(key, "member1")
	if err != nil {
		fmt.Println("Glide example failed with an error: ", err)
	}
	fmt.Println(result)
	// Output: true
}

func ExampleGlideClient_SDiff() {
	var client *GlideClient = getExampleGlideClient() // example helper function
	key1 := "my_set_1"
	key2 := "my_set_2"

	client.SAdd(key1, []string{"member1", "member2"})
	client.SAdd(key2, []string{"member2"})

	result, err := client.SDiff([]string{key1, key2})
	if err != nil {
		fmt.Println("Glide example failed with an error: ", err)
	}
	fmt.Println(result)
	// Output: map[member1:{}]
}

func ExampleGlideClusterClient_SDiff() {
	var client *GlideClusterClient = getExampleGlideClusterClient() // example helper function
	key1 := "{set}1"
	key2 := "{set}2"

	client.SAdd(key1, []string{"member1", "member2"})
	client.SAdd(key2, []string{"member2"})

	result, err := client.SDiff([]string{key1, key2})
	if err != nil {
		fmt.Println("Glide example failed with an error: ", err)
	}
	fmt.Println(result)
	// Output: map[member1:{}]
}

func ExampleGlideClient_SDiffStore() {
	var client *GlideClient = getExampleGlideClient() // example helper function
	key1 := "my_set_1"
	key2 := "my_set_2"
	destination := "my_set_diff"

	client.SAdd(key1, []string{"member1", "member2"})
	client.SAdd(key2, []string{"member2"})

	result, err := client.SDiffStore(destination, []string{key1, key2})
	if err != nil {
		fmt.Println("Glide example failed with an error: ", err)
	}
	fmt.Println(result)
	// Output: 1
}

func ExampleGlideClusterClient_SDiffStore() {
	var client *GlideClusterClient = getExampleGlideClusterClient() // example helper function
	key1 := "{set}1"
	key2 := "{set}2"
	destination := "{set}3"

	client.SAdd(key1, []string{"member1", "member2"})
	client.SAdd(key2, []string{"member2"})

	result, err := client.SDiffStore(destination, []string{key1, key2})
	if err != nil {
		fmt.Println("Glide example failed with an error: ", err)
	}
	fmt.Println(result)
	// Output: 1
}

func ExampleGlideClient_SInter() {
	var client *GlideClient = getExampleGlideClient() // example helper function
	key1 := "my_set_1"
	key2 := "my_set_2"

	client.SAdd(key1, []string{"member1", "member2"})
	client.SAdd(key2, []string{"member2"})

	result, err := client.SInter([]string{key1, key2})
	if err != nil {
		fmt.Println("Glide example failed with an error: ", err)
	}
	fmt.Println(result)
	// Output: map[member2:{}]
}

func ExampleGlideClusterClient_SInter() {
	var client *GlideClusterClient = getExampleGlideClusterClient() // example helper function
	key1 := "{set}1"
	key2 := "{set}2"

	client.SAdd(key1, []string{"member1", "member2"})
	client.SAdd(key2, []string{"member2"})

	result, err := client.SInter([]string{key1, key2})
	if err != nil {
		fmt.Println("Glide example failed with an error: ", err)
	}
	fmt.Println(result)
	// Output: map[member2:{}]
}

func ExampleGlideClient_SInterStore() {
	var client *GlideClient = getExampleGlideClient() // example helper function
	key1 := "my_set_1"
	key2 := "my_set_2"
	destination := "my_set_inter"

	client.SAdd(key1, []string{"member1", "member2"})
	client.SAdd(key2, []string{"member2"})

	result, err := client.SInterStore(destination, []string{key1, key2})
	if err != nil {
		fmt.Println("Glide example failed with an error: ", err)
	}
	fmt.Println(result)
	// Output: 1
}

func ExampleGlideClusterClient_SInterStore() {
	var client *GlideClusterClient = getExampleGlideClusterClient() // example helper function
	key1 := "{set}1"
	key2 := "{set}2"
	destination := "{set}3"

	client.SAdd(key1, []string{"member1", "member2"})
	client.SAdd(key2, []string{"member2"})

	result, err := client.SInterStore(destination, []string{key1, key2})
	if err != nil {
		fmt.Println("Glide example failed with an error: ", err)
	}
	fmt.Println(result)
	// Output: 1
}

func ExampleGlideClient_SInterCard() {
	var client *GlideClient = getExampleGlideClient() // example helper function
	key1 := "my_set_1"
	key2 := "my_set_2"

	client.SAdd(key1, []string{"member1", "member2"})
	client.SAdd(key2, []string{"member2"})

	result, err := client.SInterCard([]string{key1, key2})
	if err != nil {
		fmt.Println("Glide example failed with an error: ", err)
	}
	fmt.Println(result)
	// Output: 1
}

func ExampleGlideClusterClient_SInterCard() {
	var client *GlideClusterClient = getExampleGlideClusterClient() // example helper function
	key1 := "{set}1"
	key2 := "{set}2"

	client.SAdd(key1, []string{"member1", "member2"})
	client.SAdd(key2, []string{"member2"})

	result, err := client.SInterCard([]string{key1, key2})
	if err != nil {
		fmt.Println("Glide example failed with an error: ", err)
	}
	fmt.Println(result)
	// Output: 1
}

func ExampleGlideClient_SInterCardLimit() {
	var client *GlideClient = getExampleGlideClient() // example helper function
	key1 := "my_set_1"
	key2 := "my_set_2"
	limit := int64(1)

	client.SAdd(key1, []string{"member1", "member2", "member3"})
	client.SAdd(key2, []string{"member2", "member3"})

	result, err := client.SInterCardLimit([]string{key1, key2}, limit)
	if err != nil {
		fmt.Println("Glide example failed with an error: ", err)
	}
	fmt.Println(result)
	// Output: 1
}

func ExampleGlideClusterClient_SInterCardLimit() {
	var client *GlideClusterClient = getExampleGlideClusterClient() // example helper function
	key1 := "{set}1"
	key2 := "{set}2"
	limit := int64(1)

	client.SAdd(key1, []string{"member1", "member2", "member3"})
	client.SAdd(key2, []string{"member2", "member3"})

	result, err := client.SInterCardLimit([]string{key1, key2}, limit)
	if err != nil {
		fmt.Println("Glide example failed with an error: ", err)
	}
	fmt.Println(result)
	// Output: 1
}

func ExampleGlideClient_SRandMember() {
	var client *GlideClient = getExampleGlideClient() // example helper function
	key := "my_set"

	client.SAdd(key, []string{"member1", "member2"})

	result, err := client.SRandMember(key)
	if err != nil {
		fmt.Println("Glide example failed with an error: ", err)
	}
	fmt.Println(result.IsNil()) // Unable to test for a random value so just check if it is not nil

	// Output: false
}

func ExampleGlideClusterClient_SRandMember() {
	var client *GlideClusterClient = getExampleGlideClusterClient() // example helper function
	key := "my_set"

	client.SAdd(key, []string{"member1", "member2"})

	result, err := client.SRandMember(key)
	if err != nil {
		fmt.Println("Glide example failed with an error: ", err)
	}
	fmt.Println(result.IsNil()) // Unable to test for a random value so just check if it is not nil

	// Output: false
}

func ExampleGlideClient_SPop() {
	var client *GlideClient = getExampleGlideClient() // example helper function
	key := "my_set"

	client.SAdd(key, []string{"member1", "member2"})

	result, err := client.SPop(key)
	if err != nil {
		fmt.Println("Glide example failed with an error: ", err)
	}
	fmt.Println(result.IsNil())
	// Output: false
}

func ExampleGlideClusterClient_SPop() {
	var client *GlideClusterClient = getExampleGlideClusterClient() // example helper function
	key := "my_set"

	client.SAdd(key, []string{"member1", "member2"})

	result, err := client.SPop(key)
	if err != nil {
		fmt.Println("Glide example failed with an error: ", err)
	}
	fmt.Println(result.IsNil())
	// Output: false
}

func ExampleGlideClient_SMIsMember() {
	var client *GlideClient = getExampleGlideClient() // example helper function
	key := "my_set"

	members := []string{"member1", "member2"}
	client.SAdd(key, members)

	memberTest := []string{"member1", "member2", "member3"}
	result, err := client.SMIsMember(key, memberTest)
	if err != nil {
		fmt.Println("Glide example failed with an error: ", err)
	}
	fmt.Println(result)
	// Output: [true true false]
}

func ExampleGlideClusterClient_SMIsMember() {
	var client *GlideClusterClient = getExampleGlideClusterClient() // example helper function
	key := "my_set"

	members := []string{"member1", "member2"}
	client.SAdd(key, members)

	memberTest := []string{"member1", "member2", "member3"}
	result, err := client.SMIsMember(key, memberTest)
	if err != nil {
		fmt.Println("Glide example failed with an error: ", err)
	}
	fmt.Println(result)
	// Output: [true true false]
}

func ExampleGlideClient_SUnionStore() {
	var client *GlideClient = getExampleGlideClient() // example helper function
	key1 := "my_set_1"
	key2 := "my_set_2"
	destination := "my_set_union"

	client.SAdd(key1, []string{"member1", "member2"})
	client.SAdd(key2, []string{"member2", "member3"})

	result, err := client.SUnionStore(destination, []string{key1, key2})
	if err != nil {
		fmt.Println("Glide example failed with an error: ", err)
	}
	fmt.Println(result)
	// Output: 3
}

func ExampleGlideClusterClient_SUnionStore() {
	var client *GlideClusterClient = getExampleGlideClusterClient() // example helper function
	key1 := "{set}1"
	key2 := "{set}2"
	destination := "{set}3"

	client.SAdd(key1, []string{"member1", "member2"})
	client.SAdd(key2, []string{"member2", "member3"})

	result, err := client.SUnionStore(destination, []string{key1, key2})
	if err != nil {
		fmt.Println("Glide example failed with an error: ", err)
	}
	fmt.Println(result)
	// Output: 3
}

func ExampleGlideClient_SUnion() {
	var client *GlideClient = getExampleGlideClient() // example helper function
	key1 := "my_set_1"
	key2 := "my_set_2"

	client.SAdd(key1, []string{"member1", "member2"})
	client.SAdd(key2, []string{"member2", "member3"})

	result, err := client.SUnion([]string{key1, key2})
	if err != nil {
		fmt.Println("Glide example failed with an error: ", err)
	}
	fmt.Println(result)
	// Output: map[member1:{} member2:{} member3:{}]
}

func ExampleGlideClusterClient_SUnion() {
	var client *GlideClusterClient = getExampleGlideClusterClient() // example helper function
	key1 := "{set}1"
	key2 := "{set}2"

	client.SAdd(key1, []string{"member1", "member2"})
	client.SAdd(key2, []string{"member2", "member3"})

	result, err := client.SUnion([]string{key1, key2})
	if err != nil {
		fmt.Println("Glide example failed with an error: ", err)
	}
	fmt.Println(result)
	// Output: map[member1:{} member2:{} member3:{}]
}

func ExampleGlideClient_SScan() {
	var client *GlideClient = getExampleGlideClient() // example helper function
	key := "my_set"
	client.SAdd(key, []string{"member1", "member2"})
	cursor := "0"
	result, nextCursor, err := client.SScan(key, cursor)
	if err != nil {
		fmt.Println("Glide example failed with an error: ", err)
	}
	fmt.Println(result, nextCursor)
	// Output: 0 [member1 member2]
}

func ExampleGlideClusterClient_SScan() {
	var client *GlideClusterClient = getExampleGlideClusterClient() // example helper function
	key := "my_set"
	client.SAdd(key, []string{"member1", "member2"})
	cursor := "0"
	result, nextCursor, err := client.SScan(key, cursor)
	if err != nil {
		fmt.Println("Glide example failed with an error: ", err)
	}
	fmt.Println(result, nextCursor)
	// Output: 0 [member1 member2]
}

func ExampleGlideClient_SScanWithOptions() {
	var client *GlideClient = getExampleGlideClient() // example helper function
	key := "my_set"
	client.SAdd(key, []string{"member1", "member2", "item3"})
	cursor := "0"
	options := options.NewBaseScanOptionsBuilder().SetMatch("mem*")
	result, nextCursor, err := client.SScanWithOptions(key, cursor, options)
	if err != nil {
		fmt.Println("Glide example failed with an error: ", err)
	}
	fmt.Println(result, nextCursor)
	// Output: 0 [member1 member2]
}

func ExampleGlideClusterClient_SScanWithOptions() {
	var client *GlideClusterClient = getExampleGlideClusterClient() // example helper function
	key := "my_set"
	client.SAdd(key, []string{"member1", "member2", "item3"})
	cursor := "0"
	options := options.NewBaseScanOptionsBuilder().SetMatch("mem*")
	result, nextCursor, err := client.SScanWithOptions(key, cursor, options)
	if err != nil {
		fmt.Println("Glide example failed with an error: ", err)
	}
	fmt.Println(result, nextCursor)
	// Output: 0 [member1 member2]
}

func ExampleGlideClient_SMove() {
	var client *GlideClient = getExampleGlideClient() // example helper function
	source := "my_set_1"
	destination := "my_set_2"
	member := "member1"

	client.SAdd(source, []string{member})

	result, err := client.SMove(source, destination, member)
	if err != nil {
		fmt.Println("Glide example failed with an error: ", err)
	}
	fmt.Println(result)
	// Output: true
}

func ExampleGlideClusterClient_SMove() {
	var client *GlideClusterClient = getExampleGlideClusterClient() // example helper function
	source := "{set}1"
	destination := "{set}2"
	member := "member1"

	client.SAdd(source, []string{member})

	result, err := client.SMove(source, destination, member)
	if err != nil {
		fmt.Println("Glide example failed with an error: ", err)
	}
	fmt.Println(result)
	// Output: true
}<|MERGE_RESOLUTION|>--- conflicted
+++ resolved
@@ -38,7 +38,6 @@
 	var client *GlideClient = getExampleGlideClient() // example helper function
 	key := "my_set"
 
-<<<<<<< HEAD
 	client.SAdd(key, []string{"member1", "member2"})
 	result, err := client.SRem(key, []string{"member1", "member2"})
 	if err != nil {
@@ -53,10 +52,7 @@
 	var client *GlideClusterClient = getExampleGlideClusterClient() // example helper function
 	key := "my_set"
 
-	client.SAdd(key, []string{"member1", "member2"})
-=======
 	client.SAdd(key, []string{"member1", "member2", "member3", "member4", "member5"})
->>>>>>> 10d4390a
 	result, err := client.SRem(key, []string{"member1", "member2"})
 	if err != nil {
 		fmt.Println("Glide example failed with an error: ", err)
