SHELL:=/bin/bash

install-build-tools:
	go install google.golang.org/protobuf/cmd/protoc-gen-go@v1.33.0
	cargo install cbindgen

install-dev-tools-go1.20:
	go install github.com/vakenbolt/go-test-report@v0.9.3
	go install mvdan.cc/gofumpt@v0.4.0
	go install github.com/segmentio/golines@v0.11.0
	go install honnef.co/go/tools/cmd/staticcheck@v0.3.3

install-dev-tools-go1.20.0: install-dev-tools-go1.20

install-dev-tools-go1.22:
	go install github.com/vakenbolt/go-test-report@v0.9.3
	go install mvdan.cc/gofumpt@v0.6.0
	go install github.com/segmentio/golines@v0.12.2
	go install honnef.co/go/tools/cmd/staticcheck@latest

install-dev-tools-go1.22.0: install-dev-tools-go1.22

install-dev-tools: install-dev-tools-go1.22.0

install-tools-go1.20.0: install-build-tools install-dev-tools-go1.20.0

install-tools-go1.22.0: install-build-tools install-dev-tools-go1.22.0

install-tools: install-tools-go1.22.0

build: build-glide-client generate-protobuf
	go build ./...
	cd benchmarks && go build -ldflags="-w" ./...

build-debug: build-glide-client-debug generate-protobuf
	go build -gcflags "-l -N" ./...
	cd benchmarks && go build -gcflags "-l -N" ./...

clean:
	go clean
	rm -f lib.h
	rm -f benchmarks/benchmarks
	rm -rf protobuf
	rm -rf target
	rm -rf reports

build-glide-client:
	cargo build --release
	cbindgen --config cbindgen.toml --crate glide-rs --output lib.h --lang c
<<<<<<< HEAD
	if [ "$$(uname)" = "Darwin" ]; then \
		strip -x target/release/libglide_rs.a; \
	else \
		strip --strip-unneeded target/release/libglide_rs.a; \
	fi

=======
	@if [ "$$(uname)" = "Darwin" ] && [ "$$(arch)" = "arm64" ]; then \
		strip -x target/release/libglide_rs.a; \
		mkdir -p rustbin/aarch64-apple-darwin; \
		cp target/release/libglide_rs.a rustbin/aarch64-apple-darwin/; \
	elif [ "$$(uname)" = "Linux" ]; then \
		strip --strip-unneeded target/release/libglide_rs.a; \
		if [ "$$(arch)" = "arm64" ]; then \
			mkdir -p rustbin/aarch64-unknown-linux-gnu; \
			cp target/release/libglide_rs.a rustbin/aarch64-unknown-linux-gnu/; \
		elif [ "$$(arch)" = "x86_64" ]; then \
			mkdir -p rustbin/x86_64-unknown-linux-gnu; \
			cp target/release/libglide_rs.a rustbin/x86_64-unknown-linux-gnu/; \
		fi; \
	fi
>>>>>>> 2330a784

build-glide-client-debug:
	cargo build
	cbindgen --config cbindgen.toml --crate glide-rs --output lib.h --lang c

generate-protobuf:
	rm -rf protobuf
	mkdir -p protobuf
	protoc --proto_path=../glide-core/src/protobuf \
		--go_opt=Mconnection_request.proto=github.com/valkey-io/valkey-glide/go/protobuf \
		--go_opt=Mcommand_request.proto=github.com/valkey-io/valkey-glide/go/protobuf \
		--go_opt=Mresponse.proto=github.com/valkey-io/valkey-glide/go/protobuf \
		--go_out=./protobuf \
		--go_opt=paths=source_relative \
		../glide-core/src/protobuf/*.proto

lint:
	go vet ./...
	staticcheck ./...
	gofumpt -d .
	golines --dry-run --shorten-comments -m 127 .

lint-ci: lint
	if [ "$$(gofumpt -l . | wc -l)" -gt 0 ]; then exit 1; fi
	if [ "$$(golines -l --shorten-comments -m 127 . | wc -l)" -gt 0 ]; then exit 1; fi

format:
	gofumpt -w .
	golines -w --shorten-comments -m 127 .

# unit tests - skip complete IT suite (including MT), and examples
# due to a bug in go 1.20 and 1.21, we need to use -run flag to get -skip flag to work
unit-test:
	mkdir -p reports
	set -o pipefail; \
	LD_LIBRARY_PATH=$(shell find . -name libglide_rs.a|grep -w release|tail -1|xargs dirname|xargs readlink -f):${LD_LIBRARY_PATH} \
	go test -v -race ./... -skip 'Example|TestGlideTestSuite' -run Test $(if $(test-filter), -run $(test-filter)) \
	| tee >(go tool test2json -t -p github.com/valkey-io/valkey-glide/go/utils | go-test-report -o reports/unit-tests.html -t unit-test > /dev/null)

# example tests - skip complete IT suite (including MT)
example-test:
	mkdir -p reports
	set -o pipefail; \
	../utils/cluster_manager.py start -p 6379 -r 0
	../utils/cluster_manager.py start --cluster-mode -p 7001 7002 7003 7004 7005 7006
	LD_LIBRARY_PATH=$(shell find . -name libglide_rs.a|grep -w release|tail -1|xargs dirname|xargs readlink -f):${LD_LIBRARY_PATH} \
    go test -v -race ./... -skip Test $(if $(test-filter), -run $(test-filter)) \
	| tee >(go tool test2json -t -p github.com/valkey-io/valkey-glide/go/api \
    | go-test-report -o reports/example-tests.html -t example-test > /dev/null)

	../utils/cluster_manager.py stop --prefix cluster

# integration tests - run subtask with skipping modules tests
integ-test: export TEST_FILTER = -skip TestGlideTestSuite/TestModule $(if $(test-filter), -testify.m $(test-filter))
integ-test: __it

# modules tests - run substask with default filter
modules-test: export TEST_FILTER = $(if $(test-filter), -run $(test-filter), -testify.m TestGlideTestSuite/TestModule)
modules-test: __it

__it:
	mkdir -p reports
	set -o pipefail; \
	LD_LIBRARY_PATH=$(shell find . -name libglide_rs.a|grep -w release|tail -1|xargs dirname|xargs readlink -f):${LD_LIBRARY_PATH} \
	go test -v -race ./integTest/... \
	$(TEST_FILTER) \
	$(if $(filter true, $(tls)), --tls,) \
	$(if $(standalone-endpoints), --standalone-endpoints=$(standalone-endpoints)) \
	$(if $(cluster-endpoints), --cluster-endpoints=$(cluster-endpoints)) \
	| tee >(go tool test2json -t -p github.com/valkey-io/valkey-glide/go/integTest | go-test-report -o reports/integ-tests.html -t integ-test > /dev/null)
# code above ^ is similar to `go test .... -json | go-test-report ....`, but it also prints plain text output to stdout
# `go test` prints plain text, tee duplicates it to stdout and to `test2json` which is coupled with `go-test-report` to generate the report<|MERGE_RESOLUTION|>--- conflicted
+++ resolved
@@ -47,14 +47,6 @@
 build-glide-client:
 	cargo build --release
 	cbindgen --config cbindgen.toml --crate glide-rs --output lib.h --lang c
-<<<<<<< HEAD
-	if [ "$$(uname)" = "Darwin" ]; then \
-		strip -x target/release/libglide_rs.a; \
-	else \
-		strip --strip-unneeded target/release/libglide_rs.a; \
-	fi
-
-=======
 	@if [ "$$(uname)" = "Darwin" ] && [ "$$(arch)" = "arm64" ]; then \
 		strip -x target/release/libglide_rs.a; \
 		mkdir -p rustbin/aarch64-apple-darwin; \
@@ -69,7 +61,7 @@
 			cp target/release/libglide_rs.a rustbin/x86_64-unknown-linux-gnu/; \
 		fi; \
 	fi
->>>>>>> 2330a784
+
 
 build-glide-client-debug:
 	cargo build
