--- conflicted
+++ resolved
@@ -1,4 +1,3 @@
-<<<<<<< HEAD
 # GLIDE for Valkey
 
 Valkey General Language Independent Driver for the Enterprise (GLIDE), is an AWS-sponsored, open-source Valkey client that includes support for open-source Redis 6.2 to 7.2.
@@ -13,14 +12,6 @@
 ## System Requirements
 
 The beta release of GLIDE for Valkey was tested on Intel x86_64 using Ubuntu 22.04.1, Amazon Linux 2023 (AL2023), and macOS 12.7 (aarch64-apple-darwin).
-=======
-## Valkey GLIDE
-
-Valkey General Language Independent Driver for the Enterprise (GLIDE), is an AWS-sponsored, open-source Valkey client that includes support for open-source Redis 6.2 to 7.2. Valkey GLIDE works with any distribution that adheres to the Redis Serialization Protocol (RESP) specification, including Amazon ElastiCache, and Amazon MemoryDB.
-Strategic, mission-critical applications have requirements for security, optimized performance, minimal downtime, and observability. Valkey GLIDE is designed to provide a client experience that helps meet these objectives. It is sponsored and supported by AWS, and comes pre-configured with best practices learned from over a decade of operating RESP-compatible services used by hundreds of thousands of customers. To help ensure consistency in development and operations, Valkey GLIDE is implemented using a core driver framework, written in Rust, with extensions made available for each supported programming language. This design ensures that updates easily propagate to each language and reduces overall complexity. In this Preview release, Valkey GLIDE is available for Python and Java, with support for Javascript (Node.js) actively under development.
-
-# Getting Started - Java Wrapper
->>>>>>> 8f9ba9d0
 
 ## Layout of Java code
 The Java client contains the following parts:
