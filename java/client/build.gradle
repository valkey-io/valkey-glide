--- conflicted
+++ resolved
@@ -20,16 +20,9 @@
     implementation group: 'io.netty', name: 'netty-handler', version: '4.1.115.Final'
     // https://github.com/netty/netty/wiki/Native-transports
     // At the moment, Windows is not supported
-<<<<<<< HEAD
     implementation group: 'io.netty', name: 'netty-transport-native-epoll', version: '4.1.115.Final', classifier: 'linux-x86_64'
     implementation group: 'io.netty', name: 'netty-transport-native-epoll', version: '4.1.115.Final', classifier: 'linux-aarch_64'
-    implementation group: 'io.netty', name: 'netty-transport-native-kqueue', version: '4.1.115.Final', classifier: 'osx-x86_64'
     implementation group: 'io.netty', name: 'netty-transport-native-kqueue', version: '4.1.115.Final', classifier: 'osx-aarch_64'
-=======
-    implementation group: 'io.netty', name: 'netty-transport-native-epoll', version: '4.1.100.Final', classifier: 'linux-x86_64'
-    implementation group: 'io.netty', name: 'netty-transport-native-epoll', version: '4.1.100.Final', classifier: 'linux-aarch_64'
-    implementation group: 'io.netty', name: 'netty-transport-native-kqueue', version: '4.1.100.Final', classifier: 'osx-aarch_64'
->>>>>>> 031dfe56
 
     // junit
     testImplementation group: 'org.mockito', name: 'mockito-inline', version: '3.12.4'
