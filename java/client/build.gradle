import java.nio.file.Paths

plugins {
    id 'java-library'
    id 'maven-publish'
    id 'signing'
    id 'io.freefair.lombok' version '8.6'
    id 'com.github.spotbugs' version '6.0.18'
    id 'com.google.osdetector' version '1.7.3'
    id 'com.gradleup.shadow' version '8.3.5'
}

repositories {
    mavenCentral()
}

configurations {
    testImplementation { extendsFrom shadow }
}

dependencies {
    implementation group: 'com.google.protobuf', name: 'protobuf-java', version: '4.29.1'
    shadow group: 'org.apache.commons', name: 'commons-lang3', version: '3.13.0'

    implementation group: 'io.netty', name: 'netty-handler', version: '4.1.121.Final'
    // https://github.com/netty/netty/wiki/Native-transports
    // At the moment, Windows is not supported
<<<<<<< HEAD
    shadow group: 'io.netty', name: 'netty-transport-native-epoll', version: '4.1.115.Final', classifier: 'linux-x86_64'
    shadow group: 'io.netty', name: 'netty-transport-native-epoll', version: '4.1.115.Final', classifier: 'linux-aarch_64'
    shadow group: 'io.netty', name: 'netty-transport-native-kqueue', version: '4.1.115.Final', classifier: 'osx-aarch_64'
    shadow group: 'io.netty', name: 'netty-transport-native-kqueue', version: '4.1.115.Final', classifier: 'osx-x86_64'
=======
    implementation group: 'io.netty', name: 'netty-transport-native-epoll', version: '4.1.121.Final', classifier: 'linux-x86_64'
    implementation group: 'io.netty', name: 'netty-transport-native-epoll', version: '4.1.121.Final', classifier: 'linux-aarch_64'
    implementation group: 'io.netty', name: 'netty-transport-native-kqueue', version: '4.1.121.Final', classifier: 'osx-aarch_64'
>>>>>>> 2a00b2ba

    // junit
    testImplementation group: 'org.mockito', name: 'mockito-inline', version: '3.12.4'
    testImplementation group: 'org.mockito', name: 'mockito-junit-jupiter', version: '3.12.4'
    testImplementation group: 'org.junit.jupiter', name: 'junit-jupiter', version: '5.10.2'

    //lombok
    compileOnly 'org.projectlombok:lombok:1.18.32'
    annotationProcessor 'org.projectlombok:lombok:1.18.32'
    testCompileOnly 'org.projectlombok:lombok:1.18.32'
    testAnnotationProcessor 'org.projectlombok:lombok:1.18.32'
}

ext {
    checkProtocVersion = { String output ->
        // Line in format like: libprotoc 29.1
        int majorVersion = Integer.parseInt(output.split(" ")[1].split("\\.")[0].trim());
        int minorVersion = Integer.parseInt(output.split(" ")[1].split("\\.")[1].trim());
        if (majorVersion < 29) {
            throw new GradleException("Protobuf compiler (protoc) version 29.0 or newer is required. Current version: $output");
        }
        return output.split(" ")[1]
    }

    // osdetector returns 'aarch_64', but rust triplet has 'aarch64'
    arch = osdetector.arch == 'aarch_64' ? 'aarch64' : osdetector.arch;
}

tasks.register('protobuf', Exec) {
    doFirst {
        try {
            new ByteArrayOutputStream().withStream { os ->
                exec {
                    commandLine 'protoc', '--version'
                    workingDir Paths.get(project.rootDir.path, '..').toFile()
                    standardOutput = os
                }
                checkProtocVersion(os.toString());
            }
        } catch (Exception e) {
            if (e.getMessage().startsWith("A problem occurred starting process")) {
                throw new GradleException("No Protobuf compiler (protoc) found. Protobuf compiler version 29.0 or newer is required.");
            }
            throw e
        }

        project.mkdir(Paths.get(project.projectDir.path, 'src/main/java/glide/models/protobuf').toString())
    }
    commandLine 'protoc',
        '-Iprotobuf=glide-core/src/protobuf/',
        '--java_out=java/client/src/main/java/glide/models/protobuf',
        'glide-core/src/protobuf/connection_request.proto',
        'glide-core/src/protobuf/command_request.proto',
        'glide-core/src/protobuf/response.proto'
    workingDir Paths.get(project.rootDir.path, '..').toFile()
}

tasks.register('cleanProtobuf') {
    doFirst {
        project.delete(Paths.get(project.projectDir.path, 'src/main/java/glide/models/protobuf').toString())
    }
}

tasks.register('cleanRust') {
    doFirst {
        project.delete(Paths.get(project.projectDir.path, '../target').toString())
    }
}

tasks.register('buildRust', Exec) {
    if (osdetector.os == 'linux' && osdetector.release.id != 'alpine') {
        commandLine 'cargo', 'zigbuild', '--target', "${arch}-unknown-linux-gnu.2.17", '--release'
    } else {
        commandLine 'cargo', 'build', '--release'
    }

    workingDir project.rootDir
    environment CARGO_TERM_COLOR: 'always'
}

tasks.register('buildRustFfi', Exec) {
    commandLine 'cargo', 'build', '--release'
    workingDir project.rootDir
    environment CARGO_TERM_COLOR: 'always', CARGO_BUILD_RUSTFLAGS: '--cfg ffi_test'
}

tasks.register('buildWithRust') {
    dependsOn 'buildRust'
    finalizedBy 'build'
}

tasks.register('buildWithProto') {
    dependsOn 'protobuf'
    finalizedBy 'build'
}

tasks.register('testFfi', Test) {
    dependsOn 'buildRustFfi'
    include "glide/ffi/FfiTest.class"
}

tasks.register('buildAll') {
    dependsOn 'protobuf', 'buildRust', 'testFfi'
    finalizedBy 'build'
}

compileJava.dependsOn('protobuf')
clean.dependsOn('cleanProtobuf', 'cleanRust')

tasks.register('copyNativeLib', Copy) {
    if (osdetector.os == 'linux' && osdetector.release.id != 'alpine') {
        from "${projectDir}/../target/${arch}-unknown-linux-gnu/release/"
    } else {
        from "${projectDir}/../target/release"
    }
    include "*.dylib", "*.so"
    into sourceSets.main.output.resourcesDir
}

delombok.dependsOn('compileJava')
jar.dependsOn('copyNativeLib')
javadoc.dependsOn('copyNativeLib')
copyNativeLib.dependsOn('buildRust')
compileTestJava.dependsOn('copyNativeLib')
test.dependsOn('buildRust')
testFfi.dependsOn('buildRust')

test {
    exclude "glide/ffi/FfiTest.class"
}

sourceSets {
    main {
        java {
            srcDir 'src/main/java'
        }
        resources {
            srcDir 'src/main/resources'
        }
    }
}

task javadocJar(type: Jar, dependsOn: javadoc) {
    archiveClassifier = 'javadoc'
    from javadoc.destinationDir
}

task sourcesJar(type: Jar, dependsOn: classes) {
    archiveClassifier = 'sources'
    from sourceSets.main.allSource
    exclude 'glide/models' // exclude protobuf files
}

publishing {
    publications {
        mavenJava(MavenPublication) {
            from components.shadow
            artifact javadocJar
            artifact sourcesJar
            groupId = 'io.valkey'
            artifactId = 'valkey-glide'
            version = System.getenv("GLIDE_RELEASE_VERSION") ?: project.ext.defaultReleaseVersion
            pom {
                name = 'valkey-glide'
                description = 'General Language Independent Driver for the Enterprise (GLIDE) for Valkey'
                url = 'https://github.com/valkey-io/valkey-glide.git'
                inceptionYear = '2024'
                scm {
                    url = 'https://github.com/valkey-io/valkey-glide'
                    connection = 'scm:git:ssh://git@github.com/valkey-io/valkey-glide.git'
                    developerConnection = 'scm:git:ssh://git@github.com/valkey-io/valkey-glide.git'
                }
                licenses {
                    license {
                        name = 'The Apache License, Version 2.0'
                        url = 'https://www.apache.org/licenses/LICENSE-2.0.txt'
                        distribution = 'repo'
                    }
                }
                developers {
                    developer {
                        name = 'Valkey GLIDE Maintainers'
                        url = 'https://github.com/valkey-io/valkey-glide.git'
                    }
                }
            }
        }
    }
    repositories {
        mavenLocal()
    }
}

tasks.withType(GenerateModuleMetadata) {
    dependsOn jar, shadowJar
}

java {
    modularity.inferModulePath = true
    withSourcesJar()
    withJavadocJar()
}

tasks.withType(Sign) {
    def releaseVersion = System.getenv("GLIDE_RELEASE_VERSION") ?: defaultReleaseVersion;
    def isReleaseVersion = !releaseVersion.endsWith("SNAPSHOT") && releaseVersion != defaultReleaseVersion;
    onlyIf("isReleaseVersion is set") { isReleaseVersion }
}

signing {
    sign publishing.publications
}

tasks.withType(Test) {
    testLogging {
        exceptionFormat "full"
        events "started", "skipped", "passed", "failed"
        showStandardStreams true
    }
    // This is needed for the FFI tests
    jvmArgs "-Djava.library.path=${projectDir}/../target/release"
}

jar {
    archiveClassifier = osdetector.classifier
}

import com.github.jengelman.gradle.plugins.shadow.transformers.CacheableTransformer
import com.github.jengelman.gradle.plugins.shadow.transformers.Transformer
import com.github.jengelman.gradle.plugins.shadow.transformers.TransformerContext
import org.apache.tools.zip.ZipOutputStream
import org.apache.tools.zip.ZipEntry

// https://github.com/grpc/grpc-java/blob/b3db8c2489af25b0d10b6f45e60fd50771aa93d1/netty/shaded/build.gradle#L149
/**
 * A Transformer which updates the Netty JAR META-INF/ resources to accurately
 * reference shaded class names.
 */
@CacheableTransformer
class NettyResourceTransformer implements Transformer {

    // A map of resource file paths to be modified
    private Map<String, String> resources = [:]

    @Override
    boolean canTransformResource(FileTreeElement fileTreeElement) {
        fileTreeElement.name.startsWith("META-INF/native-image/io.netty")
    }

    @Override
    void transform(TransformerContext context) {
        String updatedPath = context.path.replace("io.netty", "glide.io.netty")
        String updatedContent = context.is.getText().replace("io.netty", "glide.io.netty")
        resources.put(updatedPath, updatedContent)
    }

    @Override
    boolean hasTransformedResource() {
        resources.size() > 0
    }

    @Override
    void modifyOutputStream(ZipOutputStream outputStream, boolean preserveFileTimestamps) {
        for (resourceEntry in resources) {
            ZipEntry entry = new ZipEntry(resourceEntry.key)
            entry.time = TransformerContext.getEntryTimestamp(preserveFileTimestamps, entry.time)

            outputStream.putNextEntry(entry)
            outputStream.write(resourceEntry.value.getBytes())
            outputStream.closeEntry()
        }
    }
}

shadowJar {
    dependsOn('copyNativeLib')
    archiveClassifier = osdetector.classifier
    excludes.remove("module-info.class")
    relocate('io.netty', 'glide.io.netty')
    relocate('com.google.protobuf', 'glide.com.google.protobuf')
    mergeServiceFiles()

    relocate 'META-INF/native/libnetty', 'META-INF/native/libglide_netty'
    relocate 'META-INF/native/netty', 'META-INF/native/glide_netty'
    transform(NettyResourceTransformer.class)
}

sourcesJar {
    // suppress following error
    // Entry glide/api/BaseClient.java is a duplicate but no duplicate handling strategy has been set
    duplicatesStrategy = DuplicatesStrategy.EXCLUDE
}

delombok {
    modulePath = classpath
}

javadoc {
    dependsOn delombok
    source = delombok.outputs
    options.tags = [ "example:a:Example:" ]
    failOnError = false // TODO fix all javadoc errors and warnings and remove that
}

spotbugsMain {
    reports {
        html {
            required = true
            outputLocation = file("$buildDir/reports/spotbugs/main/spotbugs.html")
            stylesheet = 'fancy-hist.xsl'
        }
        xml {
            required = true
            outputLocation = file("$buildDir/reports/spotbugs/main/spotbugs.xml")
        }
    }
}

spotbugs {
    ignoreFailures = true
    showStackTraces = true
}<|MERGE_RESOLUTION|>--- conflicted
+++ resolved
@@ -25,16 +25,10 @@
     implementation group: 'io.netty', name: 'netty-handler', version: '4.1.121.Final'
     // https://github.com/netty/netty/wiki/Native-transports
     // At the moment, Windows is not supported
-<<<<<<< HEAD
-    shadow group: 'io.netty', name: 'netty-transport-native-epoll', version: '4.1.115.Final', classifier: 'linux-x86_64'
-    shadow group: 'io.netty', name: 'netty-transport-native-epoll', version: '4.1.115.Final', classifier: 'linux-aarch_64'
-    shadow group: 'io.netty', name: 'netty-transport-native-kqueue', version: '4.1.115.Final', classifier: 'osx-aarch_64'
-    shadow group: 'io.netty', name: 'netty-transport-native-kqueue', version: '4.1.115.Final', classifier: 'osx-x86_64'
-=======
     implementation group: 'io.netty', name: 'netty-transport-native-epoll', version: '4.1.121.Final', classifier: 'linux-x86_64'
     implementation group: 'io.netty', name: 'netty-transport-native-epoll', version: '4.1.121.Final', classifier: 'linux-aarch_64'
     implementation group: 'io.netty', name: 'netty-transport-native-kqueue', version: '4.1.121.Final', classifier: 'osx-aarch_64'
->>>>>>> 2a00b2ba
+    implementation group: 'io.netty', name: 'netty-transport-native-kqueue', version: '4.1.121.Final', classifier: 'osx-x86_64'
 
     // junit
     testImplementation group: 'org.mockito', name: 'mockito-inline', version: '3.12.4'
