--- conflicted
+++ resolved
@@ -267,13 +267,8 @@
 
     @Override
     void transform(TransformerContext context) {
-<<<<<<< HEAD
-        String updatedPath = context.path.replace("io.netty", "shadow.io.netty")
-        String updatedContent = context.is.getText().replace("io.netty", "shadow.io.netty")
-=======
         String updatedPath = context.path.replace("io.netty", "glide.io.netty")
         String updatedContent = context.is.getText().replace("io.netty", "glide.io.netty")
->>>>>>> a105391a
         resources.put(updatedPath, updatedContent)
     }
 
@@ -295,72 +290,9 @@
     }
 }
 
-@CacheableTransformer
-class NettyResourceTransformer2 implements Transformer {
-
-    // A map of resource file paths to be modified
-    private Map<String, String> resources = [:]
-
-    @Override
-    boolean canTransformResource(FileTreeElement fileTreeElement) {
-        fileTreeElement.name.contains('io.netty.channel.epoll.EpollEventLoopGroup')
-            || fileTreeElement.name.contains('io.netty.channel.kqueue.KQueueEventLoopGroup')
-    }
-
-    @Override
-    void transform(TransformerContext context) {
-        String updatedPath = context.path //.replace("io.netty", "shadow.io.netty")
-        String updatedContent = context.is.getText() //.replace("io.netty", "shadow.io.netty")
-        resources.put(updatedPath, updatedContent)
-    }
-
-    @Override
-    boolean hasTransformedResource() {
-        resources.size() > 0
-    }
-
-    @Override
-    void modifyOutputStream(ZipOutputStream outputStream, boolean preserveFileTimestamps) {
-        for (resourceEntry in resources) {
-            ZipEntry entry = new ZipEntry(resourceEntry.key)
-            entry.time = TransformerContext.getEntryTimestamp(preserveFileTimestamps, entry.time)
-
-            outputStream.putNextEntry(entry)
-            outputStream.write(resourceEntry.value.getBytes())
-            outputStream.closeEntry()
-
-<<<<<<< HEAD
-            entry = new ZipEntry(resourceEntry.key.replace("io.netty", "shadow.io.netty"))
-            entry.time = TransformerContext.getEntryTimestamp(preserveFileTimestamps, entry.time)
-
-            outputStream.putNextEntry(entry)
-            outputStream.write(resourceEntry.value.replace("io.netty", "shadow.io.netty").getBytes())
-=======
-            entry = new ZipEntry(resourceEntry.key.replace("io.netty", "glide.io.netty"))
-            entry.time = TransformerContext.getEntryTimestamp(preserveFileTimestamps, entry.time)
-
-            outputStream.putNextEntry(entry)
-            outputStream.write(resourceEntry.value.replace("io.netty", "glide.io.netty").getBytes())
->>>>>>> a105391a
-            outputStream.closeEntry()
-        }
-    }
-}
-
 shadowJar {
     dependsOn('copyNativeLib')
     archiveClassifier = osdetector.classifier
-<<<<<<< HEAD
-    mergeServiceFiles()
-//    enableRelocation = true // auto relocation
-    relocate('io.netty', 'shadow.io.netty') {
-//        exclude 'io.netty.channel.epoll.EpollEventLoopGroup'
-//        exclude 'io.netty.channel.kqueue.KQueueEventLoopGroup'
-    }
-
-    relocate 'META-INF/native/libnetty', 'META-INF/native/libshadow_netty'
-    relocate 'META-INF/native/netty', 'META-INF/native/shadow_netty'
-=======
     excludes.remove("module-info.class")
     //enableRelocation = true // auto relocation
     relocate('io.netty', 'glide.io.netty')
@@ -369,9 +301,7 @@
 
     relocate 'META-INF/native/libnetty', 'META-INF/native/libglide_netty'
     relocate 'META-INF/native/netty', 'META-INF/native/glide_netty'
->>>>>>> a105391a
     transform(NettyResourceTransformer.class)
-//    transform(NettyResourceTransformer2.class)
 }
 
 sourcesJar {
