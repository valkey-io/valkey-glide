--- conflicted
+++ resolved
@@ -100,85 +100,4 @@
         assertTrue(respPointer instanceof String);
         assertEquals(testString, respPointer);
     }
-<<<<<<< HEAD
-=======
-
-    @Test
-    public void submitNewCommand_throw_closing_exception() {
-
-        // setup
-        String errorMsg = "Closing";
-
-        Response closingErrorResponse = Response.newBuilder().setClosingError(errorMsg).build();
-
-        CompletableFuture<Response> future = new CompletableFuture<>();
-        future.complete(closingErrorResponse);
-        when(channelHandler.write(any(), anyBoolean())).thenReturn(future);
-
-        // exercise
-        ExecutionException e =
-                assertThrows(
-                        ExecutionException.class,
-                        () -> {
-                            CompletableFuture<Object> result =
-                                    service.submitNewCommand(
-                                            command, new BaseCommandResponseResolver((ptr) -> new Object()));
-                            result.get();
-                        });
-
-        // verify
-        assertTrue(e.getCause() instanceof ClosingException);
-        assertEquals(errorMsg, e.getCause().getMessage());
-    }
-
-    @ParameterizedTest
-    @EnumSource(ResponseOuterClass.RequestErrorType.class) // six numbers
-    public void BaseCommandResponseResolver_handles_all_errors(
-            ResponseOuterClass.RequestErrorType requestErrorType) {
-        if (requestErrorType == UNRECOGNIZED) {
-            return;
-        }
-        Response errorResponse =
-                Response.newBuilder()
-                        .setRequestError(
-                                RequestError.newBuilder()
-                                        .setTypeValue(requestErrorType.getNumber())
-                                        .setMessage(requestErrorType.toString())
-                                        .build())
-                        .build();
-
-        CompletableFuture<Response> future = new CompletableFuture<>();
-        future.complete(errorResponse);
-        when(channelHandler.write(any(), anyBoolean())).thenReturn(future);
-
-        ExecutionException executionException =
-                assertThrows(
-                        ExecutionException.class,
-                        () -> {
-                            CompletableFuture<Object> result =
-                                    service.submitNewCommand(command, new BaseCommandResponseResolver((ptr) -> null));
-                            result.get();
-                        });
-
-        // verify
-        switch (requestErrorType) {
-            case Unspecified:
-                // only Unspecified errors return a RequestException
-                assertTrue(executionException.getCause() instanceof RequestException);
-                break;
-            case ExecAbort:
-                assertTrue(executionException.getCause() instanceof ExecAbortException);
-                break;
-            case Timeout:
-                assertTrue(executionException.getCause() instanceof TimeoutException);
-                break;
-            case Disconnect:
-                assertTrue(executionException.getCause() instanceof ConnectionException);
-                break;
-            default:
-                fail("Unexpected protobuf error type");
-        }
-        assertEquals(requestErrorType.toString(), executionException.getCause().getMessage());
-    }
->>>>>>> 07e6d439
 }