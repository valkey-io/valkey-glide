/** Copyright GLIDE-for-Redis Project Contributors - SPDX Identifier: Apache-2.0 */
package glide.api;

import static glide.api.BaseClient.OK;
<<<<<<< HEAD
import static glide.api.models.commands.FlushOption.SYNC;
=======
import static glide.api.commands.ServerManagementCommands.VERSION_REDIS_API;
>>>>>>> 7a0073be
import static glide.api.models.configuration.RequestRoutingConfiguration.SimpleMultiNodeRoute.ALL_NODES;
import static glide.api.models.configuration.RequestRoutingConfiguration.SimpleMultiNodeRoute.ALL_PRIMARIES;
import static glide.api.models.configuration.RequestRoutingConfiguration.SimpleSingleNodeRoute.RANDOM;
import static org.junit.jupiter.api.Assertions.assertAll;
import static org.junit.jupiter.api.Assertions.assertArrayEquals;
import static org.junit.jupiter.api.Assertions.assertEquals;
import static org.junit.jupiter.api.Assertions.assertTrue;
import static org.mockito.ArgumentMatchers.any;
import static org.mockito.ArgumentMatchers.eq;
import static org.mockito.Mockito.mock;
import static org.mockito.Mockito.when;
import static redis_request.RedisRequestOuterClass.RequestType.ClientGetName;
import static redis_request.RedisRequestOuterClass.RequestType.ClientId;
import static redis_request.RedisRequestOuterClass.RequestType.ConfigGet;
import static redis_request.RedisRequestOuterClass.RequestType.ConfigResetStat;
import static redis_request.RedisRequestOuterClass.RequestType.ConfigRewrite;
import static redis_request.RedisRequestOuterClass.RequestType.ConfigSet;
import static redis_request.RedisRequestOuterClass.RequestType.Echo;
import static redis_request.RedisRequestOuterClass.RequestType.FlushAll;
import static redis_request.RedisRequestOuterClass.RequestType.Info;
import static redis_request.RedisRequestOuterClass.RequestType.LOLWUT;
import static redis_request.RedisRequestOuterClass.RequestType.LastSave;
import static redis_request.RedisRequestOuterClass.RequestType.Ping;
import static redis_request.RedisRequestOuterClass.RequestType.Time;

import glide.api.models.ClusterTransaction;
import glide.api.models.ClusterValue;
import glide.api.models.commands.InfoOptions;
import glide.api.models.configuration.RequestRoutingConfiguration.Route;
import glide.api.models.configuration.RequestRoutingConfiguration.SingleNodeRoute;
import glide.managers.CommandManager;
import glide.managers.ConnectionManager;
import glide.managers.RedisExceptionCheckedFunction;
import java.util.HashMap;
import java.util.Map;
import java.util.Optional;
import java.util.concurrent.CompletableFuture;
import lombok.SneakyThrows;
import org.junit.jupiter.api.BeforeEach;
import org.junit.jupiter.api.Test;
import redis_request.RedisRequestOuterClass.RedisRequest;
import response.ResponseOuterClass.ConstantResponse;
import response.ResponseOuterClass.Response;

public class RedisClusterClientTest {

    RedisClusterClient service;

    ConnectionManager connectionManager;

    CommandManager commandManager;

    private final String[] TEST_ARGS = new String[0];

    @BeforeEach
    public void setUp() {
        connectionManager = mock(ConnectionManager.class);
        commandManager = mock(CommandManager.class);
        service = new RedisClusterClient(connectionManager, commandManager);
    }

    @Test
    @SneakyThrows
    public void custom_command_returns_single_value() {
        var commandManager = new TestCommandManager(null);

        try (var client = new TestClient(commandManager, "TEST")) {
            var value = client.customCommand(TEST_ARGS).get();
            assertEquals("TEST", value.getSingleValue());
        }
    }

    @Test
    @SneakyThrows
    public void custom_command_returns_multi_value() {
        var commandManager = new TestCommandManager(null);

        var data = Map.of("key1", "value1", "key2", "value2");
        try (var client = new TestClient(commandManager, data)) {
            var value = client.customCommand(TEST_ARGS).get();
            assertEquals(data, value.getMultiValue());
        }
    }

    @Test
    @SneakyThrows
    // test checks that even a map returned as a single value when single node route is used
    public void custom_command_with_single_node_route_returns_single_value() {
        var commandManager = new TestCommandManager(null);

        var data = Map.of("key1", "value1", "key2", "value2");
        try (var client = new TestClient(commandManager, data)) {
            var value = client.customCommand(TEST_ARGS, RANDOM).get();
            assertEquals(data, value.getSingleValue());
        }
    }

    @Test
    @SneakyThrows
    public void custom_command_with_multi_node_route_returns_multi_value() {
        var commandManager = new TestCommandManager(null);

        var data = Map.of("key1", "value1", "key2", "value2");
        try (var client = new TestClient(commandManager, data)) {
            var value = client.customCommand(TEST_ARGS, ALL_NODES).get();
            assertEquals(data, value.getMultiValue());
        }
    }

    @Test
    @SneakyThrows
    public void custom_command_returns_single_value_on_constant_response() {
        var commandManager =
                new TestCommandManager(
                        Response.newBuilder().setConstantResponse(ConstantResponse.OK).build());

        try (var client = new TestClient(commandManager, "OK")) {
            var value = client.customCommand(TEST_ARGS, ALL_NODES).get();
            assertEquals("OK", value.getSingleValue());
        }
    }

    private static class TestClient extends RedisClusterClient {

        private final Object object;

        public TestClient(CommandManager commandManager, Object objectToReturn) {
            super(null, commandManager);
            object = objectToReturn;
        }

        @Override
        protected <T> T handleRedisResponse(Class<T> classType, boolean isNullable, Response response) {
            @SuppressWarnings("unchecked")
            T returnValue = (T) object;
            return returnValue;
        }

        @Override
        public void close() {}
    }

    private static class TestCommandManager extends CommandManager {

        private final Response response;

        public TestCommandManager(Response responseToReturn) {
            super(null);
            response = responseToReturn != null ? responseToReturn : Response.newBuilder().build();
        }

        @Override
        public <T> CompletableFuture<T> submitCommandToChannel(
                RedisRequest.Builder command, RedisExceptionCheckedFunction<Response, T> responseHandler) {
            return CompletableFuture.supplyAsync(() -> responseHandler.apply(response));
        }
    }

    @SneakyThrows
    @Test
    public void exec_without_routing() {
        // setup
        Object[] value = new Object[] {"PONG", "PONG"};
        ClusterTransaction transaction = new ClusterTransaction().ping().ping();

        CompletableFuture<Object[]> testResponse = new CompletableFuture<>();
        testResponse.complete(value);

        // match on protobuf request
        when(commandManager.<Object[]>submitNewCommand(eq(transaction), eq(Optional.empty()), any()))
                .thenReturn(testResponse);

        // exercise
        CompletableFuture<Object[]> response = service.exec(transaction);
        Object[] payload = response.get();

        // verify
        assertEquals(testResponse, response);
        assertArrayEquals(value, payload);
    }

    @SneakyThrows
    @Test
    public void exec_with_routing() {
        // setup
        Object[] value = new Object[] {"PONG", "PONG"};
        ClusterTransaction transaction = new ClusterTransaction().ping().ping();
        SingleNodeRoute route = RANDOM;

        CompletableFuture<Object[]> testResponse = new CompletableFuture<>();
        testResponse.complete(value);

        // match on protobuf request
        when(commandManager.<Object[]>submitNewCommand(eq(transaction), eq(Optional.of(route)), any()))
                .thenReturn(testResponse);

        // exercise
        CompletableFuture<Object[]> response = service.exec(transaction, route);
        Object[] payload = response.get();

        // verify
        assertEquals(testResponse, response);
        assertArrayEquals(value, payload);
    }

    @SneakyThrows
    @Test
    public void ping_returns_success() {
        // setup
        CompletableFuture<String> testResponse = new CompletableFuture<>();
        testResponse.complete("PONG");

        // match on protobuf request
        when(commandManager.<String>submitNewCommand(eq(Ping), eq(new String[0]), any()))
                .thenReturn(testResponse);

        // exercise
        CompletableFuture<String> response = service.ping();
        String payload = response.get();

        // verify
        assertEquals(testResponse, response);
        assertEquals("PONG", payload);
    }

    @SneakyThrows
    @Test
    public void ping_with_message_returns_success() {
        // setup
        String message = "RETURN OF THE PONG";
        String[] arguments = new String[] {message};
        CompletableFuture<String> testResponse = new CompletableFuture<>();
        testResponse.complete(message);

        // match on protobuf request
        when(commandManager.<String>submitNewCommand(eq(Ping), eq(arguments), any()))
                .thenReturn(testResponse);

        // exercise
        CompletableFuture<String> response = service.ping(message);
        String pong = response.get();

        // verify
        assertEquals(testResponse, response);
        assertEquals(message, pong);
    }

    @SneakyThrows
    @Test
    public void ping_with_route_returns_success() {
        // setup
        CompletableFuture<String> testResponse = new CompletableFuture<>();
        testResponse.complete("PONG");

        Route route = ALL_NODES;

        // match on protobuf request
        when(commandManager.<String>submitNewCommand(eq(Ping), eq(new String[0]), eq(route), any()))
                .thenReturn(testResponse);

        // exercise
        CompletableFuture<String> response = service.ping(route);
        String payload = response.get();

        // verify
        assertEquals(testResponse, response);
        assertEquals("PONG", payload);
    }

    @SneakyThrows
    @Test
    public void ping_with_message_with_route_returns_success() {
        // setup
        String message = "RETURN OF THE PONG";
        String[] arguments = new String[] {message};
        CompletableFuture<String> testResponse = new CompletableFuture<>();
        testResponse.complete(message);

        Route route = ALL_PRIMARIES;

        // match on protobuf request
        when(commandManager.<String>submitNewCommand(eq(Ping), eq(arguments), eq(route), any()))
                .thenReturn(testResponse);

        // exercise
        CompletableFuture<String> response = service.ping(message, route);
        String pong = response.get();

        // verify
        assertEquals(testResponse, response);
        assertEquals(message, pong);
    }

    @SneakyThrows
    @Test
    public void echo_returns_success() {
        // setup
        String message = "GLIDE FOR REDIS";
        String[] arguments = new String[] {message};
        CompletableFuture<String> testResponse = new CompletableFuture<>();
        testResponse.complete(message);

        // match on protobuf request
        when(commandManager.<String>submitNewCommand(eq(Echo), eq(arguments), any()))
                .thenReturn(testResponse);

        // exercise
        CompletableFuture<String> response = service.echo(message);
        String echo = response.get();

        // verify
        assertEquals(testResponse, response);
        assertEquals(message, echo);
    }

    @SneakyThrows
    @Test
    public void echo_with_route_returns_success() {
        // setup
        String message = "GLIDE FOR REDIS";
        String[] arguments = new String[] {message};
        CompletableFuture<ClusterValue<String>> testResponse = new CompletableFuture<>();
        testResponse.complete(ClusterValue.ofSingleValue(message));

        // match on protobuf request
        when(commandManager.<ClusterValue<String>>submitNewCommand(
                        eq(Echo), eq(arguments), eq(RANDOM), any()))
                .thenReturn(testResponse);

        // exercise
        CompletableFuture<ClusterValue<String>> response = service.echo(message, RANDOM);
        String echo = response.get().getSingleValue();

        // verify
        assertEquals(testResponse, response);
        assertEquals(message, echo);
    }

    @SneakyThrows
    @Test
    public void info_returns_string() {
        // setup
        Map<String, String> testPayload = new HashMap<>();
        testPayload.put("addr1", "value1");
        testPayload.put("addr2", "value2");
        testPayload.put("addr3", "value3");
        CompletableFuture<ClusterValue<String>> testResponse = new CompletableFuture<>();
        testResponse.complete(ClusterValue.of(testPayload));
        when(commandManager.<ClusterValue<String>>submitNewCommand(eq(Info), eq(new String[0]), any()))
                .thenReturn(testResponse);

        // exercise
        CompletableFuture<ClusterValue<String>> response = service.info();

        // verify
        ClusterValue<String> clusterValue = response.get();
        assertTrue(clusterValue.hasMultiData());
        Map<String, String> payload = clusterValue.getMultiValue();
        assertEquals(testPayload, payload);
    }

    @SneakyThrows
    @Test
    public void info_with_route_returns_string() {
        // setup
        Map<String, String> testClusterValue = Map.of("addr1", "addr1 result", "addr2", "addr2 result");
        Route route = ALL_NODES;
        CompletableFuture<ClusterValue<String>> testResponse = new CompletableFuture<>();
        testResponse.complete(ClusterValue.of(testClusterValue));
        when(commandManager.<ClusterValue<String>>submitNewCommand(
                        eq(Info), eq(new String[0]), eq(route), any()))
                .thenReturn(testResponse);

        // exercise
        CompletableFuture<ClusterValue<String>> response = service.info(route);

        // verify
        ClusterValue<String> clusterValue = response.get();
        assertTrue(clusterValue.hasMultiData());
        Map<String, String> clusterMap = clusterValue.getMultiValue();
        assertEquals("addr1 result", clusterMap.get("addr1"));
        assertEquals("addr2 result", clusterMap.get("addr2"));
    }

    @SneakyThrows
    @Test
    public void info_with_route_with_infoOptions_returns_string() {
        // setup
        String[] infoArguments = new String[] {"ALL", "DEFAULT"};
        Map<String, String> testClusterValue = Map.of("addr1", "addr1 result", "addr2", "addr2 result");
        CompletableFuture<ClusterValue<String>> testResponse = new CompletableFuture<>();
        testResponse.complete(ClusterValue.of(testClusterValue));

        Route route = ALL_PRIMARIES;
        when(commandManager.<ClusterValue<String>>submitNewCommand(
                        eq(Info), eq(infoArguments), eq(route), any()))
                .thenReturn(testResponse);

        // exercise
        InfoOptions options =
                InfoOptions.builder()
                        .section(InfoOptions.Section.ALL)
                        .section(InfoOptions.Section.DEFAULT)
                        .build();
        CompletableFuture<ClusterValue<String>> response = service.info(options, route);

        // verify
        assertEquals(testResponse.get(), response.get());
        ClusterValue<String> clusterValue = response.get();
        assertTrue(clusterValue.hasMultiData());
        Map<String, String> clusterMap = clusterValue.getMultiValue();
        assertEquals("addr1 result", clusterMap.get("addr1"));
        assertEquals("addr2 result", clusterMap.get("addr2"));
    }

    @Test
    @SneakyThrows
    public void info_with_single_node_route_returns_single_value() {
        var commandManager = new TestCommandManager(null);

        var data = "info string";
        try (var client = new TestClient(commandManager, data)) {
            var value = client.info(RANDOM).get();
            assertAll(
                    () -> assertTrue(value.hasSingleData()),
                    () -> assertEquals(data, value.getSingleValue()));
        }
    }

    @Test
    @SneakyThrows
    public void info_with_multi_node_route_returns_multi_value() {
        var commandManager = new TestCommandManager(null);

        var data = Map.of("key1", "value1", "key2", "value2");
        try (var client = new TestClient(commandManager, data)) {
            var value = client.info(ALL_NODES).get();
            assertAll(
                    () -> assertTrue(value.hasMultiData()), () -> assertEquals(data, value.getMultiValue()));
        }
    }

    @Test
    @SneakyThrows
    public void info_with_options_and_single_node_route_returns_single_value() {
        var commandManager = new TestCommandManager(null);

        var data = "info string";
        try (var client = new TestClient(commandManager, data)) {
            var value = client.info(InfoOptions.builder().build(), RANDOM).get();
            assertAll(
                    () -> assertTrue(value.hasSingleData()),
                    () -> assertEquals(data, value.getSingleValue()));
        }
    }

    @Test
    @SneakyThrows
    public void info_with_options_and_multi_node_route_returns_multi_value() {
        var commandManager = new TestCommandManager(null);

        var data = Map.of("key1", "value1", "key2", "value2");
        try (var client = new TestClient(commandManager, data)) {
            var value = client.info(InfoOptions.builder().build(), ALL_NODES).get();
            assertAll(
                    () -> assertTrue(value.hasMultiData()), () -> assertEquals(data, value.getMultiValue()));
        }
    }

    @SneakyThrows
    @Test
    public void clientId_returns_success() {
        // setup
        CompletableFuture<Long> testResponse = new CompletableFuture<>();
        testResponse.complete(42L);

        // match on protobuf request
        when(commandManager.<Long>submitNewCommand(eq(ClientId), eq(new String[0]), any()))
                .thenReturn(testResponse);

        // exercise
        CompletableFuture<Long> response = service.clientId();

        // verify
        assertEquals(testResponse, response);
        assertEquals(42L, response.get());
    }

    @Test
    @SneakyThrows
    public void clientId_with_multi_node_route_returns_success() {
        var commandManager = new TestCommandManager(null);

        var data = Map.of("n1", 42L);
        try (var client = new TestClient(commandManager, data)) {
            var value = client.clientId(ALL_NODES).get();

            assertEquals(data, value.getMultiValue());
        }
    }

    @Test
    @SneakyThrows
    public void clientId_with_single_node_route_returns_success() {
        var commandManager = new TestCommandManager(null);

        try (var client = new TestClient(commandManager, 42L)) {
            var value = client.clientId(RANDOM).get();
            assertEquals(42, value.getSingleValue());
        }
    }

    @SneakyThrows
    @Test
    public void clientGetName_returns_success() {
        // setup
        CompletableFuture<String> testResponse = new CompletableFuture<>();
        testResponse.complete("TEST");

        // match on protobuf request
        when(commandManager.<String>submitNewCommand(eq(ClientGetName), eq(new String[0]), any()))
                .thenReturn(testResponse);

        // exercise
        CompletableFuture<String> response = service.clientGetName();

        // verify
        assertEquals(testResponse, response);
        assertEquals("TEST", response.get());
    }

    @Test
    @SneakyThrows
    public void clientGetName_with_single_node_route_returns_success() {
        var commandManager = new TestCommandManager(null);

        try (var client = new TestClient(commandManager, "TEST")) {
            var value = client.clientGetName(RANDOM).get();
            assertEquals("TEST", value.getSingleValue());
        }
    }

    @Test
    @SneakyThrows
    public void clientGetName_with_multi_node_route_returns_success() {
        var commandManager = new TestCommandManager(null);

        var data = Map.of("n1", "TEST");
        try (var client = new TestClient(commandManager, data)) {
            var value = client.clientGetName(ALL_NODES).get();
            assertEquals(data, value.getMultiValue());
        }
    }

    @SneakyThrows
    @Test
    public void configRewrite_without_route_returns_success() {
        // setup
        CompletableFuture<String> testResponse = new CompletableFuture<>();
        testResponse.complete(OK);

        // match on protobuf request
        when(commandManager.<String>submitNewCommand(eq(ConfigRewrite), eq(new String[0]), any()))
                .thenReturn(testResponse);

        // exercise
        CompletableFuture<String> response = service.configRewrite();
        String payload = response.get();

        // verify
        assertEquals(testResponse, response);
        assertEquals(OK, payload);
    }

    @SneakyThrows
    @Test
    public void configRewrite_with_route_returns_success() {
        // setup
        CompletableFuture<String> testResponse = new CompletableFuture<>();
        testResponse.complete(OK);

        Route route = ALL_NODES;

        // match on protobuf request
        when(commandManager.<String>submitNewCommand(
                        eq(ConfigRewrite), eq(new String[0]), eq(route), any()))
                .thenReturn(testResponse);

        // exercise
        CompletableFuture<String> response = service.configRewrite(route);
        String payload = response.get();

        // verify
        assertEquals(testResponse, response);
        assertEquals(OK, payload);
    }

    @SneakyThrows
    @Test
    public void configResetStat_without_route_returns_success() {
        // setup
        CompletableFuture<String> testResponse = new CompletableFuture<>();
        testResponse.complete(OK);

        // match on protobuf request
        when(commandManager.<String>submitNewCommand(eq(ConfigResetStat), eq(new String[0]), any()))
                .thenReturn(testResponse);

        // exercise
        CompletableFuture<String> response = service.configResetStat();
        String payload = response.get();

        // verify
        assertEquals(testResponse, response);
        assertEquals(OK, payload);
    }

    @SneakyThrows
    @Test
    public void configResetStat_with_route_returns_success() {
        // setup
        CompletableFuture<String> testResponse = new CompletableFuture<>();
        testResponse.complete(OK);

        Route route = ALL_NODES;

        // match on protobuf request
        when(commandManager.<String>submitNewCommand(
                        eq(ConfigResetStat), eq(new String[0]), eq(route), any()))
                .thenReturn(testResponse);

        // exercise
        CompletableFuture<String> response = service.configResetStat(route);
        String payload = response.get();

        // verify
        assertEquals(testResponse, response);
        assertEquals(OK, payload);
    }

    // TODO copy/move tests from RedisClientTest which call super for coverage
    @SneakyThrows
    @Test
    public void configGet_returns_success() {
        // setup
        var testPayload = Map.of("timeout", "1000");
        CompletableFuture<Map<String, String>> testResponse = new CompletableFuture<>();
        testResponse.complete(testPayload);

        // match on protobuf request
        when(commandManager.<Map<String, String>>submitNewCommand(
                        eq(ConfigGet), eq(new String[] {"timeout"}), any()))
                .thenReturn(testResponse);

        // exercise
        CompletableFuture<Map<String, String>> response = service.configGet(new String[] {"timeout"});
        Map<String, String> payload = response.get();

        // verify
        assertEquals(testResponse, response);
        assertEquals(testPayload, payload);
    }

    @Test
    @SneakyThrows
    // test checks that even a map returned as a single value when single node route is used
    public void configGet_with_single_node_route_returns_single_value() {
        var commandManager = new TestCommandManager(null);

        var data = Map.of("timeout", "1000", "maxmemory", "1GB");
        try (var client = new TestClient(commandManager, data)) {
            var value = client.configGet(TEST_ARGS, RANDOM).get();
            assertAll(
                    () -> assertTrue(value.hasSingleData()),
                    () -> assertEquals(data, value.getSingleValue()));
        }
    }

    @Test
    @SneakyThrows
    public void configGet_with_multi_node_route_returns_multi_value() {
        var commandManager = new TestCommandManager(null);

        var data = Map.of("node1", Map.of("timeout", "1000", "maxmemory", "1GB"));
        try (var client = new TestClient(commandManager, data)) {
            var value = client.configGet(TEST_ARGS, ALL_NODES).get();
            assertAll(
                    () -> assertTrue(value.hasMultiData()), () -> assertEquals(data, value.getMultiValue()));
        }
    }

    @SneakyThrows
    @Test
    public void configSet_returns_success() {
        // setup
        CompletableFuture<String> testResponse = new CompletableFuture<>();
        testResponse.complete(OK);

        // match on protobuf request
        when(commandManager.<String>submitNewCommand(
                        eq(ConfigSet), eq(new String[] {"timeout", "1000"}), any()))
                .thenReturn(testResponse);

        // exercise
        CompletableFuture<String> response = service.configSet(Map.of("timeout", "1000"));

        // verify
        assertEquals(testResponse, response);
        assertEquals(OK, response.get());
    }

    @SneakyThrows
    @Test
    public void configSet_with_route_returns_success() {
        // setup
        CompletableFuture<String> testResponse = new CompletableFuture<>();
        testResponse.complete(OK);

        // match on protobuf request
        when(commandManager.<String>submitNewCommand(
                        eq(ConfigSet), eq(new String[] {"value", "42"}), eq(RANDOM), any()))
                .thenReturn(testResponse);

        // exercise
        CompletableFuture<String> response = service.configSet(Map.of("value", "42"), RANDOM);

        // verify
        assertEquals(testResponse, response);
        assertEquals(OK, response.get());
    }

    @SneakyThrows
    @Test
    public void time_returns_success() {
        // setup

        String[] payload = new String[] {"UnixTime", "ms"};
        CompletableFuture<String[]> testResponse = new CompletableFuture<>();
        testResponse.complete(payload);

        // match on protobuf request
        when(commandManager.<String[]>submitNewCommand(eq(Time), eq(new String[0]), any()))
                .thenReturn(testResponse);

        // exercise
        CompletableFuture<String[]> response = service.time();

        // verify
        assertEquals(testResponse, response);
        assertEquals(payload, response.get());
    }

    @SneakyThrows
    @Test
    public void time_returns_with_route_success() {
        // setup
        String[] payload = new String[] {"UnixTime", "ms"};
        CompletableFuture<ClusterValue<String[]>> testResponse = new CompletableFuture<>();
        testResponse.complete(ClusterValue.ofSingleValue(payload));

        // match on protobuf request
        when(commandManager.<ClusterValue<String[]>>submitNewCommand(
                        eq(Time), eq(new String[0]), eq(RANDOM), any()))
                .thenReturn(testResponse);

        // exercise
        CompletableFuture<ClusterValue<String[]>> response = service.time(RANDOM);

        // verify
        assertEquals(testResponse, response);
        assertEquals(payload, response.get().getSingleValue());
    }

    @SneakyThrows
    @Test
    public void lastsave_returns_success() {
        // setup
        Long value = 42L;
        CompletableFuture<Long> testResponse = new CompletableFuture<>();
        testResponse.complete(value);

        // match on protobuf request
        when(commandManager.<Long>submitNewCommand(eq(LastSave), eq(new String[0]), any()))
                .thenReturn(testResponse);

        // exercise
        CompletableFuture<Long> response = service.lastsave();

        // verify
        assertEquals(testResponse, response);
        assertEquals(value, response.get());
    }

    @SneakyThrows
    @Test
    public void lastsave_returns_with_route_success() {
        // setup
        Long value = 42L;
        CompletableFuture<ClusterValue<Long>> testResponse = new CompletableFuture<>();
        testResponse.complete(ClusterValue.ofSingleValue(value));

        // match on protobuf request
        when(commandManager.<ClusterValue<Long>>submitNewCommand(
                        eq(LastSave), eq(new String[0]), eq(RANDOM), any()))
                .thenReturn(testResponse);

        // exercise
        CompletableFuture<ClusterValue<Long>> response = service.lastsave(RANDOM);

        // verify
        assertEquals(testResponse, response);
        assertEquals(value, response.get().getSingleValue());
    }

    @SneakyThrows
    @Test
<<<<<<< HEAD
    public void flushall_returns_success() {
        // setup
        String value = OK;
=======
    public void lolwut_returns_success() {
        // setup
        String value = "pewpew";
>>>>>>> 7a0073be
        CompletableFuture<String> testResponse = new CompletableFuture<>();
        testResponse.complete(value);

        // match on protobuf request
<<<<<<< HEAD
        when(commandManager.<String>submitNewCommand(eq(FlushAll), eq(new String[0]), any()))
                .thenReturn(testResponse);

        // exercise
        CompletableFuture<String> response = service.flushall();
        String payload = response.get();

        // verify
        assertEquals(testResponse, response);
        assertEquals(value, payload);
=======
        when(commandManager.<String>submitNewCommand(eq(LOLWUT), eq(new String[0]), any()))
                .thenReturn(testResponse);

        // exercise
        CompletableFuture<String> response = service.lolwut();

        // verify
        assertEquals(testResponse, response);
        assertEquals(value, response.get());
>>>>>>> 7a0073be
    }

    @SneakyThrows
    @Test
<<<<<<< HEAD
    public void flushall_with_mode_returns_success() {
        // setup
        String value = OK;
=======
    public void lolwut_with_params_returns_success() {
        // setup
        String value = "pewpew";
        String[] arguments = new String[] {"1", "2"};
        int[] params = new int[] {1, 2};
>>>>>>> 7a0073be
        CompletableFuture<String> testResponse = new CompletableFuture<>();
        testResponse.complete(value);

        // match on protobuf request
<<<<<<< HEAD
        when(commandManager.<String>submitNewCommand(
                        eq(FlushAll), eq(new String[] {SYNC.toString()}), any()))
                .thenReturn(testResponse);

        // exercise
        CompletableFuture<String> response = service.flushall(SYNC);
        String payload = response.get();

        // verify
        assertEquals(testResponse, response);
        assertEquals(value, payload);
=======
        when(commandManager.<String>submitNewCommand(eq(LOLWUT), eq(arguments), any()))
                .thenReturn(testResponse);

        // exercise
        CompletableFuture<String> response = service.lolwut(params);

        // verify
        assertEquals(testResponse, response);
        assertEquals(value, response.get());
>>>>>>> 7a0073be
    }

    @SneakyThrows
    @Test
<<<<<<< HEAD
    public void flushall_with_route_returns_success() {
        // setup
        String value = OK;
=======
    public void lolwut_with_version_returns_success() {
        // setup
        String value = "pewpew";
>>>>>>> 7a0073be
        CompletableFuture<String> testResponse = new CompletableFuture<>();
        testResponse.complete(value);

        // match on protobuf request
        when(commandManager.<String>submitNewCommand(
<<<<<<< HEAD
                        eq(FlushAll), eq(new String[0]), eq(RANDOM), any()))
                .thenReturn(testResponse);

        // exercise
        CompletableFuture<String> response = service.flushall(RANDOM);
        String payload = response.get();

        // verify
        assertEquals(testResponse, response);
        assertEquals(value, payload);
=======
                        eq(LOLWUT), eq(new String[] {VERSION_REDIS_API, "42"}), any()))
                .thenReturn(testResponse);

        // exercise
        CompletableFuture<String> response = service.lolwut(42);

        // verify
        assertEquals(testResponse, response);
        assertEquals(value, response.get());
>>>>>>> 7a0073be
    }

    @SneakyThrows
    @Test
<<<<<<< HEAD
    public void flushall_with_route_and_mode_returns_success() {
        // setup
        String value = OK;
=======
    public void lolwut_with_version_and_params_returns_success() {
        // setup
        String value = "pewpew";
        String[] arguments = new String[] {VERSION_REDIS_API, "42", "1", "2"};
        int[] params = new int[] {1, 2};
>>>>>>> 7a0073be
        CompletableFuture<String> testResponse = new CompletableFuture<>();
        testResponse.complete(value);

        // match on protobuf request
<<<<<<< HEAD
        when(commandManager.<String>submitNewCommand(
                        eq(FlushAll), eq(new String[] {SYNC.toString()}), eq(RANDOM), any()))
                .thenReturn(testResponse);

        // exercise
        CompletableFuture<String> response = service.flushall(SYNC, RANDOM);
        String payload = response.get();

        // verify
        assertEquals(testResponse, response);
        assertEquals(value, payload);
=======
        when(commandManager.<String>submitNewCommand(eq(LOLWUT), eq(arguments), any()))
                .thenReturn(testResponse);

        // exercise
        CompletableFuture<String> response = service.lolwut(42, params);

        // verify
        assertEquals(testResponse, response);
        assertEquals(value, response.get());
    }

    @SneakyThrows
    @Test
    public void lolwut_with_route_returns_success() {
        // setup
        ClusterValue<String> value = ClusterValue.ofSingleValue("pewpew");
        CompletableFuture<ClusterValue<String>> testResponse = new CompletableFuture<>();
        testResponse.complete(value);

        // match on protobuf request
        when(commandManager.<ClusterValue<String>>submitNewCommand(
                        eq(LOLWUT), eq(new String[0]), eq(RANDOM), any()))
                .thenReturn(testResponse);

        // exercise
        CompletableFuture<ClusterValue<String>> response = service.lolwut(RANDOM);

        // verify
        assertEquals(testResponse, response);
        assertEquals(value, response.get());
    }

    @SneakyThrows
    @Test
    public void lolwut_with_params_and_route_returns_success() {
        // setup
        ClusterValue<String> value = ClusterValue.ofSingleValue("pewpew");
        String[] arguments = new String[] {"1", "2"};
        int[] params = new int[] {1, 2};
        CompletableFuture<ClusterValue<String>> testResponse = new CompletableFuture<>();
        testResponse.complete(value);

        // match on protobuf request
        when(commandManager.<ClusterValue<String>>submitNewCommand(
                        eq(LOLWUT), eq(arguments), eq(RANDOM), any()))
                .thenReturn(testResponse);

        // exercise
        CompletableFuture<ClusterValue<String>> response = service.lolwut(params, RANDOM);

        // verify
        assertEquals(testResponse, response);
        assertEquals(value, response.get());
    }

    @SneakyThrows
    @Test
    public void lolwut_with_version_and_route_returns_success() {
        // setup
        ClusterValue<String> value = ClusterValue.ofSingleValue("pewpew");
        CompletableFuture<ClusterValue<String>> testResponse = new CompletableFuture<>();
        testResponse.complete(value);

        // match on protobuf request
        when(commandManager.<ClusterValue<String>>submitNewCommand(
                        eq(LOLWUT), eq(new String[] {VERSION_REDIS_API, "42"}), eq(RANDOM), any()))
                .thenReturn(testResponse);

        // exercise
        CompletableFuture<ClusterValue<String>> response = service.lolwut(42, RANDOM);

        // verify
        assertEquals(testResponse, response);
        assertEquals(value, response.get());
    }

    @SneakyThrows
    @Test
    public void lolwut_with_version_and_params_and_route_returns_success() {
        // setup
        ClusterValue<String> value = ClusterValue.ofSingleValue("pewpew");
        String[] arguments = new String[] {VERSION_REDIS_API, "42", "1", "2"};
        int[] params = new int[] {1, 2};
        CompletableFuture<ClusterValue<String>> testResponse = new CompletableFuture<>();
        testResponse.complete(value);

        // match on protobuf request
        when(commandManager.<ClusterValue<String>>submitNewCommand(
                        eq(LOLWUT), eq(arguments), eq(RANDOM), any()))
                .thenReturn(testResponse);

        // exercise
        CompletableFuture<ClusterValue<String>> response = service.lolwut(42, params, RANDOM);

        // verify
        assertEquals(testResponse, response);
        assertEquals(value, response.get());
>>>>>>> 7a0073be
    }
}<|MERGE_RESOLUTION|>--- conflicted
+++ resolved
@@ -2,11 +2,8 @@
 package glide.api;
 
 import static glide.api.BaseClient.OK;
-<<<<<<< HEAD
+import static glide.api.commands.ServerManagementCommands.VERSION_REDIS_API;
 import static glide.api.models.commands.FlushOption.SYNC;
-=======
-import static glide.api.commands.ServerManagementCommands.VERSION_REDIS_API;
->>>>>>> 7a0073be
 import static glide.api.models.configuration.RequestRoutingConfiguration.SimpleMultiNodeRoute.ALL_NODES;
 import static glide.api.models.configuration.RequestRoutingConfiguration.SimpleMultiNodeRoute.ALL_PRIMARIES;
 import static glide.api.models.configuration.RequestRoutingConfiguration.SimpleSingleNodeRoute.RANDOM;
@@ -823,20 +820,13 @@
 
     @SneakyThrows
     @Test
-<<<<<<< HEAD
     public void flushall_returns_success() {
         // setup
         String value = OK;
-=======
-    public void lolwut_returns_success() {
-        // setup
-        String value = "pewpew";
->>>>>>> 7a0073be
-        CompletableFuture<String> testResponse = new CompletableFuture<>();
-        testResponse.complete(value);
-
-        // match on protobuf request
-<<<<<<< HEAD
+        CompletableFuture<String> testResponse = new CompletableFuture<>();
+        testResponse.complete(value);
+
+        // match on protobuf request
         when(commandManager.<String>submitNewCommand(eq(FlushAll), eq(new String[0]), any()))
                 .thenReturn(testResponse);
 
@@ -847,7 +837,83 @@
         // verify
         assertEquals(testResponse, response);
         assertEquals(value, payload);
-=======
+    }
+
+    @SneakyThrows
+    @Test
+    public void flushall_with_mode_returns_success() {
+        // setup
+        String value = OK;
+        CompletableFuture<String> testResponse = new CompletableFuture<>();
+        testResponse.complete(value);
+
+        // match on protobuf request
+        when(commandManager.<String>submitNewCommand(
+                        eq(FlushAll), eq(new String[] {SYNC.toString()}), any()))
+                .thenReturn(testResponse);
+
+        // exercise
+        CompletableFuture<String> response = service.flushall(SYNC);
+        String payload = response.get();
+
+        // verify
+        assertEquals(testResponse, response);
+        assertEquals(value, payload);
+    }
+
+    @SneakyThrows
+    @Test
+    public void flushall_with_route_returns_success() {
+        // setup
+        String value = OK;
+        CompletableFuture<String> testResponse = new CompletableFuture<>();
+        testResponse.complete(value);
+
+        // match on protobuf request
+        when(commandManager.<String>submitNewCommand(
+                        eq(FlushAll), eq(new String[0]), eq(RANDOM), any()))
+                .thenReturn(testResponse);
+
+        // exercise
+        CompletableFuture<String> response = service.flushall(RANDOM);
+        String payload = response.get();
+
+        // verify
+        assertEquals(testResponse, response);
+        assertEquals(value, payload);
+    }
+
+    @SneakyThrows
+    @Test
+    public void flushall_with_route_and_mode_returns_success() {
+        // setup
+        String value = OK;
+        CompletableFuture<String> testResponse = new CompletableFuture<>();
+        testResponse.complete(value);
+
+        // match on protobuf request
+        when(commandManager.<String>submitNewCommand(
+                        eq(FlushAll), eq(new String[] {SYNC.toString()}), eq(RANDOM), any()))
+                .thenReturn(testResponse);
+
+        // exercise
+        CompletableFuture<String> response = service.flushall(SYNC, RANDOM);
+        String payload = response.get();
+
+        // verify
+        assertEquals(testResponse, response);
+        assertEquals(value, payload);
+    }
+
+    @SneakyThrows
+    @Test
+    public void lolwut_returns_success() {
+        // setup
+        String value = "pewpew";
+        CompletableFuture<String> testResponse = new CompletableFuture<>();
+        testResponse.complete(value);
+
+        // match on protobuf request
         when(commandManager.<String>submitNewCommand(eq(LOLWUT), eq(new String[0]), any()))
                 .thenReturn(testResponse);
 
@@ -857,121 +923,62 @@
         // verify
         assertEquals(testResponse, response);
         assertEquals(value, response.get());
->>>>>>> 7a0073be
-    }
-
-    @SneakyThrows
-    @Test
-<<<<<<< HEAD
-    public void flushall_with_mode_returns_success() {
-        // setup
-        String value = OK;
-=======
+    }
+
+    @SneakyThrows
+    @Test
     public void lolwut_with_params_returns_success() {
         // setup
         String value = "pewpew";
         String[] arguments = new String[] {"1", "2"};
         int[] params = new int[] {1, 2};
->>>>>>> 7a0073be
-        CompletableFuture<String> testResponse = new CompletableFuture<>();
-        testResponse.complete(value);
-
-        // match on protobuf request
-<<<<<<< HEAD
+        CompletableFuture<String> testResponse = new CompletableFuture<>();
+        testResponse.complete(value);
+
+        // match on protobuf request
+        when(commandManager.<String>submitNewCommand(eq(LOLWUT), eq(arguments), any()))
+                .thenReturn(testResponse);
+
+        // exercise
+        CompletableFuture<String> response = service.lolwut(params);
+
+        // verify
+        assertEquals(testResponse, response);
+        assertEquals(value, response.get());
+    }
+
+    @SneakyThrows
+    @Test
+    public void lolwut_with_version_returns_success() {
+        // setup
+        String value = "pewpew";
+        CompletableFuture<String> testResponse = new CompletableFuture<>();
+        testResponse.complete(value);
+
+        // match on protobuf request
         when(commandManager.<String>submitNewCommand(
-                        eq(FlushAll), eq(new String[] {SYNC.toString()}), any()))
-                .thenReturn(testResponse);
-
-        // exercise
-        CompletableFuture<String> response = service.flushall(SYNC);
-        String payload = response.get();
-
-        // verify
-        assertEquals(testResponse, response);
-        assertEquals(value, payload);
-=======
-        when(commandManager.<String>submitNewCommand(eq(LOLWUT), eq(arguments), any()))
-                .thenReturn(testResponse);
-
-        // exercise
-        CompletableFuture<String> response = service.lolwut(params);
+                        eq(LOLWUT), eq(new String[] {VERSION_REDIS_API, "42"}), any()))
+                .thenReturn(testResponse);
+
+        // exercise
+        CompletableFuture<String> response = service.lolwut(42);
 
         // verify
         assertEquals(testResponse, response);
         assertEquals(value, response.get());
->>>>>>> 7a0073be
-    }
-
-    @SneakyThrows
-    @Test
-<<<<<<< HEAD
-    public void flushall_with_route_returns_success() {
-        // setup
-        String value = OK;
-=======
-    public void lolwut_with_version_returns_success() {
-        // setup
-        String value = "pewpew";
->>>>>>> 7a0073be
-        CompletableFuture<String> testResponse = new CompletableFuture<>();
-        testResponse.complete(value);
-
-        // match on protobuf request
-        when(commandManager.<String>submitNewCommand(
-<<<<<<< HEAD
-                        eq(FlushAll), eq(new String[0]), eq(RANDOM), any()))
-                .thenReturn(testResponse);
-
-        // exercise
-        CompletableFuture<String> response = service.flushall(RANDOM);
-        String payload = response.get();
-
-        // verify
-        assertEquals(testResponse, response);
-        assertEquals(value, payload);
-=======
-                        eq(LOLWUT), eq(new String[] {VERSION_REDIS_API, "42"}), any()))
-                .thenReturn(testResponse);
-
-        // exercise
-        CompletableFuture<String> response = service.lolwut(42);
-
-        // verify
-        assertEquals(testResponse, response);
-        assertEquals(value, response.get());
->>>>>>> 7a0073be
-    }
-
-    @SneakyThrows
-    @Test
-<<<<<<< HEAD
-    public void flushall_with_route_and_mode_returns_success() {
-        // setup
-        String value = OK;
-=======
+    }
+
+    @SneakyThrows
+    @Test
     public void lolwut_with_version_and_params_returns_success() {
         // setup
         String value = "pewpew";
         String[] arguments = new String[] {VERSION_REDIS_API, "42", "1", "2"};
         int[] params = new int[] {1, 2};
->>>>>>> 7a0073be
-        CompletableFuture<String> testResponse = new CompletableFuture<>();
-        testResponse.complete(value);
-
-        // match on protobuf request
-<<<<<<< HEAD
-        when(commandManager.<String>submitNewCommand(
-                        eq(FlushAll), eq(new String[] {SYNC.toString()}), eq(RANDOM), any()))
-                .thenReturn(testResponse);
-
-        // exercise
-        CompletableFuture<String> response = service.flushall(SYNC, RANDOM);
-        String payload = response.get();
-
-        // verify
-        assertEquals(testResponse, response);
-        assertEquals(value, payload);
-=======
+        CompletableFuture<String> testResponse = new CompletableFuture<>();
+        testResponse.complete(value);
+
+        // match on protobuf request
         when(commandManager.<String>submitNewCommand(eq(LOLWUT), eq(arguments), any()))
                 .thenReturn(testResponse);
 
@@ -1069,6 +1076,5 @@
         // verify
         assertEquals(testResponse, response);
         assertEquals(value, response.get());
->>>>>>> 7a0073be
     }
 }