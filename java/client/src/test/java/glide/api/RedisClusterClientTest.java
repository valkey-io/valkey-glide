--- conflicted
+++ resolved
@@ -25,10 +25,7 @@
 import static redis_request.RedisRequestOuterClass.RequestType.ConfigSet;
 import static redis_request.RedisRequestOuterClass.RequestType.Echo;
 import static redis_request.RedisRequestOuterClass.RequestType.FlushAll;
-<<<<<<< HEAD
 import static redis_request.RedisRequestOuterClass.RequestType.FunctionList;
-=======
->>>>>>> c907dc61
 import static redis_request.RedisRequestOuterClass.RequestType.FunctionLoad;
 import static redis_request.RedisRequestOuterClass.RequestType.Info;
 import static redis_request.RedisRequestOuterClass.RequestType.LastSave;
@@ -1109,11 +1106,7 @@
 
     @SneakyThrows
     @Test
-<<<<<<< HEAD
-    public void functionLoadWithReplace_returns_success() {
-=======
     public void functionLoadReplace_returns_success() {
->>>>>>> c907dc61
         // setup
         String code = "The best code ever";
         String[] args = new String[] {FunctionLoadOptions.REPLACE.toString(), code};
@@ -1126,11 +1119,7 @@
                 .thenReturn(testResponse);
 
         // exercise
-<<<<<<< HEAD
-        CompletableFuture<String> response = service.functionLoadWithReplace(code);
-=======
         CompletableFuture<String> response = service.functionLoadReplace(code);
->>>>>>> c907dc61
         String payload = response.get();
 
         // verify
@@ -1163,11 +1152,7 @@
 
     @SneakyThrows
     @Test
-<<<<<<< HEAD
-    public void functionLoadWithReplaceWithRout_returns_success() {
-=======
     public void functionLoadReplaceRoute_returns_success() {
->>>>>>> c907dc61
         // setup
         String code = "The best code ever";
         String[] args = new String[] {FunctionLoadOptions.REPLACE.toString(), code};
@@ -1180,18 +1165,13 @@
                 .thenReturn(testResponse);
 
         // exercise
-<<<<<<< HEAD
-        CompletableFuture<String> response = service.functionLoadWithReplace(code, RANDOM);
-=======
         CompletableFuture<String> response = service.functionLoadReplace(code, RANDOM);
->>>>>>> c907dc61
         String payload = response.get();
 
         // verify
         assertEquals(testResponse, response);
         assertEquals(value, payload);
     }
-<<<<<<< HEAD
 
     @SneakyThrows
     @Test
@@ -1385,6 +1365,4 @@
         assertEquals(testResponse, response);
         assertEquals(value, payload);
     }
-=======
->>>>>>> c907dc61
 }