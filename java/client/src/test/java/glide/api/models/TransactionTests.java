--- conflicted
+++ resolved
@@ -51,10 +51,7 @@
 import static redis_request.RedisRequestOuterClass.RequestType.Persist;
 import static redis_request.RedisRequestOuterClass.RequestType.PfAdd;
 import static redis_request.RedisRequestOuterClass.RequestType.PfCount;
-<<<<<<< HEAD
 import static redis_request.RedisRequestOuterClass.RequestType.PfMerge;
-=======
->>>>>>> 7fec5500
 import static redis_request.RedisRequestOuterClass.RequestType.Ping;
 import static redis_request.RedisRequestOuterClass.RequestType.RPop;
 import static redis_request.RedisRequestOuterClass.RequestType.RPush;
@@ -548,7 +545,7 @@
                 Pair.of(
                         PfAdd,
                         ArgsArray.newBuilder().addArgs("hll").addArgs("a").addArgs("b").addArgs("c").build()));
-<<<<<<< HEAD
+
         transaction.pfcount(new String[] {"hll1", "hll2"});
         results.add(Pair.of(PfCount, ArgsArray.newBuilder().addArgs("hll1").addArgs("hll2").build()));
         transaction.pfmerge("hll", new String[] {"hll1", "hll2"});
@@ -556,11 +553,6 @@
                 Pair.of(
                         PfMerge,
                         ArgsArray.newBuilder().addArgs("hll").addArgs("hll1").addArgs("hll2").build()));
-=======
-
-        transaction.pfcount(new String[] {"hll1", "hll2"});
-        results.add(Pair.of(PfCount, ArgsArray.newBuilder().addArgs("hll1").addArgs("hll2").build()));
->>>>>>> 7fec5500
 
         var protobufTransaction = transaction.getProtobufTransaction().build();
 
