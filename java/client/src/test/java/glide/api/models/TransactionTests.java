--- conflicted
+++ resolved
@@ -891,15 +891,13 @@
         transaction.fcall("func", new String[] {"arg1", "arg2"});
         results.add(Pair.of(FCall, buildArgs("func", "0", "arg1", "arg2")));
 
-<<<<<<< HEAD
         transaction.fcallReadOnly("func", new String[] {"key1", "key2"}, new String[] {"arg1", "arg2"});
         results.add(Pair.of(FCallReadOnly, buildArgs("func", "2", "key1", "key2", "arg1", "arg2")));
         transaction.fcallReadOnly("func", new String[] {"arg1", "arg2"});
         results.add(Pair.of(FCallReadOnly, buildArgs("func", "0", "arg1", "arg2")));
-=======
+
         transaction.functionStats();
         results.add(Pair.of(FunctionStats, buildArgs()));
->>>>>>> 0b302867
 
         transaction.geodist("key", "Place", "Place2");
         results.add(Pair.of(GeoDist, buildArgs("key", "Place", "Place2")));
