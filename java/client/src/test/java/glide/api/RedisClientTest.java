/** Copyright Valkey GLIDE Project Contributors - SPDX Identifier: Apache-2.0 */
package glide.api;

import static glide.api.BaseClient.OK;
import static glide.api.commands.GenericBaseCommands.REPLACE_REDIS_API;
import static glide.api.commands.GenericCommands.DB_REDIS_API;
import static glide.api.commands.HashBaseCommands.WITH_VALUES_REDIS_API;
import static glide.api.commands.ListBaseCommands.COUNT_FOR_LIST_REDIS_API;
import static glide.api.commands.ServerManagementCommands.VERSION_REDIS_API;
import static glide.api.commands.SetBaseCommands.SET_LIMIT_REDIS_API;
import static glide.api.commands.SortedSetBaseCommands.COUNT_REDIS_API;
import static glide.api.commands.SortedSetBaseCommands.LIMIT_REDIS_API;
import static glide.api.commands.SortedSetBaseCommands.WITH_SCORES_REDIS_API;
import static glide.api.commands.SortedSetBaseCommands.WITH_SCORE_REDIS_API;
import static glide.api.commands.StringBaseCommands.IDX_COMMAND_STRING;
import static glide.api.commands.StringBaseCommands.LCS_MATCHES_RESULT_KEY;
import static glide.api.commands.StringBaseCommands.LEN_REDIS_API;
import static glide.api.commands.StringBaseCommands.MINMATCHLEN_COMMAND_STRING;
import static glide.api.commands.StringBaseCommands.WITHMATCHLEN_COMMAND_STRING;
import static glide.api.models.GlideString.gs;
import static glide.api.models.commands.FlushMode.ASYNC;
import static glide.api.models.commands.FlushMode.SYNC;
import static glide.api.models.commands.LInsertOptions.InsertPosition.BEFORE;
import static glide.api.models.commands.ScoreFilter.MAX;
import static glide.api.models.commands.SetOptions.ConditionalSet.ONLY_IF_DOES_NOT_EXIST;
import static glide.api.models.commands.SetOptions.ConditionalSet.ONLY_IF_EXISTS;
import static glide.api.models.commands.SetOptions.RETURN_OLD_VALUE;
import static glide.api.models.commands.SortBaseOptions.ALPHA_COMMAND_STRING;
import static glide.api.models.commands.SortBaseOptions.LIMIT_COMMAND_STRING;
import static glide.api.models.commands.SortBaseOptions.OrderBy.DESC;
import static glide.api.models.commands.SortBaseOptions.STORE_COMMAND_STRING;
import static glide.api.models.commands.SortOptions.BY_COMMAND_STRING;
import static glide.api.models.commands.SortOptionsBinary.BY_COMMAND_GLIDE_STRING;
import static glide.api.models.commands.SortOptionsBinary.GET_COMMAND_GLIDE_STRING;
import static glide.api.models.commands.bitmap.BitFieldOptions.BitFieldOverflow.BitOverflowControl.SAT;
import static glide.api.models.commands.bitmap.BitFieldOptions.GET_COMMAND_STRING;
import static glide.api.models.commands.bitmap.BitFieldOptions.INCRBY_COMMAND_STRING;
import static glide.api.models.commands.bitmap.BitFieldOptions.OVERFLOW_COMMAND_STRING;
import static glide.api.models.commands.bitmap.BitFieldOptions.SET_COMMAND_STRING;
import static glide.api.models.commands.function.FunctionListOptions.LIBRARY_NAME_REDIS_API;
import static glide.api.models.commands.function.FunctionListOptions.WITH_CODE_REDIS_API;
import static glide.api.models.commands.geospatial.GeoAddOptions.CHANGED_REDIS_API;
import static glide.api.models.commands.geospatial.GeoSearchOrigin.FROMLONLAT_VALKEY_API;
import static glide.api.models.commands.geospatial.GeoSearchOrigin.FROMMEMBER_VALKEY_API;
import static glide.api.models.commands.scan.BaseScanOptions.COUNT_OPTION_STRING;
import static glide.api.models.commands.scan.BaseScanOptions.MATCH_OPTION_STRING;
import static glide.api.models.commands.scan.BaseScanOptionsBinary.COUNT_OPTION_GLIDE_STRING;
import static glide.api.models.commands.scan.BaseScanOptionsBinary.MATCH_OPTION_GLIDE_STRING;
import static glide.api.models.commands.stream.StreamAddOptions.NO_MAKE_STREAM_REDIS_API;
import static glide.api.models.commands.stream.StreamClaimOptions.FORCE_REDIS_API;
import static glide.api.models.commands.stream.StreamClaimOptions.IDLE_REDIS_API;
import static glide.api.models.commands.stream.StreamClaimOptions.JUST_ID_REDIS_API;
import static glide.api.models.commands.stream.StreamClaimOptions.RETRY_COUNT_REDIS_API;
import static glide.api.models.commands.stream.StreamClaimOptions.TIME_REDIS_API;
import static glide.api.models.commands.stream.StreamGroupOptions.ENTRIES_READ_VALKEY_API;
import static glide.api.models.commands.stream.StreamGroupOptions.MAKE_STREAM_VALKEY_API;
import static glide.api.models.commands.stream.StreamPendingOptions.IDLE_TIME_REDIS_API;
import static glide.api.models.commands.stream.StreamRange.EXCLUSIVE_RANGE_REDIS_API;
import static glide.api.models.commands.stream.StreamRange.MAXIMUM_RANGE_REDIS_API;
import static glide.api.models.commands.stream.StreamRange.MINIMUM_RANGE_REDIS_API;
import static glide.api.models.commands.stream.StreamRange.RANGE_COUNT_REDIS_API;
import static glide.api.models.commands.stream.StreamReadGroupOptions.READ_GROUP_REDIS_API;
import static glide.api.models.commands.stream.StreamReadGroupOptions.READ_NOACK_REDIS_API;
import static glide.api.models.commands.stream.StreamReadOptions.READ_BLOCK_REDIS_API;
import static glide.api.models.commands.stream.StreamReadOptions.READ_COUNT_REDIS_API;
import static glide.api.models.commands.stream.StreamReadOptions.READ_STREAMS_REDIS_API;
import static glide.api.models.commands.stream.StreamTrimOptions.TRIM_EXACT_REDIS_API;
import static glide.api.models.commands.stream.StreamTrimOptions.TRIM_LIMIT_REDIS_API;
import static glide.api.models.commands.stream.StreamTrimOptions.TRIM_MAXLEN_REDIS_API;
import static glide.api.models.commands.stream.StreamTrimOptions.TRIM_MINID_REDIS_API;
import static glide.api.models.commands.stream.StreamTrimOptions.TRIM_NOT_EXACT_REDIS_API;
import static glide.utils.ArrayTransformUtils.concatenateArrays;
import static glide.utils.ArrayTransformUtils.convertMapToKeyValueStringArray;
import static glide.utils.ArrayTransformUtils.convertMapToValueKeyStringArray;
import static org.junit.jupiter.api.Assertions.assertArrayEquals;
import static org.junit.jupiter.api.Assertions.assertEquals;
import static org.junit.jupiter.api.Assertions.assertInstanceOf;
import static org.junit.jupiter.api.Assertions.assertNotNull;
import static org.junit.jupiter.api.Assertions.assertNull;
import static org.junit.jupiter.api.Assertions.assertThrows;
import static org.junit.jupiter.api.Assertions.assertTrue;
import static org.mockito.ArgumentMatchers.any;
import static org.mockito.ArgumentMatchers.eq;
import static org.mockito.Mockito.mock;
import static org.mockito.Mockito.when;
import static redis_request.RedisRequestOuterClass.RequestType.Append;
import static redis_request.RedisRequestOuterClass.RequestType.BLMPop;
import static redis_request.RedisRequestOuterClass.RequestType.BLMove;
import static redis_request.RedisRequestOuterClass.RequestType.BLPop;
import static redis_request.RedisRequestOuterClass.RequestType.BRPop;
import static redis_request.RedisRequestOuterClass.RequestType.BZMPop;
import static redis_request.RedisRequestOuterClass.RequestType.BZPopMax;
import static redis_request.RedisRequestOuterClass.RequestType.BZPopMin;
import static redis_request.RedisRequestOuterClass.RequestType.BitCount;
import static redis_request.RedisRequestOuterClass.RequestType.BitField;
import static redis_request.RedisRequestOuterClass.RequestType.BitFieldReadOnly;
import static redis_request.RedisRequestOuterClass.RequestType.BitOp;
import static redis_request.RedisRequestOuterClass.RequestType.BitPos;
import static redis_request.RedisRequestOuterClass.RequestType.ClientGetName;
import static redis_request.RedisRequestOuterClass.RequestType.ClientId;
import static redis_request.RedisRequestOuterClass.RequestType.ConfigGet;
import static redis_request.RedisRequestOuterClass.RequestType.ConfigResetStat;
import static redis_request.RedisRequestOuterClass.RequestType.ConfigRewrite;
import static redis_request.RedisRequestOuterClass.RequestType.ConfigSet;
import static redis_request.RedisRequestOuterClass.RequestType.Copy;
import static redis_request.RedisRequestOuterClass.RequestType.CustomCommand;
import static redis_request.RedisRequestOuterClass.RequestType.DBSize;
import static redis_request.RedisRequestOuterClass.RequestType.Decr;
import static redis_request.RedisRequestOuterClass.RequestType.DecrBy;
import static redis_request.RedisRequestOuterClass.RequestType.Del;
import static redis_request.RedisRequestOuterClass.RequestType.Dump;
import static redis_request.RedisRequestOuterClass.RequestType.Echo;
import static redis_request.RedisRequestOuterClass.RequestType.Exists;
import static redis_request.RedisRequestOuterClass.RequestType.Expire;
import static redis_request.RedisRequestOuterClass.RequestType.ExpireAt;
import static redis_request.RedisRequestOuterClass.RequestType.ExpireTime;
import static redis_request.RedisRequestOuterClass.RequestType.FCall;
import static redis_request.RedisRequestOuterClass.RequestType.FCallReadOnly;
import static redis_request.RedisRequestOuterClass.RequestType.FlushAll;
import static redis_request.RedisRequestOuterClass.RequestType.FlushDB;
import static redis_request.RedisRequestOuterClass.RequestType.FunctionDelete;
import static redis_request.RedisRequestOuterClass.RequestType.FunctionDump;
import static redis_request.RedisRequestOuterClass.RequestType.FunctionFlush;
import static redis_request.RedisRequestOuterClass.RequestType.FunctionKill;
import static redis_request.RedisRequestOuterClass.RequestType.FunctionList;
import static redis_request.RedisRequestOuterClass.RequestType.FunctionLoad;
import static redis_request.RedisRequestOuterClass.RequestType.FunctionRestore;
import static redis_request.RedisRequestOuterClass.RequestType.FunctionStats;
import static redis_request.RedisRequestOuterClass.RequestType.GeoAdd;
import static redis_request.RedisRequestOuterClass.RequestType.GeoDist;
import static redis_request.RedisRequestOuterClass.RequestType.GeoHash;
import static redis_request.RedisRequestOuterClass.RequestType.GeoPos;
import static redis_request.RedisRequestOuterClass.RequestType.GeoSearch;
import static redis_request.RedisRequestOuterClass.RequestType.GeoSearchStore;
import static redis_request.RedisRequestOuterClass.RequestType.Get;
import static redis_request.RedisRequestOuterClass.RequestType.GetBit;
import static redis_request.RedisRequestOuterClass.RequestType.GetDel;
import static redis_request.RedisRequestOuterClass.RequestType.GetEx;
import static redis_request.RedisRequestOuterClass.RequestType.GetRange;
import static redis_request.RedisRequestOuterClass.RequestType.HDel;
import static redis_request.RedisRequestOuterClass.RequestType.HExists;
import static redis_request.RedisRequestOuterClass.RequestType.HGet;
import static redis_request.RedisRequestOuterClass.RequestType.HGetAll;
import static redis_request.RedisRequestOuterClass.RequestType.HIncrBy;
import static redis_request.RedisRequestOuterClass.RequestType.HIncrByFloat;
import static redis_request.RedisRequestOuterClass.RequestType.HKeys;
import static redis_request.RedisRequestOuterClass.RequestType.HLen;
import static redis_request.RedisRequestOuterClass.RequestType.HMGet;
import static redis_request.RedisRequestOuterClass.RequestType.HRandField;
import static redis_request.RedisRequestOuterClass.RequestType.HScan;
import static redis_request.RedisRequestOuterClass.RequestType.HSet;
import static redis_request.RedisRequestOuterClass.RequestType.HSetNX;
import static redis_request.RedisRequestOuterClass.RequestType.HStrlen;
import static redis_request.RedisRequestOuterClass.RequestType.HVals;
import static redis_request.RedisRequestOuterClass.RequestType.Incr;
import static redis_request.RedisRequestOuterClass.RequestType.IncrBy;
import static redis_request.RedisRequestOuterClass.RequestType.IncrByFloat;
import static redis_request.RedisRequestOuterClass.RequestType.Info;
import static redis_request.RedisRequestOuterClass.RequestType.LCS;
import static redis_request.RedisRequestOuterClass.RequestType.LIndex;
import static redis_request.RedisRequestOuterClass.RequestType.LInsert;
import static redis_request.RedisRequestOuterClass.RequestType.LLen;
import static redis_request.RedisRequestOuterClass.RequestType.LMPop;
import static redis_request.RedisRequestOuterClass.RequestType.LMove;
import static redis_request.RedisRequestOuterClass.RequestType.LPop;
import static redis_request.RedisRequestOuterClass.RequestType.LPos;
import static redis_request.RedisRequestOuterClass.RequestType.LPush;
import static redis_request.RedisRequestOuterClass.RequestType.LPushX;
import static redis_request.RedisRequestOuterClass.RequestType.LRange;
import static redis_request.RedisRequestOuterClass.RequestType.LRem;
import static redis_request.RedisRequestOuterClass.RequestType.LSet;
import static redis_request.RedisRequestOuterClass.RequestType.LTrim;
import static redis_request.RedisRequestOuterClass.RequestType.LastSave;
import static redis_request.RedisRequestOuterClass.RequestType.Lolwut;
import static redis_request.RedisRequestOuterClass.RequestType.MGet;
import static redis_request.RedisRequestOuterClass.RequestType.MSet;
import static redis_request.RedisRequestOuterClass.RequestType.MSetNX;
import static redis_request.RedisRequestOuterClass.RequestType.Move;
import static redis_request.RedisRequestOuterClass.RequestType.ObjectEncoding;
import static redis_request.RedisRequestOuterClass.RequestType.ObjectFreq;
import static redis_request.RedisRequestOuterClass.RequestType.ObjectIdleTime;
import static redis_request.RedisRequestOuterClass.RequestType.ObjectRefCount;
import static redis_request.RedisRequestOuterClass.RequestType.PExpire;
import static redis_request.RedisRequestOuterClass.RequestType.PExpireAt;
import static redis_request.RedisRequestOuterClass.RequestType.PExpireTime;
import static redis_request.RedisRequestOuterClass.RequestType.PTTL;
import static redis_request.RedisRequestOuterClass.RequestType.Persist;
import static redis_request.RedisRequestOuterClass.RequestType.PfAdd;
import static redis_request.RedisRequestOuterClass.RequestType.PfCount;
import static redis_request.RedisRequestOuterClass.RequestType.PfMerge;
import static redis_request.RedisRequestOuterClass.RequestType.Ping;
import static redis_request.RedisRequestOuterClass.RequestType.Publish;
import static redis_request.RedisRequestOuterClass.RequestType.RPop;
import static redis_request.RedisRequestOuterClass.RequestType.RPush;
import static redis_request.RedisRequestOuterClass.RequestType.RPushX;
import static redis_request.RedisRequestOuterClass.RequestType.RandomKey;
import static redis_request.RedisRequestOuterClass.RequestType.Rename;
import static redis_request.RedisRequestOuterClass.RequestType.RenameNX;
import static redis_request.RedisRequestOuterClass.RequestType.Restore;
import static redis_request.RedisRequestOuterClass.RequestType.SAdd;
import static redis_request.RedisRequestOuterClass.RequestType.SCard;
import static redis_request.RedisRequestOuterClass.RequestType.SDiff;
import static redis_request.RedisRequestOuterClass.RequestType.SDiffStore;
import static redis_request.RedisRequestOuterClass.RequestType.SInter;
import static redis_request.RedisRequestOuterClass.RequestType.SInterCard;
import static redis_request.RedisRequestOuterClass.RequestType.SInterStore;
import static redis_request.RedisRequestOuterClass.RequestType.SIsMember;
import static redis_request.RedisRequestOuterClass.RequestType.SMIsMember;
import static redis_request.RedisRequestOuterClass.RequestType.SMembers;
import static redis_request.RedisRequestOuterClass.RequestType.SMove;
import static redis_request.RedisRequestOuterClass.RequestType.SPop;
import static redis_request.RedisRequestOuterClass.RequestType.SRandMember;
import static redis_request.RedisRequestOuterClass.RequestType.SRem;
import static redis_request.RedisRequestOuterClass.RequestType.SScan;
import static redis_request.RedisRequestOuterClass.RequestType.SUnion;
import static redis_request.RedisRequestOuterClass.RequestType.SUnionStore;
import static redis_request.RedisRequestOuterClass.RequestType.Select;
import static redis_request.RedisRequestOuterClass.RequestType.SetBit;
import static redis_request.RedisRequestOuterClass.RequestType.SetRange;
import static redis_request.RedisRequestOuterClass.RequestType.Sort;
import static redis_request.RedisRequestOuterClass.RequestType.SortReadOnly;
import static redis_request.RedisRequestOuterClass.RequestType.Strlen;
import static redis_request.RedisRequestOuterClass.RequestType.TTL;
import static redis_request.RedisRequestOuterClass.RequestType.Time;
import static redis_request.RedisRequestOuterClass.RequestType.Touch;
import static redis_request.RedisRequestOuterClass.RequestType.Type;
import static redis_request.RedisRequestOuterClass.RequestType.UnWatch;
import static redis_request.RedisRequestOuterClass.RequestType.Unlink;
import static redis_request.RedisRequestOuterClass.RequestType.Wait;
import static redis_request.RedisRequestOuterClass.RequestType.Watch;
import static redis_request.RedisRequestOuterClass.RequestType.XAck;
import static redis_request.RedisRequestOuterClass.RequestType.XAdd;
import static redis_request.RedisRequestOuterClass.RequestType.XClaim;
import static redis_request.RedisRequestOuterClass.RequestType.XDel;
import static redis_request.RedisRequestOuterClass.RequestType.XGroupCreate;
import static redis_request.RedisRequestOuterClass.RequestType.XGroupCreateConsumer;
import static redis_request.RedisRequestOuterClass.RequestType.XGroupDelConsumer;
import static redis_request.RedisRequestOuterClass.RequestType.XGroupDestroy;
import static redis_request.RedisRequestOuterClass.RequestType.XGroupSetId;
import static redis_request.RedisRequestOuterClass.RequestType.XLen;
import static redis_request.RedisRequestOuterClass.RequestType.XPending;
import static redis_request.RedisRequestOuterClass.RequestType.XRange;
import static redis_request.RedisRequestOuterClass.RequestType.XRead;
import static redis_request.RedisRequestOuterClass.RequestType.XReadGroup;
import static redis_request.RedisRequestOuterClass.RequestType.XRevRange;
import static redis_request.RedisRequestOuterClass.RequestType.XTrim;
import static redis_request.RedisRequestOuterClass.RequestType.ZAdd;
import static redis_request.RedisRequestOuterClass.RequestType.ZCard;
import static redis_request.RedisRequestOuterClass.RequestType.ZCount;
import static redis_request.RedisRequestOuterClass.RequestType.ZDiff;
import static redis_request.RedisRequestOuterClass.RequestType.ZDiffStore;
import static redis_request.RedisRequestOuterClass.RequestType.ZIncrBy;
import static redis_request.RedisRequestOuterClass.RequestType.ZInter;
import static redis_request.RedisRequestOuterClass.RequestType.ZInterCard;
import static redis_request.RedisRequestOuterClass.RequestType.ZInterStore;
import static redis_request.RedisRequestOuterClass.RequestType.ZLexCount;
import static redis_request.RedisRequestOuterClass.RequestType.ZMPop;
import static redis_request.RedisRequestOuterClass.RequestType.ZMScore;
import static redis_request.RedisRequestOuterClass.RequestType.ZPopMax;
import static redis_request.RedisRequestOuterClass.RequestType.ZPopMin;
import static redis_request.RedisRequestOuterClass.RequestType.ZRandMember;
import static redis_request.RedisRequestOuterClass.RequestType.ZRange;
import static redis_request.RedisRequestOuterClass.RequestType.ZRangeStore;
import static redis_request.RedisRequestOuterClass.RequestType.ZRank;
import static redis_request.RedisRequestOuterClass.RequestType.ZRem;
import static redis_request.RedisRequestOuterClass.RequestType.ZRemRangeByLex;
import static redis_request.RedisRequestOuterClass.RequestType.ZRemRangeByRank;
import static redis_request.RedisRequestOuterClass.RequestType.ZRemRangeByScore;
import static redis_request.RedisRequestOuterClass.RequestType.ZRevRank;
import static redis_request.RedisRequestOuterClass.RequestType.ZScan;
import static redis_request.RedisRequestOuterClass.RequestType.ZScore;
import static redis_request.RedisRequestOuterClass.RequestType.ZUnion;
import static redis_request.RedisRequestOuterClass.RequestType.ZUnionStore;

import glide.api.models.GlideString;
import glide.api.models.Script;
import glide.api.models.Transaction;
import glide.api.models.commands.ConditionalChange;
import glide.api.models.commands.ExpireOptions;
import glide.api.models.commands.FlushMode;
import glide.api.models.commands.GetExOptions;
import glide.api.models.commands.InfoOptions;
import glide.api.models.commands.LPosOptions;
import glide.api.models.commands.ListDirection;
import glide.api.models.commands.RangeOptions;
import glide.api.models.commands.RangeOptions.InfLexBound;
import glide.api.models.commands.RangeOptions.InfScoreBound;
import glide.api.models.commands.RangeOptions.LexBoundary;
import glide.api.models.commands.RangeOptions.RangeByIndex;
import glide.api.models.commands.RangeOptions.RangeByLex;
import glide.api.models.commands.RangeOptions.RangeByScore;
import glide.api.models.commands.RangeOptions.ScoreBoundary;
import glide.api.models.commands.RestoreOptions;
import glide.api.models.commands.ScoreFilter;
import glide.api.models.commands.ScriptOptions;
import glide.api.models.commands.ScriptOptionsGlideString;
import glide.api.models.commands.SetOptions;
import glide.api.models.commands.SetOptions.Expiry;
import glide.api.models.commands.SortBaseOptions;
import glide.api.models.commands.SortOptions;
import glide.api.models.commands.SortOptionsBinary;
import glide.api.models.commands.SortOrder;
import glide.api.models.commands.WeightAggregateOptions.Aggregate;
import glide.api.models.commands.WeightAggregateOptions.KeyArray;
import glide.api.models.commands.WeightAggregateOptions.KeyArrayBinary;
import glide.api.models.commands.WeightAggregateOptions.WeightedKeys;
import glide.api.models.commands.WeightAggregateOptions.WeightedKeysBinary;
import glide.api.models.commands.ZAddOptions;
import glide.api.models.commands.bitmap.BitFieldOptions;
import glide.api.models.commands.bitmap.BitFieldOptions.BitFieldGet;
import glide.api.models.commands.bitmap.BitFieldOptions.BitFieldReadOnlySubCommands;
import glide.api.models.commands.bitmap.BitFieldOptions.BitFieldSet;
import glide.api.models.commands.bitmap.BitFieldOptions.BitFieldSubCommands;
import glide.api.models.commands.bitmap.BitFieldOptions.Offset;
import glide.api.models.commands.bitmap.BitFieldOptions.OffsetMultiplier;
import glide.api.models.commands.bitmap.BitFieldOptions.SignedEncoding;
import glide.api.models.commands.bitmap.BitFieldOptions.UnsignedEncoding;
import glide.api.models.commands.bitmap.BitmapIndexType;
import glide.api.models.commands.bitmap.BitwiseOperation;
import glide.api.models.commands.function.FunctionLoadOptions;
import glide.api.models.commands.function.FunctionRestorePolicy;
import glide.api.models.commands.geospatial.GeoAddOptions;
import glide.api.models.commands.geospatial.GeoSearchOptions;
import glide.api.models.commands.geospatial.GeoSearchOrigin;
import glide.api.models.commands.geospatial.GeoSearchResultOptions;
import glide.api.models.commands.geospatial.GeoSearchShape;
import glide.api.models.commands.geospatial.GeoSearchStoreOptions;
import glide.api.models.commands.geospatial.GeoUnit;
import glide.api.models.commands.geospatial.GeospatialData;
import glide.api.models.commands.scan.HScanOptions;
import glide.api.models.commands.scan.HScanOptionsBinary;
import glide.api.models.commands.scan.SScanOptions;
import glide.api.models.commands.scan.SScanOptionsBinary;
import glide.api.models.commands.scan.ZScanOptions;
import glide.api.models.commands.scan.ZScanOptionsBinary;
import glide.api.models.commands.stream.StreamAddOptions;
import glide.api.models.commands.stream.StreamClaimOptions;
import glide.api.models.commands.stream.StreamGroupOptions;
import glide.api.models.commands.stream.StreamPendingOptions;
import glide.api.models.commands.stream.StreamRange;
import glide.api.models.commands.stream.StreamRange.IdBound;
import glide.api.models.commands.stream.StreamRange.InfRangeBound;
import glide.api.models.commands.stream.StreamReadGroupOptions;
import glide.api.models.commands.stream.StreamReadOptions;
import glide.api.models.commands.stream.StreamTrimOptions;
import glide.api.models.commands.stream.StreamTrimOptions.MaxLen;
import glide.api.models.commands.stream.StreamTrimOptions.MinId;
import glide.managers.CommandManager;
import java.util.ArrayList;
import java.util.LinkedHashMap;
import java.util.List;
import java.util.Map;
import java.util.Set;
import java.util.UUID;
import java.util.concurrent.CompletableFuture;
import lombok.SneakyThrows;
import org.apache.commons.lang3.ArrayUtils;
import org.apache.commons.lang3.tuple.Pair;
import org.junit.jupiter.api.BeforeEach;
import org.junit.jupiter.api.Test;
import org.junit.jupiter.params.ParameterizedTest;
import org.junit.jupiter.params.provider.Arguments;
import org.junit.jupiter.params.provider.MethodSource;
import redis_request.RedisRequestOuterClass.RequestType;

public class RedisClientTest {

    // bypass import conflict between Set (collection) and Set (enum variant)
    private static final RequestType pSet = RequestType.Set;

    RedisClient service;

    CommandManager commandManager;

    @BeforeEach
    public void setUp() {
        commandManager = mock(CommandManager.class);
        service = new RedisClient(new BaseClient.ClientBuilder(null, commandManager, null, null));
    }

    @SneakyThrows
    @Test
    public void customCommand_returns_success() {
        // setup
        String key = "testKey";
        Object value = "testValue";
        String cmd = "GETSTRING";
        String[] arguments = new String[] {cmd, key};
        CompletableFuture<Object> testResponse = new CompletableFuture<>();
        testResponse.complete(value);

        // match on protobuf request
        when(commandManager.submitNewCommand(eq(CustomCommand), eq(arguments), any()))
                .thenReturn(testResponse);

        // exercise
        CompletableFuture<Object> response = service.customCommand(arguments);
        String payload = (String) response.get();

        // verify
        assertEquals(testResponse, response);
        assertEquals(value, payload);
    }

    @SneakyThrows
    @Test
    public void exec() {
        // setup
        Object[] value = new Object[] {"PONG", "PONG"};
        Transaction transaction = new Transaction().ping().ping();

        CompletableFuture<Object[]> testResponse = new CompletableFuture<>();
        testResponse.complete(value);

        // match on protobuf request
        when(commandManager.<Object[]>submitNewTransaction(eq(transaction), any()))
                .thenReturn(testResponse);

        // exercise
        CompletableFuture<Object[]> response = service.exec(transaction);
        Object[] payload = response.get();

        // verify
        assertEquals(testResponse, response);
        assertArrayEquals(value, payload);
    }

    @SneakyThrows
    @Test
    public void echo_returns_success() {
        // setup
        String message = "GLIDE FOR REDIS";
        String[] arguments = new String[] {message};
        CompletableFuture<String> testResponse = new CompletableFuture<>();
        testResponse.complete(message);

        // match on protobuf request
        when(commandManager.<String>submitNewCommand(eq(Echo), eq(arguments), any()))
                .thenReturn(testResponse);

        // exercise
        CompletableFuture<String> response = service.echo(message);
        String echo = response.get();

        // verify
        assertEquals(testResponse, response);
        assertEquals(message, echo);
    }

    @SneakyThrows
    @Test
    public void echo_binary_returns_success() {
        // setup
        GlideString message = gs("GLIDE FOR REDIS");
        GlideString[] arguments = new GlideString[] {message};
        CompletableFuture<GlideString> testResponse = new CompletableFuture<>();
        testResponse.complete(message);

        // match on protobuf request
        when(commandManager.<GlideString>submitNewCommand(eq(Echo), eq(arguments), any()))
                .thenReturn(testResponse);

        // exercise
        CompletableFuture<GlideString> response = service.echo(message);
        GlideString echo = response.get();

        // verify
        assertEquals(testResponse, response);
        assertEquals(message, echo);
    }

    @SneakyThrows
    @Test
    public void ping_returns_success() {
        // setup
        CompletableFuture<String> testResponse = new CompletableFuture<>();
        testResponse.complete("PONG");

        // match on protobuf request
        when(commandManager.<String>submitNewCommand(eq(Ping), eq(new String[0]), any()))
                .thenReturn(testResponse);

        // exercise
        CompletableFuture<String> response = service.ping();
        String payload = response.get();

        // verify
        assertEquals(testResponse, response);
        assertEquals("PONG", payload);
    }

    @SneakyThrows
    @Test
    public void ping_with_message_returns_success() {
        // setup
        String message = "RETURN OF THE PONG";
        String[] arguments = new String[] {message};
        CompletableFuture<String> testResponse = new CompletableFuture<>();
        testResponse.complete(message);

        // match on protobuf request
        when(commandManager.<String>submitNewCommand(eq(Ping), eq(arguments), any()))
                .thenReturn(testResponse);

        // exercise
        CompletableFuture<String> response = service.ping(message);
        String pong = response.get();

        // verify
        assertEquals(testResponse, response);
        assertEquals(message, pong);
    }

    @SneakyThrows
    @Test
    public void select_returns_success() {
        // setup
        CompletableFuture<String> testResponse = new CompletableFuture<>();
        long index = 5L;
        testResponse.complete(OK);

        // match on protobuf request
        when(commandManager.<String>submitNewCommand(
                        eq(Select), eq(new String[] {Long.toString(index)}), any()))
                .thenReturn(testResponse);

        // exercise
        CompletableFuture<String> response = service.select(index);
        String payload = response.get();

        // verify
        assertEquals(testResponse, response);
        assertEquals(OK, payload);
    }

    @SneakyThrows
    @Test
    public void del_returns_long_success() {
        // setup
        String[] keys = new String[] {"testKey1", "testKey2"};
        Long numberDeleted = 1L;
        CompletableFuture<Long> testResponse = new CompletableFuture<>();
        testResponse.complete(numberDeleted);
        when(commandManager.<Long>submitNewCommand(eq(Del), eq(keys), any())).thenReturn(testResponse);

        // exercise
        CompletableFuture<Long> response = service.del(keys);
        Long result = response.get();

        // verify
        assertEquals(testResponse, response);
        assertEquals(numberDeleted, result);
    }

    @SneakyThrows
    @Test
    public void del_returns_long_success_binary() {
        // setup
        GlideString[] keys = new GlideString[] {gs("testKey1"), gs("testKey2")};
        Long numberDeleted = 1L;
        CompletableFuture<Long> testResponse = new CompletableFuture<>();
        testResponse.complete(numberDeleted);
        when(commandManager.<Long>submitNewCommand(eq(Del), eq(keys), any())).thenReturn(testResponse);

        // exercise
        CompletableFuture<Long> response = service.del(keys);
        Long result = response.get();

        // verify
        assertEquals(testResponse, response);
        assertEquals(numberDeleted, result);
    }

    @SneakyThrows
    @Test
    public void unlink_returns_long_success() {
        // setup
        String[] keys = new String[] {"testKey1", "testKey2"};
        Long numberUnlinked = 1L;
        CompletableFuture<Long> testResponse = new CompletableFuture<>();
        testResponse.complete(numberUnlinked);

        // match on protobuf request
        when(commandManager.<Long>submitNewCommand(eq(Unlink), eq(keys), any()))
                .thenReturn(testResponse);

        // exercise
        CompletableFuture<Long> response = service.unlink(keys);
        Long result = response.get();

        // verify
        assertEquals(testResponse, response);
        assertEquals(numberUnlinked, result);
    }

    @SneakyThrows
    @Test
    public void unlink_binary_returns_long_success() {
        // setup
        GlideString[] keys = new GlideString[] {gs("testKey1"), gs("testKey2")};
        Long numberUnlinked = 1L;
        CompletableFuture<Long> testResponse = new CompletableFuture<>();
        testResponse.complete(numberUnlinked);

        // match on protobuf request
        when(commandManager.<Long>submitNewCommand(eq(Unlink), eq(keys), any()))
                .thenReturn(testResponse);

        // exercise
        CompletableFuture<Long> response = service.unlink(keys);
        Long result = response.get();

        // verify
        assertEquals(testResponse, response);
        assertEquals(numberUnlinked, result);
    }

    @SneakyThrows
    @Test
    public void get_returns_success() {
        // setup
        String key = "testKey";
        String value = "testValue";
        CompletableFuture<String> testResponse = new CompletableFuture<>();
        testResponse.complete(value);
        when(commandManager.<String>submitNewCommand(eq(Get), eq(new String[] {key}), any()))
                .thenReturn(testResponse);

        // exercise
        CompletableFuture<String> response = service.get(key);
        String payload = response.get();

        // verify
        assertEquals(testResponse, response);
        assertEquals(value, payload);
    }

    @SneakyThrows
    @Test
    public void getdel() {
        // setup
        String key = "testKey";
        String value = "testValue";
        CompletableFuture<String> testResponse = new CompletableFuture<>();
        testResponse.complete(value);
        when(commandManager.<String>submitNewCommand(eq(GetDel), eq(new String[] {key}), any()))
                .thenReturn(testResponse);

        // exercise
        CompletableFuture<String> response = service.getdel(key);
        String payload = response.get();

        // verify
        assertEquals(testResponse, response);
        assertEquals(value, payload);
    }

    @SneakyThrows
    @Test
    public void getex() {
        // setup
        String key = "testKey";
        String value = "testValue";
        CompletableFuture<String> testResponse = new CompletableFuture<>();
        testResponse.complete(value);
        when(commandManager.<String>submitNewCommand(eq(GetEx), eq(new String[] {key}), any()))
                .thenReturn(testResponse);

        // exercise
        CompletableFuture<String> response = service.getex(key);
        String payload = response.get();

        // verify
        assertEquals(testResponse, response);
        assertEquals(value, payload);
    }

    @SneakyThrows
    @Test
    public void getex_binary() {
        // setup
        GlideString key = gs("testKey");
        GlideString value = gs("testValue");
        CompletableFuture<GlideString> testResponse = new CompletableFuture<>();
        testResponse.complete(value);
        when(commandManager.<GlideString>submitNewCommand(
                        eq(GetEx), eq(new GlideString[] {key}), any()))
                .thenReturn(testResponse);

        // exercise
        CompletableFuture<GlideString> response = service.getex(key);
        GlideString payload = response.get();

        // verify
        assertEquals(testResponse, response);
        assertEquals(value, payload);
    }

    @SneakyThrows
    @Test
    public void getex_with_options() {
        // setup
        String key = "testKey";
        String value = "testValue";
        GetExOptions options = GetExOptions.Seconds(10L);
        CompletableFuture<String> testResponse = new CompletableFuture<>();
        testResponse.complete(value);
        when(commandManager.<String>submitNewCommand(
                        eq(GetEx), eq(new String[] {key, "EX", "10"}), any()))
                .thenReturn(testResponse);

        // exercise
        CompletableFuture<String> response = service.getex(key, options);
        String payload = response.get();

        // verify
        assertEquals(testResponse, response);
        assertEquals(value, payload);
    }

    @SneakyThrows
    @Test
    public void getex_with_options_binary() {
        // setup
        GlideString key = gs("testKey");
        GlideString value = gs("testValue");
        GetExOptions options = GetExOptions.Seconds(10L);
        CompletableFuture<GlideString> testResponse = new CompletableFuture<>();
        testResponse.complete(value);
        when(commandManager.<GlideString>submitNewCommand(
                        eq(GetEx), eq(new GlideString[] {key, gs("EX"), gs("10")}), any()))
                .thenReturn(testResponse);

        // exercise
        CompletableFuture<GlideString> response = service.getex(key, options);
        GlideString payload = response.get();

        // verify
        assertEquals(testResponse, response);
        assertEquals(value, payload);
    }

    private static List<Arguments> getGetExOptions() {
        return List.of(
                Arguments.of(
                        // seconds
                        "test_with_seconds", GetExOptions.Seconds(10L), new String[] {"EX", "10"}),
                Arguments.of(
                        // milliseconds
                        "test_with_milliseconds",
                        GetExOptions.Milliseconds(1000L),
                        new String[] {"PX", "1000"}),
                Arguments.of(
                        // unix seconds
                        "test_with_unix_seconds", GetExOptions.UnixSeconds(10L), new String[] {"EXAT", "10"}),
                Arguments.of(
                        // unix milliseconds
                        "test_with_unix_milliseconds",
                        GetExOptions.UnixMilliseconds(1000L),
                        new String[] {"PXAT", "1000"}),
                Arguments.of(
                        // persist
                        "test_with_persist", GetExOptions.Persist(), new String[] {"PERSIST"}));
    }

    private static List<Arguments> getGetExOptionsBinary() {
        return List.of(
                Arguments.of(
                        // seconds
                        "test_with_seconds", GetExOptions.Seconds(10L), new GlideString[] {gs("EX"), gs("10")}),
                Arguments.of(
                        // milliseconds
                        "test_with_milliseconds",
                        GetExOptions.Milliseconds(1000L),
                        new GlideString[] {gs("PX"), gs("1000")}),
                Arguments.of(
                        // unix seconds
                        "test_with_unix_seconds",
                        GetExOptions.UnixSeconds(10L),
                        new GlideString[] {gs("EXAT"), gs("10")}),
                Arguments.of(
                        // unix milliseconds
                        "test_with_unix_milliseconds",
                        GetExOptions.UnixMilliseconds(1000L),
                        new GlideString[] {gs("PXAT"), gs("1000")}),
                Arguments.of(
                        // persist
                        "test_with_persist", GetExOptions.Persist(), new GlideString[] {gs("PERSIST")}));
    }

    @SneakyThrows
    @ParameterizedTest(name = "{0}")
    @MethodSource("getGetExOptions")
    public void getex_options(String testName, GetExOptions options, String[] expectedArgs) {
        assertArrayEquals(
                expectedArgs, options.toArgs(), "Expected " + testName + " toArgs() to pass.");
    }

    @SneakyThrows
    @ParameterizedTest(name = "{0}")
    @MethodSource("getGetExOptionsBinary")
    public void getex_options_binary(
            String testName, GetExOptions options, GlideString[] expectedGlideStringArgs) {
        assertArrayEquals(
                expectedGlideStringArgs,
                options.toGlideStringArgs(),
                "Expected " + testName + " toArgs() to pass.");
    }

    @SneakyThrows
    @Test
    public void set_returns_success() {
        // setup
        String key = "testKey";
        String value = "testValue";
        CompletableFuture<String> testResponse = new CompletableFuture<>();
        testResponse.complete(null);
        when(commandManager.<String>submitNewCommand(eq(pSet), eq(new String[] {key, value}), any()))
                .thenReturn(testResponse);

        // exercise
        CompletableFuture<String> response = service.set(key, value);
        Object okResponse = response.get();

        // verify
        assertEquals(testResponse, response);
        assertNull(okResponse);
    }

    @SneakyThrows
    @Test
    public void set_with_SetOptions_OnlyIfExists_returns_success() {
        // setup
        String key = "testKey";
        String value = "testValue";
        SetOptions setOptions =
                SetOptions.builder()
                        .conditionalSet(ONLY_IF_EXISTS)
                        .returnOldValue(false)
                        .expiry(Expiry.KeepExisting())
                        .build();
        String[] arguments = new String[] {key, value, ONLY_IF_EXISTS.getRedisApi(), "KEEPTTL"};

        CompletableFuture<String> testResponse = new CompletableFuture<>();
        testResponse.complete(null);
        when(commandManager.<String>submitNewCommand(eq(pSet), eq(arguments), any()))
                .thenReturn(testResponse);

        // exercise
        CompletableFuture<String> response = service.set(key, value, setOptions);

        // verify
        assertEquals(testResponse, response);
        assertNull(response.get());
    }

    @SneakyThrows
    @Test
    public void set_with_SetOptions_OnlyIfDoesNotExist_returns_success() {
        // setup
        String key = "testKey";
        String value = "testValue";
        SetOptions setOptions =
                SetOptions.builder()
                        .conditionalSet(ONLY_IF_DOES_NOT_EXIST)
                        .returnOldValue(true)
                        .expiry(Expiry.UnixSeconds(60L))
                        .build();
        String[] arguments =
                new String[] {
                    key, value, ONLY_IF_DOES_NOT_EXIST.getRedisApi(), RETURN_OLD_VALUE, "EXAT", "60"
                };
        CompletableFuture<String> testResponse = new CompletableFuture<>();
        testResponse.complete(value);
        when(commandManager.<String>submitNewCommand(eq(pSet), eq(arguments), any()))
                .thenReturn(testResponse);

        // exercise
        CompletableFuture<String> response = service.set(key, value, setOptions);

        // verify
        assertNotNull(response);
        assertEquals(value, response.get());
    }

    @SneakyThrows
    @Test
    public void exists_returns_long_success() {
        // setup
        String[] keys = new String[] {"testKey1", "testKey2"};
        Long numberExisting = 1L;
        CompletableFuture<Long> testResponse = new CompletableFuture<>();
        testResponse.complete(numberExisting);
        when(commandManager.<Long>submitNewCommand(eq(Exists), eq(keys), any()))
                .thenReturn(testResponse);

        // exercise
        CompletableFuture<Long> response = service.exists(keys);
        Long result = response.get();

        // verify
        assertEquals(testResponse, response);
        assertEquals(numberExisting, result);
    }

    @SneakyThrows
    @Test
    public void exists_binary_returns_long_success() {
        // setup
        GlideString[] keys = new GlideString[] {gs("testKey1"), gs("testKey2")};
        Long numberExisting = 1L;
        CompletableFuture<Long> testResponse = new CompletableFuture<>();
        testResponse.complete(numberExisting);
        when(commandManager.<Long>submitNewCommand(eq(Exists), eq(keys), any()))
                .thenReturn(testResponse);

        // exercise
        CompletableFuture<Long> response = service.exists(keys);
        Long result = response.get();

        // verify
        assertEquals(testResponse, response);
        assertEquals(numberExisting, result);
    }

    @SneakyThrows
    @Test
    public void expire_returns_success() {
        // setup
        String key = "testKey";
        long seconds = 10L;
        String[] arguments = new String[] {key, Long.toString(seconds)};

        CompletableFuture<Boolean> testResponse = new CompletableFuture<>();
        testResponse.complete(Boolean.TRUE);

        // match on protobuf request
        when(commandManager.<Boolean>submitNewCommand(eq(Expire), eq(arguments), any()))
                .thenReturn(testResponse);

        // exercise
        CompletableFuture<Boolean> response = service.expire(key, seconds);

        // verify
        assertEquals(testResponse, response);
        assertEquals(true, response.get());
    }

    @SneakyThrows
    @Test
    public void expire_binary_returns_success() {
        // setup
        GlideString key = gs("testKey");
        long seconds = 10L;
        GlideString[] arguments = new GlideString[] {key, gs(Long.toString(seconds))};

        CompletableFuture<Boolean> testResponse = new CompletableFuture<>();
        testResponse.complete(Boolean.TRUE);

        // match on protobuf request
        when(commandManager.<Boolean>submitNewCommand(eq(Expire), eq(arguments), any()))
                .thenReturn(testResponse);

        // exercise
        CompletableFuture<Boolean> response = service.expire(key, seconds);

        // verify
        assertEquals(testResponse, response);
        assertEquals(true, response.get());
    }

    @SneakyThrows
    @Test
    public void expire_with_expireOptions_returns_success() {
        // setup
        String key = "testKey";
        long seconds = 10L;
        String[] arguments = new String[] {key, Long.toString(seconds), "NX"};

        CompletableFuture<Boolean> testResponse = new CompletableFuture<>();
        testResponse.complete(Boolean.FALSE);

        // match on protobuf request
        when(commandManager.<Boolean>submitNewCommand(eq(Expire), eq(arguments), any()))
                .thenReturn(testResponse);

        // exercise
        CompletableFuture<Boolean> response = service.expire(key, seconds, ExpireOptions.HAS_NO_EXPIRY);

        // verify
        assertEquals(testResponse, response);
        assertEquals(false, response.get());
    }

    @SneakyThrows
    @Test
    public void expire_with_expireOptions_binary_returns_success() {
        // setup
        GlideString key = gs("testKey");
        long seconds = 10L;
        GlideString[] arguments = new GlideString[] {key, gs(Long.toString(seconds)), gs("NX")};

        CompletableFuture<Boolean> testResponse = new CompletableFuture<>();
        testResponse.complete(Boolean.FALSE);

        // match on protobuf request
        when(commandManager.<Boolean>submitNewCommand(eq(Expire), eq(arguments), any()))
                .thenReturn(testResponse);

        // exercise
        CompletableFuture<Boolean> response = service.expire(key, seconds, ExpireOptions.HAS_NO_EXPIRY);

        // verify
        assertEquals(testResponse, response);
        assertEquals(false, response.get());
    }

    @SneakyThrows
    @Test
    public void expireAt_returns_success() {
        // setup
        String key = "testKey";
        long unixSeconds = 100000L;
        String[] arguments = new String[] {key, Long.toString(unixSeconds)};

        CompletableFuture<Boolean> testResponse = new CompletableFuture<>();
        testResponse.complete(Boolean.TRUE);

        // match on protobuf request
        when(commandManager.<Boolean>submitNewCommand(eq(ExpireAt), eq(arguments), any()))
                .thenReturn(testResponse);

        // exercise
        CompletableFuture<Boolean> response = service.expireAt(key, unixSeconds);

        // verify
        assertEquals(testResponse, response);
        assertEquals(true, response.get());
    }

    @SneakyThrows
    @Test
    public void expireAt_binary_returns_success() {
        // setup
        GlideString key = gs("testKey");
        long unixSeconds = 100000L;
        GlideString[] arguments = new GlideString[] {key, gs(Long.toString(unixSeconds))};

        CompletableFuture<Boolean> testResponse = new CompletableFuture<>();
        testResponse.complete(Boolean.TRUE);

        // match on protobuf request
        when(commandManager.<Boolean>submitNewCommand(eq(ExpireAt), eq(arguments), any()))
                .thenReturn(testResponse);

        // exercise
        CompletableFuture<Boolean> response = service.expireAt(key, unixSeconds);

        // verify
        assertEquals(testResponse, response);
        assertEquals(true, response.get());
    }

    @SneakyThrows
    @Test
    public void expireAt_with_expireOptions_returns_success() {
        // setup
        String key = "testKey";
        long unixSeconds = 100000L;
        String[] arguments = new String[] {key, Long.toString(unixSeconds), "XX"};

        CompletableFuture<Boolean> testResponse = new CompletableFuture<>();
        testResponse.complete(Boolean.FALSE);

        // match on protobuf request
        when(commandManager.<Boolean>submitNewCommand(eq(ExpireAt), eq(arguments), any()))
                .thenReturn(testResponse);

        // exercise
        CompletableFuture<Boolean> response =
                service.expireAt(key, unixSeconds, ExpireOptions.HAS_EXISTING_EXPIRY);

        // verify
        assertEquals(testResponse, response);
        assertEquals(false, response.get());
    }

    @SneakyThrows
    @Test
    public void expireAt_with_expireOptions_binary_returns_success() {
        // setup
        GlideString key = gs("testKey");
        long unixSeconds = 100000L;
        GlideString[] arguments = new GlideString[] {key, gs(Long.toString(unixSeconds)), gs("XX")};

        CompletableFuture<Boolean> testResponse = new CompletableFuture<>();
        testResponse.complete(Boolean.FALSE);

        // match on protobuf request
        when(commandManager.<Boolean>submitNewCommand(eq(ExpireAt), eq(arguments), any()))
                .thenReturn(testResponse);

        // exercise
        CompletableFuture<Boolean> response =
                service.expireAt(key, unixSeconds, ExpireOptions.HAS_EXISTING_EXPIRY);

        // verify
        assertEquals(testResponse, response);
        assertEquals(false, response.get());
    }

    @SneakyThrows
    @Test
    public void pexpire_returns_success() {
        // setup
        String key = "testKey";
        long milliseconds = 50000L;
        String[] arguments = new String[] {key, Long.toString(milliseconds)};

        CompletableFuture<Boolean> testResponse = new CompletableFuture<>();
        testResponse.complete(Boolean.TRUE);

        // match on protobuf request
        when(commandManager.<Boolean>submitNewCommand(eq(PExpire), eq(arguments), any()))
                .thenReturn(testResponse);

        // exercise
        CompletableFuture<Boolean> response = service.pexpire(key, milliseconds);

        // verify
        assertEquals(testResponse, response);
        assertEquals(true, response.get());
    }

    @SneakyThrows
    @Test
    public void pexpire_binary_returns_success() {
        // setup
        GlideString key = gs("testKey");
        long milliseconds = 50000L;
        GlideString[] arguments = new GlideString[] {key, gs(Long.toString(milliseconds))};

        CompletableFuture<Boolean> testResponse = new CompletableFuture<>();
        testResponse.complete(Boolean.TRUE);

        // match on protobuf request
        when(commandManager.<Boolean>submitNewCommand(eq(PExpire), eq(arguments), any()))
                .thenReturn(testResponse);

        // exercise
        CompletableFuture<Boolean> response = service.pexpire(key, milliseconds);

        // verify
        assertEquals(testResponse, response);
        assertEquals(true, response.get());
    }

    @SneakyThrows
    @Test
    public void pexpire_with_expireOptions_returns_success() {
        // setup
        String key = "testKey";
        long milliseconds = 50000L;
        String[] arguments = new String[] {key, Long.toString(milliseconds), "LT"};

        CompletableFuture<Boolean> testResponse = new CompletableFuture<>();
        testResponse.complete(Boolean.FALSE);

        // match on protobuf request
        when(commandManager.<Boolean>submitNewCommand(eq(PExpire), eq(arguments), any()))
                .thenReturn(testResponse);

        // exercise
        CompletableFuture<Boolean> response =
                service.pexpire(key, milliseconds, ExpireOptions.NEW_EXPIRY_LESS_THAN_CURRENT);

        // verify
        assertEquals(testResponse, response);
        assertEquals(false, response.get());
    }

    @SneakyThrows
    @Test
    public void pexpire_with_expireOptions_binary_returns_success() {
        // setup
        GlideString key = gs("testKey");
        long milliseconds = 50000L;
        GlideString[] arguments = new GlideString[] {key, gs(Long.toString(milliseconds)), gs("LT")};

        CompletableFuture<Boolean> testResponse = new CompletableFuture<>();
        testResponse.complete(Boolean.FALSE);

        // match on protobuf request
        when(commandManager.<Boolean>submitNewCommand(eq(PExpire), eq(arguments), any()))
                .thenReturn(testResponse);

        // exercise
        CompletableFuture<Boolean> response =
                service.pexpire(key, milliseconds, ExpireOptions.NEW_EXPIRY_LESS_THAN_CURRENT);

        // verify
        assertEquals(testResponse, response);
        assertEquals(false, response.get());
    }

    @SneakyThrows
    @Test
    public void pexpireAt_returns_success() {
        // setup
        String key = "testKey";
        long unixMilliseconds = 999999L;
        String[] arguments = new String[] {key, Long.toString(unixMilliseconds)};

        CompletableFuture<Boolean> testResponse = new CompletableFuture<>();
        testResponse.complete(Boolean.TRUE);

        // match on protobuf request
        when(commandManager.<Boolean>submitNewCommand(eq(PExpireAt), eq(arguments), any()))
                .thenReturn(testResponse);

        // exercise
        CompletableFuture<Boolean> response = service.pexpireAt(key, unixMilliseconds);

        // verify
        assertEquals(testResponse, response);
        assertEquals(true, response.get());
    }

    @SneakyThrows
    @Test
    public void pexpireAt_binary_returns_success() {
        // setup
        GlideString key = gs("testKey");
        long unixMilliseconds = 999999L;
        GlideString[] arguments = new GlideString[] {key, gs(Long.toString(unixMilliseconds))};

        CompletableFuture<Boolean> testResponse = new CompletableFuture<>();
        testResponse.complete(Boolean.TRUE);

        // match on protobuf request
        when(commandManager.<Boolean>submitNewCommand(eq(PExpireAt), eq(arguments), any()))
                .thenReturn(testResponse);

        // exercise
        CompletableFuture<Boolean> response = service.pexpireAt(key, unixMilliseconds);

        // verify
        assertEquals(testResponse, response);
        assertEquals(true, response.get());
    }

    @SneakyThrows
    @Test
    public void pexpireAt_with_expireOptions_returns_success() {
        // setup
        String key = "testKey";
        long unixMilliseconds = 999999L;
        String[] arguments = new String[] {key, Long.toString(unixMilliseconds), "GT"};

        CompletableFuture<Boolean> testResponse = new CompletableFuture<>();
        testResponse.complete(Boolean.FALSE);

        // match on protobuf request
        when(commandManager.<Boolean>submitNewCommand(eq(PExpireAt), eq(arguments), any()))
                .thenReturn(testResponse);

        // exercise
        CompletableFuture<Boolean> response =
                service.pexpireAt(key, unixMilliseconds, ExpireOptions.NEW_EXPIRY_GREATER_THAN_CURRENT);

        // verify
        assertEquals(testResponse, response);
        assertEquals(false, response.get());
    }

    @SneakyThrows
    @Test
    public void pexpireAt_with_expireOptions_binary_returns_success() {
        // setup
        GlideString key = gs("testKey");
        long unixMilliseconds = 999999L;
        GlideString[] arguments =
                new GlideString[] {key, gs(Long.toString(unixMilliseconds)), gs("GT")};

        CompletableFuture<Boolean> testResponse = new CompletableFuture<>();
        testResponse.complete(Boolean.FALSE);

        // match on protobuf request
        when(commandManager.<Boolean>submitNewCommand(eq(PExpireAt), eq(arguments), any()))
                .thenReturn(testResponse);

        // exercise
        CompletableFuture<Boolean> response =
                service.pexpireAt(key, unixMilliseconds, ExpireOptions.NEW_EXPIRY_GREATER_THAN_CURRENT);

        // verify
        assertEquals(testResponse, response);
        assertEquals(false, response.get());
    }

    @SneakyThrows
    @Test
    public void ttl_returns_success() {
        // setup
        String key = "testKey";
        long ttl = 999L;
        CompletableFuture<Long> testResponse = new CompletableFuture<>();
        testResponse.complete(ttl);

        // match on protobuf request
        when(commandManager.<Long>submitNewCommand(eq(TTL), eq(new String[] {key}), any()))
                .thenReturn(testResponse);

        // exercise
        CompletableFuture<Long> response = service.ttl(key);

        // verify
        assertEquals(testResponse, response);
        assertEquals(ttl, response.get());
    }

    @SneakyThrows
    @Test
    public void ttl_binary_returns_success() {
        // setup
        GlideString key = gs("testKey");
        long ttl = 999L;
        CompletableFuture<Long> testResponse = new CompletableFuture<>();
        testResponse.complete(ttl);

        // match on protobuf request
        when(commandManager.<Long>submitNewCommand(eq(TTL), eq(new GlideString[] {key}), any()))
                .thenReturn(testResponse);

        // exercise
        CompletableFuture<Long> response = service.ttl(key);

        // verify
        assertEquals(testResponse, response);
        assertEquals(ttl, response.get());
    }

    @SneakyThrows
    @Test
    public void expiretime_returns_success() {
        // setup
        String key = "testKey";
        long value = 999L;
        CompletableFuture<Long> testResponse = new CompletableFuture<>();
        testResponse.complete(value);

        // match on protobuf request
        when(commandManager.<Long>submitNewCommand(eq(ExpireTime), eq(new String[] {key}), any()))
                .thenReturn(testResponse);

        // exercise
        CompletableFuture<Long> response = service.expiretime(key);

        // verify
        assertEquals(testResponse, response);
        assertEquals(value, response.get());
    }

    @SneakyThrows
    @Test
    public void expiretime_binary_returns_success() {
        // setup
        GlideString key = gs("testKey");
        long value = 999L;
        CompletableFuture<Long> testResponse = new CompletableFuture<>();
        testResponse.complete(value);

        // match on protobuf request
        when(commandManager.<Long>submitNewCommand(eq(ExpireTime), eq(new GlideString[] {key}), any()))
                .thenReturn(testResponse);

        // exercise
        CompletableFuture<Long> response = service.expiretime(key);

        // verify
        assertEquals(testResponse, response);
        assertEquals(value, response.get());
    }

    @SneakyThrows
    @Test
    public void pexpiretime_returns_success() {
        // setup
        String key = "testKey";
        long value = 999L;
        CompletableFuture<Long> testResponse = new CompletableFuture<>();
        testResponse.complete(value);

        // match on protobuf request
        when(commandManager.<Long>submitNewCommand(eq(PExpireTime), eq(new String[] {key}), any()))
                .thenReturn(testResponse);

        // exercise
        CompletableFuture<Long> response = service.pexpiretime(key);

        // verify
        assertEquals(testResponse, response);
        assertEquals(value, response.get());
    }

    @SneakyThrows
    @Test
    public void pexpiretime_binary_returns_success() {
        // setup
        GlideString key = gs("testKey");
        long value = 999L;
        CompletableFuture<Long> testResponse = new CompletableFuture<>();
        testResponse.complete(value);

        // match on protobuf request
        when(commandManager.<Long>submitNewCommand(eq(PExpireTime), eq(new GlideString[] {key}), any()))
                .thenReturn(testResponse);

        // exercise
        CompletableFuture<Long> response = service.pexpiretime(key);

        // verify
        assertEquals(testResponse, response);
        assertEquals(value, response.get());
    }

    @SneakyThrows
    @Test
    public void invokeScript_returns_success() {
        // setup
        Script script = mock(Script.class);
        String hash = UUID.randomUUID().toString();
        when(script.getHash()).thenReturn(hash);
        String payload = "hello";

        CompletableFuture<Object> testResponse = new CompletableFuture<>();
        testResponse.complete(payload);

        // match on protobuf request
        when(commandManager.submitScript(eq(script), eq(List.of()), eq(List.of()), any()))
                .thenReturn(testResponse);

        // exercise
        CompletableFuture<Object> response = service.invokeScript(script);

        // verify
        assertEquals(testResponse, response);
        assertEquals(payload, response.get());
    }

    @SneakyThrows
    @Test
    public void invokeScript_with_ScriptOptions_returns_success() {
        // setup
        Script script = mock(Script.class);
        String hash = UUID.randomUUID().toString();
        when(script.getHash()).thenReturn(hash);
        String payload = "hello";

        ScriptOptions options =
                ScriptOptions.builder().key("key1").key("key2").arg("arg1").arg("arg2").build();

        CompletableFuture<Object> testResponse = new CompletableFuture<>();
        testResponse.complete(payload);

        // match on protobuf request
        when(commandManager.submitScript(
                        eq(script),
                        eq(List.of(gs("key1"), gs("key2"))),
                        eq(List.of(gs("arg1"), gs("arg2"))),
                        any()))
                .thenReturn(testResponse);

        // exercise
        CompletableFuture<Object> response = service.invokeScript(script, options);

        // verify
        assertEquals(testResponse, response);
        assertEquals(payload, response.get());
    }

    @SneakyThrows
    @Test
    public void invokeScript_with_ScriptOptionsGlideString_returns_success() {
        // setup
        Script script = mock(Script.class);
        String hash = UUID.randomUUID().toString();
        when(script.getHash()).thenReturn(hash);
        GlideString payload = gs("hello");

        ScriptOptionsGlideString options =
                ScriptOptionsGlideString.builder()
                        .key(gs("key1"))
                        .key(gs("key2"))
                        .arg(gs("arg1"))
                        .arg(gs("arg2"))
                        .build();

        CompletableFuture<Object> testResponse = new CompletableFuture<>();
        testResponse.complete(payload);

        // match on protobuf request
        when(commandManager.submitScript(
                        eq(script),
                        eq(List.of(gs("key1"), gs("key2"))),
                        eq(List.of(gs("arg1"), gs("arg2"))),
                        any()))
                .thenReturn(testResponse);

        // exercise
        CompletableFuture<Object> response = service.invokeScript(script, options);

        // verify
        assertEquals(testResponse, response);
        assertEquals(payload, response.get());
    }

    @SneakyThrows
    @Test
    public void pttl_returns_success() {
        // setup
        String key = "testKey";
        long pttl = 999000L;

        CompletableFuture<Long> testResponse = new CompletableFuture<>();
        testResponse.complete(pttl);

        // match on protobuf request
        when(commandManager.<Long>submitNewCommand(eq(PTTL), eq(new String[] {key}), any()))
                .thenReturn(testResponse);

        // exercise
        CompletableFuture<Long> response = service.pttl(key);

        // verify
        assertEquals(testResponse, response);
        assertEquals(pttl, response.get());
    }

    @SneakyThrows
    @Test
    public void pttl_binary_returns_success() {
        // setup
        GlideString key = gs("testKey");
        long pttl = 999000L;

        CompletableFuture<Long> testResponse = new CompletableFuture<>();
        testResponse.complete(pttl);

        // match on protobuf request
        when(commandManager.<Long>submitNewCommand(eq(PTTL), eq(new GlideString[] {key}), any()))
                .thenReturn(testResponse);

        // exercise
        CompletableFuture<Long> response = service.pttl(key);

        // verify
        assertEquals(testResponse, response);
        assertEquals(pttl, response.get());
    }

    @SneakyThrows
    @Test
    public void persist_returns_success() {
        // setup
        String key = "testKey";
        Boolean isTimeoutRemoved = true;

        CompletableFuture<Boolean> testResponse = new CompletableFuture<>();
        testResponse.complete(isTimeoutRemoved);

        // match on protobuf request
        when(commandManager.<Boolean>submitNewCommand(eq(Persist), eq(new String[] {key}), any()))
                .thenReturn(testResponse);

        // exercise
        CompletableFuture<Boolean> response = service.persist(key);

        // verify
        assertEquals(testResponse, response);
        assertEquals(isTimeoutRemoved, response.get());
    }

    @SneakyThrows
    @Test
    public void persist_binary_returns_success() {
        // setup
        GlideString key = gs("testKey");
        Boolean isTimeoutRemoved = true;

        CompletableFuture<Boolean> testResponse = new CompletableFuture<>();
        testResponse.complete(isTimeoutRemoved);

        // match on protobuf request
        when(commandManager.<Boolean>submitNewCommand(eq(Persist), eq(new GlideString[] {key}), any()))
                .thenReturn(testResponse);

        // exercise
        CompletableFuture<Boolean> response = service.persist(key);

        // verify
        assertEquals(testResponse, response);
        assertEquals(isTimeoutRemoved, response.get());
    }

    @SneakyThrows
    @Test
    public void info_returns_success() {
        // setup
        String testPayload = "Key: Value";
        CompletableFuture<String> testResponse = new CompletableFuture<>();
        testResponse.complete(testPayload);
        when(commandManager.<String>submitNewCommand(eq(Info), eq(new String[0]), any()))
                .thenReturn(testResponse);

        // exercise
        CompletableFuture<String> response = service.info();
        String payload = response.get();

        // verify
        assertEquals(testResponse, response);
        assertEquals(testPayload, payload);
    }

    @SneakyThrows
    @Test
    public void info_with_multiple_InfoOptions_returns_success() {
        // setup
        String[] arguments =
                new String[] {InfoOptions.Section.ALL.toString(), InfoOptions.Section.DEFAULT.toString()};
        String testPayload = "Key: Value";
        CompletableFuture<String> testResponse = new CompletableFuture<>();
        testResponse.complete(testPayload);
        when(commandManager.<String>submitNewCommand(eq(Info), eq(arguments), any()))
                .thenReturn(testResponse);

        // exercise
        InfoOptions options =
                InfoOptions.builder()
                        .section(InfoOptions.Section.ALL)
                        .section(InfoOptions.Section.DEFAULT)
                        .build();
        CompletableFuture<String> response = service.info(options);
        String payload = response.get();

        // verify
        assertEquals(testResponse, response);
        assertEquals(testPayload, payload);
    }

    @SneakyThrows
    @Test
    public void info_with_empty_InfoOptions_returns_success() {
        // setup
        String testPayload = "Key: Value";
        CompletableFuture<String> testResponse = new CompletableFuture<>();
        testResponse.complete(testPayload);
        when(commandManager.<String>submitNewCommand(eq(Info), eq(new String[0]), any()))
                .thenReturn(testResponse);

        // exercise
        CompletableFuture<String> response = service.info(InfoOptions.builder().build());
        String payload = response.get();

        // verify
        assertEquals(testResponse, response);
        assertEquals(testPayload, payload);
    }

    @SneakyThrows
    @Test
    public void mget_returns_success() {
        // setup
        String[] keys = {"key1", null, "key2"};
        String[] values = {"value1", null, "value2"};

        CompletableFuture<String[]> testResponse = new CompletableFuture<>();
        testResponse.complete(values);

        // match on protobuf request
        when(commandManager.<String[]>submitNewCommand(eq(MGet), eq(keys), any()))
                .thenReturn(testResponse);

        // exercise
        CompletableFuture<String[]> response = service.mget(keys);
        String[] payload = response.get();

        // verify
        assertEquals(testResponse, response);
        assertEquals(values, payload);
    }

    @SneakyThrows
    @Test
    public void mset_returns_success() {
        // setup
        Map<String, String> keyValueMap = new LinkedHashMap<>();
        keyValueMap.put("key1", "value1");
        keyValueMap.put("key2", "value2");
        String[] args = {"key1", "value1", "key2", "value2"};

        CompletableFuture<String> testResponse = new CompletableFuture<>();
        testResponse.complete(OK);

        // match on protobuf request
        when(commandManager.<String>submitNewCommand(eq(MSet), eq(args), any()))
                .thenReturn(testResponse);

        // exercise
        CompletableFuture<String> response = service.mset(keyValueMap);
        String payload = response.get();

        // verify
        assertEquals(testResponse, response);
        assertEquals(OK, payload);
    }

    @SneakyThrows
    @Test
    public void msetnx_returns_success() {
        // setup
        Map<String, String> keyValueMap = new LinkedHashMap<>();
        keyValueMap.put("key1", "value1");
        keyValueMap.put("key2", "value2");
        String[] args = {"key1", "value1", "key2", "value2"};
        Boolean value = true;

        CompletableFuture<Boolean> testResponse = new CompletableFuture<>();
        testResponse.complete(value);

        // match on protobuf request
        when(commandManager.<Boolean>submitNewCommand(eq(MSetNX), eq(args), any()))
                .thenReturn(testResponse);

        // exercise
        CompletableFuture<Boolean> response = service.msetnx(keyValueMap);
        Boolean payload = response.get();

        // verify
        assertEquals(testResponse, response);
        assertEquals(value, payload);
    }

    @SneakyThrows
    @Test
    public void incr_returns_success() {
        // setup
        String key = "testKey";
        Long value = 10L;

        CompletableFuture<Long> testResponse = new CompletableFuture<>();
        testResponse.complete(value);

        // match on protobuf request
        when(commandManager.<Long>submitNewCommand(eq(Incr), eq(new String[] {key}), any()))
                .thenReturn(testResponse);

        // exercise
        CompletableFuture<Long> response = service.incr(key);
        Long payload = response.get();

        // verify
        assertEquals(testResponse, response);
        assertEquals(value, payload);
    }

    @SneakyThrows
    @Test
    public void incr_binary_returns_success() {
        // setup
        GlideString key = gs("testKey");
        Long value = 10L;

        CompletableFuture<Long> testResponse = new CompletableFuture<>();
        testResponse.complete(value);

        // match on protobuf request
        when(commandManager.<Long>submitNewCommand(eq(Incr), eq(new GlideString[] {key}), any()))
                .thenReturn(testResponse);

        // exercise
        CompletableFuture<Long> response = service.incr(key);
        Long payload = response.get();

        // verify
        assertEquals(testResponse, response);
        assertEquals(value, payload);
    }

    @SneakyThrows
    @Test
    public void incrBy_returns_success() {
        // setup
        String key = "testKey";
        long amount = 1L;
        Long value = 10L;

        CompletableFuture<Long> testResponse = new CompletableFuture<>();
        testResponse.complete(value);

        // match on protobuf request
        when(commandManager.<Long>submitNewCommand(
                        eq(IncrBy), eq(new String[] {key, Long.toString(amount)}), any()))
                .thenReturn(testResponse);

        // exercise
        CompletableFuture<Long> response = service.incrBy(key, amount);
        Long payload = response.get();

        // verify
        assertEquals(testResponse, response);
        assertEquals(value, payload);
    }

    @SneakyThrows
    @Test
    public void incrBy_binary_returns_success() {
        // setup
        GlideString key = gs("testKey");
        long amount = 1L;
        Long value = 10L;

        CompletableFuture<Long> testResponse = new CompletableFuture<>();
        testResponse.complete(value);

        // match on protobuf request
        when(commandManager.<Long>submitNewCommand(
                        eq(IncrBy), eq(new GlideString[] {key, gs(Long.toString(amount).getBytes())}), any()))
                .thenReturn(testResponse);

        // exercise
        CompletableFuture<Long> response = service.incrBy(key, amount);
        Long payload = response.get();

        // verify
        assertEquals(testResponse, response);
        assertEquals(value, payload);
    }

    @SneakyThrows
    @Test
    public void incrByFloat_returns_success() {
        // setup
        String key = "testKey";
        double amount = 1.1;
        Double value = 10.1;

        CompletableFuture<Double> testResponse = new CompletableFuture<>();
        testResponse.complete(value);

        // match on protobuf request
        when(commandManager.<Double>submitNewCommand(
                        eq(IncrByFloat), eq(new String[] {key, Double.toString(amount)}), any()))
                .thenReturn(testResponse);

        // exercise
        CompletableFuture<Double> response = service.incrByFloat(key, amount);
        Double payload = response.get();

        // verify
        assertEquals(testResponse, response);
        assertEquals(value, payload);
    }

    @SneakyThrows
    @Test
    public void incrByFloat_binary_returns_success() {
        // setup
        GlideString key = gs("testKey");
        double amount = 1.1;
        Double value = 10.1;

        CompletableFuture<Double> testResponse = new CompletableFuture<>();
        testResponse.complete(value);

        // match on protobuf request
        when(commandManager.<Double>submitNewCommand(
                        eq(IncrByFloat),
                        eq(new GlideString[] {key, gs(Double.toString(amount).getBytes())}),
                        any()))
                .thenReturn(testResponse);

        // exercise
        CompletableFuture<Double> response = service.incrByFloat(key, amount);
        Double payload = response.get();

        // verify
        assertEquals(testResponse, response);
        assertEquals(value, payload);
    }

    @SneakyThrows
    @Test
    public void decr_returns_success() {
        // setup
        String key = "testKey";
        Long value = 10L;

        CompletableFuture<Long> testResponse = new CompletableFuture<>();
        testResponse.complete(value);

        // match on protobuf request
        when(commandManager.<Long>submitNewCommand(eq(Decr), eq(new String[] {key}), any()))
                .thenReturn(testResponse);

        // exercise
        CompletableFuture<Long> response = service.decr(key);
        Long payload = response.get();

        // verify
        assertEquals(testResponse, response);
        assertEquals(value, payload);
    }

    @SneakyThrows
    @Test
    public void decr_returns_success_binary() {
        // setup
        String key = "testKey";
        Long value = 10L;

        CompletableFuture<Long> testResponse = new CompletableFuture<>();
        testResponse.complete(value);

        // match on protobuf request
        when(commandManager.<Long>submitNewCommand(eq(Decr), eq(new GlideString[] {gs(key)}), any()))
                .thenReturn(testResponse);

        // exercise
        CompletableFuture<Long> response = service.decr(gs(key));
        Long payload = response.get();

        // verify
        assertEquals(testResponse, response);
        assertEquals(value, payload);
    }

    @SneakyThrows
    @Test
    public void decrBy_returns_success() {
        // setup
        String key = "testKey";
        long amount = 1L;
        Long value = 10L;

        CompletableFuture<Long> testResponse = new CompletableFuture<>();
        testResponse.complete(value);

        // match on protobuf request
        when(commandManager.<Long>submitNewCommand(
                        eq(DecrBy), eq(new String[] {key, Long.toString(amount)}), any()))
                .thenReturn(testResponse);

        // exercise
        CompletableFuture<Long> response = service.decrBy(key, amount);
        Long payload = response.get();

        // verify
        assertEquals(testResponse, response);
        assertEquals(value, payload);
    }

    @SneakyThrows
    @Test
    public void decrBy_returns_success_binary() {
        // setup
        String key = "testKey";
        long amount = 1L;
        Long value = 10L;

        CompletableFuture<Long> testResponse = new CompletableFuture<>();
        testResponse.complete(value);

        // match on protobuf request
        when(commandManager.<Long>submitNewCommand(
                        eq(DecrBy), eq(new GlideString[] {gs(key), gs(Long.toString(amount))}), any()))
                .thenReturn(testResponse);

        // exercise
        CompletableFuture<Long> response = service.decrBy(gs(key), amount);
        Long payload = response.get();

        // verify
        assertEquals(testResponse, response);
        assertEquals(value, payload);
    }

    @SneakyThrows
    @Test
    public void strlen_returns_success() {
        // setup
        String key = "testKey";
        Long value = 10L;

        CompletableFuture<Long> testResponse = new CompletableFuture<>();
        testResponse.complete(value);

        // match on protobuf request
        when(commandManager.<Long>submitNewCommand(eq(Strlen), eq(new String[] {key}), any()))
                .thenReturn(testResponse);

        // exercise
        CompletableFuture<Long> response = service.strlen(key);
        Long payload = response.get();

        // verify
        assertEquals(testResponse, response);
        assertEquals(value, payload);
    }

    @SneakyThrows
    @Test
    public void setrange_returns_success() {
        // setup
        String key = "testKey";
        int offset = 42;
        String str = "pewpew";
        String[] arguments = new String[] {key, Integer.toString(offset), str};
        Long value = 10L;

        CompletableFuture<Long> testResponse = new CompletableFuture<>();
        testResponse.complete(value);

        // match on protobuf request
        when(commandManager.<Long>submitNewCommand(eq(SetRange), eq(arguments), any()))
                .thenReturn(testResponse);

        // exercise
        CompletableFuture<Long> response = service.setrange(key, offset, str);
        Long payload = response.get();

        // verify
        assertEquals(testResponse, response);
        assertEquals(value, payload);
    }

    @SneakyThrows
    @Test
    public void getrange_returns_success() {
        // setup
        String key = "testKey";
        int start = 42;
        int end = 54;
        String[] arguments = new String[] {key, Integer.toString(start), Integer.toString(end)};
        String value = "pewpew";

        CompletableFuture<String> testResponse = new CompletableFuture<>();
        testResponse.complete(value);

        // match on protobuf request
        when(commandManager.<String>submitNewCommand(eq(GetRange), eq(arguments), any()))
                .thenReturn(testResponse);

        // exercise
        CompletableFuture<String> response = service.getrange(key, start, end);
        String payload = response.get();

        // verify
        assertEquals(testResponse, response);
        assertEquals(value, payload);
    }

    @SneakyThrows
    @Test
    public void hget_success() {
        // setup
        String key = "testKey";
        String field = "field";
        String[] args = new String[] {key, field};
        String value = "value";

        CompletableFuture<String> testResponse = new CompletableFuture<>();
        testResponse.complete(value);
        when(commandManager.<String>submitNewCommand(eq(HGet), eq(args), any()))
                .thenReturn(testResponse);

        // exercise
        CompletableFuture<String> response = service.hget(key, field);
        String payload = response.get();

        // verify
        assertEquals(testResponse, response);
        assertEquals(value, payload);
    }

    @SneakyThrows
    @Test
    public void hget_binary_success() {
        // setup
        GlideString key = gs("testKey");
        GlideString field = gs("field");
        GlideString[] args = new GlideString[] {key, field};
        GlideString value = gs("value");

        CompletableFuture<GlideString> testResponse = new CompletableFuture<>();
        testResponse.complete(value);
        when(commandManager.<GlideString>submitNewCommand(eq(HGet), eq(args), any()))
                .thenReturn(testResponse);

        // exercise
        CompletableFuture<GlideString> response = service.hget(key, field);
        GlideString payload = response.get();

        // verify
        assertEquals(testResponse, response);
        assertEquals(value, payload);
    }

    @SneakyThrows
    @Test
    public void hset_success() {
        // setup
        String key = "testKey";
        Map<String, String> fieldValueMap = new LinkedHashMap<>();
        fieldValueMap.put("field1", "value1");
        fieldValueMap.put("field2", "value2");
        String[] args = new String[] {key, "field1", "value1", "field2", "value2"};
        Long value = 2L;

        CompletableFuture<Long> testResponse = new CompletableFuture<>();
        testResponse.complete(value);
        when(commandManager.<Long>submitNewCommand(eq(HSet), eq(args), any())).thenReturn(testResponse);

        // exercise
        CompletableFuture<Long> response = service.hset(key, fieldValueMap);
        Long payload = response.get();

        // verify
        assertEquals(testResponse, response);
        assertEquals(value, payload);
    }

    @SneakyThrows
    @Test
    public void hset_binary_success() {
        // setup
        GlideString key = gs("testKey");
        Map<GlideString, GlideString> fieldValueMap = new LinkedHashMap<>();
        fieldValueMap.put(gs("field1"), gs("value1"));
        fieldValueMap.put(gs("field2"), gs("value2"));
        GlideString[] args =
                new GlideString[] {key, gs("field1"), gs("value1"), gs("field2"), gs("value2")};
        Long value = 2L;

        CompletableFuture<Long> testResponse = new CompletableFuture<>();
        testResponse.complete(value);
        when(commandManager.<Long>submitNewCommand(eq(HSet), eq(args), any())).thenReturn(testResponse);

        // exercise
        CompletableFuture<Long> response = service.hset(key, fieldValueMap);
        Long payload = response.get();

        // verify
        assertEquals(testResponse, response);
        assertEquals(value, payload);
    }

    @SneakyThrows
    @Test
    public void hsetnx_success() {
        // setup
        String key = "testKey";
        String field = "testField";
        String value = "testValue";
        String[] args = new String[] {key, field, value};

        CompletableFuture<Boolean> testResponse = new CompletableFuture<>();
        testResponse.complete(Boolean.TRUE);

        // match on protobuf request
        when(commandManager.<Boolean>submitNewCommand(eq(HSetNX), eq(args), any()))
                .thenReturn(testResponse);

        // exercise
        CompletableFuture<Boolean> response = service.hsetnx(key, field, value);
        Boolean payload = response.get();

        // verify
        assertEquals(testResponse, response);
        assertTrue(payload);
    }

    @SneakyThrows
    @Test
    public void hsetnx_binary_success() {
        // setup
        GlideString key = gs("testKey");
        GlideString field = gs("testField");
        GlideString value = gs("testValue");
        GlideString[] args = new GlideString[] {key, field, value};

        CompletableFuture<Boolean> testResponse = new CompletableFuture<>();
        testResponse.complete(Boolean.TRUE);

        // match on protobuf request
        when(commandManager.<Boolean>submitNewCommand(eq(HSetNX), eq(args), any()))
                .thenReturn(testResponse);

        // exercise
        CompletableFuture<Boolean> response = service.hsetnx(key, field, value);
        Boolean payload = response.get();

        // verify
        assertEquals(testResponse, response);
        assertTrue(payload);
    }

    @SneakyThrows
    @Test
    public void hdel_success() {
        // setup
        String key = "testKey";
        String[] fields = {"testField1", "testField2"};
        String[] args = {key, "testField1", "testField2"};
        Long value = 2L;

        CompletableFuture<Long> testResponse = new CompletableFuture<>();
        testResponse.complete(value);

        // match on protobuf request
        when(commandManager.<Long>submitNewCommand(eq(HDel), eq(args), any())).thenReturn(testResponse);

        // exercise
        CompletableFuture<Long> response = service.hdel(key, fields);
        Long payload = response.get();

        // verify
        assertEquals(testResponse, response);
        assertEquals(value, payload);
    }

    @SneakyThrows
    @Test
    public void hdel_success_binary() {
        // setup
        GlideString key = gs("testKey");
        GlideString[] fields = {gs("testField1"), gs("testField2")};
        GlideString[] args = {key, gs("testField1"), gs("testField2")};
        Long value = 2L;

        CompletableFuture<Long> testResponse = new CompletableFuture<>();
        testResponse.complete(value);

        // match on protobuf request
        when(commandManager.<Long>submitNewCommand(eq(HDel), eq(args), any())).thenReturn(testResponse);

        // exercise
        CompletableFuture<Long> response = service.hdel(key, fields);
        Long payload = response.get();

        // verify
        assertEquals(testResponse, response);
        assertEquals(value, payload);
    }

    @SneakyThrows
    @Test
    public void hlen_success() {
        // setup
        String key = "testKey";
        String[] args = {key};
        Long value = 2L;

        CompletableFuture<Long> testResponse = new CompletableFuture<>();
        testResponse.complete(value);

        // match on protobuf request
        when(commandManager.<Long>submitNewCommand(eq(HLen), eq(args), any())).thenReturn(testResponse);

        // exercise
        CompletableFuture<Long> response = service.hlen(key);
        Long payload = response.get();

        // verify
        assertEquals(testResponse, response);
        assertEquals(value, payload);
    }

    @SneakyThrows
    @Test
    public void hlen_binary_success() {
        // setup
        GlideString key = gs("testKey");
        GlideString[] args = {key};
        Long value = 2L;

        CompletableFuture<Long> testResponse = new CompletableFuture<>();
        testResponse.complete(value);

        // match on protobuf request
        when(commandManager.<Long>submitNewCommand(eq(HLen), eq(args), any())).thenReturn(testResponse);

        // exercise
        CompletableFuture<Long> response = service.hlen(key);
        Long payload = response.get();

        // verify
        assertEquals(testResponse, response);
        assertEquals(value, payload);
    }

    @SneakyThrows
    @Test
    public void hvals_success() {
        // setup
        String key = "testKey";
        String[] args = {key};
        String[] values = new String[] {"value1", "value2"};

        CompletableFuture<String[]> testResponse = new CompletableFuture<>();
        testResponse.complete(values);

        // match on protobuf request
        when(commandManager.<String[]>submitNewCommand(eq(HVals), eq(args), any()))
                .thenReturn(testResponse);

        // exercise
        CompletableFuture<String[]> response = service.hvals(key);
        String[] payload = response.get();

        // verify
        assertEquals(testResponse, response);
        assertEquals(values, payload);
    }

    @SneakyThrows
    @Test
    public void hvals_binary_success() {
        // setup
        GlideString key = gs("testKey");
        GlideString[] args = {key};
        GlideString[] values = new GlideString[] {gs("value1"), gs("value2")};

        CompletableFuture<GlideString[]> testResponse = new CompletableFuture<>();
        testResponse.complete(values);

        // match on protobuf request
        when(commandManager.<GlideString[]>submitNewCommand(eq(HVals), eq(args), any()))
                .thenReturn(testResponse);

        // exercise
        CompletableFuture<GlideString[]> response = service.hvals(key);
        GlideString[] payload = response.get();

        // verify
        assertEquals(testResponse, response);
        assertEquals(values, payload);
    }

    @SneakyThrows
    @Test
    public void hmget_success() {
        // setup
        String key = "testKey";
        String[] fields = {"testField1", "testField2"};
        String[] args = {"testKey", "testField1", "testField2"};
        String[] value = {"testValue1", "testValue2"};

        CompletableFuture<String[]> testResponse = new CompletableFuture<>();
        testResponse.complete(value);

        // match on protobuf request
        when(commandManager.<String[]>submitNewCommand(eq(HMGet), eq(args), any()))
                .thenReturn(testResponse);

        // exercise
        CompletableFuture<String[]> response = service.hmget(key, fields);
        String[] payload = response.get();

        // verify
        assertEquals(testResponse, response);
        assertEquals(value, payload);
    }

    @SneakyThrows
    @Test
    public void hmget_binary_success() {
        // setup
        GlideString key = gs("testKey");
        GlideString[] fields = {gs("testField1"), gs("testField2")};
        GlideString[] args = {gs("testKey"), gs("testField1"), gs("testField2")};
        GlideString[] value = {gs("testValue1"), gs("testValue2")};

        CompletableFuture<GlideString[]> testResponse = new CompletableFuture<>();
        testResponse.complete(value);

        // match on protobuf request
        when(commandManager.<GlideString[]>submitNewCommand(eq(HMGet), eq(args), any()))
                .thenReturn(testResponse);

        // exercise
        CompletableFuture<GlideString[]> response = service.hmget(key, fields);
        GlideString[] payload = response.get();

        // verify
        assertEquals(testResponse, response);
        assertEquals(value, payload);
    }

    @SneakyThrows
    @Test
    public void hexists_success() {
        // setup
        String key = "testKey";
        String field = "testField";
        String[] args = new String[] {key, field};
        Boolean value = true;

        CompletableFuture<Boolean> testResponse = new CompletableFuture<>();
        testResponse.complete(value);

        // match on protobuf request
        when(commandManager.<Boolean>submitNewCommand(eq(HExists), eq(args), any()))
                .thenReturn(testResponse);

        // exercise
        CompletableFuture<Boolean> response = service.hexists(key, field);
        Boolean payload = response.get();

        // verify
        assertEquals(testResponse, response);
        assertEquals(value, payload);
    }

    @SneakyThrows
    @Test
    public void hexists_binary_success() {
        // setup
        GlideString key = gs("testKey");
        GlideString field = gs("testField");
        GlideString[] args = new GlideString[] {key, field};
        Boolean value = true;

        CompletableFuture<Boolean> testResponse = new CompletableFuture<>();
        testResponse.complete(value);

        // match on protobuf request
        when(commandManager.<Boolean>submitNewCommand(eq(HExists), eq(args), any()))
                .thenReturn(testResponse);

        // exercise
        CompletableFuture<Boolean> response = service.hexists(key, field);
        Boolean payload = response.get();

        // verify
        assertEquals(testResponse, response);
        assertEquals(value, payload);
    }

    @SneakyThrows
    @Test
    public void hgetall_success() {
        // setup
        String key = "testKey";
        String[] args = new String[] {key};
        Map<String, String> value = new LinkedHashMap<>();
        value.put("key1", "field1");
        value.put("key2", "field2");

        CompletableFuture<Map<String, String>> testResponse = new CompletableFuture<>();
        testResponse.complete(value);

        // match on protobuf request
        when(commandManager.<Map<String, String>>submitNewCommand(eq(HGetAll), eq(args), any()))
                .thenReturn(testResponse);

        // exercise
        CompletableFuture<Map<String, String>> response = service.hgetall(key);
        Map<String, String> payload = response.get();

        // verify
        assertEquals(testResponse, response);
        assertEquals(value, payload);
    }

    @SneakyThrows
    @Test
    public void hincrBy_returns_success() {
        // setup
        String key = "testKey";
        String field = "field";
        long amount = 1L;
        Long value = 10L;

        CompletableFuture<Long> testResponse = new CompletableFuture<>();
        testResponse.complete(value);

        // match on protobuf request
        when(commandManager.<Long>submitNewCommand(
                        eq(HIncrBy), eq(new String[] {key, field, Long.toString(amount)}), any()))
                .thenReturn(testResponse);

        // exercise
        CompletableFuture<Long> response = service.hincrBy(key, field, amount);
        Long payload = response.get();

        // verify
        assertEquals(testResponse, response);
        assertEquals(value, payload);
    }

    @SneakyThrows
    @Test
    public void hincrBy_binary_returns_success() {
        // setup
        GlideString key = gs("testKey");
        GlideString field = gs("field");
        long amount = 1L;
        Long value = 10L;

        CompletableFuture<Long> testResponse = new CompletableFuture<>();
        testResponse.complete(value);

        // match on protobuf request
        when(commandManager.<Long>submitNewCommand(
                        eq(HIncrBy),
                        eq(new GlideString[] {key, field, gs(Long.toString(amount).getBytes())}),
                        any()))
                .thenReturn(testResponse);

        // exercise
        CompletableFuture<Long> response = service.hincrBy(key, field, amount);
        Long payload = response.get();

        // verify
        assertEquals(testResponse, response);
        assertEquals(value, payload);
    }

    @SneakyThrows
    @Test
    public void hincrByFloat_returns_success() {
        // setup
        String key = "testKey";
        String field = "field";
        double amount = 1.0;
        Double value = 10.0;

        CompletableFuture<Double> testResponse = new CompletableFuture<>();
        testResponse.complete(value);

        // match on protobuf request
        when(commandManager.<Double>submitNewCommand(
                        eq(HIncrByFloat), eq(new String[] {key, field, Double.toString(amount)}), any()))
                .thenReturn(testResponse);

        // exercise
        CompletableFuture<Double> response = service.hincrByFloat(key, field, amount);
        Double payload = response.get();

        // verify
        assertEquals(testResponse, response);
        assertEquals(value, payload);
    }

    @SneakyThrows
    @Test
    public void hincrByFloat_binary_returns_success() {
        // setup
        GlideString key = gs("testKey");
        GlideString field = gs("field");
        double amount = 1.0;
        Double value = 10.0;

        CompletableFuture<Double> testResponse = new CompletableFuture<>();
        testResponse.complete(value);

        // match on protobuf request
        when(commandManager.<Double>submitNewCommand(
                        eq(HIncrByFloat),
                        eq(new GlideString[] {key, field, gs(Double.toString(amount).getBytes())}),
                        any()))
                .thenReturn(testResponse);

        // exercise
        CompletableFuture<Double> response = service.hincrByFloat(key, field, amount);
        Double payload = response.get();

        // verify
        assertEquals(testResponse, response);
        assertEquals(value, payload);
    }

    @SneakyThrows
    @Test
    public void hkeys_returns_success() {
        // setup
        String key = "testKey";
        String[] args = {key};
        String[] values = new String[] {"field_1", "field_2"};

        CompletableFuture<String[]> testResponse = new CompletableFuture<>();
        testResponse.complete(values);

        // match on protobuf request
        when(commandManager.<String[]>submitNewCommand(eq(HKeys), eq(args), any()))
                .thenReturn(testResponse);

        // exercise
        CompletableFuture<String[]> response = service.hkeys(key);
        String[] payload = response.get();

        // verify
        assertEquals(testResponse, response);
        assertEquals(values, payload);
    }

    @SneakyThrows
    @Test
    public void hkeys_binary_returns_success() {
        // setup
        GlideString key = gs("testKey");
        GlideString[] args = {key};
        GlideString[] values = new GlideString[] {gs("field_1"), gs("field_2")};

        CompletableFuture<GlideString[]> testResponse = new CompletableFuture<>();
        testResponse.complete(values);

        // match on protobuf request
        when(commandManager.<GlideString[]>submitNewCommand(eq(HKeys), eq(args), any()))
                .thenReturn(testResponse);

        // exercise
        CompletableFuture<GlideString[]> response = service.hkeys(key);
        GlideString[] payload = response.get();

        // verify
        assertEquals(testResponse, response);
        assertEquals(values, payload);
    }

    @SneakyThrows
    @Test
    public void hstrlen_returns_success() {
        // setup
        String key = "testKey";
        String field = "field";
        String[] args = {key, field};
        Long value = 42L;

        CompletableFuture<Long> testResponse = new CompletableFuture<>();
        testResponse.complete(value);

        // match on protobuf request
        when(commandManager.<Long>submitNewCommand(eq(HStrlen), eq(args), any()))
                .thenReturn(testResponse);

        // exercise
        CompletableFuture<Long> response = service.hstrlen(key, field);
        Long payload = response.get();

        // verify
        assertEquals(testResponse, response);
        assertEquals(value, payload);
    }

    @SneakyThrows
    @Test
    public void hrandfield_returns_success() {
        // setup
        String key = "testKey";
        String[] args = {key};
        String field = "field";

        CompletableFuture<String> testResponse = new CompletableFuture<>();
        testResponse.complete(field);

        // match on protobuf request
        when(commandManager.<String>submitNewCommand(eq(HRandField), eq(args), any()))
                .thenReturn(testResponse);

        // exercise
        CompletableFuture<String> response = service.hrandfield(key);
        String payload = response.get();

        // verify
        assertEquals(testResponse, response);
        assertEquals(field, payload);
    }

    @SneakyThrows
    @Test
    public void hrandfieldWithCount_returns_success() {
        // setup
        String key = "testKey";
        String[] args = {key, "2"};
        String[] fields = new String[] {"field_1", "field_2"};

        CompletableFuture<String[]> testResponse = new CompletableFuture<>();
        testResponse.complete(fields);

        // match on protobuf request
        when(commandManager.<String[]>submitNewCommand(eq(HRandField), eq(args), any()))
                .thenReturn(testResponse);

        // exercise
        CompletableFuture<String[]> response = service.hrandfieldWithCount(key, 2);
        String[] payload = response.get();

        // verify
        assertEquals(testResponse, response);
        assertEquals(fields, payload);
    }

    @SneakyThrows
    @Test
    public void hrandfieldWithCountWithValues_returns_success() {
        // setup
        String key = "testKey";
        String[] args = {key, "2", WITH_VALUES_REDIS_API};
        String[][] fields = new String[][] {{"field_1", "value_1"}, {"field_2", "value_2"}};

        CompletableFuture<String[][]> testResponse = new CompletableFuture<>();
        testResponse.complete(fields);

        // match on protobuf request
        when(commandManager.<String[][]>submitNewCommand(eq(HRandField), eq(args), any()))
                .thenReturn(testResponse);

        // exercise
        CompletableFuture<String[][]> response = service.hrandfieldWithCountWithValues(key, 2);
        String[][] payload = response.get();

        // verify
        assertEquals(testResponse, response);
        assertEquals(fields, payload);
    }

    @SneakyThrows
    @Test
    public void lpush_returns_success() {
        // setup
        String key = "testKey";
        String[] elements = new String[] {"value1", "value2"};
        String[] args = new String[] {key, "value1", "value2"};
        Long value = 2L;

        CompletableFuture<Long> testResponse = new CompletableFuture<>();
        testResponse.complete(value);

        // match on protobuf request
        when(commandManager.<Long>submitNewCommand(eq(LPush), eq(args), any()))
                .thenReturn(testResponse);

        // exercise
        CompletableFuture<Long> response = service.lpush(key, elements);
        Long payload = response.get();

        // verify
        assertEquals(testResponse, response);
        assertEquals(value, payload);
    }

    @SneakyThrows
    @Test
    public void lpush_binary_returns_success() {
        // setup
        GlideString key = gs("testKey");
        GlideString[] elements = new GlideString[] {gs("value1"), gs("value2")};
        GlideString[] args = new GlideString[] {key, gs("value1"), gs("value2")};
        Long value = 2L;

        CompletableFuture<Long> testResponse = new CompletableFuture<>();
        testResponse.complete(value);

        // match on protobuf request
        when(commandManager.<Long>submitNewCommand(eq(LPush), eq(args), any()))
                .thenReturn(testResponse);

        // exercise
        CompletableFuture<Long> response = service.lpush(key, elements);
        Long payload = response.get();

        // verify
        assertEquals(testResponse, response);
        assertEquals(value, payload);
    }

    @SneakyThrows
    @Test
    public void lpop_returns_success() {
        // setup
        String key = "testKey";
        String[] args = new String[] {key};
        String value = "value";

        CompletableFuture<String> testResponse = new CompletableFuture<>();
        testResponse.complete(value);

        // match on protobuf request
        when(commandManager.<String>submitNewCommand(eq(LPop), eq(args), any()))
                .thenReturn(testResponse);

        // exercise
        CompletableFuture<String> response = service.lpop(key);
        String payload = response.get();

        // verify
        assertEquals(testResponse, response);
        assertEquals(value, payload);
    }

    @SneakyThrows
    @Test
    public void lpopCount_returns_success() {
        // setup
        String key = "testKey";
        long count = 2L;
        String[] args = new String[] {key, Long.toString(count)};
        String[] value = new String[] {"value1", "value2"};

        CompletableFuture<String[]> testResponse = new CompletableFuture<>();
        testResponse.complete(value);

        // match on protobuf request
        when(commandManager.<String[]>submitNewCommand(eq(LPop), eq(args), any()))
                .thenReturn(testResponse);

        // exercise
        CompletableFuture<String[]> response = service.lpopCount(key, count);
        String[] payload = response.get();

        // verify
        assertEquals(testResponse, response);
        assertEquals(value, payload);
    }

    @SneakyThrows
    @Test
    public void lpos() {
        // setup
        String[] args = new String[] {"list", "element"};
        long index = 1L;

        CompletableFuture<Long> testResponse = new CompletableFuture<>();
        testResponse.complete(index);

        // match on protobuf request
        when(commandManager.<Long>submitNewCommand(eq(LPos), eq(args), any())).thenReturn(testResponse);

        // exercise
        CompletableFuture<Long> response = service.lpos("list", "element");
        Long payload = response.get();

        // verify
        assertEquals(testResponse, response);
        assertEquals(index, payload);
    }

    @SneakyThrows
    @Test
    public void lpos_binary() {
        // setup
        GlideString[] args = new GlideString[] {gs("list"), gs("element")};
        long index = 1L;

        CompletableFuture<Long> testResponse = new CompletableFuture<>();
        testResponse.complete(index);

        // match on protobuf request
        when(commandManager.<Long>submitNewCommand(eq(LPos), eq(args), any())).thenReturn(testResponse);

        // exercise
        CompletableFuture<Long> response = service.lpos(gs("list"), gs("element"));
        Long payload = response.get();

        // verify
        assertEquals(testResponse, response);
        assertEquals(index, payload);
    }

    @SneakyThrows
    @Test
    public void lpos_withOptions() {
        // setup
        LPosOptions options = LPosOptions.builder().rank(1L).maxLength(1000L).build();
        String[] args = new String[] {"list", "element", "RANK", "1", "MAXLEN", "1000"};
        long index = 1L;

        CompletableFuture<Long> testResponse = new CompletableFuture<>();
        testResponse.complete(index);

        // match on protobuf request
        when(commandManager.<Long>submitNewCommand(eq(LPos), eq(args), any())).thenReturn(testResponse);

        // exercise
        CompletableFuture<Long> response = service.lpos("list", "element", options);
        Long payload = response.get();

        // verify
        assertEquals(testResponse, response);
        assertEquals(index, payload);
    }

    @SneakyThrows
    @Test
    public void lpos_withOptions_binary() {
        // setup
        LPosOptions options = LPosOptions.builder().rank(1L).maxLength(1000L).build();
        GlideString[] args =
                new GlideString[] {
                    gs("list"), gs("element"), gs("RANK"), gs("1"), gs("MAXLEN"), gs("1000")
                };
        long index = 1L;

        CompletableFuture<Long> testResponse = new CompletableFuture<>();
        testResponse.complete(index);

        // match on protobuf request
        when(commandManager.<Long>submitNewCommand(eq(LPos), eq(args), any())).thenReturn(testResponse);

        // exercise
        CompletableFuture<Long> response = service.lpos(gs("list"), gs("element"), options);
        Long payload = response.get();

        // verify
        assertEquals(testResponse, response);
        assertEquals(index, payload);
    }

    @SneakyThrows
    @Test
    public void lposCount() {
        // setup
        String[] args = new String[] {"list", "element", "COUNT", "1"};
        Long[] index = new Long[] {1L};

        CompletableFuture<Long[]> testResponse = new CompletableFuture<>();
        testResponse.complete(index);

        // match on protobuf request
        when(commandManager.<Long[]>submitNewCommand(eq(LPos), eq(args), any()))
                .thenReturn(testResponse);

        // exercise
        CompletableFuture<Long[]> response = service.lposCount("list", "element", 1L);
        Long[] payload = response.get();

        // verify
        assertEquals(testResponse, response);
        assertArrayEquals(index, payload);
    }

    @SneakyThrows
    @Test
    public void lposCount_binary() {
        // setup
        GlideString[] args = new GlideString[] {gs("list"), gs("element"), gs("COUNT"), gs("1")};
        Long[] index = new Long[] {1L};

        CompletableFuture<Long[]> testResponse = new CompletableFuture<>();
        testResponse.complete(index);

        // match on protobuf request
        when(commandManager.<Long[]>submitNewCommand(eq(LPos), eq(args), any()))
                .thenReturn(testResponse);

        // exercise
        CompletableFuture<Long[]> response = service.lposCount(gs("list"), gs("element"), 1L);
        Long[] payload = response.get();

        // verify
        assertEquals(testResponse, response);
        assertArrayEquals(index, payload);
    }

    @SneakyThrows
    @Test
    public void lposCount_withOptions() {
        // setup
        LPosOptions options = LPosOptions.builder().rank(1L).maxLength(1000L).build();
        String[] args = new String[] {"list", "element", "COUNT", "0", "RANK", "1", "MAXLEN", "1000"};
        Long[] index = new Long[] {0L};

        CompletableFuture<Long[]> testResponse = new CompletableFuture<>();
        testResponse.complete(index);

        // match on protobuf request
        when(commandManager.<Long[]>submitNewCommand(eq(LPos), eq(args), any()))
                .thenReturn(testResponse);

        // exercise
        CompletableFuture<Long[]> response = service.lposCount("list", "element", 0L, options);
        Long[] payload = response.get();

        // verify
        assertEquals(testResponse, response);
        assertArrayEquals(index, payload);
    }

    @SneakyThrows
    @Test
    public void lposCount_withOptions_binary() {
        // setup
        LPosOptions options = LPosOptions.builder().rank(1L).maxLength(1000L).build();
        GlideString[] args =
                new GlideString[] {
                    gs("list"),
                    gs("element"),
                    gs("COUNT"),
                    gs("0"),
                    gs("RANK"),
                    gs("1"),
                    gs("MAXLEN"),
                    gs("1000")
                };
        Long[] index = new Long[] {0L};

        CompletableFuture<Long[]> testResponse = new CompletableFuture<>();
        testResponse.complete(index);

        // match on protobuf request
        when(commandManager.<Long[]>submitNewCommand(eq(LPos), eq(args), any()))
                .thenReturn(testResponse);

        // exercise
        CompletableFuture<Long[]> response = service.lposCount(gs("list"), gs("element"), 0L, options);
        Long[] payload = response.get();

        // verify
        assertEquals(testResponse, response);
        assertArrayEquals(index, payload);
    }

    @SneakyThrows
    @Test
    public void lrange_returns_success() {
        // setup
        String key = "testKey";
        long start = 2L;
        long end = 4L;
        String[] args = new String[] {key, Long.toString(start), Long.toString(end)};
        String[] value = new String[] {"value1", "value2"};

        CompletableFuture<String[]> testResponse = new CompletableFuture<>();
        testResponse.complete(value);

        // match on protobuf request
        when(commandManager.<String[]>submitNewCommand(eq(LRange), eq(args), any()))
                .thenReturn(testResponse);

        // exercise
        CompletableFuture<String[]> response = service.lrange(key, start, end);
        String[] payload = response.get();

        // verify
        assertEquals(testResponse, response);
        assertEquals(value, payload);
    }

    @SneakyThrows
    @Test
    public void lindex_returns_success() {
        // setup
        String key = "testKey";
        long index = 2;
        String[] args = new String[] {key, Long.toString(index)};
        String value = "value";

        CompletableFuture<String> testResponse = new CompletableFuture<>();
        testResponse.complete(value);

        // match on protobuf request
        when(commandManager.<String>submitNewCommand(eq(LIndex), eq(args), any()))
                .thenReturn(testResponse);

        // exercise
        CompletableFuture<String> response = service.lindex(key, index);
        String payload = response.get();

        // verify
        assertEquals(testResponse, response);
        assertEquals(value, payload);
    }

    @SneakyThrows
    @Test
    public void lindex_binary_returns_success() {
        // setup
        GlideString key = gs("testKey");
        long index = 2;
        GlideString[] args = new GlideString[] {key, gs(Long.toString(index))};
        GlideString value = gs("value");

        CompletableFuture<GlideString> testResponse = new CompletableFuture<>();
        testResponse.complete(value);

        // match on protobuf request
        when(commandManager.<GlideString>submitNewCommand(eq(LIndex), eq(args), any()))
                .thenReturn(testResponse);

        // exercise
        CompletableFuture<GlideString> response = service.lindex(key, index);
        GlideString payload = response.get();

        // verify
        assertEquals(testResponse, response);
        assertEquals(value, payload);
    }

    @SneakyThrows
    @Test
    public void ltrim_returns_success() {
        // setup
        String key = "testKey";
        long start = 2L;
        long end = 2L;
        String[] args = new String[] {key, Long.toString(end), Long.toString(start)};

        CompletableFuture<String> testResponse = new CompletableFuture<>();
        testResponse.complete(OK);

        // match on protobuf request
        when(commandManager.<String>submitNewCommand(eq(LTrim), eq(args), any()))
                .thenReturn(testResponse);

        // exercise
        CompletableFuture<String> response = service.ltrim(key, start, end);
        String payload = response.get();

        // verify
        assertEquals(testResponse, response);
        assertEquals(OK, payload);
    }

    @SneakyThrows
    @Test
    public void ltrim_binary_returns_success() {
        // setup
        GlideString key = gs("testKey");
        long start = 2L;
        long end = 2L;
        GlideString[] args = new GlideString[] {key, gs(Long.toString(end)), gs(Long.toString(start))};

        CompletableFuture<String> testResponse = new CompletableFuture<>();
        testResponse.complete(OK);

        // match on protobuf request
        when(commandManager.<String>submitNewCommand(eq(LTrim), eq(args), any()))
                .thenReturn(testResponse);

        // exercise
        CompletableFuture<String> response = service.ltrim(key, start, end);
        String payload = response.get();

        // verify
        assertEquals(testResponse, response);
        assertEquals(OK, payload);
    }

    @SneakyThrows
    @Test
    public void llen_returns_success() {
        // setup
        String key = "testKey";
        String[] args = new String[] {key};
        long value = 2L;

        CompletableFuture<Long> testResponse = new CompletableFuture<>();
        testResponse.complete(value);

        // match on protobuf request
        when(commandManager.<Long>submitNewCommand(eq(LLen), eq(args), any())).thenReturn(testResponse);

        // exercise
        CompletableFuture<Long> response = service.llen(key);
        Long payload = response.get();

        // verify
        assertEquals(testResponse, response);
        assertEquals(value, payload);
    }

    @SneakyThrows
    @Test
    public void lrem_returns_success() {
        // setup
        String key = "testKey";
        long count = 2L;
        String element = "value";
        String[] args = new String[] {key, Long.toString(count), element};
        long value = 2L;

        CompletableFuture<Long> testResponse = new CompletableFuture<>();
        testResponse.complete(value);

        // match on protobuf request
        when(commandManager.<Long>submitNewCommand(eq(LRem), eq(args), any())).thenReturn(testResponse);

        // exercise
        CompletableFuture<Long> response = service.lrem(key, count, element);
        Long payload = response.get();

        // verify
        assertEquals(testResponse, response);
        assertEquals(value, payload);
    }

    @SneakyThrows
    @Test
    public void lrem_binary_returns_success() {
        // setup
        GlideString key = gs("testKey");
        long count = 2L;
        GlideString element = gs("value");
        GlideString[] args = new GlideString[] {key, gs(Long.toString(count).getBytes()), element};
        long value = 2L;

        CompletableFuture<Long> testResponse = new CompletableFuture<>();
        testResponse.complete(value);

        // match on protobuf request
        when(commandManager.<Long>submitNewCommand(eq(LRem), eq(args), any())).thenReturn(testResponse);

        // exercise
        CompletableFuture<Long> response = service.lrem(key, count, element);
        Long payload = response.get();

        // verify
        assertEquals(testResponse, response);
        assertEquals(value, payload);
    }

    @SneakyThrows
    @Test
    public void rpush_returns_success() {
        // setup
        String key = "testKey";
        String[] elements = new String[] {"value1", "value2"};
        String[] args = new String[] {key, "value1", "value2"};
        Long value = 2L;

        CompletableFuture<Long> testResponse = new CompletableFuture<>();
        testResponse.complete(value);

        // match on protobuf request
        when(commandManager.<Long>submitNewCommand(eq(RPush), eq(args), any()))
                .thenReturn(testResponse);

        // exercise
        CompletableFuture<Long> response = service.rpush(key, elements);
        Long payload = response.get();

        // verify
        assertEquals(testResponse, response);
        assertEquals(value, payload);
    }

    @SneakyThrows
    @Test
    public void rpush_binary_returns_success() {
        // setup
        GlideString key = gs("testKey");
        GlideString[] elements = new GlideString[] {gs("value1"), gs("value2")};
        GlideString[] args = new GlideString[] {key, gs("value1"), gs("value2")};
        Long value = 2L;

        CompletableFuture<Long> testResponse = new CompletableFuture<>();
        testResponse.complete(value);

        // match on protobuf request
        when(commandManager.<Long>submitNewCommand(eq(RPush), eq(args), any()))
                .thenReturn(testResponse);

        // exercise
        CompletableFuture<Long> response = service.rpush(key, elements);
        Long payload = response.get();

        // verify
        assertEquals(testResponse, response);
        assertEquals(value, payload);
    }

    @SneakyThrows
    @Test
    public void rpop_returns_success() {
        // setup
        String key = "testKey";
        String value = "value";
        String[] args = new String[] {key};

        CompletableFuture<String> testResponse = new CompletableFuture<>();
        testResponse.complete(value);

        // match on protobuf request
        when(commandManager.<String>submitNewCommand(eq(RPop), eq(args), any()))
                .thenReturn(testResponse);

        // exercise
        CompletableFuture<String> response = service.rpop(key);
        String payload = response.get();

        // verify
        assertEquals(testResponse, response);
        assertEquals(value, payload);
    }

    @SneakyThrows
    @Test
    public void rpopCount_returns_success() {
        // setup
        String key = "testKey";
        long count = 2L;
        String[] args = new String[] {key, Long.toString(count)};
        String[] value = new String[] {"value1", "value2"};

        CompletableFuture<String[]> testResponse = new CompletableFuture<>();
        testResponse.complete(value);

        // match on protobuf request
        when(commandManager.<String[]>submitNewCommand(eq(RPop), eq(args), any()))
                .thenReturn(testResponse);

        // exercise
        CompletableFuture<String[]> response = service.rpopCount(key, count);
        String[] payload = response.get();

        // verify
        assertEquals(testResponse, response);
        assertEquals(value, payload);
    }

    @SneakyThrows
    @Test
    public void sadd_returns_success() {
        // setup
        String key = "testKey";
        String[] members = new String[] {"testMember1", "testMember2"};
        String[] arguments = ArrayUtils.addFirst(members, key);
        Long value = 2L;

        CompletableFuture<Long> testResponse = new CompletableFuture<>();
        testResponse.complete(value);

        // match on protobuf request
        when(commandManager.<Long>submitNewCommand(eq(SAdd), eq(arguments), any()))
                .thenReturn(testResponse);

        // exercise
        CompletableFuture<Long> response = service.sadd(key, members);
        Long payload = response.get();

        // verify
        assertEquals(testResponse, response);
        assertEquals(value, payload);
    }

    @SneakyThrows
    @Test
    public void sadd_binary_returns_success() {
        // setup
        GlideString key = gs("testKey");
        GlideString[] members = new GlideString[] {gs("testMember1"), gs("testMember2")};
        GlideString[] arguments = ArrayUtils.addFirst(members, key);
        Long value = 2L;

        CompletableFuture<Long> testResponse = new CompletableFuture<>();
        testResponse.complete(value);

        // match on protobuf request
        when(commandManager.<Long>submitNewCommand(eq(SAdd), eq(arguments), any()))
                .thenReturn(testResponse);

        // exercise
        CompletableFuture<Long> response = service.sadd(key, members);
        Long payload = response.get();

        // verify
        assertEquals(testResponse, response);
        assertEquals(value, payload);
    }

    @SneakyThrows
    @Test
    public void sismember_returns_success() {
        // setup
        String key = "testKey";
        String member = "testMember";
        String[] arguments = new String[] {key, member};

        CompletableFuture<Boolean> testResponse = new CompletableFuture<>();
        testResponse.complete(true);

        // match on protobuf request
        when(commandManager.<Boolean>submitNewCommand(eq(SIsMember), eq(arguments), any()))
                .thenReturn(testResponse);

        // exercise
        CompletableFuture<Boolean> response = service.sismember(key, member);
        Boolean payload = response.get();

        // verify
        assertEquals(testResponse, response);
        assertTrue(payload);
    }

    @SneakyThrows
    @Test
    public void sismember_binary_returns_success() {
        // setup
        GlideString key = gs("testKey");
        GlideString member = gs("testMember");
        GlideString[] arguments = new GlideString[] {key, member};

        CompletableFuture<Boolean> testResponse = new CompletableFuture<>();
        testResponse.complete(true);

        // match on protobuf request
        when(commandManager.<Boolean>submitNewCommand(eq(SIsMember), eq(arguments), any()))
                .thenReturn(testResponse);

        // exercise
        CompletableFuture<Boolean> response = service.sismember(key, member);
        Boolean payload = response.get();

        // verify
        assertEquals(testResponse, response);
        assertTrue(payload);
    }

    @SneakyThrows
    @Test
    public void srem_returns_success() {
        // setup
        String key = "testKey";
        String[] members = new String[] {"testMember1", "testMember2"};
        String[] arguments = ArrayUtils.addFirst(members, key);
        Long value = 2L;

        CompletableFuture<Long> testResponse = new CompletableFuture<>();
        testResponse.complete(value);

        // match on protobuf request
        when(commandManager.<Long>submitNewCommand(eq(SRem), eq(arguments), any()))
                .thenReturn(testResponse);

        // exercise
        CompletableFuture<Long> response = service.srem(key, members);
        Long payload = response.get();

        // verify
        assertEquals(testResponse, response);
        assertEquals(value, payload);
    }

    @SneakyThrows
    @Test
    public void srem_binary_returns_success() {
        // setup
        GlideString key = gs("testKey");
        GlideString[] members = new GlideString[] {gs("testMember1"), gs("testMember2")};
        GlideString[] arguments = ArrayUtils.addFirst(members, key);
        Long value = 2L;

        CompletableFuture<Long> testResponse = new CompletableFuture<>();
        testResponse.complete(value);

        // match on protobuf request
        when(commandManager.<Long>submitNewCommand(eq(SRem), eq(arguments), any()))
                .thenReturn(testResponse);

        // exercise
        CompletableFuture<Long> response = service.srem(key, members);
        Long payload = response.get();

        // verify
        assertEquals(testResponse, response);
        assertEquals(value, payload);
    }

    @SneakyThrows
    @Test
    public void smembers_returns_success() {
        // setup
        String key = "testKey";
        Set<String> value = Set.of("testMember");

        CompletableFuture<Set<String>> testResponse = new CompletableFuture<>();
        testResponse.complete(value);

        // match on protobuf request
        when(commandManager.<Set<String>>submitNewCommand(eq(SMembers), eq(new String[] {key}), any()))
                .thenReturn(testResponse);

        // exercise
        CompletableFuture<Set<String>> response = service.smembers(key);
        Set<String> payload = response.get();

        // verify
        assertEquals(testResponse, response);
        assertEquals(value, payload);
    }

    @SneakyThrows
    @Test
    public void scard_returns_success() {
        // setup
        String key = "testKey";
        Long value = 2L;

        CompletableFuture<Long> testResponse = new CompletableFuture<>();
        testResponse.complete(value);

        // match on protobuf request
        when(commandManager.<Long>submitNewCommand(eq(SCard), eq(new String[] {key}), any()))
                .thenReturn(testResponse);

        // exercise
        CompletableFuture<Long> response = service.scard(key);
        Long payload = response.get();

        // verify
        assertEquals(testResponse, response);
        assertEquals(value, payload);
    }

    @SneakyThrows
    @Test
    public void scard_binary_returns_success() {
        // setup
        GlideString key = gs("testKey");
        Long value = 2L;

        CompletableFuture<Long> testResponse = new CompletableFuture<>();
        testResponse.complete(value);

        // match on protobuf request
        when(commandManager.<Long>submitNewCommand(eq(SCard), eq(new GlideString[] {key}), any()))
                .thenReturn(testResponse);

        // exercise
        CompletableFuture<Long> response = service.scard(key);
        Long payload = response.get();

        // verify
        assertEquals(testResponse, response);
        assertEquals(value, payload);
    }

    @SneakyThrows
    @Test
    public void sdiff_returns_success() {
        // setup
        String[] keys = new String[] {"key1", "key2"};
        Set<String> value = Set.of("1", "2");

        CompletableFuture<Set<String>> testResponse = new CompletableFuture<>();
        testResponse.complete(value);

        // match on protobuf request
        when(commandManager.<Set<String>>submitNewCommand(eq(SDiff), eq(keys), any()))
                .thenReturn(testResponse);

        // exercise
        CompletableFuture<Set<String>> response = service.sdiff(keys);
        Set<String> payload = response.get();

        // verify
        assertEquals(testResponse, response);
        assertEquals(value, payload);
    }

    @SneakyThrows
    @Test
    public void sdiff_binary_returns_success() {
        // setup
        GlideString[] keys = new GlideString[] {gs("key1"), gs("key2")};
        Set<GlideString> value = Set.of(gs("1"), gs("2"));

        CompletableFuture<Set<GlideString>> testResponse = new CompletableFuture<>();
        testResponse.complete(value);

        // match on protobuf request
        when(commandManager.<Set<GlideString>>submitNewCommand(eq(SDiff), eq(keys), any()))
                .thenReturn(testResponse);

        // exercise
        CompletableFuture<Set<GlideString>> response = service.sdiff(keys);
        Set<GlideString> payload = response.get();

        // verify
        assertEquals(testResponse, response);
        assertEquals(value, payload);
    }

    @SneakyThrows
    @Test
    public void smismember_returns_success() {
        // setup
        String key = "testKey";
        String[] members = {"1", "2"};
        String[] arguments = {"testKey", "1", "2"};
        Boolean[] value = {true, false};

        CompletableFuture<Boolean[]> testResponse = new CompletableFuture<>();
        testResponse.complete(value);

        // match on protobuf request
        when(commandManager.<Boolean[]>submitNewCommand(eq(SMIsMember), eq(arguments), any()))
                .thenReturn(testResponse);

        // exercise
        CompletableFuture<Boolean[]> response = service.smismember(key, members);
        Boolean[] payload = response.get();

        // verify
        assertEquals(testResponse, response);
        assertEquals(value, payload);
    }

    @SneakyThrows
    @Test
    public void smismember_binary_returns_success() {
        // setup
        GlideString key = gs("testKey");
        GlideString[] members = {gs("1"), gs("2")};
        GlideString[] arguments = {gs("testKey"), gs("1"), gs("2")};
        Boolean[] value = {true, false};

        CompletableFuture<Boolean[]> testResponse = new CompletableFuture<>();
        testResponse.complete(value);

        // match on protobuf request
        when(commandManager.<Boolean[]>submitNewCommand(eq(SMIsMember), eq(arguments), any()))
                .thenReturn(testResponse);

        // exercise
        CompletableFuture<Boolean[]> response = service.smismember(key, members);
        Boolean[] payload = response.get();

        // verify
        assertEquals(testResponse, response);
        assertEquals(value, payload);
    }

    @SneakyThrows
    @Test
    public void sdiffstore_returns_success() {
        // setup
        String destination = "dest";
        String[] keys = new String[] {"set1", "set2"};
        String[] arguments = {"dest", "set1", "set2"};

        Long value = 2L;

        CompletableFuture<Long> testResponse = new CompletableFuture<>();
        testResponse.complete(value);

        // match on protobuf request
        when(commandManager.<Long>submitNewCommand(eq(SDiffStore), eq(arguments), any()))
                .thenReturn(testResponse);

        // exercise
        CompletableFuture<Long> response = service.sdiffstore(destination, keys);

        Long payload = response.get();

        // verify
        assertEquals(testResponse, response);
        assertEquals(value, payload);
    }

    @SneakyThrows
    @Test
    public void sdiffstore_binary_returns_success() {
        // setup
        GlideString destination = gs("dest");
        GlideString[] keys = new GlideString[] {gs("set1"), gs("set2")};
        GlideString[] arguments = {gs("dest"), gs("set1"), gs("set2")};

        Long value = 2L;

        CompletableFuture<Long> testResponse = new CompletableFuture<>();
        testResponse.complete(value);

        // match on protobuf request
        when(commandManager.<Long>submitNewCommand(eq(SDiffStore), eq(arguments), any()))
                .thenReturn(testResponse);

        // exercise
        CompletableFuture<Long> response = service.sdiffstore(destination, keys);

        Long payload = response.get();

        // verify
        assertEquals(testResponse, response);
        assertEquals(value, payload);
    }

    @SneakyThrows
    @Test
    public void smove_returns_success() {
        // setup
        String source = "src";
        String destination = "dst";
        String member = "elem";
        String[] arguments = {source, destination, member};

        CompletableFuture<Boolean> testResponse = new CompletableFuture<>();
        testResponse.complete(true);

        // match on protobuf request
        when(commandManager.<Boolean>submitNewCommand(eq(SMove), eq(arguments), any()))
                .thenReturn(testResponse);

        // exercise
        CompletableFuture<Boolean> response = service.smove(source, destination, member);

        // verify
        assertEquals(testResponse, response);
        assertTrue(response.get());
    }

    @SneakyThrows
    @Test
    public void smove_binary_returns_success() {
        // setup
        GlideString source = gs("src");
        GlideString destination = gs("dst");
        GlideString member = gs("elem");
        GlideString[] arguments = {source, destination, member};

        CompletableFuture<Boolean> testResponse = new CompletableFuture<>();
        testResponse.complete(true);

        // match on protobuf request
        when(commandManager.<Boolean>submitNewCommand(eq(SMove), eq(arguments), any()))
                .thenReturn(testResponse);

        // exercise
        CompletableFuture<Boolean> response = service.smove(source, destination, member);

        // verify
        assertEquals(testResponse, response);
        assertTrue(response.get());
    }

    @SneakyThrows
    @Test
    public void sinter_returns_success() {
        // setup
        String[] keys = new String[] {"key1", "key2"};
        Set<String> value = Set.of("1", "2");

        CompletableFuture<Set<String>> testResponse = new CompletableFuture<>();
        testResponse.complete(value);

        // match on protobuf request
        when(commandManager.<Set<String>>submitNewCommand(eq(SInter), eq(keys), any()))
                .thenReturn(testResponse);

        // exercise
        CompletableFuture<Set<String>> response = service.sinter(keys);
        Set<String> payload = response.get();

        // verify
        assertEquals(testResponse, response);
        assertEquals(value, payload);
    }

    @SneakyThrows
    @Test
    public void sinter_binary_returns_success() {
        // setup
        GlideString[] keys = new GlideString[] {gs("key1"), gs("key2")};
        Set<GlideString> value = Set.of(gs("1"), gs("2"));

        CompletableFuture<Set<GlideString>> testResponse = new CompletableFuture<>();
        testResponse.complete(value);

        // match on protobuf request
        when(commandManager.<Set<GlideString>>submitNewCommand(eq(SInter), eq(keys), any()))
                .thenReturn(testResponse);

        // exercise
        CompletableFuture<Set<GlideString>> response = service.sinter(keys);
        Set<GlideString> payload = response.get();

        // verify
        assertEquals(testResponse, response);
        assertEquals(value, payload);
    }

    @SneakyThrows
    @Test
    public void sinterstore_returns_success() {
        // setup
        String destination = "key";
        String[] keys = new String[] {"set1", "set2"};
        String[] args = new String[] {"key", "set1", "set2"};
        Long value = 2L;

        CompletableFuture<Long> testResponse = new CompletableFuture<>();
        testResponse.complete(value);

        // match on protobuf request
        when(commandManager.<Long>submitNewCommand(eq(SInterStore), eq(args), any()))
                .thenReturn(testResponse);

        // exercise
        CompletableFuture<Long> response = service.sinterstore(destination, keys);
        Long payload = response.get();

        // verify
        assertEquals(testResponse, response);
        assertEquals(value, payload);
    }

    @SneakyThrows
    @Test
    public void sinterstore_binary_returns_success() {
        // setup
        GlideString destination = gs("key");
        GlideString[] keys = new GlideString[] {gs("set1"), gs("set2")};
        GlideString[] args = new GlideString[] {gs("key"), gs("set1"), gs("set2")};
        Long value = 2L;

        CompletableFuture<Long> testResponse = new CompletableFuture<>();
        testResponse.complete(value);

        // match on protobuf request
        when(commandManager.<Long>submitNewCommand(eq(SInterStore), eq(args), any()))
                .thenReturn(testResponse);

        // exercise
        CompletableFuture<Long> response = service.sinterstore(destination, keys);
        Long payload = response.get();

        // verify
        assertEquals(testResponse, response);
        assertEquals(value, payload);
    }

    @SneakyThrows
    @Test
    public void sunionstore_returns_success() {
        // setup
        String destination = "key";
        String[] keys = new String[] {"set1", "set2"};
        String[] args = new String[] {"key", "set1", "set2"};
        Long value = 2L;

        CompletableFuture<Long> testResponse = new CompletableFuture<>();
        testResponse.complete(value);

        // match on protobuf request
        when(commandManager.<Long>submitNewCommand(eq(SUnionStore), eq(args), any()))
                .thenReturn(testResponse);

        // exercise
        CompletableFuture<Long> response = service.sunionstore(destination, keys);
        Long payload = response.get();

        // verify
        assertEquals(testResponse, response);
        assertEquals(value, payload);
    }

    @SneakyThrows
    @Test
<<<<<<< HEAD
    public void zunion_binary_returns_success() {
        // setup
        GlideString[] keys = new GlideString[] {gs("key1"), gs("key2")};
        KeyArrayBinary keyArray = new KeyArrayBinary(keys);
        GlideString[] arguments = keyArray.toArgs();
        GlideString[] value = new GlideString[] {gs("elem1"), gs("elem2")};

        CompletableFuture<GlideString[]> testResponse = new CompletableFuture<>();
        testResponse.complete(value);

        // match on protobuf request
        when(commandManager.<GlideString[]>submitNewCommand(eq(ZUnion), eq(arguments), any()))
                .thenReturn(testResponse);

        // exercise
        CompletableFuture<GlideString[]> response = service.zunion(keyArray);
        GlideString[] payload = response.get();

        // verify
        assertEquals(testResponse, response);
        assertEquals(value, payload);
    }

    @SneakyThrows
    @Test
    public void zunionstore_returns_success() {
=======
    public void zadd_noOptions_returns_success() {
>>>>>>> 1d4268cd
        // setup
        String key = "testKey";
        Map<String, Double> membersScores = new LinkedHashMap<>();
        membersScores.put("testMember1", 1.0);
        membersScores.put("testMember2", 2.0);
        String[] membersScoresArgs = convertMapToValueKeyStringArray(membersScores);
        String[] arguments = ArrayUtils.addFirst(membersScoresArgs, key);
        Long value = 2L;

        CompletableFuture<Long> testResponse = new CompletableFuture<>();
        testResponse.complete(value);

        // match on protobuf request
        when(commandManager.<Long>submitNewCommand(eq(ZAdd), eq(arguments), any()))
                .thenReturn(testResponse);

        // exercise
        CompletableFuture<Long> response =
                service.zadd(key, membersScores, ZAddOptions.builder().build(), false);
        Long payload = response.get();

        // verify
        assertEquals(testResponse, response);
        assertEquals(value, payload);
    }

    @SneakyThrows
    @Test
<<<<<<< HEAD
    public void zunionstore_binary_returns_success() {
        // setup
        GlideString destination = gs("destinationKey");
        GlideString[] keys = new GlideString[] {gs("key1"), gs("key2")};
        KeyArrayBinary keyArray = new KeyArrayBinary(keys);
        GlideString[] arguments = concatenateArrays(new GlideString[] {destination}, keyArray.toArgs());
        Long value = 5L;

        CompletableFuture<Long> testResponse = new CompletableFuture<>();
        testResponse.complete(value);

        // match on protobuf request
        when(commandManager.<Long>submitNewCommand(eq(ZUnionStore), eq(arguments), any()))
                .thenReturn(testResponse);

        // exercise
        CompletableFuture<Long> response = service.zunionstore(destination, keyArray);
        Long payload = response.get();

        // verify
        assertEquals(testResponse, response);
        assertEquals(value, payload);
    }

    @SneakyThrows
    @Test
    public void zunionstore_with_options_returns_success() {
=======
    public void zadd_withOptions_returns_success() {
>>>>>>> 1d4268cd
        // setup
        String key = "testKey";
        ZAddOptions options =
                ZAddOptions.builder()
                        .conditionalChange(ZAddOptions.ConditionalChange.ONLY_IF_EXISTS)
                        .updateOptions(ZAddOptions.UpdateOptions.SCORE_GREATER_THAN_CURRENT)
                        .build();
        Map<String, Double> membersScores = new LinkedHashMap<>();
        membersScores.put("testMember1", 1.0);
        membersScores.put("testMember2", 2.0);
        String[] membersScoresArgs = convertMapToValueKeyStringArray(membersScores);
        String[] arguments = ArrayUtils.addAll(new String[] {key}, options.toArgs());
        arguments = ArrayUtils.addAll(arguments, membersScoresArgs);
        Long value = 2L;

        CompletableFuture<Long> testResponse = new CompletableFuture<>();
        testResponse.complete(value);

        // match on protobuf request
        when(commandManager.<Long>submitNewCommand(eq(ZAdd), eq(arguments), any()))
                .thenReturn(testResponse);

        // exercise
        CompletableFuture<Long> response = service.zadd(key, membersScores, options, false);
        Long payload = response.get();

        // verify
        assertEquals(testResponse, response);
        assertEquals(value, payload);
    }

    @SneakyThrows
    @Test
<<<<<<< HEAD
    public void zunionstore_binary_with_options_returns_success() {
        // setup
        GlideString destination = gs("destinationKey");
        GlideString[] keys = new GlideString[] {gs("key1"), gs("key2")};
        List<Pair<GlideString, Double>> keysWeights = new ArrayList<>();
        keysWeights.add(Pair.of(gs("key1"), 10.0));
        keysWeights.add(Pair.of(gs("key2"), 20.0));
        WeightedKeysBinary weightedKeys = new WeightedKeysBinary(keysWeights);
        Aggregate aggregate = Aggregate.MIN;
        GlideString[] arguments =
                concatenateArrays(
                        new GlideString[] {destination}, weightedKeys.toArgs(), aggregate.toArgsBinary());
        Long value = 5L;

        CompletableFuture<Long> testResponse = new CompletableFuture<>();
        testResponse.complete(value);

        // match on protobuf request
        when(commandManager.<Long>submitNewCommand(eq(ZUnionStore), eq(arguments), any()))
                .thenReturn(testResponse);

        // exercise
        CompletableFuture<Long> response = service.zunionstore(destination, weightedKeys, aggregate);
        Long payload = response.get();

        // verify
        assertEquals(testResponse, response);
        assertEquals(value, payload);
    }

    @SneakyThrows
    @Test
    public void zunionWithScores_returns_success() {
=======
    public void zadd_withIllegalArgument_throws_exception() {
>>>>>>> 1d4268cd
        // setup
        String key = "testKey";
        ZAddOptions options =
                ZAddOptions.builder()
                        .conditionalChange(ZAddOptions.ConditionalChange.ONLY_IF_DOES_NOT_EXIST)
                        .updateOptions(ZAddOptions.UpdateOptions.SCORE_GREATER_THAN_CURRENT)
                        .build();
        Map<String, Double> membersScores = new LinkedHashMap<>();
        membersScores.put("testMember1", 1.0);
        membersScores.put("testMember2", 2.0);

        assertThrows(
                IllegalArgumentException.class, () -> service.zadd(key, membersScores, options, false));
    }

    @SneakyThrows
    @Test
    public void zaddIncr_noOptions_returns_success() {
        // setup
        String key = "testKey";
        String member = "member";
        double increment = 3.0;
        String[] arguments = new String[] {key, "INCR", Double.toString(increment), member};
        Double value = 3.0;

        CompletableFuture<Double> testResponse = new CompletableFuture<>();
        testResponse.complete(value);

        // match on protobuf request
        when(commandManager.<Double>submitNewCommand(eq(ZAdd), eq(arguments), any()))
                .thenReturn(testResponse);

        // exercise
        CompletableFuture<Double> response =
                service.zaddIncr(key, member, increment, ZAddOptions.builder().build());
        Double payload = response.get();

        // verify
        assertEquals(testResponse, response);
        assertEquals(value, payload);
    }

    @SneakyThrows
    @Test
    public void zaddIncr_withOptions_returns_success() {
        // setup
        String key = "testKey";
        ZAddOptions options =
                ZAddOptions.builder()
                        .updateOptions(ZAddOptions.UpdateOptions.SCORE_GREATER_THAN_CURRENT)
                        .build();
        String member = "member";
        double increment = 3.0;
        String[] arguments =
                concatenateArrays(
                        new String[] {key},
                        options.toArgs(),
                        new String[] {"INCR", Double.toString(increment), member});
        Double value = 3.0;

        CompletableFuture<Double> testResponse = new CompletableFuture<>();
        testResponse.complete(value);

        // match on protobuf request
        when(commandManager.<Double>submitNewCommand(eq(ZAdd), eq(arguments), any()))
                .thenReturn(testResponse);

        // exercise
        CompletableFuture<Double> response = service.zaddIncr(key, member, increment, options);
        Double payload = response.get();

        // verify
        assertEquals(testResponse, response);
        assertEquals(value, payload);
    }

    @SneakyThrows
    @Test
    public void zmpop_returns_success() {
        // setup
        String[] keys = new String[] {"key1", "key2"};
        ScoreFilter modifier = MAX;
        String[] arguments = {"2", "key1", "key2", "MAX"};
        Object[] value = new Object[] {"key1", "elem"};

        CompletableFuture<Object[]> testResponse = new CompletableFuture<>();
        testResponse.complete(value);

        // match on protobuf request
        when(commandManager.<Object[]>submitNewCommand(eq(ZMPop), eq(arguments), any()))
                .thenReturn(testResponse);

        // exercise
        CompletableFuture<Object[]> response = service.zmpop(keys, modifier);
        Object[] payload = response.get();

        // verify
        assertEquals(testResponse, response);
        assertArrayEquals(value, payload);
    }

    @SneakyThrows
    @Test
    public void zmpop_with_count_returns_success() {
        // setup
        String[] keys = new String[] {"key1", "key2"};
        ScoreFilter modifier = MAX;
        long count = 42;
        String[] arguments = {"2", "key1", "key2", "MAX", "COUNT", "42"};
        Object[] value = new Object[] {"key1", "elem"};

        CompletableFuture<Object[]> testResponse = new CompletableFuture<>();
        testResponse.complete(value);

        // match on protobuf request
        when(commandManager.<Object[]>submitNewCommand(eq(ZMPop), eq(arguments), any()))
                .thenReturn(testResponse);

        // exercise
        CompletableFuture<Object[]> response = service.zmpop(keys, modifier, count);
        Object[] payload = response.get();

        // verify
        assertEquals(testResponse, response);
        assertArrayEquals(value, payload);
    }

    @SneakyThrows
    @Test
    public void bzmpop_returns_success() {
        // setup
        double timeout = .5;
        String[] keys = new String[] {"key1", "key2"};
        ScoreFilter modifier = MAX;
        String[] arguments = {"0.5", "2", "key1", "key2", "MAX"};
        Object[] value = new Object[] {"key1", "elem"};

        CompletableFuture<Object[]> testResponse = new CompletableFuture<>();
        testResponse.complete(value);

        // match on protobuf request
        when(commandManager.<Object[]>submitNewCommand(eq(BZMPop), eq(arguments), any()))
                .thenReturn(testResponse);

        // exercise
        CompletableFuture<Object[]> response = service.bzmpop(keys, modifier, timeout);
        Object[] payload = response.get();

        // verify
        assertEquals(testResponse, response);
        assertArrayEquals(value, payload);
    }

    @SneakyThrows
    @Test
    public void bzmpop_with_count_returns_success() {
        // setup
        double timeout = .5;
        String[] keys = new String[] {"key1", "key2"};
        ScoreFilter modifier = MAX;
        long count = 42;
        String[] arguments = {"0.5", "2", "key1", "key2", "MAX", "COUNT", "42"};
        Object[] value = new Object[] {"key1", "elem"};

        CompletableFuture<Object[]> testResponse = new CompletableFuture<>();
        testResponse.complete(value);

        // match on protobuf request
        when(commandManager.<Object[]>submitNewCommand(eq(BZMPop), eq(arguments), any()))
                .thenReturn(testResponse);

        // exercise
        CompletableFuture<Object[]> response = service.bzmpop(keys, modifier, timeout, count);
        Object[] payload = response.get();

        // verify
        assertEquals(testResponse, response);
        assertArrayEquals(value, payload);
    }

    @SneakyThrows
    @Test
    public void clientId_returns_success() {
        // setup
        CompletableFuture<Long> testResponse = new CompletableFuture<>();
        testResponse.complete(42L);

        // match on protobuf request
        when(commandManager.<Long>submitNewCommand(eq(ClientId), eq(new String[0]), any()))
                .thenReturn(testResponse);

        // exercise
        CompletableFuture<Long> response = service.clientId();

        // verify
        assertEquals(testResponse, response);
        assertEquals(42L, response.get());
    }

    @SneakyThrows
    @Test
    public void clientGetName_returns_success() {
        // setup
        CompletableFuture<String> testResponse = new CompletableFuture<>();
        testResponse.complete("TEST");

        // match on protobuf request
        when(commandManager.<String>submitNewCommand(eq(ClientGetName), eq(new String[0]), any()))
                .thenReturn(testResponse);

        // exercise
        CompletableFuture<String> response = service.clientGetName();

        // verify
        assertEquals(testResponse, response);
        assertEquals("TEST", response.get());
    }

    @SneakyThrows
    @Test
    public void configRewrite_returns_success() {
        // setup
        CompletableFuture<String> testResponse = new CompletableFuture<>();
        testResponse.complete(OK);

        // match on protobuf request
        when(commandManager.<String>submitNewCommand(eq(ConfigRewrite), eq(new String[0]), any()))
                .thenReturn(testResponse);

        // exercise
        CompletableFuture<String> response = service.configRewrite();
        String payload = response.get();

        // verify
        assertEquals(testResponse, response);
        assertEquals(OK, payload);
    }

    @SneakyThrows
    @Test
    public void configResetStat_returns_success() {
        // setup
        CompletableFuture<String> testResponse = new CompletableFuture<>();
        testResponse.complete(OK);

        // match on protobuf request
        when(commandManager.<String>submitNewCommand(eq(ConfigResetStat), eq(new String[0]), any()))
                .thenReturn(testResponse);

        // exercise
        CompletableFuture<String> response = service.configResetStat();
        String payload = response.get();

        // verify
        assertEquals(testResponse, response);
        assertEquals(OK, payload);
    }

    @SneakyThrows
    @Test
    public void configGet_returns_success() {
        // setup
        Map<String, String> testPayload = Map.of("timeout", "1000");
        CompletableFuture<Map<String, String>> testResponse = new CompletableFuture<>();
        testResponse.complete(testPayload);

        // match on protobuf request
        when(commandManager.<Map<String, String>>submitNewCommand(
                        eq(ConfigGet), eq(new String[] {"timeout"}), any()))
                .thenReturn(testResponse);

        // exercise
        CompletableFuture<Map<String, String>> response = service.configGet(new String[] {"timeout"});
        Map<String, String> payload = response.get();

        // verify
        assertEquals(testResponse, response);
        assertEquals(testPayload, payload);
    }

    @SneakyThrows
    @Test
    public void configSet_returns_success() {
        // setup
        CompletableFuture<String> testResponse = new CompletableFuture<>();
        testResponse.complete(OK);

        // match on protobuf request
        when(commandManager.<String>submitNewCommand(
                        eq(ConfigSet), eq(new String[] {"timeout", "1000"}), any()))
                .thenReturn(testResponse);

        // exercise
        CompletableFuture<String> response = service.configSet(Map.of("timeout", "1000"));

        // verify
        assertEquals(testResponse, response);
        assertEquals(OK, response.get());
    }

    @SneakyThrows
    @Test
    public void zrem_returns_success() {
        // setup
        String key = "testKey";
        String[] members = new String[] {"member1", "member2"};
        String[] arguments = ArrayUtils.addFirst(members, key);
        Long value = 2L;

        CompletableFuture<Long> testResponse = new CompletableFuture<>();
        testResponse.complete(value);

        // match on protobuf request
        when(commandManager.<Long>submitNewCommand(eq(ZRem), eq(arguments), any()))
                .thenReturn(testResponse);

        // exercise
        CompletableFuture<Long> response = service.zrem(key, members);
        Long payload = response.get();

        // verify
        assertEquals(testResponse, response);
        assertEquals(value, payload);
    }

    @SneakyThrows
    @Test
    public void zrem_binary_returns_success() {
        // setup
        GlideString key = gs("testKey");
        GlideString[] members = new GlideString[] {gs("member1"), gs("member2")};
        GlideString[] arguments = ArrayUtils.addFirst(members, key);
        Long value = 2L;

        CompletableFuture<Long> testResponse = new CompletableFuture<>();
        testResponse.complete(value);

        // match on protobuf request
        when(commandManager.<Long>submitNewCommand(eq(ZRem), eq(arguments), any()))
                .thenReturn(testResponse);

        // exercise
        CompletableFuture<Long> response = service.zrem(key, members);
        Long payload = response.get();

        // verify
        assertEquals(testResponse, response);
        assertEquals(value, payload);
    }

    @SneakyThrows
    @Test
    public void zcard_returns_success() {
        // setup
        String key = "testKey";
        String[] arguments = new String[] {key};
        Long value = 3L;

        CompletableFuture<Long> testResponse = new CompletableFuture<>();
        testResponse.complete(value);

        // match on protobuf request
        when(commandManager.<Long>submitNewCommand(eq(ZCard), eq(arguments), any()))
                .thenReturn(testResponse);

        // exercise
        CompletableFuture<Long> response = service.zcard(key);
        Long payload = response.get();

        // verify
        assertEquals(testResponse, response);
        assertEquals(value, payload);
    }

    @SneakyThrows
    @Test
    public void zcard_binary_returns_success() {
        // setup
        GlideString key = gs("testKey");
        GlideString[] arguments = new GlideString[] {key};
        Long value = 3L;

        CompletableFuture<Long> testResponse = new CompletableFuture<>();
        testResponse.complete(value);

        // match on protobuf request
        when(commandManager.<Long>submitNewCommand(eq(ZCard), eq(arguments), any()))
                .thenReturn(testResponse);

        // exercise
        CompletableFuture<Long> response = service.zcard(key);
        Long payload = response.get();

        // verify
        assertEquals(testResponse, response);
        assertEquals(value, payload);
    }

    @SneakyThrows
    @Test
    public void zpopmin_returns_success() {
        // setup
        String key = "testKey";
        String[] arguments = new String[] {key};
        Map<String, Double> value = Map.of("member1", 2.5);

        CompletableFuture<Map<String, Double>> testResponse = new CompletableFuture<>();
        testResponse.complete(value);

        // match on protobuf request
        when(commandManager.<Map<String, Double>>submitNewCommand(eq(ZPopMin), eq(arguments), any()))
                .thenReturn(testResponse);

        // exercise
        CompletableFuture<Map<String, Double>> response = service.zpopmin(key);
        Map<String, Double> payload = response.get();

        // verify
        assertEquals(testResponse, response);
        assertEquals(value, payload);
    }

    @SneakyThrows
    @Test
    public void zpopmin_with_count_returns_success() {
        // setup
        String key = "testKey";
        long count = 2L;
        String[] arguments = new String[] {key, Long.toString(count)};
        Map<String, Double> value = Map.of("member1", 2.0, "member2", 3.0);

        CompletableFuture<Map<String, Double>> testResponse = new CompletableFuture<>();
        testResponse.complete(value);

        // match on protobuf request
        when(commandManager.<Map<String, Double>>submitNewCommand(eq(ZPopMin), eq(arguments), any()))
                .thenReturn(testResponse);

        // exercise
        CompletableFuture<Map<String, Double>> response = service.zpopmin(key, count);
        Map<String, Double> payload = response.get();

        // verify
        assertEquals(testResponse, response);
        assertEquals(value, payload);
    }

    @SneakyThrows
    @Test
    public void bzpopmin_returns_success() {
        // setup
        String[] keys = new String[] {"key1", "key2"};
        double timeout = .5;
        String[] arguments = new String[] {"key1", "key2", "0.5"};
        Object[] value = new Object[] {"key1", "elem", 42.};

        CompletableFuture<Object[]> testResponse = new CompletableFuture<>();
        testResponse.complete(value);

        // match on protobuf request
        when(commandManager.<Object[]>submitNewCommand(eq(BZPopMin), eq(arguments), any()))
                .thenReturn(testResponse);

        // exercise
        CompletableFuture<Object[]> response = service.bzpopmin(keys, timeout);
        Object[] payload = response.get();

        // verify
        assertEquals(testResponse, response);
        assertEquals(value, payload);
    }

    @SneakyThrows
    @Test
    public void zpopmax_returns_success() {
        // setup
        String key = "testKey";
        String[] arguments = new String[] {key};
        Map<String, Double> value = Map.of("member1", 2.5);

        CompletableFuture<Map<String, Double>> testResponse = new CompletableFuture<>();
        testResponse.complete(value);

        // match on protobuf request
        when(commandManager.<Map<String, Double>>submitNewCommand(eq(ZPopMax), eq(arguments), any()))
                .thenReturn(testResponse);

        // exercise
        CompletableFuture<Map<String, Double>> response = service.zpopmax(key);
        Map<String, Double> payload = response.get();

        // verify
        assertEquals(testResponse, response);
        assertEquals(value, payload);
    }

    @SneakyThrows
    @Test
    public void bzpopmax_returns_success() {
        // setup
        String[] keys = new String[] {"key1", "key2"};
        double timeout = .5;
        String[] arguments = new String[] {"key1", "key2", "0.5"};
        Object[] value = new Object[] {"key1", "elem", 42.};

        CompletableFuture<Object[]> testResponse = new CompletableFuture<>();
        testResponse.complete(value);

        // match on protobuf request
        when(commandManager.<Object[]>submitNewCommand(eq(BZPopMax), eq(arguments), any()))
                .thenReturn(testResponse);

        // exercise
        CompletableFuture<Object[]> response = service.bzpopmax(keys, timeout);
        Object[] payload = response.get();

        // verify
        assertEquals(testResponse, response);
        assertEquals(value, payload);
    }

    @SneakyThrows
    @Test
    public void zpopmax_with_count_returns_success() {
        // setup
        String key = "testKey";
        long count = 2L;
        String[] arguments = new String[] {key, Long.toString(count)};
        Map<String, Double> value = Map.of("member1", 3.0, "member2", 1.0);

        CompletableFuture<Map<String, Double>> testResponse = new CompletableFuture<>();
        testResponse.complete(value);

        // match on protobuf request
        when(commandManager.<Map<String, Double>>submitNewCommand(eq(ZPopMax), eq(arguments), any()))
                .thenReturn(testResponse);

        // exercise
        CompletableFuture<Map<String, Double>> response = service.zpopmax(key, count);
        Map<String, Double> payload = response.get();

        // verify
        assertEquals(testResponse, response);
        assertEquals(value, payload);
    }

    @SneakyThrows
    @Test
    public void zscore_returns_success() {
        // setup
        String key = "testKey";
        String member = "testMember";
        String[] arguments = new String[] {key, member};
        Double value = 3.5;

        CompletableFuture<Double> testResponse = new CompletableFuture<>();
        testResponse.complete(value);

        // match on protobuf request
        when(commandManager.<Double>submitNewCommand(eq(ZScore), eq(arguments), any()))
                .thenReturn(testResponse);

        // exercise
        CompletableFuture<Double> response = service.zscore(key, member);
        Double payload = response.get();

        // verify
        assertEquals(testResponse, response);
        assertEquals(value, payload);
    }

    @SneakyThrows
    @Test
    public void zscore_binary_returns_success() {
        // setup
        GlideString key = gs("testKey");
        GlideString member = gs("testMember");
        GlideString[] arguments = new GlideString[] {key, member};
        Double value = 3.5;

        CompletableFuture<Double> testResponse = new CompletableFuture<>();
        testResponse.complete(value);

        // match on protobuf request
        when(commandManager.<Double>submitNewCommand(eq(ZScore), eq(arguments), any()))
                .thenReturn(testResponse);

        // exercise
        CompletableFuture<Double> response = service.zscore(key, member);
        Double payload = response.get();

        // verify
        assertEquals(testResponse, response);
        assertEquals(value, payload);
    }

    @SneakyThrows
    @Test
    public void zrange_by_index_returns_success() {
        // setup
        String key = "testKey";
        RangeByIndex rangeByIndex = new RangeByIndex(0, 1);
        String[] arguments = new String[] {key, rangeByIndex.getStart(), rangeByIndex.getEnd()};
        String[] value = new String[] {"one", "two"};

        CompletableFuture<String[]> testResponse = new CompletableFuture<>();
        testResponse.complete(value);

        // match on protobuf request
        when(commandManager.<String[]>submitNewCommand(eq(ZRange), eq(arguments), any()))
                .thenReturn(testResponse);

        // exercise
        CompletableFuture<String[]> response = service.zrange(key, rangeByIndex);
        String[] payload = response.get();

        // verify
        assertEquals(testResponse, response);
        assertEquals(value, payload);
    }

    @SneakyThrows
    @Test
    public void zrange_by_score_with_reverse_returns_success() {
        // setup
        String key = "testKey";
        RangeByScore rangeByScore =
                new RangeByScore(new ScoreBoundary(3, false), InfScoreBound.NEGATIVE_INFINITY);
        String[] arguments =
                new String[] {key, rangeByScore.getStart(), rangeByScore.getEnd(), "BYSCORE", "REV"};
        String[] value = new String[] {"two", "one"};

        CompletableFuture<String[]> testResponse = new CompletableFuture<>();
        testResponse.complete(value);

        // match on protobuf request
        when(commandManager.<String[]>submitNewCommand(eq(ZRange), eq(arguments), any()))
                .thenReturn(testResponse);

        // exercise
        CompletableFuture<String[]> response = service.zrange(key, rangeByScore, true);
        String[] payload = response.get();

        // verify
        assertEquals(testResponse, response);
        assertEquals(value, payload);
    }

    @SneakyThrows
    @Test
    public void zrange_by_lex_returns_success() {
        // setup
        String key = "testKey";
        RangeByLex rangeByLex =
                new RangeByLex(InfLexBound.NEGATIVE_INFINITY, new LexBoundary("c", false));
        String[] arguments = new String[] {key, rangeByLex.getStart(), rangeByLex.getEnd(), "BYLEX"};
        String[] value = new String[] {"a", "b"};

        CompletableFuture<String[]> testResponse = new CompletableFuture<>();
        testResponse.complete(value);

        // match on protobuf request
        when(commandManager.<String[]>submitNewCommand(eq(ZRange), eq(arguments), any()))
                .thenReturn(testResponse);

        // exercise
        CompletableFuture<String[]> response = service.zrange(key, rangeByLex);
        String[] payload = response.get();

        // verify
        assertEquals(testResponse, response);
        assertEquals(value, payload);
    }

    @SneakyThrows
    @Test
    public void zrangeWithScores_by_index_returns_success() {
        // setup
        String key = "testKey";
        RangeByIndex rangeByIndex = new RangeByIndex(0, 4);
        String[] arguments =
                new String[] {key, rangeByIndex.getStart(), rangeByIndex.getEnd(), WITH_SCORES_REDIS_API};
        Map<String, Double> value = Map.of("one", 1.0, "two", 2.0, "three", 3.0);

        CompletableFuture<Map<String, Double>> testResponse = new CompletableFuture<>();
        testResponse.complete(value);

        // match on protobuf request
        when(commandManager.<Map<String, Double>>submitNewCommand(eq(ZRange), eq(arguments), any()))
                .thenReturn(testResponse);

        // exercise
        CompletableFuture<Map<String, Double>> response = service.zrangeWithScores(key, rangeByIndex);
        Map<String, Double> payload = response.get();

        // verify
        assertEquals(testResponse, response);
        assertEquals(value, payload);
    }

    @SneakyThrows
    @Test
    public void zrangeWithScores_by_score_returns_success() {
        // setup
        String key = "testKey";
        RangeByScore rangeByScore =
                new RangeByScore(
                        InfScoreBound.NEGATIVE_INFINITY,
                        InfScoreBound.POSITIVE_INFINITY,
                        new RangeOptions.Limit(1, 2));
        String[] arguments =
                new String[] {
                    key,
                    rangeByScore.getStart(),
                    rangeByScore.getEnd(),
                    "BYSCORE",
                    "LIMIT",
                    "1",
                    "2",
                    WITH_SCORES_REDIS_API
                };
        Map<String, Double> value = Map.of("two", 2.0, "three", 3.0);

        CompletableFuture<Map<String, Double>> testResponse = new CompletableFuture<>();
        testResponse.complete(value);

        // match on protobuf request
        when(commandManager.<Map<String, Double>>submitNewCommand(eq(ZRange), eq(arguments), any()))
                .thenReturn(testResponse);

        // exercise
        CompletableFuture<Map<String, Double>> response =
                service.zrangeWithScores(key, rangeByScore, false);
        Map<String, Double> payload = response.get();

        // verify
        assertEquals(testResponse, response);
        assertEquals(value, payload);
    }

    @SneakyThrows
    @Test
    public void zrank_returns_success() {
        // setup
        String key = "testKey";
        String member = "testMember";
        String[] arguments = new String[] {key, member};
        Long value = 3L;

        CompletableFuture<Long> testResponse = new CompletableFuture<>();
        testResponse.complete(value);

        // match on protobuf request
        when(commandManager.<Long>submitNewCommand(eq(ZRank), eq(arguments), any()))
                .thenReturn(testResponse);

        // exercise
        CompletableFuture<Long> response = service.zrank(key, member);
        Long payload = response.get();

        // verify
        assertEquals(testResponse, response);
        assertEquals(value, payload);
    }

    @SneakyThrows
    @Test
    public void zrank_binary_returns_success() {
        // setup
        GlideString key = gs("testKey");
        GlideString member = gs("testMember");
        GlideString[] arguments = new GlideString[] {key, member};
        Long value = 3L;

        CompletableFuture<Long> testResponse = new CompletableFuture<>();
        testResponse.complete(value);

        // match on protobuf request
        when(commandManager.<Long>submitNewCommand(eq(ZRank), eq(arguments), any()))
                .thenReturn(testResponse);

        // exercise
        CompletableFuture<Long> response = service.zrank(key, member);
        Long payload = response.get();

        // verify
        assertEquals(testResponse, response);
        assertEquals(value, payload);
    }

    @SneakyThrows
    @Test
    public void zrankWithScore_returns_success() {
        // setup
        String key = "testKey";
        String member = "testMember";
        String[] arguments = new String[] {key, member, WITH_SCORE_REDIS_API};
        Object[] value = new Object[] {1, 6.0};

        CompletableFuture<Object[]> testResponse = new CompletableFuture<>();
        testResponse.complete(value);

        // match on protobuf request
        when(commandManager.<Object[]>submitNewCommand(eq(ZRank), eq(arguments), any()))
                .thenReturn(testResponse);

        // exercise
        CompletableFuture<Object[]> response = service.zrankWithScore(key, member);
        Object[] payload = response.get();

        // verify
        assertEquals(testResponse, response);
        assertEquals(value, payload);
    }

    @SneakyThrows
    @Test
    public void zrevrank_returns_success() {
        // setup
        String key = "testKey";
        String member = "testMember";
        String[] arguments = new String[] {key, member};
        Long value = 3L;

        CompletableFuture<Long> testResponse = new CompletableFuture<>();
        testResponse.complete(value);

        // match on protobuf request
        when(commandManager.<Long>submitNewCommand(eq(ZRevRank), eq(arguments), any()))
                .thenReturn(testResponse);

        // exercise
        CompletableFuture<Long> response = service.zrevrank(key, member);
        Long payload = response.get();

        // verify
        assertEquals(testResponse, response);
        assertEquals(value, payload);
    }

    @SneakyThrows
    @Test
    public void zrevrankWithScore_returns_success() {
        // setup
        String key = "testKey";
        String member = "testMember";
        String[] arguments = new String[] {key, member, WITH_SCORE_REDIS_API};
        Object[] value = new Object[] {1, 6.0};

        CompletableFuture<Object[]> testResponse = new CompletableFuture<>();
        testResponse.complete(value);

        // match on protobuf request
        when(commandManager.<Object[]>submitNewCommand(eq(ZRevRank), eq(arguments), any()))
                .thenReturn(testResponse);

        // exercise
        CompletableFuture<Object[]> response = service.zrevrankWithScore(key, member);
        Object[] payload = response.get();

        // verify
        assertEquals(testResponse, response);
        assertEquals(value, payload);
    }

    @SneakyThrows
    @Test
    public void zmscore_returns_success() {
        // setup
        String key = "testKey";
        String[] members = new String[] {"member1", "member2"};
        String[] arguments = new String[] {key, "member1", "member2"};
        Double[] value = new Double[] {2.5, 8.2};

        CompletableFuture<Double[]> testResponse = new CompletableFuture<>();
        testResponse.complete(value);

        // match on protobuf request
        when(commandManager.<Double[]>submitNewCommand(eq(ZMScore), eq(arguments), any()))
                .thenReturn(testResponse);

        // exercise
        CompletableFuture<Double[]> response = service.zmscore(key, members);
        Double[] payload = response.get();

        // verify
        assertEquals(testResponse, response);
        assertEquals(value, payload);
    }

    @SneakyThrows
    @Test
    public void zmscore_binary_returns_success() {
        // setup
        GlideString key = gs("testKey");
        GlideString[] members = new GlideString[] {gs("member1"), gs("member2")};
        GlideString[] arguments = new GlideString[] {key, gs("member1"), gs("member2")};
        Double[] value = new Double[] {2.5, 8.2};

        CompletableFuture<Double[]> testResponse = new CompletableFuture<>();
        testResponse.complete(value);

        // match on protobuf request
        when(commandManager.<Double[]>submitNewCommand(eq(ZMScore), eq(arguments), any()))
                .thenReturn(testResponse);

        // exercise
        CompletableFuture<Double[]> response = service.zmscore(key, members);
        Double[] payload = response.get();

        // verify
        assertEquals(testResponse, response);
        assertEquals(value, payload);
    }

    @SneakyThrows
    @Test
    public void zdiffstore_returns_success() {
        // setup
        String destKey = "testDestKey";
        String[] keys = new String[] {"testKey1", "testKey2"};
        String[] arguments = new String[] {destKey, Long.toString(keys.length), "testKey1", "testKey2"};
        Long value = 3L;

        CompletableFuture<Long> testResponse = new CompletableFuture<>();
        testResponse.complete(value);

        // match on protobuf request
        when(commandManager.<Long>submitNewCommand(eq(ZDiffStore), eq(arguments), any()))
                .thenReturn(testResponse);

        // exercise
        CompletableFuture<Long> response = service.zdiffstore(destKey, keys);
        Long payload = response.get();

        // verify
        assertEquals(testResponse, response);
        assertEquals(value, payload);
    }

    @SneakyThrows
    @Test
    public void zdiffstore_binary_returns_success() {
        // setup
        GlideString destKey = gs("testDestKey");
        GlideString[] keys = new GlideString[] {gs("testKey1"), gs("testKey2")};
        GlideString[] arguments =
                new GlideString[] {
                    destKey, gs(Long.toString(keys.length).getBytes()), gs("testKey1"), gs("testKey2")
                };
        Long value = 3L;

        CompletableFuture<Long> testResponse = new CompletableFuture<>();
        testResponse.complete(value);

        // match on protobuf request
        when(commandManager.<Long>submitNewCommand(eq(ZDiffStore), eq(arguments), any()))
                .thenReturn(testResponse);

        // exercise
        CompletableFuture<Long> response = service.zdiffstore(destKey, keys);
        Long payload = response.get();

        // verify
        assertEquals(testResponse, response);
        assertEquals(value, payload);
    }

    @SneakyThrows
    @Test
    public void zdiff_returns_success() {
        // setup
        String key1 = "testKey1";
        String key2 = "testKey2";
        String[] arguments = new String[] {"2", key1, key2};
        String[] value = new String[] {"element1"};

        CompletableFuture<String[]> testResponse = new CompletableFuture<>();
        testResponse.complete(value);

        // match on protobuf request
        when(commandManager.<String[]>submitNewCommand(eq(ZDiff), eq(arguments), any()))
                .thenReturn(testResponse);

        // exercise
        CompletableFuture<String[]> response = service.zdiff(new String[] {key1, key2});
        String[] payload = response.get();

        // verify
        assertEquals(testResponse, response);
        assertEquals(value, payload);
    }

    @SneakyThrows
    @Test
    public void zdiffWithScores_returns_success() {
        // setup
        String key1 = "testKey1";
        String key2 = "testKey2";
        String[] arguments = new String[] {"2", key1, key2, WITH_SCORES_REDIS_API};
        Map<String, Double> value = Map.of("element1", 2.0);

        CompletableFuture<Map<String, Double>> testResponse = new CompletableFuture<>();
        testResponse.complete(value);

        // match on protobuf request
        when(commandManager.<Map<String, Double>>submitNewCommand(eq(ZDiff), eq(arguments), any()))
                .thenReturn(testResponse);

        // exercise
        CompletableFuture<Map<String, Double>> response =
                service.zdiffWithScores(new String[] {key1, key2});
        Map<String, Double> payload = response.get();

        // verify
        assertEquals(testResponse, response);
        assertEquals(value, payload);
    }

    @SneakyThrows
    @Test
    public void zcount_returns_success() {
        // setup
        String key = "testKey";
        String[] arguments = new String[] {key, "-inf", "10.0"};
        Long value = 3L;

        CompletableFuture<Long> testResponse = new CompletableFuture<>();
        testResponse.complete(value);

        // match on protobuf request
        when(commandManager.<Long>submitNewCommand(eq(ZCount), eq(arguments), any()))
                .thenReturn(testResponse);

        // exercise
        CompletableFuture<Long> response =
                service.zcount(key, InfScoreBound.NEGATIVE_INFINITY, new ScoreBoundary(10, true));
        Long payload = response.get();

        // verify
        assertEquals(testResponse, response);
        assertEquals(value, payload);
    }

    @SneakyThrows
    @Test
    public void zremrangebyrank_returns_success() {
        // setup
        String key = "testKey";
        long start = 0;
        long end = -1;
        String[] arguments = new String[] {key, Long.toString(start), Long.toString(end)};
        Long value = 5L;

        CompletableFuture<Long> testResponse = new CompletableFuture<>();
        testResponse.complete(value);

        // match on protobuf request
        when(commandManager.<Long>submitNewCommand(eq(ZRemRangeByRank), eq(arguments), any()))
                .thenReturn(testResponse);

        // exercise
        CompletableFuture<Long> response = service.zremrangebyrank(key, start, end);
        Long payload = response.get();

        // verify
        assertEquals(testResponse, response);
        assertEquals(value, payload);
    }

    @SneakyThrows
    @Test
    public void zremrangebyrank_binary_returns_success() {
        // setup
        GlideString key = gs("testKey");
        long start = 0;
        long end = -1;
        GlideString[] arguments =
                new GlideString[] {
                    key, gs(Long.toString(start).getBytes()), gs(Long.toString(end).getBytes())
                };
        Long value = 5L;

        CompletableFuture<Long> testResponse = new CompletableFuture<>();
        testResponse.complete(value);

        // match on protobuf request
        when(commandManager.<Long>submitNewCommand(eq(ZRemRangeByRank), eq(arguments), any()))
                .thenReturn(testResponse);

        // exercise
        CompletableFuture<Long> response = service.zremrangebyrank(key, start, end);
        Long payload = response.get();

        // verify
        assertEquals(testResponse, response);
        assertEquals(value, payload);
    }

    @SneakyThrows
    @Test
    public void zremrangebylex_returns_success() {
        // setup
        String key = "testKey";
        String[] arguments = new String[] {key, "-", "[z"};
        Long value = 3L;

        CompletableFuture<Long> testResponse = new CompletableFuture<>();
        testResponse.complete(value);

        // match on protobuf request
        when(commandManager.<Long>submitNewCommand(eq(ZRemRangeByLex), eq(arguments), any()))
                .thenReturn(testResponse);

        // exercise
        CompletableFuture<Long> response =
                service.zremrangebylex(key, InfLexBound.NEGATIVE_INFINITY, new LexBoundary("z", true));
        Long payload = response.get();

        // verify
        assertEquals(testResponse, response);
        assertEquals(value, payload);
    }

    @SneakyThrows
    @Test
    public void zremrangebyscore_returns_success() {
        // setup
        String key = "testKey";
        String[] arguments = new String[] {key, "-inf", "10.0"};
        Long value = 3L;

        CompletableFuture<Long> testResponse = new CompletableFuture<>();
        testResponse.complete(value);

        // match on protobuf request
        when(commandManager.<Long>submitNewCommand(eq(ZRemRangeByScore), eq(arguments), any()))
                .thenReturn(testResponse);

        // exercise
        CompletableFuture<Long> response =
                service.zremrangebyscore(key, InfScoreBound.NEGATIVE_INFINITY, new ScoreBoundary(10, true));
        Long payload = response.get();

        // verify
        assertEquals(testResponse, response);
        assertEquals(value, payload);
    }

    @SneakyThrows
    @Test
    public void zlexcount_returns_success() {
        // setup
        String key = "testKey";
        String[] arguments = new String[] {key, "-", "[c"};
        Long value = 3L;

        CompletableFuture<Long> testResponse = new CompletableFuture<>();
        testResponse.complete(value);

        // match on protobuf request
        when(commandManager.<Long>submitNewCommand(eq(ZLexCount), eq(arguments), any()))
                .thenReturn(testResponse);

        // exercise
        CompletableFuture<Long> response =
                service.zlexcount(key, InfLexBound.NEGATIVE_INFINITY, new LexBoundary("c", true));
        Long payload = response.get();

        // verify
        assertEquals(testResponse, response);
        assertEquals(value, payload);
    }

    @SneakyThrows
    @Test
    public void zrangestore_by_lex_returns_success() {
        // setup
        String source = "testSourceKey";
        String destination = "testDestinationKey";
        RangeByLex rangeByLex =
                new RangeByLex(InfLexBound.NEGATIVE_INFINITY, new LexBoundary("c", false));
        String[] arguments =
                new String[] {source, destination, rangeByLex.getStart(), rangeByLex.getEnd(), "BYLEX"};
        Long value = 2L;

        CompletableFuture<Long> testResponse = new CompletableFuture<>();
        testResponse.complete(value);

        // match on protobuf request
        when(commandManager.<Long>submitNewCommand(eq(ZRangeStore), eq(arguments), any()))
                .thenReturn(testResponse);

        // exercise
        CompletableFuture<Long> response = service.zrangestore(source, destination, rangeByLex);
        Long payload = response.get();

        // verify
        assertEquals(testResponse, response);
        assertEquals(value, payload);
    }

    @SneakyThrows
    @Test
    public void zrangestore_by_index_returns_success() {
        // setup
        String source = "testSourceKey";
        String destination = "testDestinationKey";
        RangeByIndex rangeByIndex = new RangeByIndex(0, 1);
        String[] arguments =
                new String[] {source, destination, rangeByIndex.getStart(), rangeByIndex.getEnd()};
        Long value = 2L;

        CompletableFuture<Long> testResponse = new CompletableFuture<>();
        testResponse.complete(value);

        // match on protobuf request
        when(commandManager.<Long>submitNewCommand(eq(ZRangeStore), eq(arguments), any()))
                .thenReturn(testResponse);

        // exercise
        CompletableFuture<Long> response = service.zrangestore(source, destination, rangeByIndex);
        Long payload = response.get();

        // verify
        assertEquals(testResponse, response);
        assertEquals(value, payload);
    }

    @SneakyThrows
    @Test
    public void zrangestore_by_score_with_reverse_returns_success() {
        // setup
        String source = "testSourceKey";
        String destination = "testDestinationKey";
        RangeByScore rangeByScore =
                new RangeByScore(new ScoreBoundary(3, false), InfScoreBound.NEGATIVE_INFINITY);
        boolean reversed = true;
        String[] arguments =
                new String[] {
                    source, destination, rangeByScore.getStart(), rangeByScore.getEnd(), "BYSCORE", "REV"
                };
        Long value = 2L;

        CompletableFuture<Long> testResponse = new CompletableFuture<>();
        testResponse.complete(value);

        // match on protobuf request
        when(commandManager.<Long>submitNewCommand(eq(ZRangeStore), eq(arguments), any()))
                .thenReturn(testResponse);

        // exercise
        CompletableFuture<Long> response =
                service.zrangestore(source, destination, rangeByScore, reversed);
        Long payload = response.get();

        // verify
        assertEquals(testResponse, response);
        assertEquals(value, payload);
    }

    @SneakyThrows
    @Test
    public void zunion_returns_success() {
        // setup
        String[] keys = new String[] {"key1", "key2"};
        KeyArray keyArray = new KeyArray(keys);
        String[] arguments = keyArray.toArgs();
        String[] value = new String[] {"elem1", "elem2"};

        CompletableFuture<String[]> testResponse = new CompletableFuture<>();
        testResponse.complete(value);

        // match on protobuf request
        when(commandManager.<String[]>submitNewCommand(eq(ZUnion), eq(arguments), any()))
                .thenReturn(testResponse);

        // exercise
        CompletableFuture<String[]> response = service.zunion(keyArray);
        String[] payload = response.get();

        // verify
        assertEquals(testResponse, response);
        assertEquals(value, payload);
    }

    @SneakyThrows
    @Test
    public void zunionstore_returns_success() {
        // setup
        String destination = "destinationKey";
        String[] keys = new String[] {"key1", "key2"};
        KeyArray keyArray = new KeyArray(keys);
        String[] arguments = concatenateArrays(new String[] {destination}, keyArray.toArgs());
        Long value = 5L;

        CompletableFuture<Long> testResponse = new CompletableFuture<>();
        testResponse.complete(value);

        // match on protobuf request
        when(commandManager.<Long>submitNewCommand(eq(ZUnionStore), eq(arguments), any()))
                .thenReturn(testResponse);

        // exercise
        CompletableFuture<Long> response = service.zunionstore(destination, keyArray);
        Long payload = response.get();

        // verify
        assertEquals(testResponse, response);
        assertEquals(value, payload);
    }

    @SneakyThrows
    @Test
    public void zunionstore_with_options_returns_success() {
        // setup
        String destination = "destinationKey";
        String[] keys = new String[] {"key1", "key2"};
        List<Pair<String, Double>> keysWeights = new ArrayList<>();
        keysWeights.add(Pair.of("key1", 10.0));
        keysWeights.add(Pair.of("key2", 20.0));
        WeightedKeys weightedKeys = new WeightedKeys(keysWeights);
        Aggregate aggregate = Aggregate.MIN;
        String[] arguments =
                concatenateArrays(new String[] {destination}, weightedKeys.toArgs(), aggregate.toArgs());
        Long value = 5L;

        CompletableFuture<Long> testResponse = new CompletableFuture<>();
        testResponse.complete(value);

        // match on protobuf request
        when(commandManager.<Long>submitNewCommand(eq(ZUnionStore), eq(arguments), any()))
                .thenReturn(testResponse);

        // exercise
        CompletableFuture<Long> response = service.zunionstore(destination, weightedKeys, aggregate);
        Long payload = response.get();

        // verify
        assertEquals(testResponse, response);
        assertEquals(value, payload);
    }

    @SneakyThrows
    @Test
    public void zunionWithScores_returns_success() {
        // setup
        String[] keys = new String[] {"key1", "key2"};
        KeyArray keyArray = new KeyArray(keys);
        String[] arguments = concatenateArrays(keyArray.toArgs(), new String[] {WITH_SCORES_REDIS_API});
        Map<String, Double> value = Map.of("elem1", 1.0, "elem2", 2.0);

        CompletableFuture<Map<String, Double>> testResponse = new CompletableFuture<>();
        testResponse.complete(value);

        // match on protobuf request
        when(commandManager.<Map<String, Double>>submitNewCommand(eq(ZUnion), eq(arguments), any()))
                .thenReturn(testResponse);

        // exercise
        CompletableFuture<Map<String, Double>> response = service.zunionWithScores(keyArray);
        Map<String, Double> payload = response.get();

        // verify
        assertEquals(testResponse, response);
        assertEquals(value, payload);
    }

    @SneakyThrows
    @Test
    public void zunionWithScores_with_options_returns_success() {
        // setup
        List<Pair<String, Double>> keysWeights = new ArrayList<>();
        keysWeights.add(Pair.of("key1", 10.0));
        keysWeights.add(Pair.of("key2", 20.0));
        WeightedKeys weightedKeys = new WeightedKeys(keysWeights);
        Aggregate aggregate = Aggregate.MIN;
        String[] arguments =
                concatenateArrays(
                        weightedKeys.toArgs(), aggregate.toArgs(), new String[] {WITH_SCORES_REDIS_API});
        Map<String, Double> value = Map.of("elem1", 1.0, "elem2", 2.0);

        CompletableFuture<Map<String, Double>> testResponse = new CompletableFuture<>();
        testResponse.complete(value);

        // match on protobuf request
        when(commandManager.<Map<String, Double>>submitNewCommand(eq(ZUnion), eq(arguments), any()))
                .thenReturn(testResponse);

        // exercise
        CompletableFuture<Map<String, Double>> response =
                service.zunionWithScores(weightedKeys, aggregate);
        Map<String, Double> payload = response.get();

        // verify
        assertEquals(testResponse, response);
        assertEquals(value, payload);
    }

    @SneakyThrows
    @Test
    public void zinter_returns_success() {
        // setup
        String[] keys = new String[] {"key1", "key2"};
        KeyArray keyArray = new KeyArray(keys);
        String[] arguments = keyArray.toArgs();
        String[] value = new String[] {"elem1", "elem2"};

        CompletableFuture<String[]> testResponse = new CompletableFuture<>();
        testResponse.complete(value);

        // match on protobuf request
        when(commandManager.<String[]>submitNewCommand(eq(ZInter), eq(arguments), any()))
                .thenReturn(testResponse);

        // exercise
        CompletableFuture<String[]> response = service.zinter(keyArray);
        String[] payload = response.get();

        // verify
        assertEquals(testResponse, response);
        assertEquals(value, payload);
    }

    @SneakyThrows
    @Test
    public void zinterWithScores_returns_success() {
        // setup
        String[] keys = new String[] {"key1", "key2"};
        KeyArray keyArray = new KeyArray(keys);
        String[] arguments = concatenateArrays(keyArray.toArgs(), new String[] {WITH_SCORES_REDIS_API});
        Map<String, Double> value = Map.of("elem1", 1.0, "elem2", 2.0);

        CompletableFuture<Map<String, Double>> testResponse = new CompletableFuture<>();
        testResponse.complete(value);

        // match on protobuf request
        when(commandManager.<Map<String, Double>>submitNewCommand(eq(ZInter), eq(arguments), any()))
                .thenReturn(testResponse);

        // exercise
        CompletableFuture<Map<String, Double>> response = service.zinterWithScores(keyArray);
        Map<String, Double> payload = response.get();

        // verify
        assertEquals(testResponse, response);
        assertEquals(value, payload);
    }

    @SneakyThrows
    @Test
    public void zinterWithScores_with_aggregation_returns_success() {
        // setup
        List<Pair<String, Double>> keysWeights = new ArrayList<>();
        keysWeights.add(Pair.of("key1", 10.0));
        keysWeights.add(Pair.of("key2", 20.0));
        WeightedKeys weightedKeys = new WeightedKeys(keysWeights);
        Aggregate aggregate = Aggregate.MIN;
        String[] arguments =
                concatenateArrays(
                        weightedKeys.toArgs(), aggregate.toArgs(), new String[] {WITH_SCORES_REDIS_API});
        Map<String, Double> value = Map.of("elem1", 1.0, "elem2", 2.0);

        CompletableFuture<Map<String, Double>> testResponse = new CompletableFuture<>();
        testResponse.complete(value);

        // match on protobuf request
        when(commandManager.<Map<String, Double>>submitNewCommand(eq(ZInter), eq(arguments), any()))
                .thenReturn(testResponse);

        // exercise
        CompletableFuture<Map<String, Double>> response =
                service.zinterWithScores(weightedKeys, aggregate);
        Map<String, Double> payload = response.get();

        // verify
        assertEquals(testResponse, response);
        assertEquals(value, payload);
    }

    @SneakyThrows
    @Test
    public void zinterstore_returns_success() {
        // setup
        String destination = "destinationKey";
        String[] keys = new String[] {"key1", "key2"};
        KeyArray keyArray = new KeyArray(keys);
        String[] arguments = concatenateArrays(new String[] {destination}, keyArray.toArgs());
        Long value = 3L;

        CompletableFuture<Long> testResponse = new CompletableFuture<>();
        testResponse.complete(value);

        // match on protobuf request
        when(commandManager.<Long>submitNewCommand(eq(ZInterStore), eq(arguments), any()))
                .thenReturn(testResponse);

        // exercise
        CompletableFuture<Long> response = service.zinterstore(destination, keyArray);
        Long payload = response.get();

        // verify
        assertEquals(testResponse, response);
        assertEquals(value, payload);
    }

    @SneakyThrows
    @Test
    public void zinterstore_with_options_returns_success() {
        // setup
        String destination = "destinationKey";
        List<Pair<String, Double>> keysWeights = new ArrayList<>();
        keysWeights.add(Pair.of("key1", 10.0));
        keysWeights.add(Pair.of("key2", 20.0));
        WeightedKeys weightedKeys = new WeightedKeys(keysWeights);
        Aggregate aggregate = Aggregate.MIN;
        String[] arguments =
                concatenateArrays(new String[] {destination}, weightedKeys.toArgs(), aggregate.toArgs());
        Long value = 3L;

        CompletableFuture<Long> testResponse = new CompletableFuture<>();
        testResponse.complete(value);

        // match on protobuf request
        when(commandManager.<Long>submitNewCommand(eq(ZInterStore), eq(arguments), any()))
                .thenReturn(testResponse);

        // exercise
        CompletableFuture<Long> response = service.zinterstore(destination, weightedKeys, aggregate);
        Long payload = response.get();

        // verify
        assertEquals(testResponse, response);
        assertEquals(value, payload);
    }

    @SneakyThrows
    @Test
    public void zintercard_with_limit_returns_success() {
        // setup
        String[] keys = new String[] {"key1", "key2"};
        long limit = 3L;
        String[] arguments = new String[] {"2", "key1", "key2", LIMIT_REDIS_API, "3"};
        Long value = 3L;

        CompletableFuture<Long> testResponse = new CompletableFuture<>();
        testResponse.complete(value);

        // match on protobuf request
        when(commandManager.<Long>submitNewCommand(eq(ZInterCard), eq(arguments), any()))
                .thenReturn(testResponse);

        // exercise
        CompletableFuture<Long> response = service.zintercard(keys, limit);
        Long payload = response.get();

        // verify
        assertEquals(testResponse, response);
        assertEquals(value, payload);
    }

    @SneakyThrows
    @Test
    public void zintercard_with_limit_binary_returns_success() {
        // setup
        GlideString[] keys = new GlideString[] {gs("key1"), gs("key2")};
        long limit = 3L;
        GlideString[] arguments =
                new GlideString[] {gs("2"), gs("key1"), gs("key2"), gs(LIMIT_REDIS_API), gs("3")};
        Long value = 3L;

        CompletableFuture<Long> testResponse = new CompletableFuture<>();
        testResponse.complete(value);

        // match on protobuf request
        when(commandManager.<Long>submitNewCommand(eq(ZInterCard), eq(arguments), any()))
                .thenReturn(testResponse);

        // exercise
        CompletableFuture<Long> response = service.zintercard(keys, limit);
        Long payload = response.get();

        // verify
        assertEquals(testResponse, response);
        assertEquals(value, payload);
    }

    @SneakyThrows
    @Test
    public void zintercard_returns_success() {
        // setup
        String[] keys = new String[] {"key1", "key2"};
        String[] arguments = new String[] {"2", "key1", "key2"};
        Long value = 3L;

        CompletableFuture<Long> testResponse = new CompletableFuture<>();
        testResponse.complete(value);

        // match on protobuf request
        when(commandManager.<Long>submitNewCommand(eq(ZInterCard), eq(arguments), any()))
                .thenReturn(testResponse);

        // exercise
        CompletableFuture<Long> response = service.zintercard(keys);
        Long payload = response.get();

        // verify
        assertEquals(testResponse, response);
        assertEquals(value, payload);
    }

    @SneakyThrows
    @Test
    public void zintercard_binary_returns_success() {
        // setup
        GlideString[] keys = new GlideString[] {gs("key1"), gs("key2")};
        GlideString[] arguments = new GlideString[] {gs("2"), gs("key1"), gs("key2")};
        Long value = 3L;

        CompletableFuture<Long> testResponse = new CompletableFuture<>();
        testResponse.complete(value);

        // match on protobuf request
        when(commandManager.<Long>submitNewCommand(eq(ZInterCard), eq(arguments), any()))
                .thenReturn(testResponse);

        // exercise
        CompletableFuture<Long> response = service.zintercard(keys);
        Long payload = response.get();

        // verify
        assertEquals(testResponse, response);
        assertEquals(value, payload);
    }

    @SneakyThrows
    @Test
    public void zrandmember_returns_success() {
        // setup
        String key = "testKey";
        String[] arguments = new String[] {key};
        String value = "testValue";

        CompletableFuture<String> testResponse = new CompletableFuture<>();
        testResponse.complete(value);

        // match on protobuf request
        when(commandManager.<String>submitNewCommand(eq(ZRandMember), eq(arguments), any()))
                .thenReturn(testResponse);

        // exercise
        CompletableFuture<String> response = service.zrandmember(key);
        String payload = response.get();

        // verify
        assertEquals(testResponse, response);
        assertEquals(value, payload);
    }

    @SneakyThrows
    @Test
    public void zrandmemberWithCount_returns_success() {
        // setup
        String key = "testKey";
        long count = 2L;
        String[] arguments = new String[] {key, Long.toString(count)};
        String[] value = new String[] {"member1", "member2"};

        CompletableFuture<String[]> testResponse = new CompletableFuture<>();
        testResponse.complete(value);

        // match on protobuf request
        when(commandManager.<String[]>submitNewCommand(eq(ZRandMember), eq(arguments), any()))
                .thenReturn(testResponse);

        // exercise
        CompletableFuture<String[]> response = service.zrandmemberWithCount(key, count);
        String[] payload = response.get();

        // verify
        assertEquals(testResponse, response);
        assertEquals(value, payload);
    }

    @SneakyThrows
    @Test
    public void zrandmemberWithCountWithScores_returns_success() {
        // setup
        String key = "testKey";
        long count = 2L;
        String[] arguments = new String[] {key, Long.toString(count), WITH_SCORES_REDIS_API};
        Object[][] value = new Object[][] {{"member1", 2.0}, {"member2", 3.0}};

        CompletableFuture<Object[][]> testResponse = new CompletableFuture<>();
        testResponse.complete(value);

        // match on protobuf request
        when(commandManager.<Object[][]>submitNewCommand(eq(ZRandMember), eq(arguments), any()))
                .thenReturn(testResponse);

        // exercise
        CompletableFuture<Object[][]> response = service.zrandmemberWithCountWithScores(key, count);
        Object[] payload = response.get();

        // verify
        assertEquals(testResponse, response);
        assertEquals(value, payload);
    }

    @SneakyThrows
    @Test
    public void zincrby_returns_success() {
        // setup
        String key = "testKey";
        double increment = 4.2;
        String member = "member";
        String[] arguments = new String[] {key, "4.2", member};
        Double value = 3.14;

        CompletableFuture<Double> testResponse = new CompletableFuture<>();
        testResponse.complete(value);

        // match on protobuf request
        when(commandManager.<Double>submitNewCommand(eq(ZIncrBy), eq(arguments), any()))
                .thenReturn(testResponse);

        // exercise
        CompletableFuture<Double> response = service.zincrby(key, increment, member);
        Double payload = response.get();

        // verify
        assertEquals(testResponse, response);
        assertEquals(value, payload);
    }

    @SneakyThrows
    @Test
    public void zincrby_binary_returns_success() {
        // setup
        GlideString key = gs("testKey");
        double increment = 4.2;
        GlideString member = gs("member");
        GlideString[] arguments = new GlideString[] {key, gs("4.2"), member};
        Double value = 3.14;

        CompletableFuture<Double> testResponse = new CompletableFuture<>();
        testResponse.complete(value);

        // match on protobuf request
        when(commandManager.<Double>submitNewCommand(eq(ZIncrBy), eq(arguments), any()))
                .thenReturn(testResponse);

        // exercise
        CompletableFuture<Double> response = service.zincrby(key, increment, member);
        Double payload = response.get();

        // verify
        assertEquals(testResponse, response);
        assertEquals(value, payload);
    }

    @SneakyThrows
    @Test
    public void xadd_returns_success() {
        // setup
        String key = "testKey";
        Map<String, String> fieldValues = new LinkedHashMap<>();
        fieldValues.put("testField1", "testValue1");
        fieldValues.put("testField2", "testValue2");
        String[] fieldValuesArgs = convertMapToKeyValueStringArray(fieldValues);
        String[] arguments = new String[] {key, "*"};
        arguments = ArrayUtils.addAll(arguments, fieldValuesArgs);
        String returnId = "testId";

        CompletableFuture<String> testResponse = new CompletableFuture<>();
        testResponse.complete(returnId);

        // match on protobuf request
        when(commandManager.<String>submitNewCommand(eq(XAdd), eq(arguments), any()))
                .thenReturn(testResponse);

        // exercise
        CompletableFuture<String> response = service.xadd(key, fieldValues);

        // verify
        assertEquals(testResponse, response);
        assertEquals(returnId, response.get());
    }

    private static List<Arguments> getStreamAddOptions() {
        return List.of(
                Arguments.of(
                        // no TRIM option
                        "test_xadd_no_trim",
                        StreamAddOptions.builder().id("id").makeStream(Boolean.FALSE).build(),
                        new String[] {NO_MAKE_STREAM_REDIS_API, "id"}),
                Arguments.of(
                        // MAXLEN with LIMIT
                        "test_xadd_maxlen_with_limit",
                        StreamAddOptions.builder()
                                .id("id")
                                .makeStream(Boolean.TRUE)
                                .trim(new MaxLen(5L, 10L))
                                .build(),
                        new String[] {
                            TRIM_MAXLEN_REDIS_API,
                            TRIM_NOT_EXACT_REDIS_API,
                            Long.toString(5L),
                            TRIM_LIMIT_REDIS_API,
                            Long.toString(10L),
                            "id"
                        }),
                Arguments.of(
                        // MAXLEN with non exact match
                        "test_xadd_maxlen_with_non_exact_match",
                        StreamAddOptions.builder()
                                .makeStream(Boolean.FALSE)
                                .trim(new MaxLen(false, 2L))
                                .build(),
                        new String[] {
                            NO_MAKE_STREAM_REDIS_API,
                            TRIM_MAXLEN_REDIS_API,
                            TRIM_NOT_EXACT_REDIS_API,
                            Long.toString(2L),
                            "*"
                        }),
                Arguments.of(
                        // MIN ID with LIMIT
                        "test_xadd_minid_with_limit",
                        StreamAddOptions.builder()
                                .id("id")
                                .makeStream(Boolean.TRUE)
                                .trim(new MinId("testKey", 10L))
                                .build(),
                        new String[] {
                            TRIM_MINID_REDIS_API,
                            TRIM_NOT_EXACT_REDIS_API,
                            "testKey",
                            TRIM_LIMIT_REDIS_API,
                            Long.toString(10L),
                            "id"
                        }),
                Arguments.of(
                        // MIN ID with non-exact match
                        "test_xadd_minid_with_non_exact_match",
                        StreamAddOptions.builder()
                                .makeStream(Boolean.FALSE)
                                .trim(new MinId(false, "testKey"))
                                .build(),
                        new String[] {
                            NO_MAKE_STREAM_REDIS_API,
                            TRIM_MINID_REDIS_API,
                            TRIM_NOT_EXACT_REDIS_API,
                            "testKey",
                            "*"
                        }));
    }

    @SneakyThrows
    @ParameterizedTest(name = "{0}")
    @MethodSource("getStreamAddOptions")
    public void xadd_with_options_to_arguments(
            String testName, StreamAddOptions options, String[] expectedArgs) {
        assertArrayEquals(
                expectedArgs, options.toArgs(), "Expected " + testName + " toArgs() to pass.");
    }

    @SneakyThrows
    @Test
    public void xadd_with_nomakestream_maxlen_options_returns_success() {
        // setup
        String key = "testKey";
        Map<String, String> fieldValues = new LinkedHashMap<>();
        fieldValues.put("testField1", "testValue1");
        fieldValues.put("testField2", "testValue2");
        StreamAddOptions options =
                StreamAddOptions.builder().id("id").makeStream(false).trim(new MaxLen(true, 5L)).build();

        String[] arguments =
                new String[] {
                    key,
                    NO_MAKE_STREAM_REDIS_API,
                    TRIM_MAXLEN_REDIS_API,
                    TRIM_EXACT_REDIS_API,
                    Long.toString(5L),
                    "id"
                };
        arguments = ArrayUtils.addAll(arguments, convertMapToKeyValueStringArray(fieldValues));

        String returnId = "testId";
        CompletableFuture<String> testResponse = new CompletableFuture<>();
        testResponse.complete(returnId);

        // match on protobuf request
        when(commandManager.<String>submitNewCommand(eq(XAdd), eq(arguments), any()))
                .thenReturn(testResponse);

        // exercise
        CompletableFuture<String> response = service.xadd(key, fieldValues, options);
        String payload = response.get();

        // verify
        assertEquals(testResponse, response);
        assertEquals(returnId, payload);
    }

    @Test
    @SneakyThrows
    public void xtrim_with_exact_MinId() {
        // setup
        String key = "testKey";
        StreamTrimOptions limit = new MinId(true, "id");
        String[] arguments = new String[] {key, TRIM_MINID_REDIS_API, TRIM_EXACT_REDIS_API, "id"};
        Long completedResult = 1L;

        CompletableFuture<Long> testResponse = new CompletableFuture<>();
        testResponse.complete(completedResult);

        // match on protobuf request
        when(commandManager.<Long>submitNewCommand(eq(XTrim), eq(arguments), any()))
                .thenReturn(testResponse);

        // exercise
        CompletableFuture<Long> response = service.xtrim(key, limit);
        Long payload = response.get();

        // verify
        assertEquals(testResponse, response);
        assertEquals(completedResult, payload);
    }

    @Test
    @SneakyThrows
    public void xtrim_binary_with_exact_MinId() {
        // setup
        GlideString key = gs("testKey");
        StreamTrimOptions limit = new MinId(true, "id");
        GlideString[] arguments =
                new GlideString[] {key, gs(TRIM_MINID_REDIS_API), gs(TRIM_EXACT_REDIS_API), gs("id")};
        Long completedResult = 1L;

        CompletableFuture<Long> testResponse = new CompletableFuture<>();
        testResponse.complete(completedResult);

        // match on protobuf request
        when(commandManager.<Long>submitNewCommand(eq(XTrim), eq(arguments), any()))
                .thenReturn(testResponse);

        // exercise
        CompletableFuture<Long> response = service.xtrim(key, limit);
        Long payload = response.get();

        // verify
        assertEquals(testResponse, response);
        assertEquals(completedResult, payload);
    }

    private static List<Arguments> getStreamTrimOptions() {
        return List.of(
                Arguments.of(
                        // MAXLEN just THRESHOLD
                        "test_xtrim_maxlen", new MaxLen(5L), new String[] {TRIM_MAXLEN_REDIS_API, "5"}),
                Arguments.of(
                        // MAXLEN with LIMIT
                        "test_xtrim_maxlen_with_limit",
                        new MaxLen(5L, 10L),
                        new String[] {
                            TRIM_MAXLEN_REDIS_API, TRIM_NOT_EXACT_REDIS_API, "5", TRIM_LIMIT_REDIS_API, "10"
                        }),
                Arguments.of(
                        // MAXLEN with exact
                        "test_xtrim_exact_maxlen",
                        new MaxLen(true, 10L),
                        new String[] {TRIM_MAXLEN_REDIS_API, TRIM_EXACT_REDIS_API, "10"}),
                Arguments.of(
                        // MINID just THRESHOLD
                        "test_xtrim_minid", new MinId("0-1"), new String[] {TRIM_MINID_REDIS_API, "0-1"}),
                Arguments.of(
                        // MINID with exact
                        "test_xtrim_exact_minid",
                        new MinId(true, "0-2"),
                        new String[] {TRIM_MINID_REDIS_API, TRIM_EXACT_REDIS_API, "0-2"}),
                Arguments.of(
                        // MINID with LIMIT
                        "test_xtrim_minid_with_limit",
                        new MinId("0-3", 10L),
                        new String[] {
                            TRIM_MINID_REDIS_API, TRIM_NOT_EXACT_REDIS_API, "0-3", TRIM_LIMIT_REDIS_API, "10"
                        }));
    }

    private static List<Arguments> getStreamTrimOptionsBinary() {
        return List.of(
                Arguments.of(
                        // MAXLEN just THRESHOLD
                        "test_xtrim_maxlen",
                        new MaxLen(5L),
                        new GlideString[] {gs(TRIM_MAXLEN_REDIS_API), gs("5")}),
                Arguments.of(
                        // MAXLEN with LIMIT
                        "test_xtrim_maxlen_with_limit",
                        new MaxLen(5L, 10L),
                        new GlideString[] {
                            gs(TRIM_MAXLEN_REDIS_API),
                            gs(TRIM_NOT_EXACT_REDIS_API),
                            gs("5"),
                            gs(TRIM_LIMIT_REDIS_API),
                            gs("10")
                        }),
                Arguments.of(
                        // MAXLEN with exact
                        "test_xtrim_exact_maxlen",
                        new MaxLen(true, 10L),
                        new GlideString[] {gs(TRIM_MAXLEN_REDIS_API), gs(TRIM_EXACT_REDIS_API), gs("10")}),
                Arguments.of(
                        // MINID just THRESHOLD
                        "test_xtrim_minid",
                        new MinId("0-1"),
                        new GlideString[] {gs(TRIM_MINID_REDIS_API), gs("0-1")}),
                Arguments.of(
                        // MINID with exact
                        "test_xtrim_exact_minid",
                        new MinId(true, "0-2"),
                        new GlideString[] {gs(TRIM_MINID_REDIS_API), gs(TRIM_EXACT_REDIS_API), gs("0-2")}),
                Arguments.of(
                        // MINID with LIMIT
                        "test_xtrim_minid_with_limit",
                        new MinId("0-3", 10L),
                        new GlideString[] {
                            gs(TRIM_MINID_REDIS_API),
                            gs(TRIM_NOT_EXACT_REDIS_API),
                            gs("0-3"),
                            gs(TRIM_LIMIT_REDIS_API),
                            gs("10")
                        }));
    }

    @SneakyThrows
    @ParameterizedTest(name = "{0}")
    @MethodSource("getStreamTrimOptions")
    public void xtrim_with_options_to_arguments(
            String testName, StreamTrimOptions options, String[] expectedArgs) {
        assertArrayEquals(expectedArgs, options.toArgs());
    }

    @SneakyThrows
    @ParameterizedTest(name = "{0}")
    @MethodSource("getStreamTrimOptionsBinary")
    public void xtrim_with_options_to_arguments_binary(
            String testName, StreamTrimOptions options, GlideString[] expectedGlideStringArgs) {
        assertArrayEquals(expectedGlideStringArgs, options.toGlideStringArgs());
    }

    @Test
    @SneakyThrows
    public void xlen_returns_success() {
        // setup
        String key = "testKey";
        Long completedResult = 99L;

        CompletableFuture<Long> testResponse = new CompletableFuture<>();
        testResponse.complete(completedResult);

        // match on protobuf request
        when(commandManager.<Long>submitNewCommand(eq(XLen), eq(new String[] {key}), any()))
                .thenReturn(testResponse);

        // exercise
        CompletableFuture<Long> response = service.xlen(key);
        Long payload = response.get();

        // verify
        assertEquals(testResponse, response);
        assertEquals(completedResult, payload);
    }

    @SneakyThrows
    @Test
    public void xread_multiple_keys() {
        // setup
        String keyOne = "one";
        String streamIdOne = "id-one";
        String keyTwo = "two";
        String streamIdTwo = "id-two";
        String[][] fieldValues = {{"field", "value"}};
        Map<String, Map<String, String[][]>> completedResult = new LinkedHashMap<>();
        completedResult.put(keyOne, Map.of(streamIdOne, fieldValues));
        completedResult.put(keyTwo, Map.of(streamIdTwo, fieldValues));
        String[] arguments = {READ_STREAMS_REDIS_API, keyOne, keyTwo, streamIdOne, streamIdTwo};

        CompletableFuture<Map<String, Map<String, String[][]>>> testResponse =
                new CompletableFuture<>();
        testResponse.complete(completedResult);

        // match on protobuf request
        when(commandManager.<Map<String, Map<String, String[][]>>>submitNewCommand(
                        eq(XRead), eq(arguments), any()))
                .thenReturn(testResponse);

        // exercise
        Map<String, String> keysAndIds = new LinkedHashMap<>();
        keysAndIds.put(keyOne, streamIdOne);
        keysAndIds.put(keyTwo, streamIdTwo);
        CompletableFuture<Map<String, Map<String, String[][]>>> response = service.xread(keysAndIds);
        Map<String, Map<String, String[][]>> payload = response.get();

        // verify
        assertEquals(testResponse, response);
        assertEquals(completedResult, payload);
    }

    @SneakyThrows
    @Test
    public void xread_with_options() {
        // setup
        String keyOne = "one";
        String streamIdOne = "id-one";
        Long block = 2L;
        Long count = 10L;
        String[][] fieldValues = {{"field", "value"}};
        Map<String, Map<String, String[][]>> completedResult =
                Map.of(keyOne, Map.of(streamIdOne, fieldValues));
        String[] arguments = {
            READ_COUNT_REDIS_API,
            count.toString(),
            READ_BLOCK_REDIS_API,
            block.toString(),
            READ_STREAMS_REDIS_API,
            keyOne,
            streamIdOne
        };

        CompletableFuture<Map<String, Map<String, String[][]>>> testResponse =
                new CompletableFuture<>();
        testResponse.complete(completedResult);

        // match on protobuf request
        when(commandManager.<Map<String, Map<String, String[][]>>>submitNewCommand(
                        eq(XRead), eq(arguments), any()))
                .thenReturn(testResponse);

        // exercise
        CompletableFuture<Map<String, Map<String, String[][]>>> response =
                service.xread(
                        Map.of(keyOne, streamIdOne),
                        StreamReadOptions.builder().block(block).count(count).build());
        Map<String, Map<String, String[][]>> payload = response.get();

        // verify
        assertEquals(testResponse, response);
        assertEquals(completedResult, payload);
    }

    @Test
    @SneakyThrows
    public void xdel_returns_success() {
        // setup
        String key = "testKey";
        String[] ids = {"one-1", "two-2", "three-3"};
        Long completedResult = 69L;

        CompletableFuture<Long> testResponse = new CompletableFuture<>();
        testResponse.complete(completedResult);

        // match on protobuf request
        when(commandManager.<Long>submitNewCommand(
                        eq(XDel), eq(new String[] {key, "one-1", "two-2", "three-3"}), any()))
                .thenReturn(testResponse);

        // exercise
        CompletableFuture<Long> response = service.xdel(key, ids);
        Long payload = response.get();

        // verify
        assertEquals(testResponse, response);
        assertEquals(completedResult, payload);
    }

    @Test
    @SneakyThrows
    public void xdel_binary_returns_success() {
        // setup
        GlideString key = gs("testKey");
        GlideString[] ids = {gs("one-1"), gs("two-2"), gs("three-3")};
        Long completedResult = 69L;

        CompletableFuture<Long> testResponse = new CompletableFuture<>();
        testResponse.complete(completedResult);

        // match on protobuf request
        when(commandManager.<Long>submitNewCommand(
                        eq(XDel), eq(new GlideString[] {key, gs("one-1"), gs("two-2"), gs("three-3")}), any()))
                .thenReturn(testResponse);

        // exercise
        CompletableFuture<Long> response = service.xdel(key, ids);
        Long payload = response.get();

        // verify
        assertEquals(testResponse, response);
        assertEquals(completedResult, payload);
    }

    @Test
    @SneakyThrows
    public void xrange_returns_success() {
        // setup
        String key = "testKey";
        StreamRange start = IdBound.of(9999L);
        StreamRange end = IdBound.ofExclusive("696969-10");
        String[][] fieldValuesResult = {{"duration", "12345"}, {"event-id", "2"}, {"user-id", "42"}};
        Map<String, String[][]> completedResult = Map.of(key, fieldValuesResult);

        CompletableFuture<Map<String, String[][]>> testResponse = new CompletableFuture<>();
        testResponse.complete(completedResult);

        // match on protobuf request
        when(commandManager.<Map<String, String[][]>>submitNewCommand(
                        eq(XRange), eq(new String[] {key, "9999", "(696969-10"}), any()))
                .thenReturn(testResponse);

        // exercise
        CompletableFuture<Map<String, String[][]>> response = service.xrange(key, start, end);
        Map<String, String[][]> payload = response.get();

        // verify
        assertEquals(testResponse, response);
        assertEquals(completedResult, payload);
    }

    @Test
    @SneakyThrows
    public void xrange_withcount_returns_success() {
        // setup
        String key = "testKey";
        StreamRange start = InfRangeBound.MIN;
        StreamRange end = InfRangeBound.MAX;
        long count = 99L;
        String[][] fieldValuesResult = {{"duration", "12345"}, {"event-id", "2"}, {"user-id", "42"}};
        Map<String, String[][]> completedResult = Map.of(key, fieldValuesResult);

        CompletableFuture<Map<String, String[][]>> testResponse = new CompletableFuture<>();
        testResponse.complete(completedResult);

        // match on protobuf request
        when(commandManager.<Map<String, String[][]>>submitNewCommand(
                        eq(XRange),
                        eq(
                                new String[] {
                                    key,
                                    MINIMUM_RANGE_REDIS_API,
                                    MAXIMUM_RANGE_REDIS_API,
                                    RANGE_COUNT_REDIS_API,
                                    Long.toString(count)
                                }),
                        any()))
                .thenReturn(testResponse);

        // exercise
        CompletableFuture<Map<String, String[][]>> response = service.xrange(key, start, end, count);
        Map<String, String[][]> payload = response.get();

        // verify
        assertEquals(testResponse, response);
        assertEquals(completedResult, payload);
    }

    @Test
    @SneakyThrows
    public void xrevrange_returns_success() {
        // setup
        String key = "testKey";
        StreamRange end = IdBound.of(9999L);
        StreamRange start = IdBound.ofExclusive("696969-10");
        String[][] fieldValuesResult = {{"duration", "12345"}, {"event-id", "2"}, {"user-id", "42"}};
        Map<String, String[][]> completedResult = Map.of(key, fieldValuesResult);

        CompletableFuture<Map<String, String[][]>> testResponse = new CompletableFuture<>();
        testResponse.complete(completedResult);

        // match on protobuf request
        when(commandManager.<Map<String, String[][]>>submitNewCommand(
                        eq(XRevRange), eq(new String[] {key, "9999", "(696969-10"}), any()))
                .thenReturn(testResponse);

        // exercise
        CompletableFuture<Map<String, String[][]>> response = service.xrevrange(key, end, start);
        Map<String, String[][]> payload = response.get();

        // verify
        assertEquals(testResponse, response);
        assertEquals(completedResult, payload);
    }

    @Test
    @SneakyThrows
    public void xrevrange_withcount_returns_success() {
        // setup
        String key = "testKey";
        StreamRange end = InfRangeBound.MAX;
        StreamRange start = InfRangeBound.MIN;
        long count = 99L;
        String[][] fieldValuesResult = {{"duration", "12345"}, {"event-id", "2"}, {"user-id", "42"}};
        Map<String, String[][]> completedResult = Map.of(key, fieldValuesResult);

        CompletableFuture<Map<String, String[][]>> testResponse = new CompletableFuture<>();
        testResponse.complete(completedResult);

        // match on protobuf request
        when(commandManager.<Map<String, String[][]>>submitNewCommand(
                        eq(XRevRange),
                        eq(
                                new String[] {
                                    key,
                                    MAXIMUM_RANGE_REDIS_API,
                                    MINIMUM_RANGE_REDIS_API,
                                    RANGE_COUNT_REDIS_API,
                                    Long.toString(count)
                                }),
                        any()))
                .thenReturn(testResponse);

        // exercise
        CompletableFuture<Map<String, String[][]>> response = service.xrevrange(key, end, start, count);
        Map<String, String[][]> payload = response.get();

        // verify
        assertEquals(testResponse, response);
        assertEquals(completedResult, payload);
    }

    @SneakyThrows
    @Test
    public void xgroupCreate() {
        // setup
        String key = "testKey";
        String groupName = "testGroupName";
        String id = "testId";
        String[] arguments = new String[] {key, groupName, id};

        CompletableFuture<String> testResponse = new CompletableFuture<>();
        testResponse.complete(OK);

        // match on protobuf request
        when(commandManager.<String>submitNewCommand(eq(XGroupCreate), eq(arguments), any()))
                .thenReturn(testResponse);

        // exercise
        CompletableFuture<String> response = service.xgroupCreate(key, groupName, id);
        String payload = response.get();

        // verify
        assertEquals(testResponse, response);
        assertEquals(OK, payload);
    }

    @SneakyThrows
    @Test
    public void xgroupCreate_withOptions() {
        // setup
        String key = "testKey";
        String groupName = "testGroupName";
        String id = "testId";
        String testEntry = "testEntry";
        StreamGroupOptions options =
                StreamGroupOptions.builder().makeStream().entriesRead(testEntry).build();
        String[] arguments =
                new String[] {
                    key, groupName, id, MAKE_STREAM_VALKEY_API, ENTRIES_READ_VALKEY_API, testEntry
                };

        CompletableFuture<String> testResponse = new CompletableFuture<>();
        testResponse.complete(OK);

        // match on protobuf request
        when(commandManager.<String>submitNewCommand(eq(XGroupCreate), eq(arguments), any()))
                .thenReturn(testResponse);

        // exercise
        CompletableFuture<String> response = service.xgroupCreate(key, groupName, id, options);
        String payload = response.get();

        // verify
        assertEquals(testResponse, response);
        assertEquals(OK, payload);
    }

    @SneakyThrows
    @Test
    public void xgroupDestroy() {
        // setup
        String key = "testKey";
        String groupName = "testGroupName";
        String[] arguments = new String[] {key, groupName};

        CompletableFuture<Boolean> testResponse = new CompletableFuture<>();
        testResponse.complete(Boolean.TRUE);

        // match on protobuf request
        when(commandManager.<Boolean>submitNewCommand(eq(XGroupDestroy), eq(arguments), any()))
                .thenReturn(testResponse);

        // exercise
        CompletableFuture<Boolean> response = service.xgroupDestroy(key, groupName);
        Boolean payload = response.get();

        // verify
        assertEquals(testResponse, response);
        assertEquals(Boolean.TRUE, payload);
    }

    @SneakyThrows
    @Test
    public void xgroupCreateConsumer() {
        // setup
        String key = "testKey";
        String groupName = "testGroupName";
        String consumerName = "testConsumerName";
        String[] arguments = new String[] {key, groupName, consumerName};

        CompletableFuture<Boolean> testResponse = new CompletableFuture<>();
        testResponse.complete(Boolean.TRUE);

        // match on protobuf request
        when(commandManager.<Boolean>submitNewCommand(eq(XGroupCreateConsumer), eq(arguments), any()))
                .thenReturn(testResponse);

        // exercise
        CompletableFuture<Boolean> response =
                service.xgroupCreateConsumer(key, groupName, consumerName);
        Boolean payload = response.get();

        // verify
        assertEquals(testResponse, response);
        assertEquals(Boolean.TRUE, payload);
    }

    @SneakyThrows
    @Test
    public void xgroupDelConsumer() {
        // setup
        String key = "testKey";
        String groupName = "testGroupName";
        String consumerName = "testConsumerName";
        String[] arguments = new String[] {key, groupName, consumerName};
        Long result = 28L;

        CompletableFuture<Long> testResponse = new CompletableFuture<>();
        testResponse.complete(result);

        // match on protobuf request
        when(commandManager.<Long>submitNewCommand(eq(XGroupDelConsumer), eq(arguments), any()))
                .thenReturn(testResponse);

        // exercise
        CompletableFuture<Long> response = service.xgroupDelConsumer(key, groupName, consumerName);
        Long payload = response.get();

        // verify
        assertEquals(testResponse, response);
        assertEquals(result, payload);
    }

    @SneakyThrows
    @Test
    public void xgroupSetid() {
        // setup
        String key = "testKey";
        String groupName = "testGroupName";
        String id = "testId";
        String[] arguments = new String[] {key, groupName, id};

        CompletableFuture<String> testResponse = new CompletableFuture<>();
        testResponse.complete(OK);

        // match on protobuf request
        when(commandManager.<String>submitNewCommand(eq(XGroupSetId), eq(arguments), any()))
                .thenReturn(testResponse);

        // exercise
        CompletableFuture<String> response = service.xgroupSetId(key, groupName, id);
        String payload = response.get();

        // verify
        assertEquals(testResponse, response);
        assertEquals(OK, payload);
    }

    @SneakyThrows
    @Test
    public void xgroupSetidWithEntriesRead() {
        // setup
        String key = "testKey";
        String groupName = "testGroupName";
        String id = "testId";
        String entriesRead = "1-1";
        String[] arguments = new String[] {key, groupName, id, "ENTRIESREAD", entriesRead};

        CompletableFuture<String> testResponse = new CompletableFuture<>();
        testResponse.complete(OK);

        // match on protobuf request
        when(commandManager.<String>submitNewCommand(eq(XGroupSetId), eq(arguments), any()))
                .thenReturn(testResponse);

        // exercise
        CompletableFuture<String> response = service.xgroupSetId(key, groupName, id, entriesRead);
        String payload = response.get();

        // verify
        assertEquals(testResponse, response);
        assertEquals(OK, payload);
    }

    @SneakyThrows
    @Test
    public void xreadgroup_multiple_keys() {
        // setup
        String keyOne = "one";
        String streamIdOne = "id-one";
        String keyTwo = "two";
        String streamIdTwo = "id-two";
        String groupName = "testGroup";
        String consumerName = "consumerGroup";
        String[][] fieldValues = {{"field", "value"}};
        Map<String, Map<String, String[][]>> completedResult = new LinkedHashMap<>();
        completedResult.put(keyOne, Map.of(streamIdOne, fieldValues));
        completedResult.put(keyTwo, Map.of(streamIdTwo, fieldValues));
        String[] arguments = {
            READ_GROUP_REDIS_API,
            groupName,
            consumerName,
            READ_STREAMS_REDIS_API,
            keyOne,
            keyTwo,
            streamIdOne,
            streamIdTwo
        };

        CompletableFuture<Map<String, Map<String, String[][]>>> testResponse =
                new CompletableFuture<>();
        testResponse.complete(completedResult);

        // match on protobuf request
        when(commandManager.<Map<String, Map<String, String[][]>>>submitNewCommand(
                        eq(XReadGroup), eq(arguments), any()))
                .thenReturn(testResponse);

        // exercise
        Map<String, String> keysAndIds = new LinkedHashMap<>();
        keysAndIds.put(keyOne, streamIdOne);
        keysAndIds.put(keyTwo, streamIdTwo);
        CompletableFuture<Map<String, Map<String, String[][]>>> response =
                service.xreadgroup(keysAndIds, groupName, consumerName);
        Map<String, Map<String, String[][]>> payload = response.get();

        // verify
        assertEquals(testResponse, response);
        assertEquals(completedResult, payload);
    }

    @SneakyThrows
    @Test
    public void xreadgroup_with_options() {
        // setup
        String keyOne = "one";
        String streamIdOne = "id-one";
        Long block = 2L;
        Long count = 10L;
        String groupName = "testGroup";
        String consumerName = "consumerGroup";
        String[][] fieldValues = {{"field", "value"}};
        Map<String, Map<String, String[][]>> completedResult =
                Map.of(keyOne, Map.of(streamIdOne, fieldValues));
        String[] arguments = {
            READ_GROUP_REDIS_API,
            groupName,
            consumerName,
            READ_COUNT_REDIS_API,
            count.toString(),
            READ_BLOCK_REDIS_API,
            block.toString(),
            READ_NOACK_REDIS_API,
            READ_STREAMS_REDIS_API,
            keyOne,
            streamIdOne
        };

        CompletableFuture<Map<String, Map<String, String[][]>>> testResponse =
                new CompletableFuture<>();
        testResponse.complete(completedResult);

        // match on protobuf request
        when(commandManager.<Map<String, Map<String, String[][]>>>submitNewCommand(
                        eq(XReadGroup), eq(arguments), any()))
                .thenReturn(testResponse);

        // exercise
        CompletableFuture<Map<String, Map<String, String[][]>>> response =
                service.xreadgroup(
                        Map.of(keyOne, streamIdOne),
                        groupName,
                        consumerName,
                        StreamReadGroupOptions.builder().block(block).count(count).noack().build());
        Map<String, Map<String, String[][]>> payload = response.get();

        // verify
        assertEquals(testResponse, response);
        assertEquals(completedResult, payload);
    }

    @SneakyThrows
    @Test
    public void xack_returns_success() {
        // setup
        String key = "testKey";
        String groupName = "testGroupName";
        String[] ids = new String[] {"testId"};
        String[] arguments = concatenateArrays(new String[] {key, groupName}, ids);
        Long mockResult = 1L;

        CompletableFuture<Long> testResponse = new CompletableFuture<>();
        testResponse.complete(mockResult);

        // match on protobuf request
        when(commandManager.<Long>submitNewCommand(eq(XAck), eq(arguments), any()))
                .thenReturn(testResponse);

        // exercise
        CompletableFuture<Long> response = service.xack(key, groupName, ids);
        Long payload = response.get();

        // verify
        assertEquals(testResponse, response);
        assertEquals(mockResult, payload);
    }

    @SneakyThrows
    @Test
    public void xclaim_returns_success() {
        // setup
        String key = "testKey";
        String groupName = "testGroupName";
        String consumer = "testConsumer";
        Long minIdleTime = 18L;
        String[] ids = new String[] {"testId"};
        String[] arguments = concatenateArrays(new String[] {key, groupName, consumer, "18"}, ids);
        Map<String, String[][]> mockResult = Map.of("1234-0", new String[][] {{"message", "log"}});

        CompletableFuture<Map<String, String[][]>> testResponse = new CompletableFuture<>();
        testResponse.complete(mockResult);

        // match on protobuf request
        when(commandManager.<Map<String, String[][]>>submitNewCommand(eq(XClaim), eq(arguments), any()))
                .thenReturn(testResponse);

        // exercise
        CompletableFuture<Map<String, String[][]>> response =
                service.xclaim(key, groupName, consumer, minIdleTime, ids);
        Map<String, String[][]> payload = response.get();

        // verify
        assertEquals(testResponse, response);
        assertEquals(mockResult, payload);
    }

    @SneakyThrows
    @Test
    public void xclaim_with_options_returns_success() {
        // setup
        String key = "testKey";
        String groupName = "testGroupName";
        String consumer = "testConsumer";
        Long minIdleTime = 18L;
        String[] ids = new String[] {"testId"};
        StreamClaimOptions options =
                StreamClaimOptions.builder().force().idle(11L).idleUnixTime(12L).retryCount(5L).build();
        String[] arguments =
                new String[] {
                    key,
                    groupName,
                    consumer,
                    "18",
                    "testId",
                    IDLE_REDIS_API,
                    "11",
                    TIME_REDIS_API,
                    "12",
                    RETRY_COUNT_REDIS_API,
                    "5",
                    FORCE_REDIS_API
                };
        Map<String, String[][]> mockResult = Map.of("1234-0", new String[][] {{"message", "log"}});

        CompletableFuture<Map<String, String[][]>> testResponse = new CompletableFuture<>();
        testResponse.complete(mockResult);

        // match on protobuf request
        when(commandManager.<Map<String, String[][]>>submitNewCommand(eq(XClaim), eq(arguments), any()))
                .thenReturn(testResponse);

        // exercise
        CompletableFuture<Map<String, String[][]>> response =
                service.xclaim(key, groupName, consumer, minIdleTime, ids, options);
        Map<String, String[][]> payload = response.get();

        // verify
        assertEquals(testResponse, response);
        assertEquals(mockResult, payload);
    }

    @SneakyThrows
    @Test
    public void xclaimJustId_returns_success() {
        // setup
        String key = "testKey";
        String groupName = "testGroupName";
        String consumer = "testConsumer";
        Long minIdleTime = 18L;
        String[] ids = new String[] {"testId"};
        String[] arguments = new String[] {key, groupName, consumer, "18", "testId", JUST_ID_REDIS_API};
        String[] mockResult = {"message", "log"};

        CompletableFuture<String[]> testResponse = new CompletableFuture<>();
        testResponse.complete(mockResult);

        // match on protobuf request
        when(commandManager.<String[]>submitNewCommand(eq(XClaim), eq(arguments), any()))
                .thenReturn(testResponse);

        // exercise
        CompletableFuture<String[]> response =
                service.xclaimJustId(key, groupName, consumer, minIdleTime, ids);
        String[] payload = response.get();

        // verify
        assertEquals(testResponse, response);
        assertEquals(mockResult, payload);
    }

    @SneakyThrows
    @Test
    public void xclaimJustId_with_options_returns_success() {
        // setup
        String key = "testKey";
        String groupName = "testGroupName";
        String consumer = "testConsumer";
        Long minIdleTime = 18L;
        String[] ids = new String[] {"testId"};
        StreamClaimOptions options =
                StreamClaimOptions.builder().force().idle(11L).idleUnixTime(12L).retryCount(5L).build();
        String[] arguments =
                new String[] {
                    key,
                    groupName,
                    consumer,
                    "18",
                    "testId",
                    IDLE_REDIS_API,
                    "11",
                    TIME_REDIS_API,
                    "12",
                    RETRY_COUNT_REDIS_API,
                    "5",
                    FORCE_REDIS_API,
                    JUST_ID_REDIS_API
                };
        String[] mockResult = {"message", "log"};

        CompletableFuture<String[]> testResponse = new CompletableFuture<>();
        testResponse.complete(mockResult);

        // match on protobuf request
        when(commandManager.<String[]>submitNewCommand(eq(XClaim), eq(arguments), any()))
                .thenReturn(testResponse);

        // exercise
        CompletableFuture<String[]> response =
                service.xclaimJustId(key, groupName, consumer, minIdleTime, ids, options);
        String[] payload = response.get();

        // verify
        assertEquals(testResponse, response);
        assertEquals(mockResult, payload);
    }

    @SneakyThrows
    @Test
    public void xack_binary_returns_success() {
        // setup
        GlideString key = gs("testKey");
        GlideString groupName = gs("testGroupName");
        GlideString[] ids = new GlideString[] {gs("testId")};
        GlideString[] arguments = concatenateArrays(new GlideString[] {key, groupName}, ids);
        Long mockResult = 1L;

        CompletableFuture<Long> testResponse = new CompletableFuture<>();
        testResponse.complete(mockResult);

        // match on protobuf request
        when(commandManager.<Long>submitNewCommand(eq(XAck), eq(arguments), any()))
                .thenReturn(testResponse);

        // exercise
        CompletableFuture<Long> response = service.xack(key, groupName, ids);
        Long payload = response.get();

        // verify
        assertEquals(testResponse, response);
        assertEquals(mockResult, payload);
    }

    @SneakyThrows
    @Test
    public void xpending_returns_success() {
        // setup
        String key = "testKey";
        String groupName = "testGroupName";
        String[] arguments = {key, groupName};
        Object[] summary = new Object[] {1L, "1234-0", "2345-4", new Object[][] {{"consumer", "4"}}};

        CompletableFuture<Object[]> testResponse = new CompletableFuture<>();
        testResponse.complete(summary);

        // match on protobuf request
        when(commandManager.<Object[]>submitNewCommand(eq(XPending), eq(arguments), any()))
                .thenReturn(testResponse);

        // exercise
        CompletableFuture<Object[]> response = service.xpending(key, groupName);
        Object[] payload = response.get();

        // verify
        assertEquals(testResponse, response);
        assertEquals(summary, payload);
    }

    @SneakyThrows
    @Test
    public void xpending_with_start_end_count_returns_success() {
        // setup
        String key = "testKey";
        String groupName = "testGroupName";
        String[] arguments = {key, groupName, EXCLUSIVE_RANGE_REDIS_API + "1234-0", "2345-5", "4"};
        StreamRange start = IdBound.ofExclusive("1234-0");
        StreamRange end = IdBound.of("2345-5");
        Long count = 4L;
        Object[][] extendedForm = new Object[][] {{"1234-0", "consumer", 4L, 1L}};

        CompletableFuture<Object[][]> testResponse = new CompletableFuture<>();
        testResponse.complete(extendedForm);

        // match on protobuf request
        when(commandManager.<Object[][]>submitNewCommand(eq(XPending), eq(arguments), any()))
                .thenReturn(testResponse);

        // exercise
        CompletableFuture<Object[][]> response = service.xpending(key, groupName, start, end, count);
        Object[][] payload = response.get();

        // verify
        assertEquals(testResponse, response);
        assertEquals(extendedForm, payload);
    }

    @SneakyThrows
    @Test
    public void xpending_with_start_end_count_options_returns_success() {
        // setup
        String key = "testKey";
        String groupName = "testGroupName";
        String consumer = "testConsumer";
        String[] arguments = {
            key,
            groupName,
            IDLE_TIME_REDIS_API,
            "100",
            MINIMUM_RANGE_REDIS_API,
            MAXIMUM_RANGE_REDIS_API,
            "4",
            consumer
        };
        StreamRange start = InfRangeBound.MIN;
        StreamRange end = InfRangeBound.MAX;
        Long count = 4L;
        Object[][] extendedForm = new Object[][] {{"1234-0", consumer, 4L, 1L}};

        CompletableFuture<Object[][]> testResponse = new CompletableFuture<>();
        testResponse.complete(extendedForm);

        // match on protobuf request
        when(commandManager.<Object[][]>submitNewCommand(eq(XPending), eq(arguments), any()))
                .thenReturn(testResponse);

        // exercise
        CompletableFuture<Object[][]> response =
                service.xpending(
                        key,
                        groupName,
                        start,
                        end,
                        count,
                        StreamPendingOptions.builder().minIdleTime(100L).consumer(consumer).build());
        Object[][] payload = response.get();

        // verify
        assertEquals(testResponse, response);
        assertEquals(extendedForm, payload);
    }

    @SneakyThrows
    @Test
    public void type_returns_success() {
        // setup
        String key = "testKey";
        String[] arguments = new String[] {key};
        String value = "none";

        CompletableFuture<String> testResponse = new CompletableFuture<>();
        testResponse.complete(value);

        // match on protobuf request
        when(commandManager.<String>submitNewCommand(eq(Type), eq(arguments), any()))
                .thenReturn(testResponse);

        // exercise
        CompletableFuture<String> response = service.type(key);
        String payload = response.get();

        // verify
        assertEquals(testResponse, response);
        assertEquals(value, payload);
    }

    @SneakyThrows
    @Test
    public void type_binary_returns_success() {
        // setup
        GlideString key = gs("testKey");
        GlideString[] arguments = new GlideString[] {key};
        String value = "none";

        CompletableFuture<String> testResponse = new CompletableFuture<>();
        testResponse.complete(value);

        // match on protobuf request
        when(commandManager.<String>submitNewCommand(eq(Type), eq(arguments), any()))
                .thenReturn(testResponse);

        // exercise
        CompletableFuture<String> response = service.type(key);
        String payload = response.get();

        // verify
        assertEquals(testResponse, response);
        assertEquals(value, payload);
    }

    @SneakyThrows
    @Test
    public void randomKey() {
        // setup
        String key1 = "key1";
        CompletableFuture<String> testResponse = new CompletableFuture<>();
        testResponse.complete(key1);

        // match on protobuf request
        when(commandManager.<String>submitNewCommand(eq(RandomKey), eq(new String[0]), any()))
                .thenReturn(testResponse);
        CompletableFuture<String> response = service.randomKey();

        // verify
        assertEquals(testResponse, response);
    }

    @SneakyThrows
    @Test
    public void rename() {
        // setup
        String key = "key1";
        String newKey = "key2";
        String[] arguments = new String[] {key, newKey};
        CompletableFuture<String> testResponse = new CompletableFuture<>();
        testResponse.complete(OK);

        // match on protobuf request
        when(commandManager.<String>submitNewCommand(eq(Rename), eq(arguments), any()))
                .thenReturn(testResponse);

        // exercise
        CompletableFuture<String> response = service.rename(key, newKey);

        // verify
        assertEquals(testResponse, response);
        assertEquals(OK, response.get());
    }

    @SneakyThrows
    @Test
    public void rename_binary() {
        // setup
        GlideString key = gs("key1");
        GlideString newKey = gs("key2");
        GlideString[] arguments = new GlideString[] {key, newKey};
        CompletableFuture<String> testResponse = new CompletableFuture<>();
        testResponse.complete(OK);

        // match on protobuf request
        when(commandManager.<String>submitNewCommand(eq(Rename), eq(arguments), any()))
                .thenReturn(testResponse);

        // exercise
        CompletableFuture<String> response = service.rename(key, newKey);

        // verify
        assertEquals(testResponse, response);
        assertEquals(OK, response.get());
    }

    @SneakyThrows
    @Test
    public void renamenx_returns_success() {
        // setup
        String key = "key1";
        String newKey = "key2";
        String[] arguments = new String[] {key, newKey};

        CompletableFuture<Boolean> testResponse = new CompletableFuture<>();
        testResponse.complete(true);

        // match on protobuf request
        when(commandManager.<Boolean>submitNewCommand(eq(RenameNX), eq(arguments), any()))
                .thenReturn(testResponse);

        // exercise
        CompletableFuture<Boolean> response = service.renamenx(key, newKey);

        // verify
        assertEquals(testResponse, response);
        assertTrue(response.get());
    }

    @SneakyThrows
    @Test
    public void renamenx_binary_returns_success() {
        // setup
        GlideString key = gs("key1");
        GlideString newKey = gs("key2");
        GlideString[] arguments = new GlideString[] {key, newKey};

        CompletableFuture<Boolean> testResponse = new CompletableFuture<>();
        testResponse.complete(true);

        // match on protobuf request
        when(commandManager.<Boolean>submitNewCommand(eq(RenameNX), eq(arguments), any()))
                .thenReturn(testResponse);

        // exercise
        CompletableFuture<Boolean> response = service.renamenx(key, newKey);

        // verify
        assertEquals(testResponse, response);
        assertTrue(response.get());
    }

    @SneakyThrows
    @Test
    public void time_returns_success() {
        // setup
        CompletableFuture<String[]> testResponse = new CompletableFuture<>();
        String[] payload = new String[] {"UnixTime", "ms"};
        testResponse.complete(payload);
        // match on protobuf request
        when(commandManager.<String[]>submitNewCommand(eq(Time), eq(new String[0]), any()))
                .thenReturn(testResponse);
        // exercise
        CompletableFuture<String[]> response = service.time();

        // verify
        assertEquals(testResponse, response);
        assertEquals(payload, response.get());
    }

    @SneakyThrows
    @Test
    public void lastsave_returns_success() {
        // setup
        Long value = 42L;
        CompletableFuture<Long> testResponse = new CompletableFuture<>();
        testResponse.complete(value);

        // match on protobuf request
        when(commandManager.<Long>submitNewCommand(eq(LastSave), eq(new String[0]), any()))
                .thenReturn(testResponse);

        // exercise
        CompletableFuture<Long> response = service.lastsave();

        // verify
        assertEquals(testResponse, response);
        assertEquals(value, response.get());
    }

    @SneakyThrows
    @Test
    public void flushall_returns_success() {
        // setup
        CompletableFuture<String> testResponse = new CompletableFuture<>();
        testResponse.complete(OK);

        // match on protobuf request
        when(commandManager.<String>submitNewCommand(eq(FlushAll), eq(new String[0]), any()))
                .thenReturn(testResponse);

        // exercise
        CompletableFuture<String> response = service.flushall();
        String payload = response.get();

        // verify
        assertEquals(testResponse, response);
        assertEquals(OK, payload);
    }

    @SneakyThrows
    @Test
    public void flushall_with_mode_returns_success() {
        // setup
        CompletableFuture<String> testResponse = new CompletableFuture<>();
        testResponse.complete(OK);

        // match on protobuf request
        when(commandManager.<String>submitNewCommand(
                        eq(FlushAll), eq(new String[] {SYNC.toString()}), any()))
                .thenReturn(testResponse);

        // exercise
        CompletableFuture<String> response = service.flushall(SYNC);
        String payload = response.get();

        // verify
        assertEquals(testResponse, response);
        assertEquals(OK, payload);
    }

    @SneakyThrows
    @Test
    public void flushdb_returns_success() {
        // setup
        CompletableFuture<String> testResponse = new CompletableFuture<>();
        testResponse.complete(OK);

        // match on protobuf request
        when(commandManager.<String>submitNewCommand(eq(FlushDB), eq(new String[0]), any()))
                .thenReturn(testResponse);

        // exercise
        CompletableFuture<String> response = service.flushdb();
        String payload = response.get();

        // verify
        assertEquals(testResponse, response);
        assertEquals(OK, payload);
    }

    @SneakyThrows
    @Test
    public void flushdb_with_mode_returns_success() {
        // setup
        CompletableFuture<String> testResponse = new CompletableFuture<>();
        testResponse.complete(OK);

        // match on protobuf request
        when(commandManager.<String>submitNewCommand(
                        eq(FlushDB), eq(new String[] {SYNC.toString()}), any()))
                .thenReturn(testResponse);

        // exercise
        CompletableFuture<String> response = service.flushdb(SYNC);
        String payload = response.get();

        // verify
        assertEquals(testResponse, response);
        assertEquals(OK, payload);
    }

    @SneakyThrows
    @Test
    public void lolwut_returns_success() {
        // setup
        String value = "pewpew";
        CompletableFuture<String> testResponse = new CompletableFuture<>();
        testResponse.complete(value);

        // match on protobuf request
        when(commandManager.<String>submitNewCommand(eq(Lolwut), eq(new String[0]), any()))
                .thenReturn(testResponse);

        // exercise
        CompletableFuture<String> response = service.lolwut();

        // verify
        assertEquals(testResponse, response);
        assertEquals(value, response.get());
    }

    @SneakyThrows
    @Test
    public void lolwut_with_params_returns_success() {
        // setup
        String value = "pewpew";
        String[] arguments = new String[] {"1", "2"};
        int[] params = new int[] {1, 2};
        CompletableFuture<String> testResponse = new CompletableFuture<>();
        testResponse.complete(value);

        // match on protobuf request
        when(commandManager.<String>submitNewCommand(eq(Lolwut), eq(arguments), any()))
                .thenReturn(testResponse);

        // exercise
        CompletableFuture<String> response = service.lolwut(params);

        // verify
        assertEquals(testResponse, response);
        assertEquals(value, response.get());
    }

    @SneakyThrows
    @Test
    public void lolwut_with_version_returns_success() {
        // setup
        String value = "pewpew";
        CompletableFuture<String> testResponse = new CompletableFuture<>();
        testResponse.complete(value);

        // match on protobuf request
        when(commandManager.<String>submitNewCommand(
                        eq(Lolwut), eq(new String[] {VERSION_REDIS_API, "42"}), any()))
                .thenReturn(testResponse);

        // exercise
        CompletableFuture<String> response = service.lolwut(42);

        // verify
        assertEquals(testResponse, response);
        assertEquals(value, response.get());
    }

    @SneakyThrows
    @Test
    public void lolwut_with_version_and_params_returns_success() {
        // setup
        String value = "pewpew";
        String[] arguments = new String[] {VERSION_REDIS_API, "42", "1", "2"};
        int[] params = new int[] {1, 2};
        CompletableFuture<String> testResponse = new CompletableFuture<>();
        testResponse.complete(value);

        // match on protobuf request
        when(commandManager.<String>submitNewCommand(eq(Lolwut), eq(arguments), any()))
                .thenReturn(testResponse);

        // exercise
        CompletableFuture<String> response = service.lolwut(42, params);

        // verify
        assertEquals(testResponse, response);
        assertEquals(value, response.get());
    }

    @SneakyThrows
    @Test
    public void dbsize_returns_success() {
        // setup
        Long value = 10L;
        CompletableFuture<Long> testResponse = new CompletableFuture<>();
        testResponse.complete(value);

        // match on protobuf request
        when(commandManager.<Long>submitNewCommand(eq(DBSize), eq(new String[0]), any()))
                .thenReturn(testResponse);

        // exercise
        CompletableFuture<Long> response = service.dbsize();

        // verify
        assertEquals(testResponse, response);
        assertEquals(value, response.get());
    }

    @SneakyThrows
    @Test
    public void linsert_returns_success() {
        // setup
        String key = "testKey";
        var position = BEFORE;
        String pivot = "pivot";
        String elem = "elem";
        String[] arguments = new String[] {key, position.toString(), pivot, elem};
        long value = 42;

        CompletableFuture<Long> testResponse = new CompletableFuture<>();
        testResponse.complete(value);

        // match on protobuf request
        when(commandManager.<Long>submitNewCommand(eq(LInsert), eq(arguments), any()))
                .thenReturn(testResponse);

        // exercise
        CompletableFuture<Long> response = service.linsert(key, position, pivot, elem);
        long payload = response.get();

        // verify
        assertEquals(testResponse, response);
        assertEquals(value, payload);
    }

    @SneakyThrows
    @Test
    public void linsert_binary_returns_success() {
        // setup
        GlideString key = gs("testKey");
        var position = BEFORE;
        GlideString pivot = gs("pivot");
        GlideString elem = gs("elem");
        GlideString[] arguments = new GlideString[] {key, gs(position.toString()), pivot, elem};
        long value = 42;

        CompletableFuture<Long> testResponse = new CompletableFuture<>();
        testResponse.complete(value);

        // match on protobuf request
        when(commandManager.<Long>submitNewCommand(eq(LInsert), eq(arguments), any()))
                .thenReturn(testResponse);

        // exercise
        CompletableFuture<Long> response = service.linsert(key, position, pivot, elem);
        long payload = response.get();

        // verify
        assertEquals(testResponse, response);
        assertEquals(value, payload);
    }

    @SneakyThrows
    @Test
    public void blpop_returns_success() {
        // setup
        String key = "key";
        double timeout = 0.5;
        String[] arguments = new String[] {key, "0.5"};
        String[] value = new String[] {"key", "value"};

        CompletableFuture<String[]> testResponse = new CompletableFuture<>();
        testResponse.complete(value);

        // match on protobuf request
        when(commandManager.<String[]>submitNewCommand(eq(BLPop), eq(arguments), any()))
                .thenReturn(testResponse);

        // exercise
        CompletableFuture<String[]> response = service.blpop(new String[] {key}, timeout);
        String[] payload = response.get();

        // verify
        assertEquals(testResponse, response);
        assertEquals(value, payload);
    }

    @SneakyThrows
    @Test
    public void rpushx_returns_success() {
        // setup
        String key = "testKey";
        String[] elements = new String[] {"value1", "value2"};
        String[] args = new String[] {key, "value1", "value2"};
        Long value = 2L;

        CompletableFuture<Long> testResponse = new CompletableFuture<>();
        testResponse.complete(value);

        // match on protobuf request
        when(commandManager.<Long>submitNewCommand(eq(RPushX), eq(args), any()))
                .thenReturn(testResponse);

        // exercise
        CompletableFuture<Long> response = service.rpushx(key, elements);
        Long payload = response.get();

        // verify
        assertEquals(testResponse, response);
        assertEquals(value, payload);
    }

    @SneakyThrows
    @Test
    public void rpushx_binary_returns_success() {
        // setup
        GlideString key = gs("testKey");
        GlideString[] elements = new GlideString[] {gs("value1"), gs("value2")};
        GlideString[] args = new GlideString[] {key, gs("value1"), gs("value2")};
        Long value = 2L;

        CompletableFuture<Long> testResponse = new CompletableFuture<>();
        testResponse.complete(value);

        // match on protobuf request
        when(commandManager.<Long>submitNewCommand(eq(RPushX), eq(args), any()))
                .thenReturn(testResponse);

        // exercise
        CompletableFuture<Long> response = service.rpushx(key, elements);
        Long payload = response.get();

        // verify
        assertEquals(testResponse, response);
        assertEquals(value, payload);
    }

    @SneakyThrows
    @Test
    public void lpushx_returns_success() {
        // setup
        String key = "testKey";
        String[] elements = new String[] {"value1", "value2"};
        String[] args = new String[] {key, "value1", "value2"};
        Long value = 2L;

        CompletableFuture<Long> testResponse = new CompletableFuture<>();
        testResponse.complete(value);

        // match on protobuf request
        when(commandManager.<Long>submitNewCommand(eq(LPushX), eq(args), any()))
                .thenReturn(testResponse);

        // exercise
        CompletableFuture<Long> response = service.lpushx(key, elements);
        Long payload = response.get();

        // verify
        assertEquals(testResponse, response);
        assertEquals(value, payload);
    }

    @SneakyThrows
    @Test
    public void lpushx_binary_returns_success() {
        // setup
        GlideString key = gs("testKey");
        GlideString[] elements = new GlideString[] {gs("value1"), gs("value2")};
        GlideString[] args = new GlideString[] {key, gs("value1"), gs("value2")};
        Long value = 2L;

        CompletableFuture<Long> testResponse = new CompletableFuture<>();
        testResponse.complete(value);

        // match on protobuf request
        when(commandManager.<Long>submitNewCommand(eq(LPushX), eq(args), any()))
                .thenReturn(testResponse);

        // exercise
        CompletableFuture<Long> response = service.lpushx(key, elements);
        Long payload = response.get();

        // verify
        assertEquals(testResponse, response);
        assertEquals(value, payload);
    }

    @SneakyThrows
    @Test
    public void brpop_returns_success() {
        // setup
        String key = "key";
        double timeout = 0.5;
        String[] arguments = new String[] {key, "0.5"};
        String[] value = new String[] {"key", "value"};

        CompletableFuture<String[]> testResponse = new CompletableFuture<>();
        testResponse.complete(value);

        // match on protobuf request
        when(commandManager.<String[]>submitNewCommand(eq(BRPop), eq(arguments), any()))
                .thenReturn(testResponse);

        // exercise
        CompletableFuture<String[]> response = service.brpop(new String[] {key}, timeout);
        String[] payload = response.get();

        // verify
        assertEquals(testResponse, response);
        assertEquals(value, payload);
    }

    @SneakyThrows
    @Test
    public void pfadd_returns_success() {
        // setup
        String key = "testKey";
        String[] elements = new String[] {"a", "b", "c"};
        String[] arguments = new String[] {key, "a", "b", "c"};
        Long value = 1L;

        CompletableFuture<Long> testResponse = new CompletableFuture<>();
        testResponse.complete(value);

        // match on protobuf request
        when(commandManager.<Long>submitNewCommand(eq(PfAdd), eq(arguments), any()))
                .thenReturn(testResponse);

        // exercise
        CompletableFuture<Long> response = service.pfadd(key, elements);
        Long payload = response.get();

        // verify
        assertEquals(testResponse, response);
        assertEquals(value, payload);
    }

    @SneakyThrows
    @Test
    public void pfadd_returns_success_binary() {
        // setup
        GlideString key = gs("testKey");
        GlideString[] elements = new GlideString[] {gs("a"), gs("b"), gs("c")};
        GlideString[] arguments = new GlideString[] {key, gs("a"), gs("b"), gs("c")};
        Long value = 1L;

        CompletableFuture<Long> testResponse = new CompletableFuture<>();
        testResponse.complete(value);

        // match on protobuf request
        when(commandManager.<Long>submitNewCommand(eq(PfAdd), eq(arguments), any()))
                .thenReturn(testResponse);

        // exercise
        CompletableFuture<Long> response = service.pfadd(key, elements);
        Long payload = response.get();

        // verify
        assertEquals(testResponse, response);
        assertEquals(value, payload);
    }

    @SneakyThrows
    @Test
    public void pfcount_returns_success() {
        // setup
        String[] keys = new String[] {"a", "b", "c"};
        Long value = 1L;

        CompletableFuture<Long> testResponse = new CompletableFuture<>();
        testResponse.complete(value);

        // match on protobuf request
        when(commandManager.<Long>submitNewCommand(eq(PfCount), eq(keys), any()))
                .thenReturn(testResponse);

        // exercise
        CompletableFuture<Long> response = service.pfcount(keys);
        Long payload = response.get();

        // verify
        assertEquals(testResponse, response);
        assertEquals(value, payload);
        assertEquals(payload, response.get());
    }

    @SneakyThrows
    @Test
    public void pfcount_returns_success_binary() {
        // setup
        GlideString[] keys = new GlideString[] {gs("a"), gs("b"), gs("c")};
        Long value = 1L;

        CompletableFuture<Long> testResponse = new CompletableFuture<>();
        testResponse.complete(value);

        // match on protobuf request
        when(commandManager.<Long>submitNewCommand(eq(PfCount), eq(keys), any()))
                .thenReturn(testResponse);

        // exercise
        CompletableFuture<Long> response = service.pfcount(keys);
        Long payload = response.get();

        // verify
        assertEquals(testResponse, response);
        assertEquals(value, payload);
        assertEquals(payload, response.get());
    }

    @SneakyThrows
    @Test
    public void pfmerge_returns_success() {
        // setup
        String destKey = "testKey";
        String[] sourceKeys = new String[] {"a", "b", "c"};
        String[] arguments = new String[] {destKey, "a", "b", "c"};

        CompletableFuture<String> testResponse = new CompletableFuture<>();
        testResponse.complete(OK);

        // match on protobuf request
        when(commandManager.<String>submitNewCommand(eq(PfMerge), eq(arguments), any()))
                .thenReturn(testResponse);

        // exercise
        CompletableFuture<String> response = service.pfmerge(destKey, sourceKeys);

        // verify
        assertEquals(testResponse, response);
        assertEquals(OK, response.get());
    }

    @SneakyThrows
    @Test
    public void pfmerge_returns_success_binary() {
        // setup
        GlideString destKey = gs("testKey");
        GlideString[] sourceKeys = new GlideString[] {gs("a"), gs("b"), gs("c")};
        GlideString[] arguments = new GlideString[] {destKey, gs("a"), gs("b"), gs("c")};

        CompletableFuture<String> testResponse = new CompletableFuture<>();
        testResponse.complete(OK);

        // match on protobuf request
        when(commandManager.<String>submitNewCommand(eq(PfMerge), eq(arguments), any()))
                .thenReturn(testResponse);

        // exercise
        CompletableFuture<String> response = service.pfmerge(destKey, sourceKeys);

        // verify
        assertEquals(testResponse, response);
        assertEquals(OK, response.get());
    }

    @SneakyThrows
    @Test
    public void objectEncoding_returns_success() {
        // setup
        String key = "testKey";
        String encoding = "testEncoding";
        CompletableFuture<String> testResponse = new CompletableFuture<>();
        testResponse.complete(encoding);

        // match on protobuf request
        when(commandManager.<String>submitNewCommand(eq(ObjectEncoding), eq(new String[] {key}), any()))
                .thenReturn(testResponse);

        // exercise
        CompletableFuture<String> response = service.objectEncoding(key);
        String payload = response.get();

        // verify
        assertEquals(testResponse, response);
        assertEquals(encoding, payload);
    }

    @SneakyThrows
    @Test
    public void objectEncoding_binary_returns_success() {
        // setup
        GlideString key = gs("testKey");
        String encoding = "testEncoding";
        CompletableFuture<String> testResponse = new CompletableFuture<>();
        testResponse.complete(encoding);

        // match on protobuf request
        when(commandManager.<String>submitNewCommand(
                        eq(ObjectEncoding), eq(new GlideString[] {key}), any()))
                .thenReturn(testResponse);

        // exercise
        CompletableFuture<String> response = service.objectEncoding(key);
        String payload = response.get();

        // verify
        assertEquals(testResponse, response);
        assertEquals(encoding, payload);
    }

    @SneakyThrows
    @Test
    public void objectFreq_returns_success() {
        // setup
        String key = "testKey";
        Long frequency = 0L;
        CompletableFuture<Long> testResponse = new CompletableFuture<>();
        testResponse.complete(frequency);

        // match on protobuf request
        when(commandManager.<Long>submitNewCommand(eq(ObjectFreq), eq(new String[] {key}), any()))
                .thenReturn(testResponse);

        // exercise
        CompletableFuture<Long> response = service.objectFreq(key);
        Long payload = response.get();

        // verify
        assertEquals(testResponse, response);
        assertEquals(frequency, payload);
    }

    @SneakyThrows
    @Test
    public void objectFreq_binary_returns_success() {
        // setup
        GlideString key = gs("testKey");
        Long frequency = 0L;
        CompletableFuture<Long> testResponse = new CompletableFuture<>();
        testResponse.complete(frequency);

        // match on protobuf request
        when(commandManager.<Long>submitNewCommand(eq(ObjectFreq), eq(new GlideString[] {key}), any()))
                .thenReturn(testResponse);

        // exercise
        CompletableFuture<Long> response = service.objectFreq(key);
        Long payload = response.get();

        // verify
        assertEquals(testResponse, response);
        assertEquals(frequency, payload);
    }

    @SneakyThrows
    @Test
    public void objectIdletime_returns_success() {
        // setup
        String key = "testKey";
        Long idletime = 0L;
        CompletableFuture<Long> testResponse = new CompletableFuture<>();
        testResponse.complete(idletime);

        // match on protobuf request
        when(commandManager.<Long>submitNewCommand(eq(ObjectIdleTime), eq(new String[] {key}), any()))
                .thenReturn(testResponse);

        // exercise
        CompletableFuture<Long> response = service.objectIdletime(key);
        Long payload = response.get();

        // verify
        assertEquals(testResponse, response);
        assertEquals(idletime, payload);
    }

    @SneakyThrows
    @Test
    public void objectIdletime_binary_returns_success() {
        // setup
        GlideString key = gs("testKey");
        Long idletime = 0L;
        CompletableFuture<Long> testResponse = new CompletableFuture<>();
        testResponse.complete(idletime);

        // match on protobuf request
        when(commandManager.<Long>submitNewCommand(
                        eq(ObjectIdleTime), eq(new GlideString[] {key}), any()))
                .thenReturn(testResponse);

        // exercise
        CompletableFuture<Long> response = service.objectIdletime(key);
        Long payload = response.get();

        // verify
        assertEquals(testResponse, response);
        assertEquals(idletime, payload);
    }

    @SneakyThrows
    @Test
    public void objectRefcount_returns_success() {
        // setup
        String key = "testKey";
        Long refcount = 0L;
        CompletableFuture<Long> testResponse = new CompletableFuture<>();
        testResponse.complete(refcount);

        // match on protobuf request
        when(commandManager.<Long>submitNewCommand(eq(ObjectRefCount), eq(new String[] {key}), any()))
                .thenReturn(testResponse);

        // exercise
        CompletableFuture<Long> response = service.objectRefcount(key);
        Long payload = response.get();

        // verify
        assertEquals(testResponse, response);
        assertEquals(refcount, payload);
    }

    @SneakyThrows
    @Test
    public void objectRefcount_binary_returns_success() {
        // setup
        GlideString key = gs("testKey");
        Long refcount = 0L;
        CompletableFuture<Long> testResponse = new CompletableFuture<>();
        testResponse.complete(refcount);

        // match on protobuf request
        when(commandManager.<Long>submitNewCommand(
                        eq(ObjectRefCount), eq(new GlideString[] {key}), any()))
                .thenReturn(testResponse);

        // exercise
        CompletableFuture<Long> response = service.objectRefcount(key);
        Long payload = response.get();

        // verify
        assertEquals(testResponse, response);
        assertEquals(refcount, payload);
    }

    @SneakyThrows
    @Test
    public void touch_returns_success() {
        // setup
        String[] keys = new String[] {"testKey1", "testKey2"};
        Long value = 2L;
        CompletableFuture<Long> testResponse = new CompletableFuture<>();
        testResponse.complete(value);

        // match on protobuf request
        when(commandManager.<Long>submitNewCommand(eq(Touch), eq(keys), any()))
                .thenReturn(testResponse);

        // exercise
        CompletableFuture<Long> response = service.touch(keys);
        Long payload = response.get();

        // verify
        assertEquals(testResponse, response);
        assertEquals(value, payload);
    }

    @SneakyThrows
    @Test
    public void geoadd_returns_success() {
        // setup
        String key = "testKey";
        Map<String, GeospatialData> membersToGeoSpatialData = new LinkedHashMap<>();
        membersToGeoSpatialData.put("Catania", new GeospatialData(15.087269, 40));
        membersToGeoSpatialData.put("Palermo", new GeospatialData(13.361389, 38.115556));
        String[] arguments =
                new String[] {key, "15.087269", "40.0", "Catania", "13.361389", "38.115556", "Palermo"};
        Long value = 1L;

        CompletableFuture<Long> testResponse = new CompletableFuture<>();
        testResponse.complete(value);

        // match on protobuf request
        when(commandManager.<Long>submitNewCommand(eq(GeoAdd), eq(arguments), any()))
                .thenReturn(testResponse);

        // exercise
        CompletableFuture<Long> response = service.geoadd(key, membersToGeoSpatialData);
        Long payload = response.get();

        // verify
        assertEquals(testResponse, response);
        assertEquals(value, payload);
    }

    @SneakyThrows
    @Test
    public void geoadd_binary_returns_success() {
        // setup
        GlideString key = gs("testKey");
        Map<GlideString, GeospatialData> membersToGeoSpatialData = new LinkedHashMap<>();
        membersToGeoSpatialData.put(gs("Catania"), new GeospatialData(15.087269, 40));
        membersToGeoSpatialData.put(gs("Palermo"), new GeospatialData(13.361389, 38.115556));
        GlideString[] arguments =
                new GlideString[] {
                    key,
                    gs("15.087269"),
                    gs("40.0"),
                    gs("Catania"),
                    gs("13.361389"),
                    gs("38.115556"),
                    gs("Palermo")
                };
        Long value = 1L;

        CompletableFuture<Long> testResponse = new CompletableFuture<>();
        testResponse.complete(value);

        // match on protobuf request
        when(commandManager.<Long>submitNewCommand(eq(GeoAdd), eq(arguments), any()))
                .thenReturn(testResponse);

        // exercise
        CompletableFuture<Long> response = service.geoadd(key, membersToGeoSpatialData);
        Long payload = response.get();

        // verify
        assertEquals(testResponse, response);
        assertEquals(value, payload);
    }

    @SneakyThrows
    @Test
    public void geoadd_with_options_returns_success() {
        // setup
        String key = "testKey";
        Map<String, GeospatialData> membersToGeoSpatialData = new LinkedHashMap<>();
        membersToGeoSpatialData.put("Catania", new GeospatialData(15.087269, 40));
        membersToGeoSpatialData.put("Palermo", new GeospatialData(13.361389, 38.115556));
        GeoAddOptions options = new GeoAddOptions(ConditionalChange.ONLY_IF_EXISTS, true);
        String[] arguments =
                new String[] {
                    key,
                    ConditionalChange.ONLY_IF_EXISTS.getRedisApi(),
                    CHANGED_REDIS_API,
                    "15.087269",
                    "40.0",
                    "Catania",
                    "13.361389",
                    "38.115556",
                    "Palermo"
                };
        Long value = 1L;

        CompletableFuture<Long> testResponse = new CompletableFuture<>();
        testResponse.complete(value);

        // match on protobuf request
        when(commandManager.<Long>submitNewCommand(eq(GeoAdd), eq(arguments), any()))
                .thenReturn(testResponse);

        // exercise
        CompletableFuture<Long> response = service.geoadd(key, membersToGeoSpatialData, options);
        Long payload = response.get();

        // verify
        assertEquals(testResponse, response);
        assertEquals(value, payload);
    }

    @SneakyThrows
    @Test
    public void geoadd_with_options_binary_returns_success() {
        // setup
        GlideString key = gs("testKey");
        Map<GlideString, GeospatialData> membersToGeoSpatialData = new LinkedHashMap<>();
        membersToGeoSpatialData.put(gs("Catania"), new GeospatialData(15.087269, 40));
        membersToGeoSpatialData.put(gs("Palermo"), new GeospatialData(13.361389, 38.115556));
        GeoAddOptions options = new GeoAddOptions(ConditionalChange.ONLY_IF_EXISTS, true);
        GlideString[] arguments =
                new GlideString[] {
                    key,
                    gs(ConditionalChange.ONLY_IF_EXISTS.getRedisApi()),
                    gs(CHANGED_REDIS_API),
                    gs("15.087269"),
                    gs("40.0"),
                    gs("Catania"),
                    gs("13.361389"),
                    gs("38.115556"),
                    gs("Palermo")
                };
        Long value = 1L;

        CompletableFuture<Long> testResponse = new CompletableFuture<>();
        testResponse.complete(value);

        // match on protobuf request
        when(commandManager.<Long>submitNewCommand(eq(GeoAdd), eq(arguments), any()))
                .thenReturn(testResponse);

        // exercise
        CompletableFuture<Long> response = service.geoadd(key, membersToGeoSpatialData, options);
        Long payload = response.get();

        // verify
        assertEquals(testResponse, response);
        assertEquals(value, payload);
    }

    @SneakyThrows
    @Test
    public void geopos_returns_success() {
        // setup
        String key = "testKey";
        String[] members = {"Catania", "Palermo"};
        String[] arguments = new String[] {key, "Catania", "Palermo"};
        Double[][] value = {{15.087269, 40.0}, {13.361389, 38.115556}};

        CompletableFuture<Double[][]> testResponse = new CompletableFuture<>();
        testResponse.complete(value);

        // match on protobuf request
        when(commandManager.<Double[][]>submitNewCommand(eq(GeoPos), eq(arguments), any()))
                .thenReturn(testResponse);

        // exercise
        CompletableFuture<Double[][]> response = service.geopos(key, members);
        Object[] payload = response.get();

        // verify
        assertEquals(testResponse, response);
        assertEquals(value, payload);
    }

    @SneakyThrows
    @Test
    public void geopos_binary_returns_success() {
        // setup
        GlideString key = gs("testKey");
        GlideString[] members = {gs("Catania"), gs("Palermo")};
        GlideString[] arguments = new GlideString[] {key, gs("Catania"), gs("Palermo")};
        Double[][] value = {{15.087269, 40.0}, {13.361389, 38.115556}};

        CompletableFuture<Double[][]> testResponse = new CompletableFuture<>();
        testResponse.complete(value);

        // match on protobuf request
        when(commandManager.<Double[][]>submitNewCommand(eq(GeoPos), eq(arguments), any()))
                .thenReturn(testResponse);

        // exercise
        CompletableFuture<Double[][]> response = service.geopos(key, members);
        Object[] payload = response.get();

        // verify
        assertEquals(testResponse, response);
        assertEquals(value, payload);
    }

    @SneakyThrows
    @Test
    public void append() {
        // setup
        String key = "testKey";
        String value = "testValue";
        CompletableFuture<Long> testResponse = new CompletableFuture<>();
        testResponse.complete(1L);
        when(commandManager.<Long>submitNewCommand(eq(Append), eq(new String[] {key, value}), any()))
                .thenReturn(testResponse);

        // exercise
        CompletableFuture<Long> response = service.append(key, value);
        Long payload = response.get();

        // verify
        assertEquals(testResponse, response);
        assertEquals(1L, payload);
    }

    @SneakyThrows
    @Test
    public void geohash_returns_success() {
        // setup
        String key = "testKey";
        String[] members = {"Catania", "Palermo", "NonExisting"};
        String[] arguments = new String[] {key, "Catania", "Palermo", "NonExisting"};
        String[] value = {"sqc8b49rny0", "sqdtr74hyu0", null};

        CompletableFuture<String[]> testResponse = new CompletableFuture<>();
        testResponse.complete(value);

        // match on protobuf request
        when(commandManager.<String[]>submitNewCommand(eq(GeoHash), eq(arguments), any()))
                .thenReturn(testResponse);

        // exercise
        CompletableFuture<String[]> response = service.geohash(key, members);
        Object[] payload = response.get();

        // verify
        assertEquals(testResponse, response);
        assertEquals(value, payload);
    }

    @SneakyThrows
    @Test
    public void geohash_binary_returns_success() {
        // setup
        GlideString key = gs("testKey");
        GlideString[] members = {gs("Catania"), gs("Palermo"), gs("NonExisting")};
        GlideString[] arguments =
                new GlideString[] {key, gs("Catania"), gs("Palermo"), gs("NonExisting")};
        GlideString[] value = {gs("sqc8b49rny0"), gs("sqdtr74hyu0"), null};

        CompletableFuture<GlideString[]> testResponse = new CompletableFuture<>();
        testResponse.complete(value);

        // match on protobuf request
        when(commandManager.<GlideString[]>submitNewCommand(eq(GeoHash), eq(arguments), any()))
                .thenReturn(testResponse);

        // exercise
        CompletableFuture<GlideString[]> response = service.geohash(key, members);
        Object[] payload = response.get();

        // verify
        assertEquals(testResponse, response);
        assertEquals(value, payload);
    }

    @SneakyThrows
    @Test
    public void geodist_returns_success() {
        // setup
        String key = "testKey";
        String member1 = "Catania";
        String member2 = "Palermo";
        String[] arguments = new String[] {key, member1, member2};
        Double value = 166274.1516;

        CompletableFuture<Double> testResponse = new CompletableFuture<>();
        testResponse.complete(value);

        // match on protobuf request
        when(commandManager.<Double>submitNewCommand(eq(GeoDist), eq(arguments), any()))
                .thenReturn(testResponse);

        // exercise
        CompletableFuture<Double> response = service.geodist(key, member1, member2);
        Double payload = response.get();

        // verify
        assertEquals(testResponse, response);
        assertEquals(value, payload);
    }

    @SneakyThrows
    @Test
    public void geodist_binary_returns_success() {
        // setup
        GlideString key = gs("testKey");
        GlideString member1 = gs("Catania");
        GlideString member2 = gs("Palermo");
        GlideString[] arguments = new GlideString[] {key, member1, member2};
        Double value = 166274.1516;

        CompletableFuture<Double> testResponse = new CompletableFuture<>();
        testResponse.complete(value);

        // match on protobuf request
        when(commandManager.<Double>submitNewCommand(eq(GeoDist), eq(arguments), any()))
                .thenReturn(testResponse);

        // exercise
        CompletableFuture<Double> response = service.geodist(key, member1, member2);
        Double payload = response.get();

        // verify
        assertEquals(testResponse, response);
        assertEquals(value, payload);
    }

    @SneakyThrows
    @Test
    public void geodist_with_metrics_returns_success() {
        // setup
        String key = "testKey";
        String member1 = "Catania";
        String member2 = "Palermo";
        GeoUnit geoUnit = GeoUnit.KILOMETERS;
        String[] arguments = new String[] {key, member1, member2, GeoUnit.KILOMETERS.getValkeyAPI()};
        Double value = 166.2742;

        CompletableFuture<Double> testResponse = new CompletableFuture<>();
        testResponse.complete(value);

        // match on protobuf request
        when(commandManager.<Double>submitNewCommand(eq(GeoDist), eq(arguments), any()))
                .thenReturn(testResponse);

        // exercise
        CompletableFuture<Double> response = service.geodist(key, member1, member2, geoUnit);
        Double payload = response.get();

        // verify
        assertEquals(testResponse, response);
        assertEquals(value, payload);
    }

    @SneakyThrows
    @Test
    public void geodist_with_metrics_binary_returns_success() {
        // setup
        GlideString key = gs("testKey");
        GlideString member1 = gs("Catania");
        GlideString member2 = gs("Palermo");
        GeoUnit geoUnit = GeoUnit.KILOMETERS;
        GlideString[] arguments =
                new GlideString[] {key, member1, member2, gs(GeoUnit.KILOMETERS.getValkeyAPI())};
        Double value = 166.2742;

        CompletableFuture<Double> testResponse = new CompletableFuture<>();
        testResponse.complete(value);

        // match on protobuf request
        when(commandManager.<Double>submitNewCommand(eq(GeoDist), eq(arguments), any()))
                .thenReturn(testResponse);

        // exercise
        CompletableFuture<Double> response = service.geodist(key, member1, member2, geoUnit);
        Double payload = response.get();

        // verify
        assertEquals(testResponse, response);
        assertEquals(value, payload);
    }

    @SneakyThrows
    @Test
    public void functionLoad_returns_success() {
        // setup
        String code = "The best code ever";
        String[] args = new String[] {code};
        String value = "42";
        CompletableFuture<String> testResponse = new CompletableFuture<>();
        testResponse.complete(value);

        // match on protobuf request
        when(commandManager.<String>submitNewCommand(eq(FunctionLoad), eq(args), any()))
                .thenReturn(testResponse);

        // exercise
        CompletableFuture<String> response = service.functionLoad(code, false);
        String payload = response.get();

        // verify
        assertEquals(testResponse, response);
        assertEquals(value, payload);
    }

    @SneakyThrows
    @Test
    public void functionLoad_binary_returns_success() {
        // setup
        GlideString code = gs("The best code ever");
        GlideString[] args = new GlideString[] {code};
        GlideString value = gs("42");
        CompletableFuture<GlideString> testResponse = new CompletableFuture<>();
        testResponse.complete(value);

        // match on protobuf request
        when(commandManager.<GlideString>submitNewCommand(eq(FunctionLoad), eq(args), any()))
                .thenReturn(testResponse);

        // exercise
        CompletableFuture<GlideString> response = service.functionLoad(code, false);
        GlideString payload = response.get();

        // verify
        assertEquals(testResponse, response);
        assertEquals(value, payload);
    }

    @SneakyThrows
    @Test
    public void functionLoad_with_replace_returns_success() {
        // setup
        String code = "The best code ever";
        String[] args = new String[] {FunctionLoadOptions.REPLACE.toString(), code};
        String value = "42";
        CompletableFuture<String> testResponse = new CompletableFuture<>();
        testResponse.complete(value);

        // match on protobuf request
        when(commandManager.<String>submitNewCommand(eq(FunctionLoad), eq(args), any()))
                .thenReturn(testResponse);

        // exercise
        CompletableFuture<String> response = service.functionLoad(code, true);
        String payload = response.get();

        // verify
        assertEquals(testResponse, response);
        assertEquals(value, payload);
    }

    @SneakyThrows
    @Test
    public void functionLoad_with_replace_binary_returns_success() {
        // setup
        GlideString code = gs("The best code ever");
        GlideString[] args = new GlideString[] {gs(FunctionLoadOptions.REPLACE.toString()), code};
        GlideString value = gs("42");
        CompletableFuture<GlideString> testResponse = new CompletableFuture<>();
        testResponse.complete(value);

        // match on protobuf request
        when(commandManager.<GlideString>submitNewCommand(eq(FunctionLoad), eq(args), any()))
                .thenReturn(testResponse);

        // exercise
        CompletableFuture<GlideString> response = service.functionLoad(code, true);
        GlideString payload = response.get();

        // verify
        assertEquals(testResponse, response);
        assertEquals(value, payload);
    }

    @SneakyThrows
    @Test
    public void functionList_returns_success() {
        // setup
        String[] args = new String[0];
        @SuppressWarnings("unchecked")
        Map<String, Object>[] value = new Map[0];
        CompletableFuture<Map<String, Object>[]> testResponse = new CompletableFuture<>();
        testResponse.complete(value);

        // match on protobuf request
        when(commandManager.<Map<String, Object>[]>submitNewCommand(eq(FunctionList), eq(args), any()))
                .thenReturn(testResponse);

        // exercise
        CompletableFuture<Map<String, Object>[]> response = service.functionList(false);
        Map<String, Object>[] payload = response.get();

        // verify
        assertEquals(testResponse, response);
        assertEquals(value, payload);
    }

    @SneakyThrows
    @Test
    public void functionList_with_pattern_returns_success() {
        // setup
        String pattern = "*";
        String[] args = new String[] {LIBRARY_NAME_REDIS_API, pattern, WITH_CODE_REDIS_API};
        @SuppressWarnings("unchecked")
        Map<String, Object>[] value = new Map[0];
        CompletableFuture<Map<String, Object>[]> testResponse = new CompletableFuture<>();
        testResponse.complete(value);

        // match on protobuf request
        when(commandManager.<Map<String, Object>[]>submitNewCommand(eq(FunctionList), eq(args), any()))
                .thenReturn(testResponse);

        // exercise
        CompletableFuture<Map<String, Object>[]> response = service.functionList(pattern, true);
        Map<String, Object>[] payload = response.get();

        // verify
        assertEquals(testResponse, response);
        assertEquals(value, payload);
    }

    @SneakyThrows
    @Test
    public void functionFlush_returns_success() {
        // setup
        String[] args = new String[0];
        CompletableFuture<String> testResponse = new CompletableFuture<>();
        testResponse.complete(OK);

        // match on protobuf request
        when(commandManager.<String>submitNewCommand(eq(FunctionFlush), eq(args), any()))
                .thenReturn(testResponse);

        // exercise
        CompletableFuture<String> response = service.functionFlush();
        String payload = response.get();

        // verify
        assertEquals(testResponse, response);
        assertEquals(OK, payload);
    }

    @SneakyThrows
    @Test
    public void functionFlush_with_mode_returns_success() {
        // setup
        FlushMode mode = ASYNC;
        String[] args = new String[] {mode.toString()};
        CompletableFuture<String> testResponse = new CompletableFuture<>();
        testResponse.complete(OK);

        // match on protobuf request
        when(commandManager.<String>submitNewCommand(eq(FunctionFlush), eq(args), any()))
                .thenReturn(testResponse);

        // exercise
        CompletableFuture<String> response = service.functionFlush(mode);
        String payload = response.get();

        // verify
        assertEquals(testResponse, response);
        assertEquals(OK, payload);
    }

    @SneakyThrows
    @Test
    public void functionDelete_returns_success() {
        // setup
        String libName = "GLIDE";
        String[] args = new String[] {libName};
        CompletableFuture<String> testResponse = new CompletableFuture<>();
        testResponse.complete(OK);

        // match on protobuf request
        when(commandManager.<String>submitNewCommand(eq(FunctionDelete), eq(args), any()))
                .thenReturn(testResponse);

        // exercise
        CompletableFuture<String> response = service.functionDelete(libName);
        String payload = response.get();

        // verify
        assertEquals(testResponse, response);
        assertEquals(OK, payload);
    }

    @SneakyThrows
    @Test
    public void functionDelete_binary_returns_success() {
        // setup
        GlideString libName = gs("GLIDE");
        GlideString[] args = new GlideString[] {libName};
        CompletableFuture<String> testResponse = new CompletableFuture<>();
        testResponse.complete(OK);

        // match on protobuf request
        when(commandManager.<String>submitNewCommand(eq(FunctionDelete), eq(args), any()))
                .thenReturn(testResponse);

        // exercise
        CompletableFuture<String> response = service.functionDelete(libName);
        String payload = response.get();

        // verify
        assertEquals(testResponse, response);
        assertEquals(OK, payload);
    }

    @SneakyThrows
    @Test
    public void fcall_with_keys_and_args_returns_success() {
        // setup
        String function = "func";
        String[] keys = new String[] {"key1", "key2"};
        String[] arguments = new String[] {"1", "2"};
        String[] args = new String[] {function, "2", "key1", "key2", "1", "2"};
        Object value = "42";
        CompletableFuture<Object> testResponse = new CompletableFuture<>();
        testResponse.complete(value);

        // match on protobuf request
        when(commandManager.submitNewCommand(eq(FCall), eq(args), any())).thenReturn(testResponse);

        // exercise
        CompletableFuture<Object> response = service.fcall(function, keys, arguments);
        Object payload = response.get();

        // verify
        assertEquals(testResponse, response);
        assertEquals(value, payload);
    }

    @SneakyThrows
    @Test
    public void fcall_returns_success() {
        // setup
        String function = "func";
        String[] args = new String[] {function, "0"};
        Object value = "42";
        CompletableFuture<Object> testResponse = new CompletableFuture<>();
        testResponse.complete(value);

        // match on protobuf request
        when(commandManager.submitNewCommand(eq(FCall), eq(args), any())).thenReturn(testResponse);

        // exercise
        CompletableFuture<Object> response = service.fcall(function);
        Object payload = response.get();

        // verify
        assertEquals(testResponse, response);
        assertEquals(value, payload);
    }

    @SneakyThrows
    @Test
    public void fcallReadOnly_with_keys_and_args_returns_success() {
        // setup
        String function = "func";
        String[] keys = new String[] {"key1", "key2"};
        String[] arguments = new String[] {"1", "2"};
        String[] args = new String[] {function, "2", "key1", "key2", "1", "2"};
        Object value = "42";
        CompletableFuture<Object> testResponse = new CompletableFuture<>();
        testResponse.complete(value);

        // match on protobuf request
        when(commandManager.submitNewCommand(eq(FCallReadOnly), eq(args), any()))
                .thenReturn(testResponse);

        // exercise
        CompletableFuture<Object> response = service.fcallReadOnly(function, keys, arguments);
        Object payload = response.get();

        // verify
        assertEquals(testResponse, response);
        assertEquals(value, payload);
    }

    @SneakyThrows
    @Test
    public void fcallReadOnly_returns_success() {
        // setup
        String function = "func";
        String[] args = new String[] {function, "0"};
        Object value = "42";
        CompletableFuture<Object> testResponse = new CompletableFuture<>();
        testResponse.complete(value);

        // match on protobuf request
        when(commandManager.submitNewCommand(eq(FCallReadOnly), eq(args), any()))
                .thenReturn(testResponse);

        // exercise
        CompletableFuture<Object> response = service.fcallReadOnly(function);
        Object payload = response.get();

        // verify
        assertEquals(testResponse, response);
        assertEquals(value, payload);
    }

    @SneakyThrows
    @Test
    public void functionKill_returns_success() {
        // setup
        String[] args = new String[0];
        CompletableFuture<String> testResponse = new CompletableFuture<>();
        testResponse.complete(OK);

        // match on protobuf request
        when(commandManager.<String>submitNewCommand(eq(FunctionKill), eq(args), any()))
                .thenReturn(testResponse);

        // exercise
        CompletableFuture<String> response = service.functionKill();
        String payload = response.get();

        // verify
        assertEquals(testResponse, response);
        assertEquals(OK, payload);
    }

    @SneakyThrows
    @Test
    public void functionStats_returns_success() {
        // setup
        String[] args = new String[0];
        Map<String, Map<String, Object>> value = Map.of("1", Map.of("2", 2));
        CompletableFuture<Map<String, Map<String, Object>>> testResponse = new CompletableFuture<>();
        testResponse.complete(value);

        // match on protobuf request
        when(commandManager.<Map<String, Map<String, Object>>>submitNewCommand(
                        eq(FunctionStats), eq(args), any()))
                .thenReturn(testResponse);

        // exercise
        CompletableFuture<Map<String, Map<String, Object>>> response = service.functionStats();
        Map<String, Map<String, Object>> payload = response.get();

        // verify
        assertEquals(testResponse, response);
        assertEquals(value, payload);
    }

    @SneakyThrows
    @Test
    public void functionDump_returns_success() {
        // setup
        byte[] value = new byte[] {42};
        CompletableFuture<byte[]> testResponse = new CompletableFuture<>();
        testResponse.complete(value);

        // match on protobuf request
        when(commandManager.<byte[]>submitNewCommand(eq(FunctionDump), eq(new GlideString[0]), any()))
                .thenReturn(testResponse);

        // exercise
        CompletableFuture<byte[]> response = service.functionDump();
        byte[] payload = response.get();

        // verify
        assertEquals(testResponse, response);
        assertEquals(value, payload);
    }

    @SneakyThrows
    @Test
    public void functionRestore_returns_success() {
        // setup
        byte[] data = new byte[] {42};
        CompletableFuture<String> testResponse = new CompletableFuture<>();
        testResponse.complete(OK);

        // match on protobuf request
        when(commandManager.<String>submitNewCommand(
                        eq(FunctionRestore), eq(new GlideString[] {gs(data)}), any()))
                .thenReturn(testResponse);

        // exercise
        CompletableFuture<String> response = service.functionRestore(data);
        String payload = response.get();

        // verify
        assertEquals(testResponse, response);
        assertEquals(OK, payload);
    }

    @SneakyThrows
    @Test
    public void functionRestore_with_policy_returns_success() {
        // setup
        byte[] data = new byte[] {42};
        GlideString[] args = {gs(data), gs(FunctionRestorePolicy.FLUSH.toString())};
        CompletableFuture<String> testResponse = new CompletableFuture<>();
        testResponse.complete(OK);

        // match on protobuf request
        when(commandManager.<String>submitNewCommand(eq(FunctionRestore), eq(args), any()))
                .thenReturn(testResponse);

        // exercise
        CompletableFuture<String> response = service.functionRestore(data, FunctionRestorePolicy.FLUSH);
        String payload = response.get();

        // verify
        assertEquals(testResponse, response);
        assertEquals(OK, payload);
    }

    @SneakyThrows
    @Test
    public void bitcount_returns_success() {
        // setup
        String key = "testKey";
        Long bitcount = 1L;
        CompletableFuture<Long> testResponse = new CompletableFuture<>();
        testResponse.complete(bitcount);

        // match on protobuf request
        when(commandManager.<Long>submitNewCommand(eq(BitCount), eq(new String[] {key}), any()))
                .thenReturn(testResponse);

        // exercise
        CompletableFuture<Long> response = service.bitcount(key);
        Long payload = response.get();

        // verify
        assertEquals(testResponse, response);
        assertEquals(1L, payload);
        assertEquals(bitcount, payload);
    }

    @SneakyThrows
    @Test
    public void bitcount_binary_returns_success() {
        // setup
        GlideString key = gs("testKey");
        Long bitcount = 1L;
        CompletableFuture<Long> testResponse = new CompletableFuture<>();
        testResponse.complete(bitcount);

        // match on protobuf request
        when(commandManager.<Long>submitNewCommand(eq(BitCount), eq(new GlideString[] {key}), any()))
                .thenReturn(testResponse);

        // exercise
        CompletableFuture<Long> response = service.bitcount(key);
        Long payload = response.get();

        // verify
        assertEquals(testResponse, response);
        assertEquals(1L, payload);
        assertEquals(bitcount, payload);
    }

    @SneakyThrows
    @Test
    public void bitcount_indices_returns_success() {
        // setup
        String key = "testKey";
        Long bitcount = 1L;
        CompletableFuture<Long> testResponse = new CompletableFuture<>();
        testResponse.complete(bitcount);

        // match on protobuf request
        when(commandManager.<Long>submitNewCommand(
                        eq(BitCount), eq(new String[] {key, "1", "2"}), any()))
                .thenReturn(testResponse);

        // exercise
        CompletableFuture<Long> response = service.bitcount(key, 1, 2);
        Long payload = response.get();

        // verify
        assertEquals(testResponse, response);
        assertEquals(bitcount, payload);
    }

    @SneakyThrows
    @Test
    public void bitcount_indices_binary_returns_success() {
        // setup
        GlideString key = gs("testKey");
        Long bitcount = 1L;
        CompletableFuture<Long> testResponse = new CompletableFuture<>();
        testResponse.complete(bitcount);

        // match on protobuf request
        when(commandManager.<Long>submitNewCommand(
                        eq(BitCount), eq(new GlideString[] {key, gs("1"), gs("2")}), any()))
                .thenReturn(testResponse);

        // exercise
        CompletableFuture<Long> response = service.bitcount(key, 1, 2);
        Long payload = response.get();

        // verify
        assertEquals(testResponse, response);
        assertEquals(bitcount, payload);
    }

    @SneakyThrows
    @Test
    public void bitcount_indices_with_option_returns_success() {
        // setup
        String key = "testKey";
        Long bitcount = 1L;
        CompletableFuture<Long> testResponse = new CompletableFuture<>();
        testResponse.complete(bitcount);

        // match on protobuf request
        when(commandManager.<Long>submitNewCommand(
                        eq(BitCount), eq(new String[] {key, "1", "2", "BIT"}), any()))
                .thenReturn(testResponse);

        // exercise
        CompletableFuture<Long> response = service.bitcount(key, 1, 2, BitmapIndexType.BIT);
        Long payload = response.get();

        // verify
        assertEquals(testResponse, response);
        assertEquals(bitcount, payload);
    }

    @SneakyThrows
    @Test
    public void bitcount_indices_with_option_binary_returns_success() {
        // setup
        GlideString key = gs("testKey");
        Long bitcount = 1L;
        CompletableFuture<Long> testResponse = new CompletableFuture<>();
        testResponse.complete(bitcount);

        // match on protobuf request
        when(commandManager.<Long>submitNewCommand(
                        eq(BitCount), eq(new GlideString[] {key, gs("1"), gs("2"), gs("BIT")}), any()))
                .thenReturn(testResponse);

        // exercise
        CompletableFuture<Long> response = service.bitcount(key, 1, 2, BitmapIndexType.BIT);
        Long payload = response.get();

        // verify
        assertEquals(testResponse, response);
        assertEquals(bitcount, payload);
    }

    @SneakyThrows
    @Test
    public void setbit_returns_success() {
        // setup
        String key = "testKey";
        Long value = 1L;
        CompletableFuture<Long> testResponse = new CompletableFuture<>();
        testResponse.complete(value);

        // match on protobuf request
        when(commandManager.<Long>submitNewCommand(eq(SetBit), eq(new String[] {key, "8", "1"}), any()))
                .thenReturn(testResponse);

        // exercise
        CompletableFuture<Long> response = service.setbit(key, 8, 1);
        Long payload = response.get();

        // verify
        assertEquals(testResponse, response);
        assertEquals(value, payload);
    }

    @SneakyThrows
    @Test
    public void setbit_binary_returns_success() {
        // setup
        GlideString key = gs("testKey");
        Long value = 1L;
        CompletableFuture<Long> testResponse = new CompletableFuture<>();
        testResponse.complete(value);

        // match on protobuf request
        when(commandManager.<Long>submitNewCommand(
                        eq(SetBit), eq(new GlideString[] {key, gs("8"), gs("1")}), any()))
                .thenReturn(testResponse);

        // exercise
        CompletableFuture<Long> response = service.setbit(key, 8, 1);
        Long payload = response.get();

        // verify
        assertEquals(testResponse, response);
        assertEquals(value, payload);
    }

    @SneakyThrows
    @Test
    public void blmpop_returns_success() {
        // setup
        String key = "testKey";
        String key2 = "testKey2";
        String[] keys = {key, key2};
        ListDirection listDirection = ListDirection.LEFT;
        double timeout = 0.1;
        String[] arguments =
                new String[] {Double.toString(timeout), "2", key, key2, listDirection.toString()};
        Map<String, String[]> value = Map.of(key, new String[] {"five"});

        CompletableFuture<Map<String, String[]>> testResponse = new CompletableFuture<>();
        testResponse.complete(value);

        // match on protobuf request
        when(commandManager.<Map<String, String[]>>submitNewCommand(eq(BLMPop), eq(arguments), any()))
                .thenReturn(testResponse);

        // exercise
        CompletableFuture<Map<String, String[]>> response =
                service.blmpop(keys, listDirection, timeout);
        Map<String, String[]> payload = response.get();

        // verify
        assertEquals(testResponse, response);
        assertEquals(value, payload);
    }

    @SneakyThrows
    @Test
    public void blmpop_with_count_returns_success() {
        // setup
        String key = "testKey";
        String key2 = "testKey2";
        String[] keys = {key, key2};
        ListDirection listDirection = ListDirection.LEFT;
        long count = 1L;
        double timeout = 0.1;
        String[] arguments =
                new String[] {
                    Double.toString(timeout),
                    "2",
                    key,
                    key2,
                    listDirection.toString(),
                    COUNT_FOR_LIST_REDIS_API,
                    Long.toString(count)
                };
        Map<String, String[]> value = Map.of(key, new String[] {"five"});

        CompletableFuture<Map<String, String[]>> testResponse = new CompletableFuture<>();
        testResponse.complete(value);

        // match on protobuf request
        when(commandManager.<Map<String, String[]>>submitNewCommand(eq(BLMPop), eq(arguments), any()))
                .thenReturn(testResponse);

        // exercise
        CompletableFuture<Map<String, String[]>> response =
                service.blmpop(keys, listDirection, count, timeout);
        Map<String, String[]> payload = response.get();

        // verify
        assertEquals(testResponse, response);
        assertEquals(value, payload);
    }

    @SneakyThrows
    @Test
    public void getbit_returns_success() {
        // setup
        String key = "testKey";
        Long bit = 1L;
        CompletableFuture<Long> testResponse = new CompletableFuture<>();
        testResponse.complete(bit);

        // match on protobuf request
        when(commandManager.<Long>submitNewCommand(eq(GetBit), eq(new String[] {key, "8"}), any()))
                .thenReturn(testResponse);

        // exercise
        CompletableFuture<Long> response = service.getbit(key, 8);
        Long payload = response.get();

        // verify
        assertEquals(testResponse, response);
        assertEquals(bit, payload);
    }

    @SneakyThrows
    @Test
    public void getbit_binary_returns_success() {
        // setup
        GlideString key = gs("testKey");
        Long bit = 1L;
        CompletableFuture<Long> testResponse = new CompletableFuture<>();
        testResponse.complete(bit);

        // match on protobuf request
        when(commandManager.<Long>submitNewCommand(
                        eq(GetBit), eq(new GlideString[] {key, gs("8")}), any()))
                .thenReturn(testResponse);

        // exercise
        CompletableFuture<Long> response = service.getbit(key, 8);
        Long payload = response.get();

        // verify
        assertEquals(testResponse, response);
        assertEquals(bit, payload);
    }

    @SneakyThrows
    @Test
    public void bitpos_returns_success() {
        // setup
        String key = "testKey";
        Long bit = 0L;
        Long bitPosition = 10L;
        String[] arguments = new String[] {key, Long.toString(bit)};
        CompletableFuture<Long> testResponse = new CompletableFuture<>();
        testResponse.complete(bitPosition);

        // match on protobuf request
        when(commandManager.<Long>submitNewCommand(eq(BitPos), eq(arguments), any()))
                .thenReturn(testResponse);

        // exercise
        CompletableFuture<Long> response = service.bitpos(key, bit);
        Long payload = response.get();

        // verify
        assertEquals(testResponse, response);
        assertEquals(bitPosition, payload);
    }

    @SneakyThrows
    @Test
    public void bitpos_with_start_returns_success() {
        // setup
        String key = "testKey";
        Long bit = 0L;
        Long start = 5L;
        Long bitPosition = 10L;
        CompletableFuture<Long> testResponse = new CompletableFuture<>();
        testResponse.complete(bitPosition);

        // match on protobuf request
        when(commandManager.<Long>submitNewCommand(
                        eq(BitPos), eq(new String[] {key, Long.toString(bit), Long.toString(start)}), any()))
                .thenReturn(testResponse);

        // exercise
        CompletableFuture<Long> response = service.bitpos(key, bit, start);
        Long payload = response.get();

        // verify
        assertEquals(testResponse, response);
        assertEquals(bitPosition, payload);
    }

    @SneakyThrows
    @Test
    public void bitpos_with_start_and_end_returns_success() {
        // setup
        String key = "testKey";
        Long bit = 0L;
        Long start = 5L;
        Long end = 10L;
        Long bitPosition = 10L;
        String[] arguments =
                new String[] {key, Long.toString(bit), Long.toString(start), Long.toString(end)};
        CompletableFuture<Long> testResponse = new CompletableFuture<>();
        testResponse.complete(bitPosition);

        // match on protobuf request
        when(commandManager.<Long>submitNewCommand(eq(BitPos), eq(arguments), any()))
                .thenReturn(testResponse);

        // exercise
        CompletableFuture<Long> response = service.bitpos(key, bit, start, end);
        Long payload = response.get();

        // verify
        assertEquals(testResponse, response);
        assertEquals(bitPosition, payload);
    }

    @SneakyThrows
    @Test
    public void bitpos_with_start_and_end_and_type_returns_success() {
        // setup
        String key = "testKey";
        Long bit = 0L;
        Long start = 5L;
        Long end = 10L;
        Long bitPosition = 10L;
        String[] arguments =
                new String[] {
                    key,
                    Long.toString(bit),
                    Long.toString(start),
                    Long.toString(end),
                    BitmapIndexType.BIT.toString()
                };
        CompletableFuture<Long> testResponse = new CompletableFuture<>();
        testResponse.complete(bitPosition);

        // match on protobuf request
        when(commandManager.<Long>submitNewCommand(eq(BitPos), eq(arguments), any()))
                .thenReturn(testResponse);

        // exercise
        CompletableFuture<Long> response = service.bitpos(key, bit, start, end, BitmapIndexType.BIT);
        Long payload = response.get();

        // verify
        assertEquals(testResponse, response);
        assertEquals(bitPosition, payload);
    }

    @SneakyThrows
    @Test
    public void bitpos_with_start_and_end_and_type_binary_returns_success() {
        // setup
        GlideString key = gs("testKey");
        Long bit = 0L;
        Long start = 5L;
        Long end = 10L;
        Long bitPosition = 10L;
        GlideString[] arguments =
                new GlideString[] {
                    key,
                    gs(Long.toString(bit)),
                    gs(Long.toString(start)),
                    gs(Long.toString(end)),
                    gs(BitmapIndexType.BIT.toString())
                };
        CompletableFuture<Long> testResponse = new CompletableFuture<>();
        testResponse.complete(bitPosition);

        // match on protobuf request
        when(commandManager.<Long>submitNewCommand(eq(BitPos), eq(arguments), any()))
                .thenReturn(testResponse);

        // exercise
        CompletableFuture<Long> response = service.bitpos(key, bit, start, end, BitmapIndexType.BIT);
        Long payload = response.get();

        // verify
        assertEquals(testResponse, response);
        assertEquals(bitPosition, payload);
    }

    @SneakyThrows
    @Test
    public void bitop_returns_success() {
        // setup
        String destination = "destination";
        String[] keys = new String[] {"key1", "key2"};
        Long result = 6L;
        BitwiseOperation bitwiseAnd = BitwiseOperation.AND;
        String[] arguments = concatenateArrays(new String[] {bitwiseAnd.toString(), destination}, keys);
        CompletableFuture<Long> testResponse = new CompletableFuture<>();
        testResponse.complete(result);

        // match on protobuf request
        when(commandManager.<Long>submitNewCommand(eq(BitOp), eq(arguments), any()))
                .thenReturn(testResponse);

        // exercise
        CompletableFuture<Long> response = service.bitop(bitwiseAnd, destination, keys);
        Long payload = response.get();

        // verify
        assertEquals(testResponse, response);
        assertEquals(result, payload);
    }

    @SneakyThrows
    @Test
    public void bitop_bianry_returns_success() {
        // setup
        GlideString destination = gs("destination");
        GlideString[] keys = new GlideString[] {gs("key1"), gs("key2")};
        Long result = 6L;
        BitwiseOperation bitwiseAnd = BitwiseOperation.AND;
        GlideString[] arguments =
                concatenateArrays(new GlideString[] {gs(bitwiseAnd.toString()), destination}, keys);
        CompletableFuture<Long> testResponse = new CompletableFuture<>();
        testResponse.complete(result);

        // match on protobuf request
        when(commandManager.<Long>submitNewCommand(eq(BitOp), eq(arguments), any()))
                .thenReturn(testResponse);

        // exercise
        CompletableFuture<Long> response = service.bitop(bitwiseAnd, destination, keys);
        Long payload = response.get();

        // verify
        assertEquals(testResponse, response);
        assertEquals(result, payload);
    }

    @SneakyThrows
    @Test
    public void lmpop_returns_success() {
        // setup
        String key = "testKey";
        String key2 = "testKey2";
        String[] keys = {key, key2};
        ListDirection listDirection = ListDirection.LEFT;
        String[] arguments = new String[] {"2", key, key2, listDirection.toString()};
        Map<String, String[]> value = Map.of(key, new String[] {"five"});

        CompletableFuture<Map<String, String[]>> testResponse = new CompletableFuture<>();
        testResponse.complete(value);

        // match on protobuf request
        when(commandManager.<Map<String, String[]>>submitNewCommand(eq(LMPop), eq(arguments), any()))
                .thenReturn(testResponse);

        // exercise
        CompletableFuture<Map<String, String[]>> response = service.lmpop(keys, listDirection);
        Map<String, String[]> payload = response.get();

        // verify
        assertEquals(testResponse, response);
        assertEquals(value, payload);
    }

    @SneakyThrows
    @Test
    public void lmpop_with_count_returns_success() {
        // setup
        String key = "testKey";
        String key2 = "testKey2";
        String[] keys = {key, key2};
        ListDirection listDirection = ListDirection.LEFT;
        long count = 1L;
        String[] arguments =
                new String[] {
                    "2", key, key2, listDirection.toString(), COUNT_FOR_LIST_REDIS_API, Long.toString(count)
                };
        Map<String, String[]> value = Map.of(key, new String[] {"five"});

        CompletableFuture<Map<String, String[]>> testResponse = new CompletableFuture<>();
        testResponse.complete(value);

        // match on protobuf request
        when(commandManager.<Map<String, String[]>>submitNewCommand(eq(LMPop), eq(arguments), any()))
                .thenReturn(testResponse);

        // exercise
        CompletableFuture<Map<String, String[]>> response = service.lmpop(keys, listDirection, count);
        Map<String, String[]> payload = response.get();

        // verify
        assertEquals(testResponse, response);
        assertEquals(value, payload);
    }

    @SneakyThrows
    @Test
    public void lmove_returns_success() {
        // setup
        String key1 = "testKey";
        String key2 = "testKey2";
        ListDirection wherefrom = ListDirection.LEFT;
        ListDirection whereto = ListDirection.RIGHT;
        String[] arguments = new String[] {key1, key2, wherefrom.toString(), whereto.toString()};
        String value = "one";
        CompletableFuture<String> testResponse = new CompletableFuture<>();
        testResponse.complete(value);

        // match on protobuf request
        when(commandManager.<String>submitNewCommand(eq(LMove), eq(arguments), any()))
                .thenReturn(testResponse);

        // exercise
        CompletableFuture<String> response = service.lmove(key1, key2, wherefrom, whereto);
        String payload = response.get();

        // verify
        assertEquals(testResponse, response);
        assertEquals(value, payload);
    }

    @SneakyThrows
    @Test
    public void lmove_binary_returns_success() {
        // setup
        GlideString key1 = gs("testKey");
        GlideString key2 = gs("testKey2");
        ListDirection wherefrom = ListDirection.LEFT;
        ListDirection whereto = ListDirection.RIGHT;
        GlideString[] arguments =
                new GlideString[] {key1, key2, gs(wherefrom.toString()), gs(whereto.toString())};
        GlideString value = gs("one");
        CompletableFuture<GlideString> testResponse = new CompletableFuture<>();
        testResponse.complete(value);

        // match on protobuf request
        when(commandManager.<GlideString>submitNewCommand(eq(LMove), eq(arguments), any()))
                .thenReturn(testResponse);

        // exercise
        CompletableFuture<GlideString> response = service.lmove(key1, key2, wherefrom, whereto);
        GlideString payload = response.get();

        // verify
        assertEquals(testResponse, response);
        assertEquals(value, payload);
    }

    @SneakyThrows
    @Test
    public void lset_returns_success() {
        // setup
        String key = "testKey";
        long index = 0;
        String element = "two";
        String[] arguments = new String[] {key, "0", element};
        CompletableFuture<String> testResponse = new CompletableFuture<>();
        testResponse.complete(OK);

        // match on protobuf request
        when(commandManager.<String>submitNewCommand(eq(LSet), eq(arguments), any()))
                .thenReturn(testResponse);

        // exercise
        CompletableFuture<String> response = service.lset(key, index, element);
        String payload = response.get();

        // verify
        assertEquals(testResponse, response);
        assertEquals(OK, payload);
    }

    @SneakyThrows
    @Test
    public void lset_binary_returns_success() {
        // setup
        GlideString key = gs("testKey");
        long index = 0;
        GlideString element = gs("two");
        GlideString[] arguments = new GlideString[] {key, gs("0"), element};
        CompletableFuture<String> testResponse = new CompletableFuture<>();
        testResponse.complete(OK);

        // match on protobuf request
        when(commandManager.<String>submitNewCommand(eq(LSet), eq(arguments), any()))
                .thenReturn(testResponse);

        // exercise
        CompletableFuture<String> response = service.lset(key, index, element);
        String payload = response.get();

        // verify
        assertEquals(testResponse, response);
        assertEquals(OK, payload);
    }

    @SneakyThrows
    @Test
    public void blmove_returns_success() {
        // setup
        String key1 = "testKey";
        String key2 = "testKey2";
        ListDirection wherefrom = ListDirection.LEFT;
        ListDirection whereto = ListDirection.RIGHT;
        String[] arguments = new String[] {key1, key2, wherefrom.toString(), whereto.toString(), "0.1"};
        String value = "one";

        CompletableFuture<String> testResponse = new CompletableFuture<>();
        testResponse.complete(value);

        // match on protobuf request
        when(commandManager.<String>submitNewCommand(eq(BLMove), eq(arguments), any()))
                .thenReturn(testResponse);

        // exercise
        CompletableFuture<String> response = service.blmove(key1, key2, wherefrom, whereto, 0.1);
        String payload = response.get();

        // verify
        assertEquals(testResponse, response);
        assertEquals(value, payload);
    }

    @SneakyThrows
    @Test
    public void blmove_binary_returns_success() {
        // setup
        GlideString key1 = gs("testKey");
        GlideString key2 = gs("testKey2");
        ListDirection wherefrom = ListDirection.LEFT;
        ListDirection whereto = ListDirection.RIGHT;
        GlideString[] arguments =
                new GlideString[] {key1, key2, gs(wherefrom.toString()), gs(whereto.toString()), gs("0.1")};
        GlideString value = gs("one");

        CompletableFuture<GlideString> testResponse = new CompletableFuture<>();
        testResponse.complete(value);

        // match on protobuf request
        when(commandManager.<GlideString>submitNewCommand(eq(BLMove), eq(arguments), any()))
                .thenReturn(testResponse);

        // exercise
        CompletableFuture<GlideString> response = service.blmove(key1, key2, wherefrom, whereto, 0.1);
        GlideString payload = response.get();

        // verify
        assertEquals(testResponse, response);
        assertEquals(value, payload);
    }

    @SneakyThrows
    @Test
    public void sintercard_returns_success() {
        // setup
        String key1 = "testKey";
        String key2 = "testKey2";
        String[] arguments = new String[] {"2", key1, key2};
        Long value = 1L;

        CompletableFuture<Long> testResponse = new CompletableFuture<>();
        testResponse.complete(value);

        // match on protobuf request
        when(commandManager.<Long>submitNewCommand(eq(SInterCard), eq(arguments), any()))
                .thenReturn(testResponse);

        // exercise
        CompletableFuture<Long> response = service.sintercard(new String[] {key1, key2});
        Long payload = response.get();

        // verify
        assertEquals(testResponse, response);
        assertEquals(value, payload);
    }

    @SneakyThrows
    @Test
    public void sintercard_binary_returns_success() {
        // setup
        GlideString key1 = gs("testKey");
        GlideString key2 = gs("testKey2");
        GlideString[] arguments = new GlideString[] {gs("2"), key1, key2};
        Long value = 1L;

        CompletableFuture<Long> testResponse = new CompletableFuture<>();
        testResponse.complete(value);

        // match on protobuf request
        when(commandManager.<Long>submitNewCommand(eq(SInterCard), eq(arguments), any()))
                .thenReturn(testResponse);

        // exercise
        CompletableFuture<Long> response = service.sintercard(new GlideString[] {key1, key2});
        Long payload = response.get();

        // verify
        assertEquals(testResponse, response);
        assertEquals(value, payload);
    }

    @SneakyThrows
    @Test
    public void sintercard_with_limit_returns_success() {
        // setup
        String key1 = "testKey";
        String key2 = "testKey2";
        long limit = 1L;
        String[] arguments = new String[] {"2", key1, key2, SET_LIMIT_REDIS_API, "1"};
        Long value = 1L;

        CompletableFuture<Long> testResponse = new CompletableFuture<>();
        testResponse.complete(value);

        // match on protobuf request
        when(commandManager.<Long>submitNewCommand(eq(SInterCard), eq(arguments), any()))
                .thenReturn(testResponse);

        // exercise
        CompletableFuture<Long> response = service.sintercard(new String[] {key1, key2}, limit);
        Long payload = response.get();

        // verify
        assertEquals(testResponse, response);
        assertEquals(value, payload);
    }

    @SneakyThrows
    @Test
    public void sintercard_with_limit_binary_returns_success() {
        // setup
        GlideString key1 = gs("testKey");
        GlideString key2 = gs("testKey2");
        long limit = 1L;
        GlideString[] arguments =
                new GlideString[] {gs("2"), key1, key2, gs(SET_LIMIT_REDIS_API), gs("1")};
        Long value = 1L;

        CompletableFuture<Long> testResponse = new CompletableFuture<>();
        testResponse.complete(value);

        // match on protobuf request
        when(commandManager.<Long>submitNewCommand(eq(SInterCard), eq(arguments), any()))
                .thenReturn(testResponse);

        // exercise
        CompletableFuture<Long> response = service.sintercard(new GlideString[] {key1, key2}, limit);
        Long payload = response.get();

        // verify
        assertEquals(testResponse, response);
        assertEquals(value, payload);
    }

    @SneakyThrows
    @Test
    public void srandmember_returns_success() {
        // setup
        String key = "testKey";
        String[] arguments = new String[] {key};
        String value = "one";

        CompletableFuture<String> testResponse = new CompletableFuture<>();
        testResponse.complete(value);

        // match on protobuf request
        when(commandManager.<String>submitNewCommand(eq(SRandMember), eq(arguments), any()))
                .thenReturn(testResponse);

        // exercise
        CompletableFuture<String> response = service.srandmember(key);
        String payload = response.get();

        // verify
        assertEquals(testResponse, response);
        assertEquals(value, payload);
    }

    @SneakyThrows
    @Test
    public void srandmember_binary_returns_success() {
        // setup
        GlideString key = gs("testKey");
        GlideString[] arguments = new GlideString[] {key};
        GlideString value = gs("one");

        CompletableFuture<GlideString> testResponse = new CompletableFuture<>();
        testResponse.complete(value);

        // match on protobuf request
        when(commandManager.<GlideString>submitNewCommand(eq(SRandMember), eq(arguments), any()))
                .thenReturn(testResponse);

        // exercise
        CompletableFuture<GlideString> response = service.srandmember(key);
        GlideString payload = response.get();

        // verify
        assertEquals(testResponse, response);
        assertEquals(value, payload);
    }

    @SneakyThrows
    @Test
    public void srandmember_with_count_returns_success() {
        // setup
        String key = "testKey";
        long count = 2;
        String[] arguments = new String[] {key, Long.toString(count)};
        String[] value = {"one", "two"};

        CompletableFuture<String[]> testResponse = new CompletableFuture<>();
        testResponse.complete(value);

        // match on protobuf request
        when(commandManager.<String[]>submitNewCommand(eq(SRandMember), eq(arguments), any()))
                .thenReturn(testResponse);

        // exercise
        CompletableFuture<String[]> response = service.srandmember(key, count);
        String[] payload = response.get();

        // verify
        assertEquals(testResponse, response);
        assertArrayEquals(value, payload);
    }

    @SneakyThrows
    @Test
    public void srandmember_with_count_binary_returns_success() {
        // setup
        GlideString key = gs("testKey");
        long count = 2;
        GlideString[] arguments = new GlideString[] {key, gs(Long.toString(count))};
        GlideString[] value = {gs("one"), gs("two")};

        CompletableFuture<GlideString[]> testResponse = new CompletableFuture<>();
        testResponse.complete(value);

        // match on protobuf request
        when(commandManager.<GlideString[]>submitNewCommand(eq(SRandMember), eq(arguments), any()))
                .thenReturn(testResponse);

        // exercise
        CompletableFuture<GlideString[]> response = service.srandmember(key, count);
        GlideString[] payload = response.get();

        // verify
        assertEquals(testResponse, response);
        assertArrayEquals(value, payload);
    }

    @SneakyThrows
    @Test
    public void spop_returns_success() {
        // setup
        String key = "testKey";
        String[] arguments = new String[] {key};
        String value = "value";

        CompletableFuture<String> testResponse = new CompletableFuture<>();
        testResponse.complete(value);

        // match on protobuf request
        when(commandManager.<String>submitNewCommand(eq(SPop), eq(arguments), any()))
                .thenReturn(testResponse);

        // exercise
        CompletableFuture<String> response = service.spop(key);
        String payload = response.get();

        // verify
        assertEquals(testResponse, response);
        assertEquals(value, payload);
    }

    @SneakyThrows
    @Test
    public void spopCount_returns_success() {
        // setup
        String key = "testKey";
        long count = 2;
        String[] arguments = new String[] {key, Long.toString(count)};
        Set<String> value = Set.of("one", "two");

        CompletableFuture<Set<String>> testResponse = new CompletableFuture<>();
        testResponse.complete(value);

        // match on protobuf request
        when(commandManager.<Set<String>>submitNewCommand(eq(SPop), eq(arguments), any()))
                .thenReturn(testResponse);

        // exercise
        CompletableFuture<Set<String>> response = service.spopCount(key, count);
        Set<String> payload = response.get();

        // verify
        assertEquals(testResponse, response);
        assertEquals(value, payload);
    }

    @SneakyThrows
    @Test
    public void bitfieldReadOnly_returns_success() {
        // setup
        String key = "testKey";
        Long[] result = new Long[] {7L, 8L};
        Offset offset = new Offset(1);
        OffsetMultiplier offsetMultiplier = new OffsetMultiplier(8);
        BitFieldGet subcommand1 = new BitFieldGet(new UnsignedEncoding(4), offset);
        BitFieldGet subcommand2 = new BitFieldGet(new SignedEncoding(5), offsetMultiplier);
        String[] args = {
            key,
            BitFieldOptions.GET_COMMAND_STRING,
            BitFieldOptions.UNSIGNED_ENCODING_PREFIX.concat("4"),
            offset.getOffset(),
            BitFieldOptions.GET_COMMAND_STRING,
            BitFieldOptions.SIGNED_ENCODING_PREFIX.concat("5"),
            offsetMultiplier.getOffset()
        };
        CompletableFuture<Long[]> testResponse = new CompletableFuture<>();
        testResponse.complete(result);

        // match on protobuf request
        when(commandManager.<Long[]>submitNewCommand(eq(BitFieldReadOnly), eq(args), any()))
                .thenReturn(testResponse);

        // exercise
        CompletableFuture<Long[]> response =
                service.bitfieldReadOnly(key, new BitFieldReadOnlySubCommands[] {subcommand1, subcommand2});
        Long[] payload = response.get();

        // verify
        assertEquals(testResponse, response);
        assertEquals(result, payload);
    }

    @SneakyThrows
    @Test
    public void bitfieldReadOnly_binary_returns_success() {
        // setup
        GlideString key = gs("testKey");
        Long[] result = new Long[] {7L, 8L};
        Offset offset = new Offset(1);
        OffsetMultiplier offsetMultiplier = new OffsetMultiplier(8);
        BitFieldGet subcommand1 = new BitFieldGet(new UnsignedEncoding(4), offset);
        BitFieldGet subcommand2 = new BitFieldGet(new SignedEncoding(5), offsetMultiplier);
        GlideString[] args = {
            key,
            gs(BitFieldOptions.GET_COMMAND_STRING),
            gs(BitFieldOptions.UNSIGNED_ENCODING_PREFIX.concat("4")),
            gs(offset.getOffset()),
            gs(BitFieldOptions.GET_COMMAND_STRING),
            gs(BitFieldOptions.SIGNED_ENCODING_PREFIX.concat("5")),
            gs(offsetMultiplier.getOffset())
        };
        CompletableFuture<Long[]> testResponse = new CompletableFuture<>();
        testResponse.complete(result);

        // match on protobuf request
        when(commandManager.<Long[]>submitNewCommand(eq(BitFieldReadOnly), eq(args), any()))
                .thenReturn(testResponse);

        // exercise
        CompletableFuture<Long[]> response =
                service.bitfieldReadOnly(key, new BitFieldReadOnlySubCommands[] {subcommand1, subcommand2});
        Long[] payload = response.get();

        // verify
        assertEquals(testResponse, response);
        assertEquals(result, payload);
    }

    @SneakyThrows
    @Test
    public void bitfield_returns_success() {
        // setup
        String key = "testKey";
        Long[] result = new Long[] {7L, 8L, 9L};
        UnsignedEncoding u2 = new UnsignedEncoding(2);
        SignedEncoding i8 = new SignedEncoding(8);
        Offset offset = new Offset(1);
        OffsetMultiplier offsetMultiplier = new OffsetMultiplier(8);
        long setValue = 2;
        long incrbyValue = 5;
        String[] args =
                new String[] {
                    key,
                    SET_COMMAND_STRING,
                    u2.getEncoding(),
                    offset.getOffset(),
                    Long.toString(setValue),
                    GET_COMMAND_STRING,
                    i8.getEncoding(),
                    offsetMultiplier.getOffset(),
                    OVERFLOW_COMMAND_STRING,
                    SAT.toString(),
                    INCRBY_COMMAND_STRING,
                    u2.getEncoding(),
                    offset.getOffset(),
                    Long.toString(incrbyValue)
                };
        CompletableFuture<Long[]> testResponse = new CompletableFuture<>();
        testResponse.complete(result);

        // match on protobuf request
        when(commandManager.<Long[]>submitNewCommand(eq(BitField), eq(args), any()))
                .thenReturn(testResponse);

        // exercise
        CompletableFuture<Long[]> response =
                service.bitfield(
                        key,
                        new BitFieldSubCommands[] {
                            new BitFieldSet(u2, offset, setValue),
                            new BitFieldGet(i8, offsetMultiplier),
                            new BitFieldOptions.BitFieldOverflow(SAT),
                            new BitFieldOptions.BitFieldIncrby(u2, offset, incrbyValue),
                        });
        Long[] payload = response.get();

        // verify
        assertEquals(testResponse, response);
        assertEquals(result, payload);
    }

    @SneakyThrows
    @Test
    public void bitfield_binary_returns_success() {
        // setup
        GlideString key = gs("testKey");
        Long[] result = new Long[] {7L, 8L, 9L};
        UnsignedEncoding u2 = new UnsignedEncoding(2);
        SignedEncoding i8 = new SignedEncoding(8);
        Offset offset = new Offset(1);
        OffsetMultiplier offsetMultiplier = new OffsetMultiplier(8);
        long setValue = 2;
        long incrbyValue = 5;
        GlideString[] args =
                new GlideString[] {
                    key,
                    gs(SET_COMMAND_STRING),
                    gs(u2.getEncoding()),
                    gs(offset.getOffset()),
                    gs(Long.toString(setValue)),
                    gs(GET_COMMAND_STRING),
                    gs(i8.getEncoding()),
                    gs(offsetMultiplier.getOffset()),
                    gs(OVERFLOW_COMMAND_STRING),
                    gs(SAT.toString()),
                    gs(INCRBY_COMMAND_STRING),
                    gs(u2.getEncoding()),
                    gs(offset.getOffset()),
                    gs(Long.toString(incrbyValue))
                };
        CompletableFuture<Long[]> testResponse = new CompletableFuture<>();
        testResponse.complete(result);

        // match on protobuf request
        when(commandManager.<Long[]>submitNewCommand(eq(BitField), eq(args), any()))
                .thenReturn(testResponse);

        // exercise
        CompletableFuture<Long[]> response =
                service.bitfield(
                        key,
                        new BitFieldSubCommands[] {
                            new BitFieldSet(u2, offset, setValue),
                            new BitFieldGet(i8, offsetMultiplier),
                            new BitFieldOptions.BitFieldOverflow(SAT),
                            new BitFieldOptions.BitFieldIncrby(u2, offset, incrbyValue),
                        });
        Long[] payload = response.get();

        // verify
        assertEquals(testResponse, response);
        assertEquals(result, payload);
    }

    @SneakyThrows
    @Test
    public void move_returns_success() {
        // setup
        String key = "testKey";
        long dbIndex = 2L;
        String[] arguments = new String[] {key, Long.toString(dbIndex)};
        Boolean value = true;

        CompletableFuture<Boolean> testResponse = new CompletableFuture<>();
        testResponse.complete(value);

        // match on protobuf request
        when(commandManager.<Boolean>submitNewCommand(eq(Move), eq(arguments), any()))
                .thenReturn(testResponse);

        // exercise
        CompletableFuture<Boolean> response = service.move(key, dbIndex);
        Boolean payload = response.get();

        // verify
        assertEquals(testResponse, response);
        assertEquals(value, payload);
    }

    @SneakyThrows
    @Test
    public void move_binary_returns_success() {
        // setup
        GlideString key = gs("testKey");
        long dbIndex = 2L;
        GlideString[] arguments = new GlideString[] {key, gs(Long.toString(dbIndex))};
        Boolean value = true;

        CompletableFuture<Boolean> testResponse = new CompletableFuture<>();
        testResponse.complete(value);

        // match on protobuf request
        when(commandManager.<Boolean>submitNewCommand(eq(Move), eq(arguments), any()))
                .thenReturn(testResponse);

        // exercise
        CompletableFuture<Boolean> response = service.move(key, dbIndex);
        Boolean payload = response.get();

        // verify
        assertEquals(testResponse, response);
        assertEquals(value, payload);
    }

    @SneakyThrows
    @Test
    public void copy_returns_success() {
        // setup
        String source = "testKey1";
        String destination = "testKey2";
        String[] arguments = new String[] {source, destination};
        Boolean value = true;

        CompletableFuture<Boolean> testResponse = new CompletableFuture<>();
        testResponse.complete(value);

        // match on protobuf request
        when(commandManager.<Boolean>submitNewCommand(eq(Copy), eq(arguments), any()))
                .thenReturn(testResponse);

        // exercise
        CompletableFuture<Boolean> response = service.copy(source, destination);
        Boolean payload = response.get();

        // verify
        assertEquals(testResponse, response);
        assertEquals(value, payload);
    }

    @SneakyThrows
    @Test
    public void copy_binary_returns_success() {
        // setup
        GlideString source = gs("testKey1");
        GlideString destination = gs("testKey2");
        GlideString[] arguments = new GlideString[] {source, destination};
        Boolean value = true;

        CompletableFuture<Boolean> testResponse = new CompletableFuture<>();
        testResponse.complete(value);

        // match on protobuf request
        when(commandManager.<Boolean>submitNewCommand(eq(Copy), eq(arguments), any()))
                .thenReturn(testResponse);

        // exercise
        CompletableFuture<Boolean> response = service.copy(source, destination);
        Boolean payload = response.get();

        // verify
        assertEquals(testResponse, response);
        assertEquals(value, payload);
    }

    @SneakyThrows
    @Test
    public void copy_with_replace_returns_success() {
        // setup
        String source = "testKey1";
        String destination = "testKey2";
        String[] arguments = new String[] {source, destination, REPLACE_REDIS_API};
        Boolean value = true;

        CompletableFuture<Boolean> testResponse = new CompletableFuture<>();
        testResponse.complete(value);

        // match on protobuf request
        when(commandManager.<Boolean>submitNewCommand(eq(Copy), eq(arguments), any()))
                .thenReturn(testResponse);

        // exercise
        CompletableFuture<Boolean> response = service.copy(source, destination, true);
        Boolean payload = response.get();

        // verify
        assertEquals(testResponse, response);
        assertEquals(value, payload);
    }

    @SneakyThrows
    @Test
    public void copy_with_destinationDB_returns_success() {
        // setup
        String source = "testKey1";
        String destination = "testKey2";
        long destinationDB = 1;
        String[] arguments = new String[] {source, destination, DB_REDIS_API, "1", REPLACE_REDIS_API};
        Boolean value = true;

        CompletableFuture<Boolean> testResponse = new CompletableFuture<>();
        testResponse.complete(value);

        // match on protobuf request
        when(commandManager.<Boolean>submitNewCommand(eq(Copy), eq(arguments), any()))
                .thenReturn(testResponse);

        // exercise
        CompletableFuture<Boolean> response = service.copy(source, destination, destinationDB, true);
        Boolean payload = response.get();

        // verify
        assertEquals(testResponse, response);
        assertEquals(value, payload);
    }

    @SneakyThrows
    @Test
    public void lcs() {
        // setup
        String key1 = "testKey1";
        String key2 = "testKey2";
        String[] arguments = new String[] {key1, key2};
        String value = "foo";

        CompletableFuture<String> testResponse = new CompletableFuture<>();
        testResponse.complete(value);

        // match on protobuf request
        when(commandManager.<String>submitNewCommand(eq(LCS), eq(arguments), any()))
                .thenReturn(testResponse);

        // exercise
        CompletableFuture<String> response = service.lcs(key1, key2);
        String payload = response.get();

        // verify
        assertEquals(testResponse, response);
        assertEquals(value, payload);
    }

    @SneakyThrows
    @Test
    public void lcs_with_len_option() {
        // setup
        String key1 = "testKey1";
        String key2 = "testKey2";
        String[] arguments = new String[] {key1, key2, LEN_REDIS_API};
        Long value = 3L;

        CompletableFuture<Long> testResponse = new CompletableFuture<>();
        testResponse.complete(value);

        // match on protobuf request
        when(commandManager.<Long>submitNewCommand(eq(LCS), eq(arguments), any()))
                .thenReturn(testResponse);

        // exercise
        CompletableFuture<Long> response = service.lcsLen(key1, key2);
        Long payload = response.get();

        // verify
        assertEquals(testResponse, response);
        assertEquals(value, payload);
    }

    @SneakyThrows
    @Test
    public void lcsIdx() {
        // setup
        String key1 = "testKey1";
        String key2 = "testKey2";
        String[] arguments = new String[] {key1, key2, IDX_COMMAND_STRING};
        Map<String, Object> value = Map.of("matches", new Long[][][] {{{1L, 3L}, {0L, 2L}}}, "len", 3L);

        CompletableFuture<Map<String, Object>> testResponse = new CompletableFuture<>();
        testResponse.complete(value);

        // match on protobuf request
        when(commandManager.<Map<String, Object>>submitNewCommand(eq(LCS), eq(arguments), any()))
                .thenReturn(testResponse);

        // exercise
        CompletableFuture<Map<String, Object>> response = service.lcsIdx(key1, key2);
        Map<String, Object> payload = response.get();

        // verify
        assertEquals(testResponse, response);
        assertEquals(value, payload);
    }

    @SneakyThrows
    @Test
    public void lcsIdx_throws_NullPointerException() {
        // setup
        Map<String, Object> value = Map.of("missing", new Long[][][] {{{1L, 3L}, {0L, 2L}}}, "len", 3L);

        // exception
        RuntimeException runtimeException =
                assertThrows(RuntimeException.class, () -> service.handleLcsIdxResponse(value));
        assertInstanceOf(NullPointerException.class, runtimeException);
        assertEquals(
                "LCS result does not contain the key \"" + LCS_MATCHES_RESULT_KEY + "\"",
                runtimeException.getMessage());
    }

    @SneakyThrows
    @Test
    public void lcsIdx_with_options() {
        // setup
        String key1 = "testKey1";
        String key2 = "testKey2";
        String[] arguments =
                new String[] {key1, key2, IDX_COMMAND_STRING, MINMATCHLEN_COMMAND_STRING, "2"};
        Map<String, Object> value =
                Map.of(
                        "matches",
                        new Object[] {new Object[] {new Long[] {1L, 3L}, new Long[] {0L, 2L}, 3L}},
                        "len",
                        3L);

        CompletableFuture<Map<String, Object>> testResponse = new CompletableFuture<>();
        testResponse.complete(value);

        // match on protobuf request
        when(commandManager.<Map<String, Object>>submitNewCommand(eq(LCS), eq(arguments), any()))
                .thenReturn(testResponse);

        // exercise
        CompletableFuture<Map<String, Object>> response = service.lcsIdx(key1, key2, 2);
        Map<String, Object> payload = response.get();

        // verify
        assertEquals(testResponse, response);
        assertEquals(value, payload);
    }

    @SneakyThrows
    @Test
    public void lcsIdxWithMatchLen() {
        // setup
        String key1 = "testKey1";
        String key2 = "testKey2";
        String[] arguments = new String[] {key1, key2, IDX_COMMAND_STRING, WITHMATCHLEN_COMMAND_STRING};
        Map<String, Object> value =
                Map.of(
                        "matches",
                        new Object[] {new Object[] {new Long[] {1L, 3L}, new Long[] {0L, 2L}, 3L}},
                        "len",
                        3L);

        CompletableFuture<Map<String, Object>> testResponse = new CompletableFuture<>();
        testResponse.complete(value);

        // match on protobuf request
        when(commandManager.<Map<String, Object>>submitNewCommand(eq(LCS), eq(arguments), any()))
                .thenReturn(testResponse);

        // exercise
        CompletableFuture<Map<String, Object>> response = service.lcsIdxWithMatchLen(key1, key2);
        Map<String, Object> payload = response.get();

        // verify
        assertEquals(testResponse, response);
        assertEquals(value, payload);
    }

    @SneakyThrows
    @Test
    public void lcsIdxWithMatchLen_with_options() {
        // setup
        String key1 = "testKey1";
        String key2 = "testKey2";
        String[] arguments =
                new String[] {
                    key1,
                    key2,
                    IDX_COMMAND_STRING,
                    MINMATCHLEN_COMMAND_STRING,
                    "2",
                    WITHMATCHLEN_COMMAND_STRING
                };
        Map<String, Object> value =
                Map.of(
                        "matches",
                        new Object[] {new Object[] {new Long[] {1L, 3L}, new Long[] {0L, 2L}, 3L}},
                        "len",
                        3L);

        CompletableFuture<Map<String, Object>> testResponse = new CompletableFuture<>();
        testResponse.complete(value);

        // match on protobuf request
        when(commandManager.<Map<String, Object>>submitNewCommand(eq(LCS), eq(arguments), any()))
                .thenReturn(testResponse);

        // exercise
        CompletableFuture<Map<String, Object>> response = service.lcsIdxWithMatchLen(key1, key2, 2);
        Map<String, Object> payload = response.get();

        // verify
        assertEquals(testResponse, response);
        assertEquals(value, payload);
    }

    @SneakyThrows
    @Test
    public void watch_returns_success() {
        // setup
        String key1 = "testKey1";
        String key2 = "testKey2";
        String[] arguments = new String[] {key1, key2};
        CompletableFuture<String> testResponse = new CompletableFuture<>();
        testResponse.complete(OK);

        // match on protobuf request
        when(commandManager.<String>submitNewCommand(eq(Watch), eq(arguments), any()))
                .thenReturn(testResponse);

        // exercise
        CompletableFuture<String> response = service.watch(arguments);
        String payload = response.get();

        // verify
        assertEquals(testResponse, response);
        assertEquals(OK, payload);
    }

    @SneakyThrows
    @Test
    public void watch_binary_returns_success() {
        // setup
        GlideString key1 = gs("testKey1");
        GlideString key2 = gs("testKey2");
        GlideString[] arguments = new GlideString[] {key1, key2};
        CompletableFuture<String> testResponse = new CompletableFuture<>();
        testResponse.complete(OK);

        // match on protobuf request
        when(commandManager.<String>submitNewCommand(eq(Watch), eq(arguments), any()))
                .thenReturn(testResponse);

        // exercise
        CompletableFuture<String> response = service.watch(arguments);
        String payload = response.get();

        // verify
        assertEquals(testResponse, response);
        assertEquals(OK, payload);
    }

    @SneakyThrows
    @Test
    public void unwatch_returns_success() {
        // setup
        CompletableFuture<String> testResponse = new CompletableFuture<>();
        testResponse.complete(OK);

        // match on protobuf request
        when(commandManager.<String>submitNewCommand(eq(UnWatch), eq(new String[0]), any()))
                .thenReturn(testResponse);

        // exercise
        CompletableFuture<String> response = service.unwatch();
        String payload = response.get();

        // verify
        assertEquals(testResponse, response);
        assertEquals(OK, payload);
    }

    @SneakyThrows
    @Test
    public void publish_returns_success() {
        // setup
        String channel = "channel";
        String message = "message";
        String[] arguments = new String[] {channel, message};

        CompletableFuture<String> testResponse = new CompletableFuture<>();
        testResponse.complete(OK);

        // match on protobuf request
        when(commandManager.<String>submitNewCommand(eq(Publish), eq(arguments), any()))
                .thenReturn(testResponse);

        // exercise
        CompletableFuture<String> response = service.publish(channel, message);
        String payload = response.get();

        // verify
        assertEquals(testResponse, response);
        assertEquals(OK, payload);
    }

    @SneakyThrows
    @Test
    public void sunion_returns_success() {
        // setup
        String[] keys = new String[] {"key1", "key2"};
        Set<String> value = Set.of("1", "2");
        CompletableFuture<Set<String>> testResponse = new CompletableFuture<>();
        testResponse.complete(value);

        // match on protobuf request
        when(commandManager.<Set<String>>submitNewCommand(eq(SUnion), eq(keys), any()))
                .thenReturn(testResponse);

        // exercise
        CompletableFuture<Set<String>> response = service.sunion(keys);
        Set<String> payload = response.get();

        // verify
        assertEquals(testResponse, response);
        assertEquals(value, payload);
    }

    @SneakyThrows
    @Test
    public void dump_returns_success() {
        // setup
        GlideString key = gs("testKey");
        byte[] value = "value".getBytes();
        GlideString[] arguments = new GlideString[] {key};

        CompletableFuture<byte[]> testResponse = new CompletableFuture<>();
        testResponse.complete(value);

        // match on protobuf request
        when(commandManager.<byte[]>submitNewCommand(eq(Dump), eq(arguments), any()))
                .thenReturn(testResponse);

        // exercise
        CompletableFuture<byte[]> response = service.dump(key);
        byte[] payload = response.get();

        // verify
        assertEquals(testResponse, response);
        assertEquals(value, payload);
    }

    @SneakyThrows
    @Test
    public void restore_returns_success() {
        // setup
        GlideString key = gs("testKey");
        long ttl = 0L;
        byte[] value = "value".getBytes();

        GlideString[] arg = new GlideString[] {key, gs(Long.toString(ttl).getBytes()), gs(value)};

        CompletableFuture<String> testResponse = new CompletableFuture<>();
        testResponse.complete(OK);

        // match on protobuf request
        when(commandManager.<String>submitNewCommand(eq(Restore), eq(arg), any()))
                .thenReturn(testResponse);

        // exercise
        CompletableFuture<String> response = service.restore(key, ttl, value);

        // verify
        assertEquals(testResponse, response);
        assertEquals(OK, response.get());
    }

    @SneakyThrows
    @Test
    public void restore_with_restoreOptions_returns_success() {
        // setup
        GlideString key = gs("testKey");
        long ttl = 0L;
        byte[] value = "value".getBytes();
        Long idletime = 10L;
        Long frequency = 5L;

        GlideString[] arg =
                new GlideString[] {
                    key,
                    gs(Long.toString(ttl)),
                    gs(value),
                    gs("REPLACE"),
                    gs("ABSTTL"),
                    gs("IDLETIME"),
                    gs("10"),
                    gs("FREQ"),
                    gs("5")
                };

        CompletableFuture<String> testResponse = new CompletableFuture<>();
        testResponse.complete(OK);

        // match on protobuf request
        when(commandManager.<String>submitNewCommand(eq(Restore), eq(arg), any()))
                .thenReturn(testResponse);

        // exercise
        CompletableFuture<String> response =
                service.restore(
                        key,
                        ttl,
                        value,
                        RestoreOptions.builder().replace().absttl().idletime(10L).frequency(5L).build());

        // verify
        assertEquals(testResponse, response);
        assertEquals(OK, response.get());
    }

    @SneakyThrows
    @Test
    public void sort_with_options_returns_success() {
        // setup
        String[] result = new String[] {"1", "2", "3"};
        String key = "key";
        Long limitOffset = 0L;
        Long limitCount = 2L;
        String byPattern = "byPattern";
        String getPattern = "getPattern";
        String[] args =
                new String[] {
                    key,
                    LIMIT_COMMAND_STRING,
                    limitOffset.toString(),
                    limitCount.toString(),
                    DESC.toString(),
                    ALPHA_COMMAND_STRING,
                    BY_COMMAND_STRING,
                    byPattern,
                    GET_COMMAND_STRING,
                    getPattern
                };
        CompletableFuture<String[]> testResponse = new CompletableFuture<>();
        testResponse.complete(result);

        // match on protobuf request
        when(commandManager.<String[]>submitNewCommand(eq(Sort), eq(args), any()))
                .thenReturn(testResponse);

        // exercise
        CompletableFuture<String[]> response =
                service.sort(
                        key,
                        SortOptions.builder()
                                .alpha()
                                .limit(new SortBaseOptions.Limit(limitOffset, limitCount))
                                .orderBy(DESC)
                                .getPattern(getPattern)
                                .byPattern(byPattern)
                                .build());
        String[] payload = response.get();

        // verify
        assertEquals(testResponse, response);
        assertEquals(result, payload);
    }

    @SneakyThrows
    @Test
    public void sort_with_options_binary_returns_success() {
        // setup
        GlideString[] result = new GlideString[] {gs("1"), gs("2"), gs("3")};
        GlideString key = gs("key");
        Long limitOffset = 0L;
        Long limitCount = 2L;
        GlideString byPattern = gs("byPattern");
        GlideString getPattern = gs("getPattern");
        GlideString[] args =
                new GlideString[] {
                    key,
                    gs(LIMIT_COMMAND_STRING),
                    gs(limitOffset.toString()),
                    gs(limitCount.toString()),
                    gs(DESC.toString()),
                    gs(ALPHA_COMMAND_STRING),
                    BY_COMMAND_GLIDE_STRING,
                    byPattern,
                    GET_COMMAND_GLIDE_STRING,
                    getPattern
                };
        CompletableFuture<GlideString[]> testResponse = new CompletableFuture<>();
        testResponse.complete(result);

        // match on protobuf request
        when(commandManager.<GlideString[]>submitNewCommand(eq(Sort), eq(args), any()))
                .thenReturn(testResponse);

        // exercise
        CompletableFuture<GlideString[]> response =
                service.sort(
                        key,
                        SortOptionsBinary.builder()
                                .alpha()
                                .limit(new SortBaseOptions.Limit(limitOffset, limitCount))
                                .orderBy(DESC)
                                .getPattern(getPattern)
                                .byPattern(byPattern)
                                .build());
        GlideString[] payload = response.get();

        // verify
        assertEquals(testResponse, response);
        assertEquals(result, payload);
    }

    @SneakyThrows
    @Test
    public void sscan_returns_success() {
        // setup
        String key = "testKey";
        String cursor = "0";
        String[] arguments = new String[] {key, cursor};
        Object[] value = new Object[] {0L, new String[] {"hello", "world"}};

        CompletableFuture<Object[]> testResponse = new CompletableFuture<>();
        testResponse.complete(value);

        // match on protobuf request
        when(commandManager.<Object[]>submitNewCommand(eq(SScan), eq(arguments), any()))
                .thenReturn(testResponse);

        // exercise
        CompletableFuture<Object[]> response = service.sscan(key, cursor);
        Object[] payload = response.get();

        // verify
        assertEquals(testResponse, response);
        assertEquals(value, payload);
    }

    @SneakyThrows
    @Test
    public void sscan_binary_returns_success() {
        // setup
        GlideString key = gs("testKey");
        GlideString cursor = gs("0");
        GlideString[] arguments = new GlideString[] {key, cursor};
        Object[] value = new Object[] {0L, new GlideString[] {gs("hello"), gs("world")}};

        CompletableFuture<Object[]> testResponse = new CompletableFuture<>();
        testResponse.complete(value);

        // match on protobuf request
        when(commandManager.<Object[]>submitNewCommand(eq(SScan), eq(arguments), any()))
                .thenReturn(testResponse);

        // exercise
        CompletableFuture<Object[]> response = service.sscan(key, cursor);
        Object[] payload = response.get();

        // verify
        assertEquals(testResponse, response);
        assertEquals(value, payload);
    }

    @SneakyThrows
    @Test
    public void sortReadOnly_with_options_returns_success() {
        // setup
        String[] result = new String[] {"1", "2", "3"};
        String key = "key";
        String byPattern = "byPattern";
        String getPattern = "getPattern";
        String[] args =
                new String[] {key, BY_COMMAND_STRING, byPattern, GET_COMMAND_STRING, getPattern};
        CompletableFuture<String[]> testResponse = new CompletableFuture<>();
        testResponse.complete(result);

        // match on protobuf request
        when(commandManager.<String[]>submitNewCommand(eq(SortReadOnly), eq(args), any()))
                .thenReturn(testResponse);

        // exercise
        CompletableFuture<String[]> response =
                service.sortReadOnly(
                        key, SortOptions.builder().getPattern(getPattern).byPattern(byPattern).build());
        String[] payload = response.get();

        // verify
        assertEquals(testResponse, response);
        assertEquals(result, payload);
    }

    @SneakyThrows
    @Test
    public void sortReadOnly_with_options_binary_returns_success() {
        // setup
        GlideString[] result = new GlideString[] {gs("1"), gs("2"), gs("3")};
        GlideString key = gs("key");
        GlideString byPattern = gs("byPattern");
        GlideString getPattern = gs("getPattern");
        GlideString[] args =
                new GlideString[] {
                    key, BY_COMMAND_GLIDE_STRING, byPattern, GET_COMMAND_GLIDE_STRING, getPattern
                };
        CompletableFuture<GlideString[]> testResponse = new CompletableFuture<>();
        testResponse.complete(result);

        // match on protobuf request
        when(commandManager.<GlideString[]>submitNewCommand(eq(SortReadOnly), eq(args), any()))
                .thenReturn(testResponse);

        // exercise
        CompletableFuture<GlideString[]> response =
                service.sortReadOnly(
                        key, SortOptionsBinary.builder().getPattern(getPattern).byPattern(byPattern).build());
        GlideString[] payload = response.get();

        // verify
        assertEquals(testResponse, response);
        assertEquals(result, payload);
    }

    @SneakyThrows
    @Test
    public void sortStore_with_options_returns_success() {
        // setup
        Long result = 5L;
        String key = "key";
        String destKey = "destKey";
        Long limitOffset = 0L;
        Long limitCount = 2L;
        String byPattern = "byPattern";
        String getPattern = "getPattern";
        String[] args =
                new String[] {
                    key,
                    LIMIT_COMMAND_STRING,
                    limitOffset.toString(),
                    limitCount.toString(),
                    DESC.toString(),
                    ALPHA_COMMAND_STRING,
                    BY_COMMAND_STRING,
                    byPattern,
                    GET_COMMAND_STRING,
                    getPattern,
                    STORE_COMMAND_STRING,
                    destKey
                };
        CompletableFuture<Long> testResponse = new CompletableFuture<>();
        testResponse.complete(result);

        // match on protobuf request
        when(commandManager.<Long>submitNewCommand(eq(Sort), eq(args), any())).thenReturn(testResponse);

        // exercise
        CompletableFuture<Long> response =
                service.sortStore(
                        key,
                        destKey,
                        SortOptions.builder()
                                .alpha()
                                .limit(new SortBaseOptions.Limit(limitOffset, limitCount))
                                .orderBy(DESC)
                                .getPattern(getPattern)
                                .byPattern(byPattern)
                                .build());
        Long payload = response.get();

        // verify
        assertEquals(testResponse, response);
        assertEquals(result, payload);
    }

    @SneakyThrows
    @Test
    public void sortStore_with_options_binary_returns_success() {
        // setup
        Long result = 5L;
        GlideString key = gs("key");
        GlideString destKey = gs("destKey");
        Long limitOffset = 0L;
        Long limitCount = 2L;
        GlideString byPattern = gs("byPattern");
        GlideString getPattern = gs("getPattern");
        GlideString[] args =
                new GlideString[] {
                    key,
                    gs(LIMIT_COMMAND_STRING),
                    gs(limitOffset.toString()),
                    gs(limitCount.toString()),
                    gs(DESC.toString()),
                    gs(ALPHA_COMMAND_STRING),
                    gs(BY_COMMAND_STRING),
                    byPattern,
                    GET_COMMAND_GLIDE_STRING,
                    getPattern,
                    gs(STORE_COMMAND_STRING),
                    destKey
                };
        CompletableFuture<Long> testResponse = new CompletableFuture<>();
        testResponse.complete(result);

        // match on protobuf request
        when(commandManager.<Long>submitNewCommand(eq(Sort), eq(args), any())).thenReturn(testResponse);

        // exercise
        CompletableFuture<Long> response =
                service.sortStore(
                        key,
                        destKey,
                        SortOptionsBinary.builder()
                                .alpha()
                                .limit(new SortBaseOptions.Limit(limitOffset, limitCount))
                                .orderBy(DESC)
                                .getPattern(getPattern)
                                .byPattern(byPattern)
                                .build());
        Long payload = response.get();

        // verify
        assertEquals(testResponse, response);
        assertEquals(result, payload);
    }

    @SneakyThrows
    @Test
    public void wait_returns_success() {
        // setup
        long numreplicas = 1L;
        long timeout = 1000L;
        Long result = 5L;
        String[] args = new String[] {"1", "1000"};

        CompletableFuture<Long> testResponse = new CompletableFuture<>();
        testResponse.complete(result);

        // match on protobuf request
        when(commandManager.<Long>submitNewCommand(eq(Wait), eq(args), any())).thenReturn(testResponse);

        // exercise
        CompletableFuture<Long> response = service.wait(numreplicas, timeout);
        Long payload = response.get();

        // verify
        assertEquals(testResponse, response);
        assertEquals(result, payload);
    }

    @SneakyThrows
    @Test
    public void sscan_with_options_returns_success() {
        // setup
        String key = "testKey";
        String cursor = "0";
        String[] arguments =
                new String[] {key, cursor, MATCH_OPTION_STRING, "*", COUNT_OPTION_STRING, "1"};
        Object[] value = new Object[] {0L, new String[] {"hello", "world"}};

        CompletableFuture<Object[]> testResponse = new CompletableFuture<>();
        testResponse.complete(value);

        // match on protobuf request
        when(commandManager.<Object[]>submitNewCommand(eq(SScan), eq(arguments), any()))
                .thenReturn(testResponse);

        // exercise
        CompletableFuture<Object[]> response =
                service.sscan(key, cursor, SScanOptions.builder().matchPattern("*").count(1L).build());
        Object[] payload = response.get();

        // verify
        assertEquals(testResponse, response);
        assertEquals(value, payload);
    }

    @SneakyThrows
    @Test
    public void sscan_with_options_binary_returns_success() {
        // setup
        GlideString key = gs("testKey");
        GlideString cursor = gs("0");
        GlideString[] arguments =
                new GlideString[] {
                    key, cursor, MATCH_OPTION_GLIDE_STRING, gs("*"), COUNT_OPTION_GLIDE_STRING, gs("1")
                };
        Object[] value = new Object[] {0L, new GlideString[] {gs("hello"), gs("world")}};

        CompletableFuture<Object[]> testResponse = new CompletableFuture<>();
        testResponse.complete(value);

        // match on protobuf request
        when(commandManager.<Object[]>submitNewCommand(eq(SScan), eq(arguments), any()))
                .thenReturn(testResponse);

        // exercise
        CompletableFuture<Object[]> response =
                service.sscan(
                        key, cursor, SScanOptionsBinary.builder().matchPattern(gs("*")).count(1L).build());
        Object[] payload = response.get();

        // verify
        assertEquals(testResponse, response);
        assertEquals(value, payload);
    }

    @SneakyThrows
    @Test
    public void zscan_returns_success() {
        // setup
        String key = "testKey";
        String cursor = "0";
        String[] arguments = new String[] {key, cursor};
        Object[] value = new Object[] {0L, new String[] {"hello", "world"}};

        CompletableFuture<Object[]> testResponse = new CompletableFuture<>();
        testResponse.complete(value);

        // match on protobuf request
        when(commandManager.<Object[]>submitNewCommand(eq(ZScan), eq(arguments), any()))
                .thenReturn(testResponse);

        // exercise
        CompletableFuture<Object[]> response = service.zscan(key, cursor);
        Object[] payload = response.get();

        // verify
        assertEquals(testResponse, response);
        assertEquals(value, payload);
    }

    @SneakyThrows
    @Test
    public void zscan_binary_returns_success() {
        // setup
        GlideString key = gs("testKey");
        GlideString cursor = gs("0");
        GlideString[] arguments = new GlideString[] {key, cursor};
        Object[] value = new Object[] {0L, new GlideString[] {gs("hello"), gs("world")}};

        CompletableFuture<Object[]> testResponse = new CompletableFuture<>();
        testResponse.complete(value);

        // match on protobuf request
        when(commandManager.<Object[]>submitNewCommand(eq(ZScan), eq(arguments), any()))
                .thenReturn(testResponse);

        // exercise
        CompletableFuture<Object[]> response = service.zscan(key, cursor);
        Object[] payload = response.get();

        // verify
        assertEquals(testResponse, response);
        assertEquals(value, payload);
    }

    @SneakyThrows
    @Test
    public void zscan_with_options_returns_success() {
        // setup
        String key = "testKey";
        String cursor = "0";
        String[] arguments =
                new String[] {key, cursor, MATCH_OPTION_STRING, "*", COUNT_OPTION_STRING, "1"};
        Object[] value = new Object[] {0L, new String[] {"hello", "world"}};

        CompletableFuture<Object[]> testResponse = new CompletableFuture<>();
        testResponse.complete(value);

        // match on protobuf request
        when(commandManager.<Object[]>submitNewCommand(eq(ZScan), eq(arguments), any()))
                .thenReturn(testResponse);

        // exercise
        CompletableFuture<Object[]> response =
                service.zscan(key, cursor, ZScanOptions.builder().matchPattern("*").count(1L).build());
        Object[] payload = response.get();

        // verify
        assertEquals(testResponse, response);
        assertEquals(value, payload);
    }

    @SneakyThrows
    @Test
    public void zscan_with_options_binary_returns_success() {
        // setup
        GlideString key = gs("testKey");
        GlideString cursor = gs("0");
        GlideString[] arguments =
                new GlideString[] {
                    key, cursor, MATCH_OPTION_GLIDE_STRING, gs("*"), COUNT_OPTION_GLIDE_STRING, gs("1")
                };
        Object[] value = new Object[] {0L, new GlideString[] {gs("hello"), gs("world")}};

        CompletableFuture<Object[]> testResponse = new CompletableFuture<>();
        testResponse.complete(value);

        // match on protobuf request
        when(commandManager.<Object[]>submitNewCommand(eq(ZScan), eq(arguments), any()))
                .thenReturn(testResponse);

        // exercise
        CompletableFuture<Object[]> response =
                service.zscan(
                        key, cursor, ZScanOptionsBinary.builder().matchPattern(gs("*")).count(1L).build());
        Object[] payload = response.get();

        // verify
        assertEquals(testResponse, response);
        assertEquals(value, payload);
    }

    @SneakyThrows
    @Test
    public void hscan_returns_success() {
        // setup
        String key = "testKey";
        String cursor = "0";
        String[] arguments = new String[] {key, cursor};
        Object[] value = new Object[] {0L, new String[] {"hello", "world"}};

        CompletableFuture<Object[]> testResponse = new CompletableFuture<>();
        testResponse.complete(value);

        // match on protobuf request
        when(commandManager.<Object[]>submitNewCommand(eq(HScan), eq(arguments), any()))
                .thenReturn(testResponse);

        // exercise
        CompletableFuture<Object[]> response = service.hscan(key, cursor);
        Object[] payload = response.get();

        // verify
        assertEquals(testResponse, response);
        assertEquals(value, payload);
    }

    @SneakyThrows
    @Test
    public void hscan_binary_returns_success() {
        // setup
        GlideString key = gs("testKey");
        GlideString cursor = gs("0");
        GlideString[] arguments = new GlideString[] {key, cursor};
        Object[] value = new Object[] {0L, new GlideString[] {gs("hello"), gs("world")}};

        CompletableFuture<Object[]> testResponse = new CompletableFuture<>();
        testResponse.complete(value);

        // match on protobuf request
        when(commandManager.<Object[]>submitNewCommand(eq(HScan), eq(arguments), any()))
                .thenReturn(testResponse);

        // exercise
        CompletableFuture<Object[]> response = service.hscan(key, cursor);
        Object[] payload = response.get();

        // verify
        assertEquals(testResponse, response);
        assertEquals(value, payload);
    }

    @SneakyThrows
    @Test
    public void hscan_with_options_returns_success() {
        // setup
        String key = "testKey";
        String cursor = "0";
        String[] arguments =
                new String[] {key, cursor, MATCH_OPTION_STRING, "*", COUNT_OPTION_STRING, "1"};
        Object[] value = new Object[] {0L, new String[] {"hello", "world"}};

        CompletableFuture<Object[]> testResponse = new CompletableFuture<>();
        testResponse.complete(value);

        // match on protobuf request
        when(commandManager.<Object[]>submitNewCommand(eq(HScan), eq(arguments), any()))
                .thenReturn(testResponse);

        // exercise
        CompletableFuture<Object[]> response =
                service.hscan(key, cursor, HScanOptions.builder().matchPattern("*").count(1L).build());
        Object[] payload = response.get();

        // verify
        assertEquals(testResponse, response);
        assertEquals(value, payload);
    }

    @SneakyThrows
    @Test
    public void hscan_with_options_binary_returns_success() {
        // setup
        GlideString key = gs("testKey");
        GlideString cursor = gs("0");
        GlideString[] arguments =
                new GlideString[] {
                    key, cursor, MATCH_OPTION_GLIDE_STRING, gs("*"), COUNT_OPTION_GLIDE_STRING, gs("1")
                };
        Object[] value = new Object[] {0L, new GlideString[] {gs("hello"), gs("world")}};

        CompletableFuture<Object[]> testResponse = new CompletableFuture<>();
        testResponse.complete(value);

        // match on protobuf request
        when(commandManager.<Object[]>submitNewCommand(eq(HScan), eq(arguments), any()))
                .thenReturn(testResponse);

        // exercise
        CompletableFuture<Object[]> response =
                service.hscan(
                        key, cursor, HScanOptionsBinary.builder().matchPattern(gs("*")).count(1L).build());
        Object[] payload = response.get();

        // verify
        assertEquals(testResponse, response);
        assertEquals(value, payload);
    }

    private static List<Arguments> getGeoSearchArguments() {
        return List.of(
                Arguments.of(
                        "geosearch_from_member_no_options",
                        new GeoSearchOrigin.MemberOrigin("member"),
                        new GeoSearchShape(1L, GeoUnit.KILOMETERS),
                        null,
                        new String[] {
                            "GeoSearchTestKey", FROMMEMBER_VALKEY_API, "member", "BYRADIUS", "1.0", "km"
                        },
                        new String[] {"place1", "place2"}),
                Arguments.of(
                        "geosearch_from_member_ASC",
                        new GeoSearchOrigin.MemberOrigin("member"),
                        new GeoSearchShape(1L, 1L, GeoUnit.KILOMETERS),
                        new GeoSearchResultOptions(SortOrder.ASC),
                        new String[] {
                            "GeoSearchTestKey",
                            FROMMEMBER_VALKEY_API,
                            "member",
                            "BYBOX",
                            "1.0",
                            "1.0",
                            "km",
                            "ASC"
                        },
                        new String[] {"place2", "place1"}),
                Arguments.of(
                        "geosearch_from_lonlat_with_count",
                        new GeoSearchOrigin.CoordOrigin(new GeospatialData(1.0, 1.0)),
                        new GeoSearchShape(1L, GeoUnit.KILOMETERS),
                        new GeoSearchResultOptions(2),
                        new String[] {
                            "GeoSearchTestKey",
                            FROMLONLAT_VALKEY_API,
                            "1.0",
                            "1.0",
                            "BYRADIUS",
                            "1.0",
                            "km",
                            COUNT_REDIS_API,
                            "2"
                        },
                        new String[] {"place3", "place4"}),
                Arguments.of(
                        "geosearch_from_lonlat_with_count_any_DESC",
                        new GeoSearchOrigin.CoordOrigin(new GeospatialData(1.0, 1.0)),
                        new GeoSearchShape(1L, 1L, GeoUnit.KILOMETERS),
                        new GeoSearchResultOptions(SortOrder.DESC, 2, true),
                        new String[] {
                            "GeoSearchTestKey",
                            FROMLONLAT_VALKEY_API,
                            "1.0",
                            "1.0",
                            "BYBOX",
                            "1.0",
                            "1.0",
                            "km",
                            COUNT_REDIS_API,
                            "2",
                            "ANY",
                            "DESC"
                        },
                        new String[] {"place4", "place3"}));
    }

    @SneakyThrows
    @ParameterizedTest(name = "{1}")
    @MethodSource("getGeoSearchArguments")
    public void geosearch_returns_success(
            String testName,
            GeoSearchOrigin.SearchOrigin origin,
            GeoSearchShape shape,
            GeoSearchResultOptions resultOptions,
            String[] args,
            String[] expected) {
        // setup
        CompletableFuture<String[]> testResponse = new CompletableFuture<>();
        testResponse.complete(expected);

        // match on protobuf request
        when(commandManager.<String[]>submitNewCommand(eq(GeoSearch), eq(args), any()))
                .thenReturn(testResponse);

        // Exercise
        CompletableFuture<String[]> response =
                resultOptions == null
                        ? service.geosearch("GeoSearchTestKey", origin, shape)
                        : service.geosearch("GeoSearchTestKey", origin, shape, resultOptions);
        String[] payload = response.get();

        // Verify
        assertEquals(testResponse, response);
        assertArrayEquals(expected, payload);
    }

    private static List<Arguments> getGeoSearchWithOptionsArguments() {
        return List.of(
                Arguments.of(
                        "geosearch_from_member_with_options",
                        new GeoSearchOrigin.MemberOrigin("member"),
                        new GeoSearchShape(1L, GeoUnit.KILOMETERS),
                        GeoSearchOptions.builder().withcoord().withdist().withhash().build(),
                        null,
                        new String[] {
                            "GeoSearchTestKey",
                            FROMMEMBER_VALKEY_API,
                            "member",
                            "BYRADIUS",
                            "1.0",
                            "km",
                            "WITHDIST",
                            "WITHCOORD",
                            "WITHHASH"
                        },
                        new Object[] {
                            new Object[] {
                                "Catania",
                                new Object[] {
                                    56.4413, 3479447370796909L, new Object[] {15.087267458438873, 37.50266842333162}
                                }
                            },
                            new Object[] {
                                "Palermo",
                                new Object[] {
                                    190.4424, 3479099956230698L, new Object[] {13.361389338970184, 38.1155563954963}
                                }
                            }
                        }),
                Arguments.of(
                        "geosearch_from_member_with_options_and_SORT_and_COUNT_ANY",
                        new GeoSearchOrigin.MemberOrigin("member"),
                        new GeoSearchShape(1L, 1L, GeoUnit.KILOMETERS),
                        GeoSearchOptions.builder().withcoord().withdist().withhash().build(),
                        new GeoSearchResultOptions(SortOrder.ASC, 2, true),
                        new String[] {
                            "GeoSearchTestKey",
                            FROMMEMBER_VALKEY_API,
                            "member",
                            "BYBOX",
                            "1.0",
                            "1.0",
                            "km",
                            "WITHDIST",
                            "WITHCOORD",
                            "WITHHASH",
                            "COUNT",
                            "2",
                            "ANY",
                            "ASC"
                        },
                        new Object[] {
                            new Object[] {
                                "Catania",
                                new Object[] {
                                    56.4413, 3479447370796909L, new Object[] {15.087267458438873, 37.50266842333162}
                                }
                            }
                        }));
    }

    @SneakyThrows
    @ParameterizedTest(name = "{2}")
    @MethodSource("getGeoSearchWithOptionsArguments")
    public void geosearch_with_options_returns_success(
            String testName,
            GeoSearchOrigin.SearchOrigin origin,
            GeoSearchShape shape,
            GeoSearchOptions options,
            GeoSearchResultOptions resultOptions,
            String[] args,
            Object[] expected) {
        // setup
        CompletableFuture<Object[]> testResponse = new CompletableFuture<>();
        testResponse.complete(expected);

        // match on protobuf request
        when(commandManager.<Object[]>submitNewCommand(eq(GeoSearch), eq(args), any()))
                .thenReturn(testResponse);

        // Exercise
        CompletableFuture<Object[]> response =
                resultOptions == null
                        ? service.geosearch("GeoSearchTestKey", origin, shape, options)
                        : service.geosearch("GeoSearchTestKey", origin, shape, options, resultOptions);
        Object[] payload = response.get();

        // Verify
        assertEquals(testResponse, response);
        assertArrayEquals(expected, payload);
    }

    private static List<Arguments> getGeoSearchStoreArguments() {
        return List.of(
                Arguments.of(
                        "geosearchstore_from_member_no_options",
                        new GeoSearchOrigin.MemberOrigin("member"),
                        new GeoSearchShape(1L, GeoUnit.KILOMETERS),
                        null,
                        new String[] {
                            "testDestination",
                            "testSource",
                            FROMMEMBER_VALKEY_API,
                            "member",
                            "BYRADIUS",
                            "1.0",
                            "km"
                        },
                        1L),
                Arguments.of(
                        "geosearchstore_from_member_ASC",
                        new GeoSearchOrigin.MemberOrigin("member"),
                        new GeoSearchShape(1L, 1L, GeoUnit.KILOMETERS),
                        new GeoSearchResultOptions(SortOrder.ASC),
                        new String[] {
                            "testDestination",
                            "testSource",
                            FROMMEMBER_VALKEY_API,
                            "member",
                            "BYBOX",
                            "1.0",
                            "1.0",
                            "km",
                            "ASC"
                        },
                        2L),
                Arguments.of(
                        "geosearchstore_from_lonlat_with_count",
                        new GeoSearchOrigin.CoordOrigin(new GeospatialData(1.0, 1.0)),
                        new GeoSearchShape(1L, GeoUnit.KILOMETERS),
                        new GeoSearchResultOptions(2),
                        new String[] {
                            "testDestination",
                            "testSource",
                            FROMLONLAT_VALKEY_API,
                            "1.0",
                            "1.0",
                            "BYRADIUS",
                            "1.0",
                            "km",
                            COUNT_REDIS_API,
                            "2"
                        },
                        3L),
                Arguments.of(
                        "geosearchstore_from_lonlat_with_count_any_DESC",
                        new GeoSearchOrigin.CoordOrigin(new GeospatialData(1.0, 1.0)),
                        new GeoSearchShape(1L, 1L, GeoUnit.KILOMETERS),
                        new GeoSearchResultOptions(SortOrder.DESC, 2, true),
                        new String[] {
                            "testDestination",
                            "testSource",
                            FROMLONLAT_VALKEY_API,
                            "1.0",
                            "1.0",
                            "BYBOX",
                            "1.0",
                            "1.0",
                            "km",
                            COUNT_REDIS_API,
                            "2",
                            "ANY",
                            "DESC"
                        },
                        4L));
    }

    @SneakyThrows
    @ParameterizedTest(name = "{3}")
    @MethodSource("getGeoSearchStoreArguments")
    public void geosearchstore_returns_success(
            String testName,
            GeoSearchOrigin.SearchOrigin origin,
            GeoSearchShape shape,
            GeoSearchResultOptions resultOptions,
            String[] args,
            Long expected) {
        // setup
        CompletableFuture<Long> testResponse = new CompletableFuture<>();
        testResponse.complete(expected);

        // match on protobuf request
        when(commandManager.<Long>submitNewCommand(eq(GeoSearchStore), eq(args), any()))
                .thenReturn(testResponse);

        // Exercise
        CompletableFuture<Long> response =
                resultOptions == null
                        ? service.geosearchstore("testDestination", "testSource", origin, shape)
                        : service.geosearchstore("testDestination", "testSource", origin, shape, resultOptions);
        Long payload = response.get();

        // Verify
        assertEquals(testResponse, response);
        assertEquals(expected, payload);
    }

    private static List<Arguments> getGeoSearchStoreWithOptionsArguments() {
        return List.of(
                Arguments.of(
                        "geosearchstore_from_member_with_options",
                        new GeoSearchOrigin.MemberOrigin("member"),
                        new GeoSearchShape(1L, GeoUnit.KILOMETERS),
                        GeoSearchStoreOptions.builder().build(),
                        null,
                        new String[] {
                            "testDestination",
                            "testSource",
                            FROMMEMBER_VALKEY_API,
                            "member",
                            "BYRADIUS",
                            "1.0",
                            "km"
                        },
                        1L),
                Arguments.of(
                        "geosearchstore_from_member_with_options_and_SORT_and_COUNT_ANY",
                        new GeoSearchOrigin.MemberOrigin("member"),
                        new GeoSearchShape(1L, 1L, GeoUnit.KILOMETERS),
                        GeoSearchStoreOptions.builder().storedist().build(),
                        new GeoSearchResultOptions(SortOrder.ASC, 2, true),
                        new String[] {
                            "testDestination",
                            "testSource",
                            FROMMEMBER_VALKEY_API,
                            "member",
                            "BYBOX",
                            "1.0",
                            "1.0",
                            "km",
                            "STOREDIST",
                            "COUNT",
                            "2",
                            "ANY",
                            "ASC"
                        },
                        2L));
    }

    @SneakyThrows
    @ParameterizedTest(name = "{4}")
    @MethodSource("getGeoSearchStoreWithOptionsArguments")
    public void geosearchstore_with_options_returns_success(
            String testName,
            GeoSearchOrigin.SearchOrigin origin,
            GeoSearchShape shape,
            GeoSearchStoreOptions options,
            GeoSearchResultOptions resultOptions,
            String[] args,
            Long expected) {
        // setup
        CompletableFuture<Long> testResponse = new CompletableFuture<>();
        testResponse.complete(expected);

        // match on protobuf request
        when(commandManager.<Long>submitNewCommand(eq(GeoSearchStore), eq(args), any()))
                .thenReturn(testResponse);

        // Exercise
        CompletableFuture<Long> response =
                resultOptions == null
                        ? service.geosearchstore("testDestination", "testSource", origin, shape, options)
                        : service.geosearchstore(
                                "testDestination", "testSource", origin, shape, options, resultOptions);
        Long payload = response.get();

        // Verify
        assertEquals(testResponse, response);
        assertEquals(expected, payload);
    }
}<|MERGE_RESOLUTION|>--- conflicted
+++ resolved
@@ -3858,36 +3858,7 @@
 
     @SneakyThrows
     @Test
-<<<<<<< HEAD
-    public void zunion_binary_returns_success() {
-        // setup
-        GlideString[] keys = new GlideString[] {gs("key1"), gs("key2")};
-        KeyArrayBinary keyArray = new KeyArrayBinary(keys);
-        GlideString[] arguments = keyArray.toArgs();
-        GlideString[] value = new GlideString[] {gs("elem1"), gs("elem2")};
-
-        CompletableFuture<GlideString[]> testResponse = new CompletableFuture<>();
-        testResponse.complete(value);
-
-        // match on protobuf request
-        when(commandManager.<GlideString[]>submitNewCommand(eq(ZUnion), eq(arguments), any()))
-                .thenReturn(testResponse);
-
-        // exercise
-        CompletableFuture<GlideString[]> response = service.zunion(keyArray);
-        GlideString[] payload = response.get();
-
-        // verify
-        assertEquals(testResponse, response);
-        assertEquals(value, payload);
-    }
-
-    @SneakyThrows
-    @Test
-    public void zunionstore_returns_success() {
-=======
     public void zadd_noOptions_returns_success() {
->>>>>>> 1d4268cd
         // setup
         String key = "testKey";
         Map<String, Double> membersScores = new LinkedHashMap<>();
@@ -3916,37 +3887,7 @@
 
     @SneakyThrows
     @Test
-<<<<<<< HEAD
-    public void zunionstore_binary_returns_success() {
-        // setup
-        GlideString destination = gs("destinationKey");
-        GlideString[] keys = new GlideString[] {gs("key1"), gs("key2")};
-        KeyArrayBinary keyArray = new KeyArrayBinary(keys);
-        GlideString[] arguments = concatenateArrays(new GlideString[] {destination}, keyArray.toArgs());
-        Long value = 5L;
-
-        CompletableFuture<Long> testResponse = new CompletableFuture<>();
-        testResponse.complete(value);
-
-        // match on protobuf request
-        when(commandManager.<Long>submitNewCommand(eq(ZUnionStore), eq(arguments), any()))
-                .thenReturn(testResponse);
-
-        // exercise
-        CompletableFuture<Long> response = service.zunionstore(destination, keyArray);
-        Long payload = response.get();
-
-        // verify
-        assertEquals(testResponse, response);
-        assertEquals(value, payload);
-    }
-
-    @SneakyThrows
-    @Test
-    public void zunionstore_with_options_returns_success() {
-=======
     public void zadd_withOptions_returns_success() {
->>>>>>> 1d4268cd
         // setup
         String key = "testKey";
         ZAddOptions options =
@@ -3980,43 +3921,7 @@
 
     @SneakyThrows
     @Test
-<<<<<<< HEAD
-    public void zunionstore_binary_with_options_returns_success() {
-        // setup
-        GlideString destination = gs("destinationKey");
-        GlideString[] keys = new GlideString[] {gs("key1"), gs("key2")};
-        List<Pair<GlideString, Double>> keysWeights = new ArrayList<>();
-        keysWeights.add(Pair.of(gs("key1"), 10.0));
-        keysWeights.add(Pair.of(gs("key2"), 20.0));
-        WeightedKeysBinary weightedKeys = new WeightedKeysBinary(keysWeights);
-        Aggregate aggregate = Aggregate.MIN;
-        GlideString[] arguments =
-                concatenateArrays(
-                        new GlideString[] {destination}, weightedKeys.toArgs(), aggregate.toArgsBinary());
-        Long value = 5L;
-
-        CompletableFuture<Long> testResponse = new CompletableFuture<>();
-        testResponse.complete(value);
-
-        // match on protobuf request
-        when(commandManager.<Long>submitNewCommand(eq(ZUnionStore), eq(arguments), any()))
-                .thenReturn(testResponse);
-
-        // exercise
-        CompletableFuture<Long> response = service.zunionstore(destination, weightedKeys, aggregate);
-        Long payload = response.get();
-
-        // verify
-        assertEquals(testResponse, response);
-        assertEquals(value, payload);
-    }
-
-    @SneakyThrows
-    @Test
-    public void zunionWithScores_returns_success() {
-=======
     public void zadd_withIllegalArgument_throws_exception() {
->>>>>>> 1d4268cd
         // setup
         String key = "testKey";
         ZAddOptions options =
@@ -5305,12 +5210,63 @@
 
     @SneakyThrows
     @Test
+    public void zunion_binary_returns_success() {
+        // setup
+        GlideString[] keys = new GlideString[] {gs("key1"), gs("key2")};
+        KeyArrayBinary keyArray = new KeyArrayBinary(keys);
+        GlideString[] arguments = keyArray.toArgs();
+        GlideString[] value = new GlideString[] {gs("elem1"), gs("elem2")};
+
+        CompletableFuture<GlideString[]> testResponse = new CompletableFuture<>();
+        testResponse.complete(value);
+
+        // match on protobuf request
+        when(commandManager.<GlideString[]>submitNewCommand(eq(ZUnion), eq(arguments), any()))
+                .thenReturn(testResponse);
+
+        // exercise
+        CompletableFuture<GlideString[]> response = service.zunion(keyArray);
+        GlideString[] payload = response.get();
+
+        // verify
+        assertEquals(testResponse, response);
+        assertEquals(value, payload);
+    }
+
+    @SneakyThrows
+    @Test
     public void zunionstore_returns_success() {
         // setup
         String destination = "destinationKey";
         String[] keys = new String[] {"key1", "key2"};
         KeyArray keyArray = new KeyArray(keys);
         String[] arguments = concatenateArrays(new String[] {destination}, keyArray.toArgs());
+        Long value = 5L;
+
+        CompletableFuture<Long> testResponse = new CompletableFuture<>();
+        testResponse.complete(value);
+
+        // match on protobuf request
+        when(commandManager.<Long>submitNewCommand(eq(ZUnionStore), eq(arguments), any()))
+                .thenReturn(testResponse);
+
+        // exercise
+        CompletableFuture<Long> response = service.zunionstore(destination, keyArray);
+        Long payload = response.get();
+
+        // verify
+        assertEquals(testResponse, response);
+        assertEquals(value, payload);
+    }
+
+    @SneakyThrows
+    @Test
+    public void zunionstore_binary_returns_success() {
+        // setup
+        GlideString destination = gs("destinationKey");
+        GlideString[] keys = new GlideString[] {gs("key1"), gs("key2")};
+        KeyArrayBinary keyArray = new KeyArrayBinary(keys);
+        GlideString[] arguments = concatenateArrays(new GlideString[] {destination}, keyArray.toArgs());
         Long value = 5L;
 
         CompletableFuture<Long> testResponse = new CompletableFuture<>();
@@ -5342,6 +5298,38 @@
         Aggregate aggregate = Aggregate.MIN;
         String[] arguments =
                 concatenateArrays(new String[] {destination}, weightedKeys.toArgs(), aggregate.toArgs());
+        Long value = 5L;
+
+        CompletableFuture<Long> testResponse = new CompletableFuture<>();
+        testResponse.complete(value);
+
+        // match on protobuf request
+        when(commandManager.<Long>submitNewCommand(eq(ZUnionStore), eq(arguments), any()))
+                .thenReturn(testResponse);
+
+        // exercise
+        CompletableFuture<Long> response = service.zunionstore(destination, weightedKeys, aggregate);
+        Long payload = response.get();
+
+        // verify
+        assertEquals(testResponse, response);
+        assertEquals(value, payload);
+    }
+
+    @SneakyThrows
+    @Test
+    public void zunionstore_binary_with_options_returns_success() {
+        // setup
+        GlideString destination = gs("destinationKey");
+        GlideString[] keys = new GlideString[] {gs("key1"), gs("key2")};
+        List<Pair<GlideString, Double>> keysWeights = new ArrayList<>();
+        keysWeights.add(Pair.of(gs("key1"), 10.0));
+        keysWeights.add(Pair.of(gs("key2"), 20.0));
+        WeightedKeysBinary weightedKeys = new WeightedKeysBinary(keysWeights);
+        Aggregate aggregate = Aggregate.MIN;
+        GlideString[] arguments =
+                concatenateArrays(
+                        new GlideString[] {destination}, weightedKeys.toArgs(), aggregate.toArgsBinary());
         Long value = 5L;
 
         CompletableFuture<Long> testResponse = new CompletableFuture<>();
