--- conflicted
+++ resolved
@@ -93,11 +93,8 @@
 import static redis_request.RedisRequestOuterClass.RequestType.SMembers;
 import static redis_request.RedisRequestOuterClass.RequestType.SMove;
 import static redis_request.RedisRequestOuterClass.RequestType.SRem;
-<<<<<<< HEAD
+import static redis_request.RedisRequestOuterClass.RequestType.SUnionStore;
 import static redis_request.RedisRequestOuterClass.RequestType.Save;
-=======
-import static redis_request.RedisRequestOuterClass.RequestType.SUnionStore;
->>>>>>> 4480ece1
 import static redis_request.RedisRequestOuterClass.RequestType.Select;
 import static redis_request.RedisRequestOuterClass.RequestType.SetRange;
 import static redis_request.RedisRequestOuterClass.RequestType.SetString;
@@ -3047,7 +3044,6 @@
 
     @SneakyThrows
     @Test
-<<<<<<< HEAD
     public void save_returns_success() {
         // setup
         String value = OK;
@@ -3060,7 +3056,14 @@
 
         // exercise
         CompletableFuture<String> response = service.save();
-=======
+
+        // verify
+        assertEquals(testResponse, response);
+        assertEquals(value, response.get());
+    }
+
+    @SneakyThrows
+    @Test
     public void lastsave_returns_success() {
         // setup
         Long value = 42L;
@@ -3073,7 +3076,6 @@
 
         // exercise
         CompletableFuture<Long> response = service.lastsave();
->>>>>>> 4480ece1
 
         // verify
         assertEquals(testResponse, response);
