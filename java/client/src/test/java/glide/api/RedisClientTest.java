--- conflicted
+++ resolved
@@ -2248,72 +2248,76 @@
 
     @SneakyThrows
     @Test
-<<<<<<< HEAD
     public void rpushx_returns_success() {
         // setup
         String key = "testKey";
         String[] elements = new String[] {"value1", "value2"};
         String[] args = new String[] {key, "value1", "value2"};
         Long value = 2L;
-=======
+
+        CompletableFuture<Long> testResponse = new CompletableFuture<>();
+        testResponse.complete(value);
+
+        // match on protobuf request
+        when(commandManager.<Long>submitNewCommand(eq(RPushX), eq(args), any()))
+                .thenReturn(testResponse);
+
+        // exercise
+        CompletableFuture<Long> response = service.rpushx(key, elements);
+        Long payload = response.get();
+
+        // verify
+        assertEquals(testResponse, response);
+        assertEquals(value, payload);
+    }
+
+    @SneakyThrows
+    @Test
+    public void lpushx_returns_success() {
+        // setup
+        String key = "testKey";
+        String[] elements = new String[] {"value1", "value2"};
+        String[] args = new String[] {key, "value1", "value2"};
+        Long value = 2L;
+
+        CompletableFuture<Long> testResponse = new CompletableFuture<>();
+        testResponse.complete(value);
+
+        // match on protobuf request
+        when(commandManager.<Long>submitNewCommand(eq(LPushX), eq(args), any()))
+                .thenReturn(testResponse);
+
+        // exercise
+        CompletableFuture<Long> response = service.lpushx(key, elements);
+        Long payload = response.get();
+
+        // verify
+        assertEquals(testResponse, response);
+        assertEquals(value, payload);
+    }
+
+    @SneakyThrows
+    @Test
     public void pfadd_returns_success() {
         // setup
         String key = "testKey";
         String[] elements = new String[] {"a", "b", "c"};
         String[] arguments = new String[] {key, "a", "b", "c"};
         Long value = 1L;
->>>>>>> 6ef09f9a
 
         CompletableFuture<Long> testResponse = new CompletableFuture<>();
         testResponse.complete(value);
 
         // match on protobuf request
-<<<<<<< HEAD
-        when(commandManager.<Long>submitNewCommand(eq(RPushX), eq(args), any()))
-                .thenReturn(testResponse);
-
-        // exercise
-        CompletableFuture<Long> response = service.rpushx(key, elements);
-=======
         when(commandManager.<Long>submitNewCommand(eq(PfAdd), eq(arguments), any()))
                 .thenReturn(testResponse);
 
         // exercise
         CompletableFuture<Long> response = service.pfadd(key, elements);
->>>>>>> 6ef09f9a
         Long payload = response.get();
 
         // verify
         assertEquals(testResponse, response);
-<<<<<<< HEAD
-        assertEquals(value, payload);
-    }
-
-    @SneakyThrows
-    @Test
-    public void lpushx_returns_success() {
-        // setup
-        String key = "testKey";
-        String[] elements = new String[] {"value1", "value2"};
-        String[] args = new String[] {key, "value1", "value2"};
-        Long value = 2L;
-
-        CompletableFuture<Long> testResponse = new CompletableFuture<>();
-        testResponse.complete(value);
-
-        // match on protobuf request
-        when(commandManager.<Long>submitNewCommand(eq(LPushX), eq(args), any()))
-                .thenReturn(testResponse);
-
-        // exercise
-        CompletableFuture<Long> response = service.lpushx(key, elements);
-        Long payload = response.get();
-
-        // verify
-        assertEquals(testResponse, response);
-        assertEquals(value, payload);
-=======
-        assertEquals(payload, response.get());
->>>>>>> 6ef09f9a
+        assertEquals(value, payload);
     }
 }