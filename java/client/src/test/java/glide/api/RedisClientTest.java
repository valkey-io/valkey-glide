--- conflicted
+++ resolved
@@ -49,11 +49,8 @@
 import static redis_request.RedisRequestOuterClass.RequestType.Exists;
 import static redis_request.RedisRequestOuterClass.RequestType.Expire;
 import static redis_request.RedisRequestOuterClass.RequestType.ExpireAt;
-<<<<<<< HEAD
 import static redis_request.RedisRequestOuterClass.RequestType.FlushAll;
-=======
 import static redis_request.RedisRequestOuterClass.RequestType.GeoAdd;
->>>>>>> 7a0073be
 import static redis_request.RedisRequestOuterClass.RequestType.GetRange;
 import static redis_request.RedisRequestOuterClass.RequestType.GetString;
 import static redis_request.RedisRequestOuterClass.RequestType.HLen;
@@ -3343,20 +3340,14 @@
 
     @SneakyThrows
     @Test
-<<<<<<< HEAD
     public void flushall_returns_success() {
         // setup
         String value = OK;
-=======
-    public void lolwut_returns_success() {
-        // setup
-        String value = "pewpew";
->>>>>>> 7a0073be
+
         CompletableFuture<String> testResponse = new CompletableFuture<>();
         testResponse.complete(value);
 
         // match on protobuf request
-<<<<<<< HEAD
         when(commandManager.<String>submitNewCommand(eq(FlushAll), eq(new String[0]), any()))
                 .thenReturn(testResponse);
 
@@ -3367,7 +3358,40 @@
         // verify
         assertEquals(testResponse, response);
         assertEquals(value, payload);
-=======
+    }
+
+    @SneakyThrows
+    @Test
+    public void flushall_with_mode_returns_success() {
+        // setup
+        String value = OK;
+
+        CompletableFuture<String> testResponse = new CompletableFuture<>();
+        testResponse.complete(value);
+
+        // match on protobuf request
+        when(commandManager.<String>submitNewCommand(
+                        eq(FlushAll), eq(new String[] {SYNC.toString()}), any()))
+                .thenReturn(testResponse);
+
+        // exercise
+        CompletableFuture<String> response = service.flushall(SYNC);
+        String payload = response.get();
+
+        // verify
+        assertEquals(testResponse, response);
+        assertEquals(value, payload);
+    }
+
+    @SneakyThrows
+    @Test
+    public void lolwut_returns_success() {
+        // setup
+        String value = "pewpew";
+        CompletableFuture<String> testResponse = new CompletableFuture<>();
+        testResponse.complete(value);
+
+        // match on protobuf request
         when(commandManager.<String>submitNewCommand(eq(LOLWUT), eq(new String[0]), any()))
                 .thenReturn(testResponse);
 
@@ -3377,16 +3401,10 @@
         // verify
         assertEquals(testResponse, response);
         assertEquals(value, response.get());
->>>>>>> 7a0073be
-    }
-
-    @SneakyThrows
-    @Test
-<<<<<<< HEAD
-    public void flushall_with_mode_returns_success() {
-        // setup
-        String value = OK;
-=======
+    }
+
+    @SneakyThrows
+    @Test
     public void lolwut_with_params_returns_success() {
         // setup
         String value = "pewpew";
@@ -3412,24 +3430,11 @@
     public void lolwut_with_version_returns_success() {
         // setup
         String value = "pewpew";
->>>>>>> 7a0073be
         CompletableFuture<String> testResponse = new CompletableFuture<>();
         testResponse.complete(value);
 
         // match on protobuf request
         when(commandManager.<String>submitNewCommand(
-<<<<<<< HEAD
-                        eq(FlushAll), eq(new String[] {SYNC.toString()}), any()))
-                .thenReturn(testResponse);
-
-        // exercise
-        CompletableFuture<String> response = service.flushall(SYNC);
-        String payload = response.get();
-
-        // verify
-        assertEquals(testResponse, response);
-        assertEquals(value, payload);
-=======
                         eq(LOLWUT), eq(new String[] {VERSION_REDIS_API, "42"}), any()))
                 .thenReturn(testResponse);
 
@@ -3461,7 +3466,6 @@
         // verify
         assertEquals(testResponse, response);
         assertEquals(value, response.get());
->>>>>>> 7a0073be
     }
 
     @SneakyThrows
