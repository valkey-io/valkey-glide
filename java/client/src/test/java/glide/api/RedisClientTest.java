--- conflicted
+++ resolved
@@ -52,12 +52,9 @@
 import static redis_request.RedisRequestOuterClass.RequestType.MSet;
 import static redis_request.RedisRequestOuterClass.RequestType.PExpire;
 import static redis_request.RedisRequestOuterClass.RequestType.PExpireAt;
-<<<<<<< HEAD
-import static redis_request.RedisRequestOuterClass.RequestType.PfAdd;
-=======
 import static redis_request.RedisRequestOuterClass.RequestType.PTTL;
 import static redis_request.RedisRequestOuterClass.RequestType.Persist;
->>>>>>> 3158103d
+import static redis_request.RedisRequestOuterClass.RequestType.PfAdd;
 import static redis_request.RedisRequestOuterClass.RequestType.Ping;
 import static redis_request.RedisRequestOuterClass.RequestType.RPop;
 import static redis_request.RedisRequestOuterClass.RequestType.RPush;
@@ -1797,7 +1794,173 @@
 
     @SneakyThrows
     @Test
-<<<<<<< HEAD
+    public void zpopmin_returns_success() {
+        // setup
+        String key = "testKey";
+        String[] arguments = new String[] {key};
+        Map<String, Double> value = Map.of("member1", 2.5);
+
+        CompletableFuture<Map<String, Double>> testResponse = new CompletableFuture<>();
+        testResponse.complete(value);
+
+        // match on protobuf request
+        when(commandManager.<Map<String, Double>>submitNewCommand(eq(ZPopMin), eq(arguments), any()))
+                .thenReturn(testResponse);
+
+        // exercise
+        CompletableFuture<Map<String, Double>> response = service.zpopmin(key);
+        Map<String, Double> payload = response.get();
+
+        // verify
+        assertEquals(testResponse, response);
+        assertEquals(value, payload);
+    }
+
+    @SneakyThrows
+    @Test
+    public void zpopmin_with_count_returns_success() {
+        // setup
+        String key = "testKey";
+        long count = 2L;
+        String[] arguments = new String[] {key, Long.toString(count)};
+        Map<String, Double> value = Map.of("member1", 2.0, "member2", 3.0);
+
+        CompletableFuture<Map<String, Double>> testResponse = new CompletableFuture<>();
+        testResponse.complete(value);
+
+        // match on protobuf request
+        when(commandManager.<Map<String, Double>>submitNewCommand(eq(ZPopMin), eq(arguments), any()))
+                .thenReturn(testResponse);
+
+        // exercise
+        CompletableFuture<Map<String, Double>> response = service.zpopmin(key, count);
+        Map<String, Double> payload = response.get();
+
+        // verify
+        assertEquals(testResponse, response);
+        assertEquals(value, payload);
+    }
+
+    @SneakyThrows
+    @Test
+    public void zpopmax_returns_success() {
+        // setup
+        String key = "testKey";
+        String[] arguments = new String[] {key};
+        Map<String, Double> value = Map.of("member1", 2.5);
+
+        CompletableFuture<Map<String, Double>> testResponse = new CompletableFuture<>();
+        testResponse.complete(value);
+
+        // match on protobuf request
+        when(commandManager.<Map<String, Double>>submitNewCommand(eq(ZPopMax), eq(arguments), any()))
+                .thenReturn(testResponse);
+
+        // exercise
+        CompletableFuture<Map<String, Double>> response = service.zpopmax(key);
+        Map<String, Double> payload = response.get();
+
+        // verify
+        assertEquals(testResponse, response);
+        assertEquals(value, payload);
+    }
+
+    @SneakyThrows
+    @Test
+    public void zpopmax_with_count_returns_success() {
+        // setup
+        String key = "testKey";
+        long count = 2L;
+        String[] arguments = new String[] {key, Long.toString(count)};
+        Map<String, Double> value = Map.of("member1", 3.0, "member2", 1.0);
+
+        CompletableFuture<Map<String, Double>> testResponse = new CompletableFuture<>();
+        testResponse.complete(value);
+
+        // match on protobuf request
+        when(commandManager.<Map<String, Double>>submitNewCommand(eq(ZPopMax), eq(arguments), any()))
+                .thenReturn(testResponse);
+
+        // exercise
+        CompletableFuture<Map<String, Double>> response = service.zpopmax(key, count);
+        Map<String, Double> payload = response.get();
+
+        // verify
+        assertEquals(testResponse, response);
+        assertEquals(value, payload);
+    }
+
+    @SneakyThrows
+    @Test
+    public void zscore_returns_success() {
+        // setup
+        String key = "testKey";
+        String member = "testMember";
+        String[] arguments = new String[] {key, member};
+        Double value = 3.5;
+
+        CompletableFuture<Double> testResponse = new CompletableFuture<>();
+        testResponse.complete(value);
+
+        // match on protobuf request
+        when(commandManager.<Double>submitNewCommand(eq(ZScore), eq(arguments), any()))
+                .thenReturn(testResponse);
+
+        // exercise
+        CompletableFuture<Double> response = service.zscore(key, member);
+        Double payload = response.get();
+
+        // verify
+        assertEquals(testResponse, response);
+        assertEquals(value, payload);
+    }
+
+    @SneakyThrows
+    @Test
+    public void type_returns_success() {
+        // setup
+        String key = "testKey";
+        String[] arguments = new String[] {key};
+        String value = "none";
+
+        CompletableFuture<String> testResponse = mock(CompletableFuture.class);
+        when(testResponse.get()).thenReturn(value);
+
+        // match on protobuf request
+        when(commandManager.<String>submitNewCommand(eq(Type), eq(arguments), any()))
+                .thenReturn(testResponse);
+
+        // exercise
+        CompletableFuture<String> response = service.type(key);
+        String payload = response.get();
+
+        // verify
+        assertEquals(testResponse, response);
+        assertEquals(value, payload);
+    }
+
+    @SneakyThrows
+    @Test
+    public void time_returns_success() {
+        // setup
+        CompletableFuture<String[]> testResponse = mock(CompletableFuture.class);
+        String[] payload = new String[] {"UnixTime", "ms"};
+        when(testResponse.get()).thenReturn(payload);
+
+        // match on protobuf request
+        when(commandManager.<String[]>submitNewCommand(eq(Time), eq(new String[0]), any()))
+                .thenReturn(testResponse);
+
+        // exercise
+        CompletableFuture<String[]> response = service.time();
+
+        // verify
+        assertEquals(testResponse, response);
+        assertEquals(payload, response.get());
+    }
+
+    @SneakyThrows
+    @Test
     public void pfadd_returns_success() {
         // setup
         String key = "testKey";
@@ -1815,173 +1978,9 @@
         // exercise
         CompletableFuture<Long> response = service.pfadd(key, elements);
         Long payload = response.get();
-=======
-    public void zpopmin_returns_success() {
-        // setup
-        String key = "testKey";
-        String[] arguments = new String[] {key};
-        Map<String, Double> value = Map.of("member1", 2.5);
-
-        CompletableFuture<Map<String, Double>> testResponse = new CompletableFuture<>();
-        testResponse.complete(value);
-
-        // match on protobuf request
-        when(commandManager.<Map<String, Double>>submitNewCommand(eq(ZPopMin), eq(arguments), any()))
-                .thenReturn(testResponse);
-
-        // exercise
-        CompletableFuture<Map<String, Double>> response = service.zpopmin(key);
-        Map<String, Double> payload = response.get();
->>>>>>> 3158103d
-
-        // verify
-        assertEquals(testResponse, response);
-        assertEquals(value, payload);
-    }
-<<<<<<< HEAD
-=======
-
-    @SneakyThrows
-    @Test
-    public void zpopmin_with_count_returns_success() {
-        // setup
-        String key = "testKey";
-        long count = 2L;
-        String[] arguments = new String[] {key, Long.toString(count)};
-        Map<String, Double> value = Map.of("member1", 2.0, "member2", 3.0);
-
-        CompletableFuture<Map<String, Double>> testResponse = new CompletableFuture<>();
-        testResponse.complete(value);
-
-        // match on protobuf request
-        when(commandManager.<Map<String, Double>>submitNewCommand(eq(ZPopMin), eq(arguments), any()))
-                .thenReturn(testResponse);
-
-        // exercise
-        CompletableFuture<Map<String, Double>> response = service.zpopmin(key, count);
-        Map<String, Double> payload = response.get();
-
-        // verify
-        assertEquals(testResponse, response);
-        assertEquals(value, payload);
-    }
-
-    @SneakyThrows
-    @Test
-    public void zpopmax_returns_success() {
-        // setup
-        String key = "testKey";
-        String[] arguments = new String[] {key};
-        Map<String, Double> value = Map.of("member1", 2.5);
-
-        CompletableFuture<Map<String, Double>> testResponse = new CompletableFuture<>();
-        testResponse.complete(value);
-
-        // match on protobuf request
-        when(commandManager.<Map<String, Double>>submitNewCommand(eq(ZPopMax), eq(arguments), any()))
-                .thenReturn(testResponse);
-
-        // exercise
-        CompletableFuture<Map<String, Double>> response = service.zpopmax(key);
-        Map<String, Double> payload = response.get();
-
-        // verify
-        assertEquals(testResponse, response);
-        assertEquals(value, payload);
-    }
-
-    @SneakyThrows
-    @Test
-    public void zpopmax_with_count_returns_success() {
-        // setup
-        String key = "testKey";
-        long count = 2L;
-        String[] arguments = new String[] {key, Long.toString(count)};
-        Map<String, Double> value = Map.of("member1", 3.0, "member2", 1.0);
-
-        CompletableFuture<Map<String, Double>> testResponse = new CompletableFuture<>();
-        testResponse.complete(value);
-
-        // match on protobuf request
-        when(commandManager.<Map<String, Double>>submitNewCommand(eq(ZPopMax), eq(arguments), any()))
-                .thenReturn(testResponse);
-
-        // exercise
-        CompletableFuture<Map<String, Double>> response = service.zpopmax(key, count);
-        Map<String, Double> payload = response.get();
-
-        // verify
-        assertEquals(testResponse, response);
-        assertEquals(value, payload);
-    }
-
-    @SneakyThrows
-    @Test
-    public void zscore_returns_success() {
-        // setup
-        String key = "testKey";
-        String member = "testMember";
-        String[] arguments = new String[] {key, member};
-        Double value = 3.5;
-
-        CompletableFuture<Double> testResponse = new CompletableFuture<>();
-        testResponse.complete(value);
-
-        // match on protobuf request
-        when(commandManager.<Double>submitNewCommand(eq(ZScore), eq(arguments), any()))
-                .thenReturn(testResponse);
-
-        // exercise
-        CompletableFuture<Double> response = service.zscore(key, member);
-        Double payload = response.get();
-
-        // verify
-        assertEquals(testResponse, response);
-        assertEquals(value, payload);
-    }
-
-    @SneakyThrows
-    @Test
-    public void type_returns_success() {
-        // setup
-        String key = "testKey";
-        String[] arguments = new String[] {key};
-        String value = "none";
-
-        CompletableFuture<String> testResponse = mock(CompletableFuture.class);
-        when(testResponse.get()).thenReturn(value);
-
-        // match on protobuf request
-        when(commandManager.<String>submitNewCommand(eq(Type), eq(arguments), any()))
-                .thenReturn(testResponse);
-
-        // exercise
-        CompletableFuture<String> response = service.type(key);
-        String payload = response.get();
-
-        // verify
-        assertEquals(testResponse, response);
-        assertEquals(value, payload);
-    }
-
-    @SneakyThrows
-    @Test
-    public void time_returns_success() {
-        // setup
-        CompletableFuture<String[]> testResponse = mock(CompletableFuture.class);
-        String[] payload = new String[] {"UnixTime", "ms"};
-        when(testResponse.get()).thenReturn(payload);
-
-        // match on protobuf request
-        when(commandManager.<String[]>submitNewCommand(eq(Time), eq(new String[0]), any()))
-                .thenReturn(testResponse);
-
-        // exercise
-        CompletableFuture<String[]> response = service.time();
 
         // verify
         assertEquals(testResponse, response);
         assertEquals(payload, response.get());
     }
->>>>>>> 3158103d
 }