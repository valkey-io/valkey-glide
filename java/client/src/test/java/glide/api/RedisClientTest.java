/** Copyright GLIDE-for-Redis Project Contributors - SPDX Identifier: Apache-2.0 */
package glide.api;

import static glide.api.BaseClient.OK;
import static glide.api.commands.ServerManagementCommands.VERSION_REDIS_API;
import static glide.api.commands.SortedSetBaseCommands.WITH_SCORES_REDIS_API;
import static glide.api.commands.SortedSetBaseCommands.WITH_SCORE_REDIS_API;
import static glide.api.models.commands.FlushMode.SYNC;
import static glide.api.models.commands.LInsertOptions.InsertPosition.BEFORE;
import static glide.api.models.commands.ScoreFilter.MAX;
import static glide.api.models.commands.SetOptions.ConditionalSet.ONLY_IF_DOES_NOT_EXIST;
import static glide.api.models.commands.SetOptions.ConditionalSet.ONLY_IF_EXISTS;
import static glide.api.models.commands.SetOptions.RETURN_OLD_VALUE;
import static glide.api.models.commands.geospatial.GeoAddOptions.CHANGED_REDIS_API;
import static glide.api.models.commands.stream.StreamAddOptions.NO_MAKE_STREAM_REDIS_API;
import static glide.api.models.commands.stream.StreamTrimOptions.TRIM_EXACT_REDIS_API;
import static glide.api.models.commands.stream.StreamTrimOptions.TRIM_LIMIT_REDIS_API;
import static glide.api.models.commands.stream.StreamTrimOptions.TRIM_MAXLEN_REDIS_API;
import static glide.api.models.commands.stream.StreamTrimOptions.TRIM_MINID_REDIS_API;
import static glide.api.models.commands.stream.StreamTrimOptions.TRIM_NOT_EXACT_REDIS_API;
import static glide.utils.ArrayTransformUtils.concatenateArrays;
import static glide.utils.ArrayTransformUtils.convertMapToKeyValueStringArray;
import static glide.utils.ArrayTransformUtils.convertMapToValueKeyStringArray;
import static org.junit.jupiter.api.Assertions.assertArrayEquals;
import static org.junit.jupiter.api.Assertions.assertEquals;
import static org.junit.jupiter.api.Assertions.assertNotNull;
import static org.junit.jupiter.api.Assertions.assertNull;
import static org.junit.jupiter.api.Assertions.assertThrows;
import static org.junit.jupiter.api.Assertions.assertTrue;
import static org.mockito.ArgumentMatchers.any;
import static org.mockito.ArgumentMatchers.eq;
import static org.mockito.Mockito.mock;
import static org.mockito.Mockito.when;
<<<<<<< HEAD
import static redis_request.RedisRequestOuterClass.RequestType.Append;
=======
import static redis_request.RedisRequestOuterClass.RequestType.BLPop;
import static redis_request.RedisRequestOuterClass.RequestType.BRPop;
import static redis_request.RedisRequestOuterClass.RequestType.BZMPop;
>>>>>>> cf8301c4
import static redis_request.RedisRequestOuterClass.RequestType.BZPopMax;
import static redis_request.RedisRequestOuterClass.RequestType.BZPopMin;
import static redis_request.RedisRequestOuterClass.RequestType.Bitcount;
import static redis_request.RedisRequestOuterClass.RequestType.ClientGetName;
import static redis_request.RedisRequestOuterClass.RequestType.ClientId;
import static redis_request.RedisRequestOuterClass.RequestType.ConfigGet;
import static redis_request.RedisRequestOuterClass.RequestType.ConfigResetStat;
import static redis_request.RedisRequestOuterClass.RequestType.ConfigRewrite;
import static redis_request.RedisRequestOuterClass.RequestType.ConfigSet;
import static redis_request.RedisRequestOuterClass.RequestType.CustomCommand;
import static redis_request.RedisRequestOuterClass.RequestType.Decr;
import static redis_request.RedisRequestOuterClass.RequestType.DecrBy;
import static redis_request.RedisRequestOuterClass.RequestType.Del;
import static redis_request.RedisRequestOuterClass.RequestType.Echo;
import static redis_request.RedisRequestOuterClass.RequestType.Exists;
import static redis_request.RedisRequestOuterClass.RequestType.Expire;
import static redis_request.RedisRequestOuterClass.RequestType.ExpireAt;
import static redis_request.RedisRequestOuterClass.RequestType.FlushAll;
import static redis_request.RedisRequestOuterClass.RequestType.GeoAdd;
import static redis_request.RedisRequestOuterClass.RequestType.GeoDist;
import static redis_request.RedisRequestOuterClass.RequestType.GeoHash;
import static redis_request.RedisRequestOuterClass.RequestType.GeoPos;
import static redis_request.RedisRequestOuterClass.RequestType.Get;
import static redis_request.RedisRequestOuterClass.RequestType.GetRange;
import static redis_request.RedisRequestOuterClass.RequestType.HDel;
import static redis_request.RedisRequestOuterClass.RequestType.HExists;
import static redis_request.RedisRequestOuterClass.RequestType.HGet;
import static redis_request.RedisRequestOuterClass.RequestType.HGetAll;
import static redis_request.RedisRequestOuterClass.RequestType.HIncrBy;
import static redis_request.RedisRequestOuterClass.RequestType.HIncrByFloat;
import static redis_request.RedisRequestOuterClass.RequestType.HKeys;
import static redis_request.RedisRequestOuterClass.RequestType.HLen;
import static redis_request.RedisRequestOuterClass.RequestType.HMGet;
import static redis_request.RedisRequestOuterClass.RequestType.HSet;
import static redis_request.RedisRequestOuterClass.RequestType.HSetNX;
import static redis_request.RedisRequestOuterClass.RequestType.HVals;
import static redis_request.RedisRequestOuterClass.RequestType.Incr;
import static redis_request.RedisRequestOuterClass.RequestType.IncrBy;
import static redis_request.RedisRequestOuterClass.RequestType.IncrByFloat;
import static redis_request.RedisRequestOuterClass.RequestType.Info;
import static redis_request.RedisRequestOuterClass.RequestType.LIndex;
import static redis_request.RedisRequestOuterClass.RequestType.LInsert;
import static redis_request.RedisRequestOuterClass.RequestType.LLen;
import static redis_request.RedisRequestOuterClass.RequestType.LPop;
import static redis_request.RedisRequestOuterClass.RequestType.LPush;
import static redis_request.RedisRequestOuterClass.RequestType.LPushX;
import static redis_request.RedisRequestOuterClass.RequestType.LRange;
import static redis_request.RedisRequestOuterClass.RequestType.LRem;
import static redis_request.RedisRequestOuterClass.RequestType.LTrim;
import static redis_request.RedisRequestOuterClass.RequestType.LastSave;
import static redis_request.RedisRequestOuterClass.RequestType.Lolwut;
import static redis_request.RedisRequestOuterClass.RequestType.MGet;
import static redis_request.RedisRequestOuterClass.RequestType.MSet;
import static redis_request.RedisRequestOuterClass.RequestType.ObjectEncoding;
import static redis_request.RedisRequestOuterClass.RequestType.ObjectFreq;
import static redis_request.RedisRequestOuterClass.RequestType.ObjectIdleTime;
import static redis_request.RedisRequestOuterClass.RequestType.ObjectRefCount;
import static redis_request.RedisRequestOuterClass.RequestType.PExpire;
import static redis_request.RedisRequestOuterClass.RequestType.PExpireAt;
import static redis_request.RedisRequestOuterClass.RequestType.PTTL;
import static redis_request.RedisRequestOuterClass.RequestType.Persist;
import static redis_request.RedisRequestOuterClass.RequestType.PfAdd;
import static redis_request.RedisRequestOuterClass.RequestType.PfCount;
import static redis_request.RedisRequestOuterClass.RequestType.PfMerge;
import static redis_request.RedisRequestOuterClass.RequestType.Ping;
import static redis_request.RedisRequestOuterClass.RequestType.RPop;
import static redis_request.RedisRequestOuterClass.RequestType.RPush;
import static redis_request.RedisRequestOuterClass.RequestType.RPushX;
import static redis_request.RedisRequestOuterClass.RequestType.RenameNX;
import static redis_request.RedisRequestOuterClass.RequestType.SAdd;
import static redis_request.RedisRequestOuterClass.RequestType.SCard;
import static redis_request.RedisRequestOuterClass.RequestType.SDiff;
import static redis_request.RedisRequestOuterClass.RequestType.SDiffStore;
import static redis_request.RedisRequestOuterClass.RequestType.SInter;
import static redis_request.RedisRequestOuterClass.RequestType.SInterStore;
import static redis_request.RedisRequestOuterClass.RequestType.SIsMember;
import static redis_request.RedisRequestOuterClass.RequestType.SMIsMember;
import static redis_request.RedisRequestOuterClass.RequestType.SMembers;
import static redis_request.RedisRequestOuterClass.RequestType.SMove;
import static redis_request.RedisRequestOuterClass.RequestType.SRem;
import static redis_request.RedisRequestOuterClass.RequestType.SUnionStore;
import static redis_request.RedisRequestOuterClass.RequestType.Select;
import static redis_request.RedisRequestOuterClass.RequestType.SetRange;
import static redis_request.RedisRequestOuterClass.RequestType.Strlen;
import static redis_request.RedisRequestOuterClass.RequestType.TTL;
import static redis_request.RedisRequestOuterClass.RequestType.Time;
import static redis_request.RedisRequestOuterClass.RequestType.Touch;
import static redis_request.RedisRequestOuterClass.RequestType.Type;
import static redis_request.RedisRequestOuterClass.RequestType.Unlink;
import static redis_request.RedisRequestOuterClass.RequestType.XAdd;
import static redis_request.RedisRequestOuterClass.RequestType.XTrim;
import static redis_request.RedisRequestOuterClass.RequestType.ZAdd;
import static redis_request.RedisRequestOuterClass.RequestType.ZCard;
import static redis_request.RedisRequestOuterClass.RequestType.ZCount;
import static redis_request.RedisRequestOuterClass.RequestType.ZDiff;
import static redis_request.RedisRequestOuterClass.RequestType.ZDiffStore;
import static redis_request.RedisRequestOuterClass.RequestType.ZInterStore;
import static redis_request.RedisRequestOuterClass.RequestType.ZLexCount;
import static redis_request.RedisRequestOuterClass.RequestType.ZMScore;
import static redis_request.RedisRequestOuterClass.RequestType.ZPopMax;
import static redis_request.RedisRequestOuterClass.RequestType.ZPopMin;
import static redis_request.RedisRequestOuterClass.RequestType.ZRandMember;
import static redis_request.RedisRequestOuterClass.RequestType.ZRange;
import static redis_request.RedisRequestOuterClass.RequestType.ZRangeStore;
import static redis_request.RedisRequestOuterClass.RequestType.ZRank;
import static redis_request.RedisRequestOuterClass.RequestType.ZRem;
import static redis_request.RedisRequestOuterClass.RequestType.ZRemRangeByLex;
import static redis_request.RedisRequestOuterClass.RequestType.ZRemRangeByRank;
import static redis_request.RedisRequestOuterClass.RequestType.ZRemRangeByScore;
import static redis_request.RedisRequestOuterClass.RequestType.ZRevRank;
import static redis_request.RedisRequestOuterClass.RequestType.ZScore;
import static redis_request.RedisRequestOuterClass.RequestType.ZUnion;
import static redis_request.RedisRequestOuterClass.RequestType.ZUnionStore;

import glide.api.models.Script;
import glide.api.models.Transaction;
import glide.api.models.commands.BitmapIndexType;
import glide.api.models.commands.ConditionalChange;
import glide.api.models.commands.ExpireOptions;
import glide.api.models.commands.InfoOptions;
import glide.api.models.commands.RangeOptions;
import glide.api.models.commands.RangeOptions.InfLexBound;
import glide.api.models.commands.RangeOptions.InfScoreBound;
import glide.api.models.commands.RangeOptions.LexBoundary;
import glide.api.models.commands.RangeOptions.RangeByIndex;
import glide.api.models.commands.RangeOptions.RangeByLex;
import glide.api.models.commands.RangeOptions.RangeByScore;
import glide.api.models.commands.RangeOptions.ScoreBoundary;
import glide.api.models.commands.ScoreFilter;
import glide.api.models.commands.ScriptOptions;
import glide.api.models.commands.SetOptions;
import glide.api.models.commands.SetOptions.Expiry;
import glide.api.models.commands.WeightAggregateOptions.Aggregate;
import glide.api.models.commands.WeightAggregateOptions.KeyArray;
import glide.api.models.commands.WeightAggregateOptions.WeightedKeys;
import glide.api.models.commands.ZAddOptions;
import glide.api.models.commands.geospatial.GeoAddOptions;
import glide.api.models.commands.geospatial.GeoUnit;
import glide.api.models.commands.geospatial.GeospatialData;
import glide.api.models.commands.stream.StreamAddOptions;
import glide.api.models.commands.stream.StreamTrimOptions;
import glide.api.models.commands.stream.StreamTrimOptions.MaxLen;
import glide.api.models.commands.stream.StreamTrimOptions.MinId;
import glide.managers.CommandManager;
import glide.managers.ConnectionManager;
import java.util.ArrayList;
import java.util.LinkedHashMap;
import java.util.List;
import java.util.Map;
import java.util.Set;
import java.util.UUID;
import java.util.concurrent.CompletableFuture;
import lombok.SneakyThrows;
import org.apache.commons.lang3.ArrayUtils;
import org.apache.commons.lang3.tuple.Pair;
import org.junit.jupiter.api.BeforeEach;
import org.junit.jupiter.api.Test;
import org.junit.jupiter.params.ParameterizedTest;
import org.junit.jupiter.params.provider.Arguments;
import org.junit.jupiter.params.provider.MethodSource;
import redis_request.RedisRequestOuterClass.RequestType;

public class RedisClientTest {

    // bypass import conflict between Set (collection) and Set (enum variant)
    private static final RequestType pSet = RequestType.Set;

    RedisClient service;

    ConnectionManager connectionManager;

    CommandManager commandManager;

    @BeforeEach
    public void setUp() {
        connectionManager = mock(ConnectionManager.class);
        commandManager = mock(CommandManager.class);
        service = new RedisClient(connectionManager, commandManager);
    }

    @SneakyThrows
    @Test
    public void customCommand_returns_success() {
        // setup
        String key = "testKey";
        Object value = "testValue";
        String cmd = "GETSTRING";
        String[] arguments = new String[] {cmd, key};
        CompletableFuture<Object> testResponse = new CompletableFuture<>();
        testResponse.complete(value);

        // match on protobuf request
        when(commandManager.submitNewCommand(eq(CustomCommand), eq(arguments), any()))
                .thenReturn(testResponse);

        // exercise
        CompletableFuture<Object> response = service.customCommand(arguments);
        String payload = (String) response.get();

        // verify
        assertEquals(testResponse, response);
        assertEquals(value, payload);
    }

    @SneakyThrows
    @Test
    public void exec() {
        // setup
        Object[] value = new Object[] {"PONG", "PONG"};
        Transaction transaction = new Transaction().ping().ping();

        CompletableFuture<Object[]> testResponse = new CompletableFuture<>();
        testResponse.complete(value);

        // match on protobuf request
        when(commandManager.<Object[]>submitNewTransaction(eq(transaction), any()))
                .thenReturn(testResponse);

        // exercise
        CompletableFuture<Object[]> response = service.exec(transaction);
        Object[] payload = response.get();

        // verify
        assertEquals(testResponse, response);
        assertArrayEquals(value, payload);
    }

    @SneakyThrows
    @Test
    public void echo_returns_success() {
        // setup
        String message = "GLIDE FOR REDIS";
        String[] arguments = new String[] {message};
        CompletableFuture<String> testResponse = new CompletableFuture<>();
        testResponse.complete(message);

        // match on protobuf request
        when(commandManager.<String>submitNewCommand(eq(Echo), eq(arguments), any()))
                .thenReturn(testResponse);

        // exercise
        CompletableFuture<String> response = service.echo(message);
        String echo = response.get();

        // verify
        assertEquals(testResponse, response);
        assertEquals(message, echo);
    }

    @SneakyThrows
    @Test
    public void ping_returns_success() {
        // setup
        CompletableFuture<String> testResponse = new CompletableFuture<>();
        testResponse.complete("PONG");

        // match on protobuf request
        when(commandManager.<String>submitNewCommand(eq(Ping), eq(new String[0]), any()))
                .thenReturn(testResponse);

        // exercise
        CompletableFuture<String> response = service.ping();
        String payload = response.get();

        // verify
        assertEquals(testResponse, response);
        assertEquals("PONG", payload);
    }

    @SneakyThrows
    @Test
    public void ping_with_message_returns_success() {
        // setup
        String message = "RETURN OF THE PONG";
        String[] arguments = new String[] {message};
        CompletableFuture<String> testResponse = new CompletableFuture<>();
        testResponse.complete(message);

        // match on protobuf request
        when(commandManager.<String>submitNewCommand(eq(Ping), eq(arguments), any()))
                .thenReturn(testResponse);

        // exercise
        CompletableFuture<String> response = service.ping(message);
        String pong = response.get();

        // verify
        assertEquals(testResponse, response);
        assertEquals(message, pong);
    }

    @SneakyThrows
    @Test
    public void select_returns_success() {
        // setup
        CompletableFuture<String> testResponse = new CompletableFuture<>();
        long index = 5L;
        testResponse.complete(OK);

        // match on protobuf request
        when(commandManager.<String>submitNewCommand(
                        eq(Select), eq(new String[] {Long.toString(index)}), any()))
                .thenReturn(testResponse);

        // exercise
        CompletableFuture<String> response = service.select(index);
        String payload = response.get();

        // verify
        assertEquals(testResponse, response);
        assertEquals(OK, payload);
    }

    @SneakyThrows
    @Test
    public void del_returns_long_success() {
        // setup
        String[] keys = new String[] {"testKey1", "testKey2"};
        Long numberDeleted = 1L;
        CompletableFuture<Long> testResponse = new CompletableFuture<>();
        testResponse.complete(numberDeleted);
        when(commandManager.<Long>submitNewCommand(eq(Del), eq(keys), any())).thenReturn(testResponse);

        // exercise
        CompletableFuture<Long> response = service.del(keys);
        Long result = response.get();

        // verify
        assertEquals(testResponse, response);
        assertEquals(numberDeleted, result);
    }

    @SneakyThrows
    @Test
    public void unlink_returns_long_success() {
        // setup
        String[] keys = new String[] {"testKey1", "testKey2"};
        Long numberUnlinked = 1L;
        CompletableFuture<Long> testResponse = new CompletableFuture<>();
        testResponse.complete(numberUnlinked);

        // match on protobuf request
        when(commandManager.<Long>submitNewCommand(eq(Unlink), eq(keys), any()))
                .thenReturn(testResponse);

        // exercise
        CompletableFuture<Long> response = service.unlink(keys);
        Long result = response.get();

        // verify
        assertEquals(testResponse, response);
        assertEquals(numberUnlinked, result);
    }

    @SneakyThrows
    @Test
    public void get_returns_success() {
        // setup
        String key = "testKey";
        String value = "testValue";
        CompletableFuture<String> testResponse = new CompletableFuture<>();
        testResponse.complete(value);
        when(commandManager.<String>submitNewCommand(eq(Get), eq(new String[] {key}), any()))
                .thenReturn(testResponse);

        // exercise
        CompletableFuture<String> response = service.get(key);
        String payload = response.get();

        // verify
        assertEquals(testResponse, response);
        assertEquals(value, payload);
    }

    @SneakyThrows
    @Test
    public void set_returns_success() {
        // setup
        String key = "testKey";
        String value = "testValue";
        CompletableFuture<String> testResponse = new CompletableFuture<>();
        testResponse.complete(null);
        when(commandManager.<String>submitNewCommand(eq(pSet), eq(new String[] {key, value}), any()))
                .thenReturn(testResponse);

        // exercise
        CompletableFuture<String> response = service.set(key, value);
        Object okResponse = response.get();

        // verify
        assertEquals(testResponse, response);
        assertNull(okResponse);
    }

    @SneakyThrows
    @Test
    public void set_with_SetOptions_OnlyIfExists_returns_success() {
        // setup
        String key = "testKey";
        String value = "testValue";
        SetOptions setOptions =
                SetOptions.builder()
                        .conditionalSet(ONLY_IF_EXISTS)
                        .returnOldValue(false)
                        .expiry(Expiry.KeepExisting())
                        .build();
        String[] arguments = new String[] {key, value, ONLY_IF_EXISTS.getRedisApi(), "KEEPTTL"};

        CompletableFuture<String> testResponse = new CompletableFuture<>();
        testResponse.complete(null);
        when(commandManager.<String>submitNewCommand(eq(pSet), eq(arguments), any()))
                .thenReturn(testResponse);

        // exercise
        CompletableFuture<String> response = service.set(key, value, setOptions);

        // verify
        assertEquals(testResponse, response);
        assertNull(response.get());
    }

    @SneakyThrows
    @Test
    public void set_with_SetOptions_OnlyIfDoesNotExist_returns_success() {
        // setup
        String key = "testKey";
        String value = "testValue";
        SetOptions setOptions =
                SetOptions.builder()
                        .conditionalSet(ONLY_IF_DOES_NOT_EXIST)
                        .returnOldValue(true)
                        .expiry(Expiry.UnixSeconds(60L))
                        .build();
        String[] arguments =
                new String[] {
                    key, value, ONLY_IF_DOES_NOT_EXIST.getRedisApi(), RETURN_OLD_VALUE, "EXAT", "60"
                };
        CompletableFuture<String> testResponse = new CompletableFuture<>();
        testResponse.complete(value);
        when(commandManager.<String>submitNewCommand(eq(pSet), eq(arguments), any()))
                .thenReturn(testResponse);

        // exercise
        CompletableFuture<String> response = service.set(key, value, setOptions);

        // verify
        assertNotNull(response);
        assertEquals(value, response.get());
    }

    @SneakyThrows
    @Test
    public void exists_returns_long_success() {
        // setup
        String[] keys = new String[] {"testKey1", "testKey2"};
        Long numberExisting = 1L;
        CompletableFuture<Long> testResponse = new CompletableFuture<>();
        testResponse.complete(numberExisting);
        when(commandManager.<Long>submitNewCommand(eq(Exists), eq(keys), any()))
                .thenReturn(testResponse);

        // exercise
        CompletableFuture<Long> response = service.exists(keys);
        Long result = response.get();

        // verify
        assertEquals(testResponse, response);
        assertEquals(numberExisting, result);
    }

    @SneakyThrows
    @Test
    public void expire_returns_success() {
        // setup
        String key = "testKey";
        long seconds = 10L;
        String[] arguments = new String[] {key, Long.toString(seconds)};

        CompletableFuture<Boolean> testResponse = new CompletableFuture<>();
        testResponse.complete(Boolean.TRUE);

        // match on protobuf request
        when(commandManager.<Boolean>submitNewCommand(eq(Expire), eq(arguments), any()))
                .thenReturn(testResponse);

        // exercise
        CompletableFuture<Boolean> response = service.expire(key, seconds);

        // verify
        assertEquals(testResponse, response);
        assertEquals(true, response.get());
    }

    @SneakyThrows
    @Test
    public void expire_with_expireOptions_returns_success() {
        // setup
        String key = "testKey";
        long seconds = 10L;
        String[] arguments = new String[] {key, Long.toString(seconds), "NX"};

        CompletableFuture<Boolean> testResponse = new CompletableFuture<>();
        testResponse.complete(Boolean.FALSE);

        // match on protobuf request
        when(commandManager.<Boolean>submitNewCommand(eq(Expire), eq(arguments), any()))
                .thenReturn(testResponse);

        // exercise
        CompletableFuture<Boolean> response = service.expire(key, seconds, ExpireOptions.HAS_NO_EXPIRY);

        // verify
        assertEquals(testResponse, response);
        assertEquals(false, response.get());
    }

    @SneakyThrows
    @Test
    public void expireAt_returns_success() {
        // setup
        String key = "testKey";
        long unixSeconds = 100000L;
        String[] arguments = new String[] {key, Long.toString(unixSeconds)};

        CompletableFuture<Boolean> testResponse = new CompletableFuture<>();
        testResponse.complete(Boolean.TRUE);

        // match on protobuf request
        when(commandManager.<Boolean>submitNewCommand(eq(ExpireAt), eq(arguments), any()))
                .thenReturn(testResponse);

        // exercise
        CompletableFuture<Boolean> response = service.expireAt(key, unixSeconds);

        // verify
        assertEquals(testResponse, response);
        assertEquals(true, response.get());
    }

    @SneakyThrows
    @Test
    public void expireAt_with_expireOptions_returns_success() {
        // setup
        String key = "testKey";
        long unixSeconds = 100000L;
        String[] arguments = new String[] {key, Long.toString(unixSeconds), "XX"};

        CompletableFuture<Boolean> testResponse = new CompletableFuture<>();
        testResponse.complete(Boolean.FALSE);

        // match on protobuf request
        when(commandManager.<Boolean>submitNewCommand(eq(ExpireAt), eq(arguments), any()))
                .thenReturn(testResponse);

        // exercise
        CompletableFuture<Boolean> response =
                service.expireAt(key, unixSeconds, ExpireOptions.HAS_EXISTING_EXPIRY);

        // verify
        assertEquals(testResponse, response);
        assertEquals(false, response.get());
    }

    @SneakyThrows
    @Test
    public void pexpire_returns_success() {
        // setup
        String key = "testKey";
        long milliseconds = 50000L;
        String[] arguments = new String[] {key, Long.toString(milliseconds)};

        CompletableFuture<Boolean> testResponse = new CompletableFuture<>();
        testResponse.complete(Boolean.TRUE);

        // match on protobuf request
        when(commandManager.<Boolean>submitNewCommand(eq(PExpire), eq(arguments), any()))
                .thenReturn(testResponse);

        // exercise
        CompletableFuture<Boolean> response = service.pexpire(key, milliseconds);

        // verify
        assertEquals(testResponse, response);
        assertEquals(true, response.get());
    }

    @SneakyThrows
    @Test
    public void pexpire_with_expireOptions_returns_success() {
        // setup
        String key = "testKey";
        long milliseconds = 50000L;
        String[] arguments = new String[] {key, Long.toString(milliseconds), "LT"};

        CompletableFuture<Boolean> testResponse = new CompletableFuture<>();
        testResponse.complete(Boolean.FALSE);

        // match on protobuf request
        when(commandManager.<Boolean>submitNewCommand(eq(PExpire), eq(arguments), any()))
                .thenReturn(testResponse);

        // exercise
        CompletableFuture<Boolean> response =
                service.pexpire(key, milliseconds, ExpireOptions.NEW_EXPIRY_LESS_THAN_CURRENT);

        // verify
        assertEquals(testResponse, response);
        assertEquals(false, response.get());
    }

    @SneakyThrows
    @Test
    public void pexpireAt_returns_success() {
        // setup
        String key = "testKey";
        long unixMilliseconds = 999999L;
        String[] arguments = new String[] {key, Long.toString(unixMilliseconds)};

        CompletableFuture<Boolean> testResponse = new CompletableFuture<>();
        testResponse.complete(Boolean.TRUE);

        // match on protobuf request
        when(commandManager.<Boolean>submitNewCommand(eq(PExpireAt), eq(arguments), any()))
                .thenReturn(testResponse);

        // exercise
        CompletableFuture<Boolean> response = service.pexpireAt(key, unixMilliseconds);

        // verify
        assertEquals(testResponse, response);
        assertEquals(true, response.get());
    }

    @SneakyThrows
    @Test
    public void pexpireAt_with_expireOptions_returns_success() {
        // setup
        String key = "testKey";
        long unixMilliseconds = 999999L;
        String[] arguments = new String[] {key, Long.toString(unixMilliseconds), "GT"};

        CompletableFuture<Boolean> testResponse = new CompletableFuture<>();
        testResponse.complete(Boolean.FALSE);

        // match on protobuf request
        when(commandManager.<Boolean>submitNewCommand(eq(PExpireAt), eq(arguments), any()))
                .thenReturn(testResponse);

        // exercise
        CompletableFuture<Boolean> response =
                service.pexpireAt(key, unixMilliseconds, ExpireOptions.NEW_EXPIRY_GREATER_THAN_CURRENT);

        // verify
        assertEquals(testResponse, response);
        assertEquals(false, response.get());
    }

    @SneakyThrows
    @Test
    public void ttl_returns_success() {
        // setup
        String key = "testKey";
        long ttl = 999L;
        CompletableFuture<Long> testResponse = new CompletableFuture<>();
        testResponse.complete(ttl);

        // match on protobuf request
        when(commandManager.<Long>submitNewCommand(eq(TTL), eq(new String[] {key}), any()))
                .thenReturn(testResponse);

        // exercise
        CompletableFuture<Long> response = service.ttl(key);

        // verify
        assertEquals(testResponse, response);
        assertEquals(ttl, response.get());
    }

    @SneakyThrows
    @Test
    public void invokeScript_returns_success() {
        // setup
        Script script = mock(Script.class);
        String hash = UUID.randomUUID().toString();
        when(script.getHash()).thenReturn(hash);
        String payload = "hello";

        CompletableFuture<Object> testResponse = new CompletableFuture<>();
        testResponse.complete(payload);

        // match on protobuf request
        when(commandManager.submitScript(eq(script), eq(List.of()), eq(List.of()), any()))
                .thenReturn(testResponse);

        // exercise
        CompletableFuture<Object> response = service.invokeScript(script);

        // verify
        assertEquals(testResponse, response);
        assertEquals(payload, response.get());
    }

    @SneakyThrows
    @Test
    public void invokeScript_with_ScriptOptions_returns_success() {
        // setup
        Script script = mock(Script.class);
        String hash = UUID.randomUUID().toString();
        when(script.getHash()).thenReturn(hash);
        String payload = "hello";

        ScriptOptions options =
                ScriptOptions.builder().key("key1").key("key2").arg("arg1").arg("arg2").build();

        CompletableFuture<Object> testResponse = new CompletableFuture<>();
        testResponse.complete(payload);

        // match on protobuf request
        when(commandManager.submitScript(
                        eq(script), eq(List.of("key1", "key2")), eq(List.of("arg1", "arg2")), any()))
                .thenReturn(testResponse);

        // exercise
        CompletableFuture<Object> response = service.invokeScript(script, options);

        // verify
        assertEquals(testResponse, response);
        assertEquals(payload, response.get());
    }

    @SneakyThrows
    @Test
    public void pttl_returns_success() {
        // setup
        String key = "testKey";
        long pttl = 999000L;

        CompletableFuture<Long> testResponse = new CompletableFuture<>();
        testResponse.complete(pttl);

        // match on protobuf request
        when(commandManager.<Long>submitNewCommand(eq(PTTL), eq(new String[] {key}), any()))
                .thenReturn(testResponse);

        // exercise
        CompletableFuture<Long> response = service.pttl(key);

        // verify
        assertEquals(testResponse, response);
        assertEquals(pttl, response.get());
    }

    @SneakyThrows
    @Test
    public void persist_returns_success() {
        // setup
        String key = "testKey";
        Boolean isTimeoutRemoved = true;

        CompletableFuture<Boolean> testResponse = new CompletableFuture<>();
        testResponse.complete(isTimeoutRemoved);

        // match on protobuf request
        when(commandManager.<Boolean>submitNewCommand(eq(Persist), eq(new String[] {key}), any()))
                .thenReturn(testResponse);

        // exercise
        CompletableFuture<Boolean> response = service.persist(key);

        // verify
        assertEquals(testResponse, response);
        assertEquals(isTimeoutRemoved, response.get());
    }

    @SneakyThrows
    @Test
    public void info_returns_success() {
        // setup
        String testPayload = "Key: Value";
        CompletableFuture<String> testResponse = new CompletableFuture<>();
        testResponse.complete(testPayload);
        when(commandManager.<String>submitNewCommand(eq(Info), eq(new String[0]), any()))
                .thenReturn(testResponse);

        // exercise
        CompletableFuture<String> response = service.info();
        String payload = response.get();

        // verify
        assertEquals(testResponse, response);
        assertEquals(testPayload, payload);
    }

    @SneakyThrows
    @Test
    public void info_with_multiple_InfoOptions_returns_success() {
        // setup
        String[] arguments =
                new String[] {InfoOptions.Section.ALL.toString(), InfoOptions.Section.DEFAULT.toString()};
        String testPayload = "Key: Value";
        CompletableFuture<String> testResponse = new CompletableFuture<>();
        testResponse.complete(testPayload);
        when(commandManager.<String>submitNewCommand(eq(Info), eq(arguments), any()))
                .thenReturn(testResponse);

        // exercise
        InfoOptions options =
                InfoOptions.builder()
                        .section(InfoOptions.Section.ALL)
                        .section(InfoOptions.Section.DEFAULT)
                        .build();
        CompletableFuture<String> response = service.info(options);
        String payload = response.get();

        // verify
        assertEquals(testResponse, response);
        assertEquals(testPayload, payload);
    }

    @SneakyThrows
    @Test
    public void info_with_empty_InfoOptions_returns_success() {
        // setup
        String testPayload = "Key: Value";
        CompletableFuture<String> testResponse = new CompletableFuture<>();
        testResponse.complete(testPayload);
        when(commandManager.<String>submitNewCommand(eq(Info), eq(new String[0]), any()))
                .thenReturn(testResponse);

        // exercise
        CompletableFuture<String> response = service.info(InfoOptions.builder().build());
        String payload = response.get();

        // verify
        assertEquals(testResponse, response);
        assertEquals(testPayload, payload);
    }

    @SneakyThrows
    @Test
    public void mget_returns_success() {
        // setup
        String[] keys = {"key1", null, "key2"};
        String[] values = {"value1", null, "value2"};

        CompletableFuture<String[]> testResponse = new CompletableFuture<>();
        testResponse.complete(values);

        // match on protobuf request
        when(commandManager.<String[]>submitNewCommand(eq(MGet), eq(keys), any()))
                .thenReturn(testResponse);

        // exercise
        CompletableFuture<String[]> response = service.mget(keys);
        String[] payload = response.get();

        // verify
        assertEquals(testResponse, response);
        assertEquals(values, payload);
    }

    @SneakyThrows
    @Test
    public void mset_returns_success() {
        // setup
        Map<String, String> keyValueMap = new LinkedHashMap<>();
        keyValueMap.put("key1", "value1");
        keyValueMap.put("key2", "value2");
        String[] args = {"key1", "value1", "key2", "value2"};

        CompletableFuture<String> testResponse = new CompletableFuture<>();
        testResponse.complete(OK);

        // match on protobuf request
        when(commandManager.<String>submitNewCommand(eq(MSet), eq(args), any()))
                .thenReturn(testResponse);

        // exercise
        CompletableFuture<String> response = service.mset(keyValueMap);
        String payload = response.get();

        // verify
        assertEquals(testResponse, response);
        assertEquals(OK, payload);
    }

    @SneakyThrows
    @Test
    public void incr_returns_success() {
        // setup
        String key = "testKey";
        Long value = 10L;

        CompletableFuture<Long> testResponse = new CompletableFuture<>();
        testResponse.complete(value);

        // match on protobuf request
        when(commandManager.<Long>submitNewCommand(eq(Incr), eq(new String[] {key}), any()))
                .thenReturn(testResponse);

        // exercise
        CompletableFuture<Long> response = service.incr(key);
        Long payload = response.get();

        // verify
        assertEquals(testResponse, response);
        assertEquals(value, payload);
    }

    @SneakyThrows
    @Test
    public void incrBy_returns_success() {
        // setup
        String key = "testKey";
        long amount = 1L;
        Long value = 10L;

        CompletableFuture<Long> testResponse = new CompletableFuture<>();
        testResponse.complete(value);

        // match on protobuf request
        when(commandManager.<Long>submitNewCommand(
                        eq(IncrBy), eq(new String[] {key, Long.toString(amount)}), any()))
                .thenReturn(testResponse);

        // exercise
        CompletableFuture<Long> response = service.incrBy(key, amount);
        Long payload = response.get();

        // verify
        assertEquals(testResponse, response);
        assertEquals(value, payload);
    }

    @SneakyThrows
    @Test
    public void incrByFloat_returns_success() {
        // setup
        String key = "testKey";
        double amount = 1.1;
        Double value = 10.1;

        CompletableFuture<Double> testResponse = new CompletableFuture<>();
        testResponse.complete(value);

        // match on protobuf request
        when(commandManager.<Double>submitNewCommand(
                        eq(IncrByFloat), eq(new String[] {key, Double.toString(amount)}), any()))
                .thenReturn(testResponse);

        // exercise
        CompletableFuture<Double> response = service.incrByFloat(key, amount);
        Double payload = response.get();

        // verify
        assertEquals(testResponse, response);
        assertEquals(value, payload);
    }

    @SneakyThrows
    @Test
    public void decr_returns_success() {
        // setup
        String key = "testKey";
        Long value = 10L;

        CompletableFuture<Long> testResponse = new CompletableFuture<>();
        testResponse.complete(value);

        // match on protobuf request
        when(commandManager.<Long>submitNewCommand(eq(Decr), eq(new String[] {key}), any()))
                .thenReturn(testResponse);

        // exercise
        CompletableFuture<Long> response = service.decr(key);
        Long payload = response.get();

        // verify
        assertEquals(testResponse, response);
        assertEquals(value, payload);
    }

    @SneakyThrows
    @Test
    public void decrBy_returns_success() {
        // setup
        String key = "testKey";
        long amount = 1L;
        Long value = 10L;

        CompletableFuture<Long> testResponse = new CompletableFuture<>();
        testResponse.complete(value);

        // match on protobuf request
        when(commandManager.<Long>submitNewCommand(
                        eq(DecrBy), eq(new String[] {key, Long.toString(amount)}), any()))
                .thenReturn(testResponse);

        // exercise
        CompletableFuture<Long> response = service.decrBy(key, amount);
        Long payload = response.get();

        // verify
        assertEquals(testResponse, response);
        assertEquals(value, payload);
    }

    @SneakyThrows
    @Test
    public void strlen_returns_success() {
        // setup
        String key = "testKey";
        Long value = 10L;

        CompletableFuture<Long> testResponse = new CompletableFuture<>();
        testResponse.complete(value);

        // match on protobuf request
        when(commandManager.<Long>submitNewCommand(eq(Strlen), eq(new String[] {key}), any()))
                .thenReturn(testResponse);

        // exercise
        CompletableFuture<Long> response = service.strlen(key);
        Long payload = response.get();

        // verify
        assertEquals(testResponse, response);
        assertEquals(value, payload);
    }

    @SneakyThrows
    @Test
    public void setrange_returns_success() {
        // setup
        String key = "testKey";
        int offset = 42;
        String str = "pewpew";
        String[] arguments = new String[] {key, Integer.toString(offset), str};
        Long value = 10L;

        CompletableFuture<Long> testResponse = new CompletableFuture<>();
        testResponse.complete(value);

        // match on protobuf request
        when(commandManager.<Long>submitNewCommand(eq(SetRange), eq(arguments), any()))
                .thenReturn(testResponse);

        // exercise
        CompletableFuture<Long> response = service.setrange(key, offset, str);
        Long payload = response.get();

        // verify
        assertEquals(testResponse, response);
        assertEquals(value, payload);
    }

    @SneakyThrows
    @Test
    public void getrange_returns_success() {
        // setup
        String key = "testKey";
        int start = 42;
        int end = 54;
        String[] arguments = new String[] {key, Integer.toString(start), Integer.toString(end)};
        String value = "pewpew";

        CompletableFuture<String> testResponse = new CompletableFuture<>();
        testResponse.complete(value);

        // match on protobuf request
        when(commandManager.<String>submitNewCommand(eq(GetRange), eq(arguments), any()))
                .thenReturn(testResponse);

        // exercise
        CompletableFuture<String> response = service.getrange(key, start, end);
        String payload = response.get();

        // verify
        assertEquals(testResponse, response);
        assertEquals(value, payload);
    }

    @SneakyThrows
    @Test
    public void hget_success() {
        // setup
        String key = "testKey";
        String field = "field";
        String[] args = new String[] {key, field};
        String value = "value";

        CompletableFuture<String> testResponse = new CompletableFuture<>();
        testResponse.complete(value);
        when(commandManager.<String>submitNewCommand(eq(HGet), eq(args), any()))
                .thenReturn(testResponse);

        // exercise
        CompletableFuture<String> response = service.hget(key, field);
        String payload = response.get();

        // verify
        assertEquals(testResponse, response);
        assertEquals(value, payload);
    }

    @SneakyThrows
    @Test
    public void hset_success() {
        // setup
        String key = "testKey";
        Map<String, String> fieldValueMap = new LinkedHashMap<>();
        fieldValueMap.put("field1", "value1");
        fieldValueMap.put("field2", "value2");
        String[] args = new String[] {key, "field1", "value1", "field2", "value2"};
        Long value = 2L;

        CompletableFuture<Long> testResponse = new CompletableFuture<>();
        testResponse.complete(value);
        when(commandManager.<Long>submitNewCommand(eq(HSet), eq(args), any())).thenReturn(testResponse);

        // exercise
        CompletableFuture<Long> response = service.hset(key, fieldValueMap);
        Long payload = response.get();

        // verify
        assertEquals(testResponse, response);
        assertEquals(value, payload);
    }

    @SneakyThrows
    @Test
    public void hsetnx_success() {
        // setup
        String key = "testKey";
        String field = "testField";
        String value = "testValue";
        String[] args = new String[] {key, field, value};

        CompletableFuture<Boolean> testResponse = new CompletableFuture<>();
        testResponse.complete(Boolean.TRUE);

        // match on protobuf request
        when(commandManager.<Boolean>submitNewCommand(eq(HSetNX), eq(args), any()))
                .thenReturn(testResponse);

        // exercise
        CompletableFuture<Boolean> response = service.hsetnx(key, field, value);
        Boolean payload = response.get();

        // verify
        assertEquals(testResponse, response);
        assertTrue(payload);
    }

    @SneakyThrows
    @Test
    public void hdel_success() {
        // setup
        String key = "testKey";
        String[] fields = {"testField1", "testField2"};
        String[] args = {key, "testField1", "testField2"};
        Long value = 2L;

        CompletableFuture<Long> testResponse = new CompletableFuture<>();
        testResponse.complete(value);

        // match on protobuf request
        when(commandManager.<Long>submitNewCommand(eq(HDel), eq(args), any())).thenReturn(testResponse);

        // exercise
        CompletableFuture<Long> response = service.hdel(key, fields);
        Long payload = response.get();

        // verify
        assertEquals(testResponse, response);
        assertEquals(value, payload);
    }

    @SneakyThrows
    @Test
    public void hlen_success() {
        // setup
        String key = "testKey";
        String[] args = {key};
        Long value = 2L;

        CompletableFuture<Long> testResponse = new CompletableFuture<>();
        testResponse.complete(value);

        // match on protobuf request
        when(commandManager.<Long>submitNewCommand(eq(HLen), eq(args), any())).thenReturn(testResponse);

        // exercise
        CompletableFuture<Long> response = service.hlen(key);
        Long payload = response.get();

        // verify
        assertEquals(testResponse, response);
        assertEquals(value, payload);
    }

    @SneakyThrows
    @Test
    public void hvals_success() {
        // setup
        String key = "testKey";
        String[] args = {key};
        String[] values = new String[] {"value1", "value2"};

        CompletableFuture<String[]> testResponse = new CompletableFuture<>();
        testResponse.complete(values);

        // match on protobuf request
        when(commandManager.<String[]>submitNewCommand(eq(HVals), eq(args), any()))
                .thenReturn(testResponse);

        // exercise
        CompletableFuture<String[]> response = service.hvals(key);
        String[] payload = response.get();

        // verify
        assertEquals(testResponse, response);
        assertEquals(values, payload);
    }

    @SneakyThrows
    @Test
    public void hmget_success() {
        // setup
        String key = "testKey";
        String[] fields = {"testField1", "testField2"};
        String[] args = {"testKey", "testField1", "testField2"};
        String[] value = {"testValue1", "testValue2"};

        CompletableFuture<String[]> testResponse = new CompletableFuture<>();
        testResponse.complete(value);

        // match on protobuf request
        when(commandManager.<String[]>submitNewCommand(eq(HMGet), eq(args), any()))
                .thenReturn(testResponse);

        // exercise
        CompletableFuture<String[]> response = service.hmget(key, fields);
        String[] payload = response.get();

        // verify
        assertEquals(testResponse, response);
        assertEquals(value, payload);
    }

    @SneakyThrows
    @Test
    public void hexists_success() {
        // setup
        String key = "testKey";
        String field = "testField";
        String[] args = new String[] {key, field};
        Boolean value = true;

        CompletableFuture<Boolean> testResponse = new CompletableFuture<>();
        testResponse.complete(value);

        // match on protobuf request
        when(commandManager.<Boolean>submitNewCommand(eq(HExists), eq(args), any()))
                .thenReturn(testResponse);

        // exercise
        CompletableFuture<Boolean> response = service.hexists(key, field);
        Boolean payload = response.get();

        // verify
        assertEquals(testResponse, response);
        assertEquals(value, payload);
    }

    @SneakyThrows
    @Test
    public void hgetall_success() {
        // setup
        String key = "testKey";
        String[] args = new String[] {key};
        Map<String, String> value = new LinkedHashMap<>();
        value.put("key1", "field1");
        value.put("key2", "field2");

        CompletableFuture<Map<String, String>> testResponse = new CompletableFuture<>();
        testResponse.complete(value);

        // match on protobuf request
        when(commandManager.<Map<String, String>>submitNewCommand(eq(HGetAll), eq(args), any()))
                .thenReturn(testResponse);

        // exercise
        CompletableFuture<Map<String, String>> response = service.hgetall(key);
        Map<String, String> payload = response.get();

        // verify
        assertEquals(testResponse, response);
        assertEquals(value, payload);
    }

    @SneakyThrows
    @Test
    public void hincrBy_returns_success() {
        // setup
        String key = "testKey";
        String field = "field";
        long amount = 1L;
        Long value = 10L;

        CompletableFuture<Long> testResponse = new CompletableFuture<>();
        testResponse.complete(value);

        // match on protobuf request
        when(commandManager.<Long>submitNewCommand(
                        eq(HIncrBy), eq(new String[] {key, field, Long.toString(amount)}), any()))
                .thenReturn(testResponse);

        // exercise
        CompletableFuture<Long> response = service.hincrBy(key, field, amount);
        Long payload = response.get();

        // verify
        assertEquals(testResponse, response);
        assertEquals(value, payload);
    }

    @SneakyThrows
    @Test
    public void hincrByFloat_returns_success() {
        // setup
        String key = "testKey";
        String field = "field";
        double amount = 1.0;
        Double value = 10.0;

        CompletableFuture<Double> testResponse = new CompletableFuture<>();
        testResponse.complete(value);

        // match on protobuf request
        when(commandManager.<Double>submitNewCommand(
                        eq(HIncrByFloat), eq(new String[] {key, field, Double.toString(amount)}), any()))
                .thenReturn(testResponse);

        // exercise
        CompletableFuture<Double> response = service.hincrByFloat(key, field, amount);
        Double payload = response.get();

        // verify
        assertEquals(testResponse, response);
        assertEquals(value, payload);
    }

    @SneakyThrows
    @Test
    public void hkeys_returns_success() {
        // setup
        String key = "testKey";
        String[] args = {key};
        String[] values = new String[] {"field_1", "field_2"};

        CompletableFuture<String[]> testResponse = new CompletableFuture<>();
        testResponse.complete(values);

        // match on protobuf request
        when(commandManager.<String[]>submitNewCommand(eq(HKeys), eq(args), any()))
                .thenReturn(testResponse);

        // exercise
        CompletableFuture<String[]> response = service.hkeys(key);
        String[] payload = response.get();

        // verify
        assertEquals(testResponse, response);
        assertEquals(values, payload);
    }

    @SneakyThrows
    @Test
    public void lpush_returns_success() {
        // setup
        String key = "testKey";
        String[] elements = new String[] {"value1", "value2"};
        String[] args = new String[] {key, "value1", "value2"};
        Long value = 2L;

        CompletableFuture<Long> testResponse = new CompletableFuture<>();
        testResponse.complete(value);

        // match on protobuf request
        when(commandManager.<Long>submitNewCommand(eq(LPush), eq(args), any()))
                .thenReturn(testResponse);

        // exercise
        CompletableFuture<Long> response = service.lpush(key, elements);
        Long payload = response.get();

        // verify
        assertEquals(testResponse, response);
        assertEquals(value, payload);
    }

    @SneakyThrows
    @Test
    public void lpop_returns_success() {
        // setup
        String key = "testKey";
        String[] args = new String[] {key};
        String value = "value";

        CompletableFuture<String> testResponse = new CompletableFuture<>();
        testResponse.complete(value);

        // match on protobuf request
        when(commandManager.<String>submitNewCommand(eq(LPop), eq(args), any()))
                .thenReturn(testResponse);

        // exercise
        CompletableFuture<String> response = service.lpop(key);
        String payload = response.get();

        // verify
        assertEquals(testResponse, response);
        assertEquals(value, payload);
    }

    @SneakyThrows
    @Test
    public void lpopCount_returns_success() {
        // setup
        String key = "testKey";
        long count = 2L;
        String[] args = new String[] {key, Long.toString(count)};
        String[] value = new String[] {"value1", "value2"};

        CompletableFuture<String[]> testResponse = new CompletableFuture<>();
        testResponse.complete(value);

        // match on protobuf request
        when(commandManager.<String[]>submitNewCommand(eq(LPop), eq(args), any()))
                .thenReturn(testResponse);

        // exercise
        CompletableFuture<String[]> response = service.lpopCount(key, count);
        String[] payload = response.get();

        // verify
        assertEquals(testResponse, response);
        assertEquals(value, payload);
    }

    @SneakyThrows
    @Test
    public void lrange_returns_success() {
        // setup
        String key = "testKey";
        long start = 2L;
        long end = 4L;
        String[] args = new String[] {key, Long.toString(start), Long.toString(end)};
        String[] value = new String[] {"value1", "value2"};

        CompletableFuture<String[]> testResponse = new CompletableFuture<>();
        testResponse.complete(value);

        // match on protobuf request
        when(commandManager.<String[]>submitNewCommand(eq(LRange), eq(args), any()))
                .thenReturn(testResponse);

        // exercise
        CompletableFuture<String[]> response = service.lrange(key, start, end);
        String[] payload = response.get();

        // verify
        assertEquals(testResponse, response);
        assertEquals(value, payload);
    }

    @SneakyThrows
    @Test
    public void lindex_returns_success() {
        // setup
        String key = "testKey";
        long index = 2;
        String[] args = new String[] {key, Long.toString(index)};
        String value = "value";

        CompletableFuture<String> testResponse = new CompletableFuture<>();
        testResponse.complete(value);

        // match on protobuf request
        when(commandManager.<String>submitNewCommand(eq(LIndex), eq(args), any()))
                .thenReturn(testResponse);

        // exercise
        CompletableFuture<String> response = service.lindex(key, index);
        String payload = response.get();

        // verify
        assertEquals(testResponse, response);
        assertEquals(value, payload);
    }

    @SneakyThrows
    @Test
    public void ltrim_returns_success() {
        // setup
        String key = "testKey";
        long start = 2L;
        long end = 2L;
        String[] args = new String[] {key, Long.toString(end), Long.toString(start)};

        CompletableFuture<String> testResponse = new CompletableFuture<>();
        testResponse.complete(OK);

        // match on protobuf request
        when(commandManager.<String>submitNewCommand(eq(LTrim), eq(args), any()))
                .thenReturn(testResponse);

        // exercise
        CompletableFuture<String> response = service.ltrim(key, start, end);
        String payload = response.get();

        // verify
        assertEquals(testResponse, response);
        assertEquals(OK, payload);
    }

    @SneakyThrows
    @Test
    public void llen_returns_success() {
        // setup
        String key = "testKey";
        String[] args = new String[] {key};
        long value = 2L;

        CompletableFuture<Long> testResponse = new CompletableFuture<>();
        testResponse.complete(value);

        // match on protobuf request
        when(commandManager.<Long>submitNewCommand(eq(LLen), eq(args), any())).thenReturn(testResponse);

        // exercise
        CompletableFuture<Long> response = service.llen(key);
        Long payload = response.get();

        // verify
        assertEquals(testResponse, response);
        assertEquals(value, payload);
    }

    @SneakyThrows
    @Test
    public void lrem_returns_success() {
        // setup
        String key = "testKey";
        long count = 2L;
        String element = "value";
        String[] args = new String[] {key, Long.toString(count), element};
        long value = 2L;

        CompletableFuture<Long> testResponse = new CompletableFuture<>();
        testResponse.complete(value);

        // match on protobuf request
        when(commandManager.<Long>submitNewCommand(eq(LRem), eq(args), any())).thenReturn(testResponse);

        // exercise
        CompletableFuture<Long> response = service.lrem(key, count, element);
        Long payload = response.get();

        // verify
        assertEquals(testResponse, response);
        assertEquals(value, payload);
    }

    @SneakyThrows
    @Test
    public void rpush_returns_success() {
        // setup
        String key = "testKey";
        String[] elements = new String[] {"value1", "value2"};
        String[] args = new String[] {key, "value1", "value2"};
        Long value = 2L;

        CompletableFuture<Long> testResponse = new CompletableFuture<>();
        testResponse.complete(value);

        // match on protobuf request
        when(commandManager.<Long>submitNewCommand(eq(RPush), eq(args), any()))
                .thenReturn(testResponse);

        // exercise
        CompletableFuture<Long> response = service.rpush(key, elements);
        Long payload = response.get();

        // verify
        assertEquals(testResponse, response);
        assertEquals(value, payload);
    }

    @SneakyThrows
    @Test
    public void rpop_returns_success() {
        // setup
        String key = "testKey";
        String value = "value";
        String[] args = new String[] {key};

        CompletableFuture<String> testResponse = new CompletableFuture<>();
        testResponse.complete(value);

        // match on protobuf request
        when(commandManager.<String>submitNewCommand(eq(RPop), eq(args), any()))
                .thenReturn(testResponse);

        // exercise
        CompletableFuture<String> response = service.rpop(key);
        String payload = response.get();

        // verify
        assertEquals(testResponse, response);
        assertEquals(value, payload);
    }

    @SneakyThrows
    @Test
    public void rpopCount_returns_success() {
        // setup
        String key = "testKey";
        long count = 2L;
        String[] args = new String[] {key, Long.toString(count)};
        String[] value = new String[] {"value1", "value2"};

        CompletableFuture<String[]> testResponse = new CompletableFuture<>();
        testResponse.complete(value);

        // match on protobuf request
        when(commandManager.<String[]>submitNewCommand(eq(RPop), eq(args), any()))
                .thenReturn(testResponse);

        // exercise
        CompletableFuture<String[]> response = service.rpopCount(key, count);
        String[] payload = response.get();

        // verify
        assertEquals(testResponse, response);
        assertEquals(value, payload);
    }

    @SneakyThrows
    @Test
    public void sadd_returns_success() {
        // setup
        String key = "testKey";
        String[] members = new String[] {"testMember1", "testMember2"};
        String[] arguments = ArrayUtils.addFirst(members, key);
        Long value = 2L;

        CompletableFuture<Long> testResponse = new CompletableFuture<>();
        testResponse.complete(value);

        // match on protobuf request
        when(commandManager.<Long>submitNewCommand(eq(SAdd), eq(arguments), any()))
                .thenReturn(testResponse);

        // exercise
        CompletableFuture<Long> response = service.sadd(key, members);
        Long payload = response.get();

        // verify
        assertEquals(testResponse, response);
        assertEquals(value, payload);
    }

    @SneakyThrows
    @Test
    public void sismember_returns_success() {
        // setup
        String key = "testKey";
        String member = "testMember";
        String[] arguments = new String[] {key, member};

        CompletableFuture<Boolean> testResponse = new CompletableFuture<>();
        testResponse.complete(true);

        // match on protobuf request
        when(commandManager.<Boolean>submitNewCommand(eq(SIsMember), eq(arguments), any()))
                .thenReturn(testResponse);

        // exercise
        CompletableFuture<Boolean> response = service.sismember(key, member);
        Boolean payload = response.get();

        // verify
        assertEquals(testResponse, response);
        assertTrue(payload);
    }

    @SneakyThrows
    @Test
    public void srem_returns_success() {
        // setup
        String key = "testKey";
        String[] members = new String[] {"testMember1", "testMember2"};
        String[] arguments = ArrayUtils.addFirst(members, key);
        Long value = 2L;

        CompletableFuture<Long> testResponse = new CompletableFuture<>();
        testResponse.complete(value);

        // match on protobuf request
        when(commandManager.<Long>submitNewCommand(eq(SRem), eq(arguments), any()))
                .thenReturn(testResponse);

        // exercise
        CompletableFuture<Long> response = service.srem(key, members);
        Long payload = response.get();

        // verify
        assertEquals(testResponse, response);
        assertEquals(value, payload);
    }

    @SneakyThrows
    @Test
    public void smembers_returns_success() {
        // setup
        String key = "testKey";
        Set<String> value = Set.of("testMember");

        CompletableFuture<Set<String>> testResponse = new CompletableFuture<>();
        testResponse.complete(value);

        // match on protobuf request
        when(commandManager.<Set<String>>submitNewCommand(eq(SMembers), eq(new String[] {key}), any()))
                .thenReturn(testResponse);

        // exercise
        CompletableFuture<Set<String>> response = service.smembers(key);
        Set<String> payload = response.get();

        // verify
        assertEquals(testResponse, response);
        assertEquals(value, payload);
    }

    @SneakyThrows
    @Test
    public void scard_returns_success() {
        // setup
        String key = "testKey";
        Long value = 2L;

        CompletableFuture<Long> testResponse = new CompletableFuture<>();
        testResponse.complete(value);

        // match on protobuf request
        when(commandManager.<Long>submitNewCommand(eq(SCard), eq(new String[] {key}), any()))
                .thenReturn(testResponse);

        // exercise
        CompletableFuture<Long> response = service.scard(key);
        Long payload = response.get();

        // verify
        assertEquals(testResponse, response);
        assertEquals(value, payload);
    }

    @SneakyThrows
    @Test
    public void sdiff_returns_success() {
        // setup
        String[] keys = new String[] {"key1", "key2"};
        Set<String> value = Set.of("1", "2");

        CompletableFuture<Set<String>> testResponse = new CompletableFuture<>();
        testResponse.complete(value);

        // match on protobuf request
        when(commandManager.<Set<String>>submitNewCommand(eq(SDiff), eq(keys), any()))
                .thenReturn(testResponse);

        // exercise
        CompletableFuture<Set<String>> response = service.sdiff(keys);
        Set<String> payload = response.get();

        // verify
        assertEquals(testResponse, response);
        assertEquals(value, payload);
    }

    @SneakyThrows
    @Test
    public void smismember_returns_success() {
        // setup
        String key = "testKey";
        String[] members = {"1", "2"};
        String[] arguments = {"testKey", "1", "2"};
        Boolean[] value = {true, false};

        CompletableFuture<Boolean[]> testResponse = new CompletableFuture<>();
        testResponse.complete(value);

        // match on protobuf request
        when(commandManager.<Boolean[]>submitNewCommand(eq(SMIsMember), eq(arguments), any()))
                .thenReturn(testResponse);

        // exercise
        CompletableFuture<Boolean[]> response = service.smismember(key, members);
        Boolean[] payload = response.get();

        // verify
        assertEquals(testResponse, response);
        assertEquals(value, payload);
    }

    @SneakyThrows
    @Test
    public void sdiffstore_returns_success() {
        // setup
        String destination = "dest";
        String[] keys = new String[] {"set1", "set2"};
        String[] arguments = {"dest", "set1", "set2"};

        Long value = 2L;

        CompletableFuture<Long> testResponse = new CompletableFuture<>();
        testResponse.complete(value);

        // match on protobuf request
        when(commandManager.<Long>submitNewCommand(eq(SDiffStore), eq(arguments), any()))
                .thenReturn(testResponse);

        // exercise
        CompletableFuture<Long> response = service.sdiffstore(destination, keys);

        Long payload = response.get();

        // verify
        assertEquals(testResponse, response);
        assertEquals(value, payload);
    }

    @SneakyThrows
    @Test
    public void smove_returns_success() {
        // setup
        String source = "src";
        String destination = "dst";
        String member = "elem";
        String[] arguments = {source, destination, member};

        CompletableFuture<Boolean> testResponse = new CompletableFuture<>();
        testResponse.complete(true);

        // match on protobuf request
        when(commandManager.<Boolean>submitNewCommand(eq(SMove), eq(arguments), any()))
                .thenReturn(testResponse);

        // exercise
        CompletableFuture<Boolean> response = service.smove(source, destination, member);

        // verify
        assertEquals(testResponse, response);
        assertTrue(response.get());
    }

    @SneakyThrows
    @Test
    public void sinter_returns_success() {
        // setup
        String[] keys = new String[] {"key1", "key2"};
        Set<String> value = Set.of("1", "2");

        CompletableFuture<Set<String>> testResponse = new CompletableFuture<>();
        testResponse.complete(value);

        // match on protobuf request
        when(commandManager.<Set<String>>submitNewCommand(eq(SInter), eq(keys), any()))
                .thenReturn(testResponse);

        // exercise
        CompletableFuture<Set<String>> response = service.sinter(keys);
        Set<String> payload = response.get();

        // verify
        assertEquals(testResponse, response);
        assertEquals(value, payload);
    }

    @SneakyThrows
    @Test
    public void sinterstore_returns_success() {
        // setup
        String destination = "key";
        String[] keys = new String[] {"set1", "set2"};
        String[] args = new String[] {"key", "set1", "set2"};
        Long value = 2L;

        CompletableFuture<Long> testResponse = new CompletableFuture<>();
        testResponse.complete(value);

        // match on protobuf request
        when(commandManager.<Long>submitNewCommand(eq(SInterStore), eq(args), any()))
                .thenReturn(testResponse);

        // exercise
        CompletableFuture<Long> response = service.sinterstore(destination, keys);
        Long payload = response.get();

        // verify
        assertEquals(testResponse, response);
        assertEquals(value, payload);
    }

    @SneakyThrows
    @Test
    public void sunionstore_returns_success() {
        // setup
        String destination = "key";
        String[] keys = new String[] {"set1", "set2"};
        String[] args = new String[] {"key", "set1", "set2"};
        Long value = 2L;

        CompletableFuture<Long> testResponse = new CompletableFuture<>();
        testResponse.complete(value);

        // match on protobuf request
        when(commandManager.<Long>submitNewCommand(eq(SUnionStore), eq(args), any()))
                .thenReturn(testResponse);

        // exercise
        CompletableFuture<Long> response = service.sunionstore(destination, keys);
        Long payload = response.get();

        // verify
        assertEquals(testResponse, response);
        assertEquals(value, payload);
    }

    @SneakyThrows
    @Test
    public void zadd_noOptions_returns_success() {
        // setup
        String key = "testKey";
        Map<String, Double> membersScores = new LinkedHashMap<>();
        membersScores.put("testMember1", 1.0);
        membersScores.put("testMember2", 2.0);
        String[] membersScoresArgs = convertMapToValueKeyStringArray(membersScores);
        String[] arguments = ArrayUtils.addFirst(membersScoresArgs, key);
        Long value = 2L;

        CompletableFuture<Long> testResponse = new CompletableFuture<>();
        testResponse.complete(value);

        // match on protobuf request
        when(commandManager.<Long>submitNewCommand(eq(ZAdd), eq(arguments), any()))
                .thenReturn(testResponse);

        // exercise
        CompletableFuture<Long> response =
                service.zadd(key, membersScores, ZAddOptions.builder().build(), false);
        Long payload = response.get();

        // verify
        assertEquals(testResponse, response);
        assertEquals(value, payload);
    }

    @SneakyThrows
    @Test
    public void zadd_withOptions_returns_success() {
        // setup
        String key = "testKey";
        ZAddOptions options =
                ZAddOptions.builder()
                        .conditionalChange(ZAddOptions.ConditionalChange.ONLY_IF_EXISTS)
                        .updateOptions(ZAddOptions.UpdateOptions.SCORE_GREATER_THAN_CURRENT)
                        .build();
        Map<String, Double> membersScores = new LinkedHashMap<>();
        membersScores.put("testMember1", 1.0);
        membersScores.put("testMember2", 2.0);
        String[] membersScoresArgs = convertMapToValueKeyStringArray(membersScores);
        String[] arguments = ArrayUtils.addAll(new String[] {key}, options.toArgs());
        arguments = ArrayUtils.addAll(arguments, membersScoresArgs);
        Long value = 2L;

        CompletableFuture<Long> testResponse = new CompletableFuture<>();
        testResponse.complete(value);

        // match on protobuf request
        when(commandManager.<Long>submitNewCommand(eq(ZAdd), eq(arguments), any()))
                .thenReturn(testResponse);

        // exercise
        CompletableFuture<Long> response = service.zadd(key, membersScores, options, false);
        Long payload = response.get();

        // verify
        assertEquals(testResponse, response);
        assertEquals(value, payload);
    }

    @SneakyThrows
    @Test
    public void zadd_withIllegalArgument_throws_exception() {
        // setup
        String key = "testKey";
        ZAddOptions options =
                ZAddOptions.builder()
                        .conditionalChange(ZAddOptions.ConditionalChange.ONLY_IF_DOES_NOT_EXIST)
                        .updateOptions(ZAddOptions.UpdateOptions.SCORE_GREATER_THAN_CURRENT)
                        .build();
        Map<String, Double> membersScores = new LinkedHashMap<>();
        membersScores.put("testMember1", 1.0);
        membersScores.put("testMember2", 2.0);

        assertThrows(
                IllegalArgumentException.class, () -> service.zadd(key, membersScores, options, false));
    }

    @SneakyThrows
    @Test
    public void zaddIncr_noOptions_returns_success() {
        // setup
        String key = "testKey";
        String member = "member";
        double increment = 3.0;
        String[] arguments = new String[] {key, "INCR", Double.toString(increment), member};
        Double value = 3.0;

        CompletableFuture<Double> testResponse = new CompletableFuture<>();
        testResponse.complete(value);

        // match on protobuf request
        when(commandManager.<Double>submitNewCommand(eq(ZAdd), eq(arguments), any()))
                .thenReturn(testResponse);

        // exercise
        CompletableFuture<Double> response =
                service.zaddIncr(key, member, increment, ZAddOptions.builder().build());
        Double payload = response.get();

        // verify
        assertEquals(testResponse, response);
        assertEquals(value, payload);
    }

    @SneakyThrows
    @Test
    public void zaddIncr_withOptions_returns_success() {
        // setup
        String key = "testKey";
        ZAddOptions options =
                ZAddOptions.builder()
                        .updateOptions(ZAddOptions.UpdateOptions.SCORE_GREATER_THAN_CURRENT)
                        .build();
        String member = "member";
        double increment = 3.0;
        String[] arguments =
                concatenateArrays(
                        new String[] {key},
                        options.toArgs(),
                        new String[] {"INCR", Double.toString(increment), member});
        Double value = 3.0;

        CompletableFuture<Double> testResponse = new CompletableFuture<>();
        testResponse.complete(value);

        // match on protobuf request
        when(commandManager.<Double>submitNewCommand(eq(ZAdd), eq(arguments), any()))
                .thenReturn(testResponse);

        // exercise
        CompletableFuture<Double> response = service.zaddIncr(key, member, increment, options);
        Double payload = response.get();

        // verify
        assertEquals(testResponse, response);
        assertEquals(value, payload);
    }

    @SneakyThrows
    @Test
    public void bzmpop_returns_success() {
        // setup
        double timeout = .5;
        String[] keys = new String[] {"key1", "key2"};
        ScoreFilter modifier = MAX;
        String[] arguments = {"0.5", "2", "key1", "key2", "MAX"};
        Object[] value = new Object[] {"key1", "elem"};

        CompletableFuture<Object[]> testResponse = new CompletableFuture<>();
        testResponse.complete(value);

        // match on protobuf request
        when(commandManager.<Object[]>submitNewCommand(eq(BZMPop), eq(arguments), any()))
                .thenReturn(testResponse);

        // exercise
        CompletableFuture<Object[]> response = service.bzmpop(keys, modifier, timeout);
        Object[] payload = response.get();

        // verify
        assertEquals(testResponse, response);
        assertArrayEquals(value, payload);
    }

    @SneakyThrows
    @Test
    public void bzmpop_with_count_returns_success() {
        // setup
        double timeout = .5;
        String[] keys = new String[] {"key1", "key2"};
        ScoreFilter modifier = MAX;
        long count = 42;
        String[] arguments = {"0.5", "2", "key1", "key2", "MAX", "COUNT", "42"};
        Object[] value = new Object[] {"key1", "elem"};

        CompletableFuture<Object[]> testResponse = new CompletableFuture<>();
        testResponse.complete(value);

        // match on protobuf request
        when(commandManager.<Object[]>submitNewCommand(eq(BZMPop), eq(arguments), any()))
                .thenReturn(testResponse);

        // exercise
        CompletableFuture<Object[]> response = service.bzmpop(keys, modifier, timeout, count);
        Object[] payload = response.get();

        // verify
        assertEquals(testResponse, response);
        assertArrayEquals(value, payload);
    }

    @SneakyThrows
    @Test
    public void clientId_returns_success() {
        // setup
        CompletableFuture<Long> testResponse = new CompletableFuture<>();
        testResponse.complete(42L);

        // match on protobuf request
        when(commandManager.<Long>submitNewCommand(eq(ClientId), eq(new String[0]), any()))
                .thenReturn(testResponse);

        // exercise
        CompletableFuture<Long> response = service.clientId();

        // verify
        assertEquals(testResponse, response);
        assertEquals(42L, response.get());
    }

    @SneakyThrows
    @Test
    public void clientGetName_returns_success() {
        // setup
        CompletableFuture<String> testResponse = new CompletableFuture<>();
        testResponse.complete("TEST");

        // match on protobuf request
        when(commandManager.<String>submitNewCommand(eq(ClientGetName), eq(new String[0]), any()))
                .thenReturn(testResponse);

        // exercise
        CompletableFuture<String> response = service.clientGetName();

        // verify
        assertEquals(testResponse, response);
        assertEquals("TEST", response.get());
    }

    @SneakyThrows
    @Test
    public void configRewrite_returns_success() {
        // setup
        CompletableFuture<String> testResponse = new CompletableFuture<>();
        testResponse.complete(OK);

        // match on protobuf request
        when(commandManager.<String>submitNewCommand(eq(ConfigRewrite), eq(new String[0]), any()))
                .thenReturn(testResponse);

        // exercise
        CompletableFuture<String> response = service.configRewrite();
        String payload = response.get();

        // verify
        assertEquals(testResponse, response);
        assertEquals(OK, payload);
    }

    @SneakyThrows
    @Test
    public void configResetStat_returns_success() {
        // setup
        CompletableFuture<String> testResponse = new CompletableFuture<>();
        testResponse.complete(OK);

        // match on protobuf request
        when(commandManager.<String>submitNewCommand(eq(ConfigResetStat), eq(new String[0]), any()))
                .thenReturn(testResponse);

        // exercise
        CompletableFuture<String> response = service.configResetStat();
        String payload = response.get();

        // verify
        assertEquals(testResponse, response);
        assertEquals(OK, payload);
    }

    @SneakyThrows
    @Test
    public void configGet_returns_success() {
        // setup
        Map<String, String> testPayload = Map.of("timeout", "1000");
        CompletableFuture<Map<String, String>> testResponse = new CompletableFuture<>();
        testResponse.complete(testPayload);

        // match on protobuf request
        when(commandManager.<Map<String, String>>submitNewCommand(
                        eq(ConfigGet), eq(new String[] {"timeout"}), any()))
                .thenReturn(testResponse);

        // exercise
        CompletableFuture<Map<String, String>> response = service.configGet(new String[] {"timeout"});
        Map<String, String> payload = response.get();

        // verify
        assertEquals(testResponse, response);
        assertEquals(testPayload, payload);
    }

    @SneakyThrows
    @Test
    public void configSet_returns_success() {
        // setup
        CompletableFuture<String> testResponse = new CompletableFuture<>();
        testResponse.complete(OK);

        // match on protobuf request
        when(commandManager.<String>submitNewCommand(
                        eq(ConfigSet), eq(new String[] {"timeout", "1000"}), any()))
                .thenReturn(testResponse);

        // exercise
        CompletableFuture<String> response = service.configSet(Map.of("timeout", "1000"));

        // verify
        assertEquals(testResponse, response);
        assertEquals(OK, response.get());
    }

    @SneakyThrows
    @Test
    public void zrem_returns_success() {
        // setup
        String key = "testKey";
        String[] members = new String[] {"member1", "member2"};
        String[] arguments = ArrayUtils.addFirst(members, key);
        Long value = 2L;

        CompletableFuture<Long> testResponse = new CompletableFuture<>();
        testResponse.complete(value);

        // match on protobuf request
        when(commandManager.<Long>submitNewCommand(eq(ZRem), eq(arguments), any()))
                .thenReturn(testResponse);

        // exercise
        CompletableFuture<Long> response = service.zrem(key, members);
        Long payload = response.get();

        // verify
        assertEquals(testResponse, response);
        assertEquals(value, payload);
    }

    @SneakyThrows
    @Test
    public void zcard_returns_success() {
        // setup
        String key = "testKey";
        String[] arguments = new String[] {key};
        Long value = 3L;

        CompletableFuture<Long> testResponse = new CompletableFuture<>();
        testResponse.complete(value);

        // match on protobuf request
        when(commandManager.<Long>submitNewCommand(eq(ZCard), eq(arguments), any()))
                .thenReturn(testResponse);

        // exercise
        CompletableFuture<Long> response = service.zcard(key);
        Long payload = response.get();

        // verify
        assertEquals(testResponse, response);
        assertEquals(value, payload);
    }

    @SneakyThrows
    @Test
    public void zpopmin_returns_success() {
        // setup
        String key = "testKey";
        String[] arguments = new String[] {key};
        Map<String, Double> value = Map.of("member1", 2.5);

        CompletableFuture<Map<String, Double>> testResponse = new CompletableFuture<>();
        testResponse.complete(value);

        // match on protobuf request
        when(commandManager.<Map<String, Double>>submitNewCommand(eq(ZPopMin), eq(arguments), any()))
                .thenReturn(testResponse);

        // exercise
        CompletableFuture<Map<String, Double>> response = service.zpopmin(key);
        Map<String, Double> payload = response.get();

        // verify
        assertEquals(testResponse, response);
        assertEquals(value, payload);
    }

    @SneakyThrows
    @Test
    public void zpopmin_with_count_returns_success() {
        // setup
        String key = "testKey";
        long count = 2L;
        String[] arguments = new String[] {key, Long.toString(count)};
        Map<String, Double> value = Map.of("member1", 2.0, "member2", 3.0);

        CompletableFuture<Map<String, Double>> testResponse = new CompletableFuture<>();
        testResponse.complete(value);

        // match on protobuf request
        when(commandManager.<Map<String, Double>>submitNewCommand(eq(ZPopMin), eq(arguments), any()))
                .thenReturn(testResponse);

        // exercise
        CompletableFuture<Map<String, Double>> response = service.zpopmin(key, count);
        Map<String, Double> payload = response.get();

        // verify
        assertEquals(testResponse, response);
        assertEquals(value, payload);
    }

    @SneakyThrows
    @Test
    public void bzpopmin_returns_success() {
        // setup
        String[] keys = new String[] {"key1", "key2"};
        double timeout = .5;
        String[] arguments = new String[] {"key1", "key2", "0.5"};
        Object[] value = new Object[] {"key1", "elem", 42.};

        CompletableFuture<Object[]> testResponse = new CompletableFuture<>();
        testResponse.complete(value);

        // match on protobuf request
        when(commandManager.<Object[]>submitNewCommand(eq(BZPopMin), eq(arguments), any()))
                .thenReturn(testResponse);

        // exercise
        CompletableFuture<Object[]> response = service.bzpopmin(keys, timeout);
        Object[] payload = response.get();

        // verify
        assertEquals(testResponse, response);
        assertEquals(value, payload);
    }

    @SneakyThrows
    @Test
    public void zpopmax_returns_success() {
        // setup
        String key = "testKey";
        String[] arguments = new String[] {key};
        Map<String, Double> value = Map.of("member1", 2.5);

        CompletableFuture<Map<String, Double>> testResponse = new CompletableFuture<>();
        testResponse.complete(value);

        // match on protobuf request
        when(commandManager.<Map<String, Double>>submitNewCommand(eq(ZPopMax), eq(arguments), any()))
                .thenReturn(testResponse);

        // exercise
        CompletableFuture<Map<String, Double>> response = service.zpopmax(key);
        Map<String, Double> payload = response.get();

        // verify
        assertEquals(testResponse, response);
        assertEquals(value, payload);
    }

    @SneakyThrows
    @Test
    public void bzpopmax_returns_success() {
        // setup
        String[] keys = new String[] {"key1", "key2"};
        double timeout = .5;
        String[] arguments = new String[] {"key1", "key2", "0.5"};
        Object[] value = new Object[] {"key1", "elem", 42.};

        CompletableFuture<Object[]> testResponse = new CompletableFuture<>();
        testResponse.complete(value);

        // match on protobuf request
        when(commandManager.<Object[]>submitNewCommand(eq(BZPopMax), eq(arguments), any()))
                .thenReturn(testResponse);

        // exercise
        CompletableFuture<Object[]> response = service.bzpopmax(keys, timeout);
        Object[] payload = response.get();

        // verify
        assertEquals(testResponse, response);
        assertEquals(value, payload);
    }

    @SneakyThrows
    @Test
    public void zpopmax_with_count_returns_success() {
        // setup
        String key = "testKey";
        long count = 2L;
        String[] arguments = new String[] {key, Long.toString(count)};
        Map<String, Double> value = Map.of("member1", 3.0, "member2", 1.0);

        CompletableFuture<Map<String, Double>> testResponse = new CompletableFuture<>();
        testResponse.complete(value);

        // match on protobuf request
        when(commandManager.<Map<String, Double>>submitNewCommand(eq(ZPopMax), eq(arguments), any()))
                .thenReturn(testResponse);

        // exercise
        CompletableFuture<Map<String, Double>> response = service.zpopmax(key, count);
        Map<String, Double> payload = response.get();

        // verify
        assertEquals(testResponse, response);
        assertEquals(value, payload);
    }

    @SneakyThrows
    @Test
    public void zscore_returns_success() {
        // setup
        String key = "testKey";
        String member = "testMember";
        String[] arguments = new String[] {key, member};
        Double value = 3.5;

        CompletableFuture<Double> testResponse = new CompletableFuture<>();
        testResponse.complete(value);

        // match on protobuf request
        when(commandManager.<Double>submitNewCommand(eq(ZScore), eq(arguments), any()))
                .thenReturn(testResponse);

        // exercise
        CompletableFuture<Double> response = service.zscore(key, member);
        Double payload = response.get();

        // verify
        assertEquals(testResponse, response);
        assertEquals(value, payload);
    }

    @SneakyThrows
    @Test
    public void zrange_by_index_returns_success() {
        // setup
        String key = "testKey";
        RangeByIndex rangeByIndex = new RangeByIndex(0, 1);
        String[] arguments = new String[] {key, rangeByIndex.getStart(), rangeByIndex.getEnd()};
        String[] value = new String[] {"one", "two"};

        CompletableFuture<String[]> testResponse = new CompletableFuture<>();
        testResponse.complete(value);

        // match on protobuf request
        when(commandManager.<String[]>submitNewCommand(eq(ZRange), eq(arguments), any()))
                .thenReturn(testResponse);

        // exercise
        CompletableFuture<String[]> response = service.zrange(key, rangeByIndex);
        String[] payload = response.get();

        // verify
        assertEquals(testResponse, response);
        assertEquals(value, payload);
    }

    @SneakyThrows
    @Test
    public void zrange_by_score_with_reverse_returns_success() {
        // setup
        String key = "testKey";
        RangeByScore rangeByScore =
                new RangeByScore(new ScoreBoundary(3, false), InfScoreBound.NEGATIVE_INFINITY);
        String[] arguments =
                new String[] {key, rangeByScore.getStart(), rangeByScore.getEnd(), "BYSCORE", "REV"};
        String[] value = new String[] {"two", "one"};

        CompletableFuture<String[]> testResponse = new CompletableFuture<>();
        testResponse.complete(value);

        // match on protobuf request
        when(commandManager.<String[]>submitNewCommand(eq(ZRange), eq(arguments), any()))
                .thenReturn(testResponse);

        // exercise
        CompletableFuture<String[]> response = service.zrange(key, rangeByScore, true);
        String[] payload = response.get();

        // verify
        assertEquals(testResponse, response);
        assertEquals(value, payload);
    }

    @SneakyThrows
    @Test
    public void zrange_by_lex_returns_success() {
        // setup
        String key = "testKey";
        RangeByLex rangeByLex =
                new RangeByLex(InfLexBound.NEGATIVE_INFINITY, new LexBoundary("c", false));
        String[] arguments = new String[] {key, rangeByLex.getStart(), rangeByLex.getEnd(), "BYLEX"};
        String[] value = new String[] {"a", "b"};

        CompletableFuture<String[]> testResponse = new CompletableFuture<>();
        testResponse.complete(value);

        // match on protobuf request
        when(commandManager.<String[]>submitNewCommand(eq(ZRange), eq(arguments), any()))
                .thenReturn(testResponse);

        // exercise
        CompletableFuture<String[]> response = service.zrange(key, rangeByLex);
        String[] payload = response.get();

        // verify
        assertEquals(testResponse, response);
        assertEquals(value, payload);
    }

    @SneakyThrows
    @Test
    public void zrangeWithScores_by_index_returns_success() {
        // setup
        String key = "testKey";
        RangeByIndex rangeByIndex = new RangeByIndex(0, 4);
        String[] arguments =
                new String[] {key, rangeByIndex.getStart(), rangeByIndex.getEnd(), WITH_SCORES_REDIS_API};
        Map<String, Double> value = Map.of("one", 1.0, "two", 2.0, "three", 3.0);

        CompletableFuture<Map<String, Double>> testResponse = new CompletableFuture<>();
        testResponse.complete(value);

        // match on protobuf request
        when(commandManager.<Map<String, Double>>submitNewCommand(eq(ZRange), eq(arguments), any()))
                .thenReturn(testResponse);

        // exercise
        CompletableFuture<Map<String, Double>> response = service.zrangeWithScores(key, rangeByIndex);
        Map<String, Double> payload = response.get();

        // verify
        assertEquals(testResponse, response);
        assertEquals(value, payload);
    }

    @SneakyThrows
    @Test
    public void zrangeWithScores_by_score_returns_success() {
        // setup
        String key = "testKey";
        RangeByScore rangeByScore =
                new RangeByScore(
                        InfScoreBound.NEGATIVE_INFINITY,
                        InfScoreBound.POSITIVE_INFINITY,
                        new RangeOptions.Limit(1, 2));
        String[] arguments =
                new String[] {
                    key,
                    rangeByScore.getStart(),
                    rangeByScore.getEnd(),
                    "BYSCORE",
                    "LIMIT",
                    "1",
                    "2",
                    WITH_SCORES_REDIS_API
                };
        Map<String, Double> value = Map.of("two", 2.0, "three", 3.0);

        CompletableFuture<Map<String, Double>> testResponse = new CompletableFuture<>();
        testResponse.complete(value);

        // match on protobuf request
        when(commandManager.<Map<String, Double>>submitNewCommand(eq(ZRange), eq(arguments), any()))
                .thenReturn(testResponse);

        // exercise
        CompletableFuture<Map<String, Double>> response =
                service.zrangeWithScores(key, rangeByScore, false);
        Map<String, Double> payload = response.get();

        // verify
        assertEquals(testResponse, response);
        assertEquals(value, payload);
    }

    @SneakyThrows
    @Test
    public void zrank_returns_success() {
        // setup
        String key = "testKey";
        String member = "testMember";
        String[] arguments = new String[] {key, member};
        Long value = 3L;

        CompletableFuture<Long> testResponse = new CompletableFuture<>();
        testResponse.complete(value);

        // match on protobuf request
        when(commandManager.<Long>submitNewCommand(eq(ZRank), eq(arguments), any()))
                .thenReturn(testResponse);

        // exercise
        CompletableFuture<Long> response = service.zrank(key, member);
        Long payload = response.get();

        // verify
        assertEquals(testResponse, response);
        assertEquals(value, payload);
    }

    @SneakyThrows
    @Test
    public void zrankWithScore_returns_success() {
        // setup
        String key = "testKey";
        String member = "testMember";
        String[] arguments = new String[] {key, member, WITH_SCORE_REDIS_API};
        Object[] value = new Object[] {1, 6.0};

        CompletableFuture<Object[]> testResponse = new CompletableFuture<>();
        testResponse.complete(value);

        // match on protobuf request
        when(commandManager.<Object[]>submitNewCommand(eq(ZRank), eq(arguments), any()))
                .thenReturn(testResponse);

        // exercise
        CompletableFuture<Object[]> response = service.zrankWithScore(key, member);
        Object[] payload = response.get();

        // verify
        assertEquals(testResponse, response);
        assertEquals(value, payload);
    }

    @SneakyThrows
    @Test
    public void zrevrank_returns_success() {
        // setup
        String key = "testKey";
        String member = "testMember";
        String[] arguments = new String[] {key, member};
        Long value = 3L;

        CompletableFuture<Long> testResponse = new CompletableFuture<>();
        testResponse.complete(value);

        // match on protobuf request
        when(commandManager.<Long>submitNewCommand(eq(ZRevRank), eq(arguments), any()))
                .thenReturn(testResponse);

        // exercise
        CompletableFuture<Long> response = service.zrevrank(key, member);
        Long payload = response.get();

        // verify
        assertEquals(testResponse, response);
        assertEquals(value, payload);
    }

    @SneakyThrows
    @Test
    public void zrevrankWithScore_returns_success() {
        // setup
        String key = "testKey";
        String member = "testMember";
        String[] arguments = new String[] {key, member, WITH_SCORE_REDIS_API};
        Object[] value = new Object[] {1, 6.0};

        CompletableFuture<Object[]> testResponse = new CompletableFuture<>();
        testResponse.complete(value);

        // match on protobuf request
        when(commandManager.<Object[]>submitNewCommand(eq(ZRevRank), eq(arguments), any()))
                .thenReturn(testResponse);

        // exercise
        CompletableFuture<Object[]> response = service.zrevrankWithScore(key, member);
        Object[] payload = response.get();

        // verify
        assertEquals(testResponse, response);
        assertEquals(value, payload);
    }

    @SneakyThrows
    @Test
    public void zmscore_returns_success() {
        // setup
        String key = "testKey";
        String[] members = new String[] {"member1", "member2"};
        String[] arguments = new String[] {key, "member1", "member2"};
        Double[] value = new Double[] {2.5, 8.2};

        CompletableFuture<Double[]> testResponse = new CompletableFuture<>();
        testResponse.complete(value);

        // match on protobuf request
        when(commandManager.<Double[]>submitNewCommand(eq(ZMScore), eq(arguments), any()))
                .thenReturn(testResponse);

        // exercise
        CompletableFuture<Double[]> response = service.zmscore(key, members);
        Double[] payload = response.get();

        // verify
        assertEquals(testResponse, response);
        assertEquals(value, payload);
    }

    @SneakyThrows
    @Test
    public void zdiffstore_returns_success() {
        // setup
        String destKey = "testDestKey";
        String[] keys = new String[] {"testKey1", "testKey2"};
        String[] arguments = new String[] {destKey, Long.toString(keys.length), "testKey1", "testKey2"};
        Long value = 3L;

        CompletableFuture<Long> testResponse = new CompletableFuture<>();
        testResponse.complete(value);

        // match on protobuf request
        when(commandManager.<Long>submitNewCommand(eq(ZDiffStore), eq(arguments), any()))
                .thenReturn(testResponse);

        // exercise
        CompletableFuture<Long> response = service.zdiffstore(destKey, keys);
        Long payload = response.get();

        // verify
        assertEquals(testResponse, response);
        assertEquals(value, payload);
    }

    @SneakyThrows
    @Test
    public void zdiff_returns_success() {
        // setup
        String key1 = "testKey1";
        String key2 = "testKey2";
        String[] arguments = new String[] {"2", key1, key2};
        String[] value = new String[] {"element1"};

        CompletableFuture<String[]> testResponse = new CompletableFuture<>();
        testResponse.complete(value);

        // match on protobuf request
        when(commandManager.<String[]>submitNewCommand(eq(ZDiff), eq(arguments), any()))
                .thenReturn(testResponse);

        // exercise
        CompletableFuture<String[]> response = service.zdiff(new String[] {key1, key2});
        String[] payload = response.get();

        // verify
        assertEquals(testResponse, response);
        assertEquals(value, payload);
    }

    @SneakyThrows
    @Test
    public void zdiffWithScores_returns_success() {
        // setup
        String key1 = "testKey1";
        String key2 = "testKey2";
        String[] arguments = new String[] {"2", key1, key2, WITH_SCORES_REDIS_API};
        Map<String, Double> value = Map.of("element1", 2.0);

        CompletableFuture<Map<String, Double>> testResponse = new CompletableFuture<>();
        testResponse.complete(value);

        // match on protobuf request
        when(commandManager.<Map<String, Double>>submitNewCommand(eq(ZDiff), eq(arguments), any()))
                .thenReturn(testResponse);

        // exercise
        CompletableFuture<Map<String, Double>> response =
                service.zdiffWithScores(new String[] {key1, key2});
        Map<String, Double> payload = response.get();

        // verify
        assertEquals(testResponse, response);
        assertEquals(value, payload);
    }

    @SneakyThrows
    @Test
    public void zcount_returns_success() {
        // setup
        String key = "testKey";
        String[] arguments = new String[] {key, "-inf", "10.0"};
        Long value = 3L;

        CompletableFuture<Long> testResponse = new CompletableFuture<>();
        testResponse.complete(value);

        // match on protobuf request
        when(commandManager.<Long>submitNewCommand(eq(ZCount), eq(arguments), any()))
                .thenReturn(testResponse);

        // exercise
        CompletableFuture<Long> response =
                service.zcount(key, InfScoreBound.NEGATIVE_INFINITY, new ScoreBoundary(10, true));
        Long payload = response.get();

        // verify
        assertEquals(testResponse, response);
        assertEquals(value, payload);
    }

    @SneakyThrows
    @Test
    public void zremrangebyrank_returns_success() {
        // setup
        String key = "testKey";
        long start = 0;
        long end = -1;
        String[] arguments = new String[] {key, Long.toString(start), Long.toString(end)};
        Long value = 5L;

        CompletableFuture<Long> testResponse = new CompletableFuture<>();
        testResponse.complete(value);

        // match on protobuf request
        when(commandManager.<Long>submitNewCommand(eq(ZRemRangeByRank), eq(arguments), any()))
                .thenReturn(testResponse);

        // exercise
        CompletableFuture<Long> response = service.zremrangebyrank(key, start, end);
        Long payload = response.get();

        // verify
        assertEquals(testResponse, response);
        assertEquals(value, payload);
    }

    @SneakyThrows
    @Test
    public void zremrangebylex_returns_success() {
        // setup
        String key = "testKey";
        String[] arguments = new String[] {key, "-", "[z"};
        Long value = 3L;

        CompletableFuture<Long> testResponse = new CompletableFuture<>();
        testResponse.complete(value);

        // match on protobuf request
        when(commandManager.<Long>submitNewCommand(eq(ZRemRangeByLex), eq(arguments), any()))
                .thenReturn(testResponse);

        // exercise
        CompletableFuture<Long> response =
                service.zremrangebylex(key, InfLexBound.NEGATIVE_INFINITY, new LexBoundary("z", true));
        Long payload = response.get();

        // verify
        assertEquals(testResponse, response);
        assertEquals(value, payload);
    }

    @SneakyThrows
    @Test
    public void zremrangebyscore_returns_success() {
        // setup
        String key = "testKey";
        String[] arguments = new String[] {key, "-inf", "10.0"};
        Long value = 3L;

        CompletableFuture<Long> testResponse = new CompletableFuture<>();
        testResponse.complete(value);

        // match on protobuf request
        when(commandManager.<Long>submitNewCommand(eq(ZRemRangeByScore), eq(arguments), any()))
                .thenReturn(testResponse);

        // exercise
        CompletableFuture<Long> response =
                service.zremrangebyscore(key, InfScoreBound.NEGATIVE_INFINITY, new ScoreBoundary(10, true));
        Long payload = response.get();

        // verify
        assertEquals(testResponse, response);
        assertEquals(value, payload);
    }

    @SneakyThrows
    @Test
    public void zlexcount_returns_success() {
        // setup
        String key = "testKey";
        String[] arguments = new String[] {key, "-", "[c"};
        Long value = 3L;

        CompletableFuture<Long> testResponse = new CompletableFuture<>();
        testResponse.complete(value);

        // match on protobuf request
        when(commandManager.<Long>submitNewCommand(eq(ZLexCount), eq(arguments), any()))
                .thenReturn(testResponse);

        // exercise
        CompletableFuture<Long> response =
                service.zlexcount(key, InfLexBound.NEGATIVE_INFINITY, new LexBoundary("c", true));
        Long payload = response.get();

        // verify
        assertEquals(testResponse, response);
        assertEquals(value, payload);
    }

    @SneakyThrows
    @Test
    public void zrangestore_by_lex_returns_success() {
        // setup
        String source = "testSourceKey";
        String destination = "testDestinationKey";
        RangeByLex rangeByLex =
                new RangeByLex(InfLexBound.NEGATIVE_INFINITY, new LexBoundary("c", false));
        String[] arguments =
                new String[] {source, destination, rangeByLex.getStart(), rangeByLex.getEnd(), "BYLEX"};
        Long value = 2L;

        CompletableFuture<Long> testResponse = new CompletableFuture<>();
        testResponse.complete(value);

        // match on protobuf request
        when(commandManager.<Long>submitNewCommand(eq(ZRangeStore), eq(arguments), any()))
                .thenReturn(testResponse);

        // exercise
        CompletableFuture<Long> response = service.zrangestore(source, destination, rangeByLex);
        Long payload = response.get();

        // verify
        assertEquals(testResponse, response);
        assertEquals(value, payload);
    }

    @SneakyThrows
    @Test
    public void zrangestore_by_index_returns_success() {
        // setup
        String source = "testSourceKey";
        String destination = "testDestinationKey";
        RangeByIndex rangeByIndex = new RangeByIndex(0, 1);
        String[] arguments =
                new String[] {source, destination, rangeByIndex.getStart(), rangeByIndex.getEnd()};
        Long value = 2L;

        CompletableFuture<Long> testResponse = new CompletableFuture<>();
        testResponse.complete(value);

        // match on protobuf request
        when(commandManager.<Long>submitNewCommand(eq(ZRangeStore), eq(arguments), any()))
                .thenReturn(testResponse);

        // exercise
        CompletableFuture<Long> response = service.zrangestore(source, destination, rangeByIndex);
        Long payload = response.get();

        // verify
        assertEquals(testResponse, response);
        assertEquals(value, payload);
    }

    @SneakyThrows
    @Test
    public void zrangestore_by_score_with_reverse_returns_success() {
        // setup
        String source = "testSourceKey";
        String destination = "testDestinationKey";
        RangeByScore rangeByScore =
                new RangeByScore(new ScoreBoundary(3, false), InfScoreBound.NEGATIVE_INFINITY);
        boolean reversed = true;
        String[] arguments =
                new String[] {
                    source, destination, rangeByScore.getStart(), rangeByScore.getEnd(), "BYSCORE", "REV"
                };
        Long value = 2L;

        CompletableFuture<Long> testResponse = new CompletableFuture<>();
        testResponse.complete(value);

        // match on protobuf request
        when(commandManager.<Long>submitNewCommand(eq(ZRangeStore), eq(arguments), any()))
                .thenReturn(testResponse);

        // exercise
        CompletableFuture<Long> response =
                service.zrangestore(source, destination, rangeByScore, reversed);
        Long payload = response.get();

        // verify
        assertEquals(testResponse, response);
        assertEquals(value, payload);
    }

    @SneakyThrows
    @Test
    public void zunion_returns_success() {
        // setup
        String[] keys = new String[] {"key1", "key2"};
        KeyArray keyArray = new KeyArray(keys);
        String[] arguments = keyArray.toArgs();
        String[] value = new String[] {"elem1", "elem2"};

        CompletableFuture<String[]> testResponse = new CompletableFuture<>();
        testResponse.complete(value);

        // match on protobuf request
        when(commandManager.<String[]>submitNewCommand(eq(ZUnion), eq(arguments), any()))
                .thenReturn(testResponse);

        // exercise
        CompletableFuture<String[]> response = service.zunion(keyArray);
        String[] payload = response.get();

        // verify
        assertEquals(testResponse, response);
        assertEquals(value, payload);
    }

    @SneakyThrows
    @Test
    public void zunionstore_returns_success() {
        // setup
        String destination = "destinationKey";
        String[] keys = new String[] {"key1", "key2"};
        KeyArray keyArray = new KeyArray(keys);
        String[] arguments = concatenateArrays(new String[] {destination}, keyArray.toArgs());
        Long value = 5L;

        CompletableFuture<Long> testResponse = new CompletableFuture<>();
        testResponse.complete(value);

        // match on protobuf request
        when(commandManager.<Long>submitNewCommand(eq(ZUnionStore), eq(arguments), any()))
                .thenReturn(testResponse);

        // exercise
        CompletableFuture<Long> response = service.zunionstore(destination, keyArray);
        Long payload = response.get();

        // verify
        assertEquals(testResponse, response);
        assertEquals(value, payload);
    }

    @SneakyThrows
    @Test
    public void zunionstore_with_options_returns_success() {
        // setup
        String destination = "destinationKey";
        String[] keys = new String[] {"key1", "key2"};
        List<Pair<String, Double>> keysWeights = new ArrayList<>();
        keysWeights.add(Pair.of("key1", 10.0));
        keysWeights.add(Pair.of("key2", 20.0));
        WeightedKeys weightedKeys = new WeightedKeys(keysWeights);
        Aggregate aggregate = Aggregate.MIN;
        String[] arguments =
                concatenateArrays(new String[] {destination}, weightedKeys.toArgs(), aggregate.toArgs());
        Long value = 5L;

        CompletableFuture<Long> testResponse = new CompletableFuture<>();
        testResponse.complete(value);

        // match on protobuf request
        when(commandManager.<Long>submitNewCommand(eq(ZUnionStore), eq(arguments), any()))
                .thenReturn(testResponse);

        // exercise
        CompletableFuture<Long> response = service.zunionstore(destination, weightedKeys, aggregate);
        Long payload = response.get();

        // verify
        assertEquals(testResponse, response);
        assertEquals(value, payload);
    }

    @SneakyThrows
    @Test
    public void zunion_with_options_returns_success() {
        // setup
        List<Pair<String, Double>> keysWeights = new ArrayList<>();
        keysWeights.add(Pair.of("key1", 10.0));
        keysWeights.add(Pair.of("key2", 20.0));
        WeightedKeys weightedKeys = new WeightedKeys(keysWeights);
        Aggregate aggregate = Aggregate.MIN;
        String[] arguments = concatenateArrays(weightedKeys.toArgs(), aggregate.toArgs());
        String[] value = new String[] {"elem1", "elem2"};

        CompletableFuture<String[]> testResponse = new CompletableFuture<>();
        testResponse.complete(value);

        // match on protobuf request
        when(commandManager.<String[]>submitNewCommand(eq(ZUnion), eq(arguments), any()))
                .thenReturn(testResponse);

        // exercise
        CompletableFuture<String[]> response = service.zunion(weightedKeys, aggregate);
        String[] payload = response.get();

        // verify
        assertEquals(testResponse, response);
        assertEquals(value, payload);
    }

    @SneakyThrows
    @Test
    public void zunionWithScores_returns_success() {
        // setup
        String[] keys = new String[] {"key1", "key2"};
        KeyArray keyArray = new KeyArray(keys);
        String[] arguments = concatenateArrays(keyArray.toArgs(), new String[] {WITH_SCORES_REDIS_API});
        Map<String, Double> value = Map.of("elem1", 1.0, "elem2", 2.0);

        CompletableFuture<Map<String, Double>> testResponse = new CompletableFuture<>();
        testResponse.complete(value);

        // match on protobuf request
        when(commandManager.<Map<String, Double>>submitNewCommand(eq(ZUnion), eq(arguments), any()))
                .thenReturn(testResponse);

        // exercise
        CompletableFuture<Map<String, Double>> response = service.zunionWithScores(keyArray);
        Map<String, Double> payload = response.get();

        // verify
        assertEquals(testResponse, response);
        assertEquals(value, payload);
    }

    @SneakyThrows
    @Test
    public void zunionWithScores_with_options_returns_success() {
        // setup
        List<Pair<String, Double>> keysWeights = new ArrayList<>();
        keysWeights.add(Pair.of("key1", 10.0));
        keysWeights.add(Pair.of("key2", 20.0));
        WeightedKeys weightedKeys = new WeightedKeys(keysWeights);
        Aggregate aggregate = Aggregate.MIN;
        String[] arguments =
                concatenateArrays(
                        weightedKeys.toArgs(), aggregate.toArgs(), new String[] {WITH_SCORES_REDIS_API});
        Map<String, Double> value = Map.of("elem1", 1.0, "elem2", 2.0);

        CompletableFuture<Map<String, Double>> testResponse = new CompletableFuture<>();
        testResponse.complete(value);

        // match on protobuf request
        when(commandManager.<Map<String, Double>>submitNewCommand(eq(ZUnion), eq(arguments), any()))
                .thenReturn(testResponse);

        // exercise
        CompletableFuture<Map<String, Double>> response =
                service.zunionWithScores(weightedKeys, aggregate);
        Map<String, Double> payload = response.get();

        // verify
        assertEquals(testResponse, response);
        assertEquals(value, payload);
    }

    @SneakyThrows
    @Test
    public void zinterstore_returns_success() {
        // setup
        String destination = "destinationKey";
        String[] keys = new String[] {"key1", "key2"};
        KeyArray keyArray = new KeyArray(keys);
        String[] arguments = concatenateArrays(new String[] {destination}, keyArray.toArgs());
        Long value = 3L;

        CompletableFuture<Long> testResponse = new CompletableFuture<>();
        testResponse.complete(value);

        // match on protobuf request
        when(commandManager.<Long>submitNewCommand(eq(ZInterStore), eq(arguments), any()))
                .thenReturn(testResponse);

        // exercise
        CompletableFuture<Long> response = service.zinterstore(destination, keyArray);
        Long payload = response.get();

        // verify
        assertEquals(testResponse, response);
        assertEquals(value, payload);
    }

    @SneakyThrows
    @Test
    public void zinterstore_with_options_returns_success() {
        // setup
        String destination = "destinationKey";
        List<Pair<String, Double>> keysWeights = new ArrayList<>();
        keysWeights.add(Pair.of("key1", 10.0));
        keysWeights.add(Pair.of("key2", 20.0));
        WeightedKeys weightedKeys = new WeightedKeys(keysWeights);
        Aggregate aggregate = Aggregate.MIN;
        String[] arguments =
                concatenateArrays(new String[] {destination}, weightedKeys.toArgs(), aggregate.toArgs());
        Long value = 3L;

        CompletableFuture<Long> testResponse = new CompletableFuture<>();
        testResponse.complete(value);

        // match on protobuf request
        when(commandManager.<Long>submitNewCommand(eq(ZInterStore), eq(arguments), any()))
                .thenReturn(testResponse);

        // exercise
        CompletableFuture<Long> response = service.zinterstore(destination, weightedKeys, aggregate);
        Long payload = response.get();

        // verify
        assertEquals(testResponse, response);
        assertEquals(value, payload);
    }

    @SneakyThrows
    @Test
    public void xadd_returns_success() {
        // setup
        String key = "testKey";
        Map<String, String> fieldValues = new LinkedHashMap<>();
        fieldValues.put("testField1", "testValue1");
        fieldValues.put("testField2", "testValue2");
        String[] fieldValuesArgs = convertMapToKeyValueStringArray(fieldValues);
        String[] arguments = new String[] {key, "*"};
        arguments = ArrayUtils.addAll(arguments, fieldValuesArgs);
        String returnId = "testId";

        CompletableFuture<String> testResponse = new CompletableFuture<>();
        testResponse.complete(returnId);

        // match on protobuf request
        when(commandManager.<String>submitNewCommand(eq(XAdd), eq(arguments), any()))
                .thenReturn(testResponse);

        // exercise
        CompletableFuture<String> response = service.xadd(key, fieldValues);

        // verify
        assertEquals(testResponse, response);
        assertEquals(returnId, response.get());
    }

    @SneakyThrows
    @Test
    public void zrandmember_returns_success() {
        // setup
        String key = "testKey";
        String[] arguments = new String[] {key};
        String value = "testValue";

        CompletableFuture<String> testResponse = new CompletableFuture<>();
        testResponse.complete(value);

        // match on protobuf request
        when(commandManager.<String>submitNewCommand(eq(ZRandMember), eq(arguments), any()))
                .thenReturn(testResponse);

        // exercise
        CompletableFuture<String> response = service.zrandmember(key);
        String payload = response.get();

        // verify
        assertEquals(testResponse, response);
        assertEquals(value, payload);
    }

    @SneakyThrows
    @Test
    public void zrandmemberWithCount_returns_success() {
        // setup
        String key = "testKey";
        long count = 2L;
        String[] arguments = new String[] {key, Long.toString(count)};
        String[] value = new String[] {"member1", "member2"};

        CompletableFuture<String[]> testResponse = new CompletableFuture<>();
        testResponse.complete(value);

        // match on protobuf request
        when(commandManager.<String[]>submitNewCommand(eq(ZRandMember), eq(arguments), any()))
                .thenReturn(testResponse);

        // exercise
        CompletableFuture<String[]> response = service.zrandmemberWithCount(key, count);
        String[] payload = response.get();

        // verify
        assertEquals(testResponse, response);
        assertEquals(value, payload);
    }

    @SneakyThrows
    @Test
    public void zrandmemberWithCountWithScores_returns_success() {
        // setup
        String key = "testKey";
        long count = 2L;
        String[] arguments = new String[] {key, Long.toString(count), WITH_SCORES_REDIS_API};
        Object[][] value = new Object[][] {{"member1", 2.0}, {"member2", 3.0}};

        CompletableFuture<Object[][]> testResponse = new CompletableFuture<>();
        testResponse.complete(value);

        // match on protobuf request
        when(commandManager.<Object[][]>submitNewCommand(eq(ZRandMember), eq(arguments), any()))
                .thenReturn(testResponse);

        // exercise
        CompletableFuture<Object[][]> response = service.zrandmemberWithCountWithScores(key, count);
        Object[] payload = response.get();

        // verify
        assertEquals(testResponse, response);
        assertEquals(value, payload);
    }

    private static List<Arguments> getStreamAddOptions() {
        return List.of(
                Arguments.of(
                        // no TRIM option
                        "test_xadd_no_trim",
                        StreamAddOptions.builder().id("id").makeStream(Boolean.FALSE).build(),
                        new String[] {NO_MAKE_STREAM_REDIS_API, "id"},
                        Arguments.of(
                                // MAXLEN with LIMIT
                                "test_xadd_maxlen_with_limit",
                                StreamAddOptions.builder()
                                        .id("id")
                                        .makeStream(Boolean.TRUE)
                                        .trim(new MaxLen(5L, 10L))
                                        .build(),
                                new String[] {
                                    TRIM_MAXLEN_REDIS_API,
                                    TRIM_EXACT_REDIS_API,
                                    Long.toString(5L),
                                    TRIM_LIMIT_REDIS_API,
                                    Long.toString(10L),
                                    "id"
                                }),
                        Arguments.of(
                                // MAXLEN with non exact match
                                "test_xadd_maxlen_with_non_exact_match",
                                StreamAddOptions.builder()
                                        .makeStream(Boolean.FALSE)
                                        .trim(new MaxLen(false, 2L))
                                        .build(),
                                new String[] {
                                    NO_MAKE_STREAM_REDIS_API,
                                    TRIM_MAXLEN_REDIS_API,
                                    TRIM_NOT_EXACT_REDIS_API,
                                    Long.toString(2L),
                                    "*"
                                }),
                        Arguments.of(
                                // MIN ID with LIMIT
                                "test_xadd_minid_with_limit",
                                StreamAddOptions.builder()
                                        .id("id")
                                        .makeStream(Boolean.TRUE)
                                        .trim(new MinId("testKey", 10L))
                                        .build(),
                                new String[] {
                                    TRIM_MINID_REDIS_API,
                                    TRIM_EXACT_REDIS_API,
                                    Long.toString(5L),
                                    TRIM_LIMIT_REDIS_API,
                                    Long.toString(10L),
                                    "id"
                                }),
                        Arguments.of(
                                // MIN ID with non exact match
                                "test_xadd_minid_with_non_exact_match",
                                StreamAddOptions.builder()
                                        .makeStream(Boolean.FALSE)
                                        .trim(new MinId(false, "testKey"))
                                        .build(),
                                new String[] {
                                    NO_MAKE_STREAM_REDIS_API,
                                    TRIM_MINID_REDIS_API,
                                    TRIM_NOT_EXACT_REDIS_API,
                                    Long.toString(5L),
                                    "*"
                                })));
    }

    @SneakyThrows
    @ParameterizedTest(name = "{0}")
    @MethodSource("getStreamAddOptions")
    public void xadd_with_options_to_arguments(
            String testName, StreamAddOptions options, String[] expectedArgs) {
        assertArrayEquals(expectedArgs, options.toArgs());
    }

    @SneakyThrows
    @Test
    public void xadd_with_nomakestream_maxlen_options_returns_success() {
        // setup
        String key = "testKey";
        Map<String, String> fieldValues = new LinkedHashMap<>();
        fieldValues.put("testField1", "testValue1");
        fieldValues.put("testField2", "testValue2");
        StreamAddOptions options =
                StreamAddOptions.builder().id("id").makeStream(false).trim(new MaxLen(true, 5L)).build();

        String[] arguments =
                new String[] {
                    key,
                    NO_MAKE_STREAM_REDIS_API,
                    TRIM_MAXLEN_REDIS_API,
                    TRIM_EXACT_REDIS_API,
                    Long.toString(5L),
                    "id"
                };
        arguments = ArrayUtils.addAll(arguments, convertMapToKeyValueStringArray(fieldValues));

        String returnId = "testId";
        CompletableFuture<String> testResponse = new CompletableFuture<>();
        testResponse.complete(returnId);

        // match on protobuf request
        when(commandManager.<String>submitNewCommand(eq(XAdd), eq(arguments), any()))
                .thenReturn(testResponse);

        // exercise
        CompletableFuture<String> response = service.xadd(key, fieldValues, options);
        String payload = response.get();

        // verify
        assertEquals(testResponse, response);
        assertEquals(returnId, payload);
    }

    @Test
    @SneakyThrows
    public void xtrim_with_exact_MinId() {
        // setup
        String key = "testKey";
        StreamTrimOptions limit = new MinId(true, "id");
        String[] arguments = new String[] {key, TRIM_MINID_REDIS_API, TRIM_EXACT_REDIS_API, "id"};
        Long completedResult = 1L;

        CompletableFuture<Long> testResponse = new CompletableFuture<>();
        testResponse.complete(completedResult);

        // match on protobuf request
        when(commandManager.<Long>submitNewCommand(eq(XTrim), eq(arguments), any()))
                .thenReturn(testResponse);

        // exercise
        CompletableFuture<Long> response = service.xtrim(key, limit);
        Long payload = response.get();

        // verify
        assertEquals(testResponse, response);
        assertEquals(completedResult, payload);
    }

    private static List<Arguments> getStreamTrimOptions() {
        return List.of(
                Arguments.of(
                        // MAXLEN just THRESHOLD
                        "test_xtrim_maxlen", new MaxLen(5L), new String[] {TRIM_MAXLEN_REDIS_API, "5"}),
                Arguments.of(
                        // MAXLEN with LIMIT
                        "test_xtrim_maxlen_with_limit",
                        new MaxLen(5L, 10L),
                        new String[] {
                            TRIM_MAXLEN_REDIS_API, TRIM_NOT_EXACT_REDIS_API, "5", TRIM_LIMIT_REDIS_API, "10"
                        }),
                Arguments.of(
                        // MAXLEN with exact
                        "test_xtrim_exact_maxlen",
                        new MaxLen(true, 10L),
                        new String[] {TRIM_MAXLEN_REDIS_API, TRIM_EXACT_REDIS_API, "10"}),
                Arguments.of(
                        // MINID just THRESHOLD
                        "test_xtrim_minid", new MinId("0-1"), new String[] {TRIM_MINID_REDIS_API, "0-1"}),
                Arguments.of(
                        // MINID with exact
                        "test_xtrim_exact_minid",
                        new MinId(true, "0-2"),
                        new String[] {TRIM_MINID_REDIS_API, TRIM_EXACT_REDIS_API, "0-2"}),
                Arguments.of(
                        // MINID with LIMIT
                        "test_xtrim_minid_with_limit",
                        new MinId("0-3", 10L),
                        new String[] {
                            TRIM_MINID_REDIS_API, TRIM_NOT_EXACT_REDIS_API, "0-3", TRIM_LIMIT_REDIS_API, "10"
                        }));
    }

    @SneakyThrows
    @ParameterizedTest(name = "{0}")
    @MethodSource("getStreamTrimOptions")
    public void xtrim_with_options_to_arguments(
            String testName, StreamTrimOptions options, String[] expectedArgs) {
        assertArrayEquals(expectedArgs, options.toArgs());
    }

    @SneakyThrows
    @Test
    public void type_returns_success() {
        // setup
        String key = "testKey";
        String[] arguments = new String[] {key};
        String value = "none";

        CompletableFuture<String> testResponse = new CompletableFuture<>();
        testResponse.complete(value);

        // match on protobuf request
        when(commandManager.<String>submitNewCommand(eq(Type), eq(arguments), any()))
                .thenReturn(testResponse);

        // exercise
        CompletableFuture<String> response = service.type(key);
        String payload = response.get();

        // verify
        assertEquals(testResponse, response);
        assertEquals(value, payload);
    }

    @SneakyThrows
    @Test
    public void renamenx_returns_success() {
        // setup
        String key = "key1";
        String newKey = "key2";
        String[] arguments = new String[] {key, newKey};

        CompletableFuture<Boolean> testResponse = new CompletableFuture<>();
        testResponse.complete(true);

        // match on protobuf request
        when(commandManager.<Boolean>submitNewCommand(eq(RenameNX), eq(arguments), any()))
                .thenReturn(testResponse);

        // exercise
        CompletableFuture<Boolean> response = service.renamenx(key, newKey);

        // verify
        assertEquals(testResponse, response);
        assertTrue(response.get());
    }

    @SneakyThrows
    @Test
    public void time_returns_success() {
        // setup
        CompletableFuture<String[]> testResponse = new CompletableFuture<>();
        String[] payload = new String[] {"UnixTime", "ms"};
        testResponse.complete(payload);
        // match on protobuf request
        when(commandManager.<String[]>submitNewCommand(eq(Time), eq(new String[0]), any()))
                .thenReturn(testResponse);
        // exercise
        CompletableFuture<String[]> response = service.time();

        // verify
        assertEquals(testResponse, response);
        assertEquals(payload, response.get());
    }

    @SneakyThrows
    @Test
    public void lastsave_returns_success() {
        // setup
        Long value = 42L;
        CompletableFuture<Long> testResponse = new CompletableFuture<>();
        testResponse.complete(value);

        // match on protobuf request
        when(commandManager.<Long>submitNewCommand(eq(LastSave), eq(new String[0]), any()))
                .thenReturn(testResponse);

        // exercise
        CompletableFuture<Long> response = service.lastsave();

        // verify
        assertEquals(testResponse, response);
        assertEquals(value, response.get());
    }

    @SneakyThrows
    @Test
    public void flushall_returns_success() {
        // setup
        CompletableFuture<String> testResponse = new CompletableFuture<>();
        testResponse.complete(OK);

        // match on protobuf request
        when(commandManager.<String>submitNewCommand(eq(FlushAll), eq(new String[0]), any()))
                .thenReturn(testResponse);

        // exercise
        CompletableFuture<String> response = service.flushall();
        String payload = response.get();

        // verify
        assertEquals(testResponse, response);
        assertEquals(OK, payload);
    }

    @SneakyThrows
    @Test
    public void flushall_with_mode_returns_success() {
        // setup
        CompletableFuture<String> testResponse = new CompletableFuture<>();
        testResponse.complete(OK);

        // match on protobuf request
        when(commandManager.<String>submitNewCommand(
                        eq(FlushAll), eq(new String[] {SYNC.toString()}), any()))
                .thenReturn(testResponse);

        // exercise
        CompletableFuture<String> response = service.flushall(SYNC);
        String payload = response.get();

        // verify
        assertEquals(testResponse, response);
        assertEquals(OK, payload);
    }

    @SneakyThrows
    @Test
    public void lolwut_returns_success() {
        // setup
        String value = "pewpew";
        CompletableFuture<String> testResponse = new CompletableFuture<>();
        testResponse.complete(value);

        // match on protobuf request
        when(commandManager.<String>submitNewCommand(eq(Lolwut), eq(new String[0]), any()))
                .thenReturn(testResponse);

        // exercise
        CompletableFuture<String> response = service.lolwut();

        // verify
        assertEquals(testResponse, response);
        assertEquals(value, response.get());
    }

    @SneakyThrows
    @Test
    public void lolwut_with_params_returns_success() {
        // setup
        String value = "pewpew";
        String[] arguments = new String[] {"1", "2"};
        int[] params = new int[] {1, 2};
        CompletableFuture<String> testResponse = new CompletableFuture<>();
        testResponse.complete(value);

        // match on protobuf request
        when(commandManager.<String>submitNewCommand(eq(Lolwut), eq(arguments), any()))
                .thenReturn(testResponse);

        // exercise
        CompletableFuture<String> response = service.lolwut(params);

        // verify
        assertEquals(testResponse, response);
        assertEquals(value, response.get());
    }

    @SneakyThrows
    @Test
    public void lolwut_with_version_returns_success() {
        // setup
        String value = "pewpew";
        CompletableFuture<String> testResponse = new CompletableFuture<>();
        testResponse.complete(value);

        // match on protobuf request
        when(commandManager.<String>submitNewCommand(
                        eq(Lolwut), eq(new String[] {VERSION_REDIS_API, "42"}), any()))
                .thenReturn(testResponse);

        // exercise
        CompletableFuture<String> response = service.lolwut(42);

        // verify
        assertEquals(testResponse, response);
        assertEquals(value, response.get());
    }

    @SneakyThrows
    @Test
    public void lolwut_with_version_and_params_returns_success() {
        // setup
        String value = "pewpew";
        String[] arguments = new String[] {VERSION_REDIS_API, "42", "1", "2"};
        int[] params = new int[] {1, 2};
        CompletableFuture<String> testResponse = new CompletableFuture<>();
        testResponse.complete(value);

        // match on protobuf request
        when(commandManager.<String>submitNewCommand(eq(Lolwut), eq(arguments), any()))
                .thenReturn(testResponse);

        // exercise
        CompletableFuture<String> response = service.lolwut(42, params);

        // verify
        assertEquals(testResponse, response);
        assertEquals(value, response.get());
    }

    @SneakyThrows
    @Test
    public void linsert_returns_success() {
        // setup
        String key = "testKey";
        var position = BEFORE;
        String pivot = "pivot";
        String elem = "elem";
        String[] arguments = new String[] {key, position.toString(), pivot, elem};
        long value = 42;

        CompletableFuture<Long> testResponse = new CompletableFuture<>();
        testResponse.complete(value);

        // match on protobuf request
        when(commandManager.<Long>submitNewCommand(eq(LInsert), eq(arguments), any()))
                .thenReturn(testResponse);

        // exercise
        CompletableFuture<Long> response = service.linsert(key, position, pivot, elem);
        long payload = response.get();

        // verify
        assertEquals(testResponse, response);
        assertEquals(value, payload);
    }

    @SneakyThrows
    @Test
    public void blpop_returns_success() {
        // setup
        String key = "key";
        double timeout = 0.5;
        String[] arguments = new String[] {key, "0.5"};
        String[] value = new String[] {"key", "value"};

        CompletableFuture<String[]> testResponse = new CompletableFuture<>();
        testResponse.complete(value);

        // match on protobuf request
        when(commandManager.<String[]>submitNewCommand(eq(BLPop), eq(arguments), any()))
                .thenReturn(testResponse);

        // exercise
        CompletableFuture<String[]> response = service.blpop(new String[] {key}, timeout);
        String[] payload = response.get();

        // verify
        assertEquals(testResponse, response);
        assertEquals(value, payload);
    }

    @SneakyThrows
    @Test
    public void rpushx_returns_success() {
        // setup
        String key = "testKey";
        String[] elements = new String[] {"value1", "value2"};
        String[] args = new String[] {key, "value1", "value2"};
        Long value = 2L;

        CompletableFuture<Long> testResponse = new CompletableFuture<>();
        testResponse.complete(value);

        // match on protobuf request
        when(commandManager.<Long>submitNewCommand(eq(RPushX), eq(args), any()))
                .thenReturn(testResponse);

        // exercise
        CompletableFuture<Long> response = service.rpushx(key, elements);
        Long payload = response.get();

        // verify
        assertEquals(testResponse, response);
        assertEquals(value, payload);
    }

    @SneakyThrows
    @Test
    public void lpushx_returns_success() {
        // setup
        String key = "testKey";
        String[] elements = new String[] {"value1", "value2"};
        String[] args = new String[] {key, "value1", "value2"};
        Long value = 2L;

        CompletableFuture<Long> testResponse = new CompletableFuture<>();
        testResponse.complete(value);

        // match on protobuf request
        when(commandManager.<Long>submitNewCommand(eq(LPushX), eq(args), any()))
                .thenReturn(testResponse);

        // exercise
        CompletableFuture<Long> response = service.lpushx(key, elements);
        Long payload = response.get();

        // verify
        assertEquals(testResponse, response);
        assertEquals(value, payload);
    }

    @SneakyThrows
    @Test
    public void brpop_returns_success() {
        // setup
        String key = "key";
        double timeout = 0.5;
        String[] arguments = new String[] {key, "0.5"};
        String[] value = new String[] {"key", "value"};

        CompletableFuture<String[]> testResponse = new CompletableFuture<>();
        testResponse.complete(value);

        // match on protobuf request
        when(commandManager.<String[]>submitNewCommand(eq(BRPop), eq(arguments), any()))
                .thenReturn(testResponse);

        // exercise
        CompletableFuture<String[]> response = service.brpop(new String[] {key}, timeout);
        String[] payload = response.get();

        // verify
        assertEquals(testResponse, response);
        assertEquals(value, payload);
    }

    @SneakyThrows
    @Test
    public void pfadd_returns_success() {
        // setup
        String key = "testKey";
        String[] elements = new String[] {"a", "b", "c"};
        String[] arguments = new String[] {key, "a", "b", "c"};
        Long value = 1L;

        CompletableFuture<Long> testResponse = new CompletableFuture<>();
        testResponse.complete(value);

        // match on protobuf request
        when(commandManager.<Long>submitNewCommand(eq(PfAdd), eq(arguments), any()))
                .thenReturn(testResponse);

        // exercise
        CompletableFuture<Long> response = service.pfadd(key, elements);
        Long payload = response.get();

        // verify
        assertEquals(testResponse, response);
        assertEquals(value, payload);
    }

    @SneakyThrows
    @Test
    public void pfcount_returns_success() {
        // setup
        String[] keys = new String[] {"a", "b", "c"};
        Long value = 1L;

        CompletableFuture<Long> testResponse = new CompletableFuture<>();
        testResponse.complete(value);

        // match on protobuf request
        when(commandManager.<Long>submitNewCommand(eq(PfCount), eq(keys), any()))
                .thenReturn(testResponse);

        // exercise
        CompletableFuture<Long> response = service.pfcount(keys);
        Long payload = response.get();

        // verify
        assertEquals(testResponse, response);
        assertEquals(value, payload);
        assertEquals(payload, response.get());
    }

    @SneakyThrows
    @Test
    public void pfmerge_returns_success() {
        // setup
        String destKey = "testKey";
        String[] sourceKeys = new String[] {"a", "b", "c"};
        String[] arguments = new String[] {destKey, "a", "b", "c"};

        CompletableFuture<String> testResponse = new CompletableFuture<>();
        testResponse.complete(OK);

        // match on protobuf request
        when(commandManager.<String>submitNewCommand(eq(PfMerge), eq(arguments), any()))
                .thenReturn(testResponse);

        // exercise
        CompletableFuture<String> response = service.pfmerge(destKey, sourceKeys);

        // verify
        assertEquals(testResponse, response);
        assertEquals(OK, response.get());
    }

    @SneakyThrows
    @Test
    public void objectEncoding_returns_success() {
        // setup
        String key = "testKey";
        String encoding = "testEncoding";
        CompletableFuture<String> testResponse = new CompletableFuture<>();
        testResponse.complete(encoding);

        // match on protobuf request
        when(commandManager.<String>submitNewCommand(eq(ObjectEncoding), eq(new String[] {key}), any()))
                .thenReturn(testResponse);

        // exercise
        CompletableFuture<String> response = service.objectEncoding(key);
        String payload = response.get();

        // verify
        assertEquals(testResponse, response);
        assertEquals(encoding, payload);
    }

    @SneakyThrows
    @Test
    public void objectFreq_returns_success() {
        // setup
        String key = "testKey";
        Long frequency = 0L;
        CompletableFuture<Long> testResponse = new CompletableFuture<>();
        testResponse.complete(frequency);

        // match on protobuf request
        when(commandManager.<Long>submitNewCommand(eq(ObjectFreq), eq(new String[] {key}), any()))
                .thenReturn(testResponse);

        // exercise
        CompletableFuture<Long> response = service.objectFreq(key);
        Long payload = response.get();

        // verify
        assertEquals(testResponse, response);
        assertEquals(frequency, payload);
    }

    @SneakyThrows
    @Test
    public void objectIdletime_returns_success() {
        // setup
        String key = "testKey";
        Long idletime = 0L;
        CompletableFuture<Long> testResponse = new CompletableFuture<>();
        testResponse.complete(idletime);

        // match on protobuf request
        when(commandManager.<Long>submitNewCommand(eq(ObjectIdleTime), eq(new String[] {key}), any()))
                .thenReturn(testResponse);

        // exercise
        CompletableFuture<Long> response = service.objectIdletime(key);
        Long payload = response.get();

        // verify
        assertEquals(testResponse, response);
        assertEquals(idletime, payload);
    }

    @SneakyThrows
    @Test
    public void objectRefcount_returns_success() {
        // setup
        String key = "testKey";
        Long refcount = 0L;
        CompletableFuture<Long> testResponse = new CompletableFuture<>();
        testResponse.complete(refcount);

        // match on protobuf request
        when(commandManager.<Long>submitNewCommand(eq(ObjectRefCount), eq(new String[] {key}), any()))
                .thenReturn(testResponse);

        // exercise
        CompletableFuture<Long> response = service.objectRefcount(key);
        Long payload = response.get();

        // verify
        assertEquals(testResponse, response);
        assertEquals(refcount, payload);
    }

    @SneakyThrows
    @Test
    public void touch_returns_success() {
        // setup
        String[] keys = new String[] {"testKey1", "testKey2"};
        Long value = 2L;
        CompletableFuture<Long> testResponse = new CompletableFuture<>();
        testResponse.complete(value);

        // match on protobuf request
        when(commandManager.<Long>submitNewCommand(eq(Touch), eq(keys), any()))
                .thenReturn(testResponse);

        // exercise
        CompletableFuture<Long> response = service.touch(keys);
        Long payload = response.get();

        // verify
        assertEquals(testResponse, response);
        assertEquals(value, payload);
    }

    @SneakyThrows
    @Test
    public void geoadd_returns_success() {
        // setup
        String key = "testKey";
        Map<String, GeospatialData> membersToGeoSpatialData = new LinkedHashMap<>();
        membersToGeoSpatialData.put("Catania", new GeospatialData(15.087269, 40));
        membersToGeoSpatialData.put("Palermo", new GeospatialData(13.361389, 38.115556));
        String[] arguments =
                new String[] {key, "15.087269", "40.0", "Catania", "13.361389", "38.115556", "Palermo"};
        Long value = 1L;

        CompletableFuture<Long> testResponse = new CompletableFuture<>();
        testResponse.complete(value);

        // match on protobuf request
        when(commandManager.<Long>submitNewCommand(eq(GeoAdd), eq(arguments), any()))
                .thenReturn(testResponse);

        // exercise
        CompletableFuture<Long> response = service.geoadd(key, membersToGeoSpatialData);
        Long payload = response.get();

        // verify
        assertEquals(testResponse, response);
        assertEquals(value, payload);
    }

    @SneakyThrows
    @Test
    public void geoadd_with_options_returns_success() {
        // setup
        String key = "testKey";
        Map<String, GeospatialData> membersToGeoSpatialData = new LinkedHashMap<>();
        membersToGeoSpatialData.put("Catania", new GeospatialData(15.087269, 40));
        membersToGeoSpatialData.put("Palermo", new GeospatialData(13.361389, 38.115556));
        GeoAddOptions options = new GeoAddOptions(ConditionalChange.ONLY_IF_EXISTS, true);
        String[] arguments =
                new String[] {
                    key,
                    ConditionalChange.ONLY_IF_EXISTS.getRedisApi(),
                    CHANGED_REDIS_API,
                    "15.087269",
                    "40.0",
                    "Catania",
                    "13.361389",
                    "38.115556",
                    "Palermo"
                };
        Long value = 1L;

        CompletableFuture<Long> testResponse = new CompletableFuture<>();
        testResponse.complete(value);

        // match on protobuf request
        when(commandManager.<Long>submitNewCommand(eq(GeoAdd), eq(arguments), any()))
                .thenReturn(testResponse);

        // exercise
        CompletableFuture<Long> response = service.geoadd(key, membersToGeoSpatialData, options);
        Long payload = response.get();

        // verify
        assertEquals(testResponse, response);
        assertEquals(value, payload);
    }

    @SneakyThrows
    @Test
    public void geopos_returns_success() {
        // setup
        String key = "testKey";
        String[] members = {"Catania", "Palermo"};
        String[] arguments = new String[] {key, "Catania", "Palermo"};
        Double[][] value = {{15.087269, 40.0}, {13.361389, 38.115556}};

        CompletableFuture<Double[][]> testResponse = new CompletableFuture<>();
        testResponse.complete(value);

        // match on protobuf request
        when(commandManager.<Double[][]>submitNewCommand(eq(GeoPos), eq(arguments), any()))
                .thenReturn(testResponse);

        // exercise
        CompletableFuture<Double[][]> response = service.geopos(key, members);
        Object[] payload = response.get();

        // verify
        assertEquals(testResponse, response);
        assertEquals(value, payload);
    }

    @SneakyThrows
    @Test
<<<<<<< HEAD
    public void append() {
        // setup
        String key = "testKey";
        String value = "testValue";
        CompletableFuture<Long> testResponse = new CompletableFuture<>();
        testResponse.complete(1L);
        when(commandManager.<Long>submitNewCommand(eq(Append), eq(new String[] {key, value}), any()))
                .thenReturn(testResponse);

        // exercise
        CompletableFuture<Long> response = service.append(key, value);
=======
    public void geohash_returns_success() {
        // setup
        String key = "testKey";
        String[] members = {"Catania", "Palermo", "NonExisting"};
        String[] arguments = new String[] {key, "Catania", "Palermo", "NonExisting"};
        String[] value = {"sqc8b49rny0", "sqdtr74hyu0", null};

        CompletableFuture<String[]> testResponse = new CompletableFuture<>();
        testResponse.complete(value);

        // match on protobuf request
        when(commandManager.<String[]>submitNewCommand(eq(GeoHash), eq(arguments), any()))
                .thenReturn(testResponse);

        // exercise
        CompletableFuture<String[]> response = service.geohash(key, members);
        Object[] payload = response.get();

        // verify
        assertEquals(testResponse, response);
        assertEquals(value, payload);
    }

    @SneakyThrows
    @Test
    public void geodist_returns_success() {
        // setup
        String key = "testKey";
        String member1 = "Catania";
        String member2 = "Palermo";
        String[] arguments = new String[] {key, member1, member2};
        Double value = 166274.1516;

        CompletableFuture<Double> testResponse = new CompletableFuture<>();
        testResponse.complete(value);

        // match on protobuf request
        when(commandManager.<Double>submitNewCommand(eq(GeoDist), eq(arguments), any()))
                .thenReturn(testResponse);

        // exercise
        CompletableFuture<Double> response = service.geodist(key, member1, member2);
        Double payload = response.get();

        // verify
        assertEquals(testResponse, response);
        assertEquals(value, payload);
    }

    @SneakyThrows
    @Test
    public void geodist_with_metrics_returns_success() {
        // setup
        String key = "testKey";
        String member1 = "Catania";
        String member2 = "Palermo";
        GeoUnit geoUnit = GeoUnit.KILOMETERS;
        String[] arguments = new String[] {key, member1, member2, GeoUnit.KILOMETERS.getRedisApi()};
        Double value = 166.2742;

        CompletableFuture<Double> testResponse = new CompletableFuture<>();
        testResponse.complete(value);

        // match on protobuf request
        when(commandManager.<Double>submitNewCommand(eq(GeoDist), eq(arguments), any()))
                .thenReturn(testResponse);

        // exercise
        CompletableFuture<Double> response = service.geodist(key, member1, member2, geoUnit);
        Double payload = response.get();

        // verify
        assertEquals(testResponse, response);
        assertEquals(value, payload);
    }

    @SneakyThrows
    @Test
    public void bitcount_returns_success() {
        // setup
        String key = "testKey";
        Long bitcount = 1L;
        CompletableFuture<Long> testResponse = new CompletableFuture<>();
        testResponse.complete(bitcount);

        // match on protobuf request
        when(commandManager.<Long>submitNewCommand(eq(Bitcount), eq(new String[] {key}), any()))
                .thenReturn(testResponse);

        // exercise
        CompletableFuture<Long> response = service.bitcount(key);
        Long payload = response.get();

        // verify
        assertEquals(testResponse, response);
        assertEquals(bitcount, payload);
    }

    @SneakyThrows
    @Test
    public void bitcount_indices_returns_success() {
        // setup
        String key = "testKey";
        Long bitcount = 1L;
        CompletableFuture<Long> testResponse = new CompletableFuture<>();
        testResponse.complete(bitcount);

        // match on protobuf request
        when(commandManager.<Long>submitNewCommand(
                        eq(Bitcount), eq(new String[] {key, "1", "2"}), any()))
                .thenReturn(testResponse);

        // exercise
        CompletableFuture<Long> response = service.bitcount(key, 1, 2);
        Long payload = response.get();

        // verify
        assertEquals(testResponse, response);
        assertEquals(bitcount, payload);
    }

    @SneakyThrows
    @Test
    public void bitcount_indices_with_option_returns_success() {
        // setup
        String key = "testKey";
        Long bitcount = 1L;
        CompletableFuture<Long> testResponse = new CompletableFuture<>();
        testResponse.complete(bitcount);

        // match on protobuf request
        when(commandManager.<Long>submitNewCommand(
                        eq(Bitcount), eq(new String[] {key, "1", "2", "BIT"}), any()))
                .thenReturn(testResponse);

        // exercise
        CompletableFuture<Long> response = service.bitcount(key, 1, 2, BitmapIndexType.BIT);
>>>>>>> cf8301c4
        Long payload = response.get();

        // verify
        assertEquals(testResponse, response);
<<<<<<< HEAD
        assertEquals(1L, payload);
=======
        assertEquals(bitcount, payload);
>>>>>>> cf8301c4
    }
}<|MERGE_RESOLUTION|>--- conflicted
+++ resolved
@@ -31,13 +31,10 @@
 import static org.mockito.ArgumentMatchers.eq;
 import static org.mockito.Mockito.mock;
 import static org.mockito.Mockito.when;
-<<<<<<< HEAD
 import static redis_request.RedisRequestOuterClass.RequestType.Append;
-=======
 import static redis_request.RedisRequestOuterClass.RequestType.BLPop;
 import static redis_request.RedisRequestOuterClass.RequestType.BRPop;
 import static redis_request.RedisRequestOuterClass.RequestType.BZMPop;
->>>>>>> cf8301c4
 import static redis_request.RedisRequestOuterClass.RequestType.BZPopMax;
 import static redis_request.RedisRequestOuterClass.RequestType.BZPopMin;
 import static redis_request.RedisRequestOuterClass.RequestType.Bitcount;
@@ -4195,19 +4192,26 @@
 
     @SneakyThrows
     @Test
-<<<<<<< HEAD
     public void append() {
         // setup
         String key = "testKey";
         String value = "testValue";
         CompletableFuture<Long> testResponse = new CompletableFuture<>();
         testResponse.complete(1L);
-        when(commandManager.<Long>submitNewCommand(eq(Append), eq(new String[] {key, value}), any()))
-                .thenReturn(testResponse);
+        when(commandManager.<Long>submitNewCommand(eq(Append), eq(new String[]{key, value}), any()))
+            .thenReturn(testResponse);
 
         // exercise
         CompletableFuture<Long> response = service.append(key, value);
-=======
+        Long payload = response.get();
+
+        // verify
+        assertEquals(testResponse, response);
+        assertEquals(1L, payload);
+    }
+
+    @SneakyThrows
+    @Test
     public void geohash_returns_success() {
         // setup
         String key = "testKey";
@@ -4220,7 +4224,7 @@
 
         // match on protobuf request
         when(commandManager.<String[]>submitNewCommand(eq(GeoHash), eq(arguments), any()))
-                .thenReturn(testResponse);
+            .thenReturn(testResponse);
 
         // exercise
         CompletableFuture<String[]> response = service.geohash(key, members);
@@ -4303,6 +4307,7 @@
 
         // verify
         assertEquals(testResponse, response);
+        assertEquals(1L, payload);
         assertEquals(bitcount, payload);
     }
 
@@ -4345,15 +4350,10 @@
 
         // exercise
         CompletableFuture<Long> response = service.bitcount(key, 1, 2, BitmapIndexType.BIT);
->>>>>>> cf8301c4
-        Long payload = response.get();
-
-        // verify
-        assertEquals(testResponse, response);
-<<<<<<< HEAD
-        assertEquals(1L, payload);
-=======
+        Long payload = response.get();
+
+        // verify
+        assertEquals(testResponse, response);
         assertEquals(bitcount, payload);
->>>>>>> cf8301c4
     }
 }