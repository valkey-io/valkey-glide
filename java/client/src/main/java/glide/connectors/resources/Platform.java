/** Copyright Valkey GLIDE Project Contributors - SPDX Identifier: Apache-2.0 */
package glide.connectors.resources;

import glide.api.models.configuration.ThreadPoolResource;
import io.netty.channel.epoll.Epoll;
import io.netty.channel.kqueue.KQueue;
import java.util.function.Supplier;
import lombok.AccessLevel;
import lombok.AllArgsConstructor;
import lombok.Getter;
import lombok.ToString;
import lombok.experimental.UtilityClass;

/**
 * An auxiliary class purposed to detect platform (OS + JVM) {@link Capabilities} and allocate
 * corresponding resources.
 */
@UtilityClass
public class Platform {

    @Getter
    @AllArgsConstructor(access = AccessLevel.PRIVATE)
    @ToString
    public static class Capabilities {
        private final boolean isKQueueAvailable;
        private final boolean isEPollAvailable;
        // TODO support IO-Uring and NIO
        private final boolean isIOUringAvailable;
        // At the moment, Windows is not supported
        // Probably we should use NIO (NioEventLoopGroup) for Windows.
        private final boolean isNIOAvailable;
    }

    /**
     * String which accumulates with report of checking platform capabilities. Thrown with an
     * exception if neither epoll/kqueue available. TODO: replace with logging Note: logging into
     * files may be unavailable in AWS lambda.
     */
    private static String debugInfo = "Detailed report of checking platform capabilities\n";

    /** Detected platform (OS + JVM) capabilities. Not supposed to be changed in runtime. */
    @Getter
    private static final Capabilities capabilities =
            new Capabilities(isKQueueAvailable(), isEPollAvailable(), false, false);

    /** Detect <em>kqueue</em> availability. */
    private static boolean isKQueueAvailable() {
        try {
            debugInfo += "Checking KQUEUE...\n";
            Class.forName("io.netty.channel.kqueue.KQueue");
<<<<<<< HEAD
            var res = KQueue.isAvailable();
            if (!res) {
                System.err.println(KQueue.unavailabilityCause().getMessage());
                KQueue.unavailabilityCause().printStackTrace(System.err);
=======
            debugInfo += "KQUEUE class found\n";
            var res = KQueue.isAvailable();
            debugInfo += "KQUEUE is" + (res ? " " : " not") + " available\n";
            if (!res) {
                debugInfo += "Reason: " + KQueue.unavailabilityCause() + "\n";
>>>>>>> a105391a
            }
            return res;
        } catch (ClassNotFoundException e) {
            debugInfo += "Exception checking KQUEUE:\n" + e + "\n";
            return false;
        }
    }

    /** Detect <em>epoll</em> availability. */
    private static boolean isEPollAvailable() {
        try {
            debugInfo += "Checking EPOLL...\n";
            Class.forName("io.netty.channel.epoll.Epoll");
<<<<<<< HEAD
            var res = Epoll.isAvailable();
            if (!res) {
                System.err.println(Epoll.unavailabilityCause().getMessage());
                Epoll.unavailabilityCause().printStackTrace(System.err);
=======
            debugInfo += "EPOLL class found\n";
            var res = Epoll.isAvailable();
            debugInfo += "EPOLL is" + (res ? " " : " not") + " available\n";
            if (!res) {
                debugInfo += "Reason: " + Epoll.unavailabilityCause() + "\n";
>>>>>>> a105391a
            }
            return res;
        } catch (ClassNotFoundException e) {
            debugInfo += "Exception checking EPOLL\n" + e + "\n";
            return false;
        }
    }

    public static Supplier<ThreadPoolResource> getThreadPoolResourceSupplier() {
        if (capabilities.isKQueueAvailable()) {
            return KQueuePoolResource::new;
        }

        if (capabilities.isEPollAvailable()) {
            return EpollResource::new;
        }

        // TODO support IO-Uring and NIO
        String errorMessage =
                String.format(
                        "Cannot load Netty native components for the current os version and arch: %s %s %s.\n",
                        System.getProperty("os.name"),
                        System.getProperty("os.version"),
                        System.getProperty("os.arch"));

        throw new RuntimeException(
                errorMessage + debugInfo);
    }
}<|MERGE_RESOLUTION|>--- conflicted
+++ resolved
@@ -1,7 +1,6 @@
 /** Copyright Valkey GLIDE Project Contributors - SPDX Identifier: Apache-2.0 */
 package glide.connectors.resources;
 
-import glide.api.models.configuration.ThreadPoolResource;
 import io.netty.channel.epoll.Epoll;
 import io.netty.channel.kqueue.KQueue;
 import java.util.function.Supplier;
@@ -48,18 +47,11 @@
         try {
             debugInfo += "Checking KQUEUE...\n";
             Class.forName("io.netty.channel.kqueue.KQueue");
-<<<<<<< HEAD
-            var res = KQueue.isAvailable();
-            if (!res) {
-                System.err.println(KQueue.unavailabilityCause().getMessage());
-                KQueue.unavailabilityCause().printStackTrace(System.err);
-=======
             debugInfo += "KQUEUE class found\n";
             var res = KQueue.isAvailable();
             debugInfo += "KQUEUE is" + (res ? " " : " not") + " available\n";
             if (!res) {
                 debugInfo += "Reason: " + KQueue.unavailabilityCause() + "\n";
->>>>>>> a105391a
             }
             return res;
         } catch (ClassNotFoundException e) {
@@ -73,18 +65,11 @@
         try {
             debugInfo += "Checking EPOLL...\n";
             Class.forName("io.netty.channel.epoll.Epoll");
-<<<<<<< HEAD
-            var res = Epoll.isAvailable();
-            if (!res) {
-                System.err.println(Epoll.unavailabilityCause().getMessage());
-                Epoll.unavailabilityCause().printStackTrace(System.err);
-=======
             debugInfo += "EPOLL class found\n";
             var res = Epoll.isAvailable();
             debugInfo += "EPOLL is" + (res ? " " : " not") + " available\n";
             if (!res) {
                 debugInfo += "Reason: " + Epoll.unavailabilityCause() + "\n";
->>>>>>> a105391a
             }
             return res;
         } catch (ClassNotFoundException e) {
