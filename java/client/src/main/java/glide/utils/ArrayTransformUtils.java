--- conflicted
+++ resolved
@@ -30,17 +30,6 @@
     }
 
     /**
-<<<<<<< HEAD
-     * Converts a map of GlideString keys and values of any type that can be converted to string in to
-     * an array of strings with alternating keys and values.
-     *
-     * @param args Map of GlideString keys to values of any type to convert.
-     * @return Array of GlideString [key1, gs(value1.toString()), key2, gs(value2.toString()), ...].
-     */
-    public static GlideString[] convertMapToKeyValueStringArrayBinary(Map<GlideString, ?> args) {
-        return args.entrySet().stream()
-                .flatMap(entry -> Stream.of(entry.getKey(), gs(entry.getValue().toString())))
-=======
      * Converts a map of GlideString keys and values of any type in to an array of GlideStrings with
      * alternating keys and values.
      *
@@ -50,7 +39,6 @@
     public static GlideString[] convertMapToKeyValueGlideStringArray(Map<GlideString, ?> args) {
         return args.entrySet().stream()
                 .flatMap(entry -> Stream.of(entry.getKey(), GlideString.gs(entry.getValue().toString())))
->>>>>>> fb9fe860
                 .toArray(GlideString[]::new);
     }
 
