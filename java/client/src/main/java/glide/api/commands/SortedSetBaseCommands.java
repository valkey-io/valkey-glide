--- conflicted
+++ resolved
@@ -12,14 +12,10 @@
 import glide.api.models.commands.RangeOptions.ScoreBoundary;
 import glide.api.models.commands.RangeOptions.ScoreRange;
 import glide.api.models.commands.RangeOptions.ScoredRangeQuery;
-<<<<<<< HEAD
-import glide.api.models.commands.WeightAggregateOptions;
-=======
 import glide.api.models.commands.WeightAggregateOptions.Aggregate;
 import glide.api.models.commands.WeightAggregateOptions.KeyArray;
 import glide.api.models.commands.WeightAggregateOptions.KeysOrWeightedKeys;
 import glide.api.models.commands.WeightAggregateOptions.WeightedKeys;
->>>>>>> ef1a84c8
 import glide.api.models.commands.ZaddOptions;
 import java.util.Map;
 import java.util.concurrent.CompletableFuture;
@@ -846,54 +842,59 @@
     CompletableFuture<Long> zlexcount(String key, LexRange minLex, LexRange maxLex);
 
     /**
-<<<<<<< HEAD
-     * Computes the union of sorted sets given by the specified <code>keys</code>, and stores the
-     * result in <code>destination</code>. If <code>destination</code> already exists, it is
-     * overwritten. Otherwise, a new sorted set will be created.
+     * Computes the union of sorted sets given by the specified <code>KeysOrWeightedKeys</code>, and
+     * stores the result in <code>destination</code>. If <code>destination</code> already exists, it
+     * is overwritten. Otherwise, a new sorted set will be created.
      *
      * @apiNote When in cluster mode, <code>destination</code> and all <code>keys</code> must map to
      *     the same <code>hash slot</code>.
      * @see <a href="https://redis.io/commands/zunionstore/">redis.io</a> for more details.
      * @param destination The key of the destination sorted set.
-     * @param keys The keys of sorted sets.
-     * @param options Weight and Aggregate options.
-     * @return The number of elements in the resulting sorted set.
-     * @example
-     *     <pre>{@code
-     * WeightAggregateOptions options =
-     *     WeightAggregateOptions.builder()
-     *             .aggregate(Aggregate.MAX)
-     *             .weight(1.0)
-     *             .weight(2.0)
-     *             .build();
-     * Long payload = client.zunionstore("newSortedSet", new String[] {"mySortedSet1", "mySortedSet2"}, options).get()
+     * @param keysOrWeightedKeys The keys of the sorted sets with possible formats:
+     *     <ul>
+     *       <li>Use {@link KeyArray} for keys only.
+     *       <li>Use {@link WeightedKeys} for weighted keys with score multipliers.
+     *     </ul>
+     *
+     * @param aggregate Specifies the aggregation strategy to apply when combining the scores of
+     *     elements.
+     * @return The number of elements in the resulting sorted set stored at <code>destination</code>.
+     * @example
+     *     <pre>{@code
+     * WeightedKeys weightedKeys = new WeightedKeys(List.of(Pair.of("mySortedSet1", 1.0), Pair.of("mySortedSet2", 2.0)));
+     * Long payload = client.zunionstore("newSortedSet", weightedKeys, Aggregate.MAX).get()
      * assert payload == 3L; // Indicates the new sorted set contains three members from the union of "mySortedSet1" and "mySortedSet2".
      * }</pre>
      */
     CompletableFuture<Long> zunionstore(
-            String destination, String[] keys, WeightAggregateOptions options);
-
-    /**
-     * Computes the union of sorted sets given by the specified <code>keys</code>, and stores the
-     * result in <code>destination</code>. If <code>destination</code> already exists, it is
-     * overwritten. Otherwise, a new sorted set will be created.<br>
-     * To perform a zunionstore operation while specifying custom weights and aggregation settings,
-     * use {@link #zunionstore(String, String[], WeightAggregateOptions)}
+            String destination, KeysOrWeightedKeys keysOrWeightedKeys, Aggregate aggregate);
+
+    /**
+     * Computes the union of sorted sets given by the specified <code>KeysOrWeightedKeys</code>, and
+     * stores the result in <code>destination</code>. If <code>destination</code> already exists, it
+     * is overwritten. Otherwise, a new sorted set will be created.
      *
      * @apiNote When in cluster mode, <code>destination</code> and all <code>keys</code> must map to
      *     the same <code>hash slot</code>.
      * @see <a href="https://redis.io/commands/zunionstore/">redis.io</a> for more details.
      * @param destination The key of the destination sorted set.
-     * @param keys The keys of sorted sets.
-     * @return The number of elements in the resulting sorted set.
-     * @example
-     *     <pre>{@code
-     * Long payload = client.zunionstore("newSortedSet", new String[] {"mySortedSet1", "mySortedSet2"}).get()
+     * @param keysOrWeightedKeys The keys of the sorted sets with possible formats:
+     *     <ul>
+     *       <li>Use {@link KeyArray} for keys only.
+     *       <li>Use {@link WeightedKeys} for weighted keys with score multipliers.
+     *     </ul>
+     *
+     * @return The number of elements in the resulting sorted set stored at <code>destination</code>.
+     * @example
+     *     <pre>{@code
+     * KeyArray keyArray = new KeyArray(new String[] {"mySortedSet1", "mySortedSet2"});
+     * Long payload = client.zunionstore("newSortedSet", keyArray).get()
      * assert payload == 3L; // Indicates the new sorted set contains three members from the union of "mySortedSet1" and "mySortedSet2".
      * }</pre>
      */
-    CompletableFuture<Long> zunionstore(String destination, String[] keys);
-=======
+    CompletableFuture<Long> zunionstore(String destination, KeysOrWeightedKeys keysOrWeightedKeys);
+
+    /**
      * Computes the intersection of sorted sets given by the specified <code>keysOrWeightedKeys</code>
      * , and stores the result in <code>destination</code>. If <code>destination</code> already
      * exists, it is overwritten. Otherwise, a new sorted set will be created.
@@ -924,9 +925,7 @@
     /**
      * Computes the intersection of sorted sets given by the specified <code>KeysOrWeightedKeys</code>
      * , and stores the result in <code>destination</code>. If <code>destination</code> already
-     * exists, it is overwritten. Otherwise, a new sorted set will be created.<br>
-     * To perform a <code>zinterstore</code> operation while specifying aggregation settings, use
-     * {@link #zinterstore(String, KeysOrWeightedKeys, Aggregate)}
+     * exists, it is overwritten. Otherwise, a new sorted set will be created.
      *
      * @apiNote When in cluster mode, <code>destination</code> and all <code>keys</code> must map to
      *     the same <code>hash slot</code>.
@@ -1066,5 +1065,4 @@
      * }</pre>
      */
     CompletableFuture<Map<String, Double>> zunionWithScores(KeysOrWeightedKeys keysOrWeightedKeys);
->>>>>>> ef1a84c8
 }