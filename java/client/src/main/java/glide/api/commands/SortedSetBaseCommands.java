/** Copyright GLIDE-for-Redis Project Contributors - SPDX Identifier: Apache-2.0 */
package glide.api.commands;

import glide.api.models.commands.RangeOptions.InfLexBound;
import glide.api.models.commands.RangeOptions.InfScoreBound;
import glide.api.models.commands.RangeOptions.LexBoundary;
import glide.api.models.commands.RangeOptions.LexRange;
import glide.api.models.commands.RangeOptions.RangeByIndex;
import glide.api.models.commands.RangeOptions.RangeByLex;
import glide.api.models.commands.RangeOptions.RangeByScore;
import glide.api.models.commands.RangeOptions.RangeQuery;
import glide.api.models.commands.RangeOptions.ScoreBoundary;
import glide.api.models.commands.RangeOptions.ScoreRange;
import glide.api.models.commands.RangeOptions.ScoredRangeQuery;
<<<<<<< HEAD
import glide.api.models.commands.ScoreModifier;
import glide.api.models.commands.WeightAggregateOptions;
=======
import glide.api.models.commands.WeightAggregateOptions.Aggregate;
import glide.api.models.commands.WeightAggregateOptions.KeyArray;
import glide.api.models.commands.WeightAggregateOptions.KeysOrWeightedKeys;
import glide.api.models.commands.WeightAggregateOptions.WeightedKeys;
>>>>>>> 80539734
import glide.api.models.commands.ZaddOptions;
import java.util.Map;
import java.util.concurrent.CompletableFuture;

/**
 * Supports commands and transactions for the "Sorted Set Commands" group for standalone and cluster
 * clients.
 *
 * @see <a href="https://redis.io/commands/?group=sorted-set">Sorted Set Commands</a>
 */
public interface SortedSetBaseCommands {
    /** Redis API keyword used to query sorted set members with their scores. */
    String WITH_SCORES_REDIS_API = "WITHSCORES";

    /** Redis API keyword used to query a sorted set member with its score. */
    String WITH_SCORE_REDIS_API = "WITHSCORE";

    /** Redis API keyword used to extract specific count of members from a sorted set. */
    String COUNT_REDIS_API = "COUNT";

    /**
     * Adds members with their scores to the sorted set stored at <code>key</code>.<br>
     * If a member is already a part of the sorted set, its score is updated.
     *
     * @see <a href="https://redis.io/commands/zadd/">redis.io</a> for more details.
     * @param key The key of the sorted set.
     * @param membersScoresMap A <code>Map</code> of members to their corresponding scores.
     * @param options The Zadd options.
     * @param changed Modify the return value from the number of new elements added, to the total
     *     number of elements changed.
     * @return The number of elements added to the sorted set.<br>
     *     If <code>changed</code> is set, returns the number of elements updated in the sorted set.
     * @example
     *     <pre>{@code
     * ZaddOptions options = ZaddOptions.builder().conditionalChange(ONLY_IF_DOES_NOT_EXIST).build();
     * Long num = client.zadd("mySortedSet", Map.of("member1", 10.5, "member2", 8.2), options, false).get();
     * assert num == 2L; // Indicates that two elements have been added or updated in the sorted set "mySortedSet".
     *
     * options = ZaddOptions.builder().conditionalChange(ONLY_IF_EXISTS).build();
     * Long num = client.zadd("existingSortedSet", Map.of("member1", 15.0, "member2", 5.5), options, false).get();
     * assert num == 2L; // Updates the scores of two existing members in the sorted set "existingSortedSet".
     * }</pre>
     */
    CompletableFuture<Long> zadd(
            String key, Map<String, Double> membersScoresMap, ZaddOptions options, boolean changed);

    /**
     * Adds members with their scores to the sorted set stored at <code>key</code>.<br>
     * If a member is already a part of the sorted set, its score is updated.
     *
     * @see <a href="https://redis.io/commands/zadd/">redis.io</a> for more details.
     * @param key The key of the sorted set.
     * @param membersScoresMap A <code>Map</code> of members to their corresponding scores.
     * @param options The Zadd options.
     * @return The number of elements added to the sorted set.
     * @example
     *     <pre>{@code
     * ZaddOptions options = ZaddOptions.builder().conditionalChange(ONLY_IF_DOES_NOT_EXIST).build();
     * Long num = client.zadd("mySortedSet", Map.of("member1", 10.5, "member2", 8.2), options).get();
     * assert num == 2L; // Indicates that two elements have been added to the sorted set "mySortedSet".
     *
     * options = ZaddOptions.builder().conditionalChange(ONLY_IF_EXISTS).build();
     * Long num = client.zadd("existingSortedSet", Map.of("member1", 15.0, "member2", 5.5), options).get();
     * assert num == 0L; // No new members were added to the sorted set "existingSortedSet".
     * }</pre>
     */
    CompletableFuture<Long> zadd(
            String key, Map<String, Double> membersScoresMap, ZaddOptions options);

    /**
     * Adds members with their scores to the sorted set stored at <code>key</code>.<br>
     * If a member is already a part of the sorted set, its score is updated.
     *
     * @see <a href="https://redis.io/commands/zadd/">redis.io</a> for more details.
     * @param key The key of the sorted set.
     * @param membersScoresMap A <code>Map</code> of members to their corresponding scores.
     * @param changed Modify the return value from the number of new elements added, to the total
     *     number of elements changed.
     * @return The number of elements added to the sorted set.<br>
     *     If <code>changed</code> is set, returns the number of elements updated in the sorted set.
     * @example
     *     <pre>{@code
     * Long num = client.zadd("mySortedSet", Map.of("member1", 10.5, "member2", 8.2), true).get();
     * assert num == 2L; // Indicates that two elements have been added or updated in the sorted set "mySortedSet".
     * }</pre>
     */
    CompletableFuture<Long> zadd(String key, Map<String, Double> membersScoresMap, boolean changed);

    /**
     * Adds members with their scores to the sorted set stored at <code>key</code>.<br>
     * If a member is already a part of the sorted set, its score is updated.
     *
     * @see <a href="https://redis.io/commands/zadd/">redis.io</a> for more details.
     * @param key The key of the sorted set.
     * @param membersScoresMap A <code>Map</code> of members to their corresponding scores.
     * @return The number of elements added to the sorted set.
     * @example
     *     <pre>{@code
     * Long num = client.zadd("mySortedSet", Map.of("member1", 10.5, "member2", 8.2)).get();
     * assert num == 2L; // Indicates that two elements have been added to the sorted set "mySortedSet".
     * }</pre>
     */
    CompletableFuture<Long> zadd(String key, Map<String, Double> membersScoresMap);

    /**
     * Increments the score of member in the sorted set stored at <code>key</code> by <code>increment
     * </code>.<br>
     * If <code>member</code> does not exist in the sorted set, it is added with <code>
     * increment</code> as its score (as if its previous score was <code>0.0</code>).<br>
     * If <code>key</code> does not exist, a new sorted set with the specified member as its sole
     * member is created.
     *
     * @see <a href="https://redis.io/commands/zadd/">redis.io</a> for more details.
     * @param key The key of the sorted set.
     * @param member A member in the sorted set to increment.
     * @param increment The score to increment the member.
     * @param options The Zadd options.
     * @return The score of the member.<br>
     *     If there was a conflict with the options, the operation aborts and <code>null</code> is
     *     returned.
     * @example
     *     <pre>{@code
     * ZaddOptions options = ZaddOptions.builder().conditionalChange(ONLY_IF_DOES_NOT_EXIST).build();
     * Double num = client.zaddIncr("mySortedSet", member, 5.0, options).get();
     * assert num == 5.0;
     *
     * options = ZaddOptions.builder().updateOptions(SCORE_LESS_THAN_CURRENT).build();
     * Double num = client.zaddIncr("existingSortedSet", member, 3.0, options).get();
     * assert num == null;
     * }</pre>
     */
    CompletableFuture<Double> zaddIncr(
            String key, String member, double increment, ZaddOptions options);

    /**
     * Increments the score of member in the sorted set stored at <code>key</code> by <code>increment
     * </code>.<br>
     * If <code>member</code> does not exist in the sorted set, it is added with <code>
     * increment</code> as its score (as if its previous score was <code>0.0</code>).<br>
     * If <code>key</code> does not exist, a new sorted set with the specified member as its sole
     * member is created.
     *
     * @see <a href="https://redis.io/commands/zadd/">redis.io</a> for more details.
     * @param key The key of the sorted set.
     * @param member A member in the sorted set to increment.
     * @param increment The score to increment the member.
     * @return The score of the member.
     * @example
     *     <pre>{@code
     * Double num = client.zaddIncr("mySortedSet", member, 5.0).get();
     * assert num == 5.0;
     * }</pre>
     */
    CompletableFuture<Double> zaddIncr(String key, String member, double increment);

    /**
     * Removes the specified members from the sorted set stored at <code>key</code>.<br>
     * Specified members that are not a member of this set are ignored.
     *
     * @see <a href="https://redis.io/commands/zrem/">redis.io</a> for more details.
     * @param key The key of the sorted set.
     * @param members An array of members to remove from the sorted set.
     * @return The number of members that were removed from the sorted set, not including non-existing
     *     members.<br>
     *     If <code>key</code> does not exist, it is treated as an empty sorted set, and this command
     *     returns <code>0</code>.
     * @example
     *     <pre>{@code
     * Long num1 = client.zrem("mySortedSet", new String[] {"member1", "member2"}).get();
     * assert num1 == 2L; // Indicates that two members have been removed from the sorted set "mySortedSet".
     *
     * Long num2 = client.zrem("nonExistingSortedSet", new String[] {"member1", "member2"}).get();
     * assert num2 == 0L; // Indicates that no members were removed as the sorted set "nonExistingSortedSet" does not exist.
     * }</pre>
     */
    CompletableFuture<Long> zrem(String key, String[] members);

    /**
     * Returns the cardinality (number of elements) of the sorted set stored at <code>key</code>.
     *
     * @see <a href="https://redis.io/commands/zcard/">redis.io</a> for more details.
     * @param key The key of the sorted set.
     * @return The number of elements in the sorted set.<br>
     *     If <code>key</code> does not exist, it is treated as an empty sorted set, and this command
     *     return <code>0</code>.
     * @example
     *     <pre>{@code
     * Long num1 = client.zcard("mySortedSet").get();
     * assert num1 == 3L; // Indicates that there are 3 elements in the sorted set "mySortedSet".
     *
     * Long num2 = client.zcard("nonExistingSortedSet").get();
     * assert num2 == 0L;
     * }</pre>
     */
    CompletableFuture<Long> zcard(String key);

    /**
     * Removes and returns up to <code>count</code> members with the lowest scores from the sorted set
     * stored at the specified <code>key</code>.
     *
     * @see <a href="https://redis.io/commands/zpopmin/">redis.io</a> for more details.
     * @param key The key of the sorted set.
     * @param count Specifies the quantity of members to pop.<br>
     *     If <code>count</code> is higher than the sorted set's cardinality, returns all members and
     *     their scores, ordered from lowest to highest.
     * @return A map of the removed members and their scores, ordered from the one with the lowest
     *     score to the one with the highest.<br>
     *     If <code>key</code> doesn't exist, it will be treated as an empty sorted set and the
     *     command returns an empty <code>Map</code>.
     * @example
     *     <pre>{@code
     * Map<String, Double> payload = client.zpopmax("mySortedSet", 2).get();
     * assert payload.equals(Map.of('member3', 7.5 , 'member2', 8.0)); // Indicates that 'member3' with a score of 7.5 and 'member2' with a score of 8.0 have been removed from the sorted set.
     * }</pre>
     */
    CompletableFuture<Map<String, Double>> zpopmin(String key, long count);

    /**
     * Removes and returns the member with the lowest score from the sorted set stored at the
     * specified <code>key</code>.
     *
     * @see <a href="https://redis.io/commands/zpopmin/">redis.io</a> for more details.
     * @param key The key of the sorted set.
     * @return A map containing the removed member and its corresponding score.<br>
     *     If <code>key</code> doesn't exist, it will be treated as an empty sorted set and the
     *     command returns an empty <code>Map</code>.
     * @example
     *     <pre>{@code
     * Map<String, Double> payload = client.zpopmin("mySortedSet").get();
     * assert payload.equals(Map.of('member1', 5.0)); // Indicates that 'member1' with a score of 5.0 has been removed from the sorted set.
     * }</pre>
     */
    CompletableFuture<Map<String, Double>> zpopmin(String key);

    /**
     * Blocks the connection until it removes and returns a member with the lowest score from the
     * first non-empty sorted set, with the given <code>keys</code> being checked in the order they
     * are provided.<br>
     * <code>BZPOPMIN</code> is the blocking variant of {@link #zpopmin(String)}.<br>
     *
     * @apiNote
     *     <ul>
     *       <li>When in cluster mode, all <code>keys</code> must map to the same <code>hash slot
     *           </code>.
     *       <li><code>BZPOPMIN</code> is a client blocking command, see <a
     *           href="https://github.com/aws/glide-for-redis/wiki/General-Concepts#blocking-commands">Blocking
     *           Commands</a> for more details and best practices.
     *     </ul>
     *
     * @see <a href="https://redis.io/commands/bzpopmin/">redis.io</a> for more details.
     * @param keys The keys of the sorted sets.
     * @param timeout The number of seconds to wait for a blocking operation to complete. A value of
     *     <code>0</code> will block indefinitely.
     * @return An <code>array</code> containing the key where the member was popped out, the member
     *     itself, and the member score.<br>
     *     If no member could be popped and the <code>timeout</code> expired, returns </code>null
     *     </code>.
     * @example
     *     <pre>{@code
     * Object[] data = client.bzpopmin(new String[] {"zset1", "zset2"}, 0.5).get();
     * System.out.printf("Popped '%s' with score %d from sorted set '%s'%n", data[1], data[2], data[0]);
     * }</pre>
     */
    CompletableFuture<Object[]> bzpopmin(String[] keys, double timeout);

    /**
     * Removes and returns up to <code>count</code> members with the highest scores from the sorted
     * set stored at the specified <code>key</code>.
     *
     * @see <a href="https://redis.io/commands/zpopmax/">redis.io</a> for more details.
     * @param key The key of the sorted set.
     * @param count Specifies the quantity of members to pop.<br>
     *     If <code>count</code> is higher than the sorted set's cardinality, returns all members and
     *     their scores, ordered from highest to lowest.
     * @return A map of the removed members and their scores, ordered from the one with the highest
     *     score to the one with the lowest.<br>
     *     If <code>key</code> doesn't exist, it will be treated as an empty sorted set and the
     *     command returns an empty <code>Map</code>.
     * @example
     *     <pre>{@code
     * Map<String, Double> payload = client.zpopmax("mySortedSet", 2).get();
     * assert payload.equals(Map.of('member2', 8.0, 'member3', 7.5)); // Indicates that 'member2' with a score of 8.0 and 'member3' with a score of 7.5 have been removed from the sorted set.
     * }</pre>
     */
    CompletableFuture<Map<String, Double>> zpopmax(String key, long count);

    /**
     * Removes and returns the member with the highest score from the sorted set stored at the
     * specified <code>key</code>.
     *
     * @see <a href="https://redis.io/commands/zpopmax/">redis.io</a> for more details.
     * @param key The key of the sorted set.
     * @return A map containing the removed member and its corresponding score.<br>
     *     If <code>key</code> doesn't exist, it will be treated as an empty sorted set and the
     *     command returns an empty <code>Map</code>.
     * @example
     *     <pre>{@code
     * Map<String, Double> payload = client.zpopmax("mySortedSet").get();
     * assert payload.equals(Map.of('member1', 10.0)); // Indicates that 'member1' with a score of 10.0 has been removed from the sorted set.
     * }</pre>
     */
    CompletableFuture<Map<String, Double>> zpopmax(String key);

    /**
     * Blocks the connection until it removes and returns a member with the highest score from the
     * first non-empty sorted set, with the given <code>keys</code> being checked in the order they
     * are provided.<br>
     * <code>BZPOPMAX</code> is the blocking variant of {@link #zpopmax(String)}.<br>
     *
     * @apiNote
     *     <ul>
     *       <li>When in cluster mode, all <code>keys</code> must map to the same <code>hash slot
     *           </code>.
     *       <li><code>BZPOPMAX</code> is a client blocking command, see <a
     *           href="https://github.com/aws/glide-for-redis/wiki/General-Concepts#blocking-commands">Blocking
     *           Commands</a> for more details and best practices.
     *     </ul>
     *
     * @see <a href="https://redis.io/commands/bzpopmax/">redis.io</a> for more details.
     * @param keys The keys of the sorted sets.
     * @param timeout The number of seconds to wait for a blocking operation to complete. A value of
     *     <code>0</code> will block indefinitely.
     * @return An <code>array</code> containing the key where the member was popped out, the member
     *     itself, and the member score.<br>
     *     If no member could be popped and the <code>timeout</code> expired, returns </code>null
     *     </code>.
     * @example
     *     <pre>{@code
     * Object[] data = client.bzpopmax(new String[] {"zset1", "zset2"}, 0.5).get();
     * System.out.printf("Popped '%s' with score %d from sorted set '%s'%n", data[1], data[2], data[0]);
     * }</pre>
     */
    CompletableFuture<Object[]> bzpopmax(String[] keys, double timeout);

    /**
     * Returns the score of <code>member</code> in the sorted set stored at <code>key</code>.
     *
     * @see <a href="https://redis.io/commands/zscore/">redis.io</a> for more details.
     * @param key The key of the sorted set.
     * @param member The member whose score is to be retrieved.
     * @return The score of the member.<br>
     *     If <code>member</code> does not exist in the sorted set, <code>null</code> is returned.<br>
     *     If <code>key</code> does not exist, <code>null</code> is returned.
     * @example
     *     <pre>{@code
     * Double num1 = client.zscore("mySortedSet", "member").get();
     * assert num1 == 10.5; // Indicates that the score of "member" in the sorted set "mySortedSet" is 10.5.
     *
     * Double num2 = client.zscore("mySortedSet", "nonExistingMember").get();
     * assert num2 == null;
     * }</pre>
     */
    CompletableFuture<Double> zscore(String key, String member);

    /**
     * Returns the specified range of elements in the sorted set stored at <code>key</code>.<br>
     * <code>ZRANGE</code> can perform different types of range queries: by index (rank), by the
     * score, or by lexicographical order.<br>
     * To get the elements with their scores, see {@link #zrangeWithScores}.
     *
     * @see <a href="https://redis.io/commands/zrange/">redis.io</a> for more details.
     * @param key The key of the sorted set.
     * @param rangeQuery The range query object representing the type of range query to perform.<br>
     *     <ul>
     *       <li>For range queries by index (rank), use {@link RangeByIndex}.
     *       <li>For range queries by lexicographical order, use {@link RangeByLex}.
     *       <li>For range queries by score, use {@link RangeByScore}.
     *     </ul>
     *
     * @param reverse If true, reverses the sorted set, with index 0 as the element with the highest
     *     score.
     * @return An array of elements within the specified range. If <code>key</code> does not exist, it
     *     is treated as an empty sorted set, and the command returns an empty array.
     * @example
     *     <pre>{@code
     * RangeByScore query1 = new RangeByScore(new ScoreBoundary(10), new ScoreBoundary(20));
     * String[] payload1 = client.zrange("mySortedSet", query1, true).get(); // Returns members with scores between 10 and 20.
     * assert payload1.equals(new String[] {'member3', 'member2', 'member1'}); // Returns all members in descending order.
     *
     * RangeByScore query2 = new RangeByScore(InfScoreBound.NEGATIVE_INFINITY, new ScoreBoundary(3));
     * String[] payload2 = client.zrange("mySortedSet", query2, false).get();
     * assert payload2.equals(new String[] {'member2', 'member3'}); // Returns members with scores within the range of negative infinity to 3, in ascending order.
     * }</pre>
     */
    CompletableFuture<String[]> zrange(String key, RangeQuery rangeQuery, boolean reverse);

    /**
     * Returns the specified range of elements in the sorted set stored at <code>key</code>.<br>
     * <code>ZRANGE</code> can perform different types of range queries: by index (rank), by the
     * score, or by lexicographical order.<br>
     * To get the elements with their scores, see {@link #zrangeWithScores}.
     *
     * @see <a href="https://redis.io/commands/zrange/">redis.io</a> for more details.
     * @param key The key of the sorted set.
     * @param rangeQuery The range query object representing the type of range query to perform.<br>
     *     <ul>
     *       <li>For range queries by index (rank), use {@link RangeByIndex}.
     *       <li>For range queries by lexicographical order, use {@link RangeByLex}.
     *       <li>For range queries by score, use {@link RangeByScore}.
     *     </ul>
     *
     * @return An of array elements within the specified range. If <code>key</code> does not exist, it
     *     is treated as an empty sorted set, and the command returns an empty array.
     * @example
     *     <pre>{@code
     * RangeByIndex query1 = new RangeByIndex(0, -1);
     * String[] payload1 = client.zrange("mySortedSet",query1).get();
     * assert payload1.equals(new String[] {'member1', 'member2', 'member3'}); // Returns all members in ascending order.
     *
     * RangeByScore query2 = new RangeByScore(InfScoreBound.NEGATIVE_INFINITY, new ScoreBoundary(3));
     * String[] payload2 = client.zrange("mySortedSet", query2).get();
     * assert payload2.equals(new String[] {'member2', 'member3'}); // Returns members with scores within the range of negative infinity to 3, in ascending order.
     * }</pre>
     */
    CompletableFuture<String[]> zrange(String key, RangeQuery rangeQuery);

    /**
     * Returns the specified range of elements with their scores in the sorted set stored at <code>key
     * </code>. Similar to {@link #zrange} but with a <code>WITHSCORE</code> flag.
     *
     * @see <a href="https://redis.io/commands/zrange/">redis.io</a> for more details.
     * @param key The key of the sorted set.
     * @param rangeQuery The range query object representing the type of range query to perform.<br>
     *     <ul>
     *       <li>For range queries by index (rank), use {@link RangeByIndex}.
     *       <li>For range queries by score, use {@link RangeByScore}.
     *     </ul>
     *
     * @param reverse If true, reverses the sorted set, with index 0 as the element with the highest
     *     score.
     * @return A <code>Map</code> of elements and their scores within the specified range. If <code>
     *     key</code> does not exist, it is treated as an empty sorted set, and the command returns an
     *     empty <code>Map</code>.
     * @example
     *     <pre>{@code
     * RangeByScore query1 = new RangeByScore(new ScoreBoundary(10), new ScoreBoundary(20));
     * Map<String, Double> payload1 = client.zrangeWithScores("mySortedSet", query1, true).get();
     * assert payload1.equals(Map.of('member2', 15.2, 'member1', 10.5)); // Returns members with scores between 10 and 20 (inclusive) with their scores.
     *
     * RangeByScore query2 = new RangeByScore(InfScoreBound.NEGATIVE_INFINITY, new ScoreBoundary(3));
     * Map<String, Double> payload2 = client.zrangeWithScores("mySortedSet", query2, false).get();
     * assert payload2.equals(Map.of('member4', -2.0, 'member7', 1.5)); // Returns members with with scores within the range of negative infinity to 3, with their scores.
     * }</pre>
     */
    CompletableFuture<Map<String, Double>> zrangeWithScores(
            String key, ScoredRangeQuery rangeQuery, boolean reverse);

    /**
     * Returns the specified range of elements with their scores in the sorted set stored at <code>key
     * </code>. Similar to {@link #zrange} but with a <code>WITHSCORE</code> flag.
     *
     * @see <a href="https://redis.io/commands/zrange/">redis.io</a> for more details.
     * @param key The key of the sorted set.
     * @param rangeQuery The range query object representing the type of range query to perform.<br>
     *     <ul>
     *       <li>For range queries by index (rank), use {@link RangeByIndex}.
     *       <li>For range queries by score, use {@link RangeByScore}.
     *     </ul>
     *
     * @return A <code>Map</code> of elements and their scores within the specified range. If <code>
     *     key</code> does not exist, it is treated as an empty sorted set, and the command returns an
     *     empty <code>Map</code>.
     * @example
     *     <pre>{@code
     * RangeByScore query1 = new RangeByScore(new ScoreBoundary(10), new ScoreBoundary(20));
     * Map<String, Double> payload1 = client.zrangeWithScores("mySortedSet", query1).get();
     * assert payload1.equals(Map.of('member1', 10.5, 'member2', 15.2)); // Returns members with scores between 10 and 20 (inclusive) with their scores.
     *
     * RangeByScore query2 = new RangeByScore(InfScoreBound.NEGATIVE_INFINITY, new ScoreBoundary(3));
     * Map<String, Double> payload2 = client.zrangeWithScores("mySortedSet", query2).get();
     * assert payload2.equals(Map.of('member4', -2.0, 'member7', 1.5)); // Returns members with with scores within the range of negative infinity to 3, with their scores.
     * }</pre>
     */
    CompletableFuture<Map<String, Double>> zrangeWithScores(String key, ScoredRangeQuery rangeQuery);

    /**
     * Stores a specified range of elements from the sorted set at <code>source</code>, into a new
     * sorted set at <code>destination</code>. If <code>destination</code> doesn't exist, a new sorted
     * set is created; if it exists, it's overwritten.<br>
     *
     * @see <a href="https://redis.io/commands/zrangestore/">redis.io</a> for more details.
     * @param destination The key for the destination sorted set.
     * @param source The key of the source sorted set.
     * @param rangeQuery The range query object representing the type of range query to perform.<br>
     *     <ul>
     *       <li>For range queries by index (rank), use {@link RangeByIndex}.
     *       <li>For range queries by lexicographical order, use {@link RangeByLex}.
     *       <li>For range queries by score, use {@link RangeByScore}.
     *     </ul>
     *
     * @param reverse If <code>true</code>, reverses the sorted set, with index <code>0</code> as the
     *     element with the highest score.
     * @return The number of elements in the resulting sorted set.
     * @example
     *     <pre>{@code
     * RangeByIndex query1 = new RangeByIndex(0, -1); // Query for all members.
     * Long payload1 = client.zrangestore("destinationKey", "mySortedSet", query1, true).get();
     * assert payload1 == 7L;
     *
     * RangeByScore query2 = new RangeByScore(InfScoreBound.NEGATIVE_INFINITY, new ScoreBoundary(3)); // Query for members with scores within the range of negative infinity to 3.
     * Long payload2 = client.zrangestore("destinationKey", "mySortedSet", query2, false).get();
     * assert payload2 == 5L;
     * }</pre>
     */
    CompletableFuture<Long> zrangestore(
            String destination, String source, RangeQuery rangeQuery, boolean reverse);

    /**
     * Stores a specified range of elements from the sorted set at <code>source</code>, into a new
     * sorted set at <code>destination</code>. If <code>destination</code> doesn't exist, a new sorted
     * set is created; if it exists, it's overwritten.<br>
     *
     * @see <a href="https://redis.io/commands/zrangestore/">redis.io</a> for more details.
     * @param destination The key for the destination sorted set.
     * @param source The key of the source sorted set.
     * @param rangeQuery The range query object representing the type of range query to perform.<br>
     *     <ul>
     *       <li>For range queries by index (rank), use {@link RangeByIndex}.
     *       <li>For range queries by lexicographical order, use {@link RangeByLex}.
     *       <li>For range queries by score, use {@link RangeByScore}.
     *     </ul>
     *
     * @return The number of elements in the resulting sorted set.
     * @example
     *     <pre>{@code
     * RangeByIndex query1 = new RangeByIndex(0, -1); // Query for all members.
     * Long payload1 = client.zrangestore("destinationKey", "mySortedSet", query1).get();
     * assert payload1 == 7L;
     *
     * RangeByScore query2 = new RangeByScore(InfScoreBound.NEGATIVE_INFINITY, new ScoreBoundary(3)); // Query for members with scores within the range of negative infinity to 3.
     * Long payload2 = client.zrangestore("destinationKey", "mySortedSet", query2).get();
     * assert payload2 == 5L;
     * }</pre>
     */
    CompletableFuture<Long> zrangestore(String destination, String source, RangeQuery rangeQuery);

    /**
     * Returns the rank of <code>member</code> in the sorted set stored at <code>key</code>, with
     * scores ordered from low to high, starting from <code>0</code>.<br>
     * To get the rank of <code>member</code> with its score, see {@link #zrankWithScore}.
     *
     * @see <a href="https://redis.io/commands/zrank/">redis.io</a> for more details.
     * @param key The key of the sorted set.
     * @param member The member whose rank is to be retrieved.
     * @return The rank of <code>member</code> in the sorted set.<br>
     *     If <code>key</code> doesn't exist, or if <code>member</code> is not present in the set,
     *     <code>null</code> will be returned.
     * @example
     *     <pre>{@code
     * Long num1 = client.zrank("mySortedSet", "member2").get();
     * assert num1 == 3L; // Indicates that "member2" has the second-lowest score in the sorted set "mySortedSet".
     *
     * Long num2 = client.zcard("mySortedSet", "nonExistingMember").get();
     * assert num2 == null; // Indicates that "nonExistingMember" is not present in the sorted set "mySortedSet".
     * }</pre>
     */
    CompletableFuture<Long> zrank(String key, String member);

    /**
     * Returns the rank of <code>member</code> in the sorted set stored at <code>key</code> with its
     * score, where scores are ordered from the lowest to highest, starting from <code>0</code>.<br>
     *
     * @see <a href="https://redis.io/commands/zrank/">redis.io</a> for more details.
     * @param key The key of the sorted set.
     * @param member The member whose rank is to be retrieved.
     * @return An array containing the rank (as <code>Long</code>) and score (as <code>Double</code>)
     *     of <code>member</code> in the sorted set.<br>
     *     If <code>key</code> doesn't exist, or if <code>member</code> is not present in the set,
     *     <code>null</code> will be returned.
     * @example
     *     <pre>{@code
     * Object[] result1 = client.zrankWithScore("mySortedSet", "member2").get();
     * assert ((Long) result1[0]) == 1L && ((Double) result1[1]) == 6.0; // Indicates that "member2" with score 6.0 has the second-lowest score in the sorted set "mySortedSet".
     *
     * Object[] result2 = client.zrankWithScore("mySortedSet", "nonExistingMember").get();
     * assert result2 == null; // Indicates that "nonExistingMember" is not present in the sorted set "mySortedSet".
     * }</pre>
     */
    CompletableFuture<Object[]> zrankWithScore(String key, String member);

    /**
     * Returns the rank of <code>member</code> in the sorted set stored at <code>key</code>, where
     * scores are ordered from the highest to lowest, starting from <code>0</code>.<br>
     * To get the rank of <code>member</code> with its score, see {@link #zrevrankWithScore}.
     *
     * @see <a href="https://redis.io/commands/zrevrank/">redis.io</a> for more details.
     * @param key The key of the sorted set.
     * @param member The member whose rank is to be retrieved.
     * @return The rank of <code>member</code> in the sorted set, where ranks are ordered from high to
     *     low based on scores.<br>
     *     If <code>key</code> doesn't exist, or if <code>member</code> is not present in the set,
     *     <code>null</code> will be returned.
     * @example
     *     <pre>{@code
     * Long num1 = client.zrevrank("mySortedSet", "member2").get();
     * assert num1 == 1L; // Indicates that "member2" has the second-highest score in the sorted set "mySortedSet".
     *
     * Long num2 = client.zrevrank("mySortedSet", "nonExistingMember").get();
     * assert num2 == null; // Indicates that "nonExistingMember" is not present in the sorted set "mySortedSet".
     * }</pre>
     */
    CompletableFuture<Long> zrevrank(String key, String member);

    /**
     * Returns the rank of <code>member</code> in the sorted set stored at <code>key</code> with its
     * score, where scores are ordered from the highest to lowest, starting from <code>0</code>.
     *
     * @see <a href="https://redis.io/commands/zrevrank/">redis.io</a> for more details.
     * @param key The key of the sorted set.
     * @param member The member whose rank is to be retrieved.
     * @return An array containing the rank (as <code>Long</code>) and score (as <code>Double</code>)
     *     of <code>member</code> in the sorted set, where ranks are ordered from high to low based on
     *     scores.<br>
     *     If <code>key</code> doesn't exist, or if <code>member</code> is not present in the set,
     *     <code>null</code> will be returned.
     * @example
     *     <pre>{@code
     * Object[] result1 = client.zrevrankWithScore("mySortedSet", "member2").get();
     * assert ((Long) result1[0]) == 1L && ((Double) result1[1]) == 6.0; // Indicates that "member2" with score 6.0 has the second-highest score in the sorted set "mySortedSet".
     *
     * Object[] result2 = client.zrevrankWithScore("mySortedSet", "nonExistingMember").get();
     * assert result2 == null; // Indicates that "nonExistingMember" is not present in the sorted set "mySortedSet".
     * }</pre>
     */
    CompletableFuture<Object[]> zrevrankWithScore(String key, String member);

    /**
     * Returns the scores associated with the specified <code>members</code> in the sorted set stored
     * at <code>key</code>.
     *
     * @see <a href="https://redis.io/commands/zmscore/">redis.io</a> for more details.
     * @param key The key of the sorted set.
     * @param members An array of members in the sorted set.
     * @return An <code>Array</code> of scores of the <code>members</code>.<br>
     *     If a <code>member</code> does not exist, the corresponding value in the <code>Array</code>
     *     will be <code>null</code>.
     * @example
     *     <pre>{@code
     * Double[] payload = client.zmscore(key1, new String[] {"one", "nonExistentMember", "three"}).get();
     * assert payload.equals(new Double[] {1.0, null, 3.0});
     * }</pre>
     */
    CompletableFuture<Double[]> zmscore(String key, String[] members);

    /**
     * Returns the difference between the first sorted set and all the successive sorted sets.<br>
     * To get the elements with their scores, see {@link #zdiffWithScores}.
     *
     * @see <a href="https://redis.io/commands/zdiff/">redis.io</a> for more details.
     * @param keys The keys of the sorted sets.
     * @return An <code>array</code> of elements representing the difference between the sorted sets.
     *     <br>
     *     If the first <code>key</code> does not exist, it is treated as an empty sorted set, and the
     *     command returns an empty <code>array</code>.
     * @example
     *     <pre>{@code
     * String[] payload = client.zdiff(new String[] {"sortedSet1", "sortedSet2", "sortedSet3"}).get();
     * assert payload.equals(new String[]{"element1"});
     * }</pre>
     */
    CompletableFuture<String[]> zdiff(String[] keys);

    /**
     * Returns the difference between the first sorted set and all the successive sorted sets.
     *
     * @see <a href="https://redis.io/commands/zdiff/">redis.io</a> for more details.
     * @param keys The keys of the sorted sets.
     * @return A <code>Map</code> of elements and their scores representing the difference between the
     *     sorted sets.<br>
     *     If the first <code>key</code> does not exist, it is treated as an empty sorted set, and the
     *     command returns an empty <code>Map</code>.
     * @example
     *     <pre>{@code
     * Map<String, Double> payload = client.zdiffWithScores(new String[] {"sortedSet1", "sortedSet2", "sortedSet3"}).get();
     * assert payload.equals(Map.of("element1", 1.0));
     * }</pre>
     */
    CompletableFuture<Map<String, Double>> zdiffWithScores(String[] keys);

    /**
     * Calculates the difference between the first sorted set and all the successive sorted sets at
     * <code>keys</code> and stores the difference as a sorted set to <code>destination</code>,
     * overwriting it if it already exists. Non-existent keys are treated as empty sets.
     *
     * @see <a href="https://redis.io/commands/zdiffstore/">redis.io</a> for more details.
     * @param destination The key for the resulting sorted set.
     * @param keys The keys of the sorted sets to compare.
     * @return The number of members in the resulting sorted set stored at <code>destination</code>.
     * @example
     *     <pre>{@code
     * Long payload = client.zdiffstore("mySortedSet", new String[] {"key1", "key2"}).get();
     * assert payload > 0; // At least one member differed in "key1" compared to "key2", and this difference was stored in "mySortedSet".
     * }</pre>
     */
    CompletableFuture<Long> zdiffstore(String destination, String[] keys);

    /**
     * Returns the number of members in the sorted set stored at <code>key</code> with scores between
     * <code>minScore</code> and <code>maxScore</code>.
     *
     * @see <a href="https://redis.io/commands/zcount/">redis.io</a> for more details.
     * @param key The key of the sorted set.
     * @param minScore The minimum score to count from. Can be an implementation of {@link
     *     InfScoreBound} representing positive/negative infinity, or {@link ScoreBoundary}
     *     representing a specific score and inclusivity.
     * @param maxScore The maximum score to count up to. Can be an implementation of {@link
     *     InfScoreBound} representing positive/negative infinity, or {@link ScoreBoundary}
     *     representing a specific score and inclusivity.
     * @return The number of members in the specified score range.<br>
     *     If <code>key</code> does not exist, it is treated as an empty sorted set, and the command
     *     returns <code>0</code>.<br>
     *     If <code>maxScore < minScore</code>, <code>0</code> is returned.
     * @example
     *     <pre>{@code
     * Long num1 = client.zcount("my_sorted_set", new ScoreBoundary(5.0, true), InfScoreBound.POSITIVE_INFINITY).get();
     * assert num1 == 2L; // Indicates that there are 2 members with scores between 5.0 (inclusive) and +inf in the sorted set "my_sorted_set".
     *
     * Long num2 = client.zcount("my_sorted_set", new ScoreBoundary(5.0, true), new ScoreBoundary(10.0, false)).get();
     * assert num2 == 1L; // Indicates that there is one member with ScoreBoundary 5.0 <= score < 10.0 in the sorted set "my_sorted_set".
     * }</pre>
     */
    CompletableFuture<Long> zcount(String key, ScoreRange minScore, ScoreRange maxScore);

    /**
     * Removes all elements in the sorted set stored at <code>key</code> with rank between <code>start
     * </code> and <code>end</code>. Both <code>start</code> and <code>end</code> are zero-based
     * indexes with <code>0</code> being the element with the lowest score. These indexes can be
     * negative numbers, where they indicate offsets starting at the element with the highest score.
     *
     * @see <a href="https://redis.io/commands/zremrangebyrank/">redis.io</a> for more details.
     * @param key The key of the sorted set.
     * @param start The starting point of the range.
     * @param end The end of the range.
     * @return The number of elements removed.<br>
     *     If <code>start</code> exceeds the end of the sorted set, or if <code>start</code> is
     *     greater than <code>end</code>, <code>0</code> returned.<br>
     *     If <code>end</code> exceeds the actual end of the sorted set, the range will stop at the
     *     actual end of the sorted set.<br>
     *     If <code>key</code> does not exist <code>0</code> will be returned.
     * @example
     *     <pre>{@code
     * Long payload1 = client.zremrangebyrank("mySortedSet", 0, 4).get();
     * assert payload1 == 5L; // Indicates that 5 elements, with ranks ranging from 0 to 4 (inclusive), have been removed from "mySortedSet".
     *
     * Long payload2 = client.zremrangebyrank("mySortedSet", 0, 4).get();
     * assert payload2 == 0L; // Indicates that nothing was removed.
     * }</pre>
     */
    CompletableFuture<Long> zremrangebyrank(String key, long start, long end);

    /**
     * Removes all elements in the sorted set stored at <code>key</code> with a lexicographical order
     * between <code>minLex</code> and <code>maxLex</code>.
     *
     * @see <a href="https://redis.io/commands/zremrangebylex/">redis.io</a> for more details.
     * @param key The key of the sorted set.
     * @param minLex The minimum bound of the lexicographical range. Can be an implementation of
     *     {@link InfLexBound} representing positive/negative infinity, or {@link LexBoundary}
     *     representing a specific lex and inclusivity.
     * @param maxLex The maximum bound of the lexicographical range. Can be an implementation of
     *     {@link InfLexBound} representing positive/negative infinity, or {@link LexBoundary}
     *     representing a specific lex and inclusivity.
     * @return The number of members removed from the sorted set.<br>
     *     If <code>key</code> does not exist, it is treated as an empty sorted set, and the command
     *     returns <code>0</code>.<br>
     *     If <code>minLex</code> is greater than <code>maxLex</code>, <code>0</code> is returned.
     * @example
     *     <pre>{@code
     * Long payload1 = client.zremrangebylex("mySortedSet", new LexBoundary("a", false), new LexBoundary("e")).get();
     * assert payload1 == 4L; // Indicates that 4 members, with lexicographical values ranging from "a" (exclusive) to "e" (inclusive), have been removed from "mySortedSet".
     *
     * Long payload2 = client.zremrangebylex("mySortedSet", InfLexBound.NEGATIVE_INFINITY , new LexBoundary("e")).get();
     * assert payload2 == 0L; // Indicates that no elements were removed.
     * }</pre>
     */
    CompletableFuture<Long> zremrangebylex(String key, LexRange minLex, LexRange maxLex);

    /**
     * Removes all elements in the sorted set stored at <code>key</code> with a score between <code>
     * minScore</code> and <code>maxScore</code>.
     *
     * @see <a href="https://redis.io/commands/zremrangebyscore/">redis.io</a> for more details.
     * @param key The key of the sorted set.
     * @param minScore The minimum score to remove from. Can be an implementation of {@link
     *     InfScoreBound} representing positive/negative infinity, or {@link ScoreBoundary}
     *     representing a specific score and inclusivity.
     * @param maxScore The maximum score to remove to. Can be an implementation of {@link
     *     InfScoreBound} representing positive/negative infinity, or {@link ScoreBoundary}
     *     representing a specific score and inclusivity.
     * @return The number of members removed.<br>
     *     If <code>key</code> does not exist, it is treated as an empty sorted set, and the command
     *     returns <code>0</code>.<br>
     *     If <code>minScore</code> is greater than <code>maxScore</code>, <code>0</code> is returned.
     * @example
     *     <pre>{@code
     * Long payload1 = client.zremrangebyscore("mySortedSet", new ScoreBoundary(1, false), new ScoreBoundary(5)).get();
     * assert payload1 == 4L; // Indicates that 4 members, with scores ranging from 1 (exclusive) to 5 (inclusive), have been removed from "mySortedSet".
     *
     * Long payload2 = client.zremrangebyscore("mySortedSet", InfScoreBound.NEGATIVE_INFINITY , new ScoreBoundary(-42)).get();
     * assert payload2 == 0L; // Indicates that no elements were removed.
     * }</pre>
     */
    CompletableFuture<Long> zremrangebyscore(String key, ScoreRange minScore, ScoreRange maxScore);

    /**
     * Returns the number of members in the sorted set stored at <code>key</code> with scores between
     * <code>minLex</code> and <code>maxLex</code>.
     *
     * @see <a href="https://redis.io/commands/zlexcount/">redis.io</a> for more details.
     * @param key The key of the sorted set.
     * @param minLex The minimum lex to count from. Can be an implementation of {@link InfLexBound}
     *     representing positive/negative infinity, or {@link LexBoundary} representing a specific lex
     *     and inclusivity.
     * @param maxLex The maximum lex to count up to. Can be an implementation of {@link InfLexBound}
     *     representing positive/negative infinity, or {@link LexBoundary} representing a specific lex
     *     and inclusivity.
     * @return The number of members in the specified lex range.<br>
     *     If <code>key</code> does not exist, it is treated as an empty sorted set, and the command
     *     returns <code>0</code>.<br>
     *     If <code>maxLex < minLex</code>, <code>0</code> is returned.
     * @example
     *     <pre>{@code
     * Long num1 = client.zlexcount("my_sorted_set", new LexBoundary("c", true), InfLexBound.POSITIVE_INFINITY).get();
     * assert num1 == 2L; // Indicates that there are 2 members with lex scores between "c" (inclusive) and positive infinity in the sorted set "my_sorted_set".
     *
     * Long num2 = client.zlexcount("my_sorted_set", new ScoreBoundary("c", true), new ScoreBoundary("k", false)).get();
     * assert num2 == 1L; // Indicates that there is one member with LexBoundary "c" <= score < "k" in the sorted set "my_sorted_set".
     * }</pre>
     */
    CompletableFuture<Long> zlexcount(String key, LexRange minLex, LexRange maxLex);

    /**
     * Computes the intersection of sorted sets given by the specified <code>keysOrWeightedKeys</code>
     * , and stores the result in <code>destination</code>. If <code>destination</code> already
     * exists, it is overwritten. Otherwise, a new sorted set will be created.
     *
     * @apiNote When in cluster mode, <code>destination</code> and all <code>keys</code> must map to
     *     the same <code>hash slot</code>.
     * @see <a href="https://redis.io/commands/zinterstore/">redis.io</a> for more details.
     * @param destination The key of the destination sorted set.
     * @param keysOrWeightedKeys The keys of the sorted sets with possible formats:
     *     <ul>
     *       <li>Use {@link KeyArray} for keys only.
     *       <li>Use {@link WeightedKeys} for weighted keys with score multipliers.
     *     </ul>
     *
     * @param aggregate Specifies the aggregation strategy to apply when combining the scores of
     *     elements.
     * @return The number of elements in the resulting sorted set stored at <code>destination</code>.
     * @example
     *     <pre>{@code
     * WeightedKeys weightedKeys = new WeightedKeys(List.of(Pair.of("mySortedSet1", 1.0), Pair.of("mySortedSet2", 2.0)));
     * Long payload = client.zinterstore("newSortedSet", weightedKeys, Aggregate.MAX).get()
     * assert payload == 3L; // Indicates the new sorted set contains three members from the intersection of "mySortedSet1" and "mySortedSet2".
     * }</pre>
     */
    CompletableFuture<Long> zinterstore(
            String destination, KeysOrWeightedKeys keysOrWeightedKeys, Aggregate aggregate);

    /**
     * Computes the intersection of sorted sets given by the specified <code>KeysOrWeightedKeys</code>
     * , and stores the result in <code>destination</code>. If <code>destination</code> already
     * exists, it is overwritten. Otherwise, a new sorted set will be created.<br>
     * To perform a <code>zinterstore</code> operation while specifying aggregation settings, use
     * {@link #zinterstore(String, KeysOrWeightedKeys, Aggregate)}
     *
     * @apiNote When in cluster mode, <code>destination</code> and all <code>keys</code> must map to
     *     the same <code>hash slot</code>.
     * @see <a href="https://redis.io/commands/zinterstore/">redis.io</a> for more details.
     * @param destination The key of the destination sorted set.
     * @param keysOrWeightedKeys The keys of the sorted sets with possible formats:
     *     <ul>
     *       <li>Use {@link KeyArray} for keys only.
     *       <li>Use {@link WeightedKeys} for weighted keys with score multipliers.
     *     </ul>
     *
     * @return The number of elements in the resulting sorted set stored at <code>destination</code>.
     * @example
     *     <pre>{@code
     * KeyArray keyArray = new KeyArray(new String[] {"mySortedSet1", "mySortedSet2"});
     * Long payload = client.zinterstore("newSortedSet", keyArray).get()
     * assert payload == 3L; // Indicates the new sorted set contains three members from the intersection of "mySortedSet1" and "mySortedSet2".
     * }</pre>
     */
<<<<<<< HEAD
    CompletableFuture<Long> zinterstore(String destination, String[] keys);

    // TODO add @link to ZMPOP when implemented
    /**
     * Blocks the connection until it pops and returns a member-score pair from the sorted sets stored
     * at the specified <code>keys</code>. The sorted sets are checked in the order they are provided.
     * <br>
     * To pop more than one element use {@link #bzmpop(String[], ScoreModifier, double, long)}.<br>
     * <code>BZMPOP</code> is the blocking variant of <code>ZMPOP</code>.
     *
     * @apiNote
     *     <ol>
     *       <li>When in cluster mode, all <code>keys</code> must map to the same <code>hash slot
     *           </code>.
     *       <li><code>BZMPOP</code> is a client blocking command, see <a
     *           href="https://github.com/aws/glide-for-redis/wiki/General-Concepts#blocking-commands">Blocking
     *           Commands</a> for more details and best practices.
     *     </ol>
     *
     * @see <a href="https://redis.io/commands/bzmpop/">redis.io</a> for more details.
     * @param keys The keys of the sorted sets.
     * @param modifier The element pop criteria - either {@link ScoreModifier#MIN} or {@link
     *     ScoreModifier#MAX} to pop members with the lowest/highest scores accordingly.
     * @param timeout The number of seconds to wait for a blocking operation to complete. A value of
     *     <code>0</code> will block indefinitely.
     * @return A two-element <code>array</code> containing the key name of the set from which an
     *     element was popped, and a member-score <code>Map</code>.<br>
     *     If no member could be popped and the timeout expired, returns </code>null</code>.
     * @example
     *     <pre>{@code
     * Object[] result = client.bzmpop(0.1, new String[] { "zSet1", "zSet2" }, MAX).get();
     * Map<String, Double> data = (Map<String, Double>)result[1];
     * String element = data.keySet().toArray(String[]::new)[0];
     * System.out.printf("Popped '%s' with score %d from '%s'%n", element, data.get(element), result[0]);
     * }</pre>
     */
    CompletableFuture<Object[]> bzmpop(String[] keys, ScoreModifier modifier, double timeout);

    // TODO add @link to ZMPOP when implemented
    /**
     * Blocks the connection until it pops and returns multiple member-score pairs from the sorted
     * sets stored at the specified <code>keys</code>. The sorted sets are checked in the order they
     * are provided.<br>
     * <code>BZMPOP</code> is the blocking variant of <code>ZMPOP</code>.
     *
     * @apiNote
     *     <ol>
     *       <li>When in cluster mode, all <code>keys</code> must map to the same <code>hash slot
     *           </code>.
     *       <li><code>BZMPOP</code> is a client blocking command, see <a
     *           href="https://github.com/aws/glide-for-redis/wiki/General-Concepts#blocking-commands">Blocking
     *           Commands</a> for more details and best practices.
     *     </ol>
     *
     * @see <a href="https://redis.io/commands/bzmpop/">redis.io</a> for more details.
     * @param keys The keys of the sorted sets.
     * @param modifier The element pop criteria - either {@link ScoreModifier#MIN} or {@link
     *     ScoreModifier#MAX} to pop members with the lowest/highest scores accordingly.
     * @param timeout The number of seconds to wait for a blocking operation to complete. A value of
     *     <code>0</code> will block indefinitely.
     * @param count The amount elements to pop.
     * @return A two-element <code>array</code> containing the key name of the set from which elements
     *     were popped, and a member-score <code>Map</code>.<br>
     *     If no members could be popped and the timeout expired, returns </code>null</code>.
     * @example
     *     <pre>{@code
     * Object[] result = client.bzmpop(0.1, new String[] { "zSet1", "zSet2" }, MAX).get();
     * Map<String, Double> data = (Map<String, Double>)result[1];
     * for (Map.Entry<String, Double> entry : data.entrySet()) {
     *     System.out.printf("Popped '%s' with score %d from '%s'%n", entry.getKey(), entry.getValue(), result[0]);
     * }
     * }</pre>
     */
    CompletableFuture<Object[]> bzmpop(
            String[] keys, ScoreModifier modifier, double timeout, long count);
=======
    CompletableFuture<Long> zinterstore(String destination, KeysOrWeightedKeys keysOrWeightedKeys);

    /**
     * Returns the union of members from sorted sets specified by the given <code>keysOrWeightedKeys
     * </code>.<br>
     * To get the elements with their scores, see {@link #zunionWithScores}.
     *
     * @apiNote When in cluster mode, all keys listed in <code>keysOrWeightedKeys</code> must map to
     *     the same <code>hash slot</code>.
     * @see <a href="https://redis.io/commands/zunion/">redis.io</a> for more details.
     * @param keysOrWeightedKeys The keys of the sorted sets with possible formats:
     *     <ul>
     *       <li>Use {@link KeyArray} for keys only.
     *       <li>Use {@link WeightedKeys} for weighted keys with score multipliers.
     *     </ul>
     *
     * @param aggregate Specifies the aggregation strategy to apply when combining the scores of
     *     elements.
     * @return The resulting sorted set from the union.
     * @example
     *     <pre>{@code
     * KeyArray keyArray = new KeyArray(new String[] {"mySortedSet1", "mySortedSet2"});
     * String[] payload = client.zunion(keyArray, Aggregate.MAX).get()
     * assert payload.equals(new String[] {"elem1", "elem2", "elem3"});
     *
     * WeightedKeys weightedKeys = new WeightedKeys(List.of(Pair.of("mySortedSet1", 2.0), Pair.of("mySortedSet2", 2.0)));
     * String[] payload = client.zunion(weightedKeys, Aggregate.MAX).get()
     * assert payload.equals(new String[] {"elem1", "elem2", "elem3"});
     * }</pre>
     */
    CompletableFuture<String[]> zunion(KeysOrWeightedKeys keysOrWeightedKeys, Aggregate aggregate);

    /**
     * Returns the union of members from sorted sets specified by the given <code>keysOrWeightedKeys
     * </code>.<br>
     * To perform a <code>zunion</code> operation while specifying aggregation settings, use {@link
     * #zunion(KeysOrWeightedKeys, Aggregate)}.<br>
     * To get the elements with their scores, see {@link #zunionWithScores}.
     *
     * @apiNote When in cluster mode, all keys listed in <code>keysOrWeightedKeys</code> must map to
     *     the same <code>hash slot</code>.
     * @see <a href="https://redis.io/commands/zunion/">redis.io</a> for more details.
     * @param keysOrWeightedKeys The keys of the sorted sets with possible formats:
     *     <ul>
     *       <li>Use {@link KeyArray} for keys only.
     *       <li>Use {@link WeightedKeys} for weighted keys with score multipliers.
     *     </ul>
     *
     * @return The resulting sorted set from the union.
     * @example
     *     <pre>{@code
     * KeyArray keyArray = new KeyArray(new String[] {"mySortedSet1", "mySortedSet2"});
     * String[] payload = client.zunion(keyArray).get()
     * assert payload.equals(new String[] {"elem1", "elem2", "elem3"});
     *
     * WeightedKeys weightedKeys = new WeightedKeys(List.of(Pair.of("mySortedSet1", 2.0), Pair.of("mySortedSet2", 2.0)));
     * String[] payload = client.zunion(weightedKeys).get()
     * assert payload.equals(new String[] {"elem1", "elem2", "elem3"});
     * }</pre>
     */
    CompletableFuture<String[]> zunion(KeysOrWeightedKeys keysOrWeightedKeys);

    /**
     * Returns the union of members and their scores from sorted sets specified by the given <code>
     * keysOrWeightedKeys</code>.
     *
     * @apiNote When in cluster mode, all keys listed in <code>keysOrWeightedKeys</code> must map to
     *     the same <code>hash slot</code>.
     * @see <a href="https://redis.io/commands/zunion/">redis.io</a> for more details.
     * @param keysOrWeightedKeys The keys of the sorted sets with possible formats:
     *     <ul>
     *       <li>Use {@link KeyArray} for keys only.
     *       <li>Use {@link WeightedKeys} for weighted keys with score multipliers.
     *     </ul>
     *
     * @param aggregate Specifies the aggregation strategy to apply when combining the scores of
     *     elements.
     * @return The resulting sorted set from the union.
     * @example
     *     <pre>{@code
     * KeyArray keyArray = new KeyArray(new String[] {"mySortedSet1", "mySortedSet2"});
     * Map<String, Double> payload1 = client.zunionWithScores(keyArray, Aggregate.MAX).get();
     * assert payload1.equals(Map.of("elem1", 1.0, "elem2", 2.0, "elem3", 3.0));
     *
     * WeightedKeys weightedKeys = new WeightedKeys(List.of(Pair.of("mySortedSet1", 2.0), Pair.of("mySortedSet2", 2.0)));
     * Map<String, Double> payload2 = client.zunionWithScores(keyArray, Aggregate.SUM).get();
     * assert payload2.equals(Map.of("elem1", 2.0, "elem2", 4.0, "elem3", 6.0));
     * }</pre>
     */
    CompletableFuture<Map<String, Double>> zunionWithScores(
            KeysOrWeightedKeys keysOrWeightedKeys, Aggregate aggregate);

    /**
     * Returns the union of members and their scores from sorted sets specified by the given <code>
     * keysOrWeightedKeys</code>.<br>
     * To perform a <code>zunion</code> operation while specifying aggregation settings, use {@link
     * #zunionWithScores(KeysOrWeightedKeys, Aggregate)}.
     *
     * @apiNote When in cluster mode, all keys listed in <code>keysOrWeightedKeys</code> must map to
     *     the same <code>hash slot</code>.
     * @see <a href="https://redis.io/commands/zunion/">redis.io</a> for more details.
     * @param keysOrWeightedKeys The keys of the sorted sets with possible formats:
     *     <ul>
     *       <li>Use {@link KeyArray} for keys only.
     *       <li>Use {@link WeightedKeys} for weighted keys with score multipliers.
     *     </ul>
     *
     * @return The resulting sorted set from the union.
     * @example
     *     <pre>{@code
     * KeyArray keyArray = new KeyArray(new String[] {"mySortedSet1", "mySortedSet2"});
     * Map<String, Double> payload1 = client.zunionWithScores(keyArray).get();
     * assert payload1.equals(Map.of("elem1", 1.0, "elem2", 2.0, "elem3", 3.0));
     *
     * WeightedKeys weightedKeys = new WeightedKeys(List.of(Pair.of("mySortedSet1", 2.0), Pair.of("mySortedSet2", 2.0)));
     * Map<String, Double> payload2 = client.zunionWithScores(keyArray).get();
     * assert payload2.equals(Map.of("elem1", 2.0, "elem2", 4.0, "elem3", 6.0));
     * }</pre>
     */
    CompletableFuture<Map<String, Double>> zunionWithScores(KeysOrWeightedKeys keysOrWeightedKeys);
>>>>>>> 80539734
}<|MERGE_RESOLUTION|>--- conflicted
+++ resolved
@@ -12,15 +12,11 @@
 import glide.api.models.commands.RangeOptions.ScoreBoundary;
 import glide.api.models.commands.RangeOptions.ScoreRange;
 import glide.api.models.commands.RangeOptions.ScoredRangeQuery;
-<<<<<<< HEAD
 import glide.api.models.commands.ScoreModifier;
-import glide.api.models.commands.WeightAggregateOptions;
-=======
 import glide.api.models.commands.WeightAggregateOptions.Aggregate;
 import glide.api.models.commands.WeightAggregateOptions.KeyArray;
 import glide.api.models.commands.WeightAggregateOptions.KeysOrWeightedKeys;
 import glide.api.models.commands.WeightAggregateOptions.WeightedKeys;
->>>>>>> 80539734
 import glide.api.models.commands.ZaddOptions;
 import java.util.Map;
 import java.util.concurrent.CompletableFuture;
@@ -905,8 +901,7 @@
      * assert payload == 3L; // Indicates the new sorted set contains three members from the intersection of "mySortedSet1" and "mySortedSet2".
      * }</pre>
      */
-<<<<<<< HEAD
-    CompletableFuture<Long> zinterstore(String destination, String[] keys);
+    CompletableFuture<Long> zinterstore(String destination, KeysOrWeightedKeys keysOrWeightedKeys);
 
     // TODO add @link to ZMPOP when implemented
     /**
@@ -981,8 +976,6 @@
      */
     CompletableFuture<Object[]> bzmpop(
             String[] keys, ScoreModifier modifier, double timeout, long count);
-=======
-    CompletableFuture<Long> zinterstore(String destination, KeysOrWeightedKeys keysOrWeightedKeys);
 
     /**
      * Returns the union of members from sorted sets specified by the given <code>keysOrWeightedKeys
@@ -1102,5 +1095,4 @@
      * }</pre>
      */
     CompletableFuture<Map<String, Double>> zunionWithScores(KeysOrWeightedKeys keysOrWeightedKeys);
->>>>>>> 80539734
 }