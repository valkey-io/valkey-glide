--- conflicted
+++ resolved
@@ -135,7 +135,6 @@
     CompletableFuture<String[]> time();
 
     /**
-<<<<<<< HEAD
      * Synchronously saves the DataBase.
      *
      * @see <a href="https://redis.io/commands/save/">redis.io</a> for details.
@@ -147,7 +146,8 @@
      * }</pre>
      */
     CompletableFuture<String> save();
-=======
+
+    /**
      * Returns <code>UNIX TIME</code> of the last DB save timestamp or startup timestamp if no save
      * was made since then.
      *
@@ -160,5 +160,4 @@
      * }</pre>
      */
     CompletableFuture<Long> lastsave();
->>>>>>> 4480ece1
 }