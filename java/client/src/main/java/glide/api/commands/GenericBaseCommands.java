/** Copyright GLIDE-for-Redis Project Contributors - SPDX Identifier: Apache-2.0 */
package glide.api.commands;

import glide.api.models.Script;
import glide.api.models.commands.ExpireOptions;
import glide.api.models.commands.ScriptOptions;
import java.util.concurrent.CompletableFuture;

/**
 * Supports commands and transactions for the "Generic Commands" group for standalone and cluster
 * clients.
 *
 * @see <a href="https://redis.io/commands/?group=generic">Generic Commands</a>
 */
public interface GenericBaseCommands {

    /**
     * Removes the specified <code>keys</code> from the database. A key is ignored if it does not
     * exist.
     *
     * @see <a href="https://redis.io/commands/del/">redis.io</a> for details.
     * @param keys The keys we wanted to remove.
     * @return The number of keys that were removed.
     * @example
     *     <pre>{@code
     * Long num = client.del(new String[] {"key1", "key2"}).get();
     * assert num == 2L;
     * }</pre>
     */
    CompletableFuture<Long> del(String[] keys);

    /**
     * Returns the number of keys in <code>keys</code> that exist in the database.
     *
     * @see <a href="https://redis.io/commands/exists/">redis.io</a> for details.
     * @param keys The keys list to check.
     * @return The number of keys that exist. If the same existing key is mentioned in <code>keys
     *     </code> multiple times, it will be counted multiple times.
     * @example
     *     <pre>{@code
     * Long result = client.exists(new String[] {"my_key", "invalid_key"}).get();
     * assert result == 1L;
     * }</pre>
     */
    CompletableFuture<Long> exists(String[] keys);

    /**
     * Unlink (delete) multiple <code>keys</code> from the database. A key is ignored if it does not
     * exist. This command, similar to <a href="https://redis.io/commands/del/">DEL</a>, removes
     * specified keys and ignores non-existent ones. However, this command does not block the server,
     * while <a href="https://redis.io/commands/del/">DEL</a> does.
     *
     * @see <a href="https://redis.io/commands/unlink/">redis.io</a> for details.
     * @param keys The list of keys to unlink.
     * @return The number of <code>keys</code> that were unlinked.
     * @example
     *     <pre>{@code
     * Long result = client.unlink("my_key").get();
     * assert result == 1L;
     * }</pre>
     */
    CompletableFuture<Long> unlink(String[] keys);

    /**
     * Sets a timeout on <code>key</code> in seconds. After the timeout has expired, the <code>key
     * </code> will automatically be deleted.<br>
     * If <code>key</code> already has an existing <code>expire
     * </code> set, the time to live is updated to the new value.<br>
     * If <code>seconds</code> is a non-positive number, the <code>key</code> will be deleted rather
     * than expired.<br>
     * The timeout will only be cleared by commands that delete or overwrite the contents of <code>key
     * </code>.
     *
     * @see <a href="https://redis.io/commands/expire/">redis.io</a> for details.
     * @param key The key to set timeout on it.
     * @param seconds The timeout in seconds.
     * @return <code>true</code> if the timeout was set. <code>false</code> if the timeout was not
     *     set. e.g. <code>key</code> doesn't exist.
     * @example
     *     <pre>{@code
     * Boolean isSet = client.expire("my_key", 60).get();
     * assert isSet; //Indicates that a timeout of 60 seconds has been set for "my_key."
     * }</pre>
     */
    CompletableFuture<Boolean> expire(String key, long seconds);

    /**
     * Sets a timeout on <code>key</code> in seconds. After the timeout has expired, the <code>key
     * </code> will automatically be deleted.<br>
     * If <code>key</code> already has an existing <code>expire
     * </code> set, the time to live is updated to the new value.<br>
     * If <code>seconds</code> is a non-positive number, the <code>key</code> will be deleted rather
     * than expired.<br>
     * The timeout will only be cleared by commands that delete or overwrite the contents of <code>key
     * </code>.
     *
     * @see <a href="https://redis.io/commands/expire/">redis.io</a> for details.
     * @param key The key to set timeout on it.
     * @param seconds The timeout in seconds.
     * @param expireOptions The expire options.
     * @return <code>true</code> if the timeout was set. <code>false</code> if the timeout was not
     *     set. e.g. <code>key</code> doesn't exist, or operation skipped due to the provided
     *     arguments.
     * @example
     *     <pre>{@code
     * Boolean isSet = client.expire("my_key", 60, ExpireOptions.HAS_NO_EXPIRY).get();
     * assert isSet; //Indicates that a timeout of 60 seconds has been set for "my_key."
     * }</pre>
     */
    CompletableFuture<Boolean> expire(String key, long seconds, ExpireOptions expireOptions);

    /**
     * Sets a timeout on <code>key</code>. It takes an absolute Unix timestamp (seconds since January
     * 1, 1970) instead of specifying the number of seconds.<br>
     * A timestamp in the past will delete the <code>key</code> immediately. After the timeout has
     * expired, the <code>key</code> will automatically be deleted.<br>
     * If <code>key</code> already has an existing <code>expire</code> set, the time to live is
     * updated to the new value.<br>
     * The timeout will only be cleared by commands that delete or overwrite the contents of <code>key
     * </code>.
     *
     * @see <a href="https://redis.io/commands/expireat/">redis.io</a> for details.
     * @param key The key to set timeout on it.
     * @param unixSeconds The timeout in an absolute Unix timestamp.
     * @return <code>true</code> if the timeout was set. <code>false</code> if the timeout was not
     *     set. e.g. <code>key</code> doesn't exist.
     * @example
     *     <pre>{@code
     * Boolean isSet = client.expireAt("my_key", Instant.now().getEpochSecond() + 10).get();
     * assert isSet;
     * }</pre>
     */
    CompletableFuture<Boolean> expireAt(String key, long unixSeconds);

    /**
     * Sets a timeout on <code>key</code>. It takes an absolute Unix timestamp (seconds since January
     * 1, 1970) instead of specifying the number of seconds.<br>
     * A timestamp in the past will delete the <code>key</code> immediately. After the timeout has
     * expired, the <code>key</code> will automatically be deleted.<br>
     * If <code>key</code> already has an existing <code>expire</code> set, the time to live is
     * updated to the new value.<br>
     * The timeout will only be cleared by commands that delete or overwrite the contents of <code>key
     * </code>.
     *
     * @see <a href="https://redis.io/commands/expireat/">redis.io</a> for details.
     * @param key The key to set timeout on it.
     * @param unixSeconds The timeout in an absolute Unix timestamp.
     * @param expireOptions The expire options.
     * @return <code>true</code> if the timeout was set. <code>false</code> if the timeout was not
     *     set. e.g. <code>key</code> doesn't exist, or operation skipped due to the provided
     *     arguments.
     * @example
     *     <pre>{@code
     * Boolean isSet = client.expireAt("my_key", Instant.now().getEpochSecond() + 10, ExpireOptions.HasNoExpiry).get();
     * assert isSet;
     * }</pre>
     */
    CompletableFuture<Boolean> expireAt(String key, long unixSeconds, ExpireOptions expireOptions);

    /**
     * Sets a timeout on <code>key</code> in milliseconds. After the timeout has expired, the <code>
     * key</code> will automatically be deleted.<br>
     * If <code>key</code> already has an existing <code>
     * expire</code> set, the time to live is updated to the new value.<br>
     * If <code>milliseconds</code> is a non-positive number, the <code>key</code> will be deleted
     * rather than expired.<br>
     * The timeout will only be cleared by commands that delete or overwrite the contents of <code>key
     * </code>.
     *
     * @see <a href="https://redis.io/commands/pexpire/">redis.io</a> for details.
     * @param key The key to set timeout on it.
     * @param milliseconds The timeout in milliseconds.
     * @return <code>true</code> if the timeout was set. <code>false</code> if the timeout was not
     *     set. e.g. <code>key</code> doesn't exist.
     * @example
     *     <pre>{@code
     * Boolean isSet = client.pexpire("my_key", 60000).get();
     * assert isSet;
     * }</pre>
     */
    CompletableFuture<Boolean> pexpire(String key, long milliseconds);

    /**
     * Sets a timeout on <code>key</code> in milliseconds. After the timeout has expired, the <code>
     * key</code> will automatically be deleted.<br>
     * If <code>key</code> already has an existing expire set, the time to live is updated to the new
     * value.<br>
     * If <code>milliseconds</code> is a non-positive number, the <code>key</code> will be deleted
     * rather than expired.<br>
     * The timeout will only be cleared by commands that delete or overwrite the contents of <code>key
     * </code>.
     *
     * @see <a href="https://redis.io/commands/pexpire/">redis.io</a> for details.
     * @param key The key to set timeout on it.
     * @param milliseconds The timeout in milliseconds.
     * @param expireOptions The expire options.
     * @return <code>true</code> if the timeout was set. <code>false</code> if the timeout was not
     *     set. e.g. <code>key</code> doesn't exist, or operation skipped due to the provided
     *     arguments.
     * @example
     *     <pre>{@code
     * Boolean isSet = client.pexpire("my_key", 60000, ExpireOptions.HasNoExpiry).get();
     * assert isSet;
     * }</pre>
     */
    CompletableFuture<Boolean> pexpire(String key, long milliseconds, ExpireOptions expireOptions);

    /**
     * Sets a timeout on <code>key</code>. It takes an absolute Unix timestamp (milliseconds since
     * January 1, 1970) instead of specifying the number of milliseconds.<br>
     * A timestamp in the past will delete the <code>key</code> immediately. After the timeout has
     * expired, the <code>key</code> will automatically be deleted.<br>
     * If <code>key</code> already has an existing <code>expire</code> set, the time to live is
     * updated to the new value.<br>
     * The timeout will only be cleared by commands that delete or overwrite the contents of <code>key
     * </code>.
     *
     * @see <a href="https://redis.io/commands/pexpireat/">redis.io</a> for details.
     * @param key The <code>key</code> to set timeout on it.
     * @param unixMilliseconds The timeout in an absolute Unix timestamp.
     * @return <code>true</code> if the timeout was set. <code>false</code> if the timeout was not
     *     set. e.g. <code>key</code> doesn't exist.
     * @example
     *     <pre>{@code
     * Boolean isSet = client.pexpireAt("my_key", Instant.now().toEpochMilli() + 10).get();
     * assert isSet;
     * }</pre>
     */
    CompletableFuture<Boolean> pexpireAt(String key, long unixMilliseconds);

    /**
     * Sets a timeout on <code>key</code>. It takes an absolute Unix timestamp (milliseconds since
     * January 1, 1970) instead of specifying the number of milliseconds.<br>
     * A timestamp in the past will delete the <code>key</code> immediately. After the timeout has
     * expired, the <code>key</code> will automatically be deleted.<br>
     * If <code>key</code> already has an existing <code>expire</code> set, the time to live is
     * updated to the new value.<br>
     * The timeout will only be cleared by commands that delete or overwrite the contents of <code>key
     * </code>.
     *
     * @see <a href="https://redis.io/commands/pexpireat/">redis.io</a> for details.
     * @param key The <code>key</code> to set timeout on it.
     * @param unixMilliseconds The timeout in an absolute Unix timestamp.
     * @param expireOptions The expire option.
     * @return <code>true</code> if the timeout was set. <code>false</code> if the timeout was not
     *     set. e.g. <code>key</code> doesn't exist, or operation skipped due to the provided
     *     arguments.
     * @example
     *     <pre>{@code
     * Boolean isSet = client.pexpireAt("my_key", Instant.now().toEpochMilli() + 10, ExpireOptions.HasNoExpiry).get();
     * assert isSet;
     * }</pre>
     */
    CompletableFuture<Boolean> pexpireAt(
            String key, long unixMilliseconds, ExpireOptions expireOptions);

    /**
     * Returns the remaining time to live of <code>key</code> that has a timeout, in seconds.
     *
     * @see <a href="https://redis.io/commands/ttl/">redis.io</a> for details.
     * @param key The <code>key</code> to return its timeout.
     * @return TTL in seconds, <code>-2</code> if <code>key</code> does not exist, or <code>-1</code>
     *     if <code>key</code> exists but has no associated expire.
     * @example
     *     <pre>{@code
     * Long timeRemaining = client.ttl("my_key").get();
     * assert timeRemaining == 3600L; //Indicates that "my_key" has a remaining time to live of 3600 seconds.
     *
     * Long timeRemaining = client.ttl("nonexistent_key").get();
     * assert timeRemaining == -2L; //Returns -2 for a non-existing key.
     * }</pre>
     */
    CompletableFuture<Long> ttl(String key);

    /**
     * Invokes a Lua script.<br>
     * This method simplifies the process of invoking scripts on a Redis server by using an object
     * that represents a Lua script. The script loading and execution will all be handled internally.
     * If the script has not already been loaded, it will be loaded automatically using the Redis
     * <code>SCRIPT LOAD</code> command. After that, it will be invoked using the Redis <code>EVALSHA
     * </code> command.
     *
     * @see <a href="https://redis.io/commands/script-load/">SCRIPT LOAD</a> and <a
     *     href="https://redis.io/commands/evalsha/">EVALSHA</a> for details.
     * @param script The Lua script to execute.
     * @return a value that depends on the script that was executed.
     * @example
     *     <pre>{@code
     * try(Script luaScript = new Script("return 'Hello'")) {
     *     String result = (String) client.invokeScript(luaScript).get();
     *     assert result.equals("Hello");
     * }
     * }</pre>
     */
    CompletableFuture<Object> invokeScript(Script script);

    /**
     * Invokes a Lua script with its keys and arguments.<br>
     * This method simplifies the process of invoking scripts on a Redis server by using an object
     * that represents a Lua script. The script loading, argument preparation, and execution will all
     * be handled internally. If the script has not already been loaded, it will be loaded
     * automatically using the Redis <code>SCRIPT LOAD</code> command. After that, it will be invoked
     * using the Redis <code>EVALSHA</code> command.
     *
     * @see <a href="https://redis.io/commands/script-load/">SCRIPT LOAD</a> and <a
     *     href="https://redis.io/commands/evalsha/">EVALSHA</a> for details.
     * @param script The Lua script to execute.
     * @param options The script option that contains keys and arguments for the script.
     * @return a value that depends on the script that was executed.
     * @example
     *     <pre>{@code
     * try(Script luaScript = new Script("return { KEYS[1], ARGV[1] }")) {
     *     ScriptOptions scriptOptions = ScriptOptions.builder().key("foo").arg("bar").build();
     *     Object[] result = (Object[]) client.invokeScript(luaScript, scriptOptions).get();
     *     assert result[0].equals("foo");
     *     assert result[1].equals("bar");
     * }
     * }</pre>
     */
    CompletableFuture<Object> invokeScript(Script script, ScriptOptions options);

    /**
     * Returns the remaining time to live of <code>key</code> that has a timeout, in milliseconds.
     *
     * @see <a href="https://redis.io/commands/pttl/">redis.io</a> for details.
     * @param key The key to return its timeout.
     * @return TTL in milliseconds. <code>-2</code> if <code>key</code> does not exist, <code>-1
     *     </code> if <code>key</code> exists but has no associated expire.
     * @example
     *     <pre>{@code
     * Long timeRemainingMS = client.pttl("my_key").get()
     * assert timeRemainingMS == 5000L // Indicates that "my_key" has a remaining time to live of 5000 milliseconds.
     *
     * Long timeRemainingMS = client.pttl("nonexistent_key").get();
     * assert timeRemainingMS == -2L; // Returns -2 for a non-existing key.
     * }</pre>
     */
    CompletableFuture<Long> pttl(String key);

    /**
     * Removes the existing timeout on <code>key</code>, turning the <code>key</code> from volatile (a
     * <code>key</code> with an expire set) to persistent (a <code>key</code> that will never expire
     * as no timeout is associated).
     *
     * @see <a href="https://redis.io/commands/persist/">redis.io</a> for details.
     * @param key The <code>key</code> to remove the existing timeout on.
     * @return <code>false</code> if <code>key</code> does not exist or does not have an associated
     *     timeout, <code>true</code> if the timeout has been removed.
     * @example
     *     <pre>{@code
     * Boolean timeoutRemoved = client.persist("my_key").get();
     * assert timeoutRemoved; // Indicates that the timeout associated with the key "my_key" was successfully removed.
     * }</pre>
     */
    CompletableFuture<Boolean> persist(String key);

    /**
     * Returns the string representation of the type of the value stored at <code>key</code>.
     *
     * @see <a href="https://redis.io/commands/type/>redis.io</a> for details.
     * @param key The <code>key</code> to check its data type.
     * @return If the <code>key</code> exists, the type of the stored value is returned. Otherwise, a
     *     "none" string is returned.
     * @example
     *     <pre>{@code
     * String type = client.type("StringKey").get();
     * assert type.equals("string");
     *
     * type = client.type("ListKey").get();
     * assert type.equals("list");
     * }</pre>
     */
    CompletableFuture<String> type(String key);

    /**
     * Returns the internal encoding for the Redis object stored at <code>key</code>.
     *
     * @see <a href="https://redis.io/commands/object-encoding/">redis.io</a> for details.
     * @param key The <code>key</code> of the object to get the internal encoding of.
     * @return If <code>key</code> exists, returns the internal encoding of the object stored at
     *     <code>key</code> as a <code>String</code>. Otherwise, returns <code>null</code>.
     * @example
     *     <pre>{@code
     * String encoding = client.objectEncoding("my_hash").get();
     * assert encoding.equals("listpack");
     *
     * encoding = client.objectEncoding("non_existing_key").get();
     * assert encoding.equals(null);
     * }</pre>
     */
    CompletableFuture<String> objectEncoding(String key);

    /**
<<<<<<< HEAD
     * Renames <code>key</code> to <code>newKey</code> if <code>newKey</code> does not yet exist.
     *
     * @apiNote When in cluster mode, both <code>key</code> and <code>newKey</code> must map to the
     *     same <code>hash slot</code>.
     * @see <a href="https://redis.io/commands/renamenx/">redis.io</a> for details.
     * @param key The key to rename.
     * @param newKey The new key name.
     * @return <code>true</code> if <code>key</code> was renamed to <code>newKey</code>, <code>false
     *     </code> if <code>newKey</code> already exists.
     * @example
     *     <pre>{@code
     * Boolean renamed = client.renamenx("old_key", "new_key").get();
     * assert renamed;
     * }</pre>
     */
    CompletableFuture<Boolean> renamenx(String key, String newKey);
=======
     * Returns the reference count of the object stored at <code>key</code>.
     *
     * @see <a href="https://redis.io/commands/object-refcount/">redis.io</a> for details.
     * @param key The <code>key</code> of the object to get the reference count of.
     * @return If <code>key</code> exists, returns the reference count of the object stored at <code>
     *     key</code> as a <code>Long</code>. Otherwise, returns <code>null</code>.
     * @example
     *     <pre>{@code
     * Long refcount = client.objectRefcount("my_hash").get();
     * assert refcount == 2L;
     *
     * refcount = client.objectRefcount("non_existing_key").get();
     * assert refcount == null;
     * }</pre>
     */
    CompletableFuture<Long> objectRefcount(String key);
>>>>>>> e5702c34
}<|MERGE_RESOLUTION|>--- conflicted
+++ resolved
@@ -391,7 +391,6 @@
     CompletableFuture<String> objectEncoding(String key);
 
     /**
-<<<<<<< HEAD
      * Renames <code>key</code> to <code>newKey</code> if <code>newKey</code> does not yet exist.
      *
      * @apiNote When in cluster mode, both <code>key</code> and <code>newKey</code> must map to the
@@ -408,7 +407,8 @@
      * }</pre>
      */
     CompletableFuture<Boolean> renamenx(String key, String newKey);
-=======
+
+    /**
      * Returns the reference count of the object stored at <code>key</code>.
      *
      * @see <a href="https://redis.io/commands/object-refcount/">redis.io</a> for details.
@@ -425,5 +425,4 @@
      * }</pre>
      */
     CompletableFuture<Long> objectRefcount(String key);
->>>>>>> e5702c34
 }