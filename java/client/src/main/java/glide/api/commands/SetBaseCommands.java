--- conflicted
+++ resolved
@@ -77,7 +77,6 @@
     CompletableFuture<Long> scard(String key);
 
     /**
-<<<<<<< HEAD
      * Moves a set element from one set to another. Creates a new destination set if needed.<br>
      * The operation is atomic.
      *
@@ -94,7 +93,8 @@
      * }</pre>
      */
     CompletableFuture<Boolean> smove(String source, String destination, String member);
-=======
+
+    /**
      * Returns if <code>member</code> is a member of the set stored at <code>key</code>.
      *
      * @see <a href="https://redis.io/commands/sismember/">redis.io</a> for details.
@@ -113,5 +113,4 @@
      * }</pre>
      */
     CompletableFuture<Boolean> sismember(String key, String member);
->>>>>>> 10490fd0
 }