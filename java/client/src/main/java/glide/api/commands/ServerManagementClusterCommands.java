--- conflicted
+++ resolved
@@ -319,7 +319,6 @@
     CompletableFuture<ClusterValue<Long>> lastsave(Route route);
 
     /**
-<<<<<<< HEAD
      * Deletes all the keys of all the existing databases. This command never fails.<br>
      * The command will be routed to all primary nodes.
      * <br.
@@ -387,7 +386,8 @@
      * }</pre>
      */
     CompletableFuture<String> flushall(FlushOption mode, SingleNodeRoute route);
-=======
+
+    /**
      * Displays a piece of generative computer art and the Redis version.<br>
      * The command will be routed to a random node.
      *
@@ -565,5 +565,4 @@
      * }</pre>
      */
     CompletableFuture<ClusterValue<String>> lolwut(int version, int[] parameters, Route route);
->>>>>>> 7a0073be
 }