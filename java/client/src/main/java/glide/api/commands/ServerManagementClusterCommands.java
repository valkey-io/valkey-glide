--- conflicted
+++ resolved
@@ -284,7 +284,6 @@
     CompletableFuture<ClusterValue<String[]>> time(Route route);
 
     /**
-<<<<<<< HEAD
      * Synchronously saves the DataBase.<br>
      * The command will be routed to a random node.
      *
@@ -314,7 +313,8 @@
      * }</pre>
      */
     CompletableFuture<ClusterValue<String>> save(Route route);
-=======
+
+    /**
      * Returns <code>UNIX TIME</code> of the last DB save timestamp or startup timestamp if no save
      * was made since then.<br>
      * The command will be routed to a random node.
@@ -346,5 +346,4 @@
      * }</pre>
      */
     CompletableFuture<ClusterValue<Long>> lastsave(Route route);
->>>>>>> 4480ece1
 }