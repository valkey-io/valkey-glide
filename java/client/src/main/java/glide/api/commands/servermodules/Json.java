/** Copyright Valkey GLIDE Project Contributors - SPDX Identifier: Apache-2.0 */
package glide.api.commands.servermodules;

import static glide.api.models.GlideString.gs;
import static glide.utils.ArrayTransformUtils.concatenateArrays;

import glide.api.BaseClient;
import glide.api.GlideClient;
import glide.api.GlideClusterClient;
import glide.api.models.ClusterValue;
import glide.api.models.GlideString;
import glide.api.models.commands.ConditionalChange;
import glide.api.models.commands.json.JsonGetOptions;
import glide.api.models.commands.json.JsonGetOptionsBinary;
import glide.utils.ArgsBuilder;
import java.util.concurrent.CompletableFuture;
import lombok.NonNull;

/** Module for JSON commands. */
public class Json {

    private static final String JSON_PREFIX = "JSON.";
    private static final String JSON_SET = JSON_PREFIX + "SET";
    private static final String JSON_GET = JSON_PREFIX + "GET";
    private static final String JSON_ARRAPPEND = JSON_PREFIX + "ARRAPPEND";
    private static final String JSON_ARRINSERT = JSON_PREFIX + "ARRINSERT";
    private static final String JSON_ARRLEN = JSON_PREFIX + "ARRLEN";
    private static final String JSON_ARRTRIM = JSON_PREFIX + "ARRTRIM";
    private static final String JSON_OBJLEN = JSON_PREFIX + "OBJLEN";
    private static final String JSON_OBJKEYS = JSON_PREFIX + "OBJKEYS";
    private static final String JSON_DEL = JSON_PREFIX + "DEL";
    private static final String JSON_FORGET = JSON_PREFIX + "FORGET";
    private static final String JSON_TOGGLE = JSON_PREFIX + "TOGGLE";
<<<<<<< HEAD
    private static final String JSON_STRAPPEND = JSON_PREFIX + "STRAPPEND";
    private static final String JSON_STRLEN = JSON_PREFIX + "STRLEN";
=======
    private static final String JSON_CLEAR = JSON_PREFIX + "CLEAR";
    private static final String JSON_RESP = JSON_PREFIX + "RESP";
    private static final String JSON_TYPE = JSON_PREFIX + "TYPE";
>>>>>>> 190939de

    private Json() {}

    /**
     * Sets the JSON value at the specified <code>path</code> stored at <code>key</code>.
     *
     * @param client The Valkey GLIDE client to execute the command.
     * @param key The <code>key</code> of the JSON document.
     * @param path Represents the path within the JSON document where the value will be set. The key
     *     will be modified only if <code>value</code> is added as the last child in the specified
     *     <code>path</code>, or if the specified <code>path</code> acts as the parent of a new child
     *     being added.
     * @param value The value to set at the specific path, in JSON formatted string.
     * @return A simple <code>"OK"</code> response if the value is successfully set.
     * @example
     *     <pre>{@code
     * String value = Json.set(client, "doc", ".", "{\"a\": 1.0, \"b\": 2}").get();
     * assert value.equals("OK");
     * }</pre>
     */
    public static CompletableFuture<String> set(
            @NonNull BaseClient client,
            @NonNull String key,
            @NonNull String path,
            @NonNull String value) {
        return executeCommand(client, new String[] {JSON_SET, key, path, value});
    }

    /**
     * Sets the JSON value at the specified <code>path</code> stored at <code>key</code>.
     *
     * @param client The Valkey GLIDE client to execute the command.
     * @param key The <code>key</code> of the JSON document.
     * @param path Represents the path within the JSON document where the value will be set. The key
     *     will be modified only if <code>value</code> is added as the last child in the specified
     *     <code>path</code>, or if the specified <code>path</code> acts as the parent of a new child
     *     being added.
     * @param value The value to set at the specific path, in JSON formatted GlideString.
     * @return A simple <code>"OK"</code> response if the value is successfully set.
     * @example
     *     <pre>{@code
     * String value = Json.set(client, gs("doc"), gs("."), gs("{\"a\": 1.0, \"b\": 2}")).get();
     * assert value.equals("OK");
     * }</pre>
     */
    public static CompletableFuture<String> set(
            @NonNull BaseClient client,
            @NonNull GlideString key,
            @NonNull GlideString path,
            @NonNull GlideString value) {
        return executeCommand(client, new GlideString[] {gs(JSON_SET), key, path, value});
    }

    /**
     * Sets the JSON value at the specified <code>path</code> stored at <code>key</code>.
     *
     * @param client The Valkey GLIDE client to execute the command.
     * @param key The <code>key</code> of the JSON document.
     * @param path Represents the path within the JSON document where the value will be set. The key
     *     will be modified only if <code>value</code> is added as the last child in the specified
     *     <code>path</code>, or if the specified <code>path</code> acts as the parent of a new child
     *     being added.
     * @param value The value to set at the specific path, in JSON formatted string.
     * @param setCondition Set the value only if the given condition is met (within the key or path).
     * @return A simple <code>"OK"</code> response if the value is successfully set. If value isn't
     *     set because of <code>setCondition</code>, returns <code>null</code>.
     * @example
     *     <pre>{@code
     * String value = Json.set(client, "doc", ".", "{\"a\": 1.0, \"b\": 2}", ConditionalChange.ONLY_IF_DOES_NOT_EXIST).get();
     * assert value.equals("OK");
     * }</pre>
     */
    public static CompletableFuture<String> set(
            @NonNull BaseClient client,
            @NonNull String key,
            @NonNull String path,
            @NonNull String value,
            @NonNull ConditionalChange setCondition) {
        return executeCommand(
                client, new String[] {JSON_SET, key, path, value, setCondition.getValkeyApi()});
    }

    /**
     * Sets the JSON value at the specified <code>path</code> stored at <code>key</code>.
     *
     * @param client The Valkey GLIDE client to execute the command.
     * @param key The <code>key</code> of the JSON document.
     * @param path Represents the path within the JSON document where the value will be set. The key
     *     will be modified only if <code>value</code> is added as the last child in the specified
     *     <code>path</code>, or if the specified <code>path</code> acts as the parent of a new child
     *     being added.
     * @param value The value to set at the specific path, in JSON formatted GlideString.
     * @param setCondition Set the value only if the given condition is met (within the key or path).
     * @return A simple <code>"OK"</code> response if the value is successfully set. If value isn't
     *     set because of <code>setCondition</code>, returns <code>null</code>.
     * @example
     *     <pre>{@code
     * String value = Json.set(client, gs("doc"), gs("."), gs("{\"a\": 1.0, \"b\": 2}"), ConditionalChange.ONLY_IF_DOES_NOT_EXIST).get();
     * assert value.equals("OK");
     * }</pre>
     */
    public static CompletableFuture<String> set(
            @NonNull BaseClient client,
            @NonNull GlideString key,
            @NonNull GlideString path,
            @NonNull GlideString value,
            @NonNull ConditionalChange setCondition) {
        return executeCommand(
                client,
                new GlideString[] {gs(JSON_SET), key, path, value, gs(setCondition.getValkeyApi())});
    }

    /**
     * Retrieves the JSON value at the specified <code>path</code> stored at <code>key</code>.
     *
     * @param client The Valkey GLIDE client to execute the command.
     * @param key The <code>key</code> of the JSON document.
     * @return Returns a string representation of the JSON document. If <code>key</code> doesn't
     *     exist, returns <code>null</code>.
     * @example
     *     <pre>{@code
     * String value = Json.get(client, "doc").get();
     * assert value.equals("{\"a\": 1.0, \"b\": 2}");
     * }</pre>
     */
    public static CompletableFuture<String> get(@NonNull BaseClient client, @NonNull String key) {
        return executeCommand(client, new String[] {JSON_GET, key});
    }

    /**
     * Retrieves the JSON value at the specified <code>path</code> stored at <code>key</code>.
     *
     * @param client The Valkey GLIDE client to execute the command.
     * @param key The <code>key</code> of the JSON document.
     * @return Returns a string representation of the JSON document. If <code>key</code> doesn't
     *     exist, returns <code>null</code>.
     * @example
     *     <pre>{@code
     * GlideString value = Json.get(client, gs("doc")).get();
     * assert value.equals(gs("{\"a\": 1.0, \"b\": 2}"));
     * }</pre>
     */
    public static CompletableFuture<GlideString> get(
            @NonNull BaseClient client, @NonNull GlideString key) {
        return executeCommand(client, new GlideString[] {gs(JSON_GET), key});
    }

    /**
     * Retrieves the JSON value at the specified <code>paths</code> stored at <code>key</code>.
     *
     * @param client The Valkey GLIDE client to execute the command.
     * @param key The <code>key</code> of the JSON document.
     * @param paths List of paths within the JSON document.
     * @return
     *     <ul>
     *       <li>If one path is given:
     *           <ul>
     *             <li>For JSONPath (path starts with <code>$</code>): Returns a stringified JSON list
     *                 replies for every possible path, or a string representation of an empty array,
     *                 if path doesn't exist. If <code>key</code> doesn't exist, returns <code>null
     *                 </code>.
     *             <li>For legacy path (path doesn't start with <code>$</code>): Returns a string
     *                 representation of the value in <code>paths</code>. If <code>paths</code>
     *                 doesn't exist, an error is raised. If <code>key</code> doesn't exist, returns
     *                 <code>null</code>.
     *           </ul>
     *       <li>If multiple paths are given: Returns a stringified JSON, in which each path is a key,
     *           and it's corresponding value, is the value as if the path was executed in the command
     *           as a single path.
     *     </ul>
     *     In case of multiple paths, and <code>paths</code> are a mix of both JSONPath and legacy
     *     path, the command behaves as if all are JSONPath paths.
     * @example
     *     <pre>{@code
     * String value = Json.get(client, "doc", new String[] {"$"}).get();
     * assert value.equals("{\"a\": 1.0, \"b\": 2}");
     * String value = Json.get(client, "doc", new String[] {"$.a", "$.b"}).get();
     * assert value.equals("{\"$.a\": [1.0], \"$.b\": [2]}");
     * }</pre>
     */
    public static CompletableFuture<String> get(
            @NonNull BaseClient client, @NonNull String key, @NonNull String[] paths) {
        return executeCommand(client, concatenateArrays(new String[] {JSON_GET, key}, paths));
    }

    /**
     * Retrieves the JSON value at the specified <code>paths</code> stored at <code>key</code>.
     *
     * @param client The Valkey GLIDE client to execute the command.
     * @param key The <code>key</code> of the JSON document.
     * @param paths List of paths within the JSON document.
     * @return
     *     <ul>
     *       <li>If one path is given:
     *           <ul>
     *             <li>For JSONPath (path starts with <code>$</code>): Returns a stringified JSON list
     *                 replies for every possible path, or a string representation of an empty array,
     *                 if path doesn't exist. If <code>key</code> doesn't exist, returns <code>null
     *                 </code>.
     *             <li>For legacy path (path doesn't start with <code>$</code>): Returns a string
     *                 representation of the value in <code>paths</code>. If <code>paths</code>
     *                 doesn't exist, an error is raised. If <code>key</code> doesn't exist, returns
     *                 <code>null</code>.
     *           </ul>
     *       <li>If multiple paths are given: Returns a stringified JSON, in which each path is a key,
     *           and it's corresponding value, is the value as if the path was executed in the command
     *           as a single path.
     *     </ul>
     *     In case of multiple paths, and <code>paths</code> are a mix of both JSONPath and legacy
     *     path, the command behaves as if all are JSONPath paths.
     * @example
     *     <pre>{@code
     * GlideString value = Json.get(client, gs("doc"), new GlideString[] {gs("$")}).get();
     * assert value.equals(gs("{\"a\": 1.0, \"b\": 2}"));
     * GlideString value = Json.get(client, gs("doc"), new GlideString[] {gs("$.a"), gs("$.b")}).get();
     * assert value.equals(gs("{\"$.a\": [1.0], \"$.b\": [2]}"));
     * }</pre>
     */
    public static CompletableFuture<GlideString> get(
            @NonNull BaseClient client, @NonNull GlideString key, @NonNull GlideString[] paths) {
        return executeCommand(client, concatenateArrays(new GlideString[] {gs(JSON_GET), key}, paths));
    }

    /**
     * Retrieves the JSON value at the specified <code>path</code> stored at <code>key</code>.
     *
     * @param client The Valkey GLIDE client to execute the command.
     * @param key The <code>key</code> of the JSON document.
     * @param options Options for formatting the byte representation of the JSON data. See <code>
     *     JsonGetOptions</code>.
     * @return Returns a string representation of the JSON document. If <code>key</code> doesn't
     *     exist, returns <code>null</code>.
     * @example
     *     <pre>{@code
     * JsonGetOptions options = JsonGetOptions.builder()
     *                              .indent("  ")
     *                              .space(" ")
     *                              .newline("\n")
     *                              .build();
     * String value = Json.get(client, "doc", "$", options).get();
     * assert value.equals("{\n \"a\": \n  1.0\n ,\n \"b\": \n  2\n }");
     * }</pre>
     */
    public static CompletableFuture<String> get(
            @NonNull BaseClient client, @NonNull String key, @NonNull JsonGetOptions options) {
        return executeCommand(
                client, concatenateArrays(new String[] {JSON_GET, key}, options.toArgs()));
    }

    /**
     * Retrieves the JSON value at the specified <code>path</code> stored at <code>key</code>.
     *
     * @param client The Valkey GLIDE client to execute the command.
     * @param key The <code>key</code> of the JSON document.
     * @param options Options for formatting the byte representation of the JSON data. See <code>
     *     JsonGetOptions</code>.
     * @return Returns a string representation of the JSON document. If <code>key</code> doesn't
     *     exist, returns <code>null</code>.
     * @example
     *     <pre>{@code
     * JsonGetOptions options = JsonGetOptions.builder()
     *                              .indent("  ")
     *                              .space(" ")
     *                              .newline("\n")
     *                              .build();
     * GlideString value = Json.get(client, gs("doc"), gs("$"), options).get();
     * assert value.equals(gs("{\n \"a\": \n  1.0\n ,\n \"b\": \n  2\n }"));
     * }</pre>
     */
    public static CompletableFuture<GlideString> get(
            @NonNull BaseClient client, @NonNull GlideString key, @NonNull JsonGetOptionsBinary options) {
        return executeCommand(
                client, new ArgsBuilder().add(gs(JSON_GET)).add(key).add(options.toArgs()).toArray());
    }

    /**
     * Retrieves the JSON value at the specified <code>path</code> stored at <code>key</code>.
     *
     * @param client The Valkey GLIDE client to execute the command.
     * @param key The <code>key</code> of the JSON document.
     * @param paths List of paths within the JSON document.
     * @param options Options for formatting the byte representation of the JSON data. See <code>
     *     JsonGetOptions</code>.
     * @return
     *     <ul>
     *       <li>If one path is given:
     *           <ul>
     *             <li>For JSONPath (path starts with <code>$</code>): Returns a stringified JSON list
     *                 replies for every possible path, or a string representation of an empty array,
     *                 if path doesn't exist. If <code>key</code> doesn't exist, returns <code>null
     *                 </code>.
     *             <li>For legacy path (path doesn't start with <code>$</code>): Returns a string
     *                 representation of the value in <code>paths</code>. If <code>paths</code>
     *                 doesn't exist, an error is raised. If <code>key</code> doesn't exist, returns
     *                 <code>null</code>.
     *           </ul>
     *       <li>If multiple paths are given: Returns a stringified JSON, in which each path is a key,
     *           and it's corresponding value, is the value as if the path was executed in the command
     *           as a single path.
     *     </ul>
     *     In case of multiple paths, and <code>paths</code> are a mix of both JSONPath and legacy
     *     path, the command behaves as if all are JSONPath paths.
     * @example
     *     <pre>{@code
     * JsonGetOptions options = JsonGetOptions.builder()
     *                              .indent("  ")
     *                              .space(" ")
     *                              .newline("\n")
     *                              .build();
     * String value = Json.get(client, "doc", new String[] {"$.a", "$.b"}, options).get();
     * assert value.equals("{\n \"$.a\": [\n  1.0\n ],\n \"$.b\": [\n  2\n ]\n}");
     * }</pre>
     */
    public static CompletableFuture<String> get(
            @NonNull BaseClient client,
            @NonNull String key,
            @NonNull String[] paths,
            @NonNull JsonGetOptions options) {
        return executeCommand(
                client, concatenateArrays(new String[] {JSON_GET, key}, options.toArgs(), paths));
    }

    /**
     * Retrieves the JSON value at the specified <code>path</code> stored at <code>key</code>.
     *
     * @param client The Valkey GLIDE client to execute the command.
     * @param key The <code>key</code> of the JSON document.
     * @param paths List of paths within the JSON document.
     * @param options Options for formatting the byte representation of the JSON data. See <code>
     *     JsonGetOptions</code>.
     * @return
     *     <ul>
     *       <li>If one path is given:
     *           <ul>
     *             <li>For JSONPath (path starts with <code>$</code>): Returns a stringified JSON list
     *                 replies for every possible path, or a string representation of an empty array,
     *                 if path doesn't exist. If <code>key</code> doesn't exist, returns <code>null
     *                 </code>.
     *             <li>For legacy path (path doesn't start with <code>$</code>): Returns a string
     *                 representation of the value in <code>paths</code>. If <code>paths</code>
     *                 doesn't exist, an error is raised. If <code>key</code> doesn't exist, returns
     *                 <code>null</code>.
     *           </ul>
     *       <li>If multiple paths are given: Returns a stringified JSON, in which each path is a key,
     *           and it's corresponding value, is the value as if the path was executed in the command
     *           as a single path.
     *     </ul>
     *     In case of multiple paths, and <code>paths</code> are a mix of both JSONPath and legacy
     *     path, the command behaves as if all are JSONPath paths.
     * @example
     *     <pre>{@code
     * JsonGetOptions options = JsonGetOptions.builder()
     *                              .indent("  ")
     *                              .space(" ")
     *                              .newline("\n")
     *                              .build();
     * GlideString value = Json.get(client, gs("doc"), new GlideString[] {gs("$.a"), gs("$.b")}, options).get();
     * assert value.equals(gs("{\n \"$.a\": [\n  1.0\n ],\n \"$.b\": [\n  2\n ]\n}"));
     * }</pre>
     */
    public static CompletableFuture<GlideString> get(
            @NonNull BaseClient client,
            @NonNull GlideString key,
            @NonNull GlideString[] paths,
            @NonNull JsonGetOptionsBinary options) {
        return executeCommand(
                client,
                new ArgsBuilder().add(gs(JSON_GET)).add(key).add(options.toArgs()).add(paths).toArray());
    }

    /**
     * Appends one or more <code>values</code> to the JSON array at the specified <code>path</code>
     * within the JSON document stored at <code>key</code>.
     *
     * @param client The client to execute the command.
     * @param key The <code>key</code> of the JSON document.
     * @param path Represents the <code>path</code> within the JSON document where the <code>values
     *     </code> will be appended.
     * @param values The <code>values</code> to append to the JSON array at the specified <code>path
     *     </code>.
     * @return
     *     <ul>
     *       <li>For JSONPath (<code>path</code> starts with <code>$</code>):<br>
     *           Returns a list of integers for every possible path, indicating the new length of the
     *           new array after appending <code>values</code>, or <code>null</code> for JSON values
     *           matching the path that are not an array. If <code>path</code> does not exist, an
     *           empty array will be returned.
     *       <li>For legacy path (<code>path</code> doesn't start with <code>$</code>):<br>
     *           Returns the length of the new array after appending <code>values</code> to the array
     *           at <code>path</code>. If multiple paths are matched, returns the last updated array.
     *           If the JSON value at <code>path</code> is not a array or if <code>path</code> doesn't
     *           exist, an error is raised. If <code>key</code> doesn't exist, an error is raised.
     * @example
     *     <pre>{@code
     * Json.set(client, "doc", "$", "{\"a\": 1, \"b\": [\"one\", \"two\"]}").get();
     * var res = Json.arrappend(client, "doc", "$.b", new String[] {"\"three\""}).get();
     * assert Arrays.equals((Object[]) res, new int[] {3}); // New length of the array after appending
     * res = Json.arrappend(client, "doc", ".b", new String[] {"\"four\""}).get();
     * assert res.equals(4); // New length of the array after appending
     * }</pre>
     */
    public static CompletableFuture<Object> arrappend(
            @NonNull BaseClient client,
            @NonNull String key,
            @NonNull String path,
            @NonNull String[] values) {
        return executeCommand(
                client, concatenateArrays(new String[] {JSON_ARRAPPEND, key, path}, values));
    }

    /**
     * Appends one or more <code>values</code> to the JSON array at the specified <code>path</code>
     * within the JSON document stored at <code>key</code>.
     *
     * @param client The client to execute the command.
     * @param key The <code>key</code> of the JSON document.
     * @param path Represents the <code>path</code> within the JSON document where the <code>values
     *     </code> will be appended.
     * @param values The <code>values</code> to append to the JSON array at the specified <code>path
     *     </code>.
     * @return
     *     <ul>
     *       <li>For JSONPath (<code>path</code> starts with <code>$</code>):<br>
     *           Returns a list of integers for every possible path, indicating the new length of the
     *           new array after appending <code>values</code>, or <code>null</code> for JSON values
     *           matching the path that are not an array. If <code>path</code> does not exist, an
     *           empty array will be returned.
     *       <li>For legacy path (<code>path</code> doesn't start with <code>$</code>):<br>
     *           Returns the length of the new array after appending <code>values</code> to the array
     *           at <code>path</code>. If multiple paths are matched, returns the last updated array.
     *           If the JSON value at <code>path</code> is not a array or if <code>path</code> doesn't
     *           exist, an error is raised. If <code>key</code> doesn't exist, an error is raised.
     * @example
     *     <pre>{@code
     * Json.set(client, "doc", "$", "{\"a\": 1, \"b\": [\"one\", \"two\"]}").get();
     * var res = Json.arrappend(client, gs("doc"), gs("$.b"), new GlideString[] {gs("\"three\"")}).get();
     * assert Arrays.equals((Object[]) res, new int[] {3}); // New length of the array after appending
     * res = Json.arrappend(client, gs("doc"), gs(".b"), new GlideString[] {gs("\"four\"")}).get();
     * assert res.equals(4); // New length of the array after appending
     * }</pre>
     */
    public static CompletableFuture<Object> arrappend(
            @NonNull BaseClient client,
            @NonNull GlideString key,
            @NonNull GlideString path,
            @NonNull GlideString[] values) {
        return executeCommand(
                client, new ArgsBuilder().add(gs(JSON_ARRAPPEND)).add(key).add(path).add(values).toArray());
    }

    /**
     * Inserts one or more values into the array at the specified <code>path</code> within the JSON
     * document stored at <code>key</code>, before the given <code>index</code>.
     *
     * @param client The client to execute the command.
     * @param key The key of the JSON document.
     * @param path The path within the JSON document.
     * @param index The array index before which values are inserted.
     * @param values The JSON values to be inserted into the array, in JSON formatted bytes or str.
     *     JSON string values must be wrapped with quotes. For example, to append <code>"foo"</code>,
     *     pass <code>"\"foo\""</code>.
     * @return
     *     <ul>
     *       <li>For JSONPath (<code>path</code> starts with <code>$</code>):<br>
     *           Returns an <code>Object[]</code> with a list of integers for every possible path,
     *           indicating the new length of the array, or <code>null</code> for JSON values matching
     *           the path that are not an array. If <code>path</code> does not exist, an empty array
     *           will be returned.
     *       <li>For legacy path (<code>path</code> doesn't start with <code>$</code>):<br>
     *           Returns an integer representing the new length of the array. If multiple paths are
     *           matched, returns the length of the first modified array. If <code>path</code> doesn't
     *           exist or the value at <code>path</code> is not an array, an error is raised.
     *     </ul>
     *     If the index is out of bounds or <code>key</code> doesn't exist, an error is raised.
     * @example
     *     <pre>{@code
     * Json.set(client, "doc", "$", "[[], [\"a\"], [\"a\", \"b\"]]").get();
     * var newValues = new String[] { "\"c\"", "{\"key\": \"value\"}", "true", "null", "[\"bar\"]" };
     * var res = Json.arrinsert(client, "doc", "$[*]", 0, newValues).get();
     * assert Arrays.equals((Object[]) res, new int[] { 5, 6, 7 }); // New lengths of arrays after insertion
     * var doc = Json.get(client, "doc").get();
     * assert doc.equals("[[\"c\", {\"key\": \"value\"}, true, null, [\"bar\"]], [\"c\", {\"key\": \"value\"}, "
     *     + "true, null, [\"bar\"], \"a\"], [\"c\", {\"key\": \"value\"}, true, null, [\"bar\"], \"a\", \"b\"]]");
     *
     * Json.set(client, "doc", "$", "[[], [\"a\"], [\"a\", \"b\"]]").get();
     * res = Json.arrinsert(client, "doc", ".", 0, new String[] { "\"c\"" }).get();
     * assert res == 4 // New length of the root array after insertion
     * doc = Json.get(client, "doc").get();
     * assert doc.equals("[\"c\", [], [\"a\"], [\"a\", \"b\"]]");
     * }</pre>
     */
    public static CompletableFuture<Object> arrinsert(
            @NonNull BaseClient client,
            @NonNull String key,
            @NonNull String path,
            int index,
            @NonNull String[] values) {
        return executeCommand(
                client,
                concatenateArrays(
                        new String[] {JSON_ARRINSERT, key, path, Integer.toString(index)}, values));
    }

    /**
     * Inserts one or more values into the array at the specified <code>path</code> within the JSON
     * document stored at <code>key</code>, before the given <code>index</code>.
     *
     * @param client The client to execute the command.
     * @param key The key of the JSON document.
     * @param path The path within the JSON document.
     * @param index The array index before which values are inserted.
     * @param values The JSON values to be inserted into the array, in JSON formatted bytes or str.
     *     JSON string values must be wrapped with quotes. For example, to append <code>"foo"</code>,
     *     pass <code>"\"foo\""</code>.
     * @return
     *     <ul>
     *       <li>For JSONPath (<code>path</code> starts with <code>$</code>):<br>
     *           Returns an <code>Object[]</code> with a list of integers for every possible path,
     *           indicating the new length of the array, or <code>null</code> for JSON values matching
     *           the path that are not an array. If <code>path</code> does not exist, an empty array
     *           will be returned.
     *       <li>For legacy path (<code>path</code> doesn't start with <code>$</code>):<br>
     *           Returns an integer representing the new length of the array. If multiple paths are
     *           matched, returns the length of the first modified array. If <code>path</code> doesn't
     *           exist or the value at <code>path</code> is not an array, an error is raised.
     *     </ul>
     *     If the index is out of bounds or <code>key</code> doesn't exist, an error is raised.
     * @example
     *     <pre>{@code
     * Json.set(client, "doc", "$", "[[], [\"a\"], [\"a\", \"b\"]]").get();
     * var newValues = new GlideString[] { gs("\"c\""), gs("{\"key\": \"value\"}"), gs("true"), gs("null"), gs("[\"bar\"]") };
     * var res = Json.arrinsert(client, gs("doc"), gs("$[*]"), 0, newValues).get();
     * assert Arrays.equals((Object[]) res, new int[] { 5, 6, 7 }); // New lengths of arrays after insertion
     * var doc = Json.get(client, "doc").get();
     * assert doc.equals("[[\"c\", {\"key\": \"value\"}, true, null, [\"bar\"]], [\"c\", {\"key\": \"value\"}, "
     *     + "true, null, [\"bar\"], \"a\"], [\"c\", {\"key\": \"value\"}, true, null, [\"bar\"], \"a\", \"b\"]]");
     *
     * Json.set(client, "doc", "$", "[[], [\"a\"], [\"a\", \"b\"]]").get();
     * res = Json.arrinsert(client, gs("doc"), gs("."), 0, new GlideString[] { gs("\"c\"") }).get();
     * assert res == 4 // New length of the root array after insertion
     * doc = Json.get(client, "doc").get();
     * assert doc.equals("[\"c\", [], [\"a\"], [\"a\", \"b\"]]");
     * }</pre>
     */
    public static CompletableFuture<Object> arrinsert(
            @NonNull BaseClient client,
            @NonNull GlideString key,
            @NonNull GlideString path,
            int index,
            @NonNull GlideString[] values) {
        return executeCommand(
                client,
                new ArgsBuilder()
                        .add(gs(JSON_ARRINSERT))
                        .add(key)
                        .add(path)
                        .add(Integer.toString(index))
                        .add(values)
                        .toArray());
    }

    /**
     * Retrieves the length of the array at the specified <code>path</code> within the JSON document
     * stored at <code>key</code>.
     *
     * @param client The client to execute the command.
     * @param key The key of the JSON document.
     * @param path The path within the JSON document.
     * @return
     *     <ul>
     *       <li>For JSONPath (<code>path</code> starts with <code>$</code>):<br>
     *           Returns an <code>Object[]</code> with a list of integers for every possible path,
     *           indicating the length of the array, or <code>null</code> for JSON values matching the
     *           path that are not an array. If <code>path</code> does not exist, an empty array will
     *           be returned.
     *       <li>For legacy path (<code>path</code> doesn't start with <code>$</code>):<br>
     *           Returns an integer representing the length of the array. If multiple paths are
     *           matched, returns the length of the first matching array. If <code>path</code> doesn't
     *           exist or the value at <code>path</code> is not an array, an error is raised.
     *     </ul>
     *     If <code>key</code> doesn't exist, returns <code>null</code>.
     * @example
     *     <pre>{@code
     * Json.set(client, "doc", "$", "{\"a\": [1, 2, 3], \"b\": {\"a\": [1, 2], \"c\": {\"a\": 42}}}").get();
     * var res = Json.arrlen(client, "doc", "$").get();
     * assert Arrays.equals((Object[]) res, new Object[] { null }); // No array at the root path.
     * res = Json.arrlen(client, "doc", "$.a").get();
     * assert Arrays.equals((Object[]) res, new Object[] { 3 }); // Retrieves the length of the array at path $.a.
     * res = Json.arrlen(client, "doc", "$..a").get();
     * assert Arrays.equals((Object[]) res, new Object[] { 3, 2, null }); // Retrieves lengths of arrays found at all levels of the path `..a`.
     * res = Json.arrlen(client, "doc", "..a").get();
     * assert res == 3; // Legacy path retrieves the first array match at path `..a`.
     * }</pre>
     */
    public static CompletableFuture<Object> arrlen(
            @NonNull BaseClient client, @NonNull String key, @NonNull String path) {
        return executeCommand(client, new String[] {JSON_ARRLEN, key, path});
    }

    /**
     * Retrieves the length of the array at the specified <code>path</code> within the JSON document
     * stored at <code>key</code>.
     *
     * @param client The client to execute the command.
     * @param key The key of the JSON document.
     * @param path The path within the JSON document.
     * @return
     *     <ul>
     *       <li>For JSONPath (<code>path</code> starts with <code>$</code>):<br>
     *           Returns an <code>Object[]</code> with a list of integers for every possible path,
     *           indicating the length of the array, or <code>null</code> for JSON values matching the
     *           path that are not an array. If <code>path</code> does not exist, an empty array will
     *           be returned.
     *       <li>For legacy path (<code>path</code> doesn't start with <code>$</code>):<br>
     *           Returns an integer representing the length of the array. If multiple paths are
     *           matched, returns the length of the first matching array. If <code>path</code> doesn't
     *           exist or the value at <code>path</code> is not an array, an error is raised.
     *     </ul>
     *     If <code>key</code> doesn't exist, returns <code>null</code>.
     * @example
     *     <pre>{@code
     * Json.set(client, "doc", "$", "{\"a\": [1, 2, 3], \"b\": {\"a\": [1, 2], \"c\": {\"a\": 42}}}").get();
     * var res = Json.arrlen(client, gs("doc"), gs("$")).get();
     * assert Arrays.equals((Object[]) res, new Object[] { null }); // No array at the root path.
     * res = Json.arrlen(client, gs("doc"), gs("$.a")).get();
     * assert Arrays.equals((Object[]) res, new Object[] { 3 }); // Retrieves the length of the array at path $.a.
     * res = Json.arrlen(client, gs("doc"), gs("$..a")).get();
     * assert Arrays.equals((Object[]) res, new Object[] { 3, 2, null }); // Retrieves lengths of arrays found at all levels of the path `..a`.
     * res = Json.arrlen(client, gs("doc"), gs("..a")).get();
     * assert res == 3; // Legacy path retrieves the first array match at path `..a`.
     * }</pre>
     */
    public static CompletableFuture<Object> arrlen(
            @NonNull BaseClient client, @NonNull GlideString key, @NonNull GlideString path) {
        return executeCommand(client, new GlideString[] {gs(JSON_ARRLEN), key, path});
    }

    /**
     * Retrieves the length of the array at the root of the JSON document stored at <code>key</code>.
     * <br>
     * Equivalent to {@link #arrlen(BaseClient, String, String)} with <code>path</code> set to <code>
     * "."</code>.
     *
     * @param client The client to execute the command.
     * @param key The key of the JSON document.
     * @return The array length stored at the root of the document. If document root is not an array,
     *     an error is raised.<br>
     *     If <code>key</code> doesn't exist, returns <code>null</code>.
     * @example
     *     <pre>{@code
     * Json.set(client, "doc", "$", "[1, 2, true, null, \"tree\"]").get();
     * var res = Json.arrlen(client, "doc").get();
     * assert res == 5;
     * }</pre>
     */
    public static CompletableFuture<Long> arrlen(@NonNull BaseClient client, @NonNull String key) {
        return executeCommand(client, new String[] {JSON_ARRLEN, key});
    }

    /**
     * Retrieves the length of the array at the root of the JSON document stored at <code>key</code>.
     * Equivalent to {@link #arrlen(BaseClient, GlideString, GlideString)} with <code>path</code> set
     * to <code>gs(".")</code>.
     *
     * @param client The client to execute the command.
     * @param key The key of the JSON document.
     * @return The array length stored at the root of the document. If document root is not an array,
     *     an error is raised.<br>
     *     If <code>key</code> doesn't exist, returns <code>null</code>.
     * @example
     *     <pre>{@code
     * Json.set(client, "doc", "$", "[1, 2, true, null, \"tree\"]").get();
     * var res = Json.arrlen(client, gs("doc")).get();
     * assert res == 5;
     * }</pre>
     */
    public static CompletableFuture<Long> arrlen(
            @NonNull BaseClient client, @NonNull GlideString key) {
        return executeCommand(client, new GlideString[] {gs(JSON_ARRLEN), key});
    }

    /**
     * Trims an array at the specified <code>path</code> within the JSON document started at <code>key
     * </code> so that it becomes a subarray [<code>start</code>, <code>end</code>], both inclusive.
     * <br>
     * If <code>start</code> < 0, it is treated as 0.<br>
     * If <code>end</code> >= size (size of the array), it is treated as size -1.<br>
     * If <code>start</code> >= size or <code>start</code> > <code>end</code>, the array is emptied
     * and 0 is return.<br>
     *
     * @param client The client to execute the command.
     * @param key The key of the JSON document.
     * @param path The path within the JSON document.
     * @param start The index of the first element to keep, inclusive.
     * @param end The index of the last element to keep, inclusive.
     * @return
     *     <ul>
     *       <li>For JSONPath (<code>path</code> starts with <code>$</code>):<br>
     *           Returns an <code>Object[]</code> with a list of integers for every possible path,
     *           indicating the new length of the array, or <code>null</code> for JSON values matching
     *           the path that are not an array. If the array is empty, its corresponding return value
     *           is 0. If <code>path</code> doesn't exist, an empty array will be return. If an index
     *           argument is out of bounds, an error is raised.
     *       <li>For legacy path (<code>path</code> doesn't start with <code>$</code>):<br>
     *           Returns an integer representing the new length of the array. If the array is empty,
     *           its corresponding return value is 0. If multiple paths match, the length of the first
     *           trimmed array match is returned. If <code>path</code> doesn't exist, or the value at
     *           <code>path</code> is not an array, an error is raised. If an index argument is out of
     *           bounds, an error is raised.
     *     </ul>
     *     If <code>key</code> doesn't exist, returns <code>null</code>.
     * @example
     *     <pre>{@code
     * Json.set(client, "doc", "$", "{[], [\"a\"], [\"a\", \"b\"], [\"a\", \"b\", \"c\"]}").get();
     * var res = Json.arrtrim(client, "doc", "$[*]", 0, 1).get();
     * assert Arrays.equals((Object[]) res, new Object[] { 0, 1, 2, 2 }); // New lengths of arrays after trimming
     *
     * Json.set(client, "doc", "$", "{\"children\": [\"John\", \"Jack\", \"Tom\", \"Bob\", \"Mike\"]}").get();
     * res = Json.arrtrim(client, "doc", ".children", 0, 1).get();
     * assert res == 2; // new length after trimming
     * }</pre>
     */
    public static CompletableFuture<Object> arrtrim(
            @NonNull BaseClient client, @NonNull String key, @NonNull String path, int start, int end) {
        return executeCommand(
                client,
                new String[] {JSON_ARRTRIM, key, path, Integer.toString(start), Integer.toString(end)});
    }

    /**
     * Trims an array at the specified <code>path</code> within the JSON document started at <code>key
     * </code> so that it becomes a subarray [<code>start</code>, <code>end</code>], both inclusive.
     * <br>
     * If <code>start</code> < 0, it is treated as 0.<br>
     * If <code>end</code> >= size (size of the array), it is treated as size -1.<br>
     * If <code>start</code> >= size or <code>start</code> > <code>end</code>, the array is emptied
     * and 0 is return.<br>
     *
     * @param client The client to execute the command.
     * @param key The key of the JSON document.
     * @param path The path within the JSON document.
     * @param start The index of the first element to keep, inclusive.
     * @param end The index of the last element to keep, inclusive.
     * @return
     *     <ul>
     *       <li>For JSONPath (<code>path</code> starts with <code>$</code>):<br>
     *           Returns an <code>Object[]</code> with a list of integers for every possible path,
     *           indicating the new length of the array, or <code>null</code> for JSON values matching
     *           the path that are not an array. If the array is empty, its corresponding return value
     *           is 0. If <code>path</code> doesn't exist, an empty array will be return. If an index
     *           argument is out of bounds, an error is raised.
     *       <li>For legacy path (<code>path</code> doesn't start with <code>$</code>):<br>
     *           Returns an integer representing the new length of the array. If the array is empty,
     *           its corresponding return value is 0. If multiple paths match, the length of the first
     *           trimmed array match is returned. If <code>path</code> doesn't exist, or the value at
     *           <code>path</code> is not an array, an error is raised. If an index argument is out of
     *           bounds, an error is raised.
     *     </ul>
     *     If <code>key</code> doesn't exist, returns <code>null</code>.
     * @example
     *     <pre>{@code
     * Json.set(client, "doc", "$", "{[], [\"a\"], [\"a\", \"b\"], [\"a\", \"b\", \"c\"]}").get();
     * var res = Json.arrtrim(client, gs("doc"), gs("$[*]"), 0, 1).get();
     * assert Arrays.equals((Object[]) res, new Object[] { 0, 1, 2, 2 }); // New lengths of arrays after trimming
     *
     * Json.set(client, "doc", "$", "{\"children\": [\"John\", \"Jack\", \"Tom\", \"Bob\", \"Mike\"]}").get();
     * res = Json.arrtrim(client, gs("doc"), gs(".children"), 0, 1).get();
     * assert res == 2; // new length after trimming
     * }</pre>
     */
    public static CompletableFuture<Object> arrtrim(
            @NonNull BaseClient client,
            @NonNull GlideString key,
            @NonNull GlideString path,
            int start,
            int end) {
        return executeCommand(
                client,
                new ArgsBuilder()
                        .add(gs(JSON_ARRTRIM))
                        .add(key)
                        .add(path)
                        .add(Integer.toString(start))
                        .add(Integer.toString(end))
                        .toArray());
    }

    /**
     * Retrieves the number of key-value pairs in the object values at the specified <code>path</code>
     * within the JSON document stored at <code>key</code>.<br>
     * Equivalent to {@link #objlen(BaseClient, String, String)} with <code>path</code> set to <code>
     * "."</code>.
     *
     * @param client The client to execute the command.
     * @param key The key of the JSON document.
     * @return The object length stored at the root of the document. If document root is not an
     *     object, an error is raised.<br>
     *     If <code>key</code> doesn't exist, returns <code>null</code>.
     * @example
     *     <pre>{@code
     * Json.set(client, "doc", "$", "{\"a\": 1.0, \"b\": {\"a\": {\"x\": 1, \"y\": 2}, \"b\": 2.5, \"c\": true}}").get();
     * var res = Json.objlen(client, "doc").get();
     * assert res == 2; // the size of object matching the path `.`, which has 2 keys: 'a' and 'b'.
     * }</pre>
     */
    public static CompletableFuture<Long> objlen(@NonNull BaseClient client, @NonNull String key) {
        return executeCommand(client, new String[] {JSON_OBJLEN, key});
    }

    /**
     * Retrieves the number of key-value pairs in the object values at the specified <code>path</code>
     * within the JSON document stored at <code>key</code>.<br>
     * Equivalent to {@link #objlen(BaseClient, GlideString, GlideString)} with <code>path</code> set
     * to <code>gs(".")</code>.
     *
     * @param client The client to execute the command.
     * @param key The key of the JSON document.
     * @return The object length stored at the root of the document. If document root is not an
     *     object, an error is raised.<br>
     *     If <code>key</code> doesn't exist, returns <code>null</code>.
     * @example
     *     <pre>{@code
     * Json.set(client, "doc", "$", "{\"a\": 1.0, \"b\": {\"a\": {\"x\": 1, \"y\": 2}, \"b\": 2.5, \"c\": true}}").get();
     * var res = Json.objlen(client, gs("doc"), gs(".")).get();
     * assert res == 2; // the size of object matching the path `.`, which has 2 keys: 'a' and 'b'.
     * }</pre>
     */
    public static CompletableFuture<Long> objlen(
            @NonNull BaseClient client, @NonNull GlideString key) {
        return executeCommand(client, new GlideString[] {gs(JSON_OBJLEN), key});
    }

    /**
     * Retrieves the number of key-value pairs in the object values at the specified <code>path</code>
     * within the JSON document stored at <code>key</code>.
     *
     * @param client The client to execute the command.
     * @param key The key of the JSON document.
     * @param path The path within the JSON document.
     * @return
     *     <ul>
     *       <li>For JSONPath (<code>path</code> starts with <code>$</code>):<br>
     *           Returns an <code>Object[]</code> with a list of long integers for every possible
     *           path, indicating the number of key-value pairs for each matching object, or <code>
     *           null
     *           </code> for JSON values matching the path that are not an object. If <code>path
     *           </code> does not exist, an empty array will be returned.
     *       <li>For legacy path (<code>path</code> doesn't start with <code>$</code>):<br>
     *           Returns the number of key-value pairs for the object value matching the path. If
     *           multiple paths are matched, returns the length of the first matching object. If
     *           <code>path</code> doesn't exist or the value at <code>path</code> is not an array, an
     *           error is raised.
     *     </ul>
     *     If <code>key</code> doesn't exist, returns <code>null</code>.
     * @example
     *     <pre>{@code
     * Json.set(client, "doc", "$", "{\"a\": 1.0, \"b\": {\"a\": {\"x\": 1, \"y\": 2}, \"b\": 2.5, \"c\": true}}").get();
     * var res = Json.objlen(client, "doc", ".").get(); // legacy path - command returns first value as `Long`
     * assert res == 2L; // the size of object matching the path `.`, which has 2 keys: 'a' and 'b'.
     *
     * res = Json.objlen(client, "doc", "$.b").get(); // JSONPath - command returns an array
     * assert Arrays.equals((Object[]) res, new Object[] { 3L }); // the length of the objects at path `$.b`
     * }</pre>
     */
    public static CompletableFuture<Object> objlen(
            @NonNull BaseClient client, @NonNull String key, @NonNull String path) {
        return executeCommand(client, new String[] {JSON_OBJLEN, key, path});
    }

    /**
     * Retrieves the number of key-value pairs in the object values at the specified <code>path</code>
     * within the JSON document stored at <code>key</code>.
     *
     * @param client The client to execute the command.
     * @param key The key of the JSON document.
     * @param path The path within the JSON document.
     * @return
     *     <ul>
     *       <li>For JSONPath (<code>path</code> starts with <code>$</code>):<br>
     *           Returns an <code>Object[]</code> with a list of long integers for every possible
     *           path, indicating the number of key-value pairs for each matching object, or <code>
     *           null
     *           </code> for JSON values matching the path that are not an object. If <code>path
     *           </code> does not exist, an empty array will be returned.
     *       <li>For legacy path (<code>path</code> doesn't start with <code>$</code>):<br>
     *           Returns the number of key-value pairs for the object value matching the path. If
     *           multiple paths are matched, returns the length of the first matching object. If
     *           <code>path</code> doesn't exist or the value at <code>path</code> is not an array, an
     *           error is raised.
     *     </ul>
     *     If <code>key</code> doesn't exist, returns <code>null</code>.
     * @example
     *     <pre>{@code
     * Json.set(client, "doc", "$", "{\"a\": 1.0, \"b\": {\"a\": {\"x\": 1, \"y\": 2}, \"b\": 2.5, \"c\": true}}").get();
     * var res = Json.objlen(client, gs("doc"), gs(".")).get(); // legacy path - command returns first value as `Long`
     * assert res == 2L; // the size of object matching the path `.`, which has 2 keys: 'a' and 'b'.
     *
     * res = Json.objlen(client, gs("doc"), gs("$.b")).get(); // JSONPath - command returns an array
     * assert Arrays.equals((Object[]) res, new Object[] { 3L }); // the length of the objects at path `$.b`
     * }</pre>
     */
    public static CompletableFuture<Object> objlen(
            @NonNull BaseClient client, @NonNull GlideString key, @NonNull GlideString path) {
        return executeCommand(client, new GlideString[] {gs(JSON_OBJLEN), key, path});
    }

    /**
     * Retrieves the key names in the object values at the specified <code>path</code> within the JSON
     * document stored at <code>key</code>.<br>
     * Equivalent to {@link #objkeys(BaseClient, String, String)} with <code>path</code> set to <code>
     * "."</code>.
     *
     * @param client The client to execute the command.
     * @param key The key of the JSON document.
     * @return The object length stored at the root of the document. If document root is not an
     *     object, an error is raised.<br>
     *     If <code>key</code> doesn't exist, returns <code>null</code>.
     * @example
     *     <pre>{@code
     * Json.set(client, "doc", "$", "{\"a\": 1.0, \"b\": {\"a\": {\"x\": 1, \"y\": 2}, \"b\": 2.5, \"c\": true}}").get();
     * var res = Json.objkeys(client, "doc").get();
     * assert Arrays.equals((Object[]) res, new Object[] { "a", "b" }); // the keys of the object matching the path `.`, which has 2 keys: 'a' and 'b'.
     * }</pre>
     */
    public static CompletableFuture<Object[]> objkeys(
            @NonNull BaseClient client, @NonNull String key) {
        return executeCommand(client, new String[] {JSON_OBJKEYS, key});
    }

    /**
     * Retrieves the key names in the object values at the specified <code>path</code> within the JSON
     * document stored at <code>key</code>.<br>
     * Equivalent to {@link #objkeys(BaseClient, GlideString, GlideString)} with <code>path</code> set
     * to <code>gs(".")</code>.
     *
     * @param client The client to execute the command.
     * @param key The key of the JSON document.
     * @return The object length stored at the root of the document. If document root is not an
     *     object, an error is raised.<br>
     *     If <code>key</code> doesn't exist, returns <code>null</code>.
     * @example
     *     <pre>{@code
     * Json.set(client, "doc", "$", "{\"a\": 1.0, \"b\": {\"a\": {\"x\": 1, \"y\": 2}, \"b\": 2.5, \"c\": true}}").get();
     * var res = Json.objkeys(client, gs("doc"), gs(".")).get();
     * assert Arrays.equals((Object[]) res, new Object[] { gs("a"), gs("b") }); // the keys of the object matching the path `.`, which has 2 keys: 'a' and 'b'.
     * }</pre>
     */
    public static CompletableFuture<Object[]> objkeys(
            @NonNull BaseClient client, @NonNull GlideString key) {
        return executeCommand(client, new GlideString[] {gs(JSON_OBJKEYS), key});
    }

    /**
     * Retrieves the key names in the object values at the specified <code>path</code> within the JSON
     * document stored at <code>key</code>.
     *
     * @param client The client to execute the command.
     * @param key The key of the JSON document.
     * @param path The path within the JSON document.
     * @return
     *     <ul>
     *       <li>For JSONPath (<code>path</code> starts with <code>$</code>):<br>
     *           Returns an <code>Object[][]</code> with each nested array containing key names for
     *           each matching object for every possible path, indicating the list of object keys for
     *           each matching object, or <code>null</code> for JSON values matching the path that are
     *           not an object. If <code>path</code> does not exist, an empty sub-array will be
     *           returned.
     *       <li>For legacy path (<code>path</code> doesn't start with <code>$</code>):<br>
     *           Returns an array of object keys for the object value matching the path. If multiple
     *           paths are matched, returns the length of the first matching object. If <code>path
     *           </code> doesn't exist or the value at <code>path</code> is not an array, an error is
     *           raised.
     *     </ul>
     *     If <code>key</code> doesn't exist, returns <code>null</code>.
     * @example
     *     <pre>{@code
     * Json.set(client, "doc", "$", "{\"a\": 1.0, \"b\": {\"a\": {\"x\": 1, \"y\": 2}, \"b\": 2.5, \"c\": true}}").get();
     * var res = Json.objkeys(client, "doc", ".").get(); // legacy path - command returns array for first matched object
     * assert Arrays.equals((Object[]) res, new Object[] { "a", "b" }); // key names for the object matching the path `.` as it is the only match.
     *
     * res = Json.objkeys(client, "doc", "$.b").get(); // JSONPath - command returns an array for each matched object
     * assert Arrays.equals((Object[]) res, new Object[][] { { "a", "b", "c" } }); // key names as a nested list for objects matching the JSONPath `$.b`.
     * }</pre>
     */
    public static CompletableFuture<Object[]> objkeys(
            @NonNull BaseClient client, @NonNull String key, @NonNull String path) {
        return executeCommand(client, new String[] {JSON_OBJKEYS, key, path});
    }

    /**
     * Retrieves the key names in the object values at the specified <code>path</code> within the JSON
     * document stored at <code>key</code>.
     *
     * @param client The client to execute the command.
     * @param key The key of the JSON document.
     * @param path The path within the JSON document.
     * @return
     *     <ul>
     *       <li>For JSONPath (<code>path</code> starts with <code>$</code>):<br>
     *           Returns an <code>Object[][]</code> with each nested array containing key names for
     *           each matching object for every possible path, indicating the list of object keys for
     *           each matching object, or <code>null</code> for JSON values matching the path that are
     *           not an object. If <code>path</code> does not exist, an empty sub-array will be
     *           returned.
     *       <li>For legacy path (<code>path</code> doesn't start with <code>$</code>):<br>
     *           Returns an array of object keys for the object value matching the path. If multiple
     *           paths are matched, returns the length of the first matching object. If <code>path
     *           </code> doesn't exist or the value at <code>path</code> is not an array, an error is
     *           raised.
     *     </ul>
     *     If <code>key</code> doesn't exist, returns <code>null</code>.
     * @example
     *     <pre>{@code
     * Json.set(client, "doc", "$", "{\"a\": 1.0, \"b\": {\"a\": {\"x\": 1, \"y\": 2}, \"b\": 2.5, \"c\": true}}").get();
     * var res = Json.objkeys(client, gs("doc"), gs(".")).get(); // legacy path - command returns array for first matched object
     * assert Arrays.equals((Object[]) res, new Object[] { "a", "b" }); // key names for the object matching the path `.` as it is the only match.
     *
     * res = Json.objkeys(client, gs("doc"), gs("$.b")).get(); // JSONPath - command returns an array for each matched object
     * assert Arrays.equals((Object[]) res, new Object[][] { { "a", "b", "c" } }); // key names as a nested list for objects matching the JSONPath `$.b`.
     * }</pre>
     */
    public static CompletableFuture<Object[]> objkeys(
            @NonNull BaseClient client, @NonNull GlideString key, @NonNull GlideString path) {
        return executeCommand(client, new GlideString[] {gs(JSON_OBJKEYS), key, path});
    }

    /**
     * Deletes the JSON document stored at <code>key</code>.
     *
     * @param client The Valkey GLIDE client to execute the command.
     * @param key The <code>key</code> of the JSON document.
     * @return The number of elements deleted. 0 if the key does not exist.
     * @example
     *     <pre>{@code
     * Json.set(client, "doc", ".", "{\"a\": 1, \"nested\": {\"a\": 2, \"b\": 3}}");
     * Long result = Json.del(client, "doc").get();
     * assert result == 1L;
     * }</pre>
     */
    public static CompletableFuture<Long> del(@NonNull BaseClient client, @NonNull String key) {
        return executeCommand(client, new String[] {JSON_DEL, key});
    }

    /**
     * Deletes the JSON document stored at <code>key</code>.
     *
     * @param client The Valkey GLIDE client to execute the command.
     * @param key The <code>key</code> of the JSON document.
     * @return The number of elements deleted. 0 if the key does not exist.
     * @example
     *     <pre>{@code
     * Json.set(client, "doc", ".", "{\"a\": 1, \"nested\": {\"a\": 2, \"b\": 3}}");
     * Long result = Json.del(client, gs("doc")).get();
     * assert result == 1L;
     * }</pre>
     */
    public static CompletableFuture<Long> del(@NonNull BaseClient client, @NonNull GlideString key) {
        return executeCommand(client, new GlideString[] {gs(JSON_DEL), key});
    }

    /**
     * Deletes the JSON value at the specified <code>path</code> within the JSON document stored at
     * <code>key</code>.
     *
     * @param client The Valkey GLIDE client to execute the command.
     * @param key The <code>key</code> of the JSON document.
     * @param path Represents the path within the JSON document where the value will be deleted.
     * @return The number of elements deleted. 0 if the key does not exist, or if the JSON path is
     *     invalid or does not exist.
     * @example
     *     <pre>{@code
     * Json.set(client, "doc", ".", "{\"a\": 1, \"nested\": {\"a\": 2, \"b\": 3}}");
     * Long result = Json.del(client, "doc", "$..a").get();
     * assert result == 2L;
     * }</pre>
     */
    public static CompletableFuture<Long> del(
            @NonNull BaseClient client, @NonNull String key, @NonNull String path) {
        return executeCommand(client, new String[] {JSON_DEL, key, path});
    }

    /**
     * Deletes the JSON value at the specified <code>path</code> within the JSON document stored at
     * <code>key</code>.
     *
     * @param client The Valkey GLIDE client to execute the command.
     * @param key The <code>key</code> of the JSON document.
     * @param path Represents the path within the JSON document where the value will be deleted.
     * @return The number of elements deleted. 0 if the key does not exist, or if the JSON path is
     *     invalid or does not exist.
     * @example
     *     <pre>{@code
     * Json.set(client, "doc", ".", "{\"a\": 1, \"nested\": {\"a\": 2, \"b\": 3}}");
     * Long result = Json.del(client, gs("doc"), gs("$..a")).get();
     * assert result == 2L;
     * }</pre>
     */
    public static CompletableFuture<Long> del(
            @NonNull BaseClient client, @NonNull GlideString key, @NonNull GlideString path) {
        return executeCommand(client, new GlideString[] {gs(JSON_DEL), key, path});
    }

    /**
     * Deletes the JSON document stored at <code>key</code>.
     *
     * @param client The Valkey GLIDE client to execute the command.
     * @param key The <code>key</code> of the JSON document.
     * @return The number of elements deleted. 0 if the key does not exist.
     * @example
     *     <pre>{@code
     * Json.set(client, "doc", ".", "{\"a\": 1, \"nested\": {\"a\": 2, \"b\": 3}}");
     * Long result = Json.forget(client, "doc").get();
     * assert result == 1L;
     * }</pre>
     */
    public static CompletableFuture<Long> forget(@NonNull BaseClient client, @NonNull String key) {
        return executeCommand(client, new String[] {JSON_FORGET, key});
    }

    /**
     * Deletes the JSON document stored at <code>key</code>.
     *
     * @param client The Valkey GLIDE client to execute the command.
     * @param key The <code>key</code> of the JSON document.
     * @return The number of elements deleted. 0 if the key does not exist.
     * @example
     *     <pre>{@code
     * Json.set(client, "doc", ".", "{\"a\": 1, \"nested\": {\"a\": 2, \"b\": 3}}");
     * Long result = Json.forget(client, gs("doc")).get();
     * assert result == 1L;
     * }</pre>
     */
    public static CompletableFuture<Long> forget(
            @NonNull BaseClient client, @NonNull GlideString key) {
        return executeCommand(client, new GlideString[] {gs(JSON_FORGET), key});
    }

    /**
     * Deletes the JSON value at the specified <code>path</code> within the JSON document stored at
     * <code>key</code>.
     *
     * @param client The Valkey GLIDE client to execute the command.
     * @param key The <code>key</code> of the JSON document.
     * @param path Represents the path within the JSON document where the value will be deleted.
     * @return The number of elements deleted. 0 if the key does not exist, or if the JSON path is
     *     invalid or does not exist.
     * @example
     *     <pre>{@code
     * Json.set(client, "doc", ".", "{\"a\": 1, \"nested\": {\"a\": 2, \"b\": 3}}");
     * Long result = Json.forget(client, "doc", "$..a").get();
     * assert result == 2L;
     * }</pre>
     */
    public static CompletableFuture<Long> forget(
            @NonNull BaseClient client, @NonNull String key, @NonNull String path) {
        return executeCommand(client, new String[] {JSON_FORGET, key, path});
    }

    /**
     * Deletes the JSON value at the specified <code>path</code> within the JSON document stored at
     * <code>key</code>.
     *
     * @param client The Valkey GLIDE client to execute the command.
     * @param key The <code>key</code> of the JSON document.
     * @param path Represents the path within the JSON document where the value will be deleted.
     * @return The number of elements deleted. 0 if the key does not exist, or if the JSON path is
     *     invalid or does not exist.
     * @example
     *     <pre>{@code
     * Json.set(client, "doc", ".", "{\"a\": 1, \"nested\": {\"a\": 2, \"b\": 3}}");
     * Long result = Json.forget(client, gs("doc"), gs("$..a")).get();
     * assert result == 2L;
     * }</pre>
     */
    public static CompletableFuture<Long> forget(
            @NonNull BaseClient client, @NonNull GlideString key, @NonNull GlideString path) {
        return executeCommand(client, new GlideString[] {gs(JSON_FORGET), key, path});
    }

    /**
     * Toggles a Boolean value stored at the root within the JSON document stored at <code>key</code>.
     *
     * @param client The client to execute the command.
     * @param key The key of the JSON document.
     * @return Returns the toggled boolean value at the root of the document, or <code>null</code> for
     *     JSON values matching the root that are not boolean. If <code>key</code> doesn't exist,
     *     returns <code>null</code>.
     * @example
     *     <pre>{@code
     * Json.set(client, "doc", ".", true).get();
     * var res = Json.toggle(client, "doc").get();
     * assert res.equals(false);
     * res = Json.toggle(client, "doc").get();
     * assert res.equals(true);
     * }</pre>
     */
    public static CompletableFuture<Boolean> toggle(@NonNull BaseClient client, @NonNull String key) {
        return executeCommand(client, new String[] {JSON_TOGGLE, key});
    }

    /**
     * Toggles a Boolean value stored at the root within the JSON document stored at <code>key</code>.
     *
     * @param client The client to execute the command.
     * @param key The key of the JSON document.
     * @return Returns the toggled boolean value at the root of the document, or <code>null</code> for
     *     JSON values matching the root that are not boolean. If <code>key</code> doesn't exist,
     *     returns <code>null</code>.
     * @example
     *     <pre>{@code
     * Json.set(client, "doc", ".", true).get();
     * var res = Json.toggle(client, gs("doc")).get();
     * assert res.equals(false);
     * res = Json.toggle(client, gs("doc")).get();
     * assert res.equals(true);
     * }</pre>
     */
    public static CompletableFuture<Boolean> toggle(
            @NonNull BaseClient client, @NonNull GlideString key) {
        return executeCommand(client, new ArgsBuilder().add(gs(JSON_TOGGLE)).add(key).toArray());
    }

    /**
     * Toggles a Boolean value stored at the specified <code>path</code> within the JSON document
     * stored at <code>key</code>.
     *
     * @param client The client to execute the command.
     * @param key The key of the JSON document.
     * @param path The path within the JSON document.
     * @return
     *     <ul>
     *       <li>For JSONPath (<code>path</code> starts with <code>$</code>):<br>
     *           Returns a <code>Boolean[]</code> with the toggled boolean value for every possible
     *           path, or <code>null</code> for JSON values matching the path that are not boolean.
     *       <li>For legacy path (<code>path</code> doesn't start with <code>$</code>):<br>
     *           Returns the value of the toggled boolean in <code>path</code>. If <code>path</code>
     *           doesn't exist or the value at <code>path</code> isn't a boolean, an error is raised.
     *     </ul>
     *     If <code>key</code> doesn't exist, returns <code>null</code>.
     * @example
     *     <pre>{@code
     * Json.set(client, "doc", "$", "{\"bool\": true, \"nested\": {\"bool\": false, \"nested\": {\"bool\": 10}}}").get();
     * var res = Json.toggle(client, "doc", "$..bool").get();
     * assert Arrays.equals((Boolean[]) res, new Boolean[] {false, true, null});
     * res = Json.toggle(client, "doc", "bool").get();
     * assert res.equals(true);
     * var getResult = Json.get(client, "doc", "$").get();
     * assert getResult.equals("{\"bool\": true, \"nested\": {\"bool\": true, \"nested\": {\"bool\": 10}}}");
     * }</pre>
     */
    public static CompletableFuture<Object> toggle(
            @NonNull BaseClient client, @NonNull String key, @NonNull String path) {
        return executeCommand(client, new String[] {JSON_TOGGLE, key, path});
    }

    /**
     * Toggles a Boolean value stored at the specified <code>path</code> within the JSON document
     * stored at <code>key</code>.
     *
     * @param client The client to execute the command.
     * @param key The key of the JSON document.
     * @param path The path within the JSON document.
     * @return
     *     <ul>
     *       <li>For JSONPath (<code>path</code> starts with <code>$</code>):<br>
     *           Returns a <code>Boolean[]</code> with the toggled boolean value for every possible
     *           path, or <code>null</code> for JSON values matching the path that are not boolean.
     *       <li>For legacy path (<code>path</code> doesn't start with <code>$</code>):<br>
     *           Returns the value of the toggled boolean in <code>path</code>. If <code>path</code>
     *           doesn't exist or the value at <code>path</code> isn't a boolean, an error is raised.
     *     </ul>
     *     If <code>key</code> doesn't exist, returns <code>null</code>.
     * @example
     *     <pre>{@code
     * Json.set(client, "doc", "$", "{\"bool\": true, \"nested\": {\"bool\": false, \"nested\": {\"bool\": 10}}}").get();
     * var res = Json.toggle(client, gs("doc"), gs("$..bool")).get();
     * assert Arrays.equals((Boolean[]) res, new Boolean[] {false, true, null});
     * res = Json.toggle(client, gs("doc"), gs("bool")).get();
     * assert res.equals(true);
     * var getResult = Json.get(client, "doc", "$").get();
     * assert getResult.equals("{\"bool\": true, \"nested\": {\"bool\": true, \"nested\": {\"bool\": 10}}}");
     * }</pre>
     */
    public static CompletableFuture<Object> toggle(
            @NonNull BaseClient client, @NonNull GlideString key, @NonNull GlideString path) {
        return executeCommand(
                client, new ArgsBuilder().add(gs(JSON_TOGGLE)).add(key).add(path).toArray());
    }

    /**
<<<<<<< HEAD
     * Appends the specified <code>value</code> to the string stored at the specified <code>path</code> within the JSON document stored at <code>key</code>.
     *
     * @param client The client to execute the command.
     * @param key The key of the JSON document.
     * @param value The value to append to the string. Must be wrapped with single quotes. For example, to append "foo", pass '"foo"'.
     * @param path The path within the JSON document.
     * @return
     *     <ul>
     *       <li>For JSONPath (<code>path</code> starts with <code>$</code>):<br>
     *           Returns a list of integer replies for every possible path, indicating the length of the resulting string after appending <code>value</code>,
     *           or <code>null</code> for JSON values matching the path that are not string.<br>
     *           If <code>key</code> doesn't exist, an error is raised.
     *       <li>For legacy path (<code>path</code> doesn't start with <code>$</code>):<br>
     *           Returns the length of the resulting string after appending <code>value</code> to the string at <code>path</code>.<br>
     *           If multiple paths match, the length of the last updated string is returned.<br>
     *           If the JSON value at <code>path</code> is not a string of if <code>path</code> doesn't exist, an error is raised.<br>
     *           If <code>key</code> doesn't exist, an error is raised.
     *     </ul>
     * @example
     *     <pre>{@code
     * Json.set(client, "doc", "$", "{\"a\":\"foo\", \"nested\": {\"a\": \"hello\"}, \"nested2\": {\"a\": 31}}").get();
     * var res = Json.strappend(client, "doc", "baz", "$..a").get();
     * assert Arrays.equals((Object[]) res, new Object[] {6L, 8L, null}); // The new length of the string values at path '$..a' in the key stored at `doc` after the append operation.
     *
     * res = Json.strappend(client, "doc", '"foo"', "nested.a").get();
     * assert (Long) res == 11L; // The length of the string value after appending "foo" to the string at path 'nested.array' in the key stored at `doc`.
     *
     * var getResult = Json.get(client, "doc", "$").get();
     * assert getResult.equals("[{\"a\":\"foobaz\", \"nested\": {\"a\": \"hellobazfoo\"}, \"nested2\": {\"a\": 31}}]"); // The updated JSON value in the key stored at `doc`.
     * }</pre>
     */
    public static CompletableFuture<Object> strappend(
        @NonNull BaseClient client, @NonNull String key, @NonNull String value, @NonNull String path) {
        return executeCommand(
            client, new ArgsBuilder().add(JSON_STRAPPEND).add(key).add(path).add(value).toArray());
    }

    /**
     * Appends the specified <code>value</code> to the string stored at the specified <code>path</code> within the JSON document stored at <code>key</code>.
     *
     * @param client The client to execute the command.
     * @param key The key of the JSON document.
     * @param value The value to append to the string. Must be wrapped with single quotes. For example, to append "foo", pass '"foo"'.
     * @param path The path within the JSON document.
     * @return
     *     <ul>
     *       <li>For JSONPath (<code>path</code> starts with <code>$</code>):<br>
     *           Returns a list of integer replies for every possible path, indicating the length of the resulting string after appending <code>value</code>,
     *           or <code>null</code> for JSON values matching the path that are not string.<br>
     *           If <code>key</code> doesn't exist, an error is raised.
     *       <li>For legacy path (<code>path</code> doesn't start with <code>$</code>):<br>
     *           Returns the length of the resulting string after appending <code>value</code> to the string at <code>path</code>.<br>
     *           If multiple paths match, the length of the last updated string is returned.<br>
     *           If the JSON value at <code>path</code> is not a string of if <code>path</code> doesn't exist, an error is raised.<br>
     *           If <code>key</code> doesn't exist, an error is raised.
     *     </ul>
     * @example
     *     <pre>{@code
     * Json.set(client, "doc", "$", "{\"a\":\"foo\", \"nested\": {\"a\": \"hello\"}, \"nested2\": {\"a\": 31}}").get();
     * var res = Json.strappend(client, gs("doc"), gs("baz"), gs("$..a")).get();
     * assert Arrays.equals((Object[]) res, new Object[] {6L, 8L, null}); // The new length of the string values at path '$..a' in the key stored at `doc` after the append operation.
     *
     * res = Json.strappend(client, gs("doc"), gs("'\"foo\"'"), gs("nested.a")).get();
     * assert (Long) res == 11L; // The length of the string value after appending "foo" to the string at path 'nested.array' in the key stored at `doc`.
     *
     * var getResult = Json.get(client, gs("doc"), gs("$")).get();
     * assert getResult.equals("[{\"a\":\"foobaz\", \"nested\": {\"a\": \"hellobazfoo\"}, \"nested2\": {\"a\": 31}}]"); // The updated JSON value in the key stored at `doc`.
     * }</pre>
     */
    public static CompletableFuture<Object> strappend(
        @NonNull BaseClient client, @NonNull GlideString key, @NonNull GlideString value, @NonNull GlideString path) {
        return executeCommand(
            client, new ArgsBuilder().add(gs(JSON_STRAPPEND)).add(key).add(path).add(value).toArray());
    }

    /**
     * Appends the specified <code>value</code> to the string stored at the root within the JSON document stored at <code>key</code>.
     *
     * @param client The client to execute the command.
     * @param key The key of the JSON document.
     * @param value The value to append to the string. Must be wrapped with single quotes. For example, to append "foo", pass '"foo"'.
     * @return
     *     Returns the length of the resulting string after appending <code>value</code> to the string at the root.<br>
     *     If the JSON value at root is not a string, an error is raised.<br>
     *     If <code>key</code> doesn't exist, an error is raised.
     * @example
     *     <pre>{@code
     * Json.set(client, "doc", "$", "'\"foo\"'").get();
     * var res = Json.strappend(client, "doc", "'\"baz\"'").get();
     * assert res == 6L; // The length of the string value after appending "foo" to the string at root in the key stored at `doc`.
     *
     * var getResult = Json.get(client, "doc").get();
     * assert getResult.equals("\"foobaz\""); // The updated JSON value in the key stored at `doc`.
     * }</pre>
     */
    public static CompletableFuture<Long> strappend(
        @NonNull BaseClient client, @NonNull String key, @NonNull String value) {
        return executeCommand(
            client, new ArgsBuilder().add(JSON_STRAPPEND).add(key).add(value).toArray());
    }

    /**
     * Appends the specified <code>value</code> to the string stored at the root within the JSON document stored at <code>key</code>.
     *
     * @param client The client to execute the command.
     * @param key The key of the JSON document.
     * @param value The value to append to the string. Must be wrapped with single quotes. For example, to append "foo", pass '"foo"'.
     * @return
     *     Returns the length of the resulting string after appending <code>value</code> to the string at the root.<br>
     *     If the JSON value at root is not a string, an error is raised.<br>
     *     If <code>key</code> doesn't exist, an error is raised.
     * @example
     *     <pre>{@code
     * Json.set(client, "doc", "$", "'\"foo\"'").get();
     * var res = Json.strappend(client, gs("doc"), gs("'\"baz\"'")).get();
     * assert res == 6L; // The length of the string value after appending "foo" to the string at root in the key stored at `doc`.
     *
     * var getResult = Json.get(client, gs("$"), gs("doc")).get();
     * assert getResult.equals("\"foobaz\""); // The updated JSON value in the key stored at `doc`.
     * }</pre>
     */
    public static CompletableFuture<Long> strappend(
        @NonNull BaseClient client, @NonNull GlideString key, @NonNull GlideString value) {
        return executeCommand(
            client, new ArgsBuilder().add(gs(JSON_STRAPPEND)).add(key).add(value).toArray());
    }

    /**
     * Returns the length of the JSON string value stored at the specified <code>path</code> within the JSON document stored at <code>key</code>.
     *
     * @param client The client to execute the command.
     * @param key The key of the JSON document.
     * @param path The path within the JSON document.
     * @return
     *     <ul>
     *       <li>For JSONPath (<code>path</code> starts with <code>$</code>):<br>
     *           Returns a list of integer replies for every possible path, indicating the length of the JSON string value,
     *           or <code>null</code> for JSON values matching the path that are not string.
     *       <li>For legacy path (<code>path</code> doesn't start with <code>$</code>):<br>
     *           Returns the length of the JSON value at <code>path</code> or <code>null</code> if <code>key</code> doesn't exist.<br>
     *           If multiple paths match, the length of the first matched string is returned.<br>
     *           If the JSON value at <code>path</code> is not a string of if <code>path</code> doesn't exist, an error is raised.
     *       If <code>key</code> doesn't exist, <code>null</code> is returned.
     *     </ul>
     * @example
     *     <pre>{@code
     * Json.set(client, "doc", "$", "{\"a\":\"foo\", \"nested\": {\"a\": \"hello\"}, \"nested2\": {\"a\": 31}}").get();
     * var res = Json.strlen(client, "doc", "$..a").get();
     * assert Arrays.equals((Object[]) res, new Object[] {3L, 5L, null}); // The length of the string values at path '$..a' in the key stored at `doc`.
     *
     * res = Json.strlen(client, "doc", "nested.a").get();
     * assert (Long) res == 5L; // The length of the JSON value at path 'nested.a' in the key stored at `doc`.
     *
     * res = Json.strlen(client, "doc", "$").get();
     * assert Arrays.equals((Object[]) res, new Object[] {null}); // Returns an array with null since the value at root path does in the JSON document stored at `doc` is not a string.
     *
     * res = Json.strlen(client, "non_existing_key", ".").get();
     * assert res == null; // `key` doesn't exist.
     * }</pre>
     */
    public static CompletableFuture<Object> strlen(
        @NonNull BaseClient client, @NonNull String key, @NonNull String path) {
        return executeCommand(
            client, new ArgsBuilder().add(JSON_STRLEN).add(key).add(path).toArray());
    }

    /**
     * Returns the length of the JSON string value stored at the specified <code>path</code> within the JSON document stored at <code>key</code>.
     *
     * @param client The client to execute the command.
     * @param key The key of the JSON document.
     * @param path The path within the JSON document.
     * @return
     *     <ul>
     *       <li>For JSONPath (<code>path</code> starts with <code>$</code>):<br>
     *           Returns a list of integer replies for every possible path, indicating the length of the JSON string value,
     *           or <code>null</code> for JSON values matching the path that are not string.
     *       <li>For legacy path (<code>path</code> doesn't start with <code>$</code>):<br>
     *           Returns the length of the JSON value at <code>path</code> or <code>null</code> if <code>key</code> doesn't exist.<br>
     *           If multiple paths match, the length of the first matched string is returned.<br>
     *           If the JSON value at <code>path</code> is not a string of if <code>path</code> doesn't exist, an error is raised.
     *       If <code>key</code> doesn't exist, <code>null</code> is returned.
     *     </ul>
     * @example
     *     <pre>{@code
     * Json.set(client, "doc", "$", "{\"a\":\"foo\", \"nested\": {\"a\": \"hello\"}, \"nested2\": {\"a\": 31}}").get();
     * var res = Json.strlen(client, gs("doc"), gs("$..a")).get();
     * assert Arrays.equals((Object[]) res, new Object[] {3L, 5L, null}); // The length of the string values at path '$..a' in the key stored at `doc`.
     *
     * res = Json.strlen(client, gs("doc"), gs("nested.a")).get();
     * assert (Long) res == 5L; // The length of the JSON value at path 'nested.a' in the key stored at `doc`.
     *
     * res = Json.strlen(client, gs("doc"), gs("$")).get();
     * assert Arrays.equals((Object[]) res, new Object[] {null}); // Returns an array with null since the value at root path does in the JSON document stored at `doc` is not a string.
     *
     * res = Json.strlen(client, gs("non_existing_key"), gs(".")).get();
     * assert res == null; // `key` doesn't exist.
     * }</pre>
     */
    public static CompletableFuture<Object> strlen(
        @NonNull BaseClient client, @NonNull GlideString key, @NonNull GlideString path) {
        return executeCommand(
            client, new ArgsBuilder().add(gs(JSON_STRLEN)).add(key).add(path).toArray());
    }

    /**
     * Returns the length of the JSON string value stored at the root within the JSON document stored at <code>key</code>.
     *
     * @param client The client to execute the command.
     * @param key The key of the JSON document.
     * @return
     *     Returns the length of the JSON value at the root.<br>
     *     If the JSON value is not a string, an error is raised.<br>
     *     If <code>key</code> doesn't exist, <code>null</code> is returned.
     * @example
     *     <pre>{@code
     * Json.set(client, "doc", "$", "\"Hello\"").get();
     * var res = Json.strlen(client, "doc").get();
     * assert res == 5L; // The length of the JSON value at the root in the key stored at `doc`.
     *
     * res = Json.strlen(client, "non_existing_key").get();
     * assert res == null; // `key` doesn't exist.
     * }</pre>
     */
    public static CompletableFuture<Long> strlen(
        @NonNull BaseClient client, @NonNull String key) {
        return executeCommand(
            client, new ArgsBuilder().add(JSON_STRLEN).add(key).toArray());
    }

    /**
     * Returns the length of the JSON string value stored at the root within the JSON document stored at <code>key</code>.
     *
     * @param client The client to execute the command.
     * @param key The key of the JSON document.
     * @return
     *     Returns the length of the JSON value at the root.<br>
     *     If the JSON value is not a string, an error is raised.<br>
     *     If <code>key</code> doesn't exist, <code>null</code> is returned.
     * @example
     *     <pre>{@code
     * Json.set(client, "doc", "$", "\"Hello\"").get();
     * var res = Json.strlen(client, gs("doc")).get();
     * assert res == 5L; // The length of the JSON value at the root in the key stored at `doc`.
     *
     * res = Json.strlen(client, gs("non_existing_key")).get();
     * assert res == null; // `key` doesn't exist.
     * }</pre>
     */
    public static CompletableFuture<Long> strlen(
        @NonNull BaseClient client, @NonNull GlideString key) {
        return executeCommand(
            client, new ArgsBuilder().add(gs(JSON_STRLEN)).add(key).toArray());
=======
     * Clears an array and an object at the root of the JSON document stored at <code>key</code>.<br>
     * Equivalent to {@link #clear(BaseClient, String, String)} with <code>path</code> set to <code>
     * "."</code>.
     *
     * @param client The client to execute the command.
     * @param key The key of the JSON document.
     * @return <code>1</code> if the document wasn't empty or <code>0</code> if it was.<br>
     *     If <code>key</code> doesn't exist, an error is raised.
     * @example
     *     <pre>{@code
     * Json.set(client, "doc", "$", "{\"a\":1, \"b\":2}").get();
     * long res = Json.clear(client, "doc").get();
     * assert res == 1;
     *
     * var doc = Json.get(client, "doc", "$").get();
     * assert doc.equals("[{}]");
     *
     * res = Json.clear(client, "doc").get();
     * assert res == 0; // the doc is already empty
     * }</pre>
     */
    public static CompletableFuture<Long> clear(@NonNull BaseClient client, @NonNull String key) {
        return executeCommand(client, new String[] {JSON_CLEAR, key});
    }

    /**
     * Clears an array and an object at the root of the JSON document stored at <code>key</code>.<br>
     * Equivalent to {@link #clear(BaseClient, GlideString, GlideString)} with <code>path</code> set
     * to <code>"."</code>.
     *
     * @param client The client to execute the command.
     * @param key The key of the JSON document.
     * @return <code>1</code> if the document wasn't empty or <code>0</code> if it was.<br>
     *     If <code>key</code> doesn't exist, an error is raised.
     * @example
     *     <pre>{@code
     * Json.set(client, "doc", "$", "{\"a\":1, \"b\":2}").get();
     * long res = Json.clear(client, gs("doc")).get();
     * assert res == 1;
     *
     * var doc = Json.get(client, "doc", "$").get();
     * assert doc.equals("[{}]");
     *
     * res = Json.clear(client, gs("doc")).get();
     * assert res == 0; // the doc is already empty
     * }</pre>
     */
    public static CompletableFuture<Long> clear(
            @NonNull BaseClient client, @NonNull GlideString key) {
        return executeCommand(client, new GlideString[] {gs(JSON_CLEAR), key});
    }

    /**
     * Clears arrays and objects at the specified <code>path</code> within the JSON document stored at
     * <code>key</code>.<br>
     * Numeric values are set to <code>0</code>, boolean values are set to <code>false</code>, and
     * string values are converted to empty strings.
     *
     * @param client The client to execute the command.
     * @param key The key of the JSON document.
     * @param path The path within the JSON document.
     * @return The number of containers cleared.<br>
     *     If <code>path</code> doesn't exist, or the value at <code>path</code> is already cleared
     *     (e.g., an empty array, object, or string), 0 is returned. If <code>key</code> doesn't
     *     exist, an error is raised.
     * @example
     *     <pre>{@code
     * Json.set(client, "doc", "$", "{\"obj\": {\"a\":1, \"b\":2}, \"arr\":[1, 2, 3], \"str\": \"foo\", \"bool\": true,
     *     \"int\": 42, \"float\": 3.14, \"nullVal\": null}").get();
     * long res = Json.clear(client, "doc", "$.*").get();
     * assert res == 6; // 6 values are cleared: "obj", "arr", "str", "bool", "int", and "float"; "nullVal" is not clearable.
     *
     * var doc = Json.get(client, "doc", "$").get();
     * assert doc.equals("[{\"obj\":{},\"arr\":[],\"str\":\"\",\"bool\":false,\"int\":0,\"float\":0.0,\"nullVal\":null}]");
     *
     * res = Json.clear(client, "doc", "$.*").get();
     * assert res == 0; // containers are already empty and nothing is cleared
     * }</pre>
     */
    public static CompletableFuture<Long> clear(
            @NonNull BaseClient client, @NonNull String key, @NonNull String path) {
        return executeCommand(client, new String[] {JSON_CLEAR, key, path});
    }

    /**
     * Clears arrays and objects at the specified <code>path</code> within the JSON document stored at
     * <code>key</code>.<br>
     * Numeric values are set to <code>0</code>, boolean values are set to <code>false</code>, and
     * string values are converted to empty strings.
     *
     * @param client The client to execute the command.
     * @param key The key of the JSON document.
     * @param path The path within the JSON document.
     * @return The number of containers cleared.<br>
     *     If <code>path</code> doesn't exist, or the value at <code>path</code> is already cleared
     *     (e.g., an empty array, object, or string), 0 is returned. If <code>key</code> doesn't
     *     exist, an error is raised.
     * @example
     *     <pre>{@code
     * Json.set(client, "doc", "$", "{\"obj\": {\"a\":1, \"b\":2}, \"arr\":[1, 2, 3], \"str\": \"foo\", \"bool\": true,
     *     \"int\": 42, \"float\": 3.14, \"nullVal\": null}").get();
     * long res = Json.clear(client, gs("doc"), gs("$.*")).get();
     * assert res == 6; // 6 values are cleared: "obj", "arr", "str", "bool", "int", and "float"; "nullVal" is not clearable.
     *
     * var doc = Json.get(client, "doc", "$").get();
     * assert doc.equals("[{\"obj\":{},\"arr\":[],\"str\":\"\",\"bool\":false,\"int\":0,\"float\":0.0,\"nullVal\":null}]");
     *
     * res = Json.clear(client, gs("doc"), gs("$.*")).get();
     * assert res == 0; // containers are already empty and nothing is cleared
     * }</pre>
     */
    public static CompletableFuture<Long> clear(
            @NonNull BaseClient client, @NonNull GlideString key, @NonNull GlideString path) {
        return executeCommand(client, new GlideString[] {gs(JSON_CLEAR), key, path});
    }

    /**
     * Retrieves the JSON document stored at <code>key</code>. The returning result is in the Valkey or Redis OSS Serialization Protocol (RESP).
     * <ul>
     *     <li>JSON null is mapped to the RESP Null Bulk String.</li>
     *     <li>JSON Booleans are mapped to RESP Simple string.</li>
     *     <li>JSON integers are mapped to RESP Integers.</li>
     *     <li>JSON doubles are mapped to RESP Bulk Strings.</li>
     *     <li>JSON strings are mapped to RESP Bulk Strings.</li>
     *     <li>JSON arrays are represented as RESP arrays, where the first element is the simple string [, followed by the array's elements.</li>
     *     <li>JSON objects are represented as RESP object, where the first element is the simple string {, followed by key-value pairs, each of which is a RESP bulk string.</li>
     * </ul>
     *
     * @param client The Valkey GLIDE client to execute the command.
     * @param key The key of the JSON document.
     * @return Returns the JSON document in its RESP form.
     *     If <code>key</code> doesn't exist, <code>null</code> is returned.
     * @example
     *     <pre>{@code
     * Json.set(client, "doc", ".", "{\"a\": [1, 2, 3], \"b\": {\"b1\": 1}, \"c\": 42}");
     * Object actualResult = Json.resp(client, "doc").get();
     * Object[] expectedResult = new Object[] {
     *     "{",
     *     new Object[] {"a", new Object[] {"[", 1L, 2L, 3L}},
     *     new Object[] {"b", new Object[] {"{", new Object[] {"b1", 1L}}},
     *     new Object[] {"c", 42L}
     * };
     * assertInstanceOf(Object[].class, actualResult);
     * assertArrayEquals(expectedResult, (Object[]) actualResult);
     * }</pre>
     */
    public static CompletableFuture<Object> resp(@NonNull BaseClient client, @NonNull String key) {
        return executeCommand(client, new String[] {JSON_RESP, key});
    }

    /**
     * Retrieves the JSON document stored at <code>key</code>. The returning result is in the Valkey or Redis OSS Serialization Protocol (RESP).
     * <ul>
     *     <li>JSON null is mapped to the RESP Null Bulk String.</li>
     *     <li>JSON Booleans are mapped to RESP Simple string.</li>
     *     <li>JSON integers are mapped to RESP Integers.</li>
     *     <li>JSON doubles are mapped to RESP Bulk Strings.</li>
     *     <li>JSON strings are mapped to RESP Bulk Strings.</li>
     *     <li>JSON arrays are represented as RESP arrays, where the first element is the simple string [, followed by the array's elements.</li>
     *     <li>JSON objects are represented as RESP object, where the first element is the simple string {, followed by key-value pairs, each of which is a RESP bulk string.</li>
     * </ul>
     *
     * @param client The Valkey GLIDE client to execute the command.
     * @param key The key of the JSON document.
     * @return Returns the JSON document in its RESP form.
     *     If <code>key</code> doesn't exist, <code>null</code> is returned.
     * @example
     *     <pre>{@code
     * Json.set(client, "doc", ".", "{\"a\": [1, 2, 3], \"b\": {\"b1\": 1}, \"c\": 42}");
     * Object actualResultBinary = Json.resp(client, gs("doc")).get();
     * Object[] expectedResultBinary = new Object[] {
     *     "{",
     *     new Object[] {gs("a"), new Object[] {gs("["), 1L, 2L, 3L}},
     *     new Object[] {gs("b"), new Object[] {gs("{"), new Object[] {gs("b1"), 1L}}},
     *     new Object[] {gs("c"), 42L}
     * };
     * assertInstanceOf(Object[].class, actualResultBinary);
     * assertArrayEquals(expectedResultBinary, (Object[]) actualResultBinary);
     * }</pre>
     */
    public static CompletableFuture<Object> resp(
            @NonNull BaseClient client, @NonNull GlideString key) {
        return executeCommand(client, new GlideString[] {gs(JSON_RESP), key});
    }

    /**
     * Retrieve the JSON value at the specified <code>path</code> within the JSON document stored at
     * <code>key</code>. The returning result is in the Valkey or Redis OSS Serialization Protocol
     * (RESP).
     *
     * <ul>
     *   <li>JSON null is mapped to the RESP Null Bulk String.
     *   <li>JSON Booleans are mapped to RESP Simple string.
     *   <li>JSON integers are mapped to RESP Integers.
     *   <li>JSON doubles are mapped to RESP Bulk Strings.
     *   <li>JSON strings are mapped to RESP Bulk Strings.
     *   <li>JSON arrays are represented as RESP arrays, where the first element is the simple string
     *       [, followed by the array's elements.
     *   <li>JSON objects are represented as RESP object, where the first element is the simple string
     *       {, followed by key-value pairs, each of which is a RESP bulk string.
     * </ul>
     *
     * @param client The Valkey GLIDE client to execute the command.
     * @param key The key of the JSON document.
     * @param path The path within the JSON document.
     * @return
     *     <ul>
     *       <li>For JSONPath (<code>path</code> starts with <code>$</code>): Returns a list of
     *           replies for every possible path, indicating the RESP form of the JSON value. If
     *           <code>path</code> doesn't exist, returns an empty list.
     *       <li>For legacy path (<code>path</code> doesn't starts with <code>$</code>): Returns a
     *           single reply for the JSON value at the specified path, in its RESP form. If multiple
     *           paths match, the value of the first JSON value match is returned. If <code>path
     *           </code> doesn't exist, an error is raised.
     *     </ul>
     *     If <code>key</code> doesn't exist, <code>null</code> is returned.
     * @example
     *     <pre>{@code
     * Json.set(client, "doc", ".", "{\"a\": [1, 2, 3], \"b\": {\"a\": [1, 2], \"c\": {\"a\": 42}}}");
     * Object actualResult = Json.resp(client, "doc", "$..a").get(); // JSONPath returns all possible paths
     * Object[] expectedResult = new Object[] {
     *                 new Object[] {"[", 1L, 2L, 3L},
     *                 new Object[] {"[", 1L, 2L},
     *                 42L};
     * assertArrayEquals(expectedResult, (Object[]) actualResult);
     * // legacy path only returns the first JSON value match
     * assertArrayEquals(new Object[] {"[", 1L, 2L, 3L}, (Object[]) Json.resp(client, key, "..a").get());
     * }</pre>
     */
    public static CompletableFuture<Object> resp(
            @NonNull BaseClient client, @NonNull String key, @NonNull String path) {
        return executeCommand(client, new String[] {JSON_RESP, key, path});
    }

    /**
     * Retrieve the JSON value at the specified <code>path</code> within the JSON document stored at
     * <code>key</code>. The returning result is in the Valkey or Redis OSS Serialization Protocol
     * (RESP).
     *
     * <ul>
     *   <li>JSON null is mapped to the RESP Null Bulk String.
     *   <li>JSON Booleans are mapped to RESP Simple string.
     *   <li>JSON integers are mapped to RESP Integers.
     *   <li>JSON doubles are mapped to RESP Bulk Strings.
     *   <li>JSON strings are mapped to RESP Bulk Strings.
     *   <li>JSON arrays are represented as RESP arrays, where the first element is the simple string
     *       [, followed by the array's elements.
     *   <li>JSON objects are represented as RESP object, where the first element is the simple string
     *       {, followed by key-value pairs, each of which is a RESP bulk string.
     * </ul>
     *
     * @param client The Valkey GLIDE client to execute the command.
     * @param key The key of the JSON document.
     * @param path The path within the JSON document.
     * @return
     *     <ul>
     *       <li>For JSONPath (<code>path</code> starts with <code>$</code>): Returns a list of
     *           replies for every possible path, indicating the RESP form of the JSON value. If
     *           <code>path</code> doesn't exist, returns an empty list.
     *       <li>For legacy path (<code>path</code> doesn't starts with <code>$</code>): Returns a
     *           single reply for the JSON value at the specified path, in its RESP form. If multiple
     *           paths match, the value of the first JSON value match is returned. If <code>path
     *           </code> doesn't exist, an error is raised.
     *     </ul>
     *     If <code>key</code> doesn't exist, <code>null</code> is returned.
     * @example
     *     <pre>{@code
     * Json.set(client, "doc", ".", "{\"a\": [1, 2, 3], \"b\": {\"a\": [1, 2], \"c\": {\"a\": 42}}}");
     * Object actualResult = Json.resp(client, gs("doc"), gs("$..a")).get(); // JSONPath returns all possible paths
     * Object[] expectedResult = new Object[] {
     *                 new Object[] {gs("["), 1L, 2L, 3L},
     *                 new Object[] {gs("["), 1L, 2L},
     *                 42L};
     * assertArrayEquals(expectedResult, (Object[]) actualResult);
     * // legacy path only returns the first JSON value match
     * assertArrayEquals(new Object[] {gs("["), 1L, 2L, 3L}, (Object[]) Json.resp(client, gs(key), gs("..a")).get());
     * }</pre>
     */
    public static CompletableFuture<Object> resp(
            @NonNull BaseClient client, @NonNull GlideString key, @NonNull GlideString path) {
        return executeCommand(client, new GlideString[] {gs(JSON_RESP), key, path});
>>>>>>> 190939de
    }

    /**
     * A wrapper for custom command API.
     *
     * @param client The client to execute the command.
     * @param args The command line.
     */
    private static <T> CompletableFuture<T> executeCommand(BaseClient client, String[] args) {
        return executeCommand(client, args, false);
    }

    /**
     * A wrapper for custom command API.
     *
     * @param client The client to execute the command.
     * @param args The command line.
     * @param returnsMap - true if command returns a map
     */
    @SuppressWarnings({"unchecked", "SameParameterValue"})
    private static <T> CompletableFuture<T> executeCommand(
            BaseClient client, String[] args, boolean returnsMap) {
        if (client instanceof GlideClient) {
            return ((GlideClient) client).customCommand(args).thenApply(r -> (T) r);
        } else if (client instanceof GlideClusterClient) {
            return ((GlideClusterClient) client)
                    .customCommand(args)
                    .thenApply(returnsMap ? ClusterValue::getMultiValue : ClusterValue::getSingleValue)
                    .thenApply(r -> (T) r);
        }
        throw new IllegalArgumentException(
                "Unknown type of client, should be either `GlideClient` or `GlideClusterClient`");
    }

    /**
     * A wrapper for custom command API.
     *
     * @param client The client to execute the command.
     * @param args The command line.
     */
    private static <T> CompletableFuture<T> executeCommand(BaseClient client, GlideString[] args) {
        return executeCommand(client, args, false);
    }

    /**
     * A wrapper for custom command API.
     *
     * @param client The client to execute the command.
     * @param args The command line.
     * @param returnsMap - true if command returns a map
     */
    @SuppressWarnings({"unchecked", "SameParameterValue"})
    private static <T> CompletableFuture<T> executeCommand(
            BaseClient client, GlideString[] args, boolean returnsMap) {
        if (client instanceof GlideClient) {
            return ((GlideClient) client).customCommand(args).thenApply(r -> (T) r);
        } else if (client instanceof GlideClusterClient) {
            return ((GlideClusterClient) client)
                    .customCommand(args)
                    .thenApply(returnsMap ? ClusterValue::getMultiValue : ClusterValue::getSingleValue)
                    .thenApply(r -> (T) r);
        }
        throw new IllegalArgumentException(
                "Unknown type of client, should be either `GlideClient` or `GlideClusterClient`");
    }
}<|MERGE_RESOLUTION|>--- conflicted
+++ resolved
@@ -31,14 +31,11 @@
     private static final String JSON_DEL = JSON_PREFIX + "DEL";
     private static final String JSON_FORGET = JSON_PREFIX + "FORGET";
     private static final String JSON_TOGGLE = JSON_PREFIX + "TOGGLE";
-<<<<<<< HEAD
     private static final String JSON_STRAPPEND = JSON_PREFIX + "STRAPPEND";
     private static final String JSON_STRLEN = JSON_PREFIX + "STRLEN";
-=======
     private static final String JSON_CLEAR = JSON_PREFIX + "CLEAR";
     private static final String JSON_RESP = JSON_PREFIX + "RESP";
     private static final String JSON_TYPE = JSON_PREFIX + "TYPE";
->>>>>>> 190939de
 
     private Json() {}
 
@@ -1329,7 +1326,6 @@
     }
 
     /**
-<<<<<<< HEAD
      * Appends the specified <code>value</code> to the string stored at the specified <code>path</code> within the JSON document stored at <code>key</code>.
      *
      * @param client The client to execute the command.
@@ -1583,7 +1579,9 @@
         @NonNull BaseClient client, @NonNull GlideString key) {
         return executeCommand(
             client, new ArgsBuilder().add(gs(JSON_STRLEN)).add(key).toArray());
-=======
+    }
+  
+    /**
      * Clears an array and an object at the root of the JSON document stored at <code>key</code>.<br>
      * Equivalent to {@link #clear(BaseClient, String, String)} with <code>path</code> set to <code>
      * "."</code>.
@@ -1865,7 +1863,6 @@
     public static CompletableFuture<Object> resp(
             @NonNull BaseClient client, @NonNull GlideString key, @NonNull GlideString path) {
         return executeCommand(client, new GlideString[] {gs(JSON_RESP), key, path});
->>>>>>> 190939de
     }
 
     /**
