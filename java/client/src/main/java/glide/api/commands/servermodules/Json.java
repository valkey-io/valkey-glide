--- conflicted
+++ resolved
@@ -25,14 +25,11 @@
     private static final String JSON_ARRAPPEND = JSON_PREFIX + "ARRAPPEND";
     private static final String JSON_ARRINSERT = JSON_PREFIX + "ARRINSERT";
     private static final String JSON_ARRLEN = JSON_PREFIX + "ARRLEN";
-<<<<<<< HEAD
     private static final String JSON_NUMINCRBY = JSON_PREFIX + "NUMINCRBY";
     private static final String JSON_NUMMULTBY = JSON_PREFIX + "NUMMULTBY";
-=======
     private static final String JSON_DEL = JSON_PREFIX + "DEL";
     private static final String JSON_FORGET = JSON_PREFIX + "FORGET";
     private static final String JSON_TOGGLE = JSON_PREFIX + "TOGGLE";
->>>>>>> fb8a63b0
 
     private Json() {}
 
@@ -711,7 +708,6 @@
     }
 
     /**
-<<<<<<< HEAD
      * Increments or decrements the JSON value(s) at the specified <code>path</code> by <code>number</code>
      * within the JSON document stored at <code>key</code>.
      *
@@ -962,8 +958,6 @@
     }
 
     /**
-     * Multiplies the JSON value(s) at the specified <code>path</code> by <code>number</code> within the JSON document stored at <code>key</code>.
-=======
      * Deletes the JSON document stored at <code>key</code>.
      *
      * @param client The Valkey GLIDE client to execute the command.
@@ -1150,16 +1144,13 @@
             @NonNull BaseClient client, @NonNull GlideString key) {
         return executeCommand(client, new ArgsBuilder().add(gs(JSON_TOGGLE)).add(key).toArray());
     }
-
-    /**
-     * Toggles a Boolean value stored at the specified <code>path</code> within the JSON document
-     * stored at <code>key</code>.
->>>>>>> fb8a63b0
+  
+    /**
+     * Multiplies the JSON value(s) at the specified <code>path</code> by <code>number</code> within the JSON document stored at <code>key</code>.
      *
      * @param client The client to execute the command.
      * @param key The key of the JSON document.
      * @param path The path within the JSON document.
-<<<<<<< HEAD
      * @param number The number to multiply by.
      * @return <ul>
      *     <li>For JSONPath (<code>path</code> starts with <code>$</code>):<br>
@@ -1197,7 +1188,52 @@
 
     /**
      * Multiplies the JSON value(s) at the specified <code>path</code> by <code>number</code> within the JSON document stored at <code>key</code>.
-=======
+     *
+     * @param client The client to execute the command.
+     * @param key The key of the JSON document.
+     * @param path The path within the JSON document.
+     * @param number The number to multiply by.
+     * @return <ul>
+     *     <li>For JSONPath (<code>path</code> starts with <code>$</code>):<br>
+     *         Returns a bytes string representation of an array of bulk strings, indicating the new values after multiplication for each matched <code>path</code>.<br>
+     *         If a value is not a number, its corresponding return value will be <code>null</code>.<br>
+     *         If <code>path</code> doesn't exist, a byte string representation of an empty array will be returned.
+     *     </li>
+     *     <li>For legacy path (<code>path</code> doesn't start with <code>$</code>):<br>
+     *         Returns a bytes string representation of the resulting value after multiplication.<br>
+     *         If multiple paths match, the result of the last updated value is returned.<br>
+     *         If the value at the <code>path</code> is not a number or <code>path</code> doesn't exist, an error is raised.
+     *     </li>
+     *     If <code>key</code> does not exist, an error is raised.<br>
+     *     If the result is out of the range of 64-bit IEEE double, an error is raised.
+     * </ul>
+     * @example
+     *     <pre>{@code
+     * Json.set(client, "doc", "$", "{\"a\": [], \"b\": [1], \"c\": [1, 2], \"d\": [1, 2, 3]}").get();
+     * var res = Json.nummultby(client, gs("doc"), gs("$.d[*]"), 2).get();
+     * assert res.equals(gs("[2,4,6]")); // Multiplies each element in the `d` array by 2.
+     * res = Json.numincrby(client, gs("doc"), gs(".c[1]"), 2).get();
+     * assert res.equals(gs("12")); // Multiplies the second element in the `c` array by 2.
+     * }</pre>
+     */
+    public static CompletableFuture<GlideString> nummultby(
+        @NonNull BaseClient client,
+        @NonNull GlideString key,
+        @NonNull GlideString path,
+        long number) {
+        return executeCommand(
+            client,
+            new GlideString[] {gs(JSON_NUMMULTBY), key, path, gs(Long.toString(number))}
+        );
+    }
+  
+    /**
+     * Toggles a Boolean value stored at the specified <code>path</code> within the JSON document
+     * stored at <code>key</code>.
+     * 
+     * @param client The client to execute the command.
+     * @param key The key of the JSON document.
+     * @param path The path within the JSON document.
      * @return
      *     <ul>
      *       <li>For JSONPath (<code>path</code> starts with <code>$</code>):<br>
@@ -1227,46 +1263,10 @@
     /**
      * Toggles a Boolean value stored at the specified <code>path</code> within the JSON document
      * stored at <code>key</code>.
->>>>>>> fb8a63b0
      *
      * @param client The client to execute the command.
      * @param key The key of the JSON document.
      * @param path The path within the JSON document.
-<<<<<<< HEAD
-     * @param number The number to multiply by.
-     * @return <ul>
-     *     <li>For JSONPath (<code>path</code> starts with <code>$</code>):<br>
-     *         Returns a bytes string representation of an array of bulk strings, indicating the new values after multiplication for each matched <code>path</code>.<br>
-     *         If a value is not a number, its corresponding return value will be <code>null</code>.<br>
-     *         If <code>path</code> doesn't exist, a byte string representation of an empty array will be returned.
-     *     </li>
-     *     <li>For legacy path (<code>path</code> doesn't start with <code>$</code>):<br>
-     *         Returns a bytes string representation of the resulting value after multiplication.<br>
-     *         If multiple paths match, the result of the last updated value is returned.<br>
-     *         If the value at the <code>path</code> is not a number or <code>path</code> doesn't exist, an error is raised.
-     *     </li>
-     *     If <code>key</code> does not exist, an error is raised.<br>
-     *     If the result is out of the range of 64-bit IEEE double, an error is raised.
-     * </ul>
-     * @example
-     *     <pre>{@code
-     * Json.set(client, "doc", "$", "{\"a\": [], \"b\": [1], \"c\": [1, 2], \"d\": [1, 2, 3]}").get();
-     * var res = Json.nummultby(client, gs("doc"), gs("$.d[*]"), 2).get();
-     * assert res.equals(gs("[2,4,6]")); // Multiplies each element in the `d` array by 2.
-     * res = Json.numincrby(client, gs("doc"), gs(".c[1]"), 2).get();
-     * assert res.equals(gs("12")); // Multiplies the second element in the `c` array by 2.
-     * }</pre>
-     */
-    public static CompletableFuture<GlideString> nummultby(
-        @NonNull BaseClient client,
-        @NonNull GlideString key,
-        @NonNull GlideString path,
-        long number) {
-        return executeCommand(
-            client,
-            new GlideString[] {gs(JSON_NUMMULTBY), key, path, gs(Long.toString(number))}
-        );
-=======
      * @return
      *     <ul>
      *       <li>For JSONPath (<code>path</code> starts with <code>$</code>):<br>
@@ -1292,7 +1292,6 @@
             @NonNull BaseClient client, @NonNull GlideString key, @NonNull GlideString path) {
         return executeCommand(
                 client, new ArgsBuilder().add(gs(JSON_TOGGLE)).add(key).add(path).toArray());
->>>>>>> fb8a63b0
     }
 
     /**
