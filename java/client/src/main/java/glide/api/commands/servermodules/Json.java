/** Copyright Valkey GLIDE Project Contributors - SPDX Identifier: Apache-2.0 */
package glide.api.commands.servermodules;

import static glide.api.models.GlideString.gs;
import static glide.utils.ArrayTransformUtils.concatenateArrays;

import glide.api.BaseClient;
import glide.api.GlideClient;
import glide.api.GlideClusterClient;
import glide.api.models.ClusterValue;
import glide.api.models.GlideString;
import glide.api.models.commands.ConditionalChange;
import glide.api.models.commands.json.JsonGetOptions;
import glide.api.models.commands.json.JsonGetOptionsBinary;
import glide.utils.ArgsBuilder;
import java.util.concurrent.CompletableFuture;
import lombok.NonNull;

/** Module for JSON commands. */
public class Json {

    private static final String JSON_PREFIX = "JSON.";
    private static final String JSON_SET = JSON_PREFIX + "SET";
    private static final String JSON_GET = JSON_PREFIX + "GET";
    private static final String JSON_ARRAPPEND = JSON_PREFIX + "ARRAPPEND";
    private static final String JSON_ARRINSERT = JSON_PREFIX + "ARRINSERT";
    private static final String JSON_ARRLEN = JSON_PREFIX + "ARRLEN";
    private static final String JSON_ARRTRIM = JSON_PREFIX + "ARRTRIM";
    private static final String JSON_OBJLEN = JSON_PREFIX + "OBJLEN";
    private static final String JSON_OBJKEYS = JSON_PREFIX + "OBJKEYS";
    private static final String JSON_DEL = JSON_PREFIX + "DEL";
    private static final String JSON_FORGET = JSON_PREFIX + "FORGET";
    private static final String JSON_TOGGLE = JSON_PREFIX + "TOGGLE";
<<<<<<< HEAD
    private static final String JSON_CLEAR = JSON_PREFIX + "CLEAR";
=======
    private static final String JSON_RESP = JSON_PREFIX + "RESP";
    private static final String JSON_TYPE = JSON_PREFIX + "TYPE";
>>>>>>> 826bb087

    private Json() {}

    /**
     * Sets the JSON value at the specified <code>path</code> stored at <code>key</code>.
     *
     * @param client The Valkey GLIDE client to execute the command.
     * @param key The <code>key</code> of the JSON document.
     * @param path Represents the path within the JSON document where the value will be set. The key
     *     will be modified only if <code>value</code> is added as the last child in the specified
     *     <code>path</code>, or if the specified <code>path</code> acts as the parent of a new child
     *     being added.
     * @param value The value to set at the specific path, in JSON formatted string.
     * @return A simple <code>"OK"</code> response if the value is successfully set.
     * @example
     *     <pre>{@code
     * String value = Json.set(client, "doc", ".", "{\"a\": 1.0, \"b\": 2}").get();
     * assert value.equals("OK");
     * }</pre>
     */
    public static CompletableFuture<String> set(
            @NonNull BaseClient client,
            @NonNull String key,
            @NonNull String path,
            @NonNull String value) {
        return executeCommand(client, new String[] {JSON_SET, key, path, value});
    }

    /**
     * Sets the JSON value at the specified <code>path</code> stored at <code>key</code>.
     *
     * @param client The Valkey GLIDE client to execute the command.
     * @param key The <code>key</code> of the JSON document.
     * @param path Represents the path within the JSON document where the value will be set. The key
     *     will be modified only if <code>value</code> is added as the last child in the specified
     *     <code>path</code>, or if the specified <code>path</code> acts as the parent of a new child
     *     being added.
     * @param value The value to set at the specific path, in JSON formatted GlideString.
     * @return A simple <code>"OK"</code> response if the value is successfully set.
     * @example
     *     <pre>{@code
     * String value = Json.set(client, gs("doc"), gs("."), gs("{\"a\": 1.0, \"b\": 2}")).get();
     * assert value.equals("OK");
     * }</pre>
     */
    public static CompletableFuture<String> set(
            @NonNull BaseClient client,
            @NonNull GlideString key,
            @NonNull GlideString path,
            @NonNull GlideString value) {
        return executeCommand(client, new GlideString[] {gs(JSON_SET), key, path, value});
    }

    /**
     * Sets the JSON value at the specified <code>path</code> stored at <code>key</code>.
     *
     * @param client The Valkey GLIDE client to execute the command.
     * @param key The <code>key</code> of the JSON document.
     * @param path Represents the path within the JSON document where the value will be set. The key
     *     will be modified only if <code>value</code> is added as the last child in the specified
     *     <code>path</code>, or if the specified <code>path</code> acts as the parent of a new child
     *     being added.
     * @param value The value to set at the specific path, in JSON formatted string.
     * @param setCondition Set the value only if the given condition is met (within the key or path).
     * @return A simple <code>"OK"</code> response if the value is successfully set. If value isn't
     *     set because of <code>setCondition</code>, returns <code>null</code>.
     * @example
     *     <pre>{@code
     * String value = Json.set(client, "doc", ".", "{\"a\": 1.0, \"b\": 2}", ConditionalChange.ONLY_IF_DOES_NOT_EXIST).get();
     * assert value.equals("OK");
     * }</pre>
     */
    public static CompletableFuture<String> set(
            @NonNull BaseClient client,
            @NonNull String key,
            @NonNull String path,
            @NonNull String value,
            @NonNull ConditionalChange setCondition) {
        return executeCommand(
                client, new String[] {JSON_SET, key, path, value, setCondition.getValkeyApi()});
    }

    /**
     * Sets the JSON value at the specified <code>path</code> stored at <code>key</code>.
     *
     * @param client The Valkey GLIDE client to execute the command.
     * @param key The <code>key</code> of the JSON document.
     * @param path Represents the path within the JSON document where the value will be set. The key
     *     will be modified only if <code>value</code> is added as the last child in the specified
     *     <code>path</code>, or if the specified <code>path</code> acts as the parent of a new child
     *     being added.
     * @param value The value to set at the specific path, in JSON formatted GlideString.
     * @param setCondition Set the value only if the given condition is met (within the key or path).
     * @return A simple <code>"OK"</code> response if the value is successfully set. If value isn't
     *     set because of <code>setCondition</code>, returns <code>null</code>.
     * @example
     *     <pre>{@code
     * String value = Json.set(client, gs("doc"), gs("."), gs("{\"a\": 1.0, \"b\": 2}"), ConditionalChange.ONLY_IF_DOES_NOT_EXIST).get();
     * assert value.equals("OK");
     * }</pre>
     */
    public static CompletableFuture<String> set(
            @NonNull BaseClient client,
            @NonNull GlideString key,
            @NonNull GlideString path,
            @NonNull GlideString value,
            @NonNull ConditionalChange setCondition) {
        return executeCommand(
                client,
                new GlideString[] {gs(JSON_SET), key, path, value, gs(setCondition.getValkeyApi())});
    }

    /**
     * Retrieves the JSON value at the specified <code>path</code> stored at <code>key</code>.
     *
     * @param client The Valkey GLIDE client to execute the command.
     * @param key The <code>key</code> of the JSON document.
     * @return Returns a string representation of the JSON document. If <code>key</code> doesn't
     *     exist, returns <code>null</code>.
     * @example
     *     <pre>{@code
     * String value = Json.get(client, "doc").get();
     * assert value.equals("{\"a\": 1.0, \"b\": 2}");
     * }</pre>
     */
    public static CompletableFuture<String> get(@NonNull BaseClient client, @NonNull String key) {
        return executeCommand(client, new String[] {JSON_GET, key});
    }

    /**
     * Retrieves the JSON value at the specified <code>path</code> stored at <code>key</code>.
     *
     * @param client The Valkey GLIDE client to execute the command.
     * @param key The <code>key</code> of the JSON document.
     * @return Returns a string representation of the JSON document. If <code>key</code> doesn't
     *     exist, returns <code>null</code>.
     * @example
     *     <pre>{@code
     * GlideString value = Json.get(client, gs("doc")).get();
     * assert value.equals(gs("{\"a\": 1.0, \"b\": 2}"));
     * }</pre>
     */
    public static CompletableFuture<GlideString> get(
            @NonNull BaseClient client, @NonNull GlideString key) {
        return executeCommand(client, new GlideString[] {gs(JSON_GET), key});
    }

    /**
     * Retrieves the JSON value at the specified <code>paths</code> stored at <code>key</code>.
     *
     * @param client The Valkey GLIDE client to execute the command.
     * @param key The <code>key</code> of the JSON document.
     * @param paths List of paths within the JSON document.
     * @return
     *     <ul>
     *       <li>If one path is given:
     *           <ul>
     *             <li>For JSONPath (path starts with <code>$</code>): Returns a stringified JSON list
     *                 replies for every possible path, or a string representation of an empty array,
     *                 if path doesn't exist. If <code>key</code> doesn't exist, returns <code>null
     *                 </code>.
     *             <li>For legacy path (path doesn't start with <code>$</code>): Returns a string
     *                 representation of the value in <code>paths</code>. If <code>paths</code>
     *                 doesn't exist, an error is raised. If <code>key</code> doesn't exist, returns
     *                 <code>null</code>.
     *           </ul>
     *       <li>If multiple paths are given: Returns a stringified JSON, in which each path is a key,
     *           and it's corresponding value, is the value as if the path was executed in the command
     *           as a single path.
     *     </ul>
     *     In case of multiple paths, and <code>paths</code> are a mix of both JSONPath and legacy
     *     path, the command behaves as if all are JSONPath paths.
     * @example
     *     <pre>{@code
     * String value = Json.get(client, "doc", new String[] {"$"}).get();
     * assert value.equals("{\"a\": 1.0, \"b\": 2}");
     * String value = Json.get(client, "doc", new String[] {"$.a", "$.b"}).get();
     * assert value.equals("{\"$.a\": [1.0], \"$.b\": [2]}");
     * }</pre>
     */
    public static CompletableFuture<String> get(
            @NonNull BaseClient client, @NonNull String key, @NonNull String[] paths) {
        return executeCommand(client, concatenateArrays(new String[] {JSON_GET, key}, paths));
    }

    /**
     * Retrieves the JSON value at the specified <code>paths</code> stored at <code>key</code>.
     *
     * @param client The Valkey GLIDE client to execute the command.
     * @param key The <code>key</code> of the JSON document.
     * @param paths List of paths within the JSON document.
     * @return
     *     <ul>
     *       <li>If one path is given:
     *           <ul>
     *             <li>For JSONPath (path starts with <code>$</code>): Returns a stringified JSON list
     *                 replies for every possible path, or a string representation of an empty array,
     *                 if path doesn't exist. If <code>key</code> doesn't exist, returns <code>null
     *                 </code>.
     *             <li>For legacy path (path doesn't start with <code>$</code>): Returns a string
     *                 representation of the value in <code>paths</code>. If <code>paths</code>
     *                 doesn't exist, an error is raised. If <code>key</code> doesn't exist, returns
     *                 <code>null</code>.
     *           </ul>
     *       <li>If multiple paths are given: Returns a stringified JSON, in which each path is a key,
     *           and it's corresponding value, is the value as if the path was executed in the command
     *           as a single path.
     *     </ul>
     *     In case of multiple paths, and <code>paths</code> are a mix of both JSONPath and legacy
     *     path, the command behaves as if all are JSONPath paths.
     * @example
     *     <pre>{@code
     * GlideString value = Json.get(client, gs("doc"), new GlideString[] {gs("$")}).get();
     * assert value.equals(gs("{\"a\": 1.0, \"b\": 2}"));
     * GlideString value = Json.get(client, gs("doc"), new GlideString[] {gs("$.a"), gs("$.b")}).get();
     * assert value.equals(gs("{\"$.a\": [1.0], \"$.b\": [2]}"));
     * }</pre>
     */
    public static CompletableFuture<GlideString> get(
            @NonNull BaseClient client, @NonNull GlideString key, @NonNull GlideString[] paths) {
        return executeCommand(client, concatenateArrays(new GlideString[] {gs(JSON_GET), key}, paths));
    }

    /**
     * Retrieves the JSON value at the specified <code>path</code> stored at <code>key</code>.
     *
     * @param client The Valkey GLIDE client to execute the command.
     * @param key The <code>key</code> of the JSON document.
     * @param options Options for formatting the byte representation of the JSON data. See <code>
     *     JsonGetOptions</code>.
     * @return Returns a string representation of the JSON document. If <code>key</code> doesn't
     *     exist, returns <code>null</code>.
     * @example
     *     <pre>{@code
     * JsonGetOptions options = JsonGetOptions.builder()
     *                              .indent("  ")
     *                              .space(" ")
     *                              .newline("\n")
     *                              .build();
     * String value = Json.get(client, "doc", "$", options).get();
     * assert value.equals("{\n \"a\": \n  1.0\n ,\n \"b\": \n  2\n }");
     * }</pre>
     */
    public static CompletableFuture<String> get(
            @NonNull BaseClient client, @NonNull String key, @NonNull JsonGetOptions options) {
        return executeCommand(
                client, concatenateArrays(new String[] {JSON_GET, key}, options.toArgs()));
    }

    /**
     * Retrieves the JSON value at the specified <code>path</code> stored at <code>key</code>.
     *
     * @param client The Valkey GLIDE client to execute the command.
     * @param key The <code>key</code> of the JSON document.
     * @param options Options for formatting the byte representation of the JSON data. See <code>
     *     JsonGetOptions</code>.
     * @return Returns a string representation of the JSON document. If <code>key</code> doesn't
     *     exist, returns <code>null</code>.
     * @example
     *     <pre>{@code
     * JsonGetOptions options = JsonGetOptions.builder()
     *                              .indent("  ")
     *                              .space(" ")
     *                              .newline("\n")
     *                              .build();
     * GlideString value = Json.get(client, gs("doc"), gs("$"), options).get();
     * assert value.equals(gs("{\n \"a\": \n  1.0\n ,\n \"b\": \n  2\n }"));
     * }</pre>
     */
    public static CompletableFuture<GlideString> get(
            @NonNull BaseClient client, @NonNull GlideString key, @NonNull JsonGetOptionsBinary options) {
        return executeCommand(
                client, new ArgsBuilder().add(gs(JSON_GET)).add(key).add(options.toArgs()).toArray());
    }

    /**
     * Retrieves the JSON value at the specified <code>path</code> stored at <code>key</code>.
     *
     * @param client The Valkey GLIDE client to execute the command.
     * @param key The <code>key</code> of the JSON document.
     * @param paths List of paths within the JSON document.
     * @param options Options for formatting the byte representation of the JSON data. See <code>
     *     JsonGetOptions</code>.
     * @return
     *     <ul>
     *       <li>If one path is given:
     *           <ul>
     *             <li>For JSONPath (path starts with <code>$</code>): Returns a stringified JSON list
     *                 replies for every possible path, or a string representation of an empty array,
     *                 if path doesn't exist. If <code>key</code> doesn't exist, returns <code>null
     *                 </code>.
     *             <li>For legacy path (path doesn't start with <code>$</code>): Returns a string
     *                 representation of the value in <code>paths</code>. If <code>paths</code>
     *                 doesn't exist, an error is raised. If <code>key</code> doesn't exist, returns
     *                 <code>null</code>.
     *           </ul>
     *       <li>If multiple paths are given: Returns a stringified JSON, in which each path is a key,
     *           and it's corresponding value, is the value as if the path was executed in the command
     *           as a single path.
     *     </ul>
     *     In case of multiple paths, and <code>paths</code> are a mix of both JSONPath and legacy
     *     path, the command behaves as if all are JSONPath paths.
     * @example
     *     <pre>{@code
     * JsonGetOptions options = JsonGetOptions.builder()
     *                              .indent("  ")
     *                              .space(" ")
     *                              .newline("\n")
     *                              .build();
     * String value = Json.get(client, "doc", new String[] {"$.a", "$.b"}, options).get();
     * assert value.equals("{\n \"$.a\": [\n  1.0\n ],\n \"$.b\": [\n  2\n ]\n}");
     * }</pre>
     */
    public static CompletableFuture<String> get(
            @NonNull BaseClient client,
            @NonNull String key,
            @NonNull String[] paths,
            @NonNull JsonGetOptions options) {
        return executeCommand(
                client, concatenateArrays(new String[] {JSON_GET, key}, options.toArgs(), paths));
    }

    /**
     * Retrieves the JSON value at the specified <code>path</code> stored at <code>key</code>.
     *
     * @param client The Valkey GLIDE client to execute the command.
     * @param key The <code>key</code> of the JSON document.
     * @param paths List of paths within the JSON document.
     * @param options Options for formatting the byte representation of the JSON data. See <code>
     *     JsonGetOptions</code>.
     * @return
     *     <ul>
     *       <li>If one path is given:
     *           <ul>
     *             <li>For JSONPath (path starts with <code>$</code>): Returns a stringified JSON list
     *                 replies for every possible path, or a string representation of an empty array,
     *                 if path doesn't exist. If <code>key</code> doesn't exist, returns <code>null
     *                 </code>.
     *             <li>For legacy path (path doesn't start with <code>$</code>): Returns a string
     *                 representation of the value in <code>paths</code>. If <code>paths</code>
     *                 doesn't exist, an error is raised. If <code>key</code> doesn't exist, returns
     *                 <code>null</code>.
     *           </ul>
     *       <li>If multiple paths are given: Returns a stringified JSON, in which each path is a key,
     *           and it's corresponding value, is the value as if the path was executed in the command
     *           as a single path.
     *     </ul>
     *     In case of multiple paths, and <code>paths</code> are a mix of both JSONPath and legacy
     *     path, the command behaves as if all are JSONPath paths.
     * @example
     *     <pre>{@code
     * JsonGetOptions options = JsonGetOptions.builder()
     *                              .indent("  ")
     *                              .space(" ")
     *                              .newline("\n")
     *                              .build();
     * GlideString value = Json.get(client, gs("doc"), new GlideString[] {gs("$.a"), gs("$.b")}, options).get();
     * assert value.equals(gs("{\n \"$.a\": [\n  1.0\n ],\n \"$.b\": [\n  2\n ]\n}"));
     * }</pre>
     */
    public static CompletableFuture<GlideString> get(
            @NonNull BaseClient client,
            @NonNull GlideString key,
            @NonNull GlideString[] paths,
            @NonNull JsonGetOptionsBinary options) {
        return executeCommand(
                client,
                new ArgsBuilder().add(gs(JSON_GET)).add(key).add(options.toArgs()).add(paths).toArray());
    }

    /**
     * Appends one or more <code>values</code> to the JSON array at the specified <code>path</code>
     * within the JSON document stored at <code>key</code>.
     *
     * @param client The client to execute the command.
     * @param key The <code>key</code> of the JSON document.
     * @param path Represents the <code>path</code> within the JSON document where the <code>values
     *     </code> will be appended.
     * @param values The <code>values</code> to append to the JSON array at the specified <code>path
     *     </code>.
     * @return
     *     <ul>
     *       <li>For JSONPath (<code>path</code> starts with <code>$</code>):<br>
     *           Returns a list of integers for every possible path, indicating the new length of the
     *           new array after appending <code>values</code>, or <code>null</code> for JSON values
     *           matching the path that are not an array. If <code>path</code> does not exist, an
     *           empty array will be returned.
     *       <li>For legacy path (<code>path</code> doesn't start with <code>$</code>):<br>
     *           Returns the length of the new array after appending <code>values</code> to the array
     *           at <code>path</code>. If multiple paths are matched, returns the last updated array.
     *           If the JSON value at <code>path</code> is not a array or if <code>path</code> doesn't
     *           exist, an error is raised. If <code>key</code> doesn't exist, an error is raised.
     * @example
     *     <pre>{@code
     * Json.set(client, "doc", "$", "{\"a\": 1, \"b\": [\"one\", \"two\"]}").get();
     * var res = Json.arrappend(client, "doc", "$.b", new String[] {"\"three\""}).get();
     * assert Arrays.equals((Object[]) res, new int[] {3}); // New length of the array after appending
     * res = Json.arrappend(client, "doc", ".b", new String[] {"\"four\""}).get();
     * assert res.equals(4); // New length of the array after appending
     * }</pre>
     */
    public static CompletableFuture<Object> arrappend(
            @NonNull BaseClient client,
            @NonNull String key,
            @NonNull String path,
            @NonNull String[] values) {
        return executeCommand(
                client, concatenateArrays(new String[] {JSON_ARRAPPEND, key, path}, values));
    }

    /**
     * Appends one or more <code>values</code> to the JSON array at the specified <code>path</code>
     * within the JSON document stored at <code>key</code>.
     *
     * @param client The client to execute the command.
     * @param key The <code>key</code> of the JSON document.
     * @param path Represents the <code>path</code> within the JSON document where the <code>values
     *     </code> will be appended.
     * @param values The <code>values</code> to append to the JSON array at the specified <code>path
     *     </code>.
     * @return
     *     <ul>
     *       <li>For JSONPath (<code>path</code> starts with <code>$</code>):<br>
     *           Returns a list of integers for every possible path, indicating the new length of the
     *           new array after appending <code>values</code>, or <code>null</code> for JSON values
     *           matching the path that are not an array. If <code>path</code> does not exist, an
     *           empty array will be returned.
     *       <li>For legacy path (<code>path</code> doesn't start with <code>$</code>):<br>
     *           Returns the length of the new array after appending <code>values</code> to the array
     *           at <code>path</code>. If multiple paths are matched, returns the last updated array.
     *           If the JSON value at <code>path</code> is not a array or if <code>path</code> doesn't
     *           exist, an error is raised. If <code>key</code> doesn't exist, an error is raised.
     * @example
     *     <pre>{@code
     * Json.set(client, "doc", "$", "{\"a\": 1, \"b\": [\"one\", \"two\"]}").get();
     * var res = Json.arrappend(client, gs("doc"), gs("$.b"), new GlideString[] {gs("\"three\"")}).get();
     * assert Arrays.equals((Object[]) res, new int[] {3}); // New length of the array after appending
     * res = Json.arrappend(client, gs("doc"), gs(".b"), new GlideString[] {gs("\"four\"")}).get();
     * assert res.equals(4); // New length of the array after appending
     * }</pre>
     */
    public static CompletableFuture<Object> arrappend(
            @NonNull BaseClient client,
            @NonNull GlideString key,
            @NonNull GlideString path,
            @NonNull GlideString[] values) {
        return executeCommand(
                client, new ArgsBuilder().add(gs(JSON_ARRAPPEND)).add(key).add(path).add(values).toArray());
    }

    /**
     * Inserts one or more values into the array at the specified <code>path</code> within the JSON
     * document stored at <code>key</code>, before the given <code>index</code>.
     *
     * @param client The client to execute the command.
     * @param key The key of the JSON document.
     * @param path The path within the JSON document.
     * @param index The array index before which values are inserted.
     * @param values The JSON values to be inserted into the array, in JSON formatted bytes or str.
     *     JSON string values must be wrapped with quotes. For example, to append <code>"foo"</code>,
     *     pass <code>"\"foo\""</code>.
     * @return
     *     <ul>
     *       <li>For JSONPath (<code>path</code> starts with <code>$</code>):<br>
     *           Returns an <code>Object[]</code> with a list of integers for every possible path,
     *           indicating the new length of the array, or <code>null</code> for JSON values matching
     *           the path that are not an array. If <code>path</code> does not exist, an empty array
     *           will be returned.
     *       <li>For legacy path (<code>path</code> doesn't start with <code>$</code>):<br>
     *           Returns an integer representing the new length of the array. If multiple paths are
     *           matched, returns the length of the first modified array. If <code>path</code> doesn't
     *           exist or the value at <code>path</code> is not an array, an error is raised.
     *     </ul>
     *     If the index is out of bounds or <code>key</code> doesn't exist, an error is raised.
     * @example
     *     <pre>{@code
     * Json.set(client, "doc", "$", "[[], [\"a\"], [\"a\", \"b\"]]").get();
     * var newValues = new String[] { "\"c\"", "{\"key\": \"value\"}", "true", "null", "[\"bar\"]" };
     * var res = Json.arrinsert(client, "doc", "$[*]", 0, newValues).get();
     * assert Arrays.equals((Object[]) res, new int[] { 5, 6, 7 }); // New lengths of arrays after insertion
     * var doc = Json.get(client, "doc").get();
     * assert doc.equals("[[\"c\", {\"key\": \"value\"}, true, null, [\"bar\"]], [\"c\", {\"key\": \"value\"}, "
     *     + "true, null, [\"bar\"], \"a\"], [\"c\", {\"key\": \"value\"}, true, null, [\"bar\"], \"a\", \"b\"]]");
     *
     * Json.set(client, "doc", "$", "[[], [\"a\"], [\"a\", \"b\"]]").get();
     * res = Json.arrinsert(client, "doc", ".", 0, new String[] { "\"c\"" }).get();
     * assert res == 4 // New length of the root array after insertion
     * doc = Json.get(client, "doc").get();
     * assert doc.equals("[\"c\", [], [\"a\"], [\"a\", \"b\"]]");
     * }</pre>
     */
    public static CompletableFuture<Object> arrinsert(
            @NonNull BaseClient client,
            @NonNull String key,
            @NonNull String path,
            int index,
            @NonNull String[] values) {
        return executeCommand(
                client,
                concatenateArrays(
                        new String[] {JSON_ARRINSERT, key, path, Integer.toString(index)}, values));
    }

    /**
     * Inserts one or more values into the array at the specified <code>path</code> within the JSON
     * document stored at <code>key</code>, before the given <code>index</code>.
     *
     * @param client The client to execute the command.
     * @param key The key of the JSON document.
     * @param path The path within the JSON document.
     * @param index The array index before which values are inserted.
     * @param values The JSON values to be inserted into the array, in JSON formatted bytes or str.
     *     JSON string values must be wrapped with quotes. For example, to append <code>"foo"</code>,
     *     pass <code>"\"foo\""</code>.
     * @return
     *     <ul>
     *       <li>For JSONPath (<code>path</code> starts with <code>$</code>):<br>
     *           Returns an <code>Object[]</code> with a list of integers for every possible path,
     *           indicating the new length of the array, or <code>null</code> for JSON values matching
     *           the path that are not an array. If <code>path</code> does not exist, an empty array
     *           will be returned.
     *       <li>For legacy path (<code>path</code> doesn't start with <code>$</code>):<br>
     *           Returns an integer representing the new length of the array. If multiple paths are
     *           matched, returns the length of the first modified array. If <code>path</code> doesn't
     *           exist or the value at <code>path</code> is not an array, an error is raised.
     *     </ul>
     *     If the index is out of bounds or <code>key</code> doesn't exist, an error is raised.
     * @example
     *     <pre>{@code
     * Json.set(client, "doc", "$", "[[], [\"a\"], [\"a\", \"b\"]]").get();
     * var newValues = new GlideString[] { gs("\"c\""), gs("{\"key\": \"value\"}"), gs("true"), gs("null"), gs("[\"bar\"]") };
     * var res = Json.arrinsert(client, gs("doc"), gs("$[*]"), 0, newValues).get();
     * assert Arrays.equals((Object[]) res, new int[] { 5, 6, 7 }); // New lengths of arrays after insertion
     * var doc = Json.get(client, "doc").get();
     * assert doc.equals("[[\"c\", {\"key\": \"value\"}, true, null, [\"bar\"]], [\"c\", {\"key\": \"value\"}, "
     *     + "true, null, [\"bar\"], \"a\"], [\"c\", {\"key\": \"value\"}, true, null, [\"bar\"], \"a\", \"b\"]]");
     *
     * Json.set(client, "doc", "$", "[[], [\"a\"], [\"a\", \"b\"]]").get();
     * res = Json.arrinsert(client, gs("doc"), gs("."), 0, new GlideString[] { gs("\"c\"") }).get();
     * assert res == 4 // New length of the root array after insertion
     * doc = Json.get(client, "doc").get();
     * assert doc.equals("[\"c\", [], [\"a\"], [\"a\", \"b\"]]");
     * }</pre>
     */
    public static CompletableFuture<Object> arrinsert(
            @NonNull BaseClient client,
            @NonNull GlideString key,
            @NonNull GlideString path,
            int index,
            @NonNull GlideString[] values) {
        return executeCommand(
                client,
                new ArgsBuilder()
                        .add(gs(JSON_ARRINSERT))
                        .add(key)
                        .add(path)
                        .add(Integer.toString(index))
                        .add(values)
                        .toArray());
    }

    /**
     * Retrieves the length of the array at the specified <code>path</code> within the JSON document
     * stored at <code>key</code>.
     *
     * @param client The client to execute the command.
     * @param key The key of the JSON document.
     * @param path The path within the JSON document.
     * @return
     *     <ul>
     *       <li>For JSONPath (<code>path</code> starts with <code>$</code>):<br>
     *           Returns an <code>Object[]</code> with a list of integers for every possible path,
     *           indicating the length of the array, or <code>null</code> for JSON values matching the
     *           path that are not an array. If <code>path</code> does not exist, an empty array will
     *           be returned.
     *       <li>For legacy path (<code>path</code> doesn't start with <code>$</code>):<br>
     *           Returns an integer representing the length of the array. If multiple paths are
     *           matched, returns the length of the first matching array. If <code>path</code> doesn't
     *           exist or the value at <code>path</code> is not an array, an error is raised.
     *     </ul>
     *     If <code>key</code> doesn't exist, returns <code>null</code>.
     * @example
     *     <pre>{@code
     * Json.set(client, "doc", "$", "{\"a\": [1, 2, 3], \"b\": {\"a\": [1, 2], \"c\": {\"a\": 42}}}").get();
     * var res = Json.arrlen(client, "doc", "$").get();
     * assert Arrays.equals((Object[]) res, new Object[] { null }); // No array at the root path.
     * res = Json.arrlen(client, "doc", "$.a").get();
     * assert Arrays.equals((Object[]) res, new Object[] { 3 }); // Retrieves the length of the array at path $.a.
     * res = Json.arrlen(client, "doc", "$..a").get();
     * assert Arrays.equals((Object[]) res, new Object[] { 3, 2, null }); // Retrieves lengths of arrays found at all levels of the path `..a`.
     * res = Json.arrlen(client, "doc", "..a").get();
     * assert res == 3; // Legacy path retrieves the first array match at path `..a`.
     * }</pre>
     */
    public static CompletableFuture<Object> arrlen(
            @NonNull BaseClient client, @NonNull String key, @NonNull String path) {
        return executeCommand(client, new String[] {JSON_ARRLEN, key, path});
    }

    /**
     * Retrieves the length of the array at the specified <code>path</code> within the JSON document
     * stored at <code>key</code>.
     *
     * @param client The client to execute the command.
     * @param key The key of the JSON document.
     * @param path The path within the JSON document.
     * @return
     *     <ul>
     *       <li>For JSONPath (<code>path</code> starts with <code>$</code>):<br>
     *           Returns an <code>Object[]</code> with a list of integers for every possible path,
     *           indicating the length of the array, or <code>null</code> for JSON values matching the
     *           path that are not an array. If <code>path</code> does not exist, an empty array will
     *           be returned.
     *       <li>For legacy path (<code>path</code> doesn't start with <code>$</code>):<br>
     *           Returns an integer representing the length of the array. If multiple paths are
     *           matched, returns the length of the first matching array. If <code>path</code> doesn't
     *           exist or the value at <code>path</code> is not an array, an error is raised.
     *     </ul>
     *     If <code>key</code> doesn't exist, returns <code>null</code>.
     * @example
     *     <pre>{@code
     * Json.set(client, "doc", "$", "{\"a\": [1, 2, 3], \"b\": {\"a\": [1, 2], \"c\": {\"a\": 42}}}").get();
     * var res = Json.arrlen(client, gs("doc"), gs("$")).get();
     * assert Arrays.equals((Object[]) res, new Object[] { null }); // No array at the root path.
     * res = Json.arrlen(client, gs("doc"), gs("$.a")).get();
     * assert Arrays.equals((Object[]) res, new Object[] { 3 }); // Retrieves the length of the array at path $.a.
     * res = Json.arrlen(client, gs("doc"), gs("$..a")).get();
     * assert Arrays.equals((Object[]) res, new Object[] { 3, 2, null }); // Retrieves lengths of arrays found at all levels of the path `..a`.
     * res = Json.arrlen(client, gs("doc"), gs("..a")).get();
     * assert res == 3; // Legacy path retrieves the first array match at path `..a`.
     * }</pre>
     */
    public static CompletableFuture<Object> arrlen(
            @NonNull BaseClient client, @NonNull GlideString key, @NonNull GlideString path) {
        return executeCommand(client, new GlideString[] {gs(JSON_ARRLEN), key, path});
    }

    /**
     * Retrieves the length of the array at the root of the JSON document stored at <code>key</code>.
     * <br>
     * Equivalent to {@link #arrlen(BaseClient, String, String)} with <code>path</code> set to <code>
     * "."</code>.
     *
     * @param client The client to execute the command.
     * @param key The key of the JSON document.
     * @return The array length stored at the root of the document. If document root is not an array,
     *     an error is raised.<br>
     *     If <code>key</code> doesn't exist, returns <code>null</code>.
     * @example
     *     <pre>{@code
     * Json.set(client, "doc", "$", "[1, 2, true, null, \"tree\"]").get();
     * var res = Json.arrlen(client, "doc").get();
     * assert res == 5;
     * }</pre>
     */
    public static CompletableFuture<Long> arrlen(@NonNull BaseClient client, @NonNull String key) {
        return executeCommand(client, new String[] {JSON_ARRLEN, key});
    }

    /**
     * Retrieves the length of the array at the root of the JSON document stored at <code>key</code>.
     * Equivalent to {@link #arrlen(BaseClient, GlideString, GlideString)} with <code>path</code> set
     * to <code>gs(".")</code>.
     *
     * @param client The client to execute the command.
     * @param key The key of the JSON document.
     * @return The array length stored at the root of the document. If document root is not an array,
     *     an error is raised.<br>
     *     If <code>key</code> doesn't exist, returns <code>null</code>.
     * @example
     *     <pre>{@code
     * Json.set(client, "doc", "$", "[1, 2, true, null, \"tree\"]").get();
     * var res = Json.arrlen(client, gs("doc")).get();
     * assert res == 5;
     * }</pre>
     */
    public static CompletableFuture<Long> arrlen(
            @NonNull BaseClient client, @NonNull GlideString key) {
        return executeCommand(client, new GlideString[] {gs(JSON_ARRLEN), key});
    }

    /**
     * Trims an array at the specified <code>path</code> within the JSON document started at <code>key
     * </code> so that it becomes a subarray [<code>start</code>, <code>end</code>], both inclusive.
     * <br>
     * If <code>start</code> < 0, it is treated as 0.<br>
     * If <code>end</code> >= size (size of the array), it is treated as size -1.<br>
     * If <code>start</code> >= size or <code>start</code> > <code>end</code>, the array is emptied
     * and 0 is return.<br>
     *
     * @param client The client to execute the command.
     * @param key The key of the JSON document.
     * @param path The path within the JSON document.
     * @param start The index of the first element to keep, inclusive.
     * @param end The index of the last element to keep, inclusive.
     * @return
     *     <ul>
     *       <li>For JSONPath (<code>path</code> starts with <code>$</code>):<br>
     *           Returns an <code>Object[]</code> with a list of integers for every possible path,
     *           indicating the new length of the array, or <code>null</code> for JSON values matching
     *           the path that are not an array. If the array is empty, its corresponding return value
     *           is 0. If <code>path</code> doesn't exist, an empty array will be return. If an index
     *           argument is out of bounds, an error is raised.
     *       <li>For legacy path (<code>path</code> doesn't start with <code>$</code>):<br>
     *           Returns an integer representing the new length of the array. If the array is empty,
     *           its corresponding return value is 0. If multiple paths match, the length of the first
     *           trimmed array match is returned. If <code>path</code> doesn't exist, or the value at
     *           <code>path</code> is not an array, an error is raised. If an index argument is out of
     *           bounds, an error is raised.
     *     </ul>
     *     If <code>key</code> doesn't exist, returns <code>null</code>.
     * @example
     *     <pre>{@code
     * Json.set(client, "doc", "$", "{[], [\"a\"], [\"a\", \"b\"], [\"a\", \"b\", \"c\"]}").get();
     * var res = Json.arrtrim(client, "doc", "$[*]", 0, 1).get();
     * assert Arrays.equals((Object[]) res, new Object[] { 0, 1, 2, 2 }); // New lengths of arrays after trimming
     *
     * Json.set(client, "doc", "$", "{\"children\": [\"John\", \"Jack\", \"Tom\", \"Bob\", \"Mike\"]}").get();
     * res = Json.arrtrim(client, "doc", ".children", 0, 1).get();
     * assert res == 2; // new length after trimming
     * }</pre>
     */
    public static CompletableFuture<Object> arrtrim(
            @NonNull BaseClient client, @NonNull String key, @NonNull String path, int start, int end) {
        return executeCommand(
                client,
                new String[] {JSON_ARRTRIM, key, path, Integer.toString(start), Integer.toString(end)});
    }

    /**
     * Trims an array at the specified <code>path</code> within the JSON document started at <code>key
     * </code> so that it becomes a subarray [<code>start</code>, <code>end</code>], both inclusive.
     * <br>
     * If <code>start</code> < 0, it is treated as 0.<br>
     * If <code>end</code> >= size (size of the array), it is treated as size -1.<br>
     * If <code>start</code> >= size or <code>start</code> > <code>end</code>, the array is emptied
     * and 0 is return.<br>
     *
     * @param client The client to execute the command.
     * @param key The key of the JSON document.
     * @param path The path within the JSON document.
     * @param start The index of the first element to keep, inclusive.
     * @param end The index of the last element to keep, inclusive.
     * @return
     *     <ul>
     *       <li>For JSONPath (<code>path</code> starts with <code>$</code>):<br>
     *           Returns an <code>Object[]</code> with a list of integers for every possible path,
     *           indicating the new length of the array, or <code>null</code> for JSON values matching
     *           the path that are not an array. If the array is empty, its corresponding return value
     *           is 0. If <code>path</code> doesn't exist, an empty array will be return. If an index
     *           argument is out of bounds, an error is raised.
     *       <li>For legacy path (<code>path</code> doesn't start with <code>$</code>):<br>
     *           Returns an integer representing the new length of the array. If the array is empty,
     *           its corresponding return value is 0. If multiple paths match, the length of the first
     *           trimmed array match is returned. If <code>path</code> doesn't exist, or the value at
     *           <code>path</code> is not an array, an error is raised. If an index argument is out of
     *           bounds, an error is raised.
     *     </ul>
     *     If <code>key</code> doesn't exist, returns <code>null</code>.
     * @example
     *     <pre>{@code
     * Json.set(client, "doc", "$", "{[], [\"a\"], [\"a\", \"b\"], [\"a\", \"b\", \"c\"]}").get();
     * var res = Json.arrtrim(client, gs("doc"), gs("$[*]"), 0, 1).get();
     * assert Arrays.equals((Object[]) res, new Object[] { 0, 1, 2, 2 }); // New lengths of arrays after trimming
     *
     * Json.set(client, "doc", "$", "{\"children\": [\"John\", \"Jack\", \"Tom\", \"Bob\", \"Mike\"]}").get();
     * res = Json.arrtrim(client, gs("doc"), gs(".children"), 0, 1).get();
     * assert res == 2; // new length after trimming
     * }</pre>
     */
    public static CompletableFuture<Object> arrtrim(
            @NonNull BaseClient client,
            @NonNull GlideString key,
            @NonNull GlideString path,
            int start,
            int end) {
        return executeCommand(
                client,
                new ArgsBuilder()
                        .add(gs(JSON_ARRTRIM))
                        .add(key)
                        .add(path)
                        .add(Integer.toString(start))
                        .add(Integer.toString(end))
                        .toArray());
    }

    /**
     * Retrieves the number of key-value pairs in the object values at the specified <code>path</code>
     * within the JSON document stored at <code>key</code>.<br>
     * Equivalent to {@link #objlen(BaseClient, String, String)} with <code>path</code> set to <code>
     * "."</code>.
     *
     * @param client The client to execute the command.
     * @param key The key of the JSON document.
     * @return The object length stored at the root of the document. If document root is not an
     *     object, an error is raised.<br>
     *     If <code>key</code> doesn't exist, returns <code>null</code>.
     * @example
     *     <pre>{@code
     * Json.set(client, "doc", "$", "{\"a\": 1.0, \"b\": {\"a\": {\"x\": 1, \"y\": 2}, \"b\": 2.5, \"c\": true}}").get();
     * var res = Json.objlen(client, "doc").get();
     * assert res == 2; // the size of object matching the path `.`, which has 2 keys: 'a' and 'b'.
     * }</pre>
     */
    public static CompletableFuture<Long> objlen(@NonNull BaseClient client, @NonNull String key) {
        return executeCommand(client, new String[] {JSON_OBJLEN, key});
    }

    /**
     * Retrieves the number of key-value pairs in the object values at the specified <code>path</code>
     * within the JSON document stored at <code>key</code>.<br>
     * Equivalent to {@link #objlen(BaseClient, GlideString, GlideString)} with <code>path</code> set
     * to <code>gs(".")</code>.
     *
     * @param client The client to execute the command.
     * @param key The key of the JSON document.
     * @return The object length stored at the root of the document. If document root is not an
     *     object, an error is raised.<br>
     *     If <code>key</code> doesn't exist, returns <code>null</code>.
     * @example
     *     <pre>{@code
     * Json.set(client, "doc", "$", "{\"a\": 1.0, \"b\": {\"a\": {\"x\": 1, \"y\": 2}, \"b\": 2.5, \"c\": true}}").get();
     * var res = Json.objlen(client, gs("doc"), gs(".")).get();
     * assert res == 2; // the size of object matching the path `.`, which has 2 keys: 'a' and 'b'.
     * }</pre>
     */
    public static CompletableFuture<Long> objlen(
            @NonNull BaseClient client, @NonNull GlideString key) {
        return executeCommand(client, new GlideString[] {gs(JSON_OBJLEN), key});
    }

    /**
     * Retrieves the number of key-value pairs in the object values at the specified <code>path</code>
     * within the JSON document stored at <code>key</code>.
     *
     * @param client The client to execute the command.
     * @param key The key of the JSON document.
     * @param path The path within the JSON document.
     * @return
     *     <ul>
     *       <li>For JSONPath (<code>path</code> starts with <code>$</code>):<br>
     *           Returns an <code>Object[]</code> with a list of long integers for every possible
     *           path, indicating the number of key-value pairs for each matching object, or <code>
     *           null
     *           </code> for JSON values matching the path that are not an object. If <code>path
     *           </code> does not exist, an empty array will be returned.
     *       <li>For legacy path (<code>path</code> doesn't start with <code>$</code>):<br>
     *           Returns the number of key-value pairs for the object value matching the path. If
     *           multiple paths are matched, returns the length of the first matching object. If
     *           <code>path</code> doesn't exist or the value at <code>path</code> is not an array, an
     *           error is raised.
     *     </ul>
     *     If <code>key</code> doesn't exist, returns <code>null</code>.
     * @example
     *     <pre>{@code
     * Json.set(client, "doc", "$", "{\"a\": 1.0, \"b\": {\"a\": {\"x\": 1, \"y\": 2}, \"b\": 2.5, \"c\": true}}").get();
     * var res = Json.objlen(client, "doc", ".").get(); // legacy path - command returns first value as `Long`
     * assert res == 2L; // the size of object matching the path `.`, which has 2 keys: 'a' and 'b'.
     *
     * res = Json.objlen(client, "doc", "$.b").get(); // JSONPath - command returns an array
     * assert Arrays.equals((Object[]) res, new Object[] { 3L }); // the length of the objects at path `$.b`
     * }</pre>
     */
    public static CompletableFuture<Object> objlen(
            @NonNull BaseClient client, @NonNull String key, @NonNull String path) {
        return executeCommand(client, new String[] {JSON_OBJLEN, key, path});
    }

    /**
     * Retrieves the number of key-value pairs in the object values at the specified <code>path</code>
     * within the JSON document stored at <code>key</code>.
     *
     * @param client The client to execute the command.
     * @param key The key of the JSON document.
     * @param path The path within the JSON document.
     * @return
     *     <ul>
     *       <li>For JSONPath (<code>path</code> starts with <code>$</code>):<br>
     *           Returns an <code>Object[]</code> with a list of long integers for every possible
     *           path, indicating the number of key-value pairs for each matching object, or <code>
     *           null
     *           </code> for JSON values matching the path that are not an object. If <code>path
     *           </code> does not exist, an empty array will be returned.
     *       <li>For legacy path (<code>path</code> doesn't start with <code>$</code>):<br>
     *           Returns the number of key-value pairs for the object value matching the path. If
     *           multiple paths are matched, returns the length of the first matching object. If
     *           <code>path</code> doesn't exist or the value at <code>path</code> is not an array, an
     *           error is raised.
     *     </ul>
     *     If <code>key</code> doesn't exist, returns <code>null</code>.
     * @example
     *     <pre>{@code
     * Json.set(client, "doc", "$", "{\"a\": 1.0, \"b\": {\"a\": {\"x\": 1, \"y\": 2}, \"b\": 2.5, \"c\": true}}").get();
     * var res = Json.objlen(client, gs("doc"), gs(".")).get(); // legacy path - command returns first value as `Long`
     * assert res == 2L; // the size of object matching the path `.`, which has 2 keys: 'a' and 'b'.
     *
     * res = Json.objlen(client, gs("doc"), gs("$.b")).get(); // JSONPath - command returns an array
     * assert Arrays.equals((Object[]) res, new Object[] { 3L }); // the length of the objects at path `$.b`
     * }</pre>
     */
    public static CompletableFuture<Object> objlen(
            @NonNull BaseClient client, @NonNull GlideString key, @NonNull GlideString path) {
        return executeCommand(client, new GlideString[] {gs(JSON_OBJLEN), key, path});
    }

    /**
     * Retrieves the key names in the object values at the specified <code>path</code> within the JSON
     * document stored at <code>key</code>.<br>
     * Equivalent to {@link #objkeys(BaseClient, String, String)} with <code>path</code> set to <code>
     * "."</code>.
     *
     * @param client The client to execute the command.
     * @param key The key of the JSON document.
     * @return The object length stored at the root of the document. If document root is not an
     *     object, an error is raised.<br>
     *     If <code>key</code> doesn't exist, returns <code>null</code>.
     * @example
     *     <pre>{@code
     * Json.set(client, "doc", "$", "{\"a\": 1.0, \"b\": {\"a\": {\"x\": 1, \"y\": 2}, \"b\": 2.5, \"c\": true}}").get();
     * var res = Json.objkeys(client, "doc").get();
     * assert Arrays.equals((Object[]) res, new Object[] { "a", "b" }); // the keys of the object matching the path `.`, which has 2 keys: 'a' and 'b'.
     * }</pre>
     */
    public static CompletableFuture<Object[]> objkeys(
            @NonNull BaseClient client, @NonNull String key) {
        return executeCommand(client, new String[] {JSON_OBJKEYS, key});
    }

    /**
     * Retrieves the key names in the object values at the specified <code>path</code> within the JSON
     * document stored at <code>key</code>.<br>
     * Equivalent to {@link #objkeys(BaseClient, GlideString, GlideString)} with <code>path</code> set
     * to <code>gs(".")</code>.
     *
     * @param client The client to execute the command.
     * @param key The key of the JSON document.
     * @return The object length stored at the root of the document. If document root is not an
     *     object, an error is raised.<br>
     *     If <code>key</code> doesn't exist, returns <code>null</code>.
     * @example
     *     <pre>{@code
     * Json.set(client, "doc", "$", "{\"a\": 1.0, \"b\": {\"a\": {\"x\": 1, \"y\": 2}, \"b\": 2.5, \"c\": true}}").get();
     * var res = Json.objkeys(client, gs("doc"), gs(".")).get();
     * assert Arrays.equals((Object[]) res, new Object[] { gs("a"), gs("b") }); // the keys of the object matching the path `.`, which has 2 keys: 'a' and 'b'.
     * }</pre>
     */
    public static CompletableFuture<Object[]> objkeys(
            @NonNull BaseClient client, @NonNull GlideString key) {
        return executeCommand(client, new GlideString[] {gs(JSON_OBJKEYS), key});
    }

    /**
     * Retrieves the key names in the object values at the specified <code>path</code> within the JSON
     * document stored at <code>key</code>.
     *
     * @param client The client to execute the command.
     * @param key The key of the JSON document.
     * @param path The path within the JSON document.
     * @return
     *     <ul>
     *       <li>For JSONPath (<code>path</code> starts with <code>$</code>):<br>
     *           Returns an <code>Object[][]</code> with each nested array containing key names for
     *           each matching object for every possible path, indicating the list of object keys for
     *           each matching object, or <code>null</code> for JSON values matching the path that are
     *           not an object. If <code>path</code> does not exist, an empty sub-array will be
     *           returned.
     *       <li>For legacy path (<code>path</code> doesn't start with <code>$</code>):<br>
     *           Returns an array of object keys for the object value matching the path. If multiple
     *           paths are matched, returns the length of the first matching object. If <code>path
     *           </code> doesn't exist or the value at <code>path</code> is not an array, an error is
     *           raised.
     *     </ul>
     *     If <code>key</code> doesn't exist, returns <code>null</code>.
     * @example
     *     <pre>{@code
     * Json.set(client, "doc", "$", "{\"a\": 1.0, \"b\": {\"a\": {\"x\": 1, \"y\": 2}, \"b\": 2.5, \"c\": true}}").get();
     * var res = Json.objkeys(client, "doc", ".").get(); // legacy path - command returns array for first matched object
     * assert Arrays.equals((Object[]) res, new Object[] { "a", "b" }); // key names for the object matching the path `.` as it is the only match.
     *
     * res = Json.objkeys(client, "doc", "$.b").get(); // JSONPath - command returns an array for each matched object
     * assert Arrays.equals((Object[]) res, new Object[][] { { "a", "b", "c" } }); // key names as a nested list for objects matching the JSONPath `$.b`.
     * }</pre>
     */
    public static CompletableFuture<Object[]> objkeys(
            @NonNull BaseClient client, @NonNull String key, @NonNull String path) {
        return executeCommand(client, new String[] {JSON_OBJKEYS, key, path});
    }

    /**
     * Retrieves the key names in the object values at the specified <code>path</code> within the JSON
     * document stored at <code>key</code>.
     *
     * @param client The client to execute the command.
     * @param key The key of the JSON document.
     * @param path The path within the JSON document.
     * @return
     *     <ul>
     *       <li>For JSONPath (<code>path</code> starts with <code>$</code>):<br>
     *           Returns an <code>Object[][]</code> with each nested array containing key names for
     *           each matching object for every possible path, indicating the list of object keys for
     *           each matching object, or <code>null</code> for JSON values matching the path that are
     *           not an object. If <code>path</code> does not exist, an empty sub-array will be
     *           returned.
     *       <li>For legacy path (<code>path</code> doesn't start with <code>$</code>):<br>
     *           Returns an array of object keys for the object value matching the path. If multiple
     *           paths are matched, returns the length of the first matching object. If <code>path
     *           </code> doesn't exist or the value at <code>path</code> is not an array, an error is
     *           raised.
     *     </ul>
     *     If <code>key</code> doesn't exist, returns <code>null</code>.
     * @example
     *     <pre>{@code
     * Json.set(client, "doc", "$", "{\"a\": 1.0, \"b\": {\"a\": {\"x\": 1, \"y\": 2}, \"b\": 2.5, \"c\": true}}").get();
     * var res = Json.objkeys(client, gs("doc"), gs(".")).get(); // legacy path - command returns array for first matched object
     * assert Arrays.equals((Object[]) res, new Object[] { "a", "b" }); // key names for the object matching the path `.` as it is the only match.
     *
     * res = Json.objkeys(client, gs("doc"), gs("$.b")).get(); // JSONPath - command returns an array for each matched object
     * assert Arrays.equals((Object[]) res, new Object[][] { { "a", "b", "c" } }); // key names as a nested list for objects matching the JSONPath `$.b`.
     * }</pre>
     */
    public static CompletableFuture<Object[]> objkeys(
            @NonNull BaseClient client, @NonNull GlideString key, @NonNull GlideString path) {
        return executeCommand(client, new GlideString[] {gs(JSON_OBJKEYS), key, path});
    }

    /**
     * Deletes the JSON document stored at <code>key</code>.
     *
     * @param client The Valkey GLIDE client to execute the command.
     * @param key The <code>key</code> of the JSON document.
     * @return The number of elements deleted. 0 if the key does not exist.
     * @example
     *     <pre>{@code
     * Json.set(client, "doc", ".", "{\"a\": 1, \"nested\": {\"a\": 2, \"b\": 3}}");
     * Long result = Json.del(client, "doc").get();
     * assert result == 1L;
     * }</pre>
     */
    public static CompletableFuture<Long> del(@NonNull BaseClient client, @NonNull String key) {
        return executeCommand(client, new String[] {JSON_DEL, key});
    }

    /**
     * Deletes the JSON document stored at <code>key</code>.
     *
     * @param client The Valkey GLIDE client to execute the command.
     * @param key The <code>key</code> of the JSON document.
     * @return The number of elements deleted. 0 if the key does not exist.
     * @example
     *     <pre>{@code
     * Json.set(client, "doc", ".", "{\"a\": 1, \"nested\": {\"a\": 2, \"b\": 3}}");
     * Long result = Json.del(client, gs("doc")).get();
     * assert result == 1L;
     * }</pre>
     */
    public static CompletableFuture<Long> del(@NonNull BaseClient client, @NonNull GlideString key) {
        return executeCommand(client, new GlideString[] {gs(JSON_DEL), key});
    }

    /**
     * Deletes the JSON value at the specified <code>path</code> within the JSON document stored at
     * <code>key</code>.
     *
     * @param client The Valkey GLIDE client to execute the command.
     * @param key The <code>key</code> of the JSON document.
     * @param path Represents the path within the JSON document where the value will be deleted.
     * @return The number of elements deleted. 0 if the key does not exist, or if the JSON path is
     *     invalid or does not exist.
     * @example
     *     <pre>{@code
     * Json.set(client, "doc", ".", "{\"a\": 1, \"nested\": {\"a\": 2, \"b\": 3}}");
     * Long result = Json.del(client, "doc", "$..a").get();
     * assert result == 2L;
     * }</pre>
     */
    public static CompletableFuture<Long> del(
            @NonNull BaseClient client, @NonNull String key, @NonNull String path) {
        return executeCommand(client, new String[] {JSON_DEL, key, path});
    }

    /**
     * Deletes the JSON value at the specified <code>path</code> within the JSON document stored at
     * <code>key</code>.
     *
     * @param client The Valkey GLIDE client to execute the command.
     * @param key The <code>key</code> of the JSON document.
     * @param path Represents the path within the JSON document where the value will be deleted.
     * @return The number of elements deleted. 0 if the key does not exist, or if the JSON path is
     *     invalid or does not exist.
     * @example
     *     <pre>{@code
     * Json.set(client, "doc", ".", "{\"a\": 1, \"nested\": {\"a\": 2, \"b\": 3}}");
     * Long result = Json.del(client, gs("doc"), gs("$..a")).get();
     * assert result == 2L;
     * }</pre>
     */
    public static CompletableFuture<Long> del(
            @NonNull BaseClient client, @NonNull GlideString key, @NonNull GlideString path) {
        return executeCommand(client, new GlideString[] {gs(JSON_DEL), key, path});
    }

    /**
     * Deletes the JSON document stored at <code>key</code>.
     *
     * @param client The Valkey GLIDE client to execute the command.
     * @param key The <code>key</code> of the JSON document.
     * @return The number of elements deleted. 0 if the key does not exist.
     * @example
     *     <pre>{@code
     * Json.set(client, "doc", ".", "{\"a\": 1, \"nested\": {\"a\": 2, \"b\": 3}}");
     * Long result = Json.forget(client, "doc").get();
     * assert result == 1L;
     * }</pre>
     */
    public static CompletableFuture<Long> forget(@NonNull BaseClient client, @NonNull String key) {
        return executeCommand(client, new String[] {JSON_FORGET, key});
    }

    /**
     * Deletes the JSON document stored at <code>key</code>.
     *
     * @param client The Valkey GLIDE client to execute the command.
     * @param key The <code>key</code> of the JSON document.
     * @return The number of elements deleted. 0 if the key does not exist.
     * @example
     *     <pre>{@code
     * Json.set(client, "doc", ".", "{\"a\": 1, \"nested\": {\"a\": 2, \"b\": 3}}");
     * Long result = Json.forget(client, gs("doc")).get();
     * assert result == 1L;
     * }</pre>
     */
    public static CompletableFuture<Long> forget(
            @NonNull BaseClient client, @NonNull GlideString key) {
        return executeCommand(client, new GlideString[] {gs(JSON_FORGET), key});
    }

    /**
     * Deletes the JSON value at the specified <code>path</code> within the JSON document stored at
     * <code>key</code>.
     *
     * @param client The Valkey GLIDE client to execute the command.
     * @param key The <code>key</code> of the JSON document.
     * @param path Represents the path within the JSON document where the value will be deleted.
     * @return The number of elements deleted. 0 if the key does not exist, or if the JSON path is
     *     invalid or does not exist.
     * @example
     *     <pre>{@code
     * Json.set(client, "doc", ".", "{\"a\": 1, \"nested\": {\"a\": 2, \"b\": 3}}");
     * Long result = Json.forget(client, "doc", "$..a").get();
     * assert result == 2L;
     * }</pre>
     */
    public static CompletableFuture<Long> forget(
            @NonNull BaseClient client, @NonNull String key, @NonNull String path) {
        return executeCommand(client, new String[] {JSON_FORGET, key, path});
    }

    /**
     * Deletes the JSON value at the specified <code>path</code> within the JSON document stored at
     * <code>key</code>.
     *
     * @param client The Valkey GLIDE client to execute the command.
     * @param key The <code>key</code> of the JSON document.
     * @param path Represents the path within the JSON document where the value will be deleted.
     * @return The number of elements deleted. 0 if the key does not exist, or if the JSON path is
     *     invalid or does not exist.
     * @example
     *     <pre>{@code
     * Json.set(client, "doc", ".", "{\"a\": 1, \"nested\": {\"a\": 2, \"b\": 3}}");
     * Long result = Json.forget(client, gs("doc"), gs("$..a")).get();
     * assert result == 2L;
     * }</pre>
     */
    public static CompletableFuture<Long> forget(
            @NonNull BaseClient client, @NonNull GlideString key, @NonNull GlideString path) {
        return executeCommand(client, new GlideString[] {gs(JSON_FORGET), key, path});
    }

    /**
     * Toggles a Boolean value stored at the root within the JSON document stored at <code>key</code>.
     *
     * @param client The client to execute the command.
     * @param key The key of the JSON document.
     * @return Returns the toggled boolean value at the root of the document, or <code>null</code> for
     *     JSON values matching the root that are not boolean. If <code>key</code> doesn't exist,
     *     returns <code>null</code>.
     * @example
     *     <pre>{@code
     * Json.set(client, "doc", ".", true).get();
     * var res = Json.toggle(client, "doc").get();
     * assert res.equals(false);
     * res = Json.toggle(client, "doc").get();
     * assert res.equals(true);
     * }</pre>
     */
    public static CompletableFuture<Boolean> toggle(@NonNull BaseClient client, @NonNull String key) {
        return executeCommand(client, new String[] {JSON_TOGGLE, key});
    }

    /**
     * Toggles a Boolean value stored at the root within the JSON document stored at <code>key</code>.
     *
     * @param client The client to execute the command.
     * @param key The key of the JSON document.
     * @return Returns the toggled boolean value at the root of the document, or <code>null</code> for
     *     JSON values matching the root that are not boolean. If <code>key</code> doesn't exist,
     *     returns <code>null</code>.
     * @example
     *     <pre>{@code
     * Json.set(client, "doc", ".", true).get();
     * var res = Json.toggle(client, gs("doc")).get();
     * assert res.equals(false);
     * res = Json.toggle(client, gs("doc")).get();
     * assert res.equals(true);
     * }</pre>
     */
    public static CompletableFuture<Boolean> toggle(
            @NonNull BaseClient client, @NonNull GlideString key) {
        return executeCommand(client, new ArgsBuilder().add(gs(JSON_TOGGLE)).add(key).toArray());
    }

    /**
     * Toggles a Boolean value stored at the specified <code>path</code> within the JSON document
     * stored at <code>key</code>.
     *
     * @param client The client to execute the command.
     * @param key The key of the JSON document.
     * @param path The path within the JSON document.
     * @return
     *     <ul>
     *       <li>For JSONPath (<code>path</code> starts with <code>$</code>):<br>
     *           Returns a <code>Boolean[]</code> with the toggled boolean value for every possible
     *           path, or <code>null</code> for JSON values matching the path that are not boolean.
     *       <li>For legacy path (<code>path</code> doesn't start with <code>$</code>):<br>
     *           Returns the value of the toggled boolean in <code>path</code>. If <code>path</code>
     *           doesn't exist or the value at <code>path</code> isn't a boolean, an error is raised.
     *     </ul>
     *     If <code>key</code> doesn't exist, returns <code>null</code>.
     * @example
     *     <pre>{@code
     * Json.set(client, "doc", "$", "{\"bool\": true, \"nested\": {\"bool\": false, \"nested\": {\"bool\": 10}}}").get();
     * var res = Json.toggle(client, "doc", "$..bool").get();
     * assert Arrays.equals((Boolean[]) res, new Boolean[] {false, true, null});
     * res = Json.toggle(client, "doc", "bool").get();
     * assert res.equals(true);
     * var getResult = Json.get(client, "doc", "$").get();
     * assert getResult.equals("{\"bool\": true, \"nested\": {\"bool\": true, \"nested\": {\"bool\": 10}}}");
     * }</pre>
     */
    public static CompletableFuture<Object> toggle(
            @NonNull BaseClient client, @NonNull String key, @NonNull String path) {
        return executeCommand(client, new String[] {JSON_TOGGLE, key, path});
    }

    /**
     * Toggles a Boolean value stored at the specified <code>path</code> within the JSON document
     * stored at <code>key</code>.
     *
     * @param client The client to execute the command.
     * @param key The key of the JSON document.
     * @param path The path within the JSON document.
     * @return
     *     <ul>
     *       <li>For JSONPath (<code>path</code> starts with <code>$</code>):<br>
     *           Returns a <code>Boolean[]</code> with the toggled boolean value for every possible
     *           path, or <code>null</code> for JSON values matching the path that are not boolean.
     *       <li>For legacy path (<code>path</code> doesn't start with <code>$</code>):<br>
     *           Returns the value of the toggled boolean in <code>path</code>. If <code>path</code>
     *           doesn't exist or the value at <code>path</code> isn't a boolean, an error is raised.
     *     </ul>
     *     If <code>key</code> doesn't exist, returns <code>null</code>.
     * @example
     *     <pre>{@code
     * Json.set(client, "doc", "$", "{\"bool\": true, \"nested\": {\"bool\": false, \"nested\": {\"bool\": 10}}}").get();
     * var res = Json.toggle(client, gs("doc"), gs("$..bool")).get();
     * assert Arrays.equals((Boolean[]) res, new Boolean[] {false, true, null});
     * res = Json.toggle(client, gs("doc"), gs("bool")).get();
     * assert res.equals(true);
     * var getResult = Json.get(client, "doc", "$").get();
     * assert getResult.equals("{\"bool\": true, \"nested\": {\"bool\": true, \"nested\": {\"bool\": 10}}}");
     * }</pre>
     */
    public static CompletableFuture<Object> toggle(
            @NonNull BaseClient client, @NonNull GlideString key, @NonNull GlideString path) {
        return executeCommand(
                client, new ArgsBuilder().add(gs(JSON_TOGGLE)).add(key).add(path).toArray());
    }

    /**
<<<<<<< HEAD
     * Clears an array and an object at the root of the JSON document stored at <code>key</code>.<br>
     * Equivalent to {@link #clear(BaseClient, String, String)} with <code>path</code> set to <code>
     * "."</code>.
     *
     * @param client The client to execute the command.
     * @param key The key of the JSON document.
     * @return <code>1</code> if the document wasn't empty or <code>0</code> if it was.<br>
     *     If <code>key</code> doesn't exist, an error is raised.
     * @example
     *     <pre>{@code
     * Json.set(client, "doc", "$", "{\"a\":1, \"b\":2}").get();
     * long res = Json.clear(client, "doc").get();
     * assert res == 1;
     *
     * var doc = Json.get(client, "doc", "$").get();
     * assert doc.equals("[{}]");
     *
     * res = Json.clear(client, "doc").get();
     * assert res == 0; // the doc is already empty
     * }</pre>
     */
    public static CompletableFuture<Long> clear(@NonNull BaseClient client, @NonNull String key) {
        return executeCommand(client, new String[] {JSON_CLEAR, key});
    }

    /**
     * Clears an array and an object at the root of the JSON document stored at <code>key</code>.<br>
     * Equivalent to {@link #clear(BaseClient, GlideString, GlideString)} with <code>path</code> set
     * to <code>"."</code>.
     *
     * @param client The client to execute the command.
     * @param key The key of the JSON document.
     * @return <code>1</code> if the document wasn't empty or <code>0</code> if it was.<br>
     *     If <code>key</code> doesn't exist, an error is raised.
     * @example
     *     <pre>{@code
     * Json.set(client, "doc", "$", "{\"a\":1, \"b\":2}").get();
     * long res = Json.clear(client, gs("doc")).get();
     * assert res == 1;
     *
     * var doc = Json.get(client, "doc", "$").get();
     * assert doc.equals("[{}]");
     *
     * res = Json.clear(client, gs("doc")).get();
     * assert res == 0; // the doc is already empty
     * }</pre>
     */
    public static CompletableFuture<Long> clear(
            @NonNull BaseClient client, @NonNull GlideString key) {
        return executeCommand(client, new GlideString[] {gs(JSON_CLEAR), key});
    }

    /**
     * Clears arrays and objects at the specified <code>path</code> within the JSON document stored at
     * <code>key</code>.<br>
     * Numeric values are set to <code>0</code>, boolean values are set to <code>false</code>, and
     * string values are converted to empty strings.
     *
     * @param client The client to execute the command.
     * @param key The key of the JSON document.
     * @param path The path within the JSON document.
     * @return The number of containers cleared.<br>
     *     If <code>path</code> doesn't exist, or the value at <code>path</code> is already cleared
     *     (e.g., an empty array, object, or string), 0 is returned. If <code>key</code> doesn't
     *     exist, an error is raised.
     * @example
     *     <pre>{@code
     * Json.set(client, "doc", "$", "{\"obj\": {\"a\":1, \"b\":2}, \"arr\":[1, 2, 3], \"str\": \"foo\", \"bool\": true,
     *     \"int\": 42, \"float\": 3.14, \"nullVal\": null}").get();
     * long res = Json.clear(client, "doc", "$.*").get();
     * assert res == 6; // 6 values are cleared: "obj", "arr", "str", "bool", "int", and "float"; "nullVal" is not clearable.
     *
     * var doc = Json.get(client, "doc", "$").get();
     * assert doc.equals("[{\"obj\":{},\"arr\":[],\"str\":\"\",\"bool\":false,\"int\":0,\"float\":0.0,\"nullVal\":null}]");
     *
     * res = Json.clear(client, "doc", "$.*").get();
     * assert res == 0; // containers are already empty and nothing is cleared
     * }</pre>
     */
    public static CompletableFuture<Long> clear(
            @NonNull BaseClient client, @NonNull String key, @NonNull String path) {
        return executeCommand(client, new String[] {JSON_CLEAR, key, path});
    }

    /**
     * Clears arrays and objects at the specified <code>path</code> within the JSON document stored at
     * <code>key</code>.<br>
     * Numeric values are set to <code>0</code>, boolean values are set to <code>false</code>, and
     * string values are converted to empty strings.
     *
     * @param client The client to execute the command.
     * @param key The key of the JSON document.
     * @param path The path within the JSON document.
     * @return The number of containers cleared.<br>
     *     If <code>path</code> doesn't exist, or the value at <code>path</code> is already cleared
     *     (e.g., an empty array, object, or string), 0 is returned. If <code>key</code> doesn't
     *     exist, an error is raised.
     * @example
     *     <pre>{@code
     * Json.set(client, "doc", "$", "{\"obj\": {\"a\":1, \"b\":2}, \"arr\":[1, 2, 3], \"str\": \"foo\", \"bool\": true,
     *     \"int\": 42, \"float\": 3.14, \"nullVal\": null}").get();
     * long res = Json.clear(client, gs("doc"), gs("$.*")).get();
     * assert res == 6; // 6 values are cleared: "obj", "arr", "str", "bool", "int", and "float"; "nullVal" is not clearable.
     *
     * var doc = Json.get(client, "doc", "$").get();
     * assert doc.equals("[{\"obj\":{},\"arr\":[],\"str\":\"\",\"bool\":false,\"int\":0,\"float\":0.0,\"nullVal\":null}]");
     *
     * res = Json.clear(client, gs("doc"), gs("$.*")).get();
     * assert res == 0; // containers are already empty and nothing is cleared
     * }</pre>
     */
    public static CompletableFuture<Long> clear(
            @NonNull BaseClient client, @NonNull GlideString key, @NonNull GlideString path) {
        return executeCommand(client, new GlideString[] {gs(JSON_CLEAR), key, path});
=======
     * Retrieves the JSON document stored at <code>key</code>. The returning result is in the Valkey or Redis OSS Serialization Protocol (RESP).
     * <ul>
     *     <li>JSON null is mapped to the RESP Null Bulk String.</li>
     *     <li>JSON Booleans are mapped to RESP Simple string.</li>
     *     <li>JSON integers are mapped to RESP Integers.</li>
     *     <li>JSON doubles are mapped to RESP Bulk Strings.</li>
     *     <li>JSON strings are mapped to RESP Bulk Strings.</li>
     *     <li>JSON arrays are represented as RESP arrays, where the first element is the simple string [, followed by the array's elements.</li>
     *     <li>JSON objects are represented as RESP object, where the first element is the simple string {, followed by key-value pairs, each of which is a RESP bulk string.</li>
     * </ul>
     *
     * @param client The Valkey GLIDE client to execute the command.
     * @param key The key of the JSON document.
     * @return Returns the JSON document in its RESP form.
     *     If <code>key</code> doesn't exist, <code>null</code> is returned.
     * @example
     *     <pre>{@code
     * Json.set(client, "doc", ".", "{\"a\": [1, 2, 3], \"b\": {\"b1\": 1}, \"c\": 42}");
     * Object actualResult = Json.resp(client, "doc").get();
     * Object[] expectedResult = new Object[] {
     *     "{",
     *     new Object[] {"a", new Object[] {"[", 1L, 2L, 3L}},
     *     new Object[] {"b", new Object[] {"{", new Object[] {"b1", 1L}}},
     *     new Object[] {"c", 42L}
     * };
     * assertInstanceOf(Object[].class, actualResult);
     * assertArrayEquals(expectedResult, (Object[]) actualResult);
     * }</pre>
     */
    public static CompletableFuture<Object> resp(@NonNull BaseClient client, @NonNull String key) {
        return executeCommand(client, new String[] {JSON_RESP, key});
    }

    /**
     * Retrieves the JSON document stored at <code>key</code>. The returning result is in the Valkey or Redis OSS Serialization Protocol (RESP).
     * <ul>
     *     <li>JSON null is mapped to the RESP Null Bulk String.</li>
     *     <li>JSON Booleans are mapped to RESP Simple string.</li>
     *     <li>JSON integers are mapped to RESP Integers.</li>
     *     <li>JSON doubles are mapped to RESP Bulk Strings.</li>
     *     <li>JSON strings are mapped to RESP Bulk Strings.</li>
     *     <li>JSON arrays are represented as RESP arrays, where the first element is the simple string [, followed by the array's elements.</li>
     *     <li>JSON objects are represented as RESP object, where the first element is the simple string {, followed by key-value pairs, each of which is a RESP bulk string.</li>
     * </ul>
     *
     * @param client The Valkey GLIDE client to execute the command.
     * @param key The key of the JSON document.
     * @return Returns the JSON document in its RESP form.
     *     If <code>key</code> doesn't exist, <code>null</code> is returned.
     * @example
     *     <pre>{@code
     * Json.set(client, "doc", ".", "{\"a\": [1, 2, 3], \"b\": {\"b1\": 1}, \"c\": 42}");
     * Object actualResultBinary = Json.resp(client, gs("doc")).get();
     * Object[] expectedResultBinary = new Object[] {
     *     "{",
     *     new Object[] {gs("a"), new Object[] {gs("["), 1L, 2L, 3L}},
     *     new Object[] {gs("b"), new Object[] {gs("{"), new Object[] {gs("b1"), 1L}}},
     *     new Object[] {gs("c"), 42L}
     * };
     * assertInstanceOf(Object[].class, actualResultBinary);
     * assertArrayEquals(expectedResultBinary, (Object[]) actualResultBinary);
     * }</pre>
     */
    public static CompletableFuture<Object> resp(
            @NonNull BaseClient client, @NonNull GlideString key) {
        return executeCommand(client, new GlideString[] {gs(JSON_RESP), key});
    }

    /**
     * Retrieve the JSON value at the specified <code>path</code> within the JSON document stored at
     * <code>key</code>. The returning result is in the Valkey or Redis OSS Serialization Protocol
     * (RESP).
     *
     * <ul>
     *   <li>JSON null is mapped to the RESP Null Bulk String.
     *   <li>JSON Booleans are mapped to RESP Simple string.
     *   <li>JSON integers are mapped to RESP Integers.
     *   <li>JSON doubles are mapped to RESP Bulk Strings.
     *   <li>JSON strings are mapped to RESP Bulk Strings.
     *   <li>JSON arrays are represented as RESP arrays, where the first element is the simple string
     *       [, followed by the array's elements.
     *   <li>JSON objects are represented as RESP object, where the first element is the simple string
     *       {, followed by key-value pairs, each of which is a RESP bulk string.
     * </ul>
     *
     * @param client The Valkey GLIDE client to execute the command.
     * @param key The key of the JSON document.
     * @param path The path within the JSON document.
     * @return
     *     <ul>
     *       <li>For JSONPath (<code>path</code> starts with <code>$</code>): Returns a list of
     *           replies for every possible path, indicating the RESP form of the JSON value. If
     *           <code>path</code> doesn't exist, returns an empty list.
     *       <li>For legacy path (<code>path</code> doesn't starts with <code>$</code>): Returns a
     *           single reply for the JSON value at the specified path, in its RESP form. If multiple
     *           paths match, the value of the first JSON value match is returned. If <code>path
     *           </code> doesn't exist, an error is raised.
     *     </ul>
     *     If <code>key</code> doesn't exist, <code>null</code> is returned.
     * @example
     *     <pre>{@code
     * Json.set(client, "doc", ".", "{\"a\": [1, 2, 3], \"b\": {\"a\": [1, 2], \"c\": {\"a\": 42}}}");
     * Object actualResult = Json.resp(client, "doc", "$..a").get(); // JSONPath returns all possible paths
     * Object[] expectedResult = new Object[] {
     *                 new Object[] {"[", 1L, 2L, 3L},
     *                 new Object[] {"[", 1L, 2L},
     *                 42L};
     * assertArrayEquals(expectedResult, (Object[]) actualResult);
     * // legacy path only returns the first JSON value match
     * assertArrayEquals(new Object[] {"[", 1L, 2L, 3L}, (Object[]) Json.resp(client, key, "..a").get());
     * }</pre>
     */
    public static CompletableFuture<Object> resp(
            @NonNull BaseClient client, @NonNull String key, @NonNull String path) {
        return executeCommand(client, new String[] {JSON_RESP, key, path});
    }

    /**
     * Retrieve the JSON value at the specified <code>path</code> within the JSON document stored at
     * <code>key</code>. The returning result is in the Valkey or Redis OSS Serialization Protocol
     * (RESP).
     *
     * <ul>
     *   <li>JSON null is mapped to the RESP Null Bulk String.
     *   <li>JSON Booleans are mapped to RESP Simple string.
     *   <li>JSON integers are mapped to RESP Integers.
     *   <li>JSON doubles are mapped to RESP Bulk Strings.
     *   <li>JSON strings are mapped to RESP Bulk Strings.
     *   <li>JSON arrays are represented as RESP arrays, where the first element is the simple string
     *       [, followed by the array's elements.
     *   <li>JSON objects are represented as RESP object, where the first element is the simple string
     *       {, followed by key-value pairs, each of which is a RESP bulk string.
     * </ul>
     *
     * @param client The Valkey GLIDE client to execute the command.
     * @param key The key of the JSON document.
     * @param path The path within the JSON document.
     * @return
     *     <ul>
     *       <li>For JSONPath (<code>path</code> starts with <code>$</code>): Returns a list of
     *           replies for every possible path, indicating the RESP form of the JSON value. If
     *           <code>path</code> doesn't exist, returns an empty list.
     *       <li>For legacy path (<code>path</code> doesn't starts with <code>$</code>): Returns a
     *           single reply for the JSON value at the specified path, in its RESP form. If multiple
     *           paths match, the value of the first JSON value match is returned. If <code>path
     *           </code> doesn't exist, an error is raised.
     *     </ul>
     *     If <code>key</code> doesn't exist, <code>null</code> is returned.
     * @example
     *     <pre>{@code
     * Json.set(client, "doc", ".", "{\"a\": [1, 2, 3], \"b\": {\"a\": [1, 2], \"c\": {\"a\": 42}}}");
     * Object actualResult = Json.resp(client, gs("doc"), gs("$..a")).get(); // JSONPath returns all possible paths
     * Object[] expectedResult = new Object[] {
     *                 new Object[] {gs("["), 1L, 2L, 3L},
     *                 new Object[] {gs("["), 1L, 2L},
     *                 42L};
     * assertArrayEquals(expectedResult, (Object[]) actualResult);
     * // legacy path only returns the first JSON value match
     * assertArrayEquals(new Object[] {gs("["), 1L, 2L, 3L}, (Object[]) Json.resp(client, gs(key), gs("..a")).get());
     * }</pre>
     */
    public static CompletableFuture<Object> resp(
            @NonNull BaseClient client, @NonNull GlideString key, @NonNull GlideString path) {
        return executeCommand(client, new GlideString[] {gs(JSON_RESP), key, path});
>>>>>>> 826bb087
    }

    /**
     * A wrapper for custom command API.
     *
     * @param client The client to execute the command.
     * @param args The command line.
     */
    private static <T> CompletableFuture<T> executeCommand(BaseClient client, String[] args) {
        return executeCommand(client, args, false);
    }

    /**
     * A wrapper for custom command API.
     *
     * @param client The client to execute the command.
     * @param args The command line.
     * @param returnsMap - true if command returns a map
     */
    @SuppressWarnings({"unchecked", "SameParameterValue"})
    private static <T> CompletableFuture<T> executeCommand(
            BaseClient client, String[] args, boolean returnsMap) {
        if (client instanceof GlideClient) {
            return ((GlideClient) client).customCommand(args).thenApply(r -> (T) r);
        } else if (client instanceof GlideClusterClient) {
            return ((GlideClusterClient) client)
                    .customCommand(args)
                    .thenApply(returnsMap ? ClusterValue::getMultiValue : ClusterValue::getSingleValue)
                    .thenApply(r -> (T) r);
        }
        throw new IllegalArgumentException(
                "Unknown type of client, should be either `GlideClient` or `GlideClusterClient`");
    }

    /**
     * A wrapper for custom command API.
     *
     * @param client The client to execute the command.
     * @param args The command line.
     */
    private static <T> CompletableFuture<T> executeCommand(BaseClient client, GlideString[] args) {
        return executeCommand(client, args, false);
    }

    /**
     * A wrapper for custom command API.
     *
     * @param client The client to execute the command.
     * @param args The command line.
     * @param returnsMap - true if command returns a map
     */
    @SuppressWarnings({"unchecked", "SameParameterValue"})
    private static <T> CompletableFuture<T> executeCommand(
            BaseClient client, GlideString[] args, boolean returnsMap) {
        if (client instanceof GlideClient) {
            return ((GlideClient) client).customCommand(args).thenApply(r -> (T) r);
        } else if (client instanceof GlideClusterClient) {
            return ((GlideClusterClient) client)
                    .customCommand(args)
                    .thenApply(returnsMap ? ClusterValue::getMultiValue : ClusterValue::getSingleValue)
                    .thenApply(r -> (T) r);
        }
        throw new IllegalArgumentException(
                "Unknown type of client, should be either `GlideClient` or `GlideClusterClient`");
    }
}<|MERGE_RESOLUTION|>--- conflicted
+++ resolved
@@ -31,12 +31,9 @@
     private static final String JSON_DEL = JSON_PREFIX + "DEL";
     private static final String JSON_FORGET = JSON_PREFIX + "FORGET";
     private static final String JSON_TOGGLE = JSON_PREFIX + "TOGGLE";
-<<<<<<< HEAD
     private static final String JSON_CLEAR = JSON_PREFIX + "CLEAR";
-=======
     private static final String JSON_RESP = JSON_PREFIX + "RESP";
     private static final String JSON_TYPE = JSON_PREFIX + "TYPE";
->>>>>>> 826bb087
 
     private Json() {}
 
@@ -1327,7 +1324,6 @@
     }
 
     /**
-<<<<<<< HEAD
      * Clears an array and an object at the root of the JSON document stored at <code>key</code>.<br>
      * Equivalent to {@link #clear(BaseClient, String, String)} with <code>path</code> set to <code>
      * "."</code>.
@@ -1442,7 +1438,9 @@
     public static CompletableFuture<Long> clear(
             @NonNull BaseClient client, @NonNull GlideString key, @NonNull GlideString path) {
         return executeCommand(client, new GlideString[] {gs(JSON_CLEAR), key, path});
-=======
+    }
+
+    /**
      * Retrieves the JSON document stored at <code>key</code>. The returning result is in the Valkey or Redis OSS Serialization Protocol (RESP).
      * <ul>
      *     <li>JSON null is mapped to the RESP Null Bulk String.</li>
@@ -1607,7 +1605,6 @@
     public static CompletableFuture<Object> resp(
             @NonNull BaseClient client, @NonNull GlideString key, @NonNull GlideString path) {
         return executeCommand(client, new GlideString[] {gs(JSON_RESP), key, path});
->>>>>>> 826bb087
     }
 
     /**
