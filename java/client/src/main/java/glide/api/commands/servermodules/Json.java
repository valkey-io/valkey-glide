/** Copyright Valkey GLIDE Project Contributors - SPDX Identifier: Apache-2.0 */
package glide.api.commands.servermodules;

import static glide.api.models.GlideString.gs;
import static glide.utils.ArrayTransformUtils.concatenateArrays;

import glide.api.BaseClient;
import glide.api.GlideClient;
import glide.api.GlideClusterClient;
import glide.api.models.ClusterValue;
import glide.api.models.GlideString;
import glide.api.models.commands.ConditionalChange;
import glide.api.models.commands.json.JsonGetOptions;
import glide.api.models.commands.json.JsonGetOptionsBinary;
import glide.utils.ArgsBuilder;
import java.util.concurrent.CompletableFuture;
import lombok.NonNull;

/** Module for JSON commands. */
public class Json {

    private static final String JSON_PREFIX = "JSON.";
    private static final String JSON_SET = JSON_PREFIX + "SET";
    private static final String JSON_GET = JSON_PREFIX + "GET";
    private static final String JSON_ARRAPPEND = JSON_PREFIX + "ARRAPPEND";
    private static final String JSON_ARRINSERT = JSON_PREFIX + "ARRINSERT";
    private static final String JSON_ARRLEN = JSON_PREFIX + "ARRLEN";
<<<<<<< HEAD
    private static final String JSON_TOGGLE = JSON_PREFIX + "TOGGLE";
=======
    private static final String JSON_DEL = JSON_PREFIX + "DEL";
    private static final String JSON_FORGET = JSON_PREFIX + "FORGET";
>>>>>>> f65b0fe2

    private Json() {}

    /**
     * Sets the JSON value at the specified <code>path</code> stored at <code>key</code>.
     *
     * @param client The Valkey GLIDE client to execute the command.
     * @param key The <code>key</code> of the JSON document.
     * @param path Represents the path within the JSON document where the value will be set. The key
     *     will be modified only if <code>value</code> is added as the last child in the specified
     *     <code>path</code>, or if the specified <code>path</code> acts as the parent of a new child
     *     being added.
     * @param value The value to set at the specific path, in JSON formatted string.
     * @return A simple <code>"OK"</code> response if the value is successfully set.
     * @example
     *     <pre>{@code
     * String value = Json.set(client, "doc", ".", "{\"a\": 1.0, \"b\": 2}").get();
     * assert value.equals("OK");
     * }</pre>
     */
    public static CompletableFuture<String> set(
            @NonNull BaseClient client,
            @NonNull String key,
            @NonNull String path,
            @NonNull String value) {
        return executeCommand(client, new String[] {JSON_SET, key, path, value});
    }

    /**
     * Sets the JSON value at the specified <code>path</code> stored at <code>key</code>.
     *
     * @param client The Valkey GLIDE client to execute the command.
     * @param key The <code>key</code> of the JSON document.
     * @param path Represents the path within the JSON document where the value will be set. The key
     *     will be modified only if <code>value</code> is added as the last child in the specified
     *     <code>path</code>, or if the specified <code>path</code> acts as the parent of a new child
     *     being added.
     * @param value The value to set at the specific path, in JSON formatted GlideString.
     * @return A simple <code>"OK"</code> response if the value is successfully set.
     * @example
     *     <pre>{@code
     * String value = Json.set(client, gs("doc"), gs("."), gs("{\"a\": 1.0, \"b\": 2}")).get();
     * assert value.equals("OK");
     * }</pre>
     */
    public static CompletableFuture<String> set(
            @NonNull BaseClient client,
            @NonNull GlideString key,
            @NonNull GlideString path,
            @NonNull GlideString value) {
        return executeCommand(client, new GlideString[] {gs(JSON_SET), key, path, value});
    }

    /**
     * Sets the JSON value at the specified <code>path</code> stored at <code>key</code>.
     *
     * @param client The Valkey GLIDE client to execute the command.
     * @param key The <code>key</code> of the JSON document.
     * @param path Represents the path within the JSON document where the value will be set. The key
     *     will be modified only if <code>value</code> is added as the last child in the specified
     *     <code>path</code>, or if the specified <code>path</code> acts as the parent of a new child
     *     being added.
     * @param value The value to set at the specific path, in JSON formatted string.
     * @param setCondition Set the value only if the given condition is met (within the key or path).
     * @return A simple <code>"OK"</code> response if the value is successfully set. If value isn't
     *     set because of <code>setCondition</code>, returns <code>null</code>.
     * @example
     *     <pre>{@code
     * String value = Json.set(client, "doc", ".", "{\"a\": 1.0, \"b\": 2}", ConditionalChange.ONLY_IF_DOES_NOT_EXIST).get();
     * assert value.equals("OK");
     * }</pre>
     */
    public static CompletableFuture<String> set(
            @NonNull BaseClient client,
            @NonNull String key,
            @NonNull String path,
            @NonNull String value,
            @NonNull ConditionalChange setCondition) {
        return executeCommand(
                client, new String[] {JSON_SET, key, path, value, setCondition.getValkeyApi()});
    }

    /**
     * Sets the JSON value at the specified <code>path</code> stored at <code>key</code>.
     *
     * @param client The Valkey GLIDE client to execute the command.
     * @param key The <code>key</code> of the JSON document.
     * @param path Represents the path within the JSON document where the value will be set. The key
     *     will be modified only if <code>value</code> is added as the last child in the specified
     *     <code>path</code>, or if the specified <code>path</code> acts as the parent of a new child
     *     being added.
     * @param value The value to set at the specific path, in JSON formatted GlideString.
     * @param setCondition Set the value only if the given condition is met (within the key or path).
     * @return A simple <code>"OK"</code> response if the value is successfully set. If value isn't
     *     set because of <code>setCondition</code>, returns <code>null</code>.
     * @example
     *     <pre>{@code
     * String value = Json.set(client, gs("doc"), gs("."), gs("{\"a\": 1.0, \"b\": 2}"), ConditionalChange.ONLY_IF_DOES_NOT_EXIST).get();
     * assert value.equals("OK");
     * }</pre>
     */
    public static CompletableFuture<String> set(
            @NonNull BaseClient client,
            @NonNull GlideString key,
            @NonNull GlideString path,
            @NonNull GlideString value,
            @NonNull ConditionalChange setCondition) {
        return executeCommand(
                client,
                new GlideString[] {gs(JSON_SET), key, path, value, gs(setCondition.getValkeyApi())});
    }

    /**
     * Retrieves the JSON value at the specified <code>path</code> stored at <code>key</code>.
     *
     * @param client The Valkey GLIDE client to execute the command.
     * @param key The <code>key</code> of the JSON document.
     * @return Returns a string representation of the JSON document. If <code>key</code> doesn't
     *     exist, returns <code>null</code>.
     * @example
     *     <pre>{@code
     * String value = Json.get(client, "doc").get();
     * assert value.equals("{\"a\": 1.0, \"b\": 2}");
     * }</pre>
     */
    public static CompletableFuture<String> get(@NonNull BaseClient client, @NonNull String key) {
        return executeCommand(client, new String[] {JSON_GET, key});
    }

    /**
     * Retrieves the JSON value at the specified <code>path</code> stored at <code>key</code>.
     *
     * @param client The Valkey GLIDE client to execute the command.
     * @param key The <code>key</code> of the JSON document.
     * @return Returns a string representation of the JSON document. If <code>key</code> doesn't
     *     exist, returns <code>null</code>.
     * @example
     *     <pre>{@code
     * GlideString value = Json.get(client, gs("doc")).get();
     * assert value.equals(gs("{\"a\": 1.0, \"b\": 2}"));
     * }</pre>
     */
    public static CompletableFuture<GlideString> get(
            @NonNull BaseClient client, @NonNull GlideString key) {
        return executeCommand(client, new GlideString[] {gs(JSON_GET), key});
    }

    /**
     * Retrieves the JSON value at the specified <code>paths</code> stored at <code>key</code>.
     *
     * @param client The Valkey GLIDE client to execute the command.
     * @param key The <code>key</code> of the JSON document.
     * @param paths List of paths within the JSON document.
     * @return
     *     <ul>
     *       <li>If one path is given:
     *           <ul>
     *             <li>For JSONPath (path starts with <code>$</code>): Returns a stringified JSON list
     *                 replies for every possible path, or a string representation of an empty array,
     *                 if path doesn't exist. If <code>key</code> doesn't exist, returns None.
     *             <li>For legacy path (path doesn't start with <code>$</code>): Returns a string
     *                 representation of the value in <code>paths</code>. If <code>paths</code>
     *                 doesn't exist, an error is raised. If <code>key</code> doesn't exist, returns
     *                 None.
     *           </ul>
     *       <li>If multiple paths are given: Returns a stringified JSON, in which each path is a key,
     *           and it's corresponding value, is the value as if the path was executed in the command
     *           as a single path.
     *     </ul>
     *     In case of multiple paths, and <code>paths</code> are a mix of both JSONPath and legacy
     *     path, the command behaves as if all are JSONPath paths.
     * @example
     *     <pre>{@code
     * String value = Json.get(client, "doc", new String[] {"$"}).get();
     * assert value.equals("{\"a\": 1.0, \"b\": 2}");
     * String value = Json.get(client, "doc", new String[] {"$.a", "$.b"}).get();
     * assert value.equals("{\"$.a\": [1.0], \"$.b\": [2]}");
     * }</pre>
     */
    public static CompletableFuture<String> get(
            @NonNull BaseClient client, @NonNull String key, @NonNull String[] paths) {
        return executeCommand(client, concatenateArrays(new String[] {JSON_GET, key}, paths));
    }

    /**
     * Retrieves the JSON value at the specified <code>paths</code> stored at <code>key</code>.
     *
     * @param client The Valkey GLIDE client to execute the command.
     * @param key The <code>key</code> of the JSON document.
     * @param paths List of paths within the JSON document.
     * @return
     *     <ul>
     *       <li>If one path is given:
     *           <ul>
     *             <li>For JSONPath (path starts with <code>$</code>): Returns a stringified JSON list
     *                 replies for every possible path, or a string representation of an empty array,
     *                 if path doesn't exist. If <code>key</code> doesn't exist, returns None.
     *             <li>For legacy path (path doesn't start with <code>$</code>): Returns a string
     *                 representation of the value in <code>paths</code>. If <code>paths</code>
     *                 doesn't exist, an error is raised. If <code>key</code> doesn't exist, returns
     *                 None.
     *           </ul>
     *       <li>If multiple paths are given: Returns a stringified JSON, in which each path is a key,
     *           and it's corresponding value, is the value as if the path was executed in the command
     *           as a single path.
     *     </ul>
     *     In case of multiple paths, and <code>paths</code> are a mix of both JSONPath and legacy
     *     path, the command behaves as if all are JSONPath paths.
     * @example
     *     <pre>{@code
     * GlideString value = Json.get(client, gs("doc"), new GlideString[] {gs("$")}).get();
     * assert value.equals(gs("{\"a\": 1.0, \"b\": 2}"));
     * GlideString value = Json.get(client, gs("doc"), new GlideString[] {gs("$.a"), gs("$.b")}).get();
     * assert value.equals(gs("{\"$.a\": [1.0], \"$.b\": [2]}"));
     * }</pre>
     */
    public static CompletableFuture<GlideString> get(
            @NonNull BaseClient client, @NonNull GlideString key, @NonNull GlideString[] paths) {
        return executeCommand(client, concatenateArrays(new GlideString[] {gs(JSON_GET), key}, paths));
    }

    /**
     * Retrieves the JSON value at the specified <code>path</code> stored at <code>key</code>.
     *
     * @param client The Valkey GLIDE client to execute the command.
     * @param key The <code>key</code> of the JSON document.
     * @param options Options for formatting the byte representation of the JSON data. See <code>
     *     JsonGetOptions</code>.
     * @return Returns a string representation of the JSON document. If <code>key</code> doesn't
     *     exist, returns <code>null</code>.
     * @example
     *     <pre>{@code
     * JsonGetOptions options = JsonGetOptions.builder()
     *                              .indent("  ")
     *                              .space(" ")
     *                              .newline("\n")
     *                              .build();
     * String value = Json.get(client, "doc", "$", options).get();
     * assert value.equals("{\n \"a\": \n  1.0\n ,\n \"b\": \n  2\n }");
     * }</pre>
     */
    public static CompletableFuture<String> get(
            @NonNull BaseClient client, @NonNull String key, @NonNull JsonGetOptions options) {
        return executeCommand(
                client, concatenateArrays(new String[] {JSON_GET, key}, options.toArgs()));
    }

    /**
     * Retrieves the JSON value at the specified <code>path</code> stored at <code>key</code>.
     *
     * @param client The Valkey GLIDE client to execute the command.
     * @param key The <code>key</code> of the JSON document.
     * @param options Options for formatting the byte representation of the JSON data. See <code>
     *     JsonGetOptions</code>.
     * @return Returns a string representation of the JSON document. If <code>key</code> doesn't
     *     exist, returns <code>null</code>.
     * @example
     *     <pre>{@code
     * JsonGetOptions options = JsonGetOptions.builder()
     *                              .indent("  ")
     *                              .space(" ")
     *                              .newline("\n")
     *                              .build();
     * GlideString value = Json.get(client, gs("doc"), gs("$"), options).get();
     * assert value.equals(gs("{\n \"a\": \n  1.0\n ,\n \"b\": \n  2\n }"));
     * }</pre>
     */
    public static CompletableFuture<GlideString> get(
            @NonNull BaseClient client, @NonNull GlideString key, @NonNull JsonGetOptionsBinary options) {
        return executeCommand(
                client, new ArgsBuilder().add(gs(JSON_GET)).add(key).add(options.toArgs()).toArray());
    }

    /**
     * Retrieves the JSON value at the specified <code>path</code> stored at <code>key</code>.
     *
     * @param client The Valkey GLIDE client to execute the command.
     * @param key The <code>key</code> of the JSON document.
     * @param paths List of paths within the JSON document.
     * @param options Options for formatting the byte representation of the JSON data. See <code>
     *     JsonGetOptions</code>.
     * @return
     *     <ul>
     *       <li>If one path is given:
     *           <ul>
     *             <li>For JSONPath (path starts with <code>$</code>): Returns a stringified JSON list
     *                 replies for every possible path, or a string representation of an empty array,
     *                 if path doesn't exist. If <code>key</code> doesn't exist, returns None.
     *             <li>For legacy path (path doesn't start with <code>$</code>): Returns a string
     *                 representation of the value in <code>paths</code>. If <code>paths</code>
     *                 doesn't exist, an error is raised. If <code>key</code> doesn't exist, returns
     *                 None.
     *           </ul>
     *       <li>If multiple paths are given: Returns a stringified JSON, in which each path is a key,
     *           and it's corresponding value, is the value as if the path was executed in the command
     *           as a single path.
     *     </ul>
     *     In case of multiple paths, and <code>paths</code> are a mix of both JSONPath and legacy
     *     path, the command behaves as if all are JSONPath paths.
     * @example
     *     <pre>{@code
     * JsonGetOptions options = JsonGetOptions.builder()
     *                              .indent("  ")
     *                              .space(" ")
     *                              .newline("\n")
     *                              .build();
     * String value = Json.get(client, "doc", new String[] {"$.a", "$.b"}, options).get();
     * assert value.equals("{\n \"$.a\": [\n  1.0\n ],\n \"$.b\": [\n  2\n ]\n}");
     * }</pre>
     */
    public static CompletableFuture<String> get(
            @NonNull BaseClient client,
            @NonNull String key,
            @NonNull String[] paths,
            @NonNull JsonGetOptions options) {
        return executeCommand(
                client, concatenateArrays(new String[] {JSON_GET, key}, options.toArgs(), paths));
    }

    /**
     * Retrieves the JSON value at the specified <code>path</code> stored at <code>key</code>.
     *
     * @param client The Valkey GLIDE client to execute the command.
     * @param key The <code>key</code> of the JSON document.
     * @param paths List of paths within the JSON document.
     * @param options Options for formatting the byte representation of the JSON data. See <code>
     *     JsonGetOptions</code>.
     * @return
     *     <ul>
     *       <li>If one path is given:
     *           <ul>
     *             <li>For JSONPath (path starts with <code>$</code>): Returns a stringified JSON list
     *                 replies for every possible path, or a string representation of an empty array,
     *                 if path doesn't exist. If <code>key</code> doesn't exist, returns None.
     *             <li>For legacy path (path doesn't start with <code>$</code>): Returns a string
     *                 representation of the value in <code>paths</code>. If <code>paths</code>
     *                 doesn't exist, an error is raised. If <code>key</code> doesn't exist, returns
     *                 None.
     *           </ul>
     *       <li>If multiple paths are given: Returns a stringified JSON, in which each path is a key,
     *           and it's corresponding value, is the value as if the path was executed in the command
     *           as a single path.
     *     </ul>
     *     In case of multiple paths, and <code>paths</code> are a mix of both JSONPath and legacy
     *     path, the command behaves as if all are JSONPath paths.
     * @example
     *     <pre>{@code
     * JsonGetOptions options = JsonGetOptions.builder()
     *                              .indent("  ")
     *                              .space(" ")
     *                              .newline("\n")
     *                              .build();
     * GlideString value = Json.get(client, gs("doc"), new GlideString[] {gs("$.a"), gs("$.b")}, options).get();
     * assert value.equals(gs("{\n \"$.a\": [\n  1.0\n ],\n \"$.b\": [\n  2\n ]\n}"));
     * }</pre>
     */
    public static CompletableFuture<GlideString> get(
            @NonNull BaseClient client,
            @NonNull GlideString key,
            @NonNull GlideString[] paths,
            @NonNull JsonGetOptionsBinary options) {
        return executeCommand(
                client,
                new ArgsBuilder().add(gs(JSON_GET)).add(key).add(options.toArgs()).add(paths).toArray());
    }

    /**
     * Appends one or more <code>values</code> to the JSON array at the specified <code>path</code>
     * within the JSON document stored at <code>key</code>.
     *
     * @param client The client to execute the command.
     * @param key The <code>key</code> of the JSON document.
     * @param path Represents the <code>path</code> within the JSON document where the <code>values
     *     </code> will be appended.
     * @param values The <code>values</code> to append to the JSON array at the specified <code>path
     *     </code>.
     * @return
     *     <ul>
     *       <li>For JSONPath (<code>path</code> starts with <code>$</code>):<br>
     *           Returns a list of integers for every possible path, indicating the new length of the
     *           new array after appending <code>values</code>, or <code>null</code> for JSON values
     *           matching the path that are not an array. If <code>path</code> does not exist, an
     *           empty array will be returned.
     *       <li>For legacy path (<code>path</code> doesn't start with <code>$</code>):<br>
     *           Returns the length of the new array after appending <code>values</code> to the array
     *           at <code>path</code>. If multiple paths are matched, returns the last updated array.
     *           If the JSON value at <code>path</code> is not a array or if <code>path</code> doesn't
     *           exist, an error is raised. If <code>key</code> doesn't exist, an error is raised.
     * @example
     *     <pre>{@code
     * Json.set(client, "doc", "$", "{\"a\": 1, \"b\": [\"one\", \"two\"]}").get();
     * var res = Json.arrappend(client, "doc", "$.b", new String[] {"\"three\""}).get();
     * assert Arrays.equals((Object[]) res, new int[] {3}); // New length of the array after appending
     * res = Json.arrappend(client, "doc", ".b", new String[] {"\"four\""}).get();
     * assert res.equals(4); // New length of the array after appending
     * }</pre>
     */
    public static CompletableFuture<Object> arrappend(
            @NonNull BaseClient client,
            @NonNull String key,
            @NonNull String path,
            @NonNull String[] values) {
        return executeCommand(
                client, concatenateArrays(new String[] {JSON_ARRAPPEND, key, path}, values));
    }

    /**
     * Appends one or more <code>values</code> to the JSON array at the specified <code>path</code>
     * within the JSON document stored at <code>key</code>.
     *
     * @param client The client to execute the command.
     * @param key The <code>key</code> of the JSON document.
     * @param path Represents the <code>path</code> within the JSON document where the <code>values
     *     </code> will be appended.
     * @param values The <code>values</code> to append to the JSON array at the specified <code>path
     *     </code>.
     * @return
     *     <ul>
     *       <li>For JSONPath (<code>path</code> starts with <code>$</code>):<br>
     *           Returns a list of integers for every possible path, indicating the new length of the
     *           new array after appending <code>values</code>, or <code>null</code> for JSON values
     *           matching the path that are not an array. If <code>path</code> does not exist, an
     *           empty array will be returned.
     *       <li>For legacy path (<code>path</code> doesn't start with <code>$</code>):<br>
     *           Returns the length of the new array after appending <code>values</code> to the array
     *           at <code>path</code>. If multiple paths are matched, returns the last updated array.
     *           If the JSON value at <code>path</code> is not a array or if <code>path</code> doesn't
     *           exist, an error is raised. If <code>key</code> doesn't exist, an error is raised.
     * @example
     *     <pre>{@code
     * Json.set(client, "doc", "$", "{\"a\": 1, \"b\": [\"one\", \"two\"]}").get();
     * var res = Json.arrappend(client, gs("doc"), gs("$.b"), new GlideString[] {gs("\"three\"")}).get();
     * assert Arrays.equals((Object[]) res, new int[] {3}); // New length of the array after appending
     * res = Json.arrappend(client, gs("doc"), gs(".b"), new GlideString[] {gs("\"four\"")}).get();
     * assert res.equals(4); // New length of the array after appending
     * }</pre>
     */
    public static CompletableFuture<Object> arrappend(
            @NonNull BaseClient client,
            @NonNull GlideString key,
            @NonNull GlideString path,
            @NonNull GlideString[] values) {
        return executeCommand(
                client, new ArgsBuilder().add(gs(JSON_ARRAPPEND)).add(key).add(path).add(values).toArray());
    }

    /**
     * Inserts one or more values into the array at the specified <code>path</code> within the JSON
     * document stored at <code>key</code>, before the given <code>index</code>.
     *
     * @param client The client to execute the command.
     * @param key The key of the JSON document.
     * @param path The path within the JSON document.
     * @param index The array index before which values are inserted.
     * @param values The JSON values to be inserted into the array, in JSON formatted bytes or str.
     *     JSON string values must be wrapped with quotes. For example, to append <code>"foo"</code>,
     *     pass <code>"\"foo\""</code>.
     * @return
     *     <ul>
     *       <li>For JSONPath (<code>path</code> starts with <code>$</code>):<br>
     *           Returns an <code>Object[]</code> with a list of integers for every possible path,
     *           indicating the new length of the array, or <code>null</code> for JSON values matching
     *           the path that are not an array. If <code>path</code> does not exist, an empty array
     *           will be returned.
     *       <li>For legacy path (<code>path</code> doesn't start with <code>$</code>):<br>
     *           Returns an integer representing the new length of the array. If multiple paths are
     *           matched, returns the length of the first modified array. If <code>path</code> doesn't
     *           exist or the value at <code>path</code> is not an array, an error is raised.
     *     </ul>
     *     If the index is out of bounds or <code>key</code> doesn't exist, an error is raised.
     * @example
     *     <pre>{@code
     * Json.set(client, "doc", "$", "[[], [\"a\"], [\"a\", \"b\"]]").get();
     * var newValues = new String[] { "\"c\"", "{\"key\": \"value\"}", "true", "null", "[\"bar\"]" };
     * var res = Json.arrinsert(client, "doc", "$[*]", 0, newValues).get();
     * assert Arrays.equals((Object[]) res, new int[] { 5, 6, 7 }); // New lengths of arrays after insertion
     * var doc = Json.get(client, "doc").get();
     * assert doc.equals("[[\"c\", {\"key\": \"value\"}, true, null, [\"bar\"]], [\"c\", {\"key\": \"value\"}, "
     *     + "true, null, [\"bar\"], \"a\"], [\"c\", {\"key\": \"value\"}, true, null, [\"bar\"], \"a\", \"b\"]]");
     *
     * Json.set(client, "doc", "$", "[[], [\"a\"], [\"a\", \"b\"]]").get();
     * res = Json.arrinsert(client, "doc", ".", 0, new String[] { "\"c\"" }).get();
     * assert res == 4 // New length of the root array after insertion
     * doc = Json.get(client, "doc").get();
     * assert doc.equals("[\"c\", [], [\"a\"], [\"a\", \"b\"]]");
     * }</pre>
     */
    public static CompletableFuture<Object> arrinsert(
            @NonNull BaseClient client,
            @NonNull String key,
            @NonNull String path,
            int index,
            @NonNull String[] values) {
        return executeCommand(
                client,
                concatenateArrays(
                        new String[] {JSON_ARRINSERT, key, path, Integer.toString(index)}, values));
    }

    /**
     * Inserts one or more values into the array at the specified <code>path</code> within the JSON
     * document stored at <code>key</code>, before the given <code>index</code>.
     *
     * @param client The client to execute the command.
     * @param key The key of the JSON document.
     * @param path The path within the JSON document.
     * @param index The array index before which values are inserted.
     * @param values The JSON values to be inserted into the array, in JSON formatted bytes or str.
     *     JSON string values must be wrapped with quotes. For example, to append <code>"foo"</code>,
     *     pass <code>"\"foo\""</code>.
     * @return
     *     <ul>
     *       <li>For JSONPath (<code>path</code> starts with <code>$</code>):<br>
     *           Returns an <code>Object[]</code> with a list of integers for every possible path,
     *           indicating the new length of the array, or <code>null</code> for JSON values matching
     *           the path that are not an array. If <code>path</code> does not exist, an empty array
     *           will be returned.
     *       <li>For legacy path (<code>path</code> doesn't start with <code>$</code>):<br>
     *           Returns an integer representing the new length of the array. If multiple paths are
     *           matched, returns the length of the first modified array. If <code>path</code> doesn't
     *           exist or the value at <code>path</code> is not an array, an error is raised.
     *     </ul>
     *     If the index is out of bounds or <code>key</code> doesn't exist, an error is raised.
     * @example
     *     <pre>{@code
     * Json.set(client, "doc", "$", "[[], [\"a\"], [\"a\", \"b\"]]").get();
     * var newValues = new GlideString[] { gs("\"c\""), gs("{\"key\": \"value\"}"), gs("true"), gs("null"), gs("[\"bar\"]") };
     * var res = Json.arrinsert(client, gs("doc"), gs("$[*]"), 0, newValues).get();
     * assert Arrays.equals((Object[]) res, new int[] { 5, 6, 7 }); // New lengths of arrays after insertion
     * var doc = Json.get(client, "doc").get();
     * assert doc.equals("[[\"c\", {\"key\": \"value\"}, true, null, [\"bar\"]], [\"c\", {\"key\": \"value\"}, "
     *     + "true, null, [\"bar\"], \"a\"], [\"c\", {\"key\": \"value\"}, true, null, [\"bar\"], \"a\", \"b\"]]");
     *
     * Json.set(client, "doc", "$", "[[], [\"a\"], [\"a\", \"b\"]]").get();
     * res = Json.arrinsert(client, gs("doc"), gs("."), 0, new GlideString[] { gs("\"c\"") }).get();
     * assert res == 4 // New length of the root array after insertion
     * doc = Json.get(client, "doc").get();
     * assert doc.equals("[\"c\", [], [\"a\"], [\"a\", \"b\"]]");
     * }</pre>
     */
    public static CompletableFuture<Object> arrinsert(
            @NonNull BaseClient client,
            @NonNull GlideString key,
            @NonNull GlideString path,
            int index,
            @NonNull GlideString[] values) {
        return executeCommand(
                client,
                new ArgsBuilder()
                        .add(gs(JSON_ARRINSERT))
                        .add(key)
                        .add(path)
                        .add(Integer.toString(index))
                        .add(values)
                        .toArray());
    }

    /**
     * Retrieves the length of the array at the specified <code>path</code> within the JSON document
     * stored at <code>key</code>.
     *
     * @param client The client to execute the command.
     * @param key The key of the JSON document.
     * @param path The path within the JSON document.
     * @return
     *     <ul>
     *       <li>For JSONPath (<code>path</code> starts with <code>$</code>):<br>
     *           Returns an <code>Object[]</code> with a list of integers for every possible path,
     *           indicating the length of the array, or <code>null</code> for JSON values matching the
     *           path that are not an array. If <code>path</code> does not exist, an empty array will
     *           be returned.
     *       <li>For legacy path (<code>path</code> doesn't start with <code>$</code>):<br>
     *           Returns an integer representing the length of the array. If multiple paths are
     *           matched, returns the length of the first matching array. If <code>path</code> doesn't
     *           exist or the value at <code>path</code> is not an array, an error is raised.
     *     </ul>
     *     If <code>key</code> doesn't exist, returns <code>null</code>.
     * @example
     *     <pre>{@code
     * Json.set(client, "doc", "$", "{\"a\": [1, 2, 3], \"b\": {\"a\": [1, 2], \"c\": {\"a\": 42}}}").get();
     * var res = Json.arrlen(client, "doc", "$").get();
     * assert Arrays.equals((Object[]) res, new Object[] { null }); // No array at the root path.
     * res = Json.arrlen(client, "doc", "$.a").get();
     * assert Arrays.equals((Object[]) res, new Object[] { 3 }); // Retrieves the length of the array at path $.a.
     * res = Json.arrlen(client, "doc", "$..a").get();
     * assert Arrays.equals((Object[]) res, new Object[] { 3, 2, null }); // Retrieves lengths of arrays found at all levels of the path `..a`.
     * res = Json.arrlen(client, "doc", "..a").get();
     * assert res == 3; // Legacy path retrieves the first array match at path `..a`.
     * }</pre>
     */
    public static CompletableFuture<Object> arrlen(
            @NonNull BaseClient client, @NonNull String key, @NonNull String path) {
        return executeCommand(client, new String[] {JSON_ARRLEN, key, path});
    }

    /**
     * Retrieves the length of the array at the specified <code>path</code> within the JSON document
     * stored at <code>key</code>.
     *
     * @param client The client to execute the command.
     * @param key The key of the JSON document.
     * @param path The path within the JSON document.
     * @return
     *     <ul>
     *       <li>For JSONPath (<code>path</code> starts with <code>$</code>):<br>
     *           Returns an <code>Object[]</code> with a list of integers for every possible path,
     *           indicating the length of the array, or <code>null</code> for JSON values matching the
     *           path that are not an array. If <code>path</code> does not exist, an empty array will
     *           be returned.
     *       <li>For legacy path (<code>path</code> doesn't start with <code>$</code>):<br>
     *           Returns an integer representing the length of the array. If multiple paths are
     *           matched, returns the length of the first matching array. If <code>path</code> doesn't
     *           exist or the value at <code>path</code> is not an array, an error is raised.
     *     </ul>
     *     If <code>key</code> doesn't exist, returns <code>null</code>.
     * @example
     *     <pre>{@code
     * Json.set(client, "doc", "$", "{\"a\": [1, 2, 3], \"b\": {\"a\": [1, 2], \"c\": {\"a\": 42}}}").get();
     * var res = Json.arrlen(client, gs("doc"), gs("$")).get();
     * assert Arrays.equals((Object[]) res, new Object[] { null }); // No array at the root path.
     * res = Json.arrlen(client, gs("doc"), gs("$.a")).get();
     * assert Arrays.equals((Object[]) res, new Object[] { 3 }); // Retrieves the length of the array at path $.a.
     * res = Json.arrlen(client, gs("doc"), gs("$..a")).get();
     * assert Arrays.equals((Object[]) res, new Object[] { 3, 2, null }); // Retrieves lengths of arrays found at all levels of the path `..a`.
     * res = Json.arrlen(client, gs("doc"), gs("..a")).get();
     * assert res == 3; // Legacy path retrieves the first array match at path `..a`.
     * }</pre>
     */
    public static CompletableFuture<Object> arrlen(
            @NonNull BaseClient client, @NonNull GlideString key, @NonNull GlideString path) {
        return executeCommand(client, new GlideString[] {gs(JSON_ARRLEN), key, path});
    }

    /**
     * Retrieves the length of the array at the root of the JSON document stored at <code>key</code>.
     * <br>
     * Equivalent to {@link #arrlen(BaseClient, String, String)} with <code>path</code> set to <code>
     * "."</code>.
     *
     * @param client The client to execute the command.
     * @param key The key of the JSON document.
     * @return The array length stored at the root of the document. If document root is not an array,
     *     an error is raised.<br>
     *     If <code>key</code> doesn't exist, returns <code>null</code>.
     * @example
     *     <pre>{@code
     * Json.set(client, "doc", "$", "[1, 2, true, null, \"tree\"]").get();
     * var res = Json.arrlen(client, "doc").get();
     * assert res == 5;
     * }</pre>
     */
    public static CompletableFuture<Long> arrlen(@NonNull BaseClient client, @NonNull String key) {
        return executeCommand(client, new String[] {JSON_ARRLEN, key});
    }

    /**
     * Retrieves the length of the array at the root of the JSON document stored at <code>key</code>.
     * Equivalent to {@link #arrlen(BaseClient, GlideString, GlideString)} with <code>path</code> set
     * to <code>gs(".")</code>.
     *
     * @param client The client to execute the command.
     * @param key The key of the JSON document.
     * @return The array length stored at the root of the document. If document root is not an array,
     *     an error is raised.<br>
     *     If <code>key</code> doesn't exist, returns <code>null</code>.
     * @example
     *     <pre>{@code
     * Json.set(client, "doc", "$", "[1, 2, true, null, \"tree\"]").get();
     * var res = Json.arrlen(client, gs("doc")).get();
     * assert res == 5;
     * }</pre>
     */
    public static CompletableFuture<Long> arrlen(
            @NonNull BaseClient client, @NonNull GlideString key) {
        return executeCommand(client, new GlideString[] {gs(JSON_ARRLEN), key});
    }

    /**
<<<<<<< HEAD
     * Toggles a Boolean value stored at the root within the JSON document stored at <code>key</code>.
     *
     * @param client The client to execute the command.
     * @param key The key of the JSON document.
     * @return Returns an <code>Object[]</code> with a list of integers for the root, with the toggled
     *     boolean value, or <code>null</code> for JSON values matching the root that are not boolean.
     *     If <code>key</code> doesn't exist, returns <code>null</code>.
     * @example
     *     <pre>{@code
     * Json.set(client, "doc", ".", true).get();
     * var res = Json.toggle(client, "doc").get();
     * assert res.equals(false);
     * res = Json.toggle(client, "doc").get();
     * assert res.equals(true);
     * }</pre>
     */
    public static CompletableFuture<Object> toggle(@NonNull BaseClient client, @NonNull String key) {
        return executeCommand(client, new String[] {JSON_TOGGLE, key});
    }

    /**
     * Toggles a Boolean value stored at the root within the JSON document stored at <code>key</code>.
     *
     * @param client The client to execute the command.
     * @param key The key of the JSON document.
     * @return Returns an <code>Object[]</code> with a list of integers for the root, with the toggled
     *     boolean value, or <code>null</code> for JSON values matching the root that are not boolean.
     *     If <code>key</code> doesn't exist, returns <code>null</code>.
     * @example
     *     <pre>{@code
     * Json.set(client, "doc", ".", true).get();
     * var res = Json.toggle(client, gs("doc")).get();
     * assert res.equals(false);
     * res = Json.toggle(client, gs("doc")).get();
     * assert res.equals(true);
     * }</pre>
     */
    public static CompletableFuture<Object> toggle(
            @NonNull BaseClient client, @NonNull GlideString key) {
        return executeCommand(client, new ArgsBuilder().add(gs(JSON_TOGGLE)).add(key).toArray());
    }

    /**
     * Toggles a Boolean value stored at the specified <code>path</code> within the JSON document
     * stored at <code>key</code>.
     *
     * @param client The client to execute the command.
     * @param key The key of the JSON document.
     * @param path The path within the JSON document. Default to the root if not specified.
     * @return
     *     <ul>
     *       <li>For JSONPath (<code>path</code> starts with <code>$</code>):<br>
     *           Returns an <code>Object[]</code> with a list of integers for every possible path,
     *           with the toggled boolean value, or <code>null</code> for JSON values matching the
     *           path that are not boolean.
     *       <li>For legacy path (<code>path</code> doesn't start with <code>$</code>):<br>
     *           Returns the value of the toggled boolean in <code>path</code>. If <code>path</code>
     *           doesn't exist or the value at <code>path</code> isn't a boolean, an error is raised.
     *     </ul>
     *     If <code>key</code> doesn't exist, returns <code>null</code>.
     * @example
     *     <pre>{@code
     * Json.set(client, "doc", "$", "{\"bool\": true, \"nested\": {\"bool\": false, \"nested\": {\"bool\": 10}}}").get();
     * var res = Json.toggle(client, "doc", "$.bool").get();
     * assert Arrays.equals((Object[]) res, new int[] {[false, true, null]});
     * res = Json.toggle(client, "doc", "bool").get();
     * assert res.equals(true);
     * var getResult = Json.get(client, "doc", "$").get();
     * assert getResult.equals("{\"bool\": true, \"nested\": {\"bool\": true, \"nested\": {\"bool\": 10}}}");
     * }</pre>
     */
    public static CompletableFuture<Object> toggle(
            @NonNull BaseClient client, @NonNull String key, @NonNull String path) {
        return executeCommand(client, new String[] {JSON_TOGGLE, key, path});
    }

    /**
     * Toggles a Boolean value stored at the specified <code>path</code> within the JSON document
     * stored at <code>key</code>.
     *
     * @param client The client to execute the command.
     * @param key The key of the JSON document.
     * @param path The path within the JSON document. Default to the root if not specified.
     * @return
     *     <ul>
     *       <li>For JSONPath (<code>path</code> starts with <code>$</code>):<br>
     *           Returns an <code>Object[]</code> with a list of integers for every possible path,
     *           with the toggled boolean value, or <code>null</code> for JSON values matching the
     *           path that are not boolean.
     *       <li>For legacy path (<code>path</code> doesn't start with <code>$</code>):<br>
     *           Returns the value of the toggled boolean in <code>path</code>. If <code>path</code>
     *           doesn't exist or the value at <code>path</code> isn't a boolean, an error is raised.
     *     </ul>
     *     If <code>key</code> doesn't exist, returns <code>null</code>.
     * @example
     *     <pre>{@code
     * Json.set(client, "doc", "$", "{\"bool\": true, \"nested\": {\"bool\": false, \"nested\": {\"bool\": 10}}}").get();
     * var res = Json.toggle(client, gs("doc"), gs("$.bool")).get();
     * assert Arrays.equals((Object[]) res, new int[] {false, true, null});
     * res = Json.toggle(client, gs("doc"), gs("bool")).get();
     * assert res.equals(true);
     * var getResult = Json.get(client, "doc", "$").get();
     * assert getResult.equals("{\"bool\": true, \"nested\": {\"bool\": true, \"nested\": {\"bool\": 10}}}");
     * }</pre>
     */
    public static CompletableFuture<Object> toggle(
            @NonNull BaseClient client, @NonNull GlideString key, @NonNull GlideString path) {
        return executeCommand(
                client, new ArgsBuilder().add(gs(JSON_TOGGLE)).add(key).add(path).toArray());
=======
     * Deletes the JSON document stored at <code>key</code>.
     *
     * @param client The Valkey GLIDE client to execute the command.
     * @param key The <code>key</code> of the JSON document.
     * @return The number of elements deleted. 0 if the key does not exist.
     * @example
     *     <pre>{@code
     * Json.set(client, "doc", ".", "{\"a\": 1, \"nested\": {\"a\": 2, \"b\": 3}");
     * Long result = Json.del(client, "doc").get();
     * assertEquals(result, 1L);
     * }</pre>
     */
    public static CompletableFuture<Long> del(@NonNull BaseClient client, @NonNull String key) {
        return executeCommand(client, new String[] {JSON_DEL, key});
    }

    /**
     * Deletes the JSON document stored at <code>key</code>.
     *
     * @param client The Valkey GLIDE client to execute the command.
     * @param key The <code>key</code> of the JSON document.
     * @return The number of elements deleted. 0 if the key does not exist.
     * @example
     *     <pre>{@code
     * Json.set(client, "doc", ".", "{\"a\": 1, \"nested\": {\"a\": 2, \"b\": 3}");
     * Long result = Json.del(client, gs("doc")).get();
     * assertEquals(result, 1L);
     * }</pre>
     */
    public static CompletableFuture<Long> del(@NonNull BaseClient client, @NonNull GlideString key) {
        return executeCommand(client, new GlideString[] {gs(JSON_DEL), key});
    }

    /**
     * Deletes the JSON value at the specified <code>path</code> within the JSON document stored at <code>key</code>.
     *
     * @param client The Valkey GLIDE client to execute the command.
     * @param key The <code>key</code> of the JSON document.
     * @param path Represents the path within the JSON document where the value will be deleted.
     * @return The number of elements deleted. 0 if the key does not exist, or if the JSON path is invalid or does not exist.
     * @example
     *     <pre>{@code
     * Json.set(client, "doc", ".", "{\"a\": 1, \"nested\": {\"a\": 2, \"b\": 3}");
     * Long result = Json.del(client, "doc", "$..a").get();
     * assertEquals(result, 2L);
     * }</pre>
     */
    public static CompletableFuture<Long> del(
            @NonNull BaseClient client, @NonNull String key, @NonNull String path) {
        return executeCommand(client, new String[] {JSON_DEL, key, path});
    }

    /**
     * Deletes the JSON value at the specified <code>path</code> within the JSON document stored at <code>key</code>.
     *
     * @param client The Valkey GLIDE client to execute the command.
     * @param key The <code>key</code> of the JSON document.
     * @param path Represents the path within the JSON document where the value will be deleted.
     * @return The number of elements deleted. 0 if the key does not exist, or if the JSON path is invalid or does not exist.
     * @example
     *     <pre>{@code
     * Json.set(client, "doc", ".", "{\"a\": 1, \"nested\": {\"a\": 2, \"b\": 3}");
     * Long result = Json.del(client, gs("doc"), gs("$..a")).get();
     * assertEquals(result, 2L);
     * }</pre>
     */
    public static CompletableFuture<Long> del(
            @NonNull BaseClient client, @NonNull GlideString key, @NonNull GlideString path) {
        return executeCommand(client, new GlideString[] {gs(JSON_DEL), key, path});
    }

    /**
     * Deletes the JSON document stored at <code>key</code>.
     *
     * @param client The Valkey GLIDE client to execute the command.
     * @param key The <code>key</code> of the JSON document.
     * @return The number of elements deleted. 0 if the key does not exist.
     * @example
     *     <pre>{@code
     * Json.set(client, "doc", ".", "{\"a\": 1, \"nested\": {\"a\": 2, \"b\": 3}");
     * Long result = Json.forget(client, "doc").get();
     * assertEquals(result, 1L);
     * }</pre>
     */
    public static CompletableFuture<Long> forget(@NonNull BaseClient client, @NonNull String key) {
        return executeCommand(client, new String[] {JSON_FORGET, key});
    }

    /**
     * Deletes the JSON document stored at <code>key</code>.
     *
     * @param client The Valkey GLIDE client to execute the command.
     * @param key The <code>key</code> of the JSON document.
     * @return The number of elements deleted. 0 if the key does not exist.
     * @example
     *     <pre>{@code
     * Json.set(client, "doc", ".", "{\"a\": 1, \"nested\": {\"a\": 2, \"b\": 3}");
     * Long result = Json.forget(client, gs("doc")).get();
     * assertEquals(result, 1L);
     * }</pre>
     */
    public static CompletableFuture<Long> forget(
            @NonNull BaseClient client, @NonNull GlideString key) {
        return executeCommand(client, new GlideString[] {gs(JSON_FORGET), key});
    }

    /**
     * Deletes the JSON value at the specified <code>path</code> within the JSON document stored at <code>key</code>.
     *
     * @param client The Valkey GLIDE client to execute the command.
     * @param key The <code>key</code> of the JSON document.
     * @param path Represents the path within the JSON document where the value will be deleted.
     * @return The number of elements deleted. 0 if the key does not exist, or if the JSON path is invalid or does not exist.
     * @example
     *     <pre>{@code
     * Json.set(client, "doc", ".", "{\"a\": 1, \"nested\": {\"a\": 2, \"b\": 3}");
     * Long result = Json.forget(client, "doc", "$..a").get();
     * assertEquals(result, 2L);
     * }</pre>
     */
    public static CompletableFuture<Long> forget(
            @NonNull BaseClient client, @NonNull String key, @NonNull String path) {
        return executeCommand(client, new String[] {JSON_FORGET, key, path});
    }

    /**
     * Deletes the JSON value at the specified <code>path</code> within the JSON document stored at <code>key</code>.
     *
     * @param client The Valkey GLIDE client to execute the command.
     * @param key The <code>key</code> of the JSON document.
     * @param path Represents the path within the JSON document where the value will be deleted.
     * @return The number of elements deleted. 0 if the key does not exist, or if the JSON path is invalid or does not exist.
     * @example
     *     <pre>{@code
     * Json.set(client, "doc", ".", "{\"a\": 1, \"nested\": {\"a\": 2, \"b\": 3}");
     * Long result = Json.forget(client, gs("doc"), gs("$..a")).get();
     * assertEquals(result, 2L);
     * }</pre>
     */
    public static CompletableFuture<Long> forget(
            @NonNull BaseClient client, @NonNull GlideString key, @NonNull GlideString path) {
        return executeCommand(client, new GlideString[] {gs(JSON_FORGET), key, path});
>>>>>>> f65b0fe2
    }

    /**
     * A wrapper for custom command API.
     *
     * @param client The client to execute the command.
     * @param args The command line.
     */
    private static <T> CompletableFuture<T> executeCommand(BaseClient client, String[] args) {
        return executeCommand(client, args, false);
    }

    /**
     * A wrapper for custom command API.
     *
     * @param client The client to execute the command.
     * @param args The command line.
     * @param returnsMap - true if command returns a map
     */
    @SuppressWarnings({"unchecked", "SameParameterValue"})
    private static <T> CompletableFuture<T> executeCommand(
            BaseClient client, String[] args, boolean returnsMap) {
        if (client instanceof GlideClient) {
            return ((GlideClient) client).customCommand(args).thenApply(r -> (T) r);
        } else if (client instanceof GlideClusterClient) {
            return ((GlideClusterClient) client)
                    .customCommand(args)
                    .thenApply(returnsMap ? ClusterValue::getMultiValue : ClusterValue::getSingleValue)
                    .thenApply(r -> (T) r);
        }
        throw new IllegalArgumentException(
                "Unknown type of client, should be either `GlideClient` or `GlideClusterClient`");
    }

    /**
     * A wrapper for custom command API.
     *
     * @param client The client to execute the command.
     * @param args The command line.
     */
    private static <T> CompletableFuture<T> executeCommand(BaseClient client, GlideString[] args) {
        return executeCommand(client, args, false);
    }

    /**
     * A wrapper for custom command API.
     *
     * @param client The client to execute the command.
     * @param args The command line.
     * @param returnsMap - true if command returns a map
     */
    @SuppressWarnings({"unchecked", "SameParameterValue"})
    private static <T> CompletableFuture<T> executeCommand(
            BaseClient client, GlideString[] args, boolean returnsMap) {
        if (client instanceof GlideClient) {
            return ((GlideClient) client).customCommand(args).thenApply(r -> (T) r);
        } else if (client instanceof GlideClusterClient) {
            return ((GlideClusterClient) client)
                    .customCommand(args)
                    .thenApply(returnsMap ? ClusterValue::getMultiValue : ClusterValue::getSingleValue)
                    .thenApply(r -> (T) r);
        }
        throw new IllegalArgumentException(
                "Unknown type of client, should be either `GlideClient` or `GlideClusterClient`");
    }
}<|MERGE_RESOLUTION|>--- conflicted
+++ resolved
@@ -25,12 +25,9 @@
     private static final String JSON_ARRAPPEND = JSON_PREFIX + "ARRAPPEND";
     private static final String JSON_ARRINSERT = JSON_PREFIX + "ARRINSERT";
     private static final String JSON_ARRLEN = JSON_PREFIX + "ARRLEN";
-<<<<<<< HEAD
-    private static final String JSON_TOGGLE = JSON_PREFIX + "TOGGLE";
-=======
     private static final String JSON_DEL = JSON_PREFIX + "DEL";
     private static final String JSON_FORGET = JSON_PREFIX + "FORGET";
->>>>>>> f65b0fe2
+    private static final String JSON_TOGGLE = JSON_PREFIX + "TOGGLE";
 
     private Json() {}
 
@@ -709,7 +706,151 @@
     }
 
     /**
-<<<<<<< HEAD
+     * Deletes the JSON document stored at <code>key</code>.
+     *
+     * @param client The Valkey GLIDE client to execute the command.
+     * @param key The <code>key</code> of the JSON document.
+     * @return The number of elements deleted. 0 if the key does not exist.
+     * @example
+     *     <pre>{@code
+     * Json.set(client, "doc", ".", "{\"a\": 1, \"nested\": {\"a\": 2, \"b\": 3}");
+     * Long result = Json.del(client, "doc").get();
+     * assertEquals(result, 1L);
+     * }</pre>
+     */
+    public static CompletableFuture<Long> del(@NonNull BaseClient client, @NonNull String key) {
+        return executeCommand(client, new String[] {JSON_DEL, key});
+    }
+
+    /**
+     * Deletes the JSON document stored at <code>key</code>.
+     *
+     * @param client The Valkey GLIDE client to execute the command.
+     * @param key The <code>key</code> of the JSON document.
+     * @return The number of elements deleted. 0 if the key does not exist.
+     * @example
+     *     <pre>{@code
+     * Json.set(client, "doc", ".", "{\"a\": 1, \"nested\": {\"a\": 2, \"b\": 3}");
+     * Long result = Json.del(client, gs("doc")).get();
+     * assertEquals(result, 1L);
+     * }</pre>
+     */
+    public static CompletableFuture<Long> del(@NonNull BaseClient client, @NonNull GlideString key) {
+        return executeCommand(client, new GlideString[] {gs(JSON_DEL), key});
+    }
+
+    /**
+     * Deletes the JSON value at the specified <code>path</code> within the JSON document stored at <code>key</code>.
+     *
+     * @param client The Valkey GLIDE client to execute the command.
+     * @param key The <code>key</code> of the JSON document.
+     * @param path Represents the path within the JSON document where the value will be deleted.
+     * @return The number of elements deleted. 0 if the key does not exist, or if the JSON path is invalid or does not exist.
+     * @example
+     *     <pre>{@code
+     * Json.set(client, "doc", ".", "{\"a\": 1, \"nested\": {\"a\": 2, \"b\": 3}");
+     * Long result = Json.del(client, "doc", "$..a").get();
+     * assertEquals(result, 2L);
+     * }</pre>
+     */
+    public static CompletableFuture<Long> del(
+            @NonNull BaseClient client, @NonNull String key, @NonNull String path) {
+        return executeCommand(client, new String[] {JSON_DEL, key, path});
+    }
+
+    /**
+     * Deletes the JSON value at the specified <code>path</code> within the JSON document stored at <code>key</code>.
+     *
+     * @param client The Valkey GLIDE client to execute the command.
+     * @param key The <code>key</code> of the JSON document.
+     * @param path Represents the path within the JSON document where the value will be deleted.
+     * @return The number of elements deleted. 0 if the key does not exist, or if the JSON path is invalid or does not exist.
+     * @example
+     *     <pre>{@code
+     * Json.set(client, "doc", ".", "{\"a\": 1, \"nested\": {\"a\": 2, \"b\": 3}");
+     * Long result = Json.del(client, gs("doc"), gs("$..a")).get();
+     * assertEquals(result, 2L);
+     * }</pre>
+     */
+    public static CompletableFuture<Long> del(
+            @NonNull BaseClient client, @NonNull GlideString key, @NonNull GlideString path) {
+        return executeCommand(client, new GlideString[] {gs(JSON_DEL), key, path});
+    }
+
+    /**
+     * Deletes the JSON document stored at <code>key</code>.
+     *
+     * @param client The Valkey GLIDE client to execute the command.
+     * @param key The <code>key</code> of the JSON document.
+     * @return The number of elements deleted. 0 if the key does not exist.
+     * @example
+     *     <pre>{@code
+     * Json.set(client, "doc", ".", "{\"a\": 1, \"nested\": {\"a\": 2, \"b\": 3}");
+     * Long result = Json.forget(client, "doc").get();
+     * assertEquals(result, 1L);
+     * }</pre>
+     */
+    public static CompletableFuture<Long> forget(@NonNull BaseClient client, @NonNull String key) {
+        return executeCommand(client, new String[] {JSON_FORGET, key});
+    }
+
+    /**
+     * Deletes the JSON document stored at <code>key</code>.
+     *
+     * @param client The Valkey GLIDE client to execute the command.
+     * @param key The <code>key</code> of the JSON document.
+     * @return The number of elements deleted. 0 if the key does not exist.
+     * @example
+     *     <pre>{@code
+     * Json.set(client, "doc", ".", "{\"a\": 1, \"nested\": {\"a\": 2, \"b\": 3}");
+     * Long result = Json.forget(client, gs("doc")).get();
+     * assertEquals(result, 1L);
+     * }</pre>
+     */
+    public static CompletableFuture<Long> forget(
+            @NonNull BaseClient client, @NonNull GlideString key) {
+        return executeCommand(client, new GlideString[] {gs(JSON_FORGET), key});
+    }
+
+    /**
+     * Deletes the JSON value at the specified <code>path</code> within the JSON document stored at <code>key</code>.
+     *
+     * @param client The Valkey GLIDE client to execute the command.
+     * @param key The <code>key</code> of the JSON document.
+     * @param path Represents the path within the JSON document where the value will be deleted.
+     * @return The number of elements deleted. 0 if the key does not exist, or if the JSON path is invalid or does not exist.
+     * @example
+     *     <pre>{@code
+     * Json.set(client, "doc", ".", "{\"a\": 1, \"nested\": {\"a\": 2, \"b\": 3}");
+     * Long result = Json.forget(client, "doc", "$..a").get();
+     * assertEquals(result, 2L);
+     * }</pre>
+     */
+    public static CompletableFuture<Long> forget(
+            @NonNull BaseClient client, @NonNull String key, @NonNull String path) {
+        return executeCommand(client, new String[] {JSON_FORGET, key, path});
+    }
+
+    /**
+     * Deletes the JSON value at the specified <code>path</code> within the JSON document stored at <code>key</code>.
+     *
+     * @param client The Valkey GLIDE client to execute the command.
+     * @param key The <code>key</code> of the JSON document.
+     * @param path Represents the path within the JSON document where the value will be deleted.
+     * @return The number of elements deleted. 0 if the key does not exist, or if the JSON path is invalid or does not exist.
+     * @example
+     *     <pre>{@code
+     * Json.set(client, "doc", ".", "{\"a\": 1, \"nested\": {\"a\": 2, \"b\": 3}");
+     * Long result = Json.forget(client, gs("doc"), gs("$..a")).get();
+     * assertEquals(result, 2L);
+     * }</pre>
+     */
+    public static CompletableFuture<Long> forget(
+            @NonNull BaseClient client, @NonNull GlideString key, @NonNull GlideString path) {
+        return executeCommand(client, new GlideString[] {gs(JSON_FORGET), key, path});
+    }
+  
+    /**
      * Toggles a Boolean value stored at the root within the JSON document stored at <code>key</code>.
      *
      * @param client The client to execute the command.
@@ -819,150 +960,6 @@
             @NonNull BaseClient client, @NonNull GlideString key, @NonNull GlideString path) {
         return executeCommand(
                 client, new ArgsBuilder().add(gs(JSON_TOGGLE)).add(key).add(path).toArray());
-=======
-     * Deletes the JSON document stored at <code>key</code>.
-     *
-     * @param client The Valkey GLIDE client to execute the command.
-     * @param key The <code>key</code> of the JSON document.
-     * @return The number of elements deleted. 0 if the key does not exist.
-     * @example
-     *     <pre>{@code
-     * Json.set(client, "doc", ".", "{\"a\": 1, \"nested\": {\"a\": 2, \"b\": 3}");
-     * Long result = Json.del(client, "doc").get();
-     * assertEquals(result, 1L);
-     * }</pre>
-     */
-    public static CompletableFuture<Long> del(@NonNull BaseClient client, @NonNull String key) {
-        return executeCommand(client, new String[] {JSON_DEL, key});
-    }
-
-    /**
-     * Deletes the JSON document stored at <code>key</code>.
-     *
-     * @param client The Valkey GLIDE client to execute the command.
-     * @param key The <code>key</code> of the JSON document.
-     * @return The number of elements deleted. 0 if the key does not exist.
-     * @example
-     *     <pre>{@code
-     * Json.set(client, "doc", ".", "{\"a\": 1, \"nested\": {\"a\": 2, \"b\": 3}");
-     * Long result = Json.del(client, gs("doc")).get();
-     * assertEquals(result, 1L);
-     * }</pre>
-     */
-    public static CompletableFuture<Long> del(@NonNull BaseClient client, @NonNull GlideString key) {
-        return executeCommand(client, new GlideString[] {gs(JSON_DEL), key});
-    }
-
-    /**
-     * Deletes the JSON value at the specified <code>path</code> within the JSON document stored at <code>key</code>.
-     *
-     * @param client The Valkey GLIDE client to execute the command.
-     * @param key The <code>key</code> of the JSON document.
-     * @param path Represents the path within the JSON document where the value will be deleted.
-     * @return The number of elements deleted. 0 if the key does not exist, or if the JSON path is invalid or does not exist.
-     * @example
-     *     <pre>{@code
-     * Json.set(client, "doc", ".", "{\"a\": 1, \"nested\": {\"a\": 2, \"b\": 3}");
-     * Long result = Json.del(client, "doc", "$..a").get();
-     * assertEquals(result, 2L);
-     * }</pre>
-     */
-    public static CompletableFuture<Long> del(
-            @NonNull BaseClient client, @NonNull String key, @NonNull String path) {
-        return executeCommand(client, new String[] {JSON_DEL, key, path});
-    }
-
-    /**
-     * Deletes the JSON value at the specified <code>path</code> within the JSON document stored at <code>key</code>.
-     *
-     * @param client The Valkey GLIDE client to execute the command.
-     * @param key The <code>key</code> of the JSON document.
-     * @param path Represents the path within the JSON document where the value will be deleted.
-     * @return The number of elements deleted. 0 if the key does not exist, or if the JSON path is invalid or does not exist.
-     * @example
-     *     <pre>{@code
-     * Json.set(client, "doc", ".", "{\"a\": 1, \"nested\": {\"a\": 2, \"b\": 3}");
-     * Long result = Json.del(client, gs("doc"), gs("$..a")).get();
-     * assertEquals(result, 2L);
-     * }</pre>
-     */
-    public static CompletableFuture<Long> del(
-            @NonNull BaseClient client, @NonNull GlideString key, @NonNull GlideString path) {
-        return executeCommand(client, new GlideString[] {gs(JSON_DEL), key, path});
-    }
-
-    /**
-     * Deletes the JSON document stored at <code>key</code>.
-     *
-     * @param client The Valkey GLIDE client to execute the command.
-     * @param key The <code>key</code> of the JSON document.
-     * @return The number of elements deleted. 0 if the key does not exist.
-     * @example
-     *     <pre>{@code
-     * Json.set(client, "doc", ".", "{\"a\": 1, \"nested\": {\"a\": 2, \"b\": 3}");
-     * Long result = Json.forget(client, "doc").get();
-     * assertEquals(result, 1L);
-     * }</pre>
-     */
-    public static CompletableFuture<Long> forget(@NonNull BaseClient client, @NonNull String key) {
-        return executeCommand(client, new String[] {JSON_FORGET, key});
-    }
-
-    /**
-     * Deletes the JSON document stored at <code>key</code>.
-     *
-     * @param client The Valkey GLIDE client to execute the command.
-     * @param key The <code>key</code> of the JSON document.
-     * @return The number of elements deleted. 0 if the key does not exist.
-     * @example
-     *     <pre>{@code
-     * Json.set(client, "doc", ".", "{\"a\": 1, \"nested\": {\"a\": 2, \"b\": 3}");
-     * Long result = Json.forget(client, gs("doc")).get();
-     * assertEquals(result, 1L);
-     * }</pre>
-     */
-    public static CompletableFuture<Long> forget(
-            @NonNull BaseClient client, @NonNull GlideString key) {
-        return executeCommand(client, new GlideString[] {gs(JSON_FORGET), key});
-    }
-
-    /**
-     * Deletes the JSON value at the specified <code>path</code> within the JSON document stored at <code>key</code>.
-     *
-     * @param client The Valkey GLIDE client to execute the command.
-     * @param key The <code>key</code> of the JSON document.
-     * @param path Represents the path within the JSON document where the value will be deleted.
-     * @return The number of elements deleted. 0 if the key does not exist, or if the JSON path is invalid or does not exist.
-     * @example
-     *     <pre>{@code
-     * Json.set(client, "doc", ".", "{\"a\": 1, \"nested\": {\"a\": 2, \"b\": 3}");
-     * Long result = Json.forget(client, "doc", "$..a").get();
-     * assertEquals(result, 2L);
-     * }</pre>
-     */
-    public static CompletableFuture<Long> forget(
-            @NonNull BaseClient client, @NonNull String key, @NonNull String path) {
-        return executeCommand(client, new String[] {JSON_FORGET, key, path});
-    }
-
-    /**
-     * Deletes the JSON value at the specified <code>path</code> within the JSON document stored at <code>key</code>.
-     *
-     * @param client The Valkey GLIDE client to execute the command.
-     * @param key The <code>key</code> of the JSON document.
-     * @param path Represents the path within the JSON document where the value will be deleted.
-     * @return The number of elements deleted. 0 if the key does not exist, or if the JSON path is invalid or does not exist.
-     * @example
-     *     <pre>{@code
-     * Json.set(client, "doc", ".", "{\"a\": 1, \"nested\": {\"a\": 2, \"b\": 3}");
-     * Long result = Json.forget(client, gs("doc"), gs("$..a")).get();
-     * assertEquals(result, 2L);
-     * }</pre>
-     */
-    public static CompletableFuture<Long> forget(
-            @NonNull BaseClient client, @NonNull GlideString key, @NonNull GlideString path) {
-        return executeCommand(client, new GlideString[] {gs(JSON_FORGET), key, path});
->>>>>>> f65b0fe2
     }
 
     /**
