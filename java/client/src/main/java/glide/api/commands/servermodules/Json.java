--- conflicted
+++ resolved
@@ -25,11 +25,8 @@
     private static final String JSON_ARRAPPEND = JSON_PREFIX + "ARRAPPEND";
     private static final String JSON_ARRINSERT = JSON_PREFIX + "ARRINSERT";
     private static final String JSON_ARRLEN = JSON_PREFIX + "ARRLEN";
-<<<<<<< HEAD
     private static final String JSON_ARRPOP = JSON_PREFIX + "ARRPOP";
-=======
     private static final String JSON_ARRTRIM = JSON_PREFIX + "ARRTRIM";
->>>>>>> 52dd4740
     private static final String JSON_OBJLEN = JSON_PREFIX + "OBJLEN";
     private static final String JSON_OBJKEYS = JSON_PREFIX + "OBJKEYS";
     private static final String JSON_DEL = JSON_PREFIX + "DEL";
@@ -720,7 +717,6 @@
     }
 
     /**
-<<<<<<< HEAD
      * Pops the last element from the array stored in the root of the JSON document stored at <code>
      * key</code>. Equivalent to {@link #arrpop(BaseClient, String, String)} with <code>
      * path</code> set to <code>"."</code>.
@@ -918,7 +914,9 @@
             @NonNull BaseClient client, @NonNull GlideString key, @NonNull GlideString path, long index) {
         return executeCommand(
                 client, new GlideString[] {gs(JSON_ARRPOP), key, path, gs(Long.toString(index))});
-=======
+    }
+
+    /**
      * Trims an array at the specified <code>path</code> within the JSON document started at <code>key
      * </code> so that it becomes a subarray [<code>start</code>, <code>end</code>], both inclusive.
      * <br>
@@ -1022,7 +1020,6 @@
                         .add(Integer.toString(start))
                         .add(Integer.toString(end))
                         .toArray());
->>>>>>> 52dd4740
     }
 
     /**
