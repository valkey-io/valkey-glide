--- conflicted
+++ resolved
@@ -25,14 +25,11 @@
     private static final String JSON_ARRAPPEND = JSON_PREFIX + "ARRAPPEND";
     private static final String JSON_ARRINSERT = JSON_PREFIX + "ARRINSERT";
     private static final String JSON_ARRLEN = JSON_PREFIX + "ARRLEN";
-<<<<<<< HEAD
     private static final String JSON_NUMINCRBY = JSON_PREFIX + "NUMINCRBY";
     private static final String JSON_NUMMULTBY = JSON_PREFIX + "NUMMULTBY";
-=======
     private static final String JSON_ARRTRIM = JSON_PREFIX + "ARRTRIM";
     private static final String JSON_OBJLEN = JSON_PREFIX + "OBJLEN";
     private static final String JSON_OBJKEYS = JSON_PREFIX + "OBJKEYS";
->>>>>>> 190939de
     private static final String JSON_DEL = JSON_PREFIX + "DEL";
     private static final String JSON_FORGET = JSON_PREFIX + "FORGET";
     private static final String JSON_TOGGLE = JSON_PREFIX + "TOGGLE";
@@ -721,10 +718,6 @@
     }
 
     /**
-<<<<<<< HEAD
-     * Increments or decrements the JSON value(s) at the specified <code>path</code> by <code>number
-     * </code> within the JSON document stored at <code>key</code>.
-=======
      * Trims an array at the specified <code>path</code> within the JSON document started at <code>key
      * </code> so that it becomes a subarray [<code>start</code>, <code>end</code>], both inclusive.
      * <br>
@@ -732,49 +725,10 @@
      * If <code>end</code> >= size (size of the array), it is treated as size -1.<br>
      * If <code>start</code> >= size or <code>start</code> > <code>end</code>, the array is emptied
      * and 0 is return.<br>
->>>>>>> 190939de
-     *
-     * @param client The client to execute the command.
-     * @param key The key of the JSON document.
-     * @param path The path within the JSON document.
-<<<<<<< HEAD
-     * @param number The number to increment or decrement by.
-     * @return
-     *     <ul>
-     *       <li>For JSONPath (<code>path</code> starts with <code>$</code>):<br>
-     *           Returns a string representation of an array of strings, indicating the new values
-     *           after incrementing for each matched <code>path</code>.<br>
-     *           If a value is not a number, its corresponding return value will be <code>null</code>.
-     *           <br>
-     *           If <code>path</code> doesn't exist, a byte string representation of an empty array
-     *           will be returned.
-     *       <li>For legacy path (<code>path</code> doesn't start with <code>$</code>):<br>
-     *           Returns a string representation of the resulting value after the increment or
-     *           decrement.<br>
-     *           If multiple paths match, the result of the last updated value is returned.<br>
-     *           If the value at the <code>path</code> is not a number or <code>path</code> doesn't
-     *           exist, an error is raised.
-     *     </ul>
-     *     If <code>key</code> does not exist, an error is raised.<br>
-     *     If the result is out of the range of 64-bit IEEE double, an error is raised.
-     * @example
-     *     <pre>{@code
-     * Json.set(client, "doc", "$", "{\"c\": [1, 2], \"d\": [1, 2, 3]}").get();
-     * var res = Json.numincrby(client, "doc", "$.d[*]", 10.0).get();
-     * assert res.equals("[11,12,13]"); // Increment each element in `d` array by 10.
-     * res = Json.numincrby(client, "doc", ".c[1]", 10.0).get();
-     * assert res.equals("12"); // Increment the second element in the `c` array by 10.
-     * }</pre>
-     */
-    public static CompletableFuture<String> numincrby(
-            @NonNull BaseClient client, @NonNull String key, @NonNull String path, Number number) {
-        return executeCommand(client, new String[] {JSON_NUMINCRBY, key, path, number.toString()});
-    }
-
-    /**
-     * Increments or decrements the JSON value(s) at the specified <code>path</code> by <code>number
-     * </code> within the JSON document stored at <code>key</code>.
-=======
+     *
+     * @param client The client to execute the command.
+     * @param key The key of the JSON document.
+     * @param path The path within the JSON document.
      * @param start The index of the first element to keep, inclusive.
      * @param end The index of the last element to keep, inclusive.
      * @return
@@ -819,53 +773,10 @@
      * If <code>end</code> >= size (size of the array), it is treated as size -1.<br>
      * If <code>start</code> >= size or <code>start</code> > <code>end</code>, the array is emptied
      * and 0 is return.<br>
->>>>>>> 190939de
-     *
-     * @param client The client to execute the command.
-     * @param key The key of the JSON document.
-     * @param path The path within the JSON document.
-<<<<<<< HEAD
-     * @param number The number to increment or decrement by.
-     * @return
-     *     <ul>
-     *       <li>For JSONPath (<code>path</code> starts with <code>$</code>):<br>
-     *           Returns a <code>GlideString</code> representation of an array of strings, indicating
-     *           the new values after incrementing for each matched <code>path</code>.<br>
-     *           If a value is not a number, its corresponding return value will be <code>null</code>.
-     *           <br>
-     *           If <code>path</code> doesn't exist, a byte string representation of an empty array
-     *           will be returned.
-     *       <li>For legacy path (<code>path</code> doesn't start with <code>$</code>):<br>
-     *           Returns a <code>GlideString</code> representation of the resulting value after the
-     *           increment or decrement.<br>
-     *           If multiple paths match, the result of the last updated value is returned.<br>
-     *           If the value at the <code>path</code> is not a number or <code>path</code> doesn't
-     *           exist, an error is raised.
-     *     </ul>
-     *     If <code>key</code> does not exist, an error is raised.<br>
-     *     If the result is out of the range of 64-bit IEEE double, an error is raised.
-     * @example
-     *     <pre>{@code
-     * Json.set(client, "doc", "$", "{\"c\": [1, 2], \"d\": [1, 2, 3]}").get();
-     * var res = Json.numincrby(client, gs("doc"), gs("$.d[*]"), 10.0).get();
-     * assert res.equals(gs("[11,12,13]")); // Increment each element in `d` array by 10.
-     * res = Json.numincrby(client, gs("doc"), gs(".c[1]"), 10.0).get();
-     * assert res.equals(gs("12")); // Increment the second element in the `c` array by 10.
-     * }</pre>
-     */
-    public static CompletableFuture<GlideString> numincrby(
-            @NonNull BaseClient client,
-            @NonNull GlideString key,
-            @NonNull GlideString path,
-            Number number) {
-        return executeCommand(
-                client, new GlideString[] {gs(JSON_NUMINCRBY), key, path, gs(number.toString())});
-    }
-
-    /**
-     * Multiplies the JSON value(s) at the specified <code>path</code> by <code>number</code> within
-     * the JSON document stored at <code>key</code>.
-=======
+     *
+     * @param client The client to execute the command.
+     * @param key The key of the JSON document.
+     * @param path The path within the JSON document.
      * @param start The index of the first element to keep, inclusive.
      * @param end The index of the last element to keep, inclusive.
      * @return
@@ -911,61 +822,98 @@
                         .add(Integer.toString(end))
                         .toArray());
     }
-
-    /**
-     * Retrieves the number of key-value pairs in the object values at the specified <code>path</code>
-     * within the JSON document stored at <code>key</code>.<br>
-     * Equivalent to {@link #objlen(BaseClient, String, String)} with <code>path</code> set to <code>
-     * "."</code>.
-     *
-     * @param client The client to execute the command.
-     * @param key The key of the JSON document.
-     * @return The object length stored at the root of the document. If document root is not an
-     *     object, an error is raised.<br>
-     *     If <code>key</code> doesn't exist, returns <code>null</code>.
-     * @example
-     *     <pre>{@code
-     * Json.set(client, "doc", "$", "{\"a\": 1.0, \"b\": {\"a\": {\"x\": 1, \"y\": 2}, \"b\": 2.5, \"c\": true}}").get();
-     * var res = Json.objlen(client, "doc").get();
-     * assert res == 2; // the size of object matching the path `.`, which has 2 keys: 'a' and 'b'.
-     * }</pre>
-     */
-    public static CompletableFuture<Long> objlen(@NonNull BaseClient client, @NonNull String key) {
-        return executeCommand(client, new String[] {JSON_OBJLEN, key});
-    }
-
-    /**
-     * Retrieves the number of key-value pairs in the object values at the specified <code>path</code>
-     * within the JSON document stored at <code>key</code>.<br>
-     * Equivalent to {@link #objlen(BaseClient, GlideString, GlideString)} with <code>path</code> set
-     * to <code>gs(".")</code>.
-     *
-     * @param client The client to execute the command.
-     * @param key The key of the JSON document.
-     * @return The object length stored at the root of the document. If document root is not an
-     *     object, an error is raised.<br>
-     *     If <code>key</code> doesn't exist, returns <code>null</code>.
-     * @example
-     *     <pre>{@code
-     * Json.set(client, "doc", "$", "{\"a\": 1.0, \"b\": {\"a\": {\"x\": 1, \"y\": 2}, \"b\": 2.5, \"c\": true}}").get();
-     * var res = Json.objlen(client, gs("doc"), gs(".")).get();
-     * assert res == 2; // the size of object matching the path `.`, which has 2 keys: 'a' and 'b'.
-     * }</pre>
-     */
-    public static CompletableFuture<Long> objlen(
-            @NonNull BaseClient client, @NonNull GlideString key) {
-        return executeCommand(client, new GlideString[] {gs(JSON_OBJLEN), key});
-    }
-
-    /**
-     * Retrieves the number of key-value pairs in the object values at the specified <code>path</code>
-     * within the JSON document stored at <code>key</code>.
->>>>>>> 190939de
-     *
-     * @param client The client to execute the command.
-     * @param key The key of the JSON document.
-     * @param path The path within the JSON document.
-<<<<<<< HEAD
+  
+    /**
+     * Increments or decrements the JSON value(s) at the specified <code>path</code> by <code>number
+     * </code> within the JSON document stored at <code>key</code>.
+     *
+     * @param client The client to execute the command.
+     * @param key The key of the JSON document.
+     * @param path The path within the JSON document.
+     * @param number The number to increment or decrement by.
+     * @return
+     *     <ul>
+     *       <li>For JSONPath (<code>path</code> starts with <code>$</code>):<br>
+     *           Returns a string representation of an array of strings, indicating the new values
+     *           after incrementing for each matched <code>path</code>.<br>
+     *           If a value is not a number, its corresponding return value will be <code>null</code>.
+     *           <br>
+     *           If <code>path</code> doesn't exist, a byte string representation of an empty array
+     *           will be returned.
+     *       <li>For legacy path (<code>path</code> doesn't start with <code>$</code>):<br>
+     *           Returns a string representation of the resulting value after the increment or
+     *           decrement.<br>
+     *           If multiple paths match, the result of the last updated value is returned.<br>
+     *           If the value at the <code>path</code> is not a number or <code>path</code> doesn't
+     *           exist, an error is raised.
+     *     </ul>
+     *     If <code>key</code> does not exist, an error is raised.<br>
+     *     If the result is out of the range of 64-bit IEEE double, an error is raised.
+     * @example
+     *     <pre>{@code
+     * Json.set(client, "doc", "$", "{\"c\": [1, 2], \"d\": [1, 2, 3]}").get();
+     * var res = Json.numincrby(client, "doc", "$.d[*]", 10.0).get();
+     * assert res.equals("[11,12,13]"); // Increment each element in `d` array by 10.
+     * res = Json.numincrby(client, "doc", ".c[1]", 10.0).get();
+     * assert res.equals("12"); // Increment the second element in the `c` array by 10.
+     * }</pre>
+     */
+    public static CompletableFuture<String> numincrby(
+            @NonNull BaseClient client, @NonNull String key, @NonNull String path, Number number) {
+        return executeCommand(client, new String[] {JSON_NUMINCRBY, key, path, number.toString()});
+    }
+  
+    /**
+     * Increments or decrements the JSON value(s) at the specified <code>path</code> by <code>number
+     * </code> within the JSON document stored at <code>key</code>.
+     *
+     * @param client The client to execute the command.
+     * @param key The key of the JSON document.
+     * @param path The path within the JSON document.
+     * @param number The number to increment or decrement by.
+     * @return
+     *     <ul>
+     *       <li>For JSONPath (<code>path</code> starts with <code>$</code>):<br>
+     *           Returns a <code>GlideString</code> representation of an array of strings, indicating
+     *           the new values after incrementing for each matched <code>path</code>.<br>
+     *           If a value is not a number, its corresponding return value will be <code>null</code>.
+     *           <br>
+     *           If <code>path</code> doesn't exist, a byte string representation of an empty array
+     *           will be returned.
+     *       <li>For legacy path (<code>path</code> doesn't start with <code>$</code>):<br>
+     *           Returns a <code>GlideString</code> representation of the resulting value after the
+     *           increment or decrement.<br>
+     *           If multiple paths match, the result of the last updated value is returned.<br>
+     *           If the value at the <code>path</code> is not a number or <code>path</code> doesn't
+     *           exist, an error is raised.
+     *     </ul>
+     *     If <code>key</code> does not exist, an error is raised.<br>
+     *     If the result is out of the range of 64-bit IEEE double, an error is raised.
+     * @example
+     *     <pre>{@code
+     * Json.set(client, "doc", "$", "{\"c\": [1, 2], \"d\": [1, 2, 3]}").get();
+     * var res = Json.numincrby(client, gs("doc"), gs("$.d[*]"), 10.0).get();
+     * assert res.equals(gs("[11,12,13]")); // Increment each element in `d` array by 10.
+     * res = Json.numincrby(client, gs("doc"), gs(".c[1]"), 10.0).get();
+     * assert res.equals(gs("12")); // Increment the second element in the `c` array by 10.
+     * }</pre>
+     */
+    public static CompletableFuture<GlideString> numincrby(
+            @NonNull BaseClient client,
+            @NonNull GlideString key,
+            @NonNull GlideString path,
+            Number number) {
+        return executeCommand(
+                client, new GlideString[] {gs(JSON_NUMINCRBY), key, path, gs(number.toString())});
+    }
+  
+    /**
+     * Multiplies the JSON value(s) at the specified <code>path</code> by <code>number</code> within
+     * the JSON document stored at <code>key</code>.
+     *
+     * @param client The client to execute the command.
+     * @param key The key of the JSON document.
+     * @param path The path within the JSON document.
      * @param number The number to multiply by.
      * @return
      *     <ul>
@@ -997,50 +945,14 @@
             @NonNull BaseClient client, @NonNull String key, @NonNull String path, Number number) {
         return executeCommand(client, new String[] {JSON_NUMMULTBY, key, path, number.toString()});
     }
-
+  
     /**
      * Multiplies the JSON value(s) at the specified <code>path</code> by <code>number</code> within
      * the JSON document stored at <code>key</code>.
-=======
-     * @return
-     *     <ul>
-     *       <li>For JSONPath (<code>path</code> starts with <code>$</code>):<br>
-     *           Returns an <code>Object[]</code> with a list of long integers for every possible
-     *           path, indicating the number of key-value pairs for each matching object, or <code>
-     *           null
-     *           </code> for JSON values matching the path that are not an object. If <code>path
-     *           </code> does not exist, an empty array will be returned.
-     *       <li>For legacy path (<code>path</code> doesn't start with <code>$</code>):<br>
-     *           Returns the number of key-value pairs for the object value matching the path. If
-     *           multiple paths are matched, returns the length of the first matching object. If
-     *           <code>path</code> doesn't exist or the value at <code>path</code> is not an array, an
-     *           error is raised.
-     *     </ul>
-     *     If <code>key</code> doesn't exist, returns <code>null</code>.
-     * @example
-     *     <pre>{@code
-     * Json.set(client, "doc", "$", "{\"a\": 1.0, \"b\": {\"a\": {\"x\": 1, \"y\": 2}, \"b\": 2.5, \"c\": true}}").get();
-     * var res = Json.objlen(client, "doc", ".").get(); // legacy path - command returns first value as `Long`
-     * assert res == 2L; // the size of object matching the path `.`, which has 2 keys: 'a' and 'b'.
-     *
-     * res = Json.objlen(client, "doc", "$.b").get(); // JSONPath - command returns an array
-     * assert Arrays.equals((Object[]) res, new Object[] { 3L }); // the length of the objects at path `$.b`
-     * }</pre>
-     */
-    public static CompletableFuture<Object> objlen(
-            @NonNull BaseClient client, @NonNull String key, @NonNull String path) {
-        return executeCommand(client, new String[] {JSON_OBJLEN, key, path});
-    }
-
-    /**
-     * Retrieves the number of key-value pairs in the object values at the specified <code>path</code>
-     * within the JSON document stored at <code>key</code>.
->>>>>>> 190939de
-     *
-     * @param client The client to execute the command.
-     * @param key The key of the JSON document.
-     * @param path The path within the JSON document.
-<<<<<<< HEAD
+     *
+     * @param client The client to execute the command.
+     * @param key The key of the JSON document.
+     * @param path The path within the JSON document.
      * @param number The number to multiply by.
      * @return
      *     <ul>
@@ -1076,7 +988,60 @@
             Number number) {
         return executeCommand(
                 client, new GlideString[] {gs(JSON_NUMMULTBY), key, path, gs(number.toString())});
-=======
+    }
+  
+    /**
+     * Retrieves the number of key-value pairs in the object values at the specified <code>path</code>
+     * within the JSON document stored at <code>key</code>.<br>
+     * Equivalent to {@link #objlen(BaseClient, String, String)} with <code>path</code> set to <code>
+     * "."</code>.
+     *
+     * @param client The client to execute the command.
+     * @param key The key of the JSON document.
+     * @return The object length stored at the root of the document. If document root is not an
+     *     object, an error is raised.<br>
+     *     If <code>key</code> doesn't exist, returns <code>null</code>.
+     * @example
+     *     <pre>{@code
+     * Json.set(client, "doc", "$", "{\"a\": 1.0, \"b\": {\"a\": {\"x\": 1, \"y\": 2}, \"b\": 2.5, \"c\": true}}").get();
+     * var res = Json.objlen(client, "doc").get();
+     * assert res == 2; // the size of object matching the path `.`, which has 2 keys: 'a' and 'b'.
+     * }</pre>
+     */
+    public static CompletableFuture<Long> objlen(@NonNull BaseClient client, @NonNull String key) {
+        return executeCommand(client, new String[] {JSON_OBJLEN, key});
+    }
+
+    /**
+     * Retrieves the number of key-value pairs in the object values at the specified <code>path</code>
+     * within the JSON document stored at <code>key</code>.<br>
+     * Equivalent to {@link #objlen(BaseClient, GlideString, GlideString)} with <code>path</code> set
+     * to <code>gs(".")</code>.
+     *
+     * @param client The client to execute the command.
+     * @param key The key of the JSON document.
+     * @return The object length stored at the root of the document. If document root is not an
+     *     object, an error is raised.<br>
+     *     If <code>key</code> doesn't exist, returns <code>null</code>.
+     * @example
+     *     <pre>{@code
+     * Json.set(client, "doc", "$", "{\"a\": 1.0, \"b\": {\"a\": {\"x\": 1, \"y\": 2}, \"b\": 2.5, \"c\": true}}").get();
+     * var res = Json.objlen(client, gs("doc"), gs(".")).get();
+     * assert res == 2; // the size of object matching the path `.`, which has 2 keys: 'a' and 'b'.
+     * }</pre>
+     */
+    public static CompletableFuture<Long> objlen(
+            @NonNull BaseClient client, @NonNull GlideString key) {
+        return executeCommand(client, new GlideString[] {gs(JSON_OBJLEN), key});
+    }
+
+    /**
+     * Retrieves the number of key-value pairs in the object values at the specified <code>path</code>
+     * within the JSON document stored at <code>key</code>.
+     *
+     * @param client The client to execute the command.
+     * @param key The key of the JSON document.
+     * @param path The path within the JSON document.
      * @return
      *     <ul>
      *       <li>For JSONPath (<code>path</code> starts with <code>$</code>):<br>
@@ -1095,6 +1060,43 @@
      * @example
      *     <pre>{@code
      * Json.set(client, "doc", "$", "{\"a\": 1.0, \"b\": {\"a\": {\"x\": 1, \"y\": 2}, \"b\": 2.5, \"c\": true}}").get();
+     * var res = Json.objlen(client, "doc", ".").get(); // legacy path - command returns first value as `Long`
+     * assert res == 2L; // the size of object matching the path `.`, which has 2 keys: 'a' and 'b'.
+     *
+     * res = Json.objlen(client, "doc", "$.b").get(); // JSONPath - command returns an array
+     * assert Arrays.equals((Object[]) res, new Object[] { 3L }); // the length of the objects at path `$.b`
+     * }</pre>
+     */
+    public static CompletableFuture<Object> objlen(
+            @NonNull BaseClient client, @NonNull String key, @NonNull String path) {
+        return executeCommand(client, new String[] {JSON_OBJLEN, key, path});
+    }
+      
+    /**
+     * Retrieves the number of key-value pairs in the object values at the specified <code>path</code>
+     * within the JSON document stored at <code>key</code>.
+     *
+     * @param client The client to execute the command.
+     * @param key The key of the JSON document.
+     * @param path The path within the JSON document.
+     * @return
+     *     <ul>
+     *       <li>For JSONPath (<code>path</code> starts with <code>$</code>):<br>
+     *           Returns an <code>Object[]</code> with a list of long integers for every possible
+     *           path, indicating the number of key-value pairs for each matching object, or <code>
+     *           null
+     *           </code> for JSON values matching the path that are not an object. If <code>path
+     *           </code> does not exist, an empty array will be returned.
+     *       <li>For legacy path (<code>path</code> doesn't start with <code>$</code>):<br>
+     *           Returns the number of key-value pairs for the object value matching the path. If
+     *           multiple paths are matched, returns the length of the first matching object. If
+     *           <code>path</code> doesn't exist or the value at <code>path</code> is not an array, an
+     *           error is raised.
+     *     </ul>
+     *     If <code>key</code> doesn't exist, returns <code>null</code>.
+     * @example
+     *     <pre>{@code
+     * Json.set(client, "doc", "$", "{\"a\": 1.0, \"b\": {\"a\": {\"x\": 1, \"y\": 2}, \"b\": 2.5, \"c\": true}}").get();
      * var res = Json.objlen(client, gs("doc"), gs(".")).get(); // legacy path - command returns first value as `Long`
      * assert res == 2L; // the size of object matching the path `.`, which has 2 keys: 'a' and 'b'.
      *
@@ -1225,7 +1227,6 @@
     public static CompletableFuture<Object[]> objkeys(
             @NonNull BaseClient client, @NonNull GlideString key, @NonNull GlideString path) {
         return executeCommand(client, new GlideString[] {gs(JSON_OBJKEYS), key, path});
->>>>>>> 190939de
     }
 
     /**
