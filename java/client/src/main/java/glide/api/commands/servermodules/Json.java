--- conflicted
+++ resolved
@@ -27,12 +27,9 @@
     private static final String JSON_ARRAPPEND = JSON_PREFIX + "ARRAPPEND";
     private static final String JSON_ARRINSERT = JSON_PREFIX + "ARRINSERT";
     private static final String JSON_ARRLEN = JSON_PREFIX + "ARRLEN";
-<<<<<<< HEAD
     private static final String JSON_ARRPOP = JSON_PREFIX + "ARRPOP";
-=======
     private static final String JSON_OBJLEN = JSON_PREFIX + "OBJLEN";
     private static final String JSON_OBJKEYS = JSON_PREFIX + "OBJKEYS";
->>>>>>> 50786a3a
     private static final String JSON_DEL = JSON_PREFIX + "DEL";
     private static final String JSON_FORGET = JSON_PREFIX + "FORGET";
     private static final String JSON_TOGGLE = JSON_PREFIX + "TOGGLE";
@@ -714,7 +711,6 @@
     }
 
     /**
-<<<<<<< HEAD
      * Pops the last element from the array stored in the root of the JSON document stored at <code>
      * key</code>. Equivalent to {@link #arrpop(BaseClient, String, JsonArrPopOptions)} with <code>
      * path</code> set to <code>"."</code>.
@@ -854,7 +850,9 @@
             @NonNull JsonArrPopOptionsBinary options) {
         return executeCommand(
                 client, concatenateArrays(new GlideString[] {gs(JSON_ARRPOP), key}, options.toArgs()));
-=======
+    }
+
+    /**
      * Retrieves the number of key-value pairs in the object values at the specified <code>path</code>
      * within the JSON document stored at <code>key</code>.<br>
      * Equivalent to {@link #objlen(BaseClient, String, String)} with <code>path</code> set to <code>
@@ -1091,7 +1089,6 @@
     public static CompletableFuture<Object[]> objkeys(
             @NonNull BaseClient client, @NonNull GlideString key, @NonNull GlideString path) {
         return executeCommand(client, new GlideString[] {gs(JSON_OBJKEYS), key, path});
->>>>>>> 50786a3a
     }
 
     /**
