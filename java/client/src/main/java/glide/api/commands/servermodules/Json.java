/** Copyright Valkey GLIDE Project Contributors - SPDX Identifier: Apache-2.0 */
package glide.api.commands.servermodules;

import static glide.api.models.GlideString.gs;
import static glide.utils.ArrayTransformUtils.concatenateArrays;

import glide.api.BaseClient;
import glide.api.GlideClient;
import glide.api.GlideClusterClient;
import glide.api.models.ClusterValue;
import glide.api.models.GlideString;
import glide.api.models.commands.ConditionalChange;
import glide.api.models.commands.json.JsonGetOptions;
import glide.api.models.commands.json.JsonGetOptionsBinary;
import glide.utils.ArgsBuilder;
import java.util.concurrent.CompletableFuture;
import lombok.NonNull;

/** Module for JSON commands. */
public class Json {

    private static final String JSON_PREFIX = "JSON.";
    private static final String JSON_SET = JSON_PREFIX + "SET";
    private static final String JSON_GET = JSON_PREFIX + "GET";
    private static final String JSON_ARRAPPEND = JSON_PREFIX + "ARRAPPEND";
    private static final String JSON_ARRINSERT = JSON_PREFIX + "ARRINSERT";
    private static final String JSON_ARRLEN = JSON_PREFIX + "ARRLEN";
<<<<<<< HEAD
    private static final String JSON_OBJLEN = JSON_PREFIX + "OBJLEN";
    private static final String JSON_OBJKEYS = JSON_PREFIX + "OBJKEYS";
=======
    private static final String JSON_DEL = JSON_PREFIX + "DEL";
    private static final String JSON_FORGET = JSON_PREFIX + "FORGET";
>>>>>>> 0a11fdec

    private Json() {}

    /**
     * Sets the JSON value at the specified <code>path</code> stored at <code>key</code>.
     *
     * @param client The Valkey GLIDE client to execute the command.
     * @param key The <code>key</code> of the JSON document.
     * @param path Represents the path within the JSON document where the value will be set. The key
     *     will be modified only if <code>value</code> is added as the last child in the specified
     *     <code>path</code>, or if the specified <code>path</code> acts as the parent of a new child
     *     being added.
     * @param value The value to set at the specific path, in JSON formatted string.
     * @return A simple <code>"OK"</code> response if the value is successfully set.
     * @example
     *     <pre>{@code
     * String value = Json.set(client, "doc", ".", "{\"a\": 1.0, \"b\": 2}").get();
     * assert value.equals("OK");
     * }</pre>
     */
    public static CompletableFuture<String> set(
            @NonNull BaseClient client,
            @NonNull String key,
            @NonNull String path,
            @NonNull String value) {
        return executeCommand(client, new String[] {JSON_SET, key, path, value});
    }

    /**
     * Sets the JSON value at the specified <code>path</code> stored at <code>key</code>.
     *
     * @param client The Valkey GLIDE client to execute the command.
     * @param key The <code>key</code> of the JSON document.
     * @param path Represents the path within the JSON document where the value will be set. The key
     *     will be modified only if <code>value</code> is added as the last child in the specified
     *     <code>path</code>, or if the specified <code>path</code> acts as the parent of a new child
     *     being added.
     * @param value The value to set at the specific path, in JSON formatted GlideString.
     * @return A simple <code>"OK"</code> response if the value is successfully set.
     * @example
     *     <pre>{@code
     * String value = Json.set(client, gs("doc"), gs("."), gs("{\"a\": 1.0, \"b\": 2}")).get();
     * assert value.equals("OK");
     * }</pre>
     */
    public static CompletableFuture<String> set(
            @NonNull BaseClient client,
            @NonNull GlideString key,
            @NonNull GlideString path,
            @NonNull GlideString value) {
        return executeCommand(client, new GlideString[] {gs(JSON_SET), key, path, value});
    }

    /**
     * Sets the JSON value at the specified <code>path</code> stored at <code>key</code>.
     *
     * @param client The Valkey GLIDE client to execute the command.
     * @param key The <code>key</code> of the JSON document.
     * @param path Represents the path within the JSON document where the value will be set. The key
     *     will be modified only if <code>value</code> is added as the last child in the specified
     *     <code>path</code>, or if the specified <code>path</code> acts as the parent of a new child
     *     being added.
     * @param value The value to set at the specific path, in JSON formatted string.
     * @param setCondition Set the value only if the given condition is met (within the key or path).
     * @return A simple <code>"OK"</code> response if the value is successfully set. If value isn't
     *     set because of <code>setCondition</code>, returns <code>null</code>.
     * @example
     *     <pre>{@code
     * String value = Json.set(client, "doc", ".", "{\"a\": 1.0, \"b\": 2}", ConditionalChange.ONLY_IF_DOES_NOT_EXIST).get();
     * assert value.equals("OK");
     * }</pre>
     */
    public static CompletableFuture<String> set(
            @NonNull BaseClient client,
            @NonNull String key,
            @NonNull String path,
            @NonNull String value,
            @NonNull ConditionalChange setCondition) {
        return executeCommand(
                client, new String[] {JSON_SET, key, path, value, setCondition.getValkeyApi()});
    }

    /**
     * Sets the JSON value at the specified <code>path</code> stored at <code>key</code>.
     *
     * @param client The Valkey GLIDE client to execute the command.
     * @param key The <code>key</code> of the JSON document.
     * @param path Represents the path within the JSON document where the value will be set. The key
     *     will be modified only if <code>value</code> is added as the last child in the specified
     *     <code>path</code>, or if the specified <code>path</code> acts as the parent of a new child
     *     being added.
     * @param value The value to set at the specific path, in JSON formatted GlideString.
     * @param setCondition Set the value only if the given condition is met (within the key or path).
     * @return A simple <code>"OK"</code> response if the value is successfully set. If value isn't
     *     set because of <code>setCondition</code>, returns <code>null</code>.
     * @example
     *     <pre>{@code
     * String value = Json.set(client, gs("doc"), gs("."), gs("{\"a\": 1.0, \"b\": 2}"), ConditionalChange.ONLY_IF_DOES_NOT_EXIST).get();
     * assert value.equals("OK");
     * }</pre>
     */
    public static CompletableFuture<String> set(
            @NonNull BaseClient client,
            @NonNull GlideString key,
            @NonNull GlideString path,
            @NonNull GlideString value,
            @NonNull ConditionalChange setCondition) {
        return executeCommand(
                client,
                new GlideString[] {gs(JSON_SET), key, path, value, gs(setCondition.getValkeyApi())});
    }

    /**
     * Retrieves the JSON value at the specified <code>path</code> stored at <code>key</code>.
     *
     * @param client The Valkey GLIDE client to execute the command.
     * @param key The <code>key</code> of the JSON document.
     * @return Returns a string representation of the JSON document. If <code>key</code> doesn't
     *     exist, returns <code>null</code>.
     * @example
     *     <pre>{@code
     * String value = Json.get(client, "doc").get();
     * assert value.equals("{\"a\": 1.0, \"b\": 2}");
     * }</pre>
     */
    public static CompletableFuture<String> get(@NonNull BaseClient client, @NonNull String key) {
        return executeCommand(client, new String[] {JSON_GET, key});
    }

    /**
     * Retrieves the JSON value at the specified <code>path</code> stored at <code>key</code>.
     *
     * @param client The Valkey GLIDE client to execute the command.
     * @param key The <code>key</code> of the JSON document.
     * @return Returns a string representation of the JSON document. If <code>key</code> doesn't
     *     exist, returns <code>null</code>.
     * @example
     *     <pre>{@code
     * GlideString value = Json.get(client, gs("doc")).get();
     * assert value.equals(gs("{\"a\": 1.0, \"b\": 2}"));
     * }</pre>
     */
    public static CompletableFuture<GlideString> get(
            @NonNull BaseClient client, @NonNull GlideString key) {
        return executeCommand(client, new GlideString[] {gs(JSON_GET), key});
    }

    /**
     * Retrieves the JSON value at the specified <code>paths</code> stored at <code>key</code>.
     *
     * @param client The Valkey GLIDE client to execute the command.
     * @param key The <code>key</code> of the JSON document.
     * @param paths List of paths within the JSON document.
     * @return
     *     <ul>
     *       <li>If one path is given:
     *           <ul>
     *             <li>For JSONPath (path starts with <code>$</code>): Returns a stringified JSON list
     *                 replies for every possible path, or a string representation of an empty array,
     *                 if path doesn't exist. If <code>key</code> doesn't exist, returns None.
     *             <li>For legacy path (path doesn't start with <code>$</code>): Returns a string
     *                 representation of the value in <code>paths</code>. If <code>paths</code>
     *                 doesn't exist, an error is raised. If <code>key</code> doesn't exist, returns
     *                 None.
     *           </ul>
     *       <li>If multiple paths are given: Returns a stringified JSON, in which each path is a key,
     *           and it's corresponding value, is the value as if the path was executed in the command
     *           as a single path.
     *     </ul>
     *     In case of multiple paths, and <code>paths</code> are a mix of both JSONPath and legacy
     *     path, the command behaves as if all are JSONPath paths.
     * @example
     *     <pre>{@code
     * String value = Json.get(client, "doc", new String[] {"$"}).get();
     * assert value.equals("{\"a\": 1.0, \"b\": 2}");
     * String value = Json.get(client, "doc", new String[] {"$.a", "$.b"}).get();
     * assert value.equals("{\"$.a\": [1.0], \"$.b\": [2]}");
     * }</pre>
     */
    public static CompletableFuture<String> get(
            @NonNull BaseClient client, @NonNull String key, @NonNull String[] paths) {
        return executeCommand(client, concatenateArrays(new String[] {JSON_GET, key}, paths));
    }

    /**
     * Retrieves the JSON value at the specified <code>paths</code> stored at <code>key</code>.
     *
     * @param client The Valkey GLIDE client to execute the command.
     * @param key The <code>key</code> of the JSON document.
     * @param paths List of paths within the JSON document.
     * @return
     *     <ul>
     *       <li>If one path is given:
     *           <ul>
     *             <li>For JSONPath (path starts with <code>$</code>): Returns a stringified JSON list
     *                 replies for every possible path, or a string representation of an empty array,
     *                 if path doesn't exist. If <code>key</code> doesn't exist, returns None.
     *             <li>For legacy path (path doesn't start with <code>$</code>): Returns a string
     *                 representation of the value in <code>paths</code>. If <code>paths</code>
     *                 doesn't exist, an error is raised. If <code>key</code> doesn't exist, returns
     *                 None.
     *           </ul>
     *       <li>If multiple paths are given: Returns a stringified JSON, in which each path is a key,
     *           and it's corresponding value, is the value as if the path was executed in the command
     *           as a single path.
     *     </ul>
     *     In case of multiple paths, and <code>paths</code> are a mix of both JSONPath and legacy
     *     path, the command behaves as if all are JSONPath paths.
     * @example
     *     <pre>{@code
     * GlideString value = Json.get(client, gs("doc"), new GlideString[] {gs("$")}).get();
     * assert value.equals(gs("{\"a\": 1.0, \"b\": 2}"));
     * GlideString value = Json.get(client, gs("doc"), new GlideString[] {gs("$.a"), gs("$.b")}).get();
     * assert value.equals(gs("{\"$.a\": [1.0], \"$.b\": [2]}"));
     * }</pre>
     */
    public static CompletableFuture<GlideString> get(
            @NonNull BaseClient client, @NonNull GlideString key, @NonNull GlideString[] paths) {
        return executeCommand(client, concatenateArrays(new GlideString[] {gs(JSON_GET), key}, paths));
    }

    /**
     * Retrieves the JSON value at the specified <code>path</code> stored at <code>key</code>.
     *
     * @param client The Valkey GLIDE client to execute the command.
     * @param key The <code>key</code> of the JSON document.
     * @param options Options for formatting the byte representation of the JSON data. See <code>
     *     JsonGetOptions</code>.
     * @return Returns a string representation of the JSON document. If <code>key</code> doesn't
     *     exist, returns <code>null</code>.
     * @example
     *     <pre>{@code
     * JsonGetOptions options = JsonGetOptions.builder()
     *                              .indent("  ")
     *                              .space(" ")
     *                              .newline("\n")
     *                              .build();
     * String value = Json.get(client, "doc", "$", options).get();
     * assert value.equals("{\n \"a\": \n  1.0\n ,\n \"b\": \n  2\n }");
     * }</pre>
     */
    public static CompletableFuture<String> get(
            @NonNull BaseClient client, @NonNull String key, @NonNull JsonGetOptions options) {
        return executeCommand(
                client, concatenateArrays(new String[] {JSON_GET, key}, options.toArgs()));
    }

    /**
     * Retrieves the JSON value at the specified <code>path</code> stored at <code>key</code>.
     *
     * @param client The Valkey GLIDE client to execute the command.
     * @param key The <code>key</code> of the JSON document.
     * @param options Options for formatting the byte representation of the JSON data. See <code>
     *     JsonGetOptions</code>.
     * @return Returns a string representation of the JSON document. If <code>key</code> doesn't
     *     exist, returns <code>null</code>.
     * @example
     *     <pre>{@code
     * JsonGetOptions options = JsonGetOptions.builder()
     *                              .indent("  ")
     *                              .space(" ")
     *                              .newline("\n")
     *                              .build();
     * GlideString value = Json.get(client, gs("doc"), gs("$"), options).get();
     * assert value.equals(gs("{\n \"a\": \n  1.0\n ,\n \"b\": \n  2\n }"));
     * }</pre>
     */
    public static CompletableFuture<GlideString> get(
            @NonNull BaseClient client, @NonNull GlideString key, @NonNull JsonGetOptionsBinary options) {
        return executeCommand(
                client, new ArgsBuilder().add(gs(JSON_GET)).add(key).add(options.toArgs()).toArray());
    }

    /**
     * Retrieves the JSON value at the specified <code>path</code> stored at <code>key</code>.
     *
     * @param client The Valkey GLIDE client to execute the command.
     * @param key The <code>key</code> of the JSON document.
     * @param paths List of paths within the JSON document.
     * @param options Options for formatting the byte representation of the JSON data. See <code>
     *     JsonGetOptions</code>.
     * @return
     *     <ul>
     *       <li>If one path is given:
     *           <ul>
     *             <li>For JSONPath (path starts with <code>$</code>): Returns a stringified JSON list
     *                 replies for every possible path, or a string representation of an empty array,
     *                 if path doesn't exist. If <code>key</code> doesn't exist, returns None.
     *             <li>For legacy path (path doesn't start with <code>$</code>): Returns a string
     *                 representation of the value in <code>paths</code>. If <code>paths</code>
     *                 doesn't exist, an error is raised. If <code>key</code> doesn't exist, returns
     *                 None.
     *           </ul>
     *       <li>If multiple paths are given: Returns a stringified JSON, in which each path is a key,
     *           and it's corresponding value, is the value as if the path was executed in the command
     *           as a single path.
     *     </ul>
     *     In case of multiple paths, and <code>paths</code> are a mix of both JSONPath and legacy
     *     path, the command behaves as if all are JSONPath paths.
     * @example
     *     <pre>{@code
     * JsonGetOptions options = JsonGetOptions.builder()
     *                              .indent("  ")
     *                              .space(" ")
     *                              .newline("\n")
     *                              .build();
     * String value = Json.get(client, "doc", new String[] {"$.a", "$.b"}, options).get();
     * assert value.equals("{\n \"$.a\": [\n  1.0\n ],\n \"$.b\": [\n  2\n ]\n}");
     * }</pre>
     */
    public static CompletableFuture<String> get(
            @NonNull BaseClient client,
            @NonNull String key,
            @NonNull String[] paths,
            @NonNull JsonGetOptions options) {
        return executeCommand(
                client, concatenateArrays(new String[] {JSON_GET, key}, options.toArgs(), paths));
    }

    /**
     * Retrieves the JSON value at the specified <code>path</code> stored at <code>key</code>.
     *
     * @param client The Valkey GLIDE client to execute the command.
     * @param key The <code>key</code> of the JSON document.
     * @param paths List of paths within the JSON document.
     * @param options Options for formatting the byte representation of the JSON data. See <code>
     *     JsonGetOptions</code>.
     * @return
     *     <ul>
     *       <li>If one path is given:
     *           <ul>
     *             <li>For JSONPath (path starts with <code>$</code>): Returns a stringified JSON list
     *                 replies for every possible path, or a string representation of an empty array,
     *                 if path doesn't exist. If <code>key</code> doesn't exist, returns None.
     *             <li>For legacy path (path doesn't start with <code>$</code>): Returns a string
     *                 representation of the value in <code>paths</code>. If <code>paths</code>
     *                 doesn't exist, an error is raised. If <code>key</code> doesn't exist, returns
     *                 None.
     *           </ul>
     *       <li>If multiple paths are given: Returns a stringified JSON, in which each path is a key,
     *           and it's corresponding value, is the value as if the path was executed in the command
     *           as a single path.
     *     </ul>
     *     In case of multiple paths, and <code>paths</code> are a mix of both JSONPath and legacy
     *     path, the command behaves as if all are JSONPath paths.
     * @example
     *     <pre>{@code
     * JsonGetOptions options = JsonGetOptions.builder()
     *                              .indent("  ")
     *                              .space(" ")
     *                              .newline("\n")
     *                              .build();
     * GlideString value = Json.get(client, gs("doc"), new GlideString[] {gs("$.a"), gs("$.b")}, options).get();
     * assert value.equals(gs("{\n \"$.a\": [\n  1.0\n ],\n \"$.b\": [\n  2\n ]\n}"));
     * }</pre>
     */
    public static CompletableFuture<GlideString> get(
            @NonNull BaseClient client,
            @NonNull GlideString key,
            @NonNull GlideString[] paths,
            @NonNull JsonGetOptionsBinary options) {
        return executeCommand(
                client,
                new ArgsBuilder().add(gs(JSON_GET)).add(key).add(options.toArgs()).add(paths).toArray());
    }

    /**
     * Appends one or more <code>values</code> to the JSON array at the specified <code>path</code>
     * within the JSON document stored at <code>key</code>.
     *
     * @param client The client to execute the command.
     * @param key The <code>key</code> of the JSON document.
     * @param path Represents the <code>path</code> within the JSON document where the <code>values
     *     </code> will be appended.
     * @param values The <code>values</code> to append to the JSON array at the specified <code>path
     *     </code>.
     * @return
     *     <ul>
     *       <li>For JSONPath (<code>path</code> starts with <code>$</code>):<br>
     *           Returns a list of integers for every possible path, indicating the new length of the
     *           new array after appending <code>values</code>, or <code>null</code> for JSON values
     *           matching the path that are not an array. If <code>path</code> does not exist, an
     *           empty array will be returned.
     *       <li>For legacy path (<code>path</code> doesn't start with <code>$</code>):<br>
     *           Returns the length of the new array after appending <code>values</code> to the array
     *           at <code>path</code>. If multiple paths are matched, returns the last updated array.
     *           If the JSON value at <code>path</code> is not a array or if <code>path</code> doesn't
     *           exist, an error is raised. If <code>key</code> doesn't exist, an error is raised.
     * @example
     *     <pre>{@code
     * Json.set(client, "doc", "$", "{\"a\": 1, \"b\": [\"one\", \"two\"]}").get();
     * var res = Json.arrappend(client, "doc", "$.b", new String[] {"\"three\""}).get();
     * assert Arrays.equals((Object[]) res, new int[] {3}); // New length of the array after appending
     * res = Json.arrappend(client, "doc", ".b", new String[] {"\"four\""}).get();
     * assert res.equals(4); // New length of the array after appending
     * }</pre>
     */
    public static CompletableFuture<Object> arrappend(
            @NonNull BaseClient client,
            @NonNull String key,
            @NonNull String path,
            @NonNull String[] values) {
        return executeCommand(
                client, concatenateArrays(new String[] {JSON_ARRAPPEND, key, path}, values));
    }

    /**
     * Appends one or more <code>values</code> to the JSON array at the specified <code>path</code>
     * within the JSON document stored at <code>key</code>.
     *
     * @param client The client to execute the command.
     * @param key The <code>key</code> of the JSON document.
     * @param path Represents the <code>path</code> within the JSON document where the <code>values
     *     </code> will be appended.
     * @param values The <code>values</code> to append to the JSON array at the specified <code>path
     *     </code>.
     * @return
     *     <ul>
     *       <li>For JSONPath (<code>path</code> starts with <code>$</code>):<br>
     *           Returns a list of integers for every possible path, indicating the new length of the
     *           new array after appending <code>values</code>, or <code>null</code> for JSON values
     *           matching the path that are not an array. If <code>path</code> does not exist, an
     *           empty array will be returned.
     *       <li>For legacy path (<code>path</code> doesn't start with <code>$</code>):<br>
     *           Returns the length of the new array after appending <code>values</code> to the array
     *           at <code>path</code>. If multiple paths are matched, returns the last updated array.
     *           If the JSON value at <code>path</code> is not a array or if <code>path</code> doesn't
     *           exist, an error is raised. If <code>key</code> doesn't exist, an error is raised.
     * @example
     *     <pre>{@code
     * Json.set(client, "doc", "$", "{\"a\": 1, \"b\": [\"one\", \"two\"]}").get();
     * var res = Json.arrappend(client, gs("doc"), gs("$.b"), new GlideString[] {gs("\"three\"")}).get();
     * assert Arrays.equals((Object[]) res, new int[] {3}); // New length of the array after appending
     * res = Json.arrappend(client, gs("doc"), gs(".b"), new GlideString[] {gs("\"four\"")}).get();
     * assert res.equals(4); // New length of the array after appending
     * }</pre>
     */
    public static CompletableFuture<Object> arrappend(
            @NonNull BaseClient client,
            @NonNull GlideString key,
            @NonNull GlideString path,
            @NonNull GlideString[] values) {
        return executeCommand(
                client, new ArgsBuilder().add(gs(JSON_ARRAPPEND)).add(key).add(path).add(values).toArray());
    }

    /**
     * Inserts one or more values into the array at the specified <code>path</code> within the JSON
     * document stored at <code>key</code>, before the given <code>index</code>.
     *
     * @param client The client to execute the command.
     * @param key The key of the JSON document.
     * @param path The path within the JSON document.
     * @param index The array index before which values are inserted.
     * @param values The JSON values to be inserted into the array, in JSON formatted bytes or str.
     *     JSON string values must be wrapped with quotes. For example, to append <code>"foo"</code>,
     *     pass <code>"\"foo\""</code>.
     * @return
     *     <ul>
     *       <li>For JSONPath (<code>path</code> starts with <code>$</code>):<br>
     *           Returns an <code>Object[]</code> with a list of integers for every possible path,
     *           indicating the new length of the array, or <code>null</code> for JSON values matching
     *           the path that are not an array. If <code>path</code> does not exist, an empty array
     *           will be returned.
     *       <li>For legacy path (<code>path</code> doesn't start with <code>$</code>):<br>
     *           Returns an integer representing the new length of the array. If multiple paths are
     *           matched, returns the length of the first modified array. If <code>path</code> doesn't
     *           exist or the value at <code>path</code> is not an array, an error is raised.
     *     </ul>
     *     If the index is out of bounds or <code>key</code> doesn't exist, an error is raised.
     * @example
     *     <pre>{@code
     * Json.set(client, "doc", "$", "[[], [\"a\"], [\"a\", \"b\"]]").get();
     * var newValues = new String[] { "\"c\"", "{\"key\": \"value\"}", "true", "null", "[\"bar\"]" };
     * var res = Json.arrinsert(client, "doc", "$[*]", 0, newValues).get();
     * assert Arrays.equals((Object[]) res, new int[] { 5, 6, 7 }); // New lengths of arrays after insertion
     * var doc = Json.get(client, "doc").get();
     * assert doc.equals("[[\"c\", {\"key\": \"value\"}, true, null, [\"bar\"]], [\"c\", {\"key\": \"value\"}, "
     *     + "true, null, [\"bar\"], \"a\"], [\"c\", {\"key\": \"value\"}, true, null, [\"bar\"], \"a\", \"b\"]]");
     *
     * Json.set(client, "doc", "$", "[[], [\"a\"], [\"a\", \"b\"]]").get();
     * res = Json.arrinsert(client, "doc", ".", 0, new String[] { "\"c\"" }).get();
     * assert res == 4 // New length of the root array after insertion
     * doc = Json.get(client, "doc").get();
     * assert doc.equals("[\"c\", [], [\"a\"], [\"a\", \"b\"]]");
     * }</pre>
     */
    public static CompletableFuture<Object> arrinsert(
            @NonNull BaseClient client,
            @NonNull String key,
            @NonNull String path,
            int index,
            @NonNull String[] values) {
        return executeCommand(
                client,
                concatenateArrays(
                        new String[] {JSON_ARRINSERT, key, path, Integer.toString(index)}, values));
    }

    /**
     * Inserts one or more values into the array at the specified <code>path</code> within the JSON
     * document stored at <code>key</code>, before the given <code>index</code>.
     *
     * @param client The client to execute the command.
     * @param key The key of the JSON document.
     * @param path The path within the JSON document.
     * @param index The array index before which values are inserted.
     * @param values The JSON values to be inserted into the array, in JSON formatted bytes or str.
     *     JSON string values must be wrapped with quotes. For example, to append <code>"foo"</code>,
     *     pass <code>"\"foo\""</code>.
     * @return
     *     <ul>
     *       <li>For JSONPath (<code>path</code> starts with <code>$</code>):<br>
     *           Returns an <code>Object[]</code> with a list of integers for every possible path,
     *           indicating the new length of the array, or <code>null</code> for JSON values matching
     *           the path that are not an array. If <code>path</code> does not exist, an empty array
     *           will be returned.
     *       <li>For legacy path (<code>path</code> doesn't start with <code>$</code>):<br>
     *           Returns an integer representing the new length of the array. If multiple paths are
     *           matched, returns the length of the first modified array. If <code>path</code> doesn't
     *           exist or the value at <code>path</code> is not an array, an error is raised.
     *     </ul>
     *     If the index is out of bounds or <code>key</code> doesn't exist, an error is raised.
     * @example
     *     <pre>{@code
     * Json.set(client, "doc", "$", "[[], [\"a\"], [\"a\", \"b\"]]").get();
     * var newValues = new GlideString[] { gs("\"c\""), gs("{\"key\": \"value\"}"), gs("true"), gs("null"), gs("[\"bar\"]") };
     * var res = Json.arrinsert(client, gs("doc"), gs("$[*]"), 0, newValues).get();
     * assert Arrays.equals((Object[]) res, new int[] { 5, 6, 7 }); // New lengths of arrays after insertion
     * var doc = Json.get(client, "doc").get();
     * assert doc.equals("[[\"c\", {\"key\": \"value\"}, true, null, [\"bar\"]], [\"c\", {\"key\": \"value\"}, "
     *     + "true, null, [\"bar\"], \"a\"], [\"c\", {\"key\": \"value\"}, true, null, [\"bar\"], \"a\", \"b\"]]");
     *
     * Json.set(client, "doc", "$", "[[], [\"a\"], [\"a\", \"b\"]]").get();
     * res = Json.arrinsert(client, gs("doc"), gs("."), 0, new GlideString[] { gs("\"c\"") }).get();
     * assert res == 4 // New length of the root array after insertion
     * doc = Json.get(client, "doc").get();
     * assert doc.equals("[\"c\", [], [\"a\"], [\"a\", \"b\"]]");
     * }</pre>
     */
    public static CompletableFuture<Object> arrinsert(
            @NonNull BaseClient client,
            @NonNull GlideString key,
            @NonNull GlideString path,
            int index,
            @NonNull GlideString[] values) {
        return executeCommand(
                client,
                new ArgsBuilder()
                        .add(gs(JSON_ARRINSERT))
                        .add(key)
                        .add(path)
                        .add(Integer.toString(index))
                        .add(values)
                        .toArray());
    }

    /**
     * Retrieves the length of the array at the specified <code>path</code> within the JSON document
     * stored at <code>key</code>.
     *
     * @param client The client to execute the command.
     * @param key The key of the JSON document.
     * @param path The path within the JSON document.
     * @return
     *     <ul>
     *       <li>For JSONPath (<code>path</code> starts with <code>$</code>):<br>
     *           Returns an <code>Object[]</code> with a list of integers for every possible path,
     *           indicating the length of the array, or <code>null</code> for JSON values matching the
     *           path that are not an array. If <code>path</code> does not exist, an empty array will
     *           be returned.
     *       <li>For legacy path (<code>path</code> doesn't start with <code>$</code>):<br>
     *           Returns an integer representing the length of the array. If multiple paths are
     *           matched, returns the length of the first matching array. If <code>path</code> doesn't
     *           exist or the value at <code>path</code> is not an array, an error is raised.
     *     </ul>
     *     If <code>key</code> doesn't exist, returns <code>null</code>.
     * @example
     *     <pre>{@code
     * Json.set(client, "doc", "$", "{\"a\": [1, 2, 3], \"b\": {\"a\": [1, 2], \"c\": {\"a\": 42}}}").get();
     * var res = Json.arrlen(client, "doc", "$").get();
     * assert Arrays.equals((Object[]) res, new Object[] { null }); // No array at the root path.
     * res = Json.arrlen(client, "doc", "$.a").get();
     * assert Arrays.equals((Object[]) res, new Object[] { 3 }); // Retrieves the length of the array at path $.a.
     * res = Json.arrlen(client, "doc", "$..a").get();
     * assert Arrays.equals((Object[]) res, new Object[] { 3, 2, null }); // Retrieves lengths of arrays found at all levels of the path `..a`.
     * res = Json.arrlen(client, "doc", "..a").get();
     * assert res == 3; // Legacy path retrieves the first array match at path `..a`.
     * }</pre>
     */
    public static CompletableFuture<Object> arrlen(
            @NonNull BaseClient client, @NonNull String key, @NonNull String path) {
        return executeCommand(client, new String[] {JSON_ARRLEN, key, path});
    }

    /**
     * Retrieves the length of the array at the specified <code>path</code> within the JSON document
     * stored at <code>key</code>.
     *
     * @param client The client to execute the command.
     * @param key The key of the JSON document.
     * @param path The path within the JSON document.
     * @return
     *     <ul>
     *       <li>For JSONPath (<code>path</code> starts with <code>$</code>):<br>
     *           Returns an <code>Object[]</code> with a list of integers for every possible path,
     *           indicating the length of the array, or <code>null</code> for JSON values matching the
     *           path that are not an array. If <code>path</code> does not exist, an empty array will
     *           be returned.
     *       <li>For legacy path (<code>path</code> doesn't start with <code>$</code>):<br>
     *           Returns an integer representing the length of the array. If multiple paths are
     *           matched, returns the length of the first matching array. If <code>path</code> doesn't
     *           exist or the value at <code>path</code> is not an array, an error is raised.
     *     </ul>
     *     If <code>key</code> doesn't exist, returns <code>null</code>.
     * @example
     *     <pre>{@code
     * Json.set(client, "doc", "$", "{\"a\": [1, 2, 3], \"b\": {\"a\": [1, 2], \"c\": {\"a\": 42}}}").get();
     * var res = Json.arrlen(client, gs("doc"), gs("$")).get();
     * assert Arrays.equals((Object[]) res, new Object[] { null }); // No array at the root path.
     * res = Json.arrlen(client, gs("doc"), gs("$.a")).get();
     * assert Arrays.equals((Object[]) res, new Object[] { 3 }); // Retrieves the length of the array at path $.a.
     * res = Json.arrlen(client, gs("doc"), gs("$..a")).get();
     * assert Arrays.equals((Object[]) res, new Object[] { 3, 2, null }); // Retrieves lengths of arrays found at all levels of the path `..a`.
     * res = Json.arrlen(client, gs("doc"), gs("..a")).get();
     * assert res == 3; // Legacy path retrieves the first array match at path `..a`.
     * }</pre>
     */
    public static CompletableFuture<Object> arrlen(
            @NonNull BaseClient client, @NonNull GlideString key, @NonNull GlideString path) {
        return executeCommand(client, new GlideString[] {gs(JSON_ARRLEN), key, path});
    }

    /**
     * Retrieves the length of the array at the root of the JSON document stored at <code>key</code>.
     * <br>
     * Equivalent to {@link #arrlen(BaseClient, String, String)} with <code>path</code> set to <code>
     * "."</code>.
     *
     * @param client The client to execute the command.
     * @param key The key of the JSON document.
     * @return The array length stored at the root of the document. If document root is not an array,
     *     an error is raised.<br>
     *     If <code>key</code> doesn't exist, returns <code>null</code>.
     * @example
     *     <pre>{@code
     * Json.set(client, "doc", "$", "[1, 2, true, null, \"tree\"]").get();
     * var res = Json.arrlen(client, "doc").get();
     * assert res == 5;
     * }</pre>
     */
    public static CompletableFuture<Long> arrlen(@NonNull BaseClient client, @NonNull String key) {
        return executeCommand(client, new String[] {JSON_ARRLEN, key});
    }

    /**
     * Retrieves the length of the array at the root of the JSON document stored at <code>key</code>.
     * Equivalent to {@link #arrlen(BaseClient, GlideString, GlideString)} with <code>path</code> set
     * to <code>gs(".")</code>.
     *
     * @param client The client to execute the command.
     * @param key The key of the JSON document.
     * @return The array length stored at the root of the document. If document root is not an array,
     *     an error is raised.<br>
     *     If <code>key</code> doesn't exist, returns <code>null</code>.
     * @example
     *     <pre>{@code
     * Json.set(client, "doc", "$", "[1, 2, true, null, \"tree\"]").get();
     * var res = Json.arrlen(client, gs("doc")).get();
     * assert res == 5;
     * }</pre>
     */
    public static CompletableFuture<Long> arrlen(
            @NonNull BaseClient client, @NonNull GlideString key) {
        return executeCommand(client, new GlideString[] {gs(JSON_ARRLEN), key});
    }

    /**
<<<<<<< HEAD
     * Retrieves the number of key-value pairs in the object values at the specified <code>path</code>
     * within the JSON document stored at <code>key</code>.<br>
     * Equivalent to {@link #objlen(BaseClient, String, String)} with <code>path</code> set to <code>
     * "."</code>.
     *
     * @param client The client to execute the command.
     * @param key The key of the JSON document.
     * @return The object length stored at the root of the document. If document root is not an
     *     object, an error is raised.<br>
     *     If <code>key</code> doesn't exist, returns <code>null</code>.
     * @example
     *     <pre>{@code
     * Json.set(client, "doc", "$", "{\"a\": 1.0, \"b\": {\"a\": {\"x\": 1, \"y\": 2}, \"b\": 2.5, \"c\": true}}").get();
     * var res = Json.objlen(client, "doc").get();
     * assert res == 2; // the size of object matching the path `.`, which has 2 keys: 'a' and 'b'.
     * }</pre>
     */
    public static CompletableFuture<Long> objlen(@NonNull BaseClient client, @NonNull String key) {
        return executeCommand(client, new String[] {JSON_OBJLEN, key});
    }

    /**
     * Retrieves the number of key-value pairs in the object values at the specified <code>path</code>
     * within the JSON document stored at <code>key</code>.<br>
     * Equivalent to {@link #objlen(BaseClient, GlideString, GlideString)} with <code>path</code> set
     * to <code>gs(".")</code>.
     *
     * @param client The client to execute the command.
     * @param key The key of the JSON document.
     * @return The object length stored at the root of the document. If document root is not an
     *     object, an error is raised.<br>
     *     If <code>key</code> doesn't exist, returns <code>null</code>.
     * @example
     *     <pre>{@code
     * Json.set(client, "doc", "$", "{\"a\": 1.0, \"b\": {\"a\": {\"x\": 1, \"y\": 2}, \"b\": 2.5, \"c\": true}}").get();
     * var res = Json.objlen(client, gs("doc"), gs(".")).get();
     * assert res == 2; // the size of object matching the path `.`, which has 2 keys: 'a' and 'b'.
     * }</pre>
     */
    public static CompletableFuture<Long> objlen(
            @NonNull BaseClient client, @NonNull GlideString key) {
        return executeCommand(client, new GlideString[] {gs(JSON_OBJLEN), key});
    }

    /**
     * Retrieves the number of key-value pairs in the object values at the specified <code>path</code>
     * within the JSON document stored at <code>key</code>.
     *
     * @param client The client to execute the command.
     * @param key The key of the JSON document.
     * @param path The path within the JSON document.
     * @return
     *     <ul>
     *       <li>For JSONPath (<code>path</code> starts with <code>$</code>):<br>
     *           Returns an <code>Object[]</code> with a list of long integers for every possible
     *           path, indicating the number of key-value pairs for each matching object, or <code>
     *           null
     *           </code> for JSON values matching the path that are not an object. If <code>path
     *           </code> does not exist, an empty array will be returned.
     *       <li>For legacy path (<code>path</code> doesn't start with <code>$</code>):<br>
     *           Returns the number of key-value pairs for the object value matching the path. If
     *           multiple paths are matched, returns the length of the first matching object. If
     *           <code>path</code> doesn't exist or the value at <code>path</code> is not an array, an
     *           error is raised.
     *     </ul>
     *     If <code>key</code> doesn't exist, returns <code>null</code>.
     * @example
     *     <pre>{@code
     * Json.set(client, "doc", "$", "{\"a\": 1.0, \"b\": {\"a\": {\"x\": 1, \"y\": 2}, \"b\": 2.5, \"c\": true}}").get();
     * var res = Json.objlen(client, "doc", ".").get();
     * assert res == 2; // the size of object matching the path `.`, which has 2 keys: 'a' and 'b'.
     * res = Json.objlen(client, "doc", "$.b").get();
     * assert Arrays.equals((Object[]) res, new Object[] { 3 }); // the length of the objects at path `$.b`
     * }</pre>
     */
    public static CompletableFuture<Object> objlen(
            @NonNull BaseClient client, @NonNull String key, @NonNull String path) {
        return executeCommand(client, new String[] {JSON_OBJLEN, key, path});
    }

    /**
     * Retrieves the number of key-value pairs in the object values at the specified <code>path</code>
     * within the JSON document stored at <code>key</code>.
     *
     * @param client The client to execute the command.
     * @param key The key of the JSON document.
     * @param path The path within the JSON document.
     * @return
     *     <ul>
     *       <li>For JSONPath (<code>path</code> starts with <code>$</code>):<br>
     *           Returns an <code>Object[]</code> with a list of long integers for every possible
     *           path, indicating the number of key-value pairs for each matching object, or <code>
     *           null
     *           </code> for JSON values matching the path that are not an object. If <code>path
     *           </code> does not exist, an empty array will be returned.
     *       <li>For legacy path (<code>path</code> doesn't start with <code>$</code>):<br>
     *           Returns the number of key-value pairs for the object value matching the path. If
     *           multiple paths are matched, returns the length of the first matching object. If
     *           <code>path</code> doesn't exist or the value at <code>path</code> is not an array, an
     *           error is raised.
     *     </ul>
     *     If <code>key</code> doesn't exist, returns <code>null</code>.
     * @example
     *     <pre>{@code
     * Json.set(client, "doc", "$", "{\"a\": 1.0, \"b\": {\"a\": {\"x\": 1, \"y\": 2}, \"b\": 2.5, \"c\": true}}").get();
     * var res = Json.objlen(client, gs("doc"), gs(".")).get();
     * assert res == 2; // the size of object matching the path `.`, which has 2 keys: 'a' and 'b'.
     * res = Json.objlen(client, gs("doc"), gs("$.b")).get();
     * assert Arrays.equals((Object[]) res, new Object[] { 3 }); // the length of the objects at path `$.b`
     * }</pre>
     */
    public static CompletableFuture<Object> objlen(
            @NonNull BaseClient client, @NonNull GlideString key, @NonNull GlideString path) {
        return executeCommand(client, new GlideString[] {gs(JSON_OBJLEN), key, path});
    }

    /**
     * Retrieves the key names in the object values at the specified <code>path</code> within the JSON
     * document stored at <code>key</code>.<br>
     * Equivalent to {@link #objkeys(BaseClient, String, String)} with <code>path</code> set to <code>
     * "."</code>.
     *
     * @param client The client to execute the command.
     * @param key The key of the JSON document.
     * @return The object length stored at the root of the document. If document root is not an
     *     object, an error is raised.<br>
     *     If <code>key</code> doesn't exist, returns <code>null</code>.
     * @example
     *     <pre>{@code
     * Json.set(client, "doc", "$", "{\"a\": 1.0, \"b\": {\"a\": {\"x\": 1, \"y\": 2}, \"b\": 2.5, \"c\": true}}").get();
     * var res = Json.objkeys(client, "doc").get();
     * assert Arrays.equals((Object[]) res, new Object[] { "a", "b" }); // the keys of the object matching the path `.`, which has 2 keys: 'a' and 'b'.
     * }</pre>
     */
    public static CompletableFuture<Object[]> objkeys(
            @NonNull BaseClient client, @NonNull String key) {
        return executeCommand(client, new String[] {JSON_OBJKEYS, key});
    }

    /**
     * Retrieves the key names in the object values at the specified <code>path</code> within the JSON
     * document stored at <code>key</code>.<br>
     * Equivalent to {@link #objkeys(BaseClient, GlideString, GlideString)} with <code>path</code> set
     * to <code>gs(".")</code>.
     *
     * @param client The client to execute the command.
     * @param key The key of the JSON document.
     * @return The object length stored at the root of the document. If document root is not an
     *     object, an error is raised.<br>
     *     If <code>key</code> doesn't exist, returns <code>null</code>.
     * @example
     *     <pre>{@code
     * Json.set(client, "doc", "$", "{\"a\": 1.0, \"b\": {\"a\": {\"x\": 1, \"y\": 2}, \"b\": 2.5, \"c\": true}}").get();
     * var res = Json.objkeys(client, gs("doc"), gs(".")).get();
     * assert Arrays.equals((Object[]) res, new Object[] { gs("a"), gs("b") }); // the keys of the object matching the path `.`, which has 2 keys: 'a' and 'b'.
     * }</pre>
     */
    public static CompletableFuture<Object[]> objkeys(
            @NonNull BaseClient client, @NonNull GlideString key) {
        return executeCommand(client, new GlideString[] {gs(JSON_OBJKEYS), key});
    }

    /**
     * Retrieves the key names in the object values at the specified <code>path</code> within the JSON
     * document stored at <code>key</code>.
     *
     * @param client The client to execute the command.
     * @param key The key of the JSON document.
     * @param path The path within the JSON document.
     * @return
     *     <ul>
     *       <li>For JSONPath (<code>path</code> starts with <code>$</code>):<br>
     *           Returns an <code>Object[][]</code> with each nested array containing key names for
     *           each matching object for every possible path, indicating the list of object keys for
     *           each matching object, or <code>null</code> for JSON values matching the path that are
     *           not an object. If <code>path</code> does not exist, an empty sub-array will be
     *           returned.
     *       <li>For legacy path (<code>path</code> doesn't start with <code>$</code>):<br>
     *           Returns an array of object keys for the object value matching the path. If multiple
     *           paths are matched, returns the length of the first matching object. If <code>path
     *           </code> doesn't exist or the value at <code>path</code> is not an array, an error is
     *           raised.
     *     </ul>
     *     If <code>key</code> doesn't exist, returns <code>null</code>.
     * @example
     *     <pre>{@code
     * Json.set(client, "doc", "$", "{\"a\": 1.0, \"b\": {\"a\": {\"x\": 1, \"y\": 2}, \"b\": 2.5, \"c\": true}}").get();
     * var res = Json.objkeys(client, "doc", ".").get();
     * assert Arrays.equals((Object[]) res, new Object[] { "a", "b" }); // key names for the object matching the path `.` as it is the only match.
     * res = Json.objkeys(client, "doc", "$.b").get();
     * assert Arrays.equals((Object[]) res, new Object[][] { { "a", "b", "c" } }); // key names as a nested list for objects matching the JSONPath `$.b`.
     * }</pre>
     */
    public static CompletableFuture<Object[]> objkeys(
            @NonNull BaseClient client, @NonNull String key, @NonNull String path) {
        return executeCommand(client, new String[] {JSON_OBJKEYS, key, path});
    }

    /**
     * Retrieves the key names in the object values at the specified <code>path</code> within the JSON
     * document stored at <code>key</code>.
     *
     * @param client The client to execute the command.
     * @param key The key of the JSON document.
     * @param path The path within the JSON document.
     * @return
     *     <ul>
     *       <li>For JSONPath (<code>path</code> starts with <code>$</code>):<br>
     *           Returns an <code>Object[][]</code> with each nested array containing key names for
     *           each matching object for every possible path, indicating the list of object keys for
     *           each matching object, or <code>null</code> for JSON values matching the path that are
     *           not an object. If <code>path</code> does not exist, an empty sub-array will be
     *           returned.
     *       <li>For legacy path (<code>path</code> doesn't start with <code>$</code>):<br>
     *           Returns an array of object keys for the object value matching the path. If multiple
     *           paths are matched, returns the length of the first matching object. If <code>path
     *           </code> doesn't exist or the value at <code>path</code> is not an array, an error is
     *           raised.
     *     </ul>
     *     If <code>key</code> doesn't exist, returns <code>null</code>.
     * @example
     *     <pre>{@code
     * Json.set(client, "doc", "$", "{\"a\": 1.0, \"b\": {\"a\": {\"x\": 1, \"y\": 2}, \"b\": 2.5, \"c\": true}}").get();
     * var res = Json.objkeys(client, gs("doc"), gs(".")).get();
     * assert Arrays.equals((Object[]) res, new Object[] { "a", "b" }); // key names for the object matching the path `.` as it is the only match.
     * res = Json.objkeys(client, gs("doc"), gs("$.b")).get();
     * assert Arrays.equals((Object[]) res, new Object[][] { { "a", "b", "c" } }); // key names as a nested list for objects matching the JSONPath `$.b`.
     * }</pre>
     */
    public static CompletableFuture<Object[]> objkeys(
            @NonNull BaseClient client, @NonNull GlideString key, @NonNull GlideString path) {
        return executeCommand(client, new GlideString[] {gs(JSON_OBJKEYS), key, path});
=======
     * Deletes the JSON document stored at <code>key</code>.
     *
     * @param client The Valkey GLIDE client to execute the command.
     * @param key The <code>key</code> of the JSON document.
     * @return The number of elements deleted. 0 if the key does not exist.
     * @example
     *     <pre>{@code
     * Json.set(client, "doc", ".", "{\"a\": 1, \"nested\": {\"a\": 2, \"b\": 3}");
     * Long result = Json.del(client, "doc").get();
     * assertEquals(result, 1L);
     * }</pre>
     */
    public static CompletableFuture<Long> del(@NonNull BaseClient client, @NonNull String key) {
        return executeCommand(client, new String[] {JSON_DEL, key});
    }

    /**
     * Deletes the JSON document stored at <code>key</code>.
     *
     * @param client The Valkey GLIDE client to execute the command.
     * @param key The <code>key</code> of the JSON document.
     * @return The number of elements deleted. 0 if the key does not exist.
     * @example
     *     <pre>{@code
     * Json.set(client, "doc", ".", "{\"a\": 1, \"nested\": {\"a\": 2, \"b\": 3}");
     * Long result = Json.del(client, gs("doc")).get();
     * assertEquals(result, 1L);
     * }</pre>
     */
    public static CompletableFuture<Long> del(@NonNull BaseClient client, @NonNull GlideString key) {
        return executeCommand(client, new GlideString[] {gs(JSON_DEL), key});
    }

    /**
     * Deletes the JSON value at the specified <code>path</code> within the JSON document stored at <code>key</code>.
     *
     * @param client The Valkey GLIDE client to execute the command.
     * @param key The <code>key</code> of the JSON document.
     * @param path Represents the path within the JSON document where the value will be deleted.
     * @return The number of elements deleted. 0 if the key does not exist, or if the JSON path is invalid or does not exist.
     * @example
     *     <pre>{@code
     * Json.set(client, "doc", ".", "{\"a\": 1, \"nested\": {\"a\": 2, \"b\": 3}");
     * Long result = Json.del(client, "doc", "$..a").get();
     * assertEquals(result, 2L);
     * }</pre>
     */
    public static CompletableFuture<Long> del(
            @NonNull BaseClient client, @NonNull String key, @NonNull String path) {
        return executeCommand(client, new String[] {JSON_DEL, key, path});
    }

    /**
     * Deletes the JSON value at the specified <code>path</code> within the JSON document stored at <code>key</code>.
     *
     * @param client The Valkey GLIDE client to execute the command.
     * @param key The <code>key</code> of the JSON document.
     * @param path Represents the path within the JSON document where the value will be deleted.
     * @return The number of elements deleted. 0 if the key does not exist, or if the JSON path is invalid or does not exist.
     * @example
     *     <pre>{@code
     * Json.set(client, "doc", ".", "{\"a\": 1, \"nested\": {\"a\": 2, \"b\": 3}");
     * Long result = Json.del(client, gs("doc"), gs("$..a")).get();
     * assertEquals(result, 2L);
     * }</pre>
     */
    public static CompletableFuture<Long> del(
            @NonNull BaseClient client, @NonNull GlideString key, @NonNull GlideString path) {
        return executeCommand(client, new GlideString[] {gs(JSON_DEL), key, path});
    }

    /**
     * Deletes the JSON document stored at <code>key</code>.
     *
     * @param client The Valkey GLIDE client to execute the command.
     * @param key The <code>key</code> of the JSON document.
     * @return The number of elements deleted. 0 if the key does not exist.
     * @example
     *     <pre>{@code
     * Json.set(client, "doc", ".", "{\"a\": 1, \"nested\": {\"a\": 2, \"b\": 3}");
     * Long result = Json.forget(client, "doc").get();
     * assertEquals(result, 1L);
     * }</pre>
     */
    public static CompletableFuture<Long> forget(@NonNull BaseClient client, @NonNull String key) {
        return executeCommand(client, new String[] {JSON_FORGET, key});
    }

    /**
     * Deletes the JSON document stored at <code>key</code>.
     *
     * @param client The Valkey GLIDE client to execute the command.
     * @param key The <code>key</code> of the JSON document.
     * @return The number of elements deleted. 0 if the key does not exist.
     * @example
     *     <pre>{@code
     * Json.set(client, "doc", ".", "{\"a\": 1, \"nested\": {\"a\": 2, \"b\": 3}");
     * Long result = Json.forget(client, gs("doc")).get();
     * assertEquals(result, 1L);
     * }</pre>
     */
    public static CompletableFuture<Long> forget(
            @NonNull BaseClient client, @NonNull GlideString key) {
        return executeCommand(client, new GlideString[] {gs(JSON_FORGET), key});
    }

    /**
     * Deletes the JSON value at the specified <code>path</code> within the JSON document stored at <code>key</code>.
     *
     * @param client The Valkey GLIDE client to execute the command.
     * @param key The <code>key</code> of the JSON document.
     * @param path Represents the path within the JSON document where the value will be deleted.
     * @return The number of elements deleted. 0 if the key does not exist, or if the JSON path is invalid or does not exist.
     * @example
     *     <pre>{@code
     * Json.set(client, "doc", ".", "{\"a\": 1, \"nested\": {\"a\": 2, \"b\": 3}");
     * Long result = Json.forget(client, "doc", "$..a").get();
     * assertEquals(result, 2L);
     * }</pre>
     */
    public static CompletableFuture<Long> forget(
            @NonNull BaseClient client, @NonNull String key, @NonNull String path) {
        return executeCommand(client, new String[] {JSON_FORGET, key, path});
    }

    /**
     * Deletes the JSON value at the specified <code>path</code> within the JSON document stored at <code>key</code>.
     *
     * @param client The Valkey GLIDE client to execute the command.
     * @param key The <code>key</code> of the JSON document.
     * @param path Represents the path within the JSON document where the value will be deleted.
     * @return The number of elements deleted. 0 if the key does not exist, or if the JSON path is invalid or does not exist.
     * @example
     *     <pre>{@code
     * Json.set(client, "doc", ".", "{\"a\": 1, \"nested\": {\"a\": 2, \"b\": 3}");
     * Long result = Json.forget(client, gs("doc"), gs("$..a")).get();
     * assertEquals(result, 2L);
     * }</pre>
     */
    public static CompletableFuture<Long> forget(
            @NonNull BaseClient client, @NonNull GlideString key, @NonNull GlideString path) {
        return executeCommand(client, new GlideString[] {gs(JSON_FORGET), key, path});
>>>>>>> 0a11fdec
    }

    /**
     * A wrapper for custom command API.
     *
     * @param client The client to execute the command.
     * @param args The command line.
     */
    private static <T> CompletableFuture<T> executeCommand(BaseClient client, String[] args) {
        return executeCommand(client, args, false);
    }

    /**
     * A wrapper for custom command API.
     *
     * @param client The client to execute the command.
     * @param args The command line.
     * @param returnsMap - true if command returns a map
     */
    @SuppressWarnings({"unchecked", "SameParameterValue"})
    private static <T> CompletableFuture<T> executeCommand(
            BaseClient client, String[] args, boolean returnsMap) {
        if (client instanceof GlideClient) {
            return ((GlideClient) client).customCommand(args).thenApply(r -> (T) r);
        } else if (client instanceof GlideClusterClient) {
            return ((GlideClusterClient) client)
                    .customCommand(args)
                    .thenApply(returnsMap ? ClusterValue::getMultiValue : ClusterValue::getSingleValue)
                    .thenApply(r -> (T) r);
        }
        throw new IllegalArgumentException(
                "Unknown type of client, should be either `GlideClient` or `GlideClusterClient`");
    }

    /**
     * A wrapper for custom command API.
     *
     * @param client The client to execute the command.
     * @param args The command line.
     */
    private static <T> CompletableFuture<T> executeCommand(BaseClient client, GlideString[] args) {
        return executeCommand(client, args, false);
    }

    /**
     * A wrapper for custom command API.
     *
     * @param client The client to execute the command.
     * @param args The command line.
     * @param returnsMap - true if command returns a map
     */
    @SuppressWarnings({"unchecked", "SameParameterValue"})
    private static <T> CompletableFuture<T> executeCommand(
            BaseClient client, GlideString[] args, boolean returnsMap) {
        if (client instanceof GlideClient) {
            return ((GlideClient) client).customCommand(args).thenApply(r -> (T) r);
        } else if (client instanceof GlideClusterClient) {
            return ((GlideClusterClient) client)
                    .customCommand(args)
                    .thenApply(returnsMap ? ClusterValue::getMultiValue : ClusterValue::getSingleValue)
                    .thenApply(r -> (T) r);
        }
        throw new IllegalArgumentException(
                "Unknown type of client, should be either `GlideClient` or `GlideClusterClient`");
    }
}<|MERGE_RESOLUTION|>--- conflicted
+++ resolved
@@ -25,13 +25,10 @@
     private static final String JSON_ARRAPPEND = JSON_PREFIX + "ARRAPPEND";
     private static final String JSON_ARRINSERT = JSON_PREFIX + "ARRINSERT";
     private static final String JSON_ARRLEN = JSON_PREFIX + "ARRLEN";
-<<<<<<< HEAD
     private static final String JSON_OBJLEN = JSON_PREFIX + "OBJLEN";
     private static final String JSON_OBJKEYS = JSON_PREFIX + "OBJKEYS";
-=======
     private static final String JSON_DEL = JSON_PREFIX + "DEL";
     private static final String JSON_FORGET = JSON_PREFIX + "FORGET";
->>>>>>> 0a11fdec
 
     private Json() {}
 
@@ -710,7 +707,6 @@
     }
 
     /**
-<<<<<<< HEAD
      * Retrieves the number of key-value pairs in the object values at the specified <code>path</code>
      * within the JSON document stored at <code>key</code>.<br>
      * Equivalent to {@link #objlen(BaseClient, String, String)} with <code>path</code> set to <code>
@@ -943,7 +939,9 @@
     public static CompletableFuture<Object[]> objkeys(
             @NonNull BaseClient client, @NonNull GlideString key, @NonNull GlideString path) {
         return executeCommand(client, new GlideString[] {gs(JSON_OBJKEYS), key, path});
-=======
+    }
+
+    /**
      * Deletes the JSON document stored at <code>key</code>.
      *
      * @param client The Valkey GLIDE client to execute the command.
@@ -1086,7 +1084,6 @@
     public static CompletableFuture<Long> forget(
             @NonNull BaseClient client, @NonNull GlideString key, @NonNull GlideString path) {
         return executeCommand(client, new GlideString[] {gs(JSON_FORGET), key, path});
->>>>>>> 0a11fdec
     }
 
     /**
