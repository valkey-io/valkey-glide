/** Copyright Valkey GLIDE Project Contributors - SPDX Identifier: Apache-2.0 */
package glide.api.commands.servermodules;

import static glide.api.models.GlideString.gs;
import static glide.utils.ArrayTransformUtils.concatenateArrays;

import glide.api.BaseClient;
import glide.api.GlideClient;
import glide.api.GlideClusterClient;
import glide.api.models.ClusterValue;
import glide.api.models.GlideString;
import glide.api.models.commands.ConditionalChange;
import glide.api.models.commands.json.JsonGetOptions;
import glide.api.models.commands.json.JsonGetOptionsBinary;
import glide.utils.ArgsBuilder;
import java.util.concurrent.CompletableFuture;
import lombok.NonNull;

/** Module for JSON commands. */
public class Json {

    private static final String JSON_PREFIX = "JSON.";
    private static final String JSON_SET = JSON_PREFIX + "SET";
    private static final String JSON_GET = JSON_PREFIX + "GET";
    private static final String JSON_ARRAPPEND = JSON_PREFIX + "ARRAPPEND";
    private static final String JSON_ARRINSERT = JSON_PREFIX + "ARRINSERT";
    private static final String JSON_ARRLEN = JSON_PREFIX + "ARRLEN";
<<<<<<< HEAD
    private static final String JSON_NUMINCRBY = JSON_PREFIX + "NUMINCRBY";
    private static final String JSON_NUMMULTBY = JSON_PREFIX + "NUMMULTBY";
=======
    private static final String JSON_ARRPOP = JSON_PREFIX + "ARRPOP";
>>>>>>> cb21081a
    private static final String JSON_ARRTRIM = JSON_PREFIX + "ARRTRIM";
    private static final String JSON_OBJLEN = JSON_PREFIX + "OBJLEN";
    private static final String JSON_OBJKEYS = JSON_PREFIX + "OBJKEYS";
    private static final String JSON_DEL = JSON_PREFIX + "DEL";
    private static final String JSON_FORGET = JSON_PREFIX + "FORGET";
    private static final String JSON_TOGGLE = JSON_PREFIX + "TOGGLE";
    private static final String JSON_CLEAR = JSON_PREFIX + "CLEAR";
    private static final String JSON_RESP = JSON_PREFIX + "RESP";
    private static final String JSON_TYPE = JSON_PREFIX + "TYPE";

    private Json() {}

    /**
     * Sets the JSON value at the specified <code>path</code> stored at <code>key</code>.
     *
     * @param client The Valkey GLIDE client to execute the command.
     * @param key The <code>key</code> of the JSON document.
     * @param path Represents the path within the JSON document where the value will be set. The key
     *     will be modified only if <code>value</code> is added as the last child in the specified
     *     <code>path</code>, or if the specified <code>path</code> acts as the parent of a new child
     *     being added.
     * @param value The value to set at the specific path, in JSON formatted string.
     * @return A simple <code>"OK"</code> response if the value is successfully set.
     * @example
     *     <pre>{@code
     * String value = Json.set(client, "doc", ".", "{\"a\": 1.0, \"b\": 2}").get();
     * assert value.equals("OK");
     * }</pre>
     */
    public static CompletableFuture<String> set(
            @NonNull BaseClient client,
            @NonNull String key,
            @NonNull String path,
            @NonNull String value) {
        return executeCommand(client, new String[] {JSON_SET, key, path, value});
    }

    /**
     * Sets the JSON value at the specified <code>path</code> stored at <code>key</code>.
     *
     * @param client The Valkey GLIDE client to execute the command.
     * @param key The <code>key</code> of the JSON document.
     * @param path Represents the path within the JSON document where the value will be set. The key
     *     will be modified only if <code>value</code> is added as the last child in the specified
     *     <code>path</code>, or if the specified <code>path</code> acts as the parent of a new child
     *     being added.
     * @param value The value to set at the specific path, in JSON formatted GlideString.
     * @return A simple <code>"OK"</code> response if the value is successfully set.
     * @example
     *     <pre>{@code
     * String value = Json.set(client, gs("doc"), gs("."), gs("{\"a\": 1.0, \"b\": 2}")).get();
     * assert value.equals("OK");
     * }</pre>
     */
    public static CompletableFuture<String> set(
            @NonNull BaseClient client,
            @NonNull GlideString key,
            @NonNull GlideString path,
            @NonNull GlideString value) {
        return executeCommand(client, new GlideString[] {gs(JSON_SET), key, path, value});
    }

    /**
     * Sets the JSON value at the specified <code>path</code> stored at <code>key</code>.
     *
     * @param client The Valkey GLIDE client to execute the command.
     * @param key The <code>key</code> of the JSON document.
     * @param path Represents the path within the JSON document where the value will be set. The key
     *     will be modified only if <code>value</code> is added as the last child in the specified
     *     <code>path</code>, or if the specified <code>path</code> acts as the parent of a new child
     *     being added.
     * @param value The value to set at the specific path, in JSON formatted string.
     * @param setCondition Set the value only if the given condition is met (within the key or path).
     * @return A simple <code>"OK"</code> response if the value is successfully set. If value isn't
     *     set because of <code>setCondition</code>, returns <code>null</code>.
     * @example
     *     <pre>{@code
     * String value = Json.set(client, "doc", ".", "{\"a\": 1.0, \"b\": 2}", ConditionalChange.ONLY_IF_DOES_NOT_EXIST).get();
     * assert value.equals("OK");
     * }</pre>
     */
    public static CompletableFuture<String> set(
            @NonNull BaseClient client,
            @NonNull String key,
            @NonNull String path,
            @NonNull String value,
            @NonNull ConditionalChange setCondition) {
        return executeCommand(
                client, new String[] {JSON_SET, key, path, value, setCondition.getValkeyApi()});
    }

    /**
     * Sets the JSON value at the specified <code>path</code> stored at <code>key</code>.
     *
     * @param client The Valkey GLIDE client to execute the command.
     * @param key The <code>key</code> of the JSON document.
     * @param path Represents the path within the JSON document where the value will be set. The key
     *     will be modified only if <code>value</code> is added as the last child in the specified
     *     <code>path</code>, or if the specified <code>path</code> acts as the parent of a new child
     *     being added.
     * @param value The value to set at the specific path, in JSON formatted GlideString.
     * @param setCondition Set the value only if the given condition is met (within the key or path).
     * @return A simple <code>"OK"</code> response if the value is successfully set. If value isn't
     *     set because of <code>setCondition</code>, returns <code>null</code>.
     * @example
     *     <pre>{@code
     * String value = Json.set(client, gs("doc"), gs("."), gs("{\"a\": 1.0, \"b\": 2}"), ConditionalChange.ONLY_IF_DOES_NOT_EXIST).get();
     * assert value.equals("OK");
     * }</pre>
     */
    public static CompletableFuture<String> set(
            @NonNull BaseClient client,
            @NonNull GlideString key,
            @NonNull GlideString path,
            @NonNull GlideString value,
            @NonNull ConditionalChange setCondition) {
        return executeCommand(
                client,
                new GlideString[] {gs(JSON_SET), key, path, value, gs(setCondition.getValkeyApi())});
    }

    /**
     * Retrieves the JSON value at the specified <code>path</code> stored at <code>key</code>.
     *
     * @param client The Valkey GLIDE client to execute the command.
     * @param key The <code>key</code> of the JSON document.
     * @return Returns a string representation of the JSON document. If <code>key</code> doesn't
     *     exist, returns <code>null</code>.
     * @example
     *     <pre>{@code
     * String value = Json.get(client, "doc").get();
     * assert value.equals("{\"a\": 1.0, \"b\": 2}");
     * }</pre>
     */
    public static CompletableFuture<String> get(@NonNull BaseClient client, @NonNull String key) {
        return executeCommand(client, new String[] {JSON_GET, key});
    }

    /**
     * Retrieves the JSON value at the specified <code>path</code> stored at <code>key</code>.
     *
     * @param client The Valkey GLIDE client to execute the command.
     * @param key The <code>key</code> of the JSON document.
     * @return Returns a string representation of the JSON document. If <code>key</code> doesn't
     *     exist, returns <code>null</code>.
     * @example
     *     <pre>{@code
     * GlideString value = Json.get(client, gs("doc")).get();
     * assert value.equals(gs("{\"a\": 1.0, \"b\": 2}"));
     * }</pre>
     */
    public static CompletableFuture<GlideString> get(
            @NonNull BaseClient client, @NonNull GlideString key) {
        return executeCommand(client, new GlideString[] {gs(JSON_GET), key});
    }

    /**
     * Retrieves the JSON value at the specified <code>paths</code> stored at <code>key</code>.
     *
     * @param client The Valkey GLIDE client to execute the command.
     * @param key The <code>key</code> of the JSON document.
     * @param paths List of paths within the JSON document.
     * @return
     *     <ul>
     *       <li>If one path is given:
     *           <ul>
     *             <li>For JSONPath (path starts with <code>$</code>): Returns a stringified JSON list
     *                 replies for every possible path, or a string representation of an empty array,
     *                 if path doesn't exist. If <code>key</code> doesn't exist, returns <code>null
     *                 </code>.
     *             <li>For legacy path (path doesn't start with <code>$</code>): Returns a string
     *                 representation of the value in <code>paths</code>. If <code>paths</code>
     *                 doesn't exist, an error is raised. If <code>key</code> doesn't exist, returns
     *                 <code>null</code>.
     *           </ul>
     *       <li>If multiple paths are given: Returns a stringified JSON, in which each path is a key,
     *           and it's corresponding value, is the value as if the path was executed in the command
     *           as a single path.
     *     </ul>
     *     In case of multiple paths, and <code>paths</code> are a mix of both JSONPath and legacy
     *     path, the command behaves as if all are JSONPath paths.
     * @example
     *     <pre>{@code
     * String value = Json.get(client, "doc", new String[] {"$"}).get();
     * assert value.equals("{\"a\": 1.0, \"b\": 2}");
     * String value = Json.get(client, "doc", new String[] {"$.a", "$.b"}).get();
     * assert value.equals("{\"$.a\": [1.0], \"$.b\": [2]}");
     * }</pre>
     */
    public static CompletableFuture<String> get(
            @NonNull BaseClient client, @NonNull String key, @NonNull String[] paths) {
        return executeCommand(client, concatenateArrays(new String[] {JSON_GET, key}, paths));
    }

    /**
     * Retrieves the JSON value at the specified <code>paths</code> stored at <code>key</code>.
     *
     * @param client The Valkey GLIDE client to execute the command.
     * @param key The <code>key</code> of the JSON document.
     * @param paths List of paths within the JSON document.
     * @return
     *     <ul>
     *       <li>If one path is given:
     *           <ul>
     *             <li>For JSONPath (path starts with <code>$</code>): Returns a stringified JSON list
     *                 replies for every possible path, or a string representation of an empty array,
     *                 if path doesn't exist. If <code>key</code> doesn't exist, returns <code>null
     *                 </code>.
     *             <li>For legacy path (path doesn't start with <code>$</code>): Returns a string
     *                 representation of the value in <code>paths</code>. If <code>paths</code>
     *                 doesn't exist, an error is raised. If <code>key</code> doesn't exist, returns
     *                 <code>null</code>.
     *           </ul>
     *       <li>If multiple paths are given: Returns a stringified JSON, in which each path is a key,
     *           and it's corresponding value, is the value as if the path was executed in the command
     *           as a single path.
     *     </ul>
     *     In case of multiple paths, and <code>paths</code> are a mix of both JSONPath and legacy
     *     path, the command behaves as if all are JSONPath paths.
     * @example
     *     <pre>{@code
     * GlideString value = Json.get(client, gs("doc"), new GlideString[] {gs("$")}).get();
     * assert value.equals(gs("{\"a\": 1.0, \"b\": 2}"));
     * GlideString value = Json.get(client, gs("doc"), new GlideString[] {gs("$.a"), gs("$.b")}).get();
     * assert value.equals(gs("{\"$.a\": [1.0], \"$.b\": [2]}"));
     * }</pre>
     */
    public static CompletableFuture<GlideString> get(
            @NonNull BaseClient client, @NonNull GlideString key, @NonNull GlideString[] paths) {
        return executeCommand(client, concatenateArrays(new GlideString[] {gs(JSON_GET), key}, paths));
    }

    /**
     * Retrieves the JSON value at the specified <code>path</code> stored at <code>key</code>.
     *
     * @param client The Valkey GLIDE client to execute the command.
     * @param key The <code>key</code> of the JSON document.
     * @param options Options for formatting the byte representation of the JSON data. See <code>
     *     JsonGetOptions</code>.
     * @return Returns a string representation of the JSON document. If <code>key</code> doesn't
     *     exist, returns <code>null</code>.
     * @example
     *     <pre>{@code
     * JsonGetOptions options = JsonGetOptions.builder()
     *                              .indent("  ")
     *                              .space(" ")
     *                              .newline("\n")
     *                              .build();
     * String value = Json.get(client, "doc", "$", options).get();
     * assert value.equals("{\n \"a\": \n  1.0\n ,\n \"b\": \n  2\n }");
     * }</pre>
     */
    public static CompletableFuture<String> get(
            @NonNull BaseClient client, @NonNull String key, @NonNull JsonGetOptions options) {
        return executeCommand(
                client, concatenateArrays(new String[] {JSON_GET, key}, options.toArgs()));
    }

    /**
     * Retrieves the JSON value at the specified <code>path</code> stored at <code>key</code>.
     *
     * @param client The Valkey GLIDE client to execute the command.
     * @param key The <code>key</code> of the JSON document.
     * @param options Options for formatting the byte representation of the JSON data. See <code>
     *     JsonGetOptions</code>.
     * @return Returns a string representation of the JSON document. If <code>key</code> doesn't
     *     exist, returns <code>null</code>.
     * @example
     *     <pre>{@code
     * JsonGetOptions options = JsonGetOptions.builder()
     *                              .indent("  ")
     *                              .space(" ")
     *                              .newline("\n")
     *                              .build();
     * GlideString value = Json.get(client, gs("doc"), gs("$"), options).get();
     * assert value.equals(gs("{\n \"a\": \n  1.0\n ,\n \"b\": \n  2\n }"));
     * }</pre>
     */
    public static CompletableFuture<GlideString> get(
            @NonNull BaseClient client, @NonNull GlideString key, @NonNull JsonGetOptionsBinary options) {
        return executeCommand(
                client, new ArgsBuilder().add(gs(JSON_GET)).add(key).add(options.toArgs()).toArray());
    }

    /**
     * Retrieves the JSON value at the specified <code>path</code> stored at <code>key</code>.
     *
     * @param client The Valkey GLIDE client to execute the command.
     * @param key The <code>key</code> of the JSON document.
     * @param paths List of paths within the JSON document.
     * @param options Options for formatting the byte representation of the JSON data. See <code>
     *     JsonGetOptions</code>.
     * @return
     *     <ul>
     *       <li>If one path is given:
     *           <ul>
     *             <li>For JSONPath (path starts with <code>$</code>): Returns a stringified JSON list
     *                 replies for every possible path, or a string representation of an empty array,
     *                 if path doesn't exist. If <code>key</code> doesn't exist, returns <code>null
     *                 </code>.
     *             <li>For legacy path (path doesn't start with <code>$</code>): Returns a string
     *                 representation of the value in <code>paths</code>. If <code>paths</code>
     *                 doesn't exist, an error is raised. If <code>key</code> doesn't exist, returns
     *                 <code>null</code>.
     *           </ul>
     *       <li>If multiple paths are given: Returns a stringified JSON, in which each path is a key,
     *           and it's corresponding value, is the value as if the path was executed in the command
     *           as a single path.
     *     </ul>
     *     In case of multiple paths, and <code>paths</code> are a mix of both JSONPath and legacy
     *     path, the command behaves as if all are JSONPath paths.
     * @example
     *     <pre>{@code
     * JsonGetOptions options = JsonGetOptions.builder()
     *                              .indent("  ")
     *                              .space(" ")
     *                              .newline("\n")
     *                              .build();
     * String value = Json.get(client, "doc", new String[] {"$.a", "$.b"}, options).get();
     * assert value.equals("{\n \"$.a\": [\n  1.0\n ],\n \"$.b\": [\n  2\n ]\n}");
     * }</pre>
     */
    public static CompletableFuture<String> get(
            @NonNull BaseClient client,
            @NonNull String key,
            @NonNull String[] paths,
            @NonNull JsonGetOptions options) {
        return executeCommand(
                client, concatenateArrays(new String[] {JSON_GET, key}, options.toArgs(), paths));
    }

    /**
     * Retrieves the JSON value at the specified <code>path</code> stored at <code>key</code>.
     *
     * @param client The Valkey GLIDE client to execute the command.
     * @param key The <code>key</code> of the JSON document.
     * @param paths List of paths within the JSON document.
     * @param options Options for formatting the byte representation of the JSON data. See <code>
     *     JsonGetOptions</code>.
     * @return
     *     <ul>
     *       <li>If one path is given:
     *           <ul>
     *             <li>For JSONPath (path starts with <code>$</code>): Returns a stringified JSON list
     *                 replies for every possible path, or a string representation of an empty array,
     *                 if path doesn't exist. If <code>key</code> doesn't exist, returns <code>null
     *                 </code>.
     *             <li>For legacy path (path doesn't start with <code>$</code>): Returns a string
     *                 representation of the value in <code>paths</code>. If <code>paths</code>
     *                 doesn't exist, an error is raised. If <code>key</code> doesn't exist, returns
     *                 <code>null</code>.
     *           </ul>
     *       <li>If multiple paths are given: Returns a stringified JSON, in which each path is a key,
     *           and it's corresponding value, is the value as if the path was executed in the command
     *           as a single path.
     *     </ul>
     *     In case of multiple paths, and <code>paths</code> are a mix of both JSONPath and legacy
     *     path, the command behaves as if all are JSONPath paths.
     * @example
     *     <pre>{@code
     * JsonGetOptions options = JsonGetOptions.builder()
     *                              .indent("  ")
     *                              .space(" ")
     *                              .newline("\n")
     *                              .build();
     * GlideString value = Json.get(client, gs("doc"), new GlideString[] {gs("$.a"), gs("$.b")}, options).get();
     * assert value.equals(gs("{\n \"$.a\": [\n  1.0\n ],\n \"$.b\": [\n  2\n ]\n}"));
     * }</pre>
     */
    public static CompletableFuture<GlideString> get(
            @NonNull BaseClient client,
            @NonNull GlideString key,
            @NonNull GlideString[] paths,
            @NonNull JsonGetOptionsBinary options) {
        return executeCommand(
                client,
                new ArgsBuilder().add(gs(JSON_GET)).add(key).add(options.toArgs()).add(paths).toArray());
    }

    /**
     * Appends one or more <code>values</code> to the JSON array at the specified <code>path</code>
     * within the JSON document stored at <code>key</code>.
     *
     * @param client The client to execute the command.
     * @param key The <code>key</code> of the JSON document.
     * @param path Represents the <code>path</code> within the JSON document where the <code>values
     *     </code> will be appended.
     * @param values The <code>values</code> to append to the JSON array at the specified <code>path
     *     </code>.
     * @return
     *     <ul>
     *       <li>For JSONPath (<code>path</code> starts with <code>$</code>):<br>
     *           Returns a list of integers for every possible path, indicating the new length of the
     *           new array after appending <code>values</code>, or <code>null</code> for JSON values
     *           matching the path that are not an array. If <code>path</code> does not exist, an
     *           empty array will be returned.
     *       <li>For legacy path (<code>path</code> doesn't start with <code>$</code>):<br>
     *           Returns the length of the new array after appending <code>values</code> to the array
     *           at <code>path</code>. If multiple paths are matched, returns the last updated array.
     *           If the JSON value at <code>path</code> is not a array or if <code>path</code> doesn't
     *           exist, an error is raised. If <code>key</code> doesn't exist, an error is raised.
     * @example
     *     <pre>{@code
     * Json.set(client, "doc", "$", "{\"a\": 1, \"b\": [\"one\", \"two\"]}").get();
     * var res = Json.arrappend(client, "doc", "$.b", new String[] {"\"three\""}).get();
     * assert Arrays.equals((Object[]) res, new int[] {3}); // New length of the array after appending
     * res = Json.arrappend(client, "doc", ".b", new String[] {"\"four\""}).get();
     * assert res.equals(4); // New length of the array after appending
     * }</pre>
     */
    public static CompletableFuture<Object> arrappend(
            @NonNull BaseClient client,
            @NonNull String key,
            @NonNull String path,
            @NonNull String[] values) {
        return executeCommand(
                client, concatenateArrays(new String[] {JSON_ARRAPPEND, key, path}, values));
    }

    /**
     * Appends one or more <code>values</code> to the JSON array at the specified <code>path</code>
     * within the JSON document stored at <code>key</code>.
     *
     * @param client The client to execute the command.
     * @param key The <code>key</code> of the JSON document.
     * @param path Represents the <code>path</code> within the JSON document where the <code>values
     *     </code> will be appended.
     * @param values The <code>values</code> to append to the JSON array at the specified <code>path
     *     </code>.
     * @return
     *     <ul>
     *       <li>For JSONPath (<code>path</code> starts with <code>$</code>):<br>
     *           Returns a list of integers for every possible path, indicating the new length of the
     *           new array after appending <code>values</code>, or <code>null</code> for JSON values
     *           matching the path that are not an array. If <code>path</code> does not exist, an
     *           empty array will be returned.
     *       <li>For legacy path (<code>path</code> doesn't start with <code>$</code>):<br>
     *           Returns the length of the new array after appending <code>values</code> to the array
     *           at <code>path</code>. If multiple paths are matched, returns the last updated array.
     *           If the JSON value at <code>path</code> is not a array or if <code>path</code> doesn't
     *           exist, an error is raised. If <code>key</code> doesn't exist, an error is raised.
     * @example
     *     <pre>{@code
     * Json.set(client, "doc", "$", "{\"a\": 1, \"b\": [\"one\", \"two\"]}").get();
     * var res = Json.arrappend(client, gs("doc"), gs("$.b"), new GlideString[] {gs("\"three\"")}).get();
     * assert Arrays.equals((Object[]) res, new int[] {3}); // New length of the array after appending
     * res = Json.arrappend(client, gs("doc"), gs(".b"), new GlideString[] {gs("\"four\"")}).get();
     * assert res.equals(4); // New length of the array after appending
     * }</pre>
     */
    public static CompletableFuture<Object> arrappend(
            @NonNull BaseClient client,
            @NonNull GlideString key,
            @NonNull GlideString path,
            @NonNull GlideString[] values) {
        return executeCommand(
                client, new ArgsBuilder().add(gs(JSON_ARRAPPEND)).add(key).add(path).add(values).toArray());
    }

    /**
     * Inserts one or more values into the array at the specified <code>path</code> within the JSON
     * document stored at <code>key</code>, before the given <code>index</code>.
     *
     * @param client The client to execute the command.
     * @param key The key of the JSON document.
     * @param path The path within the JSON document.
     * @param index The array index before which values are inserted.
     * @param values The JSON values to be inserted into the array, in JSON formatted bytes or str.
     *     JSON string values must be wrapped with quotes. For example, to append <code>"foo"</code>,
     *     pass <code>"\"foo\""</code>.
     * @return
     *     <ul>
     *       <li>For JSONPath (<code>path</code> starts with <code>$</code>):<br>
     *           Returns an <code>Object[]</code> with a list of integers for every possible path,
     *           indicating the new length of the array, or <code>null</code> for JSON values matching
     *           the path that are not an array. If <code>path</code> does not exist, an empty array
     *           will be returned.
     *       <li>For legacy path (<code>path</code> doesn't start with <code>$</code>):<br>
     *           Returns an integer representing the new length of the array. If multiple paths are
     *           matched, returns the length of the first modified array. If <code>path</code> doesn't
     *           exist or the value at <code>path</code> is not an array, an error is raised.
     *     </ul>
     *     If the index is out of bounds or <code>key</code> doesn't exist, an error is raised.
     * @example
     *     <pre>{@code
     * Json.set(client, "doc", "$", "[[], [\"a\"], [\"a\", \"b\"]]").get();
     * var newValues = new String[] { "\"c\"", "{\"key\": \"value\"}", "true", "null", "[\"bar\"]" };
     * var res = Json.arrinsert(client, "doc", "$[*]", 0, newValues).get();
     * assert Arrays.equals((Object[]) res, new int[] { 5, 6, 7 }); // New lengths of arrays after insertion
     * var doc = Json.get(client, "doc").get();
     * assert doc.equals("[[\"c\", {\"key\": \"value\"}, true, null, [\"bar\"]], [\"c\", {\"key\": \"value\"}, "
     *     + "true, null, [\"bar\"], \"a\"], [\"c\", {\"key\": \"value\"}, true, null, [\"bar\"], \"a\", \"b\"]]");
     *
     * Json.set(client, "doc", "$", "[[], [\"a\"], [\"a\", \"b\"]]").get();
     * res = Json.arrinsert(client, "doc", ".", 0, new String[] { "\"c\"" }).get();
     * assert res == 4 // New length of the root array after insertion
     * doc = Json.get(client, "doc").get();
     * assert doc.equals("[\"c\", [], [\"a\"], [\"a\", \"b\"]]");
     * }</pre>
     */
    public static CompletableFuture<Object> arrinsert(
            @NonNull BaseClient client,
            @NonNull String key,
            @NonNull String path,
            int index,
            @NonNull String[] values) {
        return executeCommand(
                client,
                concatenateArrays(
                        new String[] {JSON_ARRINSERT, key, path, Integer.toString(index)}, values));
    }

    /**
     * Inserts one or more values into the array at the specified <code>path</code> within the JSON
     * document stored at <code>key</code>, before the given <code>index</code>.
     *
     * @param client The client to execute the command.
     * @param key The key of the JSON document.
     * @param path The path within the JSON document.
     * @param index The array index before which values are inserted.
     * @param values The JSON values to be inserted into the array, in JSON formatted bytes or str.
     *     JSON string values must be wrapped with quotes. For example, to append <code>"foo"</code>,
     *     pass <code>"\"foo\""</code>.
     * @return
     *     <ul>
     *       <li>For JSONPath (<code>path</code> starts with <code>$</code>):<br>
     *           Returns an <code>Object[]</code> with a list of integers for every possible path,
     *           indicating the new length of the array, or <code>null</code> for JSON values matching
     *           the path that are not an array. If <code>path</code> does not exist, an empty array
     *           will be returned.
     *       <li>For legacy path (<code>path</code> doesn't start with <code>$</code>):<br>
     *           Returns an integer representing the new length of the array. If multiple paths are
     *           matched, returns the length of the first modified array. If <code>path</code> doesn't
     *           exist or the value at <code>path</code> is not an array, an error is raised.
     *     </ul>
     *     If the index is out of bounds or <code>key</code> doesn't exist, an error is raised.
     * @example
     *     <pre>{@code
     * Json.set(client, "doc", "$", "[[], [\"a\"], [\"a\", \"b\"]]").get();
     * var newValues = new GlideString[] { gs("\"c\""), gs("{\"key\": \"value\"}"), gs("true"), gs("null"), gs("[\"bar\"]") };
     * var res = Json.arrinsert(client, gs("doc"), gs("$[*]"), 0, newValues).get();
     * assert Arrays.equals((Object[]) res, new int[] { 5, 6, 7 }); // New lengths of arrays after insertion
     * var doc = Json.get(client, "doc").get();
     * assert doc.equals("[[\"c\", {\"key\": \"value\"}, true, null, [\"bar\"]], [\"c\", {\"key\": \"value\"}, "
     *     + "true, null, [\"bar\"], \"a\"], [\"c\", {\"key\": \"value\"}, true, null, [\"bar\"], \"a\", \"b\"]]");
     *
     * Json.set(client, "doc", "$", "[[], [\"a\"], [\"a\", \"b\"]]").get();
     * res = Json.arrinsert(client, gs("doc"), gs("."), 0, new GlideString[] { gs("\"c\"") }).get();
     * assert res == 4 // New length of the root array after insertion
     * doc = Json.get(client, "doc").get();
     * assert doc.equals("[\"c\", [], [\"a\"], [\"a\", \"b\"]]");
     * }</pre>
     */
    public static CompletableFuture<Object> arrinsert(
            @NonNull BaseClient client,
            @NonNull GlideString key,
            @NonNull GlideString path,
            int index,
            @NonNull GlideString[] values) {
        return executeCommand(
                client,
                new ArgsBuilder()
                        .add(gs(JSON_ARRINSERT))
                        .add(key)
                        .add(path)
                        .add(Integer.toString(index))
                        .add(values)
                        .toArray());
    }

    /**
     * Retrieves the length of the array at the specified <code>path</code> within the JSON document
     * stored at <code>key</code>.
     *
     * @param client The client to execute the command.
     * @param key The key of the JSON document.
     * @param path The path within the JSON document.
     * @return
     *     <ul>
     *       <li>For JSONPath (<code>path</code> starts with <code>$</code>):<br>
     *           Returns an <code>Object[]</code> with a list of integers for every possible path,
     *           indicating the length of the array, or <code>null</code> for JSON values matching the
     *           path that are not an array. If <code>path</code> does not exist, an empty array will
     *           be returned.
     *       <li>For legacy path (<code>path</code> doesn't start with <code>$</code>):<br>
     *           Returns an integer representing the length of the array. If multiple paths are
     *           matched, returns the length of the first matching array. If <code>path</code> doesn't
     *           exist or the value at <code>path</code> is not an array, an error is raised.
     *     </ul>
     *     If <code>key</code> doesn't exist, returns <code>null</code>.
     * @example
     *     <pre>{@code
     * Json.set(client, "doc", "$", "{\"a\": [1, 2, 3], \"b\": {\"a\": [1, 2], \"c\": {\"a\": 42}}}").get();
     * var res = Json.arrlen(client, "doc", "$").get();
     * assert Arrays.equals((Object[]) res, new Object[] { null }); // No array at the root path.
     * res = Json.arrlen(client, "doc", "$.a").get();
     * assert Arrays.equals((Object[]) res, new Object[] { 3 }); // Retrieves the length of the array at path $.a.
     * res = Json.arrlen(client, "doc", "$..a").get();
     * assert Arrays.equals((Object[]) res, new Object[] { 3, 2, null }); // Retrieves lengths of arrays found at all levels of the path `..a`.
     * res = Json.arrlen(client, "doc", "..a").get();
     * assert res == 3; // Legacy path retrieves the first array match at path `..a`.
     * }</pre>
     */
    public static CompletableFuture<Object> arrlen(
            @NonNull BaseClient client, @NonNull String key, @NonNull String path) {
        return executeCommand(client, new String[] {JSON_ARRLEN, key, path});
    }

    /**
     * Retrieves the length of the array at the specified <code>path</code> within the JSON document
     * stored at <code>key</code>.
     *
     * @param client The client to execute the command.
     * @param key The key of the JSON document.
     * @param path The path within the JSON document.
     * @return
     *     <ul>
     *       <li>For JSONPath (<code>path</code> starts with <code>$</code>):<br>
     *           Returns an <code>Object[]</code> with a list of integers for every possible path,
     *           indicating the length of the array, or <code>null</code> for JSON values matching the
     *           path that are not an array. If <code>path</code> does not exist, an empty array will
     *           be returned.
     *       <li>For legacy path (<code>path</code> doesn't start with <code>$</code>):<br>
     *           Returns an integer representing the length of the array. If multiple paths are
     *           matched, returns the length of the first matching array. If <code>path</code> doesn't
     *           exist or the value at <code>path</code> is not an array, an error is raised.
     *     </ul>
     *     If <code>key</code> doesn't exist, returns <code>null</code>.
     * @example
     *     <pre>{@code
     * Json.set(client, "doc", "$", "{\"a\": [1, 2, 3], \"b\": {\"a\": [1, 2], \"c\": {\"a\": 42}}}").get();
     * var res = Json.arrlen(client, gs("doc"), gs("$")).get();
     * assert Arrays.equals((Object[]) res, new Object[] { null }); // No array at the root path.
     * res = Json.arrlen(client, gs("doc"), gs("$.a")).get();
     * assert Arrays.equals((Object[]) res, new Object[] { 3 }); // Retrieves the length of the array at path $.a.
     * res = Json.arrlen(client, gs("doc"), gs("$..a")).get();
     * assert Arrays.equals((Object[]) res, new Object[] { 3, 2, null }); // Retrieves lengths of arrays found at all levels of the path `..a`.
     * res = Json.arrlen(client, gs("doc"), gs("..a")).get();
     * assert res == 3; // Legacy path retrieves the first array match at path `..a`.
     * }</pre>
     */
    public static CompletableFuture<Object> arrlen(
            @NonNull BaseClient client, @NonNull GlideString key, @NonNull GlideString path) {
        return executeCommand(client, new GlideString[] {gs(JSON_ARRLEN), key, path});
    }

    /**
     * Retrieves the length of the array at the root of the JSON document stored at <code>key</code>.
     * <br>
     * Equivalent to {@link #arrlen(BaseClient, String, String)} with <code>path</code> set to <code>
     * "."</code>.
     *
     * @param client The client to execute the command.
     * @param key The key of the JSON document.
     * @return The array length stored at the root of the document. If document root is not an array,
     *     an error is raised.<br>
     *     If <code>key</code> doesn't exist, returns <code>null</code>.
     * @example
     *     <pre>{@code
     * Json.set(client, "doc", "$", "[1, 2, true, null, \"tree\"]").get();
     * var res = Json.arrlen(client, "doc").get();
     * assert res == 5;
     * }</pre>
     */
    public static CompletableFuture<Long> arrlen(@NonNull BaseClient client, @NonNull String key) {
        return executeCommand(client, new String[] {JSON_ARRLEN, key});
    }

    /**
     * Retrieves the length of the array at the root of the JSON document stored at <code>key</code>.
     * Equivalent to {@link #arrlen(BaseClient, GlideString, GlideString)} with <code>path</code> set
     * to <code>gs(".")</code>.
     *
     * @param client The client to execute the command.
     * @param key The key of the JSON document.
     * @return The array length stored at the root of the document. If document root is not an array,
     *     an error is raised.<br>
     *     If <code>key</code> doesn't exist, returns <code>null</code>.
     * @example
     *     <pre>{@code
     * Json.set(client, "doc", "$", "[1, 2, true, null, \"tree\"]").get();
     * var res = Json.arrlen(client, gs("doc")).get();
     * assert res == 5;
     * }</pre>
     */
    public static CompletableFuture<Long> arrlen(
            @NonNull BaseClient client, @NonNull GlideString key) {
        return executeCommand(client, new GlideString[] {gs(JSON_ARRLEN), key});
    }

    /**
     * Pops the last element from the array stored in the root of the JSON document stored at <code>
     * key</code>. Equivalent to {@link #arrpop(BaseClient, String, String)} with <code>
     * path</code> set to <code>"."</code>.
     *
     * @param client The Valkey GLIDE client to execute the command.
     * @param key The <code>key</code> of the JSON document.
     * @return Returns a string representing the popped JSON value, or <code>null</code> if the array
     *     at document root is empty.<br>
     *     If the JSON value at document root is not an array or if <code>key</code> doesn't exist, an
     *     error is raised.
     * @example
     *     <pre>{@code
     * Json.set(client, "doc", "$", "[1, 2, true, {\"a\": 42, \"b\": 33}, \"tree\"]").get();
     * var res = Json.arrpop(client, "doc").get();
     * assert res.equals("\"tree\"");
     * res = Json.arrpop(client, "doc").get();
     * assert res.equals("{\"a\": 42, \"b\": 33}");
     * }</pre>
     */
    public static CompletableFuture<String> arrpop(@NonNull BaseClient client, @NonNull String key) {
        return executeCommand(client, new String[] {JSON_ARRPOP, key});
    }

    /**
     * Pops the last element from the array located in the root of the JSON document stored at <code>
     * key</code>. Equivalent to {@link #arrpop(BaseClient, GlideString, GlideString)} with <code>
     * path</code> set to <code>gs(".")</code>.
     *
     * @param client The Valkey GLIDE client to execute the command.
     * @param key The <code>key</code> of the JSON document.
     * @return Returns a string representing the popped JSON value, or <code>null</code> if the array
     *     at document root is empty.<br>
     *     If the JSON value at document root is not an array or if <code>key</code> doesn't exist, an
     *     error is raised.
     * @example
     *     <pre>{@code
     * Json.set(client, "doc", "$", "[1, 2, true, {\"a\": 42, \"b\": 33}, \"tree\"]").get();
     * var res = Json.arrpop(client, gs("doc")).get();
     * assert res.equals(gs("\"tree\""));
     * res = Json.arrpop(client, gs("doc")).get();
     * assert res.equals(gs("{\"a\": 42, \"b\": 33}"));
     * }</pre>
     */
    public static CompletableFuture<GlideString> arrpop(
            @NonNull BaseClient client, @NonNull GlideString key) {
        return executeCommand(client, new GlideString[] {gs(JSON_ARRPOP), key});
    }

    /**
     * Pops the last element from the array located at <code>path</code> in the JSON document stored
     * at <code>key</code>.
     *
     * @param client The Valkey GLIDE client to execute the command.
     * @param key The <code>key</code> of the JSON document.
     * @param path The path within the JSON document.
     * @return
     *     <ul>
     *       <li>For JSONPath (<code>path</code> starts with <code>$</code>):<br>
     *           Returns an array with a strings for every possible path, representing the popped JSON
     *           values, or <code>null</code> for JSON values matching the path that are not an array
     *           or an empty array. If a value is not an array, its corresponding return value is
     *           <code>"null"</code>.
     *       <li>For legacy path (<code>path</code> doesn't start with <code>$</code>):<br>
     *           Returns a string representing the popped JSON value, or <code>null</code> if the
     *           array at <code>path</code> is empty. If multiple paths are matched, the value from
     *           the first matching array that is not empty is returned. If <code>path</code> doesn't
     *           exist or the value at <code>path</code> is not an array, an error is raised.
     *     </ul>
     *     If <code>key</code> doesn't exist, an error is raised.
     * @example
     *     <pre>{@code
     * Json.set(client, "doc", "$", "[1, 2, true, {\"a\": 42, \"b\": 33}, \"tree\"]").get();
     * var res = Json.arrpop(client, "doc", "$").get();
     * assert Arrays.equals((Object[]) res, new Object[] { "\"tree\"" });
     * res = Json.arrpop(client, "doc", ".").get();
     * assert res.equals("{\"a\": 42, \"b\": 33}");
     * }</pre>
     */
    public static CompletableFuture<Object> arrpop(
            @NonNull BaseClient client, @NonNull String key, @NonNull String path) {
        return executeCommand(client, new String[] {JSON_ARRPOP, key, path});
    }

    /**
     * Pops the last element from the array located at <code>path</code> in the JSON document stored
     * at <code>key</code>.
     *
     * @param client The Valkey GLIDE client to execute the command.
     * @param key The <code>key</code> of the JSON document.
     * @param path The path within the JSON document.
     * @return
     *     <ul>
     *       <li>For JSONPath (<code>path</code> starts with <code>$</code>):<br>
     *           Returns an array with a strings for every possible path, representing the popped JSON
     *           values, or <code>null</code> for JSON values matching the path that are not an array
     *           or an empty array. If a value is not an array, its corresponding return value is
     *           <code>"null"</code>.
     *       <li>For legacy path (<code>path</code> doesn't start with <code>$</code>):<br>
     *           Returns a string representing the popped JSON value, or <code>null</code> if the
     *           array at <code>path</code> is empty. If multiple paths are matched, the value from
     *           the first matching array that is not empty is returned. If <code>path</code> doesn't
     *           exist or the value at <code>path</code> is not an array, an error is raised.
     *     </ul>
     *     If <code>key</code> doesn't exist, an error is raised.
     * @example
     *     <pre>{@code
     * Json.set(client, "doc", "$", "[1, 2, true, {\"a\": 42, \"b\": 33}, \"tree\"]").get();
     * var res = Json.arrpop(client, gs("doc"), gs("$")).get();
     * assert Arrays.equals((Object[]) res, new Object[] { gs("\"tree\"") });
     * res = Json.arrpop(client, gs("doc"), gs(".")).get();
     * assert res.equals(gs("{\"a\": 42, \"b\": 33}"));
     * }</pre>
     */
    public static CompletableFuture<Object> arrpop(
            @NonNull BaseClient client, @NonNull GlideString key, @NonNull GlideString path) {
        return executeCommand(client, new GlideString[] {gs(JSON_ARRPOP), key, path});
    }

    /**
     * Pops an element from the array located at <code>path</code> in the JSON document stored at
     * <code>key</code>.
     *
     * @param client The Valkey GLIDE client to execute the command.
     * @param key The <code>key</code> of the JSON document.
     * @param path The path within the JSON document.
     * @param index The index of the element to pop. Out of boundary indexes are rounded to their
     *     respective array boundaries.
     * @return
     *     <ul>
     *       <li>For JSONPath (<code>path</code> starts with <code>$</code>):<br>
     *           Returns an array with a strings for every possible path, representing the popped JSON
     *           values, or <code>null</code> for JSON values matching the path that are not an array
     *           or an empty array. If a value is not an array, its corresponding return value is
     *           <code>"null"</code>.
     *       <li>For legacy path (<code>path</code> doesn't start with <code>$</code>):<br>
     *           Returns a string representing the popped JSON value, or <code>null</code> if the
     *           array at <code>path</code> is empty. If multiple paths are matched, the value from
     *           the first matching array that is not empty is returned. If <code>path</code> doesn't
     *           exist or the value at <code>path</code> is not an array, an error is raised.
     *     </ul>
     *     If <code>key</code> doesn't exist, an error is raised.
     * @example
     *     <pre>{@code
     * String doc = "{\"a\": [1, 2, true], \"b\": {\"a\": [3, 4, [\"value\", 3, false], 5], \"c\": {\"a\": 42}}}";
     * Json.set(client, "doc", "$", doc).get();
     * var res = Json.arrpop(client, "doc", "$.a", 1).get();
     * assert res.equals("2"); // Pop second element from array at path `$.a`
     *
     * Json.set(client, "doc", "$", "[[], [\"a\"], [\"a\", \"b\", \"c\"]]").get();
     * res = Json.arrpop(client, "doc", ".", -1).get());
     * assert res.equals("[\"a\", \"b\", \"c\"]"); // Pop last elements at path `.`
     * }</pre>
     */
    public static CompletableFuture<Object> arrpop(
            @NonNull BaseClient client, @NonNull String key, @NonNull String path, long index) {
        return executeCommand(client, new String[] {JSON_ARRPOP, key, path, Long.toString(index)});
    }

    /**
     * Pops an element from the array located at <code>path</code> in the JSON document stored at
     * <code>key</code>.
     *
     * @param client The Valkey GLIDE client to execute the command.
     * @param key The <code>key</code> of the JSON document.
     * @param path The path within the JSON document.
     * @param index The index of the element to pop. Out of boundary indexes are rounded to their
     *     respective array boundaries.
     * @return
     *     <ul>
     *       <li>For JSONPath (<code>path</code> starts with <code>$</code>):<br>
     *           Returns an array with a strings for every possible path, representing the popped JSON
     *           values, or <code>null</code> for JSON values matching the path that are not an array
     *           or an empty array. If a value is not an array, its corresponding return value is
     *           <code>"null"</code>.
     *       <li>For legacy path (<code>path</code> doesn't start with <code>$</code>):<br>
     *           Returns a string representing the popped JSON value, or <code>null</code> if the
     *           array at <code>path</code> is empty. If multiple paths are matched, the value from
     *           the first matching array that is not empty is returned. If <code>path</code> doesn't
     *           exist or the value at <code>path</code> is not an array, an error is raised.
     *     </ul>
     *     If <code>key</code> doesn't exist, an error is raised.
     * @example
     *     <pre>{@code
     * String doc = "{\"a\": [1, 2, true], \"b\": {\"a\": [3, 4, [\"value\", 3, false], 5], \"c\": {\"a\": 42}}}";
     * Json.set(client, "doc", "$", doc).get();
     * var res = Json.arrpop(client, gs("doc"), gs("$.a"), 1).get();
     * assert res.equals("2"); // Pop second element from array at path `$.a`
     *
     * Json.set(client, "doc", "$", "[[], [\"a\"], [\"a\", \"b\", \"c\"]]").get();
     * res = Json.arrpop(client, gs("doc"), gs("."), -1).get());
     * assert res.equals(gs("[\"a\", \"b\", \"c\"]")); // Pop last elements at path `.`
     * }</pre>
     */
    public static CompletableFuture<Object> arrpop(
            @NonNull BaseClient client, @NonNull GlideString key, @NonNull GlideString path, long index) {
        return executeCommand(
                client, new GlideString[] {gs(JSON_ARRPOP), key, path, gs(Long.toString(index))});
    }

    /**
     * Trims an array at the specified <code>path</code> within the JSON document started at <code>key
     * </code> so that it becomes a subarray [<code>start</code>, <code>end</code>], both inclusive.
     * <br>
     * If <code>start</code> < 0, it is treated as 0.<br>
     * If <code>end</code> >= size (size of the array), it is treated as size -1.<br>
     * If <code>start</code> >= size or <code>start</code> > <code>end</code>, the array is emptied
     * and 0 is return.<br>
     *
     * @param client The client to execute the command.
     * @param key The key of the JSON document.
     * @param path The path within the JSON document.
     * @param start The index of the first element to keep, inclusive.
     * @param end The index of the last element to keep, inclusive.
     * @return
     *     <ul>
     *       <li>For JSONPath (<code>path</code> starts with <code>$</code>):<br>
     *           Returns an <code>Object[]</code> with a list of integers for every possible path,
     *           indicating the new length of the array, or <code>null</code> for JSON values matching
     *           the path that are not an array. If the array is empty, its corresponding return value
     *           is 0. If <code>path</code> doesn't exist, an empty array will be return. If an index
     *           argument is out of bounds, an error is raised.
     *       <li>For legacy path (<code>path</code> doesn't start with <code>$</code>):<br>
     *           Returns an integer representing the new length of the array. If the array is empty,
     *           its corresponding return value is 0. If multiple paths match, the length of the first
     *           trimmed array match is returned. If <code>path</code> doesn't exist, or the value at
     *           <code>path</code> is not an array, an error is raised. If an index argument is out of
     *           bounds, an error is raised.
     *     </ul>
     *     If <code>key</code> doesn't exist, returns <code>null</code>.
     * @example
     *     <pre>{@code
     * Json.set(client, "doc", "$", "{[], [\"a\"], [\"a\", \"b\"], [\"a\", \"b\", \"c\"]}").get();
     * var res = Json.arrtrim(client, "doc", "$[*]", 0, 1).get();
     * assert Arrays.equals((Object[]) res, new Object[] { 0, 1, 2, 2 }); // New lengths of arrays after trimming
     *
     * Json.set(client, "doc", "$", "{\"children\": [\"John\", \"Jack\", \"Tom\", \"Bob\", \"Mike\"]}").get();
     * res = Json.arrtrim(client, "doc", ".children", 0, 1).get();
     * assert res == 2; // new length after trimming
     * }</pre>
     */
    public static CompletableFuture<Object> arrtrim(
            @NonNull BaseClient client, @NonNull String key, @NonNull String path, int start, int end) {
        return executeCommand(
                client,
                new String[] {JSON_ARRTRIM, key, path, Integer.toString(start), Integer.toString(end)});
    }

    /**
     * Trims an array at the specified <code>path</code> within the JSON document started at <code>key
     * </code> so that it becomes a subarray [<code>start</code>, <code>end</code>], both inclusive.
     * <br>
     * If <code>start</code> < 0, it is treated as 0.<br>
     * If <code>end</code> >= size (size of the array), it is treated as size -1.<br>
     * If <code>start</code> >= size or <code>start</code> > <code>end</code>, the array is emptied
     * and 0 is return.<br>
     *
     * @param client The client to execute the command.
     * @param key The key of the JSON document.
     * @param path The path within the JSON document.
     * @param start The index of the first element to keep, inclusive.
     * @param end The index of the last element to keep, inclusive.
     * @return
     *     <ul>
     *       <li>For JSONPath (<code>path</code> starts with <code>$</code>):<br>
     *           Returns an <code>Object[]</code> with a list of integers for every possible path,
     *           indicating the new length of the array, or <code>null</code> for JSON values matching
     *           the path that are not an array. If the array is empty, its corresponding return value
     *           is 0. If <code>path</code> doesn't exist, an empty array will be return. If an index
     *           argument is out of bounds, an error is raised.
     *       <li>For legacy path (<code>path</code> doesn't start with <code>$</code>):<br>
     *           Returns an integer representing the new length of the array. If the array is empty,
     *           its corresponding return value is 0. If multiple paths match, the length of the first
     *           trimmed array match is returned. If <code>path</code> doesn't exist, or the value at
     *           <code>path</code> is not an array, an error is raised. If an index argument is out of
     *           bounds, an error is raised.
     *     </ul>
     *     If <code>key</code> doesn't exist, returns <code>null</code>.
     * @example
     *     <pre>{@code
     * Json.set(client, "doc", "$", "{[], [\"a\"], [\"a\", \"b\"], [\"a\", \"b\", \"c\"]}").get();
     * var res = Json.arrtrim(client, gs("doc"), gs("$[*]"), 0, 1).get();
     * assert Arrays.equals((Object[]) res, new Object[] { 0, 1, 2, 2 }); // New lengths of arrays after trimming
     *
     * Json.set(client, "doc", "$", "{\"children\": [\"John\", \"Jack\", \"Tom\", \"Bob\", \"Mike\"]}").get();
     * res = Json.arrtrim(client, gs("doc"), gs(".children"), 0, 1).get();
     * assert res == 2; // new length after trimming
     * }</pre>
     */
    public static CompletableFuture<Object> arrtrim(
            @NonNull BaseClient client,
            @NonNull GlideString key,
            @NonNull GlideString path,
            int start,
            int end) {
        return executeCommand(
                client,
                new ArgsBuilder()
                        .add(gs(JSON_ARRTRIM))
                        .add(key)
                        .add(path)
                        .add(Integer.toString(start))
                        .add(Integer.toString(end))
                        .toArray());
    }

    /**
     * Increments or decrements the JSON value(s) at the specified <code>path</code> by <code>number
     * </code> within the JSON document stored at <code>key</code>.
     *
     * @param client The client to execute the command.
     * @param key The key of the JSON document.
     * @param path The path within the JSON document.
     * @param number The number to increment or decrement by.
     * @return
     *     <ul>
     *       <li>For JSONPath (<code>path</code> starts with <code>$</code>):<br>
     *           Returns a string representation of an array of strings, indicating the new values
     *           after incrementing for each matched <code>path</code>.<br>
     *           If a value is not a number, its corresponding return value will be <code>null</code>.
     *           <br>
     *           If <code>path</code> doesn't exist, a byte string representation of an empty array
     *           will be returned.
     *       <li>For legacy path (<code>path</code> doesn't start with <code>$</code>):<br>
     *           Returns a string representation of the resulting value after the increment or
     *           decrement.<br>
     *           If multiple paths match, the result of the last updated value is returned.<br>
     *           If the value at the <code>path</code> is not a number or <code>path</code> doesn't
     *           exist, an error is raised.
     *     </ul>
     *     If <code>key</code> does not exist, an error is raised.<br>
     *     If the result is out of the range of 64-bit IEEE double, an error is raised.
     * @example
     *     <pre>{@code
     * Json.set(client, "doc", "$", "{\"c\": [1, 2], \"d\": [1, 2, 3]}").get();
     * var res = Json.numincrby(client, "doc", "$.d[*]", 10.0).get();
     * assert res.equals("[11,12,13]"); // Increment each element in `d` array by 10.
     *
     * res = Json.numincrby(client, "doc", ".c[1]", 10.0).get();
     * assert res.equals("12"); // Increment the second element in the `c` array by 10.
     * }</pre>
     */
    public static CompletableFuture<String> numincrby(
            @NonNull BaseClient client, @NonNull String key, @NonNull String path, Number number) {
        return executeCommand(client, new String[] {JSON_NUMINCRBY, key, path, number.toString()});
    }

    /**
     * Increments or decrements the JSON value(s) at the specified <code>path</code> by <code>number
     * </code> within the JSON document stored at <code>key</code>.
     *
     * @param client The client to execute the command.
     * @param key The key of the JSON document.
     * @param path The path within the JSON document.
     * @param number The number to increment or decrement by.
     * @return
     *     <ul>
     *       <li>For JSONPath (<code>path</code> starts with <code>$</code>):<br>
     *           Returns a <code>GlideString</code> representation of an array of strings, indicating
     *           the new values after incrementing for each matched <code>path</code>.<br>
     *           If a value is not a number, its corresponding return value will be <code>null</code>.
     *           <br>
     *           If <code>path</code> doesn't exist, a byte string representation of an empty array
     *           will be returned.
     *       <li>For legacy path (<code>path</code> doesn't start with <code>$</code>):<br>
     *           Returns a <code>GlideString</code> representation of the resulting value after the
     *           increment or decrement.<br>
     *           If multiple paths match, the result of the last updated value is returned.<br>
     *           If the value at the <code>path</code> is not a number or <code>path</code> doesn't
     *           exist, an error is raised.
     *     </ul>
     *     If <code>key</code> does not exist, an error is raised.<br>
     *     If the result is out of the range of 64-bit IEEE double, an error is raised.
     * @example
     *     <pre>{@code
     * Json.set(client, "doc", "$", "{\"c\": [1, 2], \"d\": [1, 2, 3]}").get();
     * var res = Json.numincrby(client, gs("doc"), gs("$.d[*]"), 10.0).get();
     * assert res.equals(gs("[11,12,13]")); // Increment each element in `d` array by 10.
     *
     * res = Json.numincrby(client, gs("doc"), gs(".c[1]"), 10.0).get();
     * assert res.equals(gs("12")); // Increment the second element in the `c` array by 10.
     * }</pre>
     */
    public static CompletableFuture<GlideString> numincrby(
            @NonNull BaseClient client,
            @NonNull GlideString key,
            @NonNull GlideString path,
            Number number) {
        return executeCommand(
                client, new GlideString[] {gs(JSON_NUMINCRBY), key, path, gs(number.toString())});
    }

    /**
     * Multiplies the JSON value(s) at the specified <code>path</code> by <code>number</code> within
     * the JSON document stored at <code>key</code>.
     *
     * @param client The client to execute the command.
     * @param key The key of the JSON document.
     * @param path The path within the JSON document.
     * @param number The number to multiply by.
     * @return
     *     <ul>
     *       <li>For JSONPath (<code>path</code> starts with <code>$</code>):<br>
     *           Returns a string representation of an array of strings, indicating the new values
     *           after multiplication for each matched <code>path</code>.<br>
     *           If a value is not a number, its corresponding return value will be <code>null</code>.
     *           <br>
     *           If <code>path</code> doesn't exist, a byte string representation of an empty array
     *           will be returned.
     *       <li>For legacy path (<code>path</code> doesn't start with <code>$</code>):<br>
     *           Returns a string representation of the resulting value after multiplication.<br>
     *           If multiple paths match, the result of the last updated value is returned.<br>
     *           If the value at the <code>path</code> is not a number or <code>path</code> doesn't
     *           exist, an error is raised.
     *     </ul>
     *     If <code>key</code> does not exist, an error is raised.<br>
     *     If the result is out of the range of 64-bit IEEE double, an error is raised.
     * @example
     *     <pre>{@code
     * Json.set(client, "doc", "$", "{\"c\": [1, 2], \"d\": [1, 2, 3]}").get();
     * var res = Json.nummultby(client, "doc", "$.d[*]", 2.0).get();
     * assert res.equals("[2,4,6]"); // Multiplies each element in the `d` array by 2.
     *
     * res = Json.nummultby(client, "doc", ".c[1]", 2.0).get();
     * assert res.equals("12"); // Multiplies the second element in the `c` array by 2.
     * }</pre>
     */
    public static CompletableFuture<String> nummultby(
            @NonNull BaseClient client, @NonNull String key, @NonNull String path, Number number) {
        return executeCommand(client, new String[] {JSON_NUMMULTBY, key, path, number.toString()});
    }

    /**
     * Multiplies the JSON value(s) at the specified <code>path</code> by <code>number</code> within
     * the JSON document stored at <code>key</code>.
     *
     * @param client The client to execute the command.
     * @param key The key of the JSON document.
     * @param path The path within the JSON document.
     * @param number The number to multiply by.
     * @return
     *     <ul>
     *       <li>For JSONPath (<code>path</code> starts with <code>$</code>):<br>
     *           Returns a <code>GlideString</code> representation of an array of strings, indicating
     *           the new values after multiplication for each matched <code>path</code>.<br>
     *           If a value is not a number, its corresponding return value will be <code>null</code>.
     *           <br>
     *           If <code>path</code> doesn't exist, a byte string representation of an empty array
     *           will be returned.
     *       <li>For legacy path (<code>path</code> doesn't start with <code>$</code>):<br>
     *           Returns a <code>GlideString</code> representation of the resulting value after
     *           multiplication.<br>
     *           If multiple paths match, the result of the last updated value is returned.<br>
     *           If the value at the <code>path</code> is not a number or <code>path</code> doesn't
     *           exist, an error is raised.
     *     </ul>
     *     If <code>key</code> does not exist, an error is raised.<br>
     *     If the result is out of the range of 64-bit IEEE double, an error is raised.
     * @example
     *     <pre>{@code
     * Json.set(client, "doc", "$", "{\"c\": [1, 2], \"d\": [1, 2, 3]}").get();
     * var res = Json.nummultby(client, gs("doc"), gs("$.d[*]"), 2.0).get();
     * assert res.equals(gs("[2,4,6]")); // Multiplies each element in the `d` array by 2.
     *
     * res = Json.nummultby(client, gs("doc"), gs(".c[1]"), 2.0).get();
     * assert res.equals(gs("12")); // Multiplies the second element in the `c` array by 2.
     * }</pre>
     */
    public static CompletableFuture<GlideString> nummultby(
            @NonNull BaseClient client,
            @NonNull GlideString key,
            @NonNull GlideString path,
            Number number) {
        return executeCommand(
                client, new GlideString[] {gs(JSON_NUMMULTBY), key, path, gs(number.toString())});
    }

    /**
     * Retrieves the number of key-value pairs in the object values at the specified <code>path</code>
     * within the JSON document stored at <code>key</code>.<br>
     * Equivalent to {@link #objlen(BaseClient, String, String)} with <code>path</code> set to <code>
     * "."</code>.
     *
     * @param client The client to execute the command.
     * @param key The key of the JSON document.
     * @return The object length stored at the root of the document. If document root is not an
     *     object, an error is raised.<br>
     *     If <code>key</code> doesn't exist, returns <code>null</code>.
     * @example
     *     <pre>{@code
     * Json.set(client, "doc", "$", "{\"a\": 1.0, \"b\": {\"a\": {\"x\": 1, \"y\": 2}, \"b\": 2.5, \"c\": true}}").get();
     * var res = Json.objlen(client, "doc").get();
     * assert res == 2; // the size of object matching the path `.`, which has 2 keys: 'a' and 'b'.
     * }</pre>
     */
    public static CompletableFuture<Long> objlen(@NonNull BaseClient client, @NonNull String key) {
        return executeCommand(client, new String[] {JSON_OBJLEN, key});
    }

    /**
     * Retrieves the number of key-value pairs in the object values at the specified <code>path</code>
     * within the JSON document stored at <code>key</code>.<br>
     * Equivalent to {@link #objlen(BaseClient, GlideString, GlideString)} with <code>path</code> set
     * to <code>gs(".")</code>.
     *
     * @param client The client to execute the command.
     * @param key The key of the JSON document.
     * @return The object length stored at the root of the document. If document root is not an
     *     object, an error is raised.<br>
     *     If <code>key</code> doesn't exist, returns <code>null</code>.
     * @example
     *     <pre>{@code
     * Json.set(client, "doc", "$", "{\"a\": 1.0, \"b\": {\"a\": {\"x\": 1, \"y\": 2}, \"b\": 2.5, \"c\": true}}").get();
     * var res = Json.objlen(client, gs("doc"), gs(".")).get();
     * assert res == 2; // the size of object matching the path `.`, which has 2 keys: 'a' and 'b'.
     * }</pre>
     */
    public static CompletableFuture<Long> objlen(
            @NonNull BaseClient client, @NonNull GlideString key) {
        return executeCommand(client, new GlideString[] {gs(JSON_OBJLEN), key});
    }

    /**
     * Retrieves the number of key-value pairs in the object values at the specified <code>path</code>
     * within the JSON document stored at <code>key</code>.
     *
     * @param client The client to execute the command.
     * @param key The key of the JSON document.
     * @param path The path within the JSON document.
     * @return
     *     <ul>
     *       <li>For JSONPath (<code>path</code> starts with <code>$</code>):<br>
     *           Returns an <code>Object[]</code> with a list of long integers for every possible
     *           path, indicating the number of key-value pairs for each matching object, or <code>
     *           null
     *           </code> for JSON values matching the path that are not an object. If <code>path
     *           </code> does not exist, an empty array will be returned.
     *       <li>For legacy path (<code>path</code> doesn't start with <code>$</code>):<br>
     *           Returns the number of key-value pairs for the object value matching the path. If
     *           multiple paths are matched, returns the length of the first matching object. If
     *           <code>path</code> doesn't exist or the value at <code>path</code> is not an array, an
     *           error is raised.
     *     </ul>
     *     If <code>key</code> doesn't exist, returns <code>null</code>.
     * @example
     *     <pre>{@code
     * Json.set(client, "doc", "$", "{\"a\": 1.0, \"b\": {\"a\": {\"x\": 1, \"y\": 2}, \"b\": 2.5, \"c\": true}}").get();
     * var res = Json.objlen(client, "doc", ".").get(); // legacy path - command returns first value as `Long`
     * assert res == 2L; // the size of object matching the path `.`, which has 2 keys: 'a' and 'b'.
     *
     * res = Json.objlen(client, "doc", "$.b").get(); // JSONPath - command returns an array
     * assert Arrays.equals((Object[]) res, new Object[] { 3L }); // the length of the objects at path `$.b`
     * }</pre>
     */
    public static CompletableFuture<Object> objlen(
            @NonNull BaseClient client, @NonNull String key, @NonNull String path) {
        return executeCommand(client, new String[] {JSON_OBJLEN, key, path});
    }

    /**
     * Retrieves the number of key-value pairs in the object values at the specified <code>path</code>
     * within the JSON document stored at <code>key</code>.
     *
     * @param client The client to execute the command.
     * @param key The key of the JSON document.
     * @param path The path within the JSON document.
     * @return
     *     <ul>
     *       <li>For JSONPath (<code>path</code> starts with <code>$</code>):<br>
     *           Returns an <code>Object[]</code> with a list of long integers for every possible
     *           path, indicating the number of key-value pairs for each matching object, or <code>
     *           null
     *           </code> for JSON values matching the path that are not an object. If <code>path
     *           </code> does not exist, an empty array will be returned.
     *       <li>For legacy path (<code>path</code> doesn't start with <code>$</code>):<br>
     *           Returns the number of key-value pairs for the object value matching the path. If
     *           multiple paths are matched, returns the length of the first matching object. If
     *           <code>path</code> doesn't exist or the value at <code>path</code> is not an array, an
     *           error is raised.
     *     </ul>
     *     If <code>key</code> doesn't exist, returns <code>null</code>.
     * @example
     *     <pre>{@code
     * Json.set(client, "doc", "$", "{\"a\": 1.0, \"b\": {\"a\": {\"x\": 1, \"y\": 2}, \"b\": 2.5, \"c\": true}}").get();
     * var res = Json.objlen(client, gs("doc"), gs(".")).get(); // legacy path - command returns first value as `Long`
     * assert res == 2L; // the size of object matching the path `.`, which has 2 keys: 'a' and 'b'.
     *
     * res = Json.objlen(client, gs("doc"), gs("$.b")).get(); // JSONPath - command returns an array
     * assert Arrays.equals((Object[]) res, new Object[] { 3L }); // the length of the objects at path `$.b`
     * }</pre>
     */
    public static CompletableFuture<Object> objlen(
            @NonNull BaseClient client, @NonNull GlideString key, @NonNull GlideString path) {
        return executeCommand(client, new GlideString[] {gs(JSON_OBJLEN), key, path});
    }

    /**
     * Retrieves the key names in the object values at the specified <code>path</code> within the JSON
     * document stored at <code>key</code>.<br>
     * Equivalent to {@link #objkeys(BaseClient, String, String)} with <code>path</code> set to <code>
     * "."</code>.
     *
     * @param client The client to execute the command.
     * @param key The key of the JSON document.
     * @return The object length stored at the root of the document. If document root is not an
     *     object, an error is raised.<br>
     *     If <code>key</code> doesn't exist, returns <code>null</code>.
     * @example
     *     <pre>{@code
     * Json.set(client, "doc", "$", "{\"a\": 1.0, \"b\": {\"a\": {\"x\": 1, \"y\": 2}, \"b\": 2.5, \"c\": true}}").get();
     * var res = Json.objkeys(client, "doc").get();
     * assert Arrays.equals((Object[]) res, new Object[] { "a", "b" }); // the keys of the object matching the path `.`, which has 2 keys: 'a' and 'b'.
     * }</pre>
     */
    public static CompletableFuture<Object[]> objkeys(
            @NonNull BaseClient client, @NonNull String key) {
        return executeCommand(client, new String[] {JSON_OBJKEYS, key});
    }

    /**
     * Retrieves the key names in the object values at the specified <code>path</code> within the JSON
     * document stored at <code>key</code>.<br>
     * Equivalent to {@link #objkeys(BaseClient, GlideString, GlideString)} with <code>path</code> set
     * to <code>gs(".")</code>.
     *
     * @param client The client to execute the command.
     * @param key The key of the JSON document.
     * @return The object length stored at the root of the document. If document root is not an
     *     object, an error is raised.<br>
     *     If <code>key</code> doesn't exist, returns <code>null</code>.
     * @example
     *     <pre>{@code
     * Json.set(client, "doc", "$", "{\"a\": 1.0, \"b\": {\"a\": {\"x\": 1, \"y\": 2}, \"b\": 2.5, \"c\": true}}").get();
     * var res = Json.objkeys(client, gs("doc"), gs(".")).get();
     * assert Arrays.equals((Object[]) res, new Object[] { gs("a"), gs("b") }); // the keys of the object matching the path `.`, which has 2 keys: 'a' and 'b'.
     * }</pre>
     */
    public static CompletableFuture<Object[]> objkeys(
            @NonNull BaseClient client, @NonNull GlideString key) {
        return executeCommand(client, new GlideString[] {gs(JSON_OBJKEYS), key});
    }

    /**
     * Retrieves the key names in the object values at the specified <code>path</code> within the JSON
     * document stored at <code>key</code>.
     *
     * @param client The client to execute the command.
     * @param key The key of the JSON document.
     * @param path The path within the JSON document.
     * @return
     *     <ul>
     *       <li>For JSONPath (<code>path</code> starts with <code>$</code>):<br>
     *           Returns an <code>Object[][]</code> with each nested array containing key names for
     *           each matching object for every possible path, indicating the list of object keys for
     *           each matching object, or <code>null</code> for JSON values matching the path that are
     *           not an object. If <code>path</code> does not exist, an empty sub-array will be
     *           returned.
     *       <li>For legacy path (<code>path</code> doesn't start with <code>$</code>):<br>
     *           Returns an array of object keys for the object value matching the path. If multiple
     *           paths are matched, returns the length of the first matching object. If <code>path
     *           </code> doesn't exist or the value at <code>path</code> is not an array, an error is
     *           raised.
     *     </ul>
     *     If <code>key</code> doesn't exist, returns <code>null</code>.
     * @example
     *     <pre>{@code
     * Json.set(client, "doc", "$", "{\"a\": 1.0, \"b\": {\"a\": {\"x\": 1, \"y\": 2}, \"b\": 2.5, \"c\": true}}").get();
     * var res = Json.objkeys(client, "doc", ".").get(); // legacy path - command returns array for first matched object
     * assert Arrays.equals((Object[]) res, new Object[] { "a", "b" }); // key names for the object matching the path `.` as it is the only match.
     *
     * res = Json.objkeys(client, "doc", "$.b").get(); // JSONPath - command returns an array for each matched object
     * assert Arrays.equals((Object[]) res, new Object[][] { { "a", "b", "c" } }); // key names as a nested list for objects matching the JSONPath `$.b`.
     * }</pre>
     */
    public static CompletableFuture<Object[]> objkeys(
            @NonNull BaseClient client, @NonNull String key, @NonNull String path) {
        return executeCommand(client, new String[] {JSON_OBJKEYS, key, path});
    }

    /**
     * Retrieves the key names in the object values at the specified <code>path</code> within the JSON
     * document stored at <code>key</code>.
     *
     * @param client The client to execute the command.
     * @param key The key of the JSON document.
     * @param path The path within the JSON document.
     * @return
     *     <ul>
     *       <li>For JSONPath (<code>path</code> starts with <code>$</code>):<br>
     *           Returns an <code>Object[][]</code> with each nested array containing key names for
     *           each matching object for every possible path, indicating the list of object keys for
     *           each matching object, or <code>null</code> for JSON values matching the path that are
     *           not an object. If <code>path</code> does not exist, an empty sub-array will be
     *           returned.
     *       <li>For legacy path (<code>path</code> doesn't start with <code>$</code>):<br>
     *           Returns an array of object keys for the object value matching the path. If multiple
     *           paths are matched, returns the length of the first matching object. If <code>path
     *           </code> doesn't exist or the value at <code>path</code> is not an array, an error is
     *           raised.
     *     </ul>
     *     If <code>key</code> doesn't exist, returns <code>null</code>.
     * @example
     *     <pre>{@code
     * Json.set(client, "doc", "$", "{\"a\": 1.0, \"b\": {\"a\": {\"x\": 1, \"y\": 2}, \"b\": 2.5, \"c\": true}}").get();
     * var res = Json.objkeys(client, gs("doc"), gs(".")).get(); // legacy path - command returns array for first matched object
     * assert Arrays.equals((Object[]) res, new Object[] { "a", "b" }); // key names for the object matching the path `.` as it is the only match.
     *
     * res = Json.objkeys(client, gs("doc"), gs("$.b")).get(); // JSONPath - command returns an array for each matched object
     * assert Arrays.equals((Object[]) res, new Object[][] { { "a", "b", "c" } }); // key names as a nested list for objects matching the JSONPath `$.b`.
     * }</pre>
     */
    public static CompletableFuture<Object[]> objkeys(
            @NonNull BaseClient client, @NonNull GlideString key, @NonNull GlideString path) {
        return executeCommand(client, new GlideString[] {gs(JSON_OBJKEYS), key, path});
    }

    /**
     * Deletes the JSON document stored at <code>key</code>.
     *
     * @param client The Valkey GLIDE client to execute the command.
     * @param key The <code>key</code> of the JSON document.
     * @return The number of elements deleted. 0 if the key does not exist.
     * @example
     *     <pre>{@code
     * Json.set(client, "doc", ".", "{\"a\": 1, \"nested\": {\"a\": 2, \"b\": 3}}");
     * Long result = Json.del(client, "doc").get();
     * assert result == 1L;
     * }</pre>
     */
    public static CompletableFuture<Long> del(@NonNull BaseClient client, @NonNull String key) {
        return executeCommand(client, new String[] {JSON_DEL, key});
    }

    /**
     * Deletes the JSON document stored at <code>key</code>.
     *
     * @param client The Valkey GLIDE client to execute the command.
     * @param key The <code>key</code> of the JSON document.
     * @return The number of elements deleted. 0 if the key does not exist.
     * @example
     *     <pre>{@code
     * Json.set(client, "doc", ".", "{\"a\": 1, \"nested\": {\"a\": 2, \"b\": 3}}");
     * Long result = Json.del(client, gs("doc")).get();
     * assert result == 1L;
     * }</pre>
     */
    public static CompletableFuture<Long> del(@NonNull BaseClient client, @NonNull GlideString key) {
        return executeCommand(client, new GlideString[] {gs(JSON_DEL), key});
    }

    /**
     * Deletes the JSON value at the specified <code>path</code> within the JSON document stored at
     * <code>key</code>.
     *
     * @param client The Valkey GLIDE client to execute the command.
     * @param key The <code>key</code> of the JSON document.
     * @param path Represents the path within the JSON document where the value will be deleted.
     * @return The number of elements deleted. 0 if the key does not exist, or if the JSON path is
     *     invalid or does not exist.
     * @example
     *     <pre>{@code
     * Json.set(client, "doc", ".", "{\"a\": 1, \"nested\": {\"a\": 2, \"b\": 3}}");
     * Long result = Json.del(client, "doc", "$..a").get();
     * assert result == 2L;
     * }</pre>
     */
    public static CompletableFuture<Long> del(
            @NonNull BaseClient client, @NonNull String key, @NonNull String path) {
        return executeCommand(client, new String[] {JSON_DEL, key, path});
    }

    /**
     * Deletes the JSON value at the specified <code>path</code> within the JSON document stored at
     * <code>key</code>.
     *
     * @param client The Valkey GLIDE client to execute the command.
     * @param key The <code>key</code> of the JSON document.
     * @param path Represents the path within the JSON document where the value will be deleted.
     * @return The number of elements deleted. 0 if the key does not exist, or if the JSON path is
     *     invalid or does not exist.
     * @example
     *     <pre>{@code
     * Json.set(client, "doc", ".", "{\"a\": 1, \"nested\": {\"a\": 2, \"b\": 3}}");
     * Long result = Json.del(client, gs("doc"), gs("$..a")).get();
     * assert result == 2L;
     * }</pre>
     */
    public static CompletableFuture<Long> del(
            @NonNull BaseClient client, @NonNull GlideString key, @NonNull GlideString path) {
        return executeCommand(client, new GlideString[] {gs(JSON_DEL), key, path});
    }

    /**
     * Deletes the JSON document stored at <code>key</code>.
     *
     * @param client The Valkey GLIDE client to execute the command.
     * @param key The <code>key</code> of the JSON document.
     * @return The number of elements deleted. 0 if the key does not exist.
     * @example
     *     <pre>{@code
     * Json.set(client, "doc", ".", "{\"a\": 1, \"nested\": {\"a\": 2, \"b\": 3}}");
     * Long result = Json.forget(client, "doc").get();
     * assert result == 1L;
     * }</pre>
     */
    public static CompletableFuture<Long> forget(@NonNull BaseClient client, @NonNull String key) {
        return executeCommand(client, new String[] {JSON_FORGET, key});
    }

    /**
     * Deletes the JSON document stored at <code>key</code>.
     *
     * @param client The Valkey GLIDE client to execute the command.
     * @param key The <code>key</code> of the JSON document.
     * @return The number of elements deleted. 0 if the key does not exist.
     * @example
     *     <pre>{@code
     * Json.set(client, "doc", ".", "{\"a\": 1, \"nested\": {\"a\": 2, \"b\": 3}}");
     * Long result = Json.forget(client, gs("doc")).get();
     * assert result == 1L;
     * }</pre>
     */
    public static CompletableFuture<Long> forget(
            @NonNull BaseClient client, @NonNull GlideString key) {
        return executeCommand(client, new GlideString[] {gs(JSON_FORGET), key});
    }

    /**
     * Deletes the JSON value at the specified <code>path</code> within the JSON document stored at
     * <code>key</code>.
     *
     * @param client The Valkey GLIDE client to execute the command.
     * @param key The <code>key</code> of the JSON document.
     * @param path Represents the path within the JSON document where the value will be deleted.
     * @return The number of elements deleted. 0 if the key does not exist, or if the JSON path is
     *     invalid or does not exist.
     * @example
     *     <pre>{@code
     * Json.set(client, "doc", ".", "{\"a\": 1, \"nested\": {\"a\": 2, \"b\": 3}}");
     * Long result = Json.forget(client, "doc", "$..a").get();
     * assert result == 2L;
     * }</pre>
     */
    public static CompletableFuture<Long> forget(
            @NonNull BaseClient client, @NonNull String key, @NonNull String path) {
        return executeCommand(client, new String[] {JSON_FORGET, key, path});
    }

    /**
     * Deletes the JSON value at the specified <code>path</code> within the JSON document stored at
     * <code>key</code>.
     *
     * @param client The Valkey GLIDE client to execute the command.
     * @param key The <code>key</code> of the JSON document.
     * @param path Represents the path within the JSON document where the value will be deleted.
     * @return The number of elements deleted. 0 if the key does not exist, or if the JSON path is
     *     invalid or does not exist.
     * @example
     *     <pre>{@code
     * Json.set(client, "doc", ".", "{\"a\": 1, \"nested\": {\"a\": 2, \"b\": 3}}");
     * Long result = Json.forget(client, gs("doc"), gs("$..a")).get();
     * assert result == 2L;
     * }</pre>
     */
    public static CompletableFuture<Long> forget(
            @NonNull BaseClient client, @NonNull GlideString key, @NonNull GlideString path) {
        return executeCommand(client, new GlideString[] {gs(JSON_FORGET), key, path});
    }

    /**
     * Toggles a Boolean value stored at the root within the JSON document stored at <code>key</code>.
     *
     * @param client The client to execute the command.
     * @param key The key of the JSON document.
     * @return Returns the toggled boolean value at the root of the document, or <code>null</code> for
     *     JSON values matching the root that are not boolean. If <code>key</code> doesn't exist,
     *     returns <code>null</code>.
     * @example
     *     <pre>{@code
     * Json.set(client, "doc", ".", true).get();
     * var res = Json.toggle(client, "doc").get();
     * assert res.equals(false);
     * res = Json.toggle(client, "doc").get();
     * assert res.equals(true);
     * }</pre>
     */
    public static CompletableFuture<Boolean> toggle(@NonNull BaseClient client, @NonNull String key) {
        return executeCommand(client, new String[] {JSON_TOGGLE, key});
    }

    /**
     * Toggles a Boolean value stored at the root within the JSON document stored at <code>key</code>.
     *
     * @param client The client to execute the command.
     * @param key The key of the JSON document.
     * @return Returns the toggled boolean value at the root of the document, or <code>null</code> for
     *     JSON values matching the root that are not boolean. If <code>key</code> doesn't exist,
     *     returns <code>null</code>.
     * @example
     *     <pre>{@code
     * Json.set(client, "doc", ".", true).get();
     * var res = Json.toggle(client, gs("doc")).get();
     * assert res.equals(false);
     * res = Json.toggle(client, gs("doc")).get();
     * assert res.equals(true);
     * }</pre>
     */
    public static CompletableFuture<Boolean> toggle(
            @NonNull BaseClient client, @NonNull GlideString key) {
        return executeCommand(client, new ArgsBuilder().add(gs(JSON_TOGGLE)).add(key).toArray());
    }

    /**
     * Toggles a Boolean value stored at the specified <code>path</code> within the JSON document
     * stored at <code>key</code>.
     *
     * @param client The client to execute the command.
     * @param key The key of the JSON document.
     * @param path The path within the JSON document.
     * @return
     *     <ul>
     *       <li>For JSONPath (<code>path</code> starts with <code>$</code>):<br>
     *           Returns a <code>Boolean[]</code> with the toggled boolean value for every possible
     *           path, or <code>null</code> for JSON values matching the path that are not boolean.
     *       <li>For legacy path (<code>path</code> doesn't start with <code>$</code>):<br>
     *           Returns the value of the toggled boolean in <code>path</code>. If <code>path</code>
     *           doesn't exist or the value at <code>path</code> isn't a boolean, an error is raised.
     *     </ul>
     *     If <code>key</code> doesn't exist, returns <code>null</code>.
     * @example
     *     <pre>{@code
     * Json.set(client, "doc", "$", "{\"bool\": true, \"nested\": {\"bool\": false, \"nested\": {\"bool\": 10}}}").get();
     * var res = Json.toggle(client, "doc", "$..bool").get();
     * assert Arrays.equals((Boolean[]) res, new Boolean[] {false, true, null});
     * res = Json.toggle(client, "doc", "bool").get();
     * assert res.equals(true);
     * var getResult = Json.get(client, "doc", "$").get();
     * assert getResult.equals("{\"bool\": true, \"nested\": {\"bool\": true, \"nested\": {\"bool\": 10}}}");
     * }</pre>
     */
    public static CompletableFuture<Object> toggle(
            @NonNull BaseClient client, @NonNull String key, @NonNull String path) {
        return executeCommand(client, new String[] {JSON_TOGGLE, key, path});
    }

    /**
     * Toggles a Boolean value stored at the specified <code>path</code> within the JSON document
     * stored at <code>key</code>.
     *
     * @param client The client to execute the command.
     * @param key The key of the JSON document.
     * @param path The path within the JSON document.
     * @return
     *     <ul>
     *       <li>For JSONPath (<code>path</code> starts with <code>$</code>):<br>
     *           Returns a <code>Boolean[]</code> with the toggled boolean value for every possible
     *           path, or <code>null</code> for JSON values matching the path that are not boolean.
     *       <li>For legacy path (<code>path</code> doesn't start with <code>$</code>):<br>
     *           Returns the value of the toggled boolean in <code>path</code>. If <code>path</code>
     *           doesn't exist or the value at <code>path</code> isn't a boolean, an error is raised.
     *     </ul>
     *     If <code>key</code> doesn't exist, returns <code>null</code>.
     * @example
     *     <pre>{@code
     * Json.set(client, "doc", "$", "{\"bool\": true, \"nested\": {\"bool\": false, \"nested\": {\"bool\": 10}}}").get();
     * var res = Json.toggle(client, gs("doc"), gs("$..bool")).get();
     * assert Arrays.equals((Boolean[]) res, new Boolean[] {false, true, null});
     * res = Json.toggle(client, gs("doc"), gs("bool")).get();
     * assert res.equals(true);
     * var getResult = Json.get(client, "doc", "$").get();
     * assert getResult.equals("{\"bool\": true, \"nested\": {\"bool\": true, \"nested\": {\"bool\": 10}}}");
     * }</pre>
     */
    public static CompletableFuture<Object> toggle(
            @NonNull BaseClient client, @NonNull GlideString key, @NonNull GlideString path) {
        return executeCommand(
                client, new ArgsBuilder().add(gs(JSON_TOGGLE)).add(key).add(path).toArray());
    }

    /**
     * Clears an array and an object at the root of the JSON document stored at <code>key</code>.<br>
     * Equivalent to {@link #clear(BaseClient, String, String)} with <code>path</code> set to <code>
     * "."</code>.
     *
     * @param client The client to execute the command.
     * @param key The key of the JSON document.
     * @return <code>1</code> if the document wasn't empty or <code>0</code> if it was.<br>
     *     If <code>key</code> doesn't exist, an error is raised.
     * @example
     *     <pre>{@code
     * Json.set(client, "doc", "$", "{\"a\":1, \"b\":2}").get();
     * long res = Json.clear(client, "doc").get();
     * assert res == 1;
     *
     * var doc = Json.get(client, "doc", "$").get();
     * assert doc.equals("[{}]");
     *
     * res = Json.clear(client, "doc").get();
     * assert res == 0; // the doc is already empty
     * }</pre>
     */
    public static CompletableFuture<Long> clear(@NonNull BaseClient client, @NonNull String key) {
        return executeCommand(client, new String[] {JSON_CLEAR, key});
    }

    /**
     * Clears an array and an object at the root of the JSON document stored at <code>key</code>.<br>
     * Equivalent to {@link #clear(BaseClient, GlideString, GlideString)} with <code>path</code> set
     * to <code>"."</code>.
     *
     * @param client The client to execute the command.
     * @param key The key of the JSON document.
     * @return <code>1</code> if the document wasn't empty or <code>0</code> if it was.<br>
     *     If <code>key</code> doesn't exist, an error is raised.
     * @example
     *     <pre>{@code
     * Json.set(client, "doc", "$", "{\"a\":1, \"b\":2}").get();
     * long res = Json.clear(client, gs("doc")).get();
     * assert res == 1;
     *
     * var doc = Json.get(client, "doc", "$").get();
     * assert doc.equals("[{}]");
     *
     * res = Json.clear(client, gs("doc")).get();
     * assert res == 0; // the doc is already empty
     * }</pre>
     */
    public static CompletableFuture<Long> clear(
            @NonNull BaseClient client, @NonNull GlideString key) {
        return executeCommand(client, new GlideString[] {gs(JSON_CLEAR), key});
    }

    /**
     * Clears arrays and objects at the specified <code>path</code> within the JSON document stored at
     * <code>key</code>.<br>
     * Numeric values are set to <code>0</code>, boolean values are set to <code>false</code>, and
     * string values are converted to empty strings.
     *
     * @param client The client to execute the command.
     * @param key The key of the JSON document.
     * @param path The path within the JSON document.
     * @return The number of containers cleared.<br>
     *     If <code>path</code> doesn't exist, or the value at <code>path</code> is already cleared
     *     (e.g., an empty array, object, or string), 0 is returned. If <code>key</code> doesn't
     *     exist, an error is raised.
     * @example
     *     <pre>{@code
     * Json.set(client, "doc", "$", "{\"obj\": {\"a\":1, \"b\":2}, \"arr\":[1, 2, 3], \"str\": \"foo\", \"bool\": true,
     *     \"int\": 42, \"float\": 3.14, \"nullVal\": null}").get();
     * long res = Json.clear(client, "doc", "$.*").get();
     * assert res == 6; // 6 values are cleared: "obj", "arr", "str", "bool", "int", and "float"; "nullVal" is not clearable.
     *
     * var doc = Json.get(client, "doc", "$").get();
     * assert doc.equals("[{\"obj\":{},\"arr\":[],\"str\":\"\",\"bool\":false,\"int\":0,\"float\":0.0,\"nullVal\":null}]");
     *
     * res = Json.clear(client, "doc", "$.*").get();
     * assert res == 0; // containers are already empty and nothing is cleared
     * }</pre>
     */
    public static CompletableFuture<Long> clear(
            @NonNull BaseClient client, @NonNull String key, @NonNull String path) {
        return executeCommand(client, new String[] {JSON_CLEAR, key, path});
    }

    /**
     * Clears arrays and objects at the specified <code>path</code> within the JSON document stored at
     * <code>key</code>.<br>
     * Numeric values are set to <code>0</code>, boolean values are set to <code>false</code>, and
     * string values are converted to empty strings.
     *
     * @param client The client to execute the command.
     * @param key The key of the JSON document.
     * @param path The path within the JSON document.
     * @return The number of containers cleared.<br>
     *     If <code>path</code> doesn't exist, or the value at <code>path</code> is already cleared
     *     (e.g., an empty array, object, or string), 0 is returned. If <code>key</code> doesn't
     *     exist, an error is raised.
     * @example
     *     <pre>{@code
     * Json.set(client, "doc", "$", "{\"obj\": {\"a\":1, \"b\":2}, \"arr\":[1, 2, 3], \"str\": \"foo\", \"bool\": true,
     *     \"int\": 42, \"float\": 3.14, \"nullVal\": null}").get();
     * long res = Json.clear(client, gs("doc"), gs("$.*")).get();
     * assert res == 6; // 6 values are cleared: "obj", "arr", "str", "bool", "int", and "float"; "nullVal" is not clearable.
     *
     * var doc = Json.get(client, "doc", "$").get();
     * assert doc.equals("[{\"obj\":{},\"arr\":[],\"str\":\"\",\"bool\":false,\"int\":0,\"float\":0.0,\"nullVal\":null}]");
     *
     * res = Json.clear(client, gs("doc"), gs("$.*")).get();
     * assert res == 0; // containers are already empty and nothing is cleared
     * }</pre>
     */
    public static CompletableFuture<Long> clear(
            @NonNull BaseClient client, @NonNull GlideString key, @NonNull GlideString path) {
        return executeCommand(client, new GlideString[] {gs(JSON_CLEAR), key, path});
    }

    /**
     * Retrieves the JSON document stored at <code>key</code>. The returning result is in the Valkey or Redis OSS Serialization Protocol (RESP).
     * <ul>
     *     <li>JSON null is mapped to the RESP Null Bulk String.</li>
     *     <li>JSON Booleans are mapped to RESP Simple string.</li>
     *     <li>JSON integers are mapped to RESP Integers.</li>
     *     <li>JSON doubles are mapped to RESP Bulk Strings.</li>
     *     <li>JSON strings are mapped to RESP Bulk Strings.</li>
     *     <li>JSON arrays are represented as RESP arrays, where the first element is the simple string [, followed by the array's elements.</li>
     *     <li>JSON objects are represented as RESP object, where the first element is the simple string {, followed by key-value pairs, each of which is a RESP bulk string.</li>
     * </ul>
     *
     * @param client The Valkey GLIDE client to execute the command.
     * @param key The key of the JSON document.
     * @return Returns the JSON document in its RESP form.
     *     If <code>key</code> doesn't exist, <code>null</code> is returned.
     * @example
     *     <pre>{@code
     * Json.set(client, "doc", ".", "{\"a\": [1, 2, 3], \"b\": {\"b1\": 1}, \"c\": 42}");
     * Object actualResult = Json.resp(client, "doc").get();
     * Object[] expectedResult = new Object[] {
     *     "{",
     *     new Object[] {"a", new Object[] {"[", 1L, 2L, 3L}},
     *     new Object[] {"b", new Object[] {"{", new Object[] {"b1", 1L}}},
     *     new Object[] {"c", 42L}
     * };
     * assertInstanceOf(Object[].class, actualResult);
     * assertArrayEquals(expectedResult, (Object[]) actualResult);
     * }</pre>
     */
    public static CompletableFuture<Object> resp(@NonNull BaseClient client, @NonNull String key) {
        return executeCommand(client, new String[] {JSON_RESP, key});
    }

    /**
     * Retrieves the JSON document stored at <code>key</code>. The returning result is in the Valkey or Redis OSS Serialization Protocol (RESP).
     * <ul>
     *     <li>JSON null is mapped to the RESP Null Bulk String.</li>
     *     <li>JSON Booleans are mapped to RESP Simple string.</li>
     *     <li>JSON integers are mapped to RESP Integers.</li>
     *     <li>JSON doubles are mapped to RESP Bulk Strings.</li>
     *     <li>JSON strings are mapped to RESP Bulk Strings.</li>
     *     <li>JSON arrays are represented as RESP arrays, where the first element is the simple string [, followed by the array's elements.</li>
     *     <li>JSON objects are represented as RESP object, where the first element is the simple string {, followed by key-value pairs, each of which is a RESP bulk string.</li>
     * </ul>
     *
     * @param client The Valkey GLIDE client to execute the command.
     * @param key The key of the JSON document.
     * @return Returns the JSON document in its RESP form.
     *     If <code>key</code> doesn't exist, <code>null</code> is returned.
     * @example
     *     <pre>{@code
     * Json.set(client, "doc", ".", "{\"a\": [1, 2, 3], \"b\": {\"b1\": 1}, \"c\": 42}");
     * Object actualResultBinary = Json.resp(client, gs("doc")).get();
     * Object[] expectedResultBinary = new Object[] {
     *     "{",
     *     new Object[] {gs("a"), new Object[] {gs("["), 1L, 2L, 3L}},
     *     new Object[] {gs("b"), new Object[] {gs("{"), new Object[] {gs("b1"), 1L}}},
     *     new Object[] {gs("c"), 42L}
     * };
     * assertInstanceOf(Object[].class, actualResultBinary);
     * assertArrayEquals(expectedResultBinary, (Object[]) actualResultBinary);
     * }</pre>
     */
    public static CompletableFuture<Object> resp(
            @NonNull BaseClient client, @NonNull GlideString key) {
        return executeCommand(client, new GlideString[] {gs(JSON_RESP), key});
    }

    /**
     * Retrieve the JSON value at the specified <code>path</code> within the JSON document stored at
     * <code>key</code>. The returning result is in the Valkey or Redis OSS Serialization Protocol
     * (RESP).
     *
     * <ul>
     *   <li>JSON null is mapped to the RESP Null Bulk String.
     *   <li>JSON Booleans are mapped to RESP Simple string.
     *   <li>JSON integers are mapped to RESP Integers.
     *   <li>JSON doubles are mapped to RESP Bulk Strings.
     *   <li>JSON strings are mapped to RESP Bulk Strings.
     *   <li>JSON arrays are represented as RESP arrays, where the first element is the simple string
     *       [, followed by the array's elements.
     *   <li>JSON objects are represented as RESP object, where the first element is the simple string
     *       {, followed by key-value pairs, each of which is a RESP bulk string.
     * </ul>
     *
     * @param client The Valkey GLIDE client to execute the command.
     * @param key The key of the JSON document.
     * @param path The path within the JSON document.
     * @return
     *     <ul>
     *       <li>For JSONPath (<code>path</code> starts with <code>$</code>): Returns a list of
     *           replies for every possible path, indicating the RESP form of the JSON value. If
     *           <code>path</code> doesn't exist, returns an empty list.
     *       <li>For legacy path (<code>path</code> doesn't starts with <code>$</code>): Returns a
     *           single reply for the JSON value at the specified path, in its RESP form. If multiple
     *           paths match, the value of the first JSON value match is returned. If <code>path
     *           </code> doesn't exist, an error is raised.
     *     </ul>
     *     If <code>key</code> doesn't exist, <code>null</code> is returned.
     * @example
     *     <pre>{@code
     * Json.set(client, "doc", ".", "{\"a\": [1, 2, 3], \"b\": {\"a\": [1, 2], \"c\": {\"a\": 42}}}");
     * Object actualResult = Json.resp(client, "doc", "$..a").get(); // JSONPath returns all possible paths
     * Object[] expectedResult = new Object[] {
     *                 new Object[] {"[", 1L, 2L, 3L},
     *                 new Object[] {"[", 1L, 2L},
     *                 42L};
     * assertArrayEquals(expectedResult, (Object[]) actualResult);
     * // legacy path only returns the first JSON value match
     * assertArrayEquals(new Object[] {"[", 1L, 2L, 3L}, (Object[]) Json.resp(client, key, "..a").get());
     * }</pre>
     */
    public static CompletableFuture<Object> resp(
            @NonNull BaseClient client, @NonNull String key, @NonNull String path) {
        return executeCommand(client, new String[] {JSON_RESP, key, path});
    }

    /**
     * Retrieve the JSON value at the specified <code>path</code> within the JSON document stored at
     * <code>key</code>. The returning result is in the Valkey or Redis OSS Serialization Protocol
     * (RESP).
     *
     * <ul>
     *   <li>JSON null is mapped to the RESP Null Bulk String.
     *   <li>JSON Booleans are mapped to RESP Simple string.
     *   <li>JSON integers are mapped to RESP Integers.
     *   <li>JSON doubles are mapped to RESP Bulk Strings.
     *   <li>JSON strings are mapped to RESP Bulk Strings.
     *   <li>JSON arrays are represented as RESP arrays, where the first element is the simple string
     *       [, followed by the array's elements.
     *   <li>JSON objects are represented as RESP object, where the first element is the simple string
     *       {, followed by key-value pairs, each of which is a RESP bulk string.
     * </ul>
     *
     * @param client The Valkey GLIDE client to execute the command.
     * @param key The key of the JSON document.
     * @param path The path within the JSON document.
     * @return
     *     <ul>
     *       <li>For JSONPath (<code>path</code> starts with <code>$</code>): Returns a list of
     *           replies for every possible path, indicating the RESP form of the JSON value. If
     *           <code>path</code> doesn't exist, returns an empty list.
     *       <li>For legacy path (<code>path</code> doesn't starts with <code>$</code>): Returns a
     *           single reply for the JSON value at the specified path, in its RESP form. If multiple
     *           paths match, the value of the first JSON value match is returned. If <code>path
     *           </code> doesn't exist, an error is raised.
     *     </ul>
     *     If <code>key</code> doesn't exist, <code>null</code> is returned.
     * @example
     *     <pre>{@code
     * Json.set(client, "doc", ".", "{\"a\": [1, 2, 3], \"b\": {\"a\": [1, 2], \"c\": {\"a\": 42}}}");
     * Object actualResult = Json.resp(client, gs("doc"), gs("$..a")).get(); // JSONPath returns all possible paths
     * Object[] expectedResult = new Object[] {
     *                 new Object[] {gs("["), 1L, 2L, 3L},
     *                 new Object[] {gs("["), 1L, 2L},
     *                 42L};
     * assertArrayEquals(expectedResult, (Object[]) actualResult);
     * // legacy path only returns the first JSON value match
     * assertArrayEquals(new Object[] {gs("["), 1L, 2L, 3L}, (Object[]) Json.resp(client, gs(key), gs("..a")).get());
     * }</pre>
     */
    public static CompletableFuture<Object> resp(
            @NonNull BaseClient client, @NonNull GlideString key, @NonNull GlideString path) {
        return executeCommand(client, new GlideString[] {gs(JSON_RESP), key, path});
    }

    /**
     * A wrapper for custom command API.
     *
     * @param client The client to execute the command.
     * @param args The command line.
     */
    private static <T> CompletableFuture<T> executeCommand(BaseClient client, String[] args) {
        return executeCommand(client, args, false);
    }

    /**
     * A wrapper for custom command API.
     *
     * @param client The client to execute the command.
     * @param args The command line.
     * @param returnsMap - true if command returns a map
     */
    @SuppressWarnings({"unchecked", "SameParameterValue"})
    private static <T> CompletableFuture<T> executeCommand(
            BaseClient client, String[] args, boolean returnsMap) {
        if (client instanceof GlideClient) {
            return ((GlideClient) client).customCommand(args).thenApply(r -> (T) r);
        } else if (client instanceof GlideClusterClient) {
            return ((GlideClusterClient) client)
                    .customCommand(args)
                    .thenApply(returnsMap ? ClusterValue::getMultiValue : ClusterValue::getSingleValue)
                    .thenApply(r -> (T) r);
        }
        throw new IllegalArgumentException(
                "Unknown type of client, should be either `GlideClient` or `GlideClusterClient`");
    }

    /**
     * A wrapper for custom command API.
     *
     * @param client The client to execute the command.
     * @param args The command line.
     */
    private static <T> CompletableFuture<T> executeCommand(BaseClient client, GlideString[] args) {
        return executeCommand(client, args, false);
    }

    /**
     * A wrapper for custom command API.
     *
     * @param client The client to execute the command.
     * @param args The command line.
     * @param returnsMap - true if command returns a map
     */
    @SuppressWarnings({"unchecked", "SameParameterValue"})
    private static <T> CompletableFuture<T> executeCommand(
            BaseClient client, GlideString[] args, boolean returnsMap) {
        if (client instanceof GlideClient) {
            return ((GlideClient) client).customCommand(args).thenApply(r -> (T) r);
        } else if (client instanceof GlideClusterClient) {
            return ((GlideClusterClient) client)
                    .customCommand(args)
                    .thenApply(returnsMap ? ClusterValue::getMultiValue : ClusterValue::getSingleValue)
                    .thenApply(r -> (T) r);
        }
        throw new IllegalArgumentException(
                "Unknown type of client, should be either `GlideClient` or `GlideClusterClient`");
    }
}<|MERGE_RESOLUTION|>--- conflicted
+++ resolved
@@ -22,15 +22,12 @@
     private static final String JSON_PREFIX = "JSON.";
     private static final String JSON_SET = JSON_PREFIX + "SET";
     private static final String JSON_GET = JSON_PREFIX + "GET";
+    private static final String JSON_NUMINCRBY = JSON_PREFIX + "NUMINCRBY";
+    private static final String JSON_NUMMULTBY = JSON_PREFIX + "NUMMULTBY";
     private static final String JSON_ARRAPPEND = JSON_PREFIX + "ARRAPPEND";
     private static final String JSON_ARRINSERT = JSON_PREFIX + "ARRINSERT";
     private static final String JSON_ARRLEN = JSON_PREFIX + "ARRLEN";
-<<<<<<< HEAD
-    private static final String JSON_NUMINCRBY = JSON_PREFIX + "NUMINCRBY";
-    private static final String JSON_NUMMULTBY = JSON_PREFIX + "NUMMULTBY";
-=======
     private static final String JSON_ARRPOP = JSON_PREFIX + "ARRPOP";
->>>>>>> cb21081a
     private static final String JSON_ARRTRIM = JSON_PREFIX + "ARRTRIM";
     private static final String JSON_OBJLEN = JSON_PREFIX + "OBJLEN";
     private static final String JSON_OBJKEYS = JSON_PREFIX + "OBJKEYS";
