--- conflicted
+++ resolved
@@ -25,12 +25,9 @@
     private static final String JSON_ARRAPPEND = JSON_PREFIX + "ARRAPPEND";
     private static final String JSON_ARRINSERT = JSON_PREFIX + "ARRINSERT";
     private static final String JSON_ARRLEN = JSON_PREFIX + "ARRLEN";
-<<<<<<< HEAD
     private static final String JSON_ARRTRIM = JSON_PREFIX + "ARRTRIM";
-=======
     private static final String JSON_OBJLEN = JSON_PREFIX + "OBJLEN";
     private static final String JSON_OBJKEYS = JSON_PREFIX + "OBJKEYS";
->>>>>>> b13535aa
     private static final String JSON_DEL = JSON_PREFIX + "DEL";
     private static final String JSON_FORGET = JSON_PREFIX + "FORGET";
     private static final String JSON_TOGGLE = JSON_PREFIX + "TOGGLE";
@@ -712,7 +709,6 @@
     }
 
     /**
-<<<<<<< HEAD
      * Trims an array at the specified <code>path</code> within the JSON document started at <code>key
      * </code> so that it becomes a subarray [<code>start</code>, <code>end</code>], both inclusive.
      * <br>
@@ -720,180 +716,10 @@
      * If <code>end</code> >= size (size of the array), it is treated as size -1. <br>
      * If <code>start</code> >= size or <code>start</code> > <code>end</code>, the array is emptied
      * and 0 is return.<br>
-=======
-     * Retrieves the number of key-value pairs in the object values at the specified <code>path</code>
-     * within the JSON document stored at <code>key</code>.<br>
-     * Equivalent to {@link #objlen(BaseClient, String, String)} with <code>path</code> set to <code>
-     * "."</code>.
-     *
-     * @param client The client to execute the command.
-     * @param key The key of the JSON document.
-     * @return The object length stored at the root of the document. If document root is not an
-     *     object, an error is raised.<br>
-     *     If <code>key</code> doesn't exist, returns <code>null</code>.
-     * @example
-     *     <pre>{@code
-     * Json.set(client, "doc", "$", "{\"a\": 1.0, \"b\": {\"a\": {\"x\": 1, \"y\": 2}, \"b\": 2.5, \"c\": true}}").get();
-     * var res = Json.objlen(client, "doc").get();
-     * assert res == 2; // the size of object matching the path `.`, which has 2 keys: 'a' and 'b'.
-     * }</pre>
-     */
-    public static CompletableFuture<Long> objlen(@NonNull BaseClient client, @NonNull String key) {
-        return executeCommand(client, new String[] {JSON_OBJLEN, key});
-    }
-
-    /**
-     * Retrieves the number of key-value pairs in the object values at the specified <code>path</code>
-     * within the JSON document stored at <code>key</code>.<br>
-     * Equivalent to {@link #objlen(BaseClient, GlideString, GlideString)} with <code>path</code> set
-     * to <code>gs(".")</code>.
-     *
-     * @param client The client to execute the command.
-     * @param key The key of the JSON document.
-     * @return The object length stored at the root of the document. If document root is not an
-     *     object, an error is raised.<br>
-     *     If <code>key</code> doesn't exist, returns <code>null</code>.
-     * @example
-     *     <pre>{@code
-     * Json.set(client, "doc", "$", "{\"a\": 1.0, \"b\": {\"a\": {\"x\": 1, \"y\": 2}, \"b\": 2.5, \"c\": true}}").get();
-     * var res = Json.objlen(client, gs("doc"), gs(".")).get();
-     * assert res == 2; // the size of object matching the path `.`, which has 2 keys: 'a' and 'b'.
-     * }</pre>
-     */
-    public static CompletableFuture<Long> objlen(
-            @NonNull BaseClient client, @NonNull GlideString key) {
-        return executeCommand(client, new GlideString[] {gs(JSON_OBJLEN), key});
-    }
-
-    /**
-     * Retrieves the number of key-value pairs in the object values at the specified <code>path</code>
-     * within the JSON document stored at <code>key</code>.
      *
      * @param client The client to execute the command.
      * @param key The key of the JSON document.
      * @param path The path within the JSON document.
-     * @return
-     *     <ul>
-     *       <li>For JSONPath (<code>path</code> starts with <code>$</code>):<br>
-     *           Returns an <code>Object[]</code> with a list of long integers for every possible
-     *           path, indicating the number of key-value pairs for each matching object, or <code>
-     *           null
-     *           </code> for JSON values matching the path that are not an object. If <code>path
-     *           </code> does not exist, an empty array will be returned.
-     *       <li>For legacy path (<code>path</code> doesn't start with <code>$</code>):<br>
-     *           Returns the number of key-value pairs for the object value matching the path. If
-     *           multiple paths are matched, returns the length of the first matching object. If
-     *           <code>path</code> doesn't exist or the value at <code>path</code> is not an array, an
-     *           error is raised.
-     *     </ul>
-     *     If <code>key</code> doesn't exist, returns <code>null</code>.
-     * @example
-     *     <pre>{@code
-     * Json.set(client, "doc", "$", "{\"a\": 1.0, \"b\": {\"a\": {\"x\": 1, \"y\": 2}, \"b\": 2.5, \"c\": true}}").get();
-     * var res = Json.objlen(client, "doc", ".").get(); // legacy path - command returns first value as `Long`
-     * assert res == 2L; // the size of object matching the path `.`, which has 2 keys: 'a' and 'b'.
-     *
-     * res = Json.objlen(client, "doc", "$.b").get(); // JSONPath - command returns an array
-     * assert Arrays.equals((Object[]) res, new Object[] { 3L }); // the length of the objects at path `$.b`
-     * }</pre>
-     */
-    public static CompletableFuture<Object> objlen(
-            @NonNull BaseClient client, @NonNull String key, @NonNull String path) {
-        return executeCommand(client, new String[] {JSON_OBJLEN, key, path});
-    }
-
-    /**
-     * Retrieves the number of key-value pairs in the object values at the specified <code>path</code>
-     * within the JSON document stored at <code>key</code>.
-     *
-     * @param client The client to execute the command.
-     * @param key The key of the JSON document.
-     * @param path The path within the JSON document.
-     * @return
-     *     <ul>
-     *       <li>For JSONPath (<code>path</code> starts with <code>$</code>):<br>
-     *           Returns an <code>Object[]</code> with a list of long integers for every possible
-     *           path, indicating the number of key-value pairs for each matching object, or <code>
-     *           null
-     *           </code> for JSON values matching the path that are not an object. If <code>path
-     *           </code> does not exist, an empty array will be returned.
-     *       <li>For legacy path (<code>path</code> doesn't start with <code>$</code>):<br>
-     *           Returns the number of key-value pairs for the object value matching the path. If
-     *           multiple paths are matched, returns the length of the first matching object. If
-     *           <code>path</code> doesn't exist or the value at <code>path</code> is not an array, an
-     *           error is raised.
-     *     </ul>
-     *     If <code>key</code> doesn't exist, returns <code>null</code>.
-     * @example
-     *     <pre>{@code
-     * Json.set(client, "doc", "$", "{\"a\": 1.0, \"b\": {\"a\": {\"x\": 1, \"y\": 2}, \"b\": 2.5, \"c\": true}}").get();
-     * var res = Json.objlen(client, gs("doc"), gs(".")).get(); // legacy path - command returns first value as `Long`
-     * assert res == 2L; // the size of object matching the path `.`, which has 2 keys: 'a' and 'b'.
-     *
-     * res = Json.objlen(client, gs("doc"), gs("$.b")).get(); // JSONPath - command returns an array
-     * assert Arrays.equals((Object[]) res, new Object[] { 3L }); // the length of the objects at path `$.b`
-     * }</pre>
-     */
-    public static CompletableFuture<Object> objlen(
-            @NonNull BaseClient client, @NonNull GlideString key, @NonNull GlideString path) {
-        return executeCommand(client, new GlideString[] {gs(JSON_OBJLEN), key, path});
-    }
-
-    /**
-     * Retrieves the key names in the object values at the specified <code>path</code> within the JSON
-     * document stored at <code>key</code>.<br>
-     * Equivalent to {@link #objkeys(BaseClient, String, String)} with <code>path</code> set to <code>
-     * "."</code>.
-     *
-     * @param client The client to execute the command.
-     * @param key The key of the JSON document.
-     * @return The object length stored at the root of the document. If document root is not an
-     *     object, an error is raised.<br>
-     *     If <code>key</code> doesn't exist, returns <code>null</code>.
-     * @example
-     *     <pre>{@code
-     * Json.set(client, "doc", "$", "{\"a\": 1.0, \"b\": {\"a\": {\"x\": 1, \"y\": 2}, \"b\": 2.5, \"c\": true}}").get();
-     * var res = Json.objkeys(client, "doc").get();
-     * assert Arrays.equals((Object[]) res, new Object[] { "a", "b" }); // the keys of the object matching the path `.`, which has 2 keys: 'a' and 'b'.
-     * }</pre>
-     */
-    public static CompletableFuture<Object[]> objkeys(
-            @NonNull BaseClient client, @NonNull String key) {
-        return executeCommand(client, new String[] {JSON_OBJKEYS, key});
-    }
-
-    /**
-     * Retrieves the key names in the object values at the specified <code>path</code> within the JSON
-     * document stored at <code>key</code>.<br>
-     * Equivalent to {@link #objkeys(BaseClient, GlideString, GlideString)} with <code>path</code> set
-     * to <code>gs(".")</code>.
-     *
-     * @param client The client to execute the command.
-     * @param key The key of the JSON document.
-     * @return The object length stored at the root of the document. If document root is not an
-     *     object, an error is raised.<br>
-     *     If <code>key</code> doesn't exist, returns <code>null</code>.
-     * @example
-     *     <pre>{@code
-     * Json.set(client, "doc", "$", "{\"a\": 1.0, \"b\": {\"a\": {\"x\": 1, \"y\": 2}, \"b\": 2.5, \"c\": true}}").get();
-     * var res = Json.objkeys(client, gs("doc"), gs(".")).get();
-     * assert Arrays.equals((Object[]) res, new Object[] { gs("a"), gs("b") }); // the keys of the object matching the path `.`, which has 2 keys: 'a' and 'b'.
-     * }</pre>
-     */
-    public static CompletableFuture<Object[]> objkeys(
-            @NonNull BaseClient client, @NonNull GlideString key) {
-        return executeCommand(client, new GlideString[] {gs(JSON_OBJKEYS), key});
-    }
-
-    /**
-     * Retrieves the key names in the object values at the specified <code>path</code> within the JSON
-     * document stored at <code>key</code>.
->>>>>>> b13535aa
-     *
-     * @param client The client to execute the command.
-     * @param key The key of the JSON document.
-     * @param path The path within the JSON document.
-<<<<<<< HEAD
      * @param start The index of the first element to keep, inclusive.
      * @param end The index of the last element to keep, inclusive.
      * @return
@@ -910,26 +736,10 @@
      *           trimmed array match is returned. If <code>path</code> doesn't exist, or the value at
      *           <code>path</code> is not an array, an error is raised. If an index argument is out of
      *           bounds, an error is raised.
-=======
-     * @return
-     *     <ul>
-     *       <li>For JSONPath (<code>path</code> starts with <code>$</code>):<br>
-     *           Returns an <code>Object[][]</code> with each nested array containing key names for
-     *           each matching object for every possible path, indicating the list of object keys for
-     *           each matching object, or <code>null</code> for JSON values matching the path that are
-     *           not an object. If <code>path</code> does not exist, an empty sub-array will be
-     *           returned.
-     *       <li>For legacy path (<code>path</code> doesn't start with <code>$</code>):<br>
-     *           Returns an array of object keys for the object value matching the path. If multiple
-     *           paths are matched, returns the length of the first matching object. If <code>path
-     *           </code> doesn't exist or the value at <code>path</code> is not an array, an error is
-     *           raised.
->>>>>>> b13535aa
-     *     </ul>
-     *     If <code>key</code> doesn't exist, returns <code>null</code>.
-     * @example
-     *     <pre>{@code
-<<<<<<< HEAD
+     *     </ul>
+     *     If <code>key</code> doesn't exist, returns <code>null</code>.
+     * @example
+     *     <pre>{@code
      * Json.set(client, "doc", "$", "{[], [\"a\"], [\"a\", \"b\"], [\"a\", \"b\", \"c\"]}").get();
      * var res = Json.arrtrim(client, "doc", "$[*]", 0, 1).get();
      * assert Arrays.equals((Object[]) res, new Object[] { 0, 1, 2, 2 }); // New lengths of arrays after trimming
@@ -953,29 +763,10 @@
      * If <code>end</code> >= size (size of the array), it is treated as size -1. <br>
      * If <code>start</code> >= size or <code>start</code> > <code>end</code>, the array is emptied
      * and 0 is return.<br>
-=======
-     * Json.set(client, "doc", "$", "{\"a\": 1.0, \"b\": {\"a\": {\"x\": 1, \"y\": 2}, \"b\": 2.5, \"c\": true}}").get();
-     * var res = Json.objkeys(client, "doc", ".").get(); // legacy path - command returns array for first matched object
-     * assert Arrays.equals((Object[]) res, new Object[] { "a", "b" }); // key names for the object matching the path `.` as it is the only match.
-     *
-     * res = Json.objkeys(client, "doc", "$.b").get(); // JSONPath - command returns an array for each matched object
-     * assert Arrays.equals((Object[]) res, new Object[][] { { "a", "b", "c" } }); // key names as a nested list for objects matching the JSONPath `$.b`.
-     * }</pre>
-     */
-    public static CompletableFuture<Object[]> objkeys(
-            @NonNull BaseClient client, @NonNull String key, @NonNull String path) {
-        return executeCommand(client, new String[] {JSON_OBJKEYS, key, path});
-    }
-
-    /**
-     * Retrieves the key names in the object values at the specified <code>path</code> within the JSON
-     * document stored at <code>key</code>.
->>>>>>> b13535aa
      *
      * @param client The client to execute the command.
      * @param key The key of the JSON document.
      * @param path The path within the JSON document.
-<<<<<<< HEAD
      * @param start The index of the first element to keep, inclusive.
      * @param end The index of the last element to keep, inclusive.
      * @return
@@ -992,26 +783,10 @@
      *           trimmed array match is returned. If <code>path</code> doesn't exist, or the value at
      *           <code>path</code> is not an array, an error is raised. If an index argument is out of
      *           bounds, an error is raised.
-=======
-     * @return
-     *     <ul>
-     *       <li>For JSONPath (<code>path</code> starts with <code>$</code>):<br>
-     *           Returns an <code>Object[][]</code> with each nested array containing key names for
-     *           each matching object for every possible path, indicating the list of object keys for
-     *           each matching object, or <code>null</code> for JSON values matching the path that are
-     *           not an object. If <code>path</code> does not exist, an empty sub-array will be
-     *           returned.
-     *       <li>For legacy path (<code>path</code> doesn't start with <code>$</code>):<br>
-     *           Returns an array of object keys for the object value matching the path. If multiple
-     *           paths are matched, returns the length of the first matching object. If <code>path
-     *           </code> doesn't exist or the value at <code>path</code> is not an array, an error is
-     *           raised.
->>>>>>> b13535aa
-     *     </ul>
-     *     If <code>key</code> doesn't exist, returns <code>null</code>.
-     * @example
-     *     <pre>{@code
-<<<<<<< HEAD
+     *     </ul>
+     *     If <code>key</code> doesn't exist, returns <code>null</code>.
+     * @example
+     *     <pre>{@code
      * Json.set(client, "doc", "$", "{[], [\"a\"], [\"a\", \"b\"], [\"a\", \"b\", \"c\"]}").get();
      * var res = Json.arrtrim(client, gs("doc"), gs("$[*]"), 0, 1).get();
      * assert Arrays.equals((Object[]) res, new Object[] { 0, 1, 2, 2 }); // New lengths of arrays after trimming
@@ -1035,7 +810,234 @@
                         .add(Integer.toString(start))
                         .add(Integer.toString(end))
                         .toArray());
-=======
+    }
+
+    /**
+     * Retrieves the number of key-value pairs in the object values at the specified <code>path</code>
+     * within the JSON document stored at <code>key</code>.<br>
+     * Equivalent to {@link #objlen(BaseClient, String, String)} with <code>path</code> set to <code>
+     * "."</code>.
+     *
+     * @param client The client to execute the command.
+     * @param key The key of the JSON document.
+     * @return The object length stored at the root of the document. If document root is not an
+     *     object, an error is raised.<br>
+     *     If <code>key</code> doesn't exist, returns <code>null</code>.
+     * @example
+     *     <pre>{@code
+     * Json.set(client, "doc", "$", "{\"a\": 1.0, \"b\": {\"a\": {\"x\": 1, \"y\": 2}, \"b\": 2.5, \"c\": true}}").get();
+     * var res = Json.objlen(client, "doc").get();
+     * assert res == 2; // the size of object matching the path `.`, which has 2 keys: 'a' and 'b'.
+     * }</pre>
+     */
+    public static CompletableFuture<Long> objlen(@NonNull BaseClient client, @NonNull String key) {
+        return executeCommand(client, new String[] {JSON_OBJLEN, key});
+    }
+
+    /**
+     * Retrieves the number of key-value pairs in the object values at the specified <code>path</code>
+     * within the JSON document stored at <code>key</code>.<br>
+     * Equivalent to {@link #objlen(BaseClient, GlideString, GlideString)} with <code>path</code> set
+     * to <code>gs(".")</code>.
+     *
+     * @param client The client to execute the command.
+     * @param key The key of the JSON document.
+     * @return The object length stored at the root of the document. If document root is not an
+     *     object, an error is raised.<br>
+     *     If <code>key</code> doesn't exist, returns <code>null</code>.
+     * @example
+     *     <pre>{@code
+     * Json.set(client, "doc", "$", "{\"a\": 1.0, \"b\": {\"a\": {\"x\": 1, \"y\": 2}, \"b\": 2.5, \"c\": true}}").get();
+     * var res = Json.objlen(client, gs("doc"), gs(".")).get();
+     * assert res == 2; // the size of object matching the path `.`, which has 2 keys: 'a' and 'b'.
+     * }</pre>
+     */
+    public static CompletableFuture<Long> objlen(
+            @NonNull BaseClient client, @NonNull GlideString key) {
+        return executeCommand(client, new GlideString[] {gs(JSON_OBJLEN), key});
+    }
+
+    /**
+     * Retrieves the number of key-value pairs in the object values at the specified <code>path</code>
+     * within the JSON document stored at <code>key</code>.
+     *
+     * @param client The client to execute the command.
+     * @param key The key of the JSON document.
+     * @param path The path within the JSON document.
+     * @return
+     *     <ul>
+     *       <li>For JSONPath (<code>path</code> starts with <code>$</code>):<br>
+     *           Returns an <code>Object[]</code> with a list of long integers for every possible
+     *           path, indicating the number of key-value pairs for each matching object, or <code>
+     *           null
+     *           </code> for JSON values matching the path that are not an object. If <code>path
+     *           </code> does not exist, an empty array will be returned.
+     *       <li>For legacy path (<code>path</code> doesn't start with <code>$</code>):<br>
+     *           Returns the number of key-value pairs for the object value matching the path. If
+     *           multiple paths are matched, returns the length of the first matching object. If
+     *           <code>path</code> doesn't exist or the value at <code>path</code> is not an array, an
+     *           error is raised.
+     *     </ul>
+     *     If <code>key</code> doesn't exist, returns <code>null</code>.
+     * @example
+     *     <pre>{@code
+     * Json.set(client, "doc", "$", "{\"a\": 1.0, \"b\": {\"a\": {\"x\": 1, \"y\": 2}, \"b\": 2.5, \"c\": true}}").get();
+     * var res = Json.objlen(client, "doc", ".").get(); // legacy path - command returns first value as `Long`
+     * assert res == 2L; // the size of object matching the path `.`, which has 2 keys: 'a' and 'b'.
+     *
+     * res = Json.objlen(client, "doc", "$.b").get(); // JSONPath - command returns an array
+     * assert Arrays.equals((Object[]) res, new Object[] { 3L }); // the length of the objects at path `$.b`
+     * }</pre>
+     */
+    public static CompletableFuture<Object> objlen(
+            @NonNull BaseClient client, @NonNull String key, @NonNull String path) {
+        return executeCommand(client, new String[] {JSON_OBJLEN, key, path});
+    }
+
+    /**
+     * Retrieves the number of key-value pairs in the object values at the specified <code>path</code>
+     * within the JSON document stored at <code>key</code>.
+     *
+     * @param client The client to execute the command.
+     * @param key The key of the JSON document.
+     * @param path The path within the JSON document.
+     * @return
+     *     <ul>
+     *       <li>For JSONPath (<code>path</code> starts with <code>$</code>):<br>
+     *           Returns an <code>Object[]</code> with a list of long integers for every possible
+     *           path, indicating the number of key-value pairs for each matching object, or <code>
+     *           null
+     *           </code> for JSON values matching the path that are not an object. If <code>path
+     *           </code> does not exist, an empty array will be returned.
+     *       <li>For legacy path (<code>path</code> doesn't start with <code>$</code>):<br>
+     *           Returns the number of key-value pairs for the object value matching the path. If
+     *           multiple paths are matched, returns the length of the first matching object. If
+     *           <code>path</code> doesn't exist or the value at <code>path</code> is not an array, an
+     *           error is raised.
+     *     </ul>
+     *     If <code>key</code> doesn't exist, returns <code>null</code>.
+     * @example
+     *     <pre>{@code
+     * Json.set(client, "doc", "$", "{\"a\": 1.0, \"b\": {\"a\": {\"x\": 1, \"y\": 2}, \"b\": 2.5, \"c\": true}}").get();
+     * var res = Json.objlen(client, gs("doc"), gs(".")).get(); // legacy path - command returns first value as `Long`
+     * assert res == 2L; // the size of object matching the path `.`, which has 2 keys: 'a' and 'b'.
+     *
+     * res = Json.objlen(client, gs("doc"), gs("$.b")).get(); // JSONPath - command returns an array
+     * assert Arrays.equals((Object[]) res, new Object[] { 3L }); // the length of the objects at path `$.b`
+     * }</pre>
+     */
+    public static CompletableFuture<Object> objlen(
+            @NonNull BaseClient client, @NonNull GlideString key, @NonNull GlideString path) {
+        return executeCommand(client, new GlideString[] {gs(JSON_OBJLEN), key, path});
+    }
+
+    /**
+     * Retrieves the key names in the object values at the specified <code>path</code> within the JSON
+     * document stored at <code>key</code>.<br>
+     * Equivalent to {@link #objkeys(BaseClient, String, String)} with <code>path</code> set to <code>
+     * "."</code>.
+     *
+     * @param client The client to execute the command.
+     * @param key The key of the JSON document.
+     * @return The object length stored at the root of the document. If document root is not an
+     *     object, an error is raised.<br>
+     *     If <code>key</code> doesn't exist, returns <code>null</code>.
+     * @example
+     *     <pre>{@code
+     * Json.set(client, "doc", "$", "{\"a\": 1.0, \"b\": {\"a\": {\"x\": 1, \"y\": 2}, \"b\": 2.5, \"c\": true}}").get();
+     * var res = Json.objkeys(client, "doc").get();
+     * assert Arrays.equals((Object[]) res, new Object[] { "a", "b" }); // the keys of the object matching the path `.`, which has 2 keys: 'a' and 'b'.
+     * }</pre>
+     */
+    public static CompletableFuture<Object[]> objkeys(
+            @NonNull BaseClient client, @NonNull String key) {
+        return executeCommand(client, new String[] {JSON_OBJKEYS, key});
+    }
+
+    /**
+     * Retrieves the key names in the object values at the specified <code>path</code> within the JSON
+     * document stored at <code>key</code>.<br>
+     * Equivalent to {@link #objkeys(BaseClient, GlideString, GlideString)} with <code>path</code> set
+     * to <code>gs(".")</code>.
+     *
+     * @param client The client to execute the command.
+     * @param key The key of the JSON document.
+     * @return The object length stored at the root of the document. If document root is not an
+     *     object, an error is raised.<br>
+     *     If <code>key</code> doesn't exist, returns <code>null</code>.
+     * @example
+     *     <pre>{@code
+     * Json.set(client, "doc", "$", "{\"a\": 1.0, \"b\": {\"a\": {\"x\": 1, \"y\": 2}, \"b\": 2.5, \"c\": true}}").get();
+     * var res = Json.objkeys(client, gs("doc"), gs(".")).get();
+     * assert Arrays.equals((Object[]) res, new Object[] { gs("a"), gs("b") }); // the keys of the object matching the path `.`, which has 2 keys: 'a' and 'b'.
+     * }</pre>
+     */
+    public static CompletableFuture<Object[]> objkeys(
+            @NonNull BaseClient client, @NonNull GlideString key) {
+        return executeCommand(client, new GlideString[] {gs(JSON_OBJKEYS), key});
+    }
+
+    /**
+     * Retrieves the key names in the object values at the specified <code>path</code> within the JSON
+     * document stored at <code>key</code>.
+     *
+     * @param client The client to execute the command.
+     * @param key The key of the JSON document.
+     * @param path The path within the JSON document.
+     * @return
+     *     <ul>
+     *       <li>For JSONPath (<code>path</code> starts with <code>$</code>):<br>
+     *           Returns an <code>Object[][]</code> with each nested array containing key names for
+     *           each matching object for every possible path, indicating the list of object keys for
+     *           each matching object, or <code>null</code> for JSON values matching the path that are
+     *           not an object. If <code>path</code> does not exist, an empty sub-array will be
+     *           returned.
+     *       <li>For legacy path (<code>path</code> doesn't start with <code>$</code>):<br>
+     *           Returns an array of object keys for the object value matching the path. If multiple
+     *           paths are matched, returns the length of the first matching object. If <code>path
+     *           </code> doesn't exist or the value at <code>path</code> is not an array, an error is
+     *           raised.
+     *     </ul>
+     *     If <code>key</code> doesn't exist, returns <code>null</code>.
+     * @example
+     *     <pre>{@code
+     * Json.set(client, "doc", "$", "{\"a\": 1.0, \"b\": {\"a\": {\"x\": 1, \"y\": 2}, \"b\": 2.5, \"c\": true}}").get();
+     * var res = Json.objkeys(client, "doc", ".").get(); // legacy path - command returns array for first matched object
+     * assert Arrays.equals((Object[]) res, new Object[] { "a", "b" }); // key names for the object matching the path `.` as it is the only match.
+     *
+     * res = Json.objkeys(client, "doc", "$.b").get(); // JSONPath - command returns an array for each matched object
+     * assert Arrays.equals((Object[]) res, new Object[][] { { "a", "b", "c" } }); // key names as a nested list for objects matching the JSONPath `$.b`.
+     * }</pre>
+     */
+    public static CompletableFuture<Object[]> objkeys(
+            @NonNull BaseClient client, @NonNull String key, @NonNull String path) {
+        return executeCommand(client, new String[] {JSON_OBJKEYS, key, path});
+    }
+
+    /**
+     * Retrieves the key names in the object values at the specified <code>path</code> within the JSON
+     * document stored at <code>key</code>.
+     *
+     * @param client The client to execute the command.
+     * @param key The key of the JSON document.
+     * @param path The path within the JSON document.
+     * @return
+     *     <ul>
+     *       <li>For JSONPath (<code>path</code> starts with <code>$</code>):<br>
+     *           Returns an <code>Object[][]</code> with each nested array containing key names for
+     *           each matching object for every possible path, indicating the list of object keys for
+     *           each matching object, or <code>null</code> for JSON values matching the path that are
+     *           not an object. If <code>path</code> does not exist, an empty sub-array will be
+     *           returned.
+     *       <li>For legacy path (<code>path</code> doesn't start with <code>$</code>):<br>
+     *           Returns an array of object keys for the object value matching the path. If multiple
+     *           paths are matched, returns the length of the first matching object. If <code>path
+     *           </code> doesn't exist or the value at <code>path</code> is not an array, an error is
+     *           raised.
+     *     </ul>
+     *     If <code>key</code> doesn't exist, returns <code>null</code>.
+     * @example
+     *     <pre>{@code
      * Json.set(client, "doc", "$", "{\"a\": 1.0, \"b\": {\"a\": {\"x\": 1, \"y\": 2}, \"b\": 2.5, \"c\": true}}").get();
      * var res = Json.objkeys(client, gs("doc"), gs(".")).get(); // legacy path - command returns array for first matched object
      * assert Arrays.equals((Object[]) res, new Object[] { "a", "b" }); // key names for the object matching the path `.` as it is the only match.
@@ -1047,7 +1049,6 @@
     public static CompletableFuture<Object[]> objkeys(
             @NonNull BaseClient client, @NonNull GlideString key, @NonNull GlideString path) {
         return executeCommand(client, new GlideString[] {gs(JSON_OBJKEYS), key, path});
->>>>>>> b13535aa
     }
 
     /**
