/** Copyright Valkey GLIDE Project Contributors - SPDX Identifier: Apache-2.0 */
package glide.api.commands.servermodules;

import static glide.api.models.GlideString.gs;
import static glide.utils.ArrayTransformUtils.concatenateArrays;

import glide.api.BaseClient;
import glide.api.GlideClient;
import glide.api.GlideClusterClient;
import glide.api.models.ClusterValue;
import glide.api.models.GlideString;
import glide.api.models.commands.ConditionalChange;
import glide.api.models.commands.json.JsonArrPopOptions;
import glide.api.models.commands.json.JsonArrPopOptionsBinary;
import glide.api.models.commands.json.JsonGetOptions;
import glide.api.models.commands.json.JsonGetOptionsBinary;
import glide.utils.ArgsBuilder;
import java.util.concurrent.CompletableFuture;
import lombok.NonNull;

/** Module for JSON commands. */
public class Json {

    private static final String JSON_PREFIX = "JSON.";
    private static final String JSON_SET = JSON_PREFIX + "SET";
    private static final String JSON_GET = JSON_PREFIX + "GET";
    private static final String JSON_ARRAPPEND = JSON_PREFIX + "ARRAPPEND";
    private static final String JSON_ARRINSERT = JSON_PREFIX + "ARRINSERT";
    private static final String JSON_ARRLEN = JSON_PREFIX + "ARRLEN";
<<<<<<< HEAD
    private static final String JSON_ARRPOP = JSON_PREFIX + "ARRPOP";
=======
    private static final String JSON_DEL = JSON_PREFIX + "DEL";
    private static final String JSON_FORGET = JSON_PREFIX + "FORGET";
>>>>>>> f65b0fe2

    private Json() {}

    /**
     * Sets the JSON value at the specified <code>path</code> stored at <code>key</code>.
     *
     * @param client The Valkey GLIDE client to execute the command.
     * @param key The <code>key</code> of the JSON document.
     * @param path Represents the path within the JSON document where the value will be set. The key
     *     will be modified only if <code>value</code> is added as the last child in the specified
     *     <code>path</code>, or if the specified <code>path</code> acts as the parent of a new child
     *     being added.
     * @param value The value to set at the specific path, in JSON formatted string.
     * @return A simple <code>"OK"</code> response if the value is successfully set.
     * @example
     *     <pre>{@code
     * String value = Json.set(client, "doc", ".", "{\"a\": 1.0, \"b\": 2}").get();
     * assert value.equals("OK");
     * }</pre>
     */
    public static CompletableFuture<String> set(
            @NonNull BaseClient client,
            @NonNull String key,
            @NonNull String path,
            @NonNull String value) {
        return executeCommand(client, new String[] {JSON_SET, key, path, value});
    }

    /**
     * Sets the JSON value at the specified <code>path</code> stored at <code>key</code>.
     *
     * @param client The Valkey GLIDE client to execute the command.
     * @param key The <code>key</code> of the JSON document.
     * @param path Represents the path within the JSON document where the value will be set. The key
     *     will be modified only if <code>value</code> is added as the last child in the specified
     *     <code>path</code>, or if the specified <code>path</code> acts as the parent of a new child
     *     being added.
     * @param value The value to set at the specific path, in JSON formatted GlideString.
     * @return A simple <code>"OK"</code> response if the value is successfully set.
     * @example
     *     <pre>{@code
     * String value = Json.set(client, gs("doc"), gs("."), gs("{\"a\": 1.0, \"b\": 2}")).get();
     * assert value.equals("OK");
     * }</pre>
     */
    public static CompletableFuture<String> set(
            @NonNull BaseClient client,
            @NonNull GlideString key,
            @NonNull GlideString path,
            @NonNull GlideString value) {
        return executeCommand(client, new GlideString[] {gs(JSON_SET), key, path, value});
    }

    /**
     * Sets the JSON value at the specified <code>path</code> stored at <code>key</code>.
     *
     * @param client The Valkey GLIDE client to execute the command.
     * @param key The <code>key</code> of the JSON document.
     * @param path Represents the path within the JSON document where the value will be set. The key
     *     will be modified only if <code>value</code> is added as the last child in the specified
     *     <code>path</code>, or if the specified <code>path</code> acts as the parent of a new child
     *     being added.
     * @param value The value to set at the specific path, in JSON formatted string.
     * @param setCondition Set the value only if the given condition is met (within the key or path).
     * @return A simple <code>"OK"</code> response if the value is successfully set. If value isn't
     *     set because of <code>setCondition</code>, returns <code>null</code>.
     * @example
     *     <pre>{@code
     * String value = Json.set(client, "doc", ".", "{\"a\": 1.0, \"b\": 2}", ConditionalChange.ONLY_IF_DOES_NOT_EXIST).get();
     * assert value.equals("OK");
     * }</pre>
     */
    public static CompletableFuture<String> set(
            @NonNull BaseClient client,
            @NonNull String key,
            @NonNull String path,
            @NonNull String value,
            @NonNull ConditionalChange setCondition) {
        return executeCommand(
                client, new String[] {JSON_SET, key, path, value, setCondition.getValkeyApi()});
    }

    /**
     * Sets the JSON value at the specified <code>path</code> stored at <code>key</code>.
     *
     * @param client The Valkey GLIDE client to execute the command.
     * @param key The <code>key</code> of the JSON document.
     * @param path Represents the path within the JSON document where the value will be set. The key
     *     will be modified only if <code>value</code> is added as the last child in the specified
     *     <code>path</code>, or if the specified <code>path</code> acts as the parent of a new child
     *     being added.
     * @param value The value to set at the specific path, in JSON formatted GlideString.
     * @param setCondition Set the value only if the given condition is met (within the key or path).
     * @return A simple <code>"OK"</code> response if the value is successfully set. If value isn't
     *     set because of <code>setCondition</code>, returns <code>null</code>.
     * @example
     *     <pre>{@code
     * String value = Json.set(client, gs("doc"), gs("."), gs("{\"a\": 1.0, \"b\": 2}"), ConditionalChange.ONLY_IF_DOES_NOT_EXIST).get();
     * assert value.equals("OK");
     * }</pre>
     */
    public static CompletableFuture<String> set(
            @NonNull BaseClient client,
            @NonNull GlideString key,
            @NonNull GlideString path,
            @NonNull GlideString value,
            @NonNull ConditionalChange setCondition) {
        return executeCommand(
                client,
                new GlideString[] {gs(JSON_SET), key, path, value, gs(setCondition.getValkeyApi())});
    }

    /**
     * Retrieves the JSON value at the specified <code>path</code> stored at <code>key</code>.
     *
     * @param client The Valkey GLIDE client to execute the command.
     * @param key The <code>key</code> of the JSON document.
     * @return Returns a string representation of the JSON document. If <code>key</code> doesn't
     *     exist, returns <code>null</code>.
     * @example
     *     <pre>{@code
     * String value = Json.get(client, "doc").get();
     * assert value.equals("{\"a\": 1.0, \"b\": 2}");
     * }</pre>
     */
    public static CompletableFuture<String> get(@NonNull BaseClient client, @NonNull String key) {
        return executeCommand(client, new String[] {JSON_GET, key});
    }

    /**
     * Retrieves the JSON value at the specified <code>path</code> stored at <code>key</code>.
     *
     * @param client The Valkey GLIDE client to execute the command.
     * @param key The <code>key</code> of the JSON document.
     * @return Returns a string representation of the JSON document. If <code>key</code> doesn't
     *     exist, returns <code>null</code>.
     * @example
     *     <pre>{@code
     * GlideString value = Json.get(client, gs("doc")).get();
     * assert value.equals(gs("{\"a\": 1.0, \"b\": 2}"));
     * }</pre>
     */
    public static CompletableFuture<GlideString> get(
            @NonNull BaseClient client, @NonNull GlideString key) {
        return executeCommand(client, new GlideString[] {gs(JSON_GET), key});
    }

    /**
     * Retrieves the JSON value at the specified <code>paths</code> stored at <code>key</code>.
     *
     * @param client The Valkey GLIDE client to execute the command.
     * @param key The <code>key</code> of the JSON document.
     * @param paths List of paths within the JSON document.
     * @return
     *     <ul>
     *       <li>If one path is given:
     *           <ul>
     *             <li>For JSONPath (path starts with <code>$</code>): Returns a stringified JSON list
     *                 replies for every possible path, or a string representation of an empty array,
     *                 if path doesn't exist. If <code>key</code> doesn't exist, returns None.
     *             <li>For legacy path (path doesn't start with <code>$</code>): Returns a string
     *                 representation of the value in <code>paths</code>. If <code>paths</code>
     *                 doesn't exist, an error is raised. If <code>key</code> doesn't exist, returns
     *                 None.
     *           </ul>
     *       <li>If multiple paths are given: Returns a stringified JSON, in which each path is a key,
     *           and it's corresponding value, is the value as if the path was executed in the command
     *           as a single path.
     *     </ul>
     *     In case of multiple paths, and <code>paths</code> are a mix of both JSONPath and legacy
     *     path, the command behaves as if all are JSONPath paths.
     * @example
     *     <pre>{@code
     * String value = Json.get(client, "doc", new String[] {"$"}).get();
     * assert value.equals("{\"a\": 1.0, \"b\": 2}");
     * String value = Json.get(client, "doc", new String[] {"$.a", "$.b"}).get();
     * assert value.equals("{\"$.a\": [1.0], \"$.b\": [2]}");
     * }</pre>
     */
    public static CompletableFuture<String> get(
            @NonNull BaseClient client, @NonNull String key, @NonNull String[] paths) {
        return executeCommand(client, concatenateArrays(new String[] {JSON_GET, key}, paths));
    }

    /**
     * Retrieves the JSON value at the specified <code>paths</code> stored at <code>key</code>.
     *
     * @param client The Valkey GLIDE client to execute the command.
     * @param key The <code>key</code> of the JSON document.
     * @param paths List of paths within the JSON document.
     * @return
     *     <ul>
     *       <li>If one path is given:
     *           <ul>
     *             <li>For JSONPath (path starts with <code>$</code>): Returns a stringified JSON list
     *                 replies for every possible path, or a string representation of an empty array,
     *                 if path doesn't exist. If <code>key</code> doesn't exist, returns None.
     *             <li>For legacy path (path doesn't start with <code>$</code>): Returns a string
     *                 representation of the value in <code>paths</code>. If <code>paths</code>
     *                 doesn't exist, an error is raised. If <code>key</code> doesn't exist, returns
     *                 None.
     *           </ul>
     *       <li>If multiple paths are given: Returns a stringified JSON, in which each path is a key,
     *           and it's corresponding value, is the value as if the path was executed in the command
     *           as a single path.
     *     </ul>
     *     In case of multiple paths, and <code>paths</code> are a mix of both JSONPath and legacy
     *     path, the command behaves as if all are JSONPath paths.
     * @example
     *     <pre>{@code
     * GlideString value = Json.get(client, gs("doc"), new GlideString[] {gs("$")}).get();
     * assert value.equals(gs("{\"a\": 1.0, \"b\": 2}"));
     * GlideString value = Json.get(client, gs("doc"), new GlideString[] {gs("$.a"), gs("$.b")}).get();
     * assert value.equals(gs("{\"$.a\": [1.0], \"$.b\": [2]}"));
     * }</pre>
     */
    public static CompletableFuture<GlideString> get(
            @NonNull BaseClient client, @NonNull GlideString key, @NonNull GlideString[] paths) {
        return executeCommand(client, concatenateArrays(new GlideString[] {gs(JSON_GET), key}, paths));
    }

    /**
     * Retrieves the JSON value at the specified <code>path</code> stored at <code>key</code>.
     *
     * @param client The Valkey GLIDE client to execute the command.
     * @param key The <code>key</code> of the JSON document.
     * @param options Options for formatting the byte representation of the JSON data. See <code>
     *     JsonGetOptions</code>.
     * @return Returns a string representation of the JSON document. If <code>key</code> doesn't
     *     exist, returns <code>null</code>.
     * @example
     *     <pre>{@code
     * JsonGetOptions options = JsonGetOptions.builder()
     *                              .indent("  ")
     *                              .space(" ")
     *                              .newline("\n")
     *                              .build();
     * String value = Json.get(client, "doc", "$", options).get();
     * assert value.equals("{\n \"a\": \n  1.0\n ,\n \"b\": \n  2\n }");
     * }</pre>
     */
    public static CompletableFuture<String> get(
            @NonNull BaseClient client, @NonNull String key, @NonNull JsonGetOptions options) {
        return executeCommand(
                client, concatenateArrays(new String[] {JSON_GET, key}, options.toArgs()));
    }

    /**
     * Retrieves the JSON value at the specified <code>path</code> stored at <code>key</code>.
     *
     * @param client The Valkey GLIDE client to execute the command.
     * @param key The <code>key</code> of the JSON document.
     * @param options Options for formatting the byte representation of the JSON data. See <code>
     *     JsonGetOptions</code>.
     * @return Returns a string representation of the JSON document. If <code>key</code> doesn't
     *     exist, returns <code>null</code>.
     * @example
     *     <pre>{@code
     * JsonGetOptions options = JsonGetOptions.builder()
     *                              .indent("  ")
     *                              .space(" ")
     *                              .newline("\n")
     *                              .build();
     * GlideString value = Json.get(client, gs("doc"), gs("$"), options).get();
     * assert value.equals(gs("{\n \"a\": \n  1.0\n ,\n \"b\": \n  2\n }"));
     * }</pre>
     */
    public static CompletableFuture<GlideString> get(
            @NonNull BaseClient client, @NonNull GlideString key, @NonNull JsonGetOptionsBinary options) {
        return executeCommand(
                client, new ArgsBuilder().add(gs(JSON_GET)).add(key).add(options.toArgs()).toArray());
    }

    /**
     * Retrieves the JSON value at the specified <code>path</code> stored at <code>key</code>.
     *
     * @param client The Valkey GLIDE client to execute the command.
     * @param key The <code>key</code> of the JSON document.
     * @param paths List of paths within the JSON document.
     * @param options Options for formatting the byte representation of the JSON data. See <code>
     *     JsonGetOptions</code>.
     * @return
     *     <ul>
     *       <li>If one path is given:
     *           <ul>
     *             <li>For JSONPath (path starts with <code>$</code>): Returns a stringified JSON list
     *                 replies for every possible path, or a string representation of an empty array,
     *                 if path doesn't exist. If <code>key</code> doesn't exist, returns None.
     *             <li>For legacy path (path doesn't start with <code>$</code>): Returns a string
     *                 representation of the value in <code>paths</code>. If <code>paths</code>
     *                 doesn't exist, an error is raised. If <code>key</code> doesn't exist, returns
     *                 None.
     *           </ul>
     *       <li>If multiple paths are given: Returns a stringified JSON, in which each path is a key,
     *           and it's corresponding value, is the value as if the path was executed in the command
     *           as a single path.
     *     </ul>
     *     In case of multiple paths, and <code>paths</code> are a mix of both JSONPath and legacy
     *     path, the command behaves as if all are JSONPath paths.
     * @example
     *     <pre>{@code
     * JsonGetOptions options = JsonGetOptions.builder()
     *                              .indent("  ")
     *                              .space(" ")
     *                              .newline("\n")
     *                              .build();
     * String value = Json.get(client, "doc", new String[] {"$.a", "$.b"}, options).get();
     * assert value.equals("{\n \"$.a\": [\n  1.0\n ],\n \"$.b\": [\n  2\n ]\n}");
     * }</pre>
     */
    public static CompletableFuture<String> get(
            @NonNull BaseClient client,
            @NonNull String key,
            @NonNull String[] paths,
            @NonNull JsonGetOptions options) {
        return executeCommand(
                client, concatenateArrays(new String[] {JSON_GET, key}, options.toArgs(), paths));
    }

    /**
     * Retrieves the JSON value at the specified <code>path</code> stored at <code>key</code>.
     *
     * @param client The Valkey GLIDE client to execute the command.
     * @param key The <code>key</code> of the JSON document.
     * @param paths List of paths within the JSON document.
     * @param options Options for formatting the byte representation of the JSON data. See <code>
     *     JsonGetOptions</code>.
     * @return
     *     <ul>
     *       <li>If one path is given:
     *           <ul>
     *             <li>For JSONPath (path starts with <code>$</code>): Returns a stringified JSON list
     *                 replies for every possible path, or a string representation of an empty array,
     *                 if path doesn't exist. If <code>key</code> doesn't exist, returns None.
     *             <li>For legacy path (path doesn't start with <code>$</code>): Returns a string
     *                 representation of the value in <code>paths</code>. If <code>paths</code>
     *                 doesn't exist, an error is raised. If <code>key</code> doesn't exist, returns
     *                 None.
     *           </ul>
     *       <li>If multiple paths are given: Returns a stringified JSON, in which each path is a key,
     *           and it's corresponding value, is the value as if the path was executed in the command
     *           as a single path.
     *     </ul>
     *     In case of multiple paths, and <code>paths</code> are a mix of both JSONPath and legacy
     *     path, the command behaves as if all are JSONPath paths.
     * @example
     *     <pre>{@code
     * JsonGetOptions options = JsonGetOptions.builder()
     *                              .indent("  ")
     *                              .space(" ")
     *                              .newline("\n")
     *                              .build();
     * GlideString value = Json.get(client, gs("doc"), new GlideString[] {gs("$.a"), gs("$.b")}, options).get();
     * assert value.equals(gs("{\n \"$.a\": [\n  1.0\n ],\n \"$.b\": [\n  2\n ]\n}"));
     * }</pre>
     */
    public static CompletableFuture<GlideString> get(
            @NonNull BaseClient client,
            @NonNull GlideString key,
            @NonNull GlideString[] paths,
            @NonNull JsonGetOptionsBinary options) {
        return executeCommand(
                client,
                new ArgsBuilder().add(gs(JSON_GET)).add(key).add(options.toArgs()).add(paths).toArray());
    }

    /**
     * Appends one or more <code>values</code> to the JSON array at the specified <code>path</code>
     * within the JSON document stored at <code>key</code>.
     *
     * @param client The client to execute the command.
     * @param key The <code>key</code> of the JSON document.
     * @param path Represents the <code>path</code> within the JSON document where the <code>values
     *     </code> will be appended.
     * @param values The <code>values</code> to append to the JSON array at the specified <code>path
     *     </code>.
     * @return
     *     <ul>
     *       <li>For JSONPath (<code>path</code> starts with <code>$</code>):<br>
     *           Returns a list of integers for every possible path, indicating the new length of the
     *           new array after appending <code>values</code>, or <code>null</code> for JSON values
     *           matching the path that are not an array. If <code>path</code> does not exist, an
     *           empty array will be returned.
     *       <li>For legacy path (<code>path</code> doesn't start with <code>$</code>):<br>
     *           Returns the length of the new array after appending <code>values</code> to the array
     *           at <code>path</code>. If multiple paths are matched, returns the last updated array.
     *           If the JSON value at <code>path</code> is not a array or if <code>path</code> doesn't
     *           exist, an error is raised. If <code>key</code> doesn't exist, an error is raised.
     * @example
     *     <pre>{@code
     * Json.set(client, "doc", "$", "{\"a\": 1, \"b\": [\"one\", \"two\"]}").get();
     * var res = Json.arrappend(client, "doc", "$.b", new String[] {"\"three\""}).get();
     * assert Arrays.equals((Object[]) res, new int[] {3}); // New length of the array after appending
     * res = Json.arrappend(client, "doc", ".b", new String[] {"\"four\""}).get();
     * assert res.equals(4); // New length of the array after appending
     * }</pre>
     */
    public static CompletableFuture<Object> arrappend(
            @NonNull BaseClient client,
            @NonNull String key,
            @NonNull String path,
            @NonNull String[] values) {
        return executeCommand(
                client, concatenateArrays(new String[] {JSON_ARRAPPEND, key, path}, values));
    }

    /**
     * Appends one or more <code>values</code> to the JSON array at the specified <code>path</code>
     * within the JSON document stored at <code>key</code>.
     *
     * @param client The client to execute the command.
     * @param key The <code>key</code> of the JSON document.
     * @param path Represents the <code>path</code> within the JSON document where the <code>values
     *     </code> will be appended.
     * @param values The <code>values</code> to append to the JSON array at the specified <code>path
     *     </code>.
     * @return
     *     <ul>
     *       <li>For JSONPath (<code>path</code> starts with <code>$</code>):<br>
     *           Returns a list of integers for every possible path, indicating the new length of the
     *           new array after appending <code>values</code>, or <code>null</code> for JSON values
     *           matching the path that are not an array. If <code>path</code> does not exist, an
     *           empty array will be returned.
     *       <li>For legacy path (<code>path</code> doesn't start with <code>$</code>):<br>
     *           Returns the length of the new array after appending <code>values</code> to the array
     *           at <code>path</code>. If multiple paths are matched, returns the last updated array.
     *           If the JSON value at <code>path</code> is not a array or if <code>path</code> doesn't
     *           exist, an error is raised. If <code>key</code> doesn't exist, an error is raised.
     * @example
     *     <pre>{@code
     * Json.set(client, "doc", "$", "{\"a\": 1, \"b\": [\"one\", \"two\"]}").get();
     * var res = Json.arrappend(client, gs("doc"), gs("$.b"), new GlideString[] {gs("\"three\"")}).get();
     * assert Arrays.equals((Object[]) res, new int[] {3}); // New length of the array after appending
     * res = Json.arrappend(client, gs("doc"), gs(".b"), new GlideString[] {gs("\"four\"")}).get();
     * assert res.equals(4); // New length of the array after appending
     * }</pre>
     */
    public static CompletableFuture<Object> arrappend(
            @NonNull BaseClient client,
            @NonNull GlideString key,
            @NonNull GlideString path,
            @NonNull GlideString[] values) {
        return executeCommand(
                client, new ArgsBuilder().add(gs(JSON_ARRAPPEND)).add(key).add(path).add(values).toArray());
    }

    /**
     * Inserts one or more values into the array at the specified <code>path</code> within the JSON
     * document stored at <code>key</code>, before the given <code>index</code>.
     *
     * @param client The client to execute the command.
     * @param key The key of the JSON document.
     * @param path The path within the JSON document.
     * @param index The array index before which values are inserted.
     * @param values The JSON values to be inserted into the array, in JSON formatted bytes or str.
     *     JSON string values must be wrapped with quotes. For example, to append <code>"foo"</code>,
     *     pass <code>"\"foo\""</code>.
     * @return
     *     <ul>
     *       <li>For JSONPath (<code>path</code> starts with <code>$</code>):<br>
     *           Returns an <code>Object[]</code> with a list of integers for every possible path,
     *           indicating the new length of the array, or <code>null</code> for JSON values matching
     *           the path that are not an array. If <code>path</code> does not exist, an empty array
     *           will be returned.
     *       <li>For legacy path (<code>path</code> doesn't start with <code>$</code>):<br>
     *           Returns an integer representing the new length of the array. If multiple paths are
     *           matched, returns the length of the first modified array. If <code>path</code> doesn't
     *           exist or the value at <code>path</code> is not an array, an error is raised.
     *     </ul>
     *     If the index is out of bounds or <code>key</code> doesn't exist, an error is raised.
     * @example
     *     <pre>{@code
     * Json.set(client, "doc", "$", "[[], [\"a\"], [\"a\", \"b\"]]").get();
     * var newValues = new String[] { "\"c\"", "{\"key\": \"value\"}", "true", "null", "[\"bar\"]" };
     * var res = Json.arrinsert(client, "doc", "$[*]", 0, newValues).get();
     * assert Arrays.equals((Object[]) res, new int[] { 5, 6, 7 }); // New lengths of arrays after insertion
     * var doc = Json.get(client, "doc").get();
     * assert doc.equals("[[\"c\", {\"key\": \"value\"}, true, null, [\"bar\"]], [\"c\", {\"key\": \"value\"}, "
     *     + "true, null, [\"bar\"], \"a\"], [\"c\", {\"key\": \"value\"}, true, null, [\"bar\"], \"a\", \"b\"]]");
     *
     * Json.set(client, "doc", "$", "[[], [\"a\"], [\"a\", \"b\"]]").get();
     * res = Json.arrinsert(client, "doc", ".", 0, new String[] { "\"c\"" }).get();
     * assert res == 4 // New length of the root array after insertion
     * doc = Json.get(client, "doc").get();
     * assert doc.equals("[\"c\", [], [\"a\"], [\"a\", \"b\"]]");
     * }</pre>
     */
    public static CompletableFuture<Object> arrinsert(
            @NonNull BaseClient client,
            @NonNull String key,
            @NonNull String path,
            int index,
            @NonNull String[] values) {
        return executeCommand(
                client,
                concatenateArrays(
                        new String[] {JSON_ARRINSERT, key, path, Integer.toString(index)}, values));
    }

    /**
     * Inserts one or more values into the array at the specified <code>path</code> within the JSON
     * document stored at <code>key</code>, before the given <code>index</code>.
     *
     * @param client The client to execute the command.
     * @param key The key of the JSON document.
     * @param path The path within the JSON document.
     * @param index The array index before which values are inserted.
     * @param values The JSON values to be inserted into the array, in JSON formatted bytes or str.
     *     JSON string values must be wrapped with quotes. For example, to append <code>"foo"</code>,
     *     pass <code>"\"foo\""</code>.
     * @return
     *     <ul>
     *       <li>For JSONPath (<code>path</code> starts with <code>$</code>):<br>
     *           Returns an <code>Object[]</code> with a list of integers for every possible path,
     *           indicating the new length of the array, or <code>null</code> for JSON values matching
     *           the path that are not an array. If <code>path</code> does not exist, an empty array
     *           will be returned.
     *       <li>For legacy path (<code>path</code> doesn't start with <code>$</code>):<br>
     *           Returns an integer representing the new length of the array. If multiple paths are
     *           matched, returns the length of the first modified array. If <code>path</code> doesn't
     *           exist or the value at <code>path</code> is not an array, an error is raised.
     *     </ul>
     *     If the index is out of bounds or <code>key</code> doesn't exist, an error is raised.
     * @example
     *     <pre>{@code
     * Json.set(client, "doc", "$", "[[], [\"a\"], [\"a\", \"b\"]]").get();
     * var newValues = new GlideString[] { gs("\"c\""), gs("{\"key\": \"value\"}"), gs("true"), gs("null"), gs("[\"bar\"]") };
     * var res = Json.arrinsert(client, gs("doc"), gs("$[*]"), 0, newValues).get();
     * assert Arrays.equals((Object[]) res, new int[] { 5, 6, 7 }); // New lengths of arrays after insertion
     * var doc = Json.get(client, "doc").get();
     * assert doc.equals("[[\"c\", {\"key\": \"value\"}, true, null, [\"bar\"]], [\"c\", {\"key\": \"value\"}, "
     *     + "true, null, [\"bar\"], \"a\"], [\"c\", {\"key\": \"value\"}, true, null, [\"bar\"], \"a\", \"b\"]]");
     *
     * Json.set(client, "doc", "$", "[[], [\"a\"], [\"a\", \"b\"]]").get();
     * res = Json.arrinsert(client, gs("doc"), gs("."), 0, new GlideString[] { gs("\"c\"") }).get();
     * assert res == 4 // New length of the root array after insertion
     * doc = Json.get(client, "doc").get();
     * assert doc.equals("[\"c\", [], [\"a\"], [\"a\", \"b\"]]");
     * }</pre>
     */
    public static CompletableFuture<Object> arrinsert(
            @NonNull BaseClient client,
            @NonNull GlideString key,
            @NonNull GlideString path,
            int index,
            @NonNull GlideString[] values) {
        return executeCommand(
                client,
                new ArgsBuilder()
                        .add(gs(JSON_ARRINSERT))
                        .add(key)
                        .add(path)
                        .add(Integer.toString(index))
                        .add(values)
                        .toArray());
    }

    /**
     * Retrieves the length of the array at the specified <code>path</code> within the JSON document
     * stored at <code>key</code>.
     *
     * @param client The client to execute the command.
     * @param key The key of the JSON document.
     * @param path The path within the JSON document.
     * @return
     *     <ul>
     *       <li>For JSONPath (<code>path</code> starts with <code>$</code>):<br>
     *           Returns an <code>Object[]</code> with a list of integers for every possible path,
     *           indicating the length of the array, or <code>null</code> for JSON values matching the
     *           path that are not an array. If <code>path</code> does not exist, an empty array will
     *           be returned.
     *       <li>For legacy path (<code>path</code> doesn't start with <code>$</code>):<br>
     *           Returns an integer representing the length of the array. If multiple paths are
     *           matched, returns the length of the first matching array. If <code>path</code> doesn't
     *           exist or the value at <code>path</code> is not an array, an error is raised.
     *     </ul>
     *     If <code>key</code> doesn't exist, returns <code>null</code>.
     * @example
     *     <pre>{@code
     * Json.set(client, "doc", "$", "{\"a\": [1, 2, 3], \"b\": {\"a\": [1, 2], \"c\": {\"a\": 42}}}").get();
     * var res = Json.arrlen(client, "doc", "$").get();
     * assert Arrays.equals((Object[]) res, new Object[] { null }); // No array at the root path.
     * res = Json.arrlen(client, "doc", "$.a").get();
     * assert Arrays.equals((Object[]) res, new Object[] { 3 }); // Retrieves the length of the array at path $.a.
     * res = Json.arrlen(client, "doc", "$..a").get();
     * assert Arrays.equals((Object[]) res, new Object[] { 3, 2, null }); // Retrieves lengths of arrays found at all levels of the path `..a`.
     * res = Json.arrlen(client, "doc", "..a").get();
     * assert res == 3; // Legacy path retrieves the first array match at path `..a`.
     * }</pre>
     */
    public static CompletableFuture<Object> arrlen(
            @NonNull BaseClient client, @NonNull String key, @NonNull String path) {
        return executeCommand(client, new String[] {JSON_ARRLEN, key, path});
    }

    /**
     * Retrieves the length of the array at the specified <code>path</code> within the JSON document
     * stored at <code>key</code>.
     *
     * @param client The client to execute the command.
     * @param key The key of the JSON document.
     * @param path The path within the JSON document.
     * @return
     *     <ul>
     *       <li>For JSONPath (<code>path</code> starts with <code>$</code>):<br>
     *           Returns an <code>Object[]</code> with a list of integers for every possible path,
     *           indicating the length of the array, or <code>null</code> for JSON values matching the
     *           path that are not an array. If <code>path</code> does not exist, an empty array will
     *           be returned.
     *       <li>For legacy path (<code>path</code> doesn't start with <code>$</code>):<br>
     *           Returns an integer representing the length of the array. If multiple paths are
     *           matched, returns the length of the first matching array. If <code>path</code> doesn't
     *           exist or the value at <code>path</code> is not an array, an error is raised.
     *     </ul>
     *     If <code>key</code> doesn't exist, returns <code>null</code>.
     * @example
     *     <pre>{@code
     * Json.set(client, "doc", "$", "{\"a\": [1, 2, 3], \"b\": {\"a\": [1, 2], \"c\": {\"a\": 42}}}").get();
     * var res = Json.arrlen(client, gs("doc"), gs("$")).get();
     * assert Arrays.equals((Object[]) res, new Object[] { null }); // No array at the root path.
     * res = Json.arrlen(client, gs("doc"), gs("$.a")).get();
     * assert Arrays.equals((Object[]) res, new Object[] { 3 }); // Retrieves the length of the array at path $.a.
     * res = Json.arrlen(client, gs("doc"), gs("$..a")).get();
     * assert Arrays.equals((Object[]) res, new Object[] { 3, 2, null }); // Retrieves lengths of arrays found at all levels of the path `..a`.
     * res = Json.arrlen(client, gs("doc"), gs("..a")).get();
     * assert res == 3; // Legacy path retrieves the first array match at path `..a`.
     * }</pre>
     */
    public static CompletableFuture<Object> arrlen(
            @NonNull BaseClient client, @NonNull GlideString key, @NonNull GlideString path) {
        return executeCommand(client, new GlideString[] {gs(JSON_ARRLEN), key, path});
    }

    /**
     * Retrieves the length of the array at the root of the JSON document stored at <code>key</code>.
     * <br>
     * Equivalent to {@link #arrlen(BaseClient, String, String)} with <code>path</code> set to <code>
     * "."</code>.
     *
     * @param client The client to execute the command.
     * @param key The key of the JSON document.
     * @return The array length stored at the root of the document. If document root is not an array,
     *     an error is raised.<br>
     *     If <code>key</code> doesn't exist, returns <code>null</code>.
     * @example
     *     <pre>{@code
     * Json.set(client, "doc", "$", "[1, 2, true, null, \"tree\"]").get();
     * var res = Json.arrlen(client, "doc").get();
     * assert res == 5;
     * }</pre>
     */
    public static CompletableFuture<Long> arrlen(@NonNull BaseClient client, @NonNull String key) {
        return executeCommand(client, new String[] {JSON_ARRLEN, key});
    }

    /**
     * Retrieves the length of the array at the root of the JSON document stored at <code>key</code>.
     * Equivalent to {@link #arrlen(BaseClient, GlideString, GlideString)} with <code>path</code> set
     * to <code>gs(".")</code>.
     *
     * @param client The client to execute the command.
     * @param key The key of the JSON document.
     * @return The array length stored at the root of the document. If document root is not an array,
     *     an error is raised.<br>
     *     If <code>key</code> doesn't exist, returns <code>null</code>.
     * @example
     *     <pre>{@code
     * Json.set(client, "doc", "$", "[1, 2, true, null, \"tree\"]").get();
     * var res = Json.arrlen(client, gs("doc")).get();
     * assert res == 5;
     * }</pre>
     */
    public static CompletableFuture<Long> arrlen(
            @NonNull BaseClient client, @NonNull GlideString key) {
        return executeCommand(client, new GlideString[] {gs(JSON_ARRLEN), key});
    }

    /**
<<<<<<< HEAD
     * Pops the last element from the array stored in the root of the JSON document stored at <code>
     * key</code>. Equivalent to {@link #arrpop(BaseClient, String, JsonArrPopOptions)} with <code>
     * path</code> set to <code>"."</code>.
     *
     * @param client The Valkey GLIDE client to execute the command.
     * @param key The <code>key</code> of the JSON document.
     * @return Returns a string representing the popped JSON value, or <code>null</code> if the array
     *     at document root is empty.<br>
     *     If the JSON value at document root is not an array or if <code>key</code> doesn't exist, an
     *     error is raised.
     * @example
     *     <pre>{@code
     * Json.set(client, "doc", "$", "[1, 2, true, {\"a\": 42, \"b\": 33}, \"tree\"]").get();
     * var res = Json.arrpop(client, "doc").get();
     * assert res.equals("\"tree\"");
     * res = Json.arrpop(client, "doc").get();
     * assert res.equals("{\"a\": 42, \"b\": 33}");
     * }</pre>
     */
    public static CompletableFuture<String> arrpop(@NonNull BaseClient client, @NonNull String key) {
        return executeCommand(client, new String[] {JSON_ARRPOP, key});
    }

    /**
     * Pops the last element from the array stored in the root of the JSON document stored at <code>
     * key</code>. Equivalent to {@link #arrpop(BaseClient, String, JsonArrPopOptions)} with <code>
     * path</code> set to <code>"."</code>.
     *
     * @param client The Valkey GLIDE client to execute the command.
     * @param key The <code>key</code> of the JSON document.
     * @return Returns a string representing the popped JSON value, or <code>null</code> if the array
     *     at document root is empty.<br>
     *     If the JSON value at document root is not an array or if <code>key</code> doesn't exist, an
     *     error is raised.
     * @example
     *     <pre>{@code
     * Json.set(client, "doc", "$", "[1, 2, true, {\"a\": 42, \"b\": 33}, \"tree\"]").get();
     * var res = Json.arrpop(client, gs("doc")).get();
     * assert res.equals(gs("\"tree\""));
     * res = Json.arrpop(client, gs("doc")).get();
     * assert res.equals(gs("{\"a\": 42, \"b\": 33}"));
     * }</pre>
     */
    public static CompletableFuture<GlideString> arrpop(
            @NonNull BaseClient client, @NonNull GlideString key) {
        return executeCommand(client, new GlideString[] {gs(JSON_ARRPOP), key});
    }

    /**
     * Pops the last element from the array stored in the root of the JSON document stored at <code>
     * key</code>.
     *
     * @param client The Valkey GLIDE client to execute the command.
     * @param key The <code>key</code> of the JSON document.
     * @param options Options including the path and optional index, see {@link JsonArrPopOptions}.
     * @return
     *     <ul>
     *       <li>For JSONPath (<code>path</code> starts with <code>$</code>):<br>
     *           Returns an array with a strings for every possible path, representing the popped JSON
     *           values, or <code>null</code> for JSON values matching the path that are not an array
     *           or an empty array. If a value is not an array, its corresponding return value is
     *           <code>"null"</code>.
     *       <li>For legacy path (<code>path</code> doesn't start with <code>$</code>):<br>
     *           Returns a string representing the popped JSON value, or <code>null</code> if the
     *           array at <code>path</code> is empty. If multiple paths are matched, the value from
     *           the first matching array that is not empty is returned. If <code>path</code> doesn't
     *           exist or the value at <code>path</code> is not an array, an error is raised.
     *     </ul>
     *     If <code>key</code> doesn't exist, an error is raised.
     * @example
     *     <pre>{@code
     * String doc = "{\"a\": [1, 2, true], \"b\": {\"a\": [3, 4, [\"value\", 3, false], 5], \"c\": {\"a\": 42}}}";
     * Json.set(client, "doc", "$", doc).get();
     * var res = Json.arrpop(client, "doc", JsonArrPopOptions.builder().path("$.a").index(1).build()).get();
     * assert res.equals("2"); // Pop second element from array at path `$.a`
     *
     * res = Json.arrpop(client, "doc", JsonArrPopOptions.build().path("$..a").build()).get();
     * assert Arrays.equals(new Object[] { "true", "5", null }); / Pop last elements from all arrays matching path `..a`
     *
     * res = Json.arrpop(client, "doc", JsonArrPopOptions.build().path("..a").build()).get();
     * assert res.equals("1"); // First match popped (from array at path `$.a`)
     *
     * Json.set(client, "doc", "$", "[[], [\"a\"], [\"a\", \"b\", \"c\"]]").get();
     * res = Json.arrpop(client, "doc", JsonArrPopOptions.builder().path(".").index(-1).build()).get());
     * assert res.equals("[\"a\", \"b\", \"c\"]"); // Pop last elements at path `.`
     * }</pre>
     */
    public static CompletableFuture<Object> arrpop(
            @NonNull BaseClient client, @NonNull String key, @NonNull JsonArrPopOptions options) {
        return executeCommand(
                client, concatenateArrays(new String[] {JSON_ARRPOP, key}, options.toArgs()));
    }

    /**
     * Pops the last element from the array stored in the root of the JSON document stored at <code>
     * key</code>.
     *
     * @param client The Valkey GLIDE client to execute the command.
     * @param key The <code>key</code> of the JSON document.
     * @param options Options including the path and optional index, see {@link
     *     JsonArrPopOptionsBinary}.
     * @return
     *     <ul>
     *       <li>For JSONPath (<code>path</code> starts with <code>$</code>):<br>
     *           Returns an array with a strings for every possible path, representing the popped JSON
     *           values, or <code>null</code> for JSON values matching the path that are not an array
     *           or an empty array. If a value is not an array, its corresponding return value is
     *           <code>"null"</code>.
     *       <li>For legacy path (<code>path</code> doesn't start with <code>$</code>):<br>
     *           Returns a string representing the popped JSON value, or <code>null</code> if the
     *           array at <code>path</code> is empty. If multiple paths are matched, the value from
     *           the first matching array that is not empty is returned. If <code>path</code> doesn't
     *           exist or the value at <code>path</code> is not an array, an error is raised.
     *     </ul>
     *     If <code>key</code> doesn't exist, an error is raised.
     * @example
     *     <pre>{@code
     * String doc = "{\"a\": [1, 2, true], \"b\": {\"a\": [3, 4, [\"value\", 3, false], 5], \"c\": {\"a\": 42}}}";
     * Json.set(client, "doc", "$", doc).get();
     * var res = Json.arrpop(client, gs("doc"), JsonArrPopOptionsBinary.builder().path(gs("$.a")).index(1).build()).get();
     * assert res.equals(gs("2")); // Pop second element from array at path `$.a`
     *
     * res = Json.arrpop(client, gs("doc"), JsonArrPopOptionsBinary.build().path(gs("$..a")).build()).get();
     * assert Arrays.equals(new Object[] { gs("true"), gs("5"), null }); / Pop last elements from all arrays matching path `..a`
     *
     * res = Json.arrpop(client, gs("doc"), JsonArrPopOptionsBinary.build().path(gs("..a")).build()).get();
     * assert res.equals(gs("1")); // First match popped (from array at path `$.a`)
     *
     * Json.set(client, "doc", "$", "[[], [\"a\"], [\"a\", \"b\", \"c\"]]").get();
     * res = Json.arrpop(client, gs("doc"), JsonArrPopOptionsBinary.builder().path(gs(".")).index(-1).build()).get());
     * assert res.equals(gs("[\"a\", \"b\", \"c\"]")); // Pop last elements at path `.`
     * }</pre>
     */
    public static CompletableFuture<Object> arrpop(
            @NonNull BaseClient client,
            @NonNull GlideString key,
            @NonNull JsonArrPopOptionsBinary options) {
        return executeCommand(
                client, concatenateArrays(new GlideString[] {gs(JSON_ARRPOP), key}, options.toArgs()));
=======
     * Deletes the JSON document stored at <code>key</code>.
     *
     * @param client The Valkey GLIDE client to execute the command.
     * @param key The <code>key</code> of the JSON document.
     * @return The number of elements deleted. 0 if the key does not exist.
     * @example
     *     <pre>{@code
     * Json.set(client, "doc", ".", "{\"a\": 1, \"nested\": {\"a\": 2, \"b\": 3}");
     * Long result = Json.del(client, "doc").get();
     * assertEquals(result, 1L);
     * }</pre>
     */
    public static CompletableFuture<Long> del(@NonNull BaseClient client, @NonNull String key) {
        return executeCommand(client, new String[] {JSON_DEL, key});
    }

    /**
     * Deletes the JSON document stored at <code>key</code>.
     *
     * @param client The Valkey GLIDE client to execute the command.
     * @param key The <code>key</code> of the JSON document.
     * @return The number of elements deleted. 0 if the key does not exist.
     * @example
     *     <pre>{@code
     * Json.set(client, "doc", ".", "{\"a\": 1, \"nested\": {\"a\": 2, \"b\": 3}");
     * Long result = Json.del(client, gs("doc")).get();
     * assertEquals(result, 1L);
     * }</pre>
     */
    public static CompletableFuture<Long> del(@NonNull BaseClient client, @NonNull GlideString key) {
        return executeCommand(client, new GlideString[] {gs(JSON_DEL), key});
    }

    /**
     * Deletes the JSON value at the specified <code>path</code> within the JSON document stored at <code>key</code>.
     *
     * @param client The Valkey GLIDE client to execute the command.
     * @param key The <code>key</code> of the JSON document.
     * @param path Represents the path within the JSON document where the value will be deleted.
     * @return The number of elements deleted. 0 if the key does not exist, or if the JSON path is invalid or does not exist.
     * @example
     *     <pre>{@code
     * Json.set(client, "doc", ".", "{\"a\": 1, \"nested\": {\"a\": 2, \"b\": 3}");
     * Long result = Json.del(client, "doc", "$..a").get();
     * assertEquals(result, 2L);
     * }</pre>
     */
    public static CompletableFuture<Long> del(
            @NonNull BaseClient client, @NonNull String key, @NonNull String path) {
        return executeCommand(client, new String[] {JSON_DEL, key, path});
    }

    /**
     * Deletes the JSON value at the specified <code>path</code> within the JSON document stored at <code>key</code>.
     *
     * @param client The Valkey GLIDE client to execute the command.
     * @param key The <code>key</code> of the JSON document.
     * @param path Represents the path within the JSON document where the value will be deleted.
     * @return The number of elements deleted. 0 if the key does not exist, or if the JSON path is invalid or does not exist.
     * @example
     *     <pre>{@code
     * Json.set(client, "doc", ".", "{\"a\": 1, \"nested\": {\"a\": 2, \"b\": 3}");
     * Long result = Json.del(client, gs("doc"), gs("$..a")).get();
     * assertEquals(result, 2L);
     * }</pre>
     */
    public static CompletableFuture<Long> del(
            @NonNull BaseClient client, @NonNull GlideString key, @NonNull GlideString path) {
        return executeCommand(client, new GlideString[] {gs(JSON_DEL), key, path});
    }

    /**
     * Deletes the JSON document stored at <code>key</code>.
     *
     * @param client The Valkey GLIDE client to execute the command.
     * @param key The <code>key</code> of the JSON document.
     * @return The number of elements deleted. 0 if the key does not exist.
     * @example
     *     <pre>{@code
     * Json.set(client, "doc", ".", "{\"a\": 1, \"nested\": {\"a\": 2, \"b\": 3}");
     * Long result = Json.forget(client, "doc").get();
     * assertEquals(result, 1L);
     * }</pre>
     */
    public static CompletableFuture<Long> forget(@NonNull BaseClient client, @NonNull String key) {
        return executeCommand(client, new String[] {JSON_FORGET, key});
    }

    /**
     * Deletes the JSON document stored at <code>key</code>.
     *
     * @param client The Valkey GLIDE client to execute the command.
     * @param key The <code>key</code> of the JSON document.
     * @return The number of elements deleted. 0 if the key does not exist.
     * @example
     *     <pre>{@code
     * Json.set(client, "doc", ".", "{\"a\": 1, \"nested\": {\"a\": 2, \"b\": 3}");
     * Long result = Json.forget(client, gs("doc")).get();
     * assertEquals(result, 1L);
     * }</pre>
     */
    public static CompletableFuture<Long> forget(
            @NonNull BaseClient client, @NonNull GlideString key) {
        return executeCommand(client, new GlideString[] {gs(JSON_FORGET), key});
    }

    /**
     * Deletes the JSON value at the specified <code>path</code> within the JSON document stored at <code>key</code>.
     *
     * @param client The Valkey GLIDE client to execute the command.
     * @param key The <code>key</code> of the JSON document.
     * @param path Represents the path within the JSON document where the value will be deleted.
     * @return The number of elements deleted. 0 if the key does not exist, or if the JSON path is invalid or does not exist.
     * @example
     *     <pre>{@code
     * Json.set(client, "doc", ".", "{\"a\": 1, \"nested\": {\"a\": 2, \"b\": 3}");
     * Long result = Json.forget(client, "doc", "$..a").get();
     * assertEquals(result, 2L);
     * }</pre>
     */
    public static CompletableFuture<Long> forget(
            @NonNull BaseClient client, @NonNull String key, @NonNull String path) {
        return executeCommand(client, new String[] {JSON_FORGET, key, path});
    }

    /**
     * Deletes the JSON value at the specified <code>path</code> within the JSON document stored at <code>key</code>.
     *
     * @param client The Valkey GLIDE client to execute the command.
     * @param key The <code>key</code> of the JSON document.
     * @param path Represents the path within the JSON document where the value will be deleted.
     * @return The number of elements deleted. 0 if the key does not exist, or if the JSON path is invalid or does not exist.
     * @example
     *     <pre>{@code
     * Json.set(client, "doc", ".", "{\"a\": 1, \"nested\": {\"a\": 2, \"b\": 3}");
     * Long result = Json.forget(client, gs("doc"), gs("$..a")).get();
     * assertEquals(result, 2L);
     * }</pre>
     */
    public static CompletableFuture<Long> forget(
            @NonNull BaseClient client, @NonNull GlideString key, @NonNull GlideString path) {
        return executeCommand(client, new GlideString[] {gs(JSON_FORGET), key, path});
>>>>>>> f65b0fe2
    }

    /**
     * A wrapper for custom command API.
     *
     * @param client The client to execute the command.
     * @param args The command line.
     */
    private static <T> CompletableFuture<T> executeCommand(BaseClient client, String[] args) {
        return executeCommand(client, args, false);
    }

    /**
     * A wrapper for custom command API.
     *
     * @param client The client to execute the command.
     * @param args The command line.
     * @param returnsMap - true if command returns a map
     */
    @SuppressWarnings({"unchecked", "SameParameterValue"})
    private static <T> CompletableFuture<T> executeCommand(
            BaseClient client, String[] args, boolean returnsMap) {
        if (client instanceof GlideClient) {
            return ((GlideClient) client).customCommand(args).thenApply(r -> (T) r);
        } else if (client instanceof GlideClusterClient) {
            return ((GlideClusterClient) client)
                    .customCommand(args)
                    .thenApply(returnsMap ? ClusterValue::getMultiValue : ClusterValue::getSingleValue)
                    .thenApply(r -> (T) r);
        }
        throw new IllegalArgumentException(
                "Unknown type of client, should be either `GlideClient` or `GlideClusterClient`");
    }

    /**
     * A wrapper for custom command API.
     *
     * @param client The client to execute the command.
     * @param args The command line.
     */
    private static <T> CompletableFuture<T> executeCommand(BaseClient client, GlideString[] args) {
        return executeCommand(client, args, false);
    }

    /**
     * A wrapper for custom command API.
     *
     * @param client The client to execute the command.
     * @param args The command line.
     * @param returnsMap - true if command returns a map
     */
    @SuppressWarnings({"unchecked", "SameParameterValue"})
    private static <T> CompletableFuture<T> executeCommand(
            BaseClient client, GlideString[] args, boolean returnsMap) {
        if (client instanceof GlideClient) {
            return ((GlideClient) client).customCommand(args).thenApply(r -> (T) r);
        } else if (client instanceof GlideClusterClient) {
            return ((GlideClusterClient) client)
                    .customCommand(args)
                    .thenApply(returnsMap ? ClusterValue::getMultiValue : ClusterValue::getSingleValue)
                    .thenApply(r -> (T) r);
        }
        throw new IllegalArgumentException(
                "Unknown type of client, should be either `GlideClient` or `GlideClusterClient`");
    }
}<|MERGE_RESOLUTION|>--- conflicted
+++ resolved
@@ -27,12 +27,9 @@
     private static final String JSON_ARRAPPEND = JSON_PREFIX + "ARRAPPEND";
     private static final String JSON_ARRINSERT = JSON_PREFIX + "ARRINSERT";
     private static final String JSON_ARRLEN = JSON_PREFIX + "ARRLEN";
-<<<<<<< HEAD
     private static final String JSON_ARRPOP = JSON_PREFIX + "ARRPOP";
-=======
     private static final String JSON_DEL = JSON_PREFIX + "DEL";
     private static final String JSON_FORGET = JSON_PREFIX + "FORGET";
->>>>>>> f65b0fe2
 
     private Json() {}
 
@@ -711,7 +708,6 @@
     }
 
     /**
-<<<<<<< HEAD
      * Pops the last element from the array stored in the root of the JSON document stored at <code>
      * key</code>. Equivalent to {@link #arrpop(BaseClient, String, JsonArrPopOptions)} with <code>
      * path</code> set to <code>"."</code>.
@@ -851,7 +847,9 @@
             @NonNull JsonArrPopOptionsBinary options) {
         return executeCommand(
                 client, concatenateArrays(new GlideString[] {gs(JSON_ARRPOP), key}, options.toArgs()));
-=======
+    }
+
+    /**
      * Deletes the JSON document stored at <code>key</code>.
      *
      * @param client The Valkey GLIDE client to execute the command.
@@ -994,7 +992,6 @@
     public static CompletableFuture<Long> forget(
             @NonNull BaseClient client, @NonNull GlideString key, @NonNull GlideString path) {
         return executeCommand(client, new GlideString[] {gs(JSON_FORGET), key, path});
->>>>>>> f65b0fe2
     }
 
     /**
