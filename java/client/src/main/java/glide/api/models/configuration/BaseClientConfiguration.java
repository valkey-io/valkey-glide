--- conflicted
+++ resolved
@@ -74,13 +74,10 @@
      * used.
      */
     private final Integer inflightRequestsLimit;
-<<<<<<< HEAD
-=======
 
     /**
      * Availability Zone of the client. If ReadFrom strategy is AZAffinity, this setting ensures that
      * readonly commands are directed to replicas within the specified AZ if exits.
      */
     private final String clientAZ;
->>>>>>> b9ad36f4
 }