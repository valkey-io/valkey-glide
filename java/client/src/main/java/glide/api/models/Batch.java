/** Copyright Valkey GLIDE Project Contributors - SPDX Identifier: Apache-2.0 */
package glide.api.models;

<<<<<<< HEAD
import static command_request.CommandRequestOuterClass.RequestType.Move;
=======
import static command_request.CommandRequestOuterClass.RequestType.Copy;
>>>>>>> 091d47bf
import static command_request.CommandRequestOuterClass.RequestType.Scan;
import static command_request.CommandRequestOuterClass.RequestType.Select;
import static glide.utils.ArgsBuilder.checkTypeOrThrow;
import static glide.utils.ArgsBuilder.newArgsBuilder;

import glide.api.GlideClient;
import glide.api.models.commands.scan.ScanOptions;
import lombok.NonNull;

/**
 * Batch implementation for standalone {@link GlideClient}. Batches allow the execution of a group
 * of commands in a single step.
 *
 * <p>Batch Response: An <code>array</code> of command responses is returned by the client {@link
 * GlideClient#exec} API, in the order they were given. Each element in the array represents a
 * command given to the {@link Batch}. The response for each command depends on the executed Valkey
 * command. Specific response types are documented alongside each method.
 *
 * <p><strong>isAtomic:</strong> Determines whether the batch is atomic or non-atomic. If {@code
 * true}, the batch will be executed as an atomic transaction. If {@code false}, the batch will be
 * executed as a non-atomic pipeline.
 *
 * @see <a href="https://valkey.io/docs/topics/transactions/">Valkey Transactions (Atomic
 *     Batches)</a>
 * @see <a href="https://valkey.io/topics/pipelining">Valkey Pipelines (Non-Atomic Batches)</a>
 * @remarks Standalone Batches are executed on the primary node.
 * @example
 *     <pre>{@code
 * // Example of Atomic Batch (Transaction)
 * Batch transaction = new Batch(true) // Atomic (Transactional)
 *     .set("key", "value")
 *     .get("key");
 * Object[] result = client.exec(transaction, false).get();
 * // result contains: OK and "value"
 * assert result[0].equals("OK");
 * assert result[1].equals("value");
 * }</pre>
 *
 * @example
 *     <pre>{@code
 * // Example of Non-Atomic Batch (Pipeline)
 * Batch pipeline = new Batch(false) // Non-Atomic (Pipeline)
 *     .set("key1", "value1")
 *     .set("key2", "value2")
 *     .get("key1")
 *     .get("key2");
 * Object[] result = client.exec(pipeline, false).get();
 * // result contains: OK, OK, "value1", "value2"
 * assert result[0].equals("OK");
 * assert result[1].equals("OK");
 * assert result[2].equals("value1");
 * assert result[3].equals("value2");
 * }</pre>
 */
public class Batch extends BaseBatch<Batch> {

    /**
     * Creates a new Batch instance.
     *
     * @param isAtomic Determines whether the batch is atomic or non-atomic. If {@code true}, the
     *     batch will be executed as an atomic transaction. If {@code false}, the batch will be
     *     executed as a non-atomic pipeline.
     */
    public Batch(boolean isAtomic) {
        super(isAtomic);
    }

    @Override
    protected Batch getThis() {
        return this;
    }

    /**
     * Changes the currently selected server database.
     *
     * @see <a href="https://valkey.io/commands/select/">valkey.io</a> for details.
     * @param index The index of the database to select.
     * @return Command Response - A simple <code>OK</code> response.
     */
    public Batch select(long index) {
        protobufBatch.addCommands(buildCommand(Select, newArgsBuilder().add(index)));
        return this;
    }

    /**
<<<<<<< HEAD
     * Move <code>key</code> from the currently selected database to the database specified by <code>
     * dbIndex</code>.
     *
     * @implNote {@link ArgType} is limited to {@link String} or {@link GlideString}, any other type
     *     will throw {@link IllegalArgumentException}.
     * @see <a href="https://valkey.io/commands/move/">valkey.io</a> for more details.
     * @param key The key to move.
     * @param dbIndex The index of the database to move <code>key</code> to.
     * @return Command Response - <code>true</code> if <code>key</code> was moved, or <code>false
     *     </code> if the <code>key</code> already exists in the destination database or does not
     *     exist in the source database.
     */
    public <ArgType> Batch move(ArgType key, long dbIndex) {
        checkTypeOrThrow(key);
        protobufBatch.addCommands(buildCommand(Move, newArgsBuilder().add(key).add(dbIndex)));
=======
     * Copies the value stored at the <code>source</code> to the <code>destination</code> key on
     * <code>destinationDB</code>. When <code>replace</code> is true, removes the <code>destination
     * </code> key first if it already exists, otherwise performs no action.
     *
     * @since Valkey 6.2.0 and above.
     * @implNote {@link ArgType} is limited to {@link String} or {@link GlideString}, any other type
     *     will throw {@link IllegalArgumentException}.
     * @see <a href="https://valkey.io/commands/copy/">valkey.io</a> for details.
     * @param source The key to the source value.
     * @param destination The key where the value should be copied to.
     * @param destinationDB The alternative logical database index for the destination key.
     * @return Command Response - <code>true</code> if <code>source</code> was copied, <code>false
     *     </code> if <code>source</code> was not copied.
     */
    public <ArgType> Batch copy(
            @NonNull ArgType source, @NonNull ArgType destination, long destinationDB) {
        return copy(source, destination, destinationDB, false);
    }

    /**
     * Copies the value stored at the <code>source</code> to the <code>destination</code> key on
     * <code>destinationDB</code>. When <code>replace</code> is true, removes the <code>destination
     * </code> key first if it already exists, otherwise performs no action.
     *
     * @since Valkey 6.2.0 and above.
     * @implNote {@link ArgType} is limited to {@link String} or {@link GlideString}, any other type
     *     will throw {@link IllegalArgumentException}.
     * @see <a href="https://valkey.io/commands/copy/">valkey.io</a> for details.
     * @param source The key to the source value.
     * @param destination The key where the value should be copied to.
     * @param destinationDB The alternative logical database index for the destination key.
     * @param replace If the destination key should be removed before copying the value to it.
     * @return Command Response - <code>true</code> if <code>source</code> was copied, <code>false
     *     </code> if <code>source</code> was not copied.
     */
    public <ArgType> Batch copy(
            @NonNull ArgType source, @NonNull ArgType destination, long destinationDB, boolean replace) {
        checkTypeOrThrow(source);
        protobufBatch.addCommands(
                buildCommand(
                        Copy,
                        newArgsBuilder()
                                .add(source)
                                .add(destination)
                                .add(DB_VALKEY_API)
                                .add(destinationDB)
                                .addIf(REPLACE_VALKEY_API, replace)));
>>>>>>> 091d47bf
        return this;
    }

    /**
     * Iterates incrementally over a database for matching keys.
     *
     * @see <a href="https://valkey.io/commands/scan">valkey.io</a> for details.
     * @param cursor The cursor that points to the next iteration of results. A value of <code>"0"
     *     </code> indicates the start of the search.
     * @return Command Response - An <code>Array</code> of <code>Objects</code>. The first element is
     *     always the <code>cursor</code> for the next iteration of results. <code>"0"</code> will be
     *     the <code>cursor</code> returned on the last iteration of the scan.<br>
     *     The second element is always an <code>Array</code> of matched keys from the database.
     */
    public <ArgType> Batch scan(@NonNull ArgType cursor) {
        checkTypeOrThrow(cursor);
        protobufBatch.addCommands(buildCommand(Scan, newArgsBuilder().add(cursor)));
        return this;
    }

    /**
     * Iterates incrementally over a database for matching keys.
     *
     * @see <a href="https://valkey.io/commands/scan">valkey.io</a> for details.
     * @param cursor The cursor that points to the next iteration of results. A value of <code>"0"
     *     </code> indicates the start of the search.
     * @param options The {@link ScanOptions}.
     * @return Command Response - An <code>Array</code> of <code>Objects</code>. The first element is
     *     always the <code>cursor</code> for the next iteration of results. <code>"0"</code> will be
     *     the <code>cursor</code> returned on the last iteration of the scan.<br>
     *     The second element is always an <code>Array</code> of matched keys from the database.
     */
    public <ArgType> Batch scan(@NonNull ArgType cursor, @NonNull ScanOptions options) {
        checkTypeOrThrow(cursor);
        protobufBatch.addCommands(
                buildCommand(Scan, newArgsBuilder().add(cursor).add(options.toArgs())));
        return this;
    }
}<|MERGE_RESOLUTION|>--- conflicted
+++ resolved
@@ -1,11 +1,6 @@
 /** Copyright Valkey GLIDE Project Contributors - SPDX Identifier: Apache-2.0 */
 package glide.api.models;
 
-<<<<<<< HEAD
-import static command_request.CommandRequestOuterClass.RequestType.Move;
-=======
-import static command_request.CommandRequestOuterClass.RequestType.Copy;
->>>>>>> 091d47bf
 import static command_request.CommandRequestOuterClass.RequestType.Scan;
 import static command_request.CommandRequestOuterClass.RequestType.Select;
 import static glide.utils.ArgsBuilder.checkTypeOrThrow;
@@ -91,75 +86,6 @@
     }
 
     /**
-<<<<<<< HEAD
-     * Move <code>key</code> from the currently selected database to the database specified by <code>
-     * dbIndex</code>.
-     *
-     * @implNote {@link ArgType} is limited to {@link String} or {@link GlideString}, any other type
-     *     will throw {@link IllegalArgumentException}.
-     * @see <a href="https://valkey.io/commands/move/">valkey.io</a> for more details.
-     * @param key The key to move.
-     * @param dbIndex The index of the database to move <code>key</code> to.
-     * @return Command Response - <code>true</code> if <code>key</code> was moved, or <code>false
-     *     </code> if the <code>key</code> already exists in the destination database or does not
-     *     exist in the source database.
-     */
-    public <ArgType> Batch move(ArgType key, long dbIndex) {
-        checkTypeOrThrow(key);
-        protobufBatch.addCommands(buildCommand(Move, newArgsBuilder().add(key).add(dbIndex)));
-=======
-     * Copies the value stored at the <code>source</code> to the <code>destination</code> key on
-     * <code>destinationDB</code>. When <code>replace</code> is true, removes the <code>destination
-     * </code> key first if it already exists, otherwise performs no action.
-     *
-     * @since Valkey 6.2.0 and above.
-     * @implNote {@link ArgType} is limited to {@link String} or {@link GlideString}, any other type
-     *     will throw {@link IllegalArgumentException}.
-     * @see <a href="https://valkey.io/commands/copy/">valkey.io</a> for details.
-     * @param source The key to the source value.
-     * @param destination The key where the value should be copied to.
-     * @param destinationDB The alternative logical database index for the destination key.
-     * @return Command Response - <code>true</code> if <code>source</code> was copied, <code>false
-     *     </code> if <code>source</code> was not copied.
-     */
-    public <ArgType> Batch copy(
-            @NonNull ArgType source, @NonNull ArgType destination, long destinationDB) {
-        return copy(source, destination, destinationDB, false);
-    }
-
-    /**
-     * Copies the value stored at the <code>source</code> to the <code>destination</code> key on
-     * <code>destinationDB</code>. When <code>replace</code> is true, removes the <code>destination
-     * </code> key first if it already exists, otherwise performs no action.
-     *
-     * @since Valkey 6.2.0 and above.
-     * @implNote {@link ArgType} is limited to {@link String} or {@link GlideString}, any other type
-     *     will throw {@link IllegalArgumentException}.
-     * @see <a href="https://valkey.io/commands/copy/">valkey.io</a> for details.
-     * @param source The key to the source value.
-     * @param destination The key where the value should be copied to.
-     * @param destinationDB The alternative logical database index for the destination key.
-     * @param replace If the destination key should be removed before copying the value to it.
-     * @return Command Response - <code>true</code> if <code>source</code> was copied, <code>false
-     *     </code> if <code>source</code> was not copied.
-     */
-    public <ArgType> Batch copy(
-            @NonNull ArgType source, @NonNull ArgType destination, long destinationDB, boolean replace) {
-        checkTypeOrThrow(source);
-        protobufBatch.addCommands(
-                buildCommand(
-                        Copy,
-                        newArgsBuilder()
-                                .add(source)
-                                .add(destination)
-                                .add(DB_VALKEY_API)
-                                .add(destinationDB)
-                                .addIf(REPLACE_VALKEY_API, replace)));
->>>>>>> 091d47bf
-        return this;
-    }
-
-    /**
      * Iterates incrementally over a database for matching keys.
      *
      * @see <a href="https://valkey.io/commands/scan">valkey.io</a> for details.
