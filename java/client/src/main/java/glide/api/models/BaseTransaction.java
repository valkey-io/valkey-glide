/** Copyright GLIDE-for-Redis Project Contributors - SPDX Identifier: Apache-2.0 */
package glide.api.models;

import static glide.utils.ArrayTransformUtils.concatenateArrays;
import static glide.utils.ArrayTransformUtils.convertMapToKeyValueStringArray;
import static glide.utils.ArrayTransformUtils.convertMapToValueKeyStringArray;
import static redis_request.RedisRequestOuterClass.RequestType.ClientGetName;
import static redis_request.RedisRequestOuterClass.RequestType.ClientId;
import static redis_request.RedisRequestOuterClass.RequestType.ConfigGet;
import static redis_request.RedisRequestOuterClass.RequestType.ConfigResetStat;
import static redis_request.RedisRequestOuterClass.RequestType.ConfigRewrite;
import static redis_request.RedisRequestOuterClass.RequestType.ConfigSet;
import static redis_request.RedisRequestOuterClass.RequestType.CustomCommand;
import static redis_request.RedisRequestOuterClass.RequestType.Decr;
import static redis_request.RedisRequestOuterClass.RequestType.DecrBy;
import static redis_request.RedisRequestOuterClass.RequestType.Del;
import static redis_request.RedisRequestOuterClass.RequestType.Echo;
import static redis_request.RedisRequestOuterClass.RequestType.Exists;
import static redis_request.RedisRequestOuterClass.RequestType.Expire;
import static redis_request.RedisRequestOuterClass.RequestType.ExpireAt;
import static redis_request.RedisRequestOuterClass.RequestType.GetString;
import static redis_request.RedisRequestOuterClass.RequestType.HashDel;
import static redis_request.RedisRequestOuterClass.RequestType.HashExists;
import static redis_request.RedisRequestOuterClass.RequestType.HashGet;
import static redis_request.RedisRequestOuterClass.RequestType.HashGetAll;
import static redis_request.RedisRequestOuterClass.RequestType.HashIncrBy;
import static redis_request.RedisRequestOuterClass.RequestType.HashIncrByFloat;
import static redis_request.RedisRequestOuterClass.RequestType.HashMGet;
import static redis_request.RedisRequestOuterClass.RequestType.HashSet;
import static redis_request.RedisRequestOuterClass.RequestType.Incr;
import static redis_request.RedisRequestOuterClass.RequestType.IncrBy;
import static redis_request.RedisRequestOuterClass.RequestType.IncrByFloat;
import static redis_request.RedisRequestOuterClass.RequestType.Info;
import static redis_request.RedisRequestOuterClass.RequestType.LLen;
import static redis_request.RedisRequestOuterClass.RequestType.LPop;
import static redis_request.RedisRequestOuterClass.RequestType.LPush;
import static redis_request.RedisRequestOuterClass.RequestType.LRange;
import static redis_request.RedisRequestOuterClass.RequestType.LRem;
import static redis_request.RedisRequestOuterClass.RequestType.LTrim;
import static redis_request.RedisRequestOuterClass.RequestType.MGet;
import static redis_request.RedisRequestOuterClass.RequestType.MSet;
import static redis_request.RedisRequestOuterClass.RequestType.PExpire;
import static redis_request.RedisRequestOuterClass.RequestType.PExpireAt;
import static redis_request.RedisRequestOuterClass.RequestType.PTTL;
import static redis_request.RedisRequestOuterClass.RequestType.Ping;
import static redis_request.RedisRequestOuterClass.RequestType.RPop;
import static redis_request.RedisRequestOuterClass.RequestType.RPush;
import static redis_request.RedisRequestOuterClass.RequestType.SAdd;
import static redis_request.RedisRequestOuterClass.RequestType.SCard;
import static redis_request.RedisRequestOuterClass.RequestType.SMembers;
import static redis_request.RedisRequestOuterClass.RequestType.SRem;
import static redis_request.RedisRequestOuterClass.RequestType.SetString;
import static redis_request.RedisRequestOuterClass.RequestType.Strlen;
import static redis_request.RedisRequestOuterClass.RequestType.TTL;
import static redis_request.RedisRequestOuterClass.RequestType.Time;
import static redis_request.RedisRequestOuterClass.RequestType.Type;
import static redis_request.RedisRequestOuterClass.RequestType.Unlink;
import static redis_request.RedisRequestOuterClass.RequestType.Zadd;
import static redis_request.RedisRequestOuterClass.RequestType.Zcard;
import static redis_request.RedisRequestOuterClass.RequestType.Zrem;

import glide.api.models.commands.ExpireOptions;
import glide.api.models.commands.InfoOptions;
import glide.api.models.commands.InfoOptions.Section;
import glide.api.models.commands.SetOptions;
import glide.api.models.commands.SetOptions.ConditionalSet;
import glide.api.models.commands.SetOptions.SetOptionsBuilder;
import glide.api.models.commands.ZaddOptions;
import java.util.Map;
import lombok.Getter;
import lombok.NonNull;
import org.apache.commons.lang3.ArrayUtils;
import redis_request.RedisRequestOuterClass.Command;
import redis_request.RedisRequestOuterClass.Command.ArgsArray;
import redis_request.RedisRequestOuterClass.RequestType;
import redis_request.RedisRequestOuterClass.Transaction;

/**
 * Base class encompassing shared commands for both standalone and cluster mode implementations in a
 * transaction. Transactions allow the execution of a group of commands in a single step.
 *
 * <p>Command Response: An array of command responses is returned by the client exec command, in the
 * order they were given. Each element in the array represents a command given to the transaction.
 * The response for each command depends on the executed Redis command. Specific response types are
 * documented alongside each method.
 *
 * @param <T> child typing for chaining method calls
 */
@Getter
public abstract class BaseTransaction<T extends BaseTransaction<T>> {
    /** Command class to send a single request to Redis. */
    protected final Transaction.Builder protobufTransaction = Transaction.newBuilder();

    protected abstract T getThis();

    /**
     * Executes a single command, without checking inputs. Every part of the command, including
     * subcommands, should be added as a separate value in args.
     *
     * @param args Arguments for the custom command.
     * @return A response from Redis with an <code>Object</code>.
     * @remarks This function should only be used for single-response commands. Commands that don't
     *     return response (such as <em>SUBSCRIBE</em>), or that return potentially more than a single
     *     response (such as <em>XREAD</em>), or that change the client's behavior (such as entering
     *     <em>pub</em>/<em>sub</em> mode on <em>RESP2</em> connections) shouldn't be called using
     *     this function.
     * @example Returns a list of all pub/sub clients:
     *     <pre>{@code
     * Object result = client.customCommand(new String[]{ "CLIENT", "LIST", "TYPE", "PUBSUB" }).get();
     * }</pre>
     */
    public T customCommand(String[] args) {

        ArgsArray commandArgs = buildArgs(args);
        protobufTransaction.addCommands(buildCommand(CustomCommand, commandArgs));
        return getThis();
    }

    /**
<<<<<<< HEAD
     * Pings the Redis server.
=======
     * Echoes the provided <code>message</code> back.
     *
     * @see <a href="https://redis.io/commands/echo>redis.io</a> for details.
     * @param message The message to be echoed back.
     * @return Command Response - The provided <code>message</code>.
     */
    public T echo(@NonNull String message) {
        ArgsArray commandArgs = buildArgs(message);
        protobufTransaction.addCommands(buildCommand(Echo, commandArgs));
        return getThis();
    }

    /**
     * Ping the Redis server.
>>>>>>> cae81c87
     *
     * @see <a href="https://redis.io/commands/ping/">redis.io</a> for details.
     * @return Command Response - A response from Redis with a <code>String</code>.
     */
    public T ping() {
        protobufTransaction.addCommands(buildCommand(Ping));
        return getThis();
    }

    /**
     * Pings the Redis server.
     *
     * @see <a href="https://redis.io/commands/ping/">redis.io</a> for details.
     * @param msg The ping argument that will be returned.
     * @return Command Response - A response from Redis with a <code>String</code>.
     */
    public T ping(@NonNull String msg) {
        ArgsArray commandArgs = buildArgs(msg);

        protobufTransaction.addCommands(buildCommand(Ping, commandArgs));
        return getThis();
    }

    /**
     * Gets information and statistics about the Redis server using the {@link Section#DEFAULT}
     * option.
     *
     * @see <a href="https://redis.io/commands/info/">redis.io</a> for details.
     * @return Command Response - A <code>String</code> with server info.
     */
    public T info() {
        protobufTransaction.addCommands(buildCommand(Info));
        return getThis();
    }

    /**
     * Gets information and statistics about the Redis server.
     *
     * @see <a href="https://redis.io/commands/info/">redis.io</a> for details.
     * @param options A list of {@link Section} values specifying which sections of information to
     *     retrieve. When no parameter is provided, the {@link Section#DEFAULT} option is assumed.
     * @return Command Response - A <code>String</code> containing the requested {@link Section}s.
     */
    public T info(@NonNull InfoOptions options) {
        ArgsArray commandArgs = buildArgs(options.toArgs());

        protobufTransaction.addCommands(buildCommand(Info, commandArgs));
        return getThis();
    }

    /**
     * Removes the specified <code>keys</code> from the database. A key is ignored if it does not
     * exist.
     *
     * @see <a href="https://redis.io/commands/del/">redis.io</a> for details.
     * @param keys The keys we wanted to remove.
     * @return Command Response - The number of keys that were removed.
     */
    public T del(@NonNull String[] keys) {
        ArgsArray commandArgs = buildArgs(keys);

        protobufTransaction.addCommands(buildCommand(Del, commandArgs));
        return getThis();
    }

    /**
     * Gets the value associated with the given key, or null if no such value exists.
     *
     * @see <a href="https://redis.io/commands/get/">redis.io</a> for details.
     * @param key The key to retrieve from the database.
     * @return Command Response - If <code>key</code> exists, returns the <code>value</code> of <code>
     *     key</code> as a String. Otherwise, return <code>null</code>.
     */
    public T get(@NonNull String key) {
        ArgsArray commandArgs = buildArgs(key);

        protobufTransaction.addCommands(buildCommand(GetString, commandArgs));
        return getThis();
    }

    /**
     * Sets the given key with the given value.
     *
     * @see <a href="https://redis.io/commands/set/">redis.io</a> for details.
     * @param key The key to store.
     * @param value The value to store with the given <code>key</code>.
     * @return Command Response - A response from Redis.
     */
    public T set(@NonNull String key, @NonNull String value) {
        ArgsArray commandArgs = buildArgs(key, value);

        protobufTransaction.addCommands(buildCommand(SetString, commandArgs));
        return getThis();
    }

    /**
     * Sets the given key with the given value. Return value is dependent on the passed options.
     *
     * @see <a href="https://redis.io/commands/set/">redis.io</a> for details.
     * @param key The key to store.
     * @param value The value to store with the given key.
     * @param options The Set options.
     * @return Command Response - A <code>String</code> or <code>null</code> response. The old value
     *     as a <code>String</code> if {@link SetOptionsBuilder#returnOldValue(boolean)} is set.
     *     Otherwise, if the value isn't set because of {@link ConditionalSet#ONLY_IF_EXISTS} or
     *     {@link ConditionalSet#ONLY_IF_DOES_NOT_EXIST} conditions, return <code>null</code>.
     *     Otherwise, return <code>OK</code>.
     */
    public T set(@NonNull String key, @NonNull String value, @NonNull SetOptions options) {
        ArgsArray commandArgs =
                buildArgs(ArrayUtils.addAll(new String[] {key, value}, options.toArgs()));

        protobufTransaction.addCommands(buildCommand(SetString, commandArgs));
        return getThis();
    }

    /**
     * Retrieves the values of multiple <code>keys</code>.
     *
     * @see <a href="https://redis.io/commands/mget/">redis.io</a> for details.
     * @param keys A list of keys to retrieve values for.
     * @return Command Response - An array of values corresponding to the provided <code>keys</code>.
     *     <br>
     *     If a <code>key</code>is not found, its corresponding value in the list will be <code>null
     *     </code>.
     */
    public T mget(@NonNull String[] keys) {
        ArgsArray commandArgs = buildArgs(keys);

        protobufTransaction.addCommands(buildCommand(MGet, commandArgs));
        return getThis();
    }

    /**
     * Sets multiple keys to multiple values in a single operation.
     *
     * @see <a href="https://redis.io/commands/mset/">redis.io</a> for details.
     * @param keyValueMap A key-value map consisting of keys and their respective values to set.
     * @return Command Response - Always <code>OK</code>.
     */
    public T mset(@NonNull Map<String, String> keyValueMap) {
        String[] args = convertMapToKeyValueStringArray(keyValueMap);
        ArgsArray commandArgs = buildArgs(args);

        protobufTransaction.addCommands(buildCommand(MSet, commandArgs));
        return getThis();
    }

    /**
     * Increments the number stored at <code>key</code> by one. If <code>key</code> does not exist, it
     * is set to 0 before performing the operation.
     *
     * @see <a href="https://redis.io/commands/incr/">redis.io</a> for details.
     * @param key The key to increment its value.
     * @return Command Response - The value of <code>key</code> after the increment.
     */
    public T incr(@NonNull String key) {
        ArgsArray commandArgs = buildArgs(key);

        protobufTransaction.addCommands(buildCommand(Incr, commandArgs));
        return getThis();
    }

    /**
     * Increments the number stored at <code>key</code> by <code>amount</code>. If <code>key</code>
     * does not exist, it is set to 0 before performing the operation.
     *
     * @see <a href="https://redis.io/commands/incrby/">redis.io</a> for details.
     * @param key The key to increment its value.
     * @param amount The amount to increment.
     * @return Command Response - The value of <code>key</code> after the increment.
     */
    public T incrBy(@NonNull String key, long amount) {
        ArgsArray commandArgs = buildArgs(key, Long.toString(amount));

        protobufTransaction.addCommands(buildCommand(IncrBy, commandArgs));
        return getThis();
    }

    /**
     * Increments the string representing a floating point number stored at <code>key</code> by <code>
     * amount</code>. By using a negative increment value, the result is that the value stored at
     * <code>key</code> is decremented. If <code>key</code> does not exist, it is set to 0 before
     * performing the operation.
     *
     * @see <a href="https://redis.io/commands/incrbyfloat/">redis.io</a> for details.
     * @param key The key to increment its value.
     * @param amount The amount to increment.
     * @return Command Response - The value of <code>key</code> after the increment.
     */
    public T incrByFloat(@NonNull String key, double amount) {
        ArgsArray commandArgs = buildArgs(key, Double.toString(amount));

        protobufTransaction.addCommands(buildCommand(IncrByFloat, commandArgs));
        return getThis();
    }

    /**
     * Decrements the number stored at <code>key</code> by one. If <code>key</code> does not exist, it
     * is set to 0 before performing the operation.
     *
     * @see <a href="https://redis.io/commands/decr/">redis.io</a> for details.
     * @param key The key to decrement its value.
     * @return Command Response - The value of <code>key</code> after the decrement.
     */
    public T decr(@NonNull String key) {
        ArgsArray commandArgs = buildArgs(key);

        protobufTransaction.addCommands(buildCommand(Decr, commandArgs));
        return getThis();
    }

    /**
     * Decrements the number stored at <code>key</code> by <code>amount</code>. If <code>key</code>
     * does not exist, it is set to 0 before performing the operation.
     *
     * @see <a href="https://redis.io/commands/decrby/">redis.io</a> for details.
     * @param key The key to decrement its value.
     * @param amount The amount to decrement.
     * @return Command Response - The value of <code>key</code> after the decrement.
     */
    public T decrBy(@NonNull String key, long amount) {
        ArgsArray commandArgs = buildArgs(key, Long.toString(amount));

        protobufTransaction.addCommands(buildCommand(DecrBy, commandArgs));
        return getThis();
    }

    /**
<<<<<<< HEAD
     * Retrieves the value associated with <code>field</code> in the hash stored at <code>key</code>.
=======
     * Returns the length of the string value stored at <code>key</code>.
     *
     * @see <a href="https://redis.io/commands/strlen/">redis.io</a> for details.
     * @param key The key to check its length.
     * @return Command Response - The length of the string value stored at key.<br>
     *     If <code>key</code> does not exist, it is treated as an empty string, and the command
     *     returns <code>0</code>.
     */
    public T strlen(@NonNull String key) {
        ArgsArray commandArgs = buildArgs(key);
        protobufTransaction.addCommands(buildCommand(Strlen, commandArgs));
        return getThis();
    }

    /**
     * Retrieve the value associated with <code>field</code> in the hash stored at <code>key</code>.
>>>>>>> cae81c87
     *
     * @see <a href="https://redis.io/commands/hget/">redis.io</a> for details.
     * @param key The key of the hash.
     * @param field The field in the hash stored at <code>key</code> to retrieve from the database.
     * @return Command Response - The value associated with <code>field</code>, or <code>null</code>
     *     when <code>field</code> is not present in the hash or <code>key</code> does not exist.
     */
    public T hget(@NonNull String key, @NonNull String field) {
        ArgsArray commandArgs = buildArgs(key, field);

        protobufTransaction.addCommands(buildCommand(HashGet, commandArgs));
        return getThis();
    }

    /**
     * Sets the specified fields to their respective values in the hash stored at <code>key</code>.
     *
     * @see <a href="https://redis.io/commands/hset/">redis.io</a> for details.
     * @param key The key of the hash.
     * @param fieldValueMap A field-value map consisting of fields and their corresponding values to
     *     be set in the hash stored at the specified key.
     * @return Command Response - The number of fields that were added.
     */
    public T hset(@NonNull String key, @NonNull Map<String, String> fieldValueMap) {
        ArgsArray commandArgs =
                buildArgs(ArrayUtils.addFirst(convertMapToKeyValueStringArray(fieldValueMap), key));

        protobufTransaction.addCommands(buildCommand(HashSet, commandArgs));
        return getThis();
    }

    /**
     * Removes the specified fields from the hash stored at <code>key</code>. Specified fields that do
     * not exist within this hash are ignored.
     *
     * @see <a href="https://redis.io/commands/hdel/">redis.io</a> for details.
     * @param key The key of the hash.
     * @param fields The fields to remove from the hash stored at <code>key</code>.
     * @return Command Response - The number of fields that were removed from the hash, not including
     *     specified but non-existing fields.<br>
     *     If <code>key</code> does not exist, it is treated as an empty hash and it returns 0.<br>
     */
    public T hdel(@NonNull String key, @NonNull String[] fields) {
        ArgsArray commandArgs = buildArgs(ArrayUtils.addFirst(fields, key));

        protobufTransaction.addCommands(buildCommand(HashDel, commandArgs));
        return getThis();
    }

    /**
     * Returns the values associated with the specified fields in the hash stored at <code>key</code>.
     *
     * @see <a href="https://redis.io/commands/hmget/">redis.io</a> for details.
     * @param key The key of the hash.
     * @param fields The fields in the hash stored at <code>key</code> to retrieve from the database.
     * @return Command Response - An array of values associated with the given fields, in the same
     *     order as they are requested.<br>
     *     For every field that does not exist in the hash, a null value is returned.<br>
     *     If <code>key</code> does not exist, it is treated as an empty hash, and it returns an array
     *     of null values.<br>
     */
    public T hmget(@NonNull String key, @NonNull String[] fields) {
        ArgsArray commandArgs = buildArgs(ArrayUtils.addFirst(fields, key));

        protobufTransaction.addCommands(buildCommand(HashMGet, commandArgs));
        return getThis();
    }

    /**
     * Returns if <code>field</code> is an existing field in the hash stored at <code>key</code>.
     *
     * @see <a href="https://redis.io/commands/hexists/">redis.io</a> for details.
     * @param key The key of the hash.
     * @param field The field to check in the hash stored at <code>key</code>.
     * @return Command Response - <code>True</code> if the hash contains the specified field. If the
     *     hash does not contain the field, or if the key does not exist, it returns <code>False
     *     </code>.
     */
    public T hexists(@NonNull String key, @NonNull String field) {
        ArgsArray commandArgs = buildArgs(key, field);

        protobufTransaction.addCommands(buildCommand(HashExists, commandArgs));
        return getThis();
    }

    /**
     * Returns all fields and values of the hash stored at <code>key</code>.
     *
     * @see <a href="https://redis.io/commands/hgetall/">redis.io</a> for details.
     * @param key The key of the hash.
     * @return Command Response - A <code>Map</code> of fields and their values stored in the hash.
     *     Every field name in the map is associated with its corresponding value.<br>
     *     If <code>key</code> does not exist, it returns an empty map.
     */
    public T hgetall(@NonNull String key) {
        ArgsArray commandArgs = buildArgs(key);

        protobufTransaction.addCommands(buildCommand(HashGetAll, commandArgs));
        return getThis();
    }

    /**
     * Increments the number stored at <code>field</code> in the hash stored at <code>key</code> by
     * increment. By using a negative increment value, the value stored at <code>field</code> in the
     * hash stored at <code>key</code> is decremented. If <code>field</code> or <code>key</code> does
     * not exist, it is set to 0 before performing the operation.
     *
     * @see <a href="https://redis.io/commands/hincrby/">redis.io</a> for details.
     * @param key The key of the hash.
     * @param field The field in the hash stored at <code>key</code> to increment or decrement its
     *     value.
     * @param amount The amount by which to increment or decrement the field's value. Use a negative
     *     value to decrement.
     * @return Command Response - The value of <code>field</code> in the hash stored at <code>key
     *     </code> after the increment or decrement.
     */
    public T hincrBy(@NonNull String key, @NonNull String field, long amount) {
        ArgsArray commandArgs = buildArgs(key, field, Long.toString(amount));

        protobufTransaction.addCommands(buildCommand(HashIncrBy, commandArgs));
        return getThis();
    }

    /**
     * Increments the string representing a floating point number stored at <code>field</code> in the
     * hash stored at <code>key</code> by increment. By using a negative increment value, the value
     * stored at <code>field</code> in the hash stored at <code>key</code> is decremented. If <code>
     * field</code> or <code>key</code> does not exist, it is set to 0 before performing the
     * operation.
     *
     * @see <a href="https://redis.io/commands/hincrbyfloat/">redis.io</a> for details.
     * @param key The key of the hash.
     * @param field The field in the hash stored at <code>key</code> to increment or decrement its
     *     value.
     * @param amount The amount by which to increment or decrement the field's value. Use a negative
     *     value to decrement.
     * @return Command Response - The value of <code>field</code> in the hash stored at <code>key
     *     </code> after the increment or decrement.
     */
    public T hincrByFloat(@NonNull String key, @NonNull String field, double amount) {
        ArgsArray commandArgs = buildArgs(key, field, Double.toString(amount));

        protobufTransaction.addCommands(buildCommand(HashIncrByFloat, commandArgs));
        return getThis();
    }

    /**
     * Inserts all the specified values at the head of the list stored at <code>key</code>. <code>
     * elements</code> are inserted one after the other to the head of the list, from the leftmost
     * element to the rightmost element. If <code>key</code> does not exist, it is created as an empty
     * list before performing the push operations.
     *
     * @see <a href="https://redis.io/commands/lpush/">redis.io</a> for details.
     * @param key The key of the list.
     * @param elements The elements to insert at the head of the list stored at <code>key</code>.
     * @return Command Response - The length of the list after the push operations.
     */
    public T lpush(@NonNull String key, @NonNull String[] elements) {
        ArgsArray commandArgs = buildArgs(ArrayUtils.addFirst(elements, key));

        protobufTransaction.addCommands(buildCommand(LPush, commandArgs));
        return getThis();
    }

    /**
     * Removes and returns the first elements of the list stored at <code>key</code>. The command pops
     * a single element from the beginning of the list.
     *
     * @see <a href="https://redis.io/commands/lpop/">redis.io</a> for details.
     * @param key The key of the list.
     * @return Command Response - The value of the first element.<br>
     *     If <code>key</code> does not exist, null will be returned.
     */
    public T lpop(@NonNull String key) {
        ArgsArray commandArgs = buildArgs(key);

        protobufTransaction.addCommands(buildCommand(LPop, commandArgs));
        return getThis();
    }

    /**
     * Removes and returns up to <code>count</code> elements of the list stored at <code>key</code>,
     * depending on the list's length.
     *
     * @see <a href="https://redis.io/commands/lpop/">redis.io</a> for details.
     * @param key The key of the list.
     * @param count The count of the elements to pop from the list.
     * @return Command Response - An array of the popped elements will be returned depending on the
     *     list's length.<br>
     *     If <code>key</code> does not exist, null will be returned.
     */
    public T lpopCount(@NonNull String key, long count) {
        ArgsArray commandArgs = buildArgs(key, Long.toString(count));

        protobufTransaction.addCommands(buildCommand(LPop, commandArgs));
        return getThis();
    }

    /**
     * Returns the specified elements of the list stored at <code>key</code>.<br>
     * The offsets <code>start</code> and <code>end</code> are zero-based indexes, with <code>0</code>
     * being the first element of the list, <code>1</code> being the next element and so on. These
     * offsets can also be negative numbers indicating offsets starting at the end of the list, with
     * <code>-1</code> being the last element of the list, <code>-2</code> being the penultimate, and
     * so on.
     *
     * @see <a href="https://redis.io/commands/lrange/">redis.io</a> for details.
     * @param key The key of the list.
     * @param start The starting point of the range.
     * @param end The end of the range.
     * @return Command Response - Array of elements in the specified range.<br>
     *     If <code>start</code> exceeds the end of the list, or if <code>start</code> is greater than
     *     <code>end</code>, an empty array will be returned.<br>
     *     If <code>end</code> exceeds the actual end of the list, the range will stop at the actual
     *     end of the list.<br>
     *     If <code>key</code> does not exist an empty array will be returned.
     */
    public T lrange(@NonNull String key, long start, long end) {
        ArgsArray commandArgs = buildArgs(key, Long.toString(start), Long.toString(end));

        protobufTransaction.addCommands(buildCommand(LRange, commandArgs));
        return getThis();
    }

    /**
     * Trims an existing list so that it will contain only the specified range of elements specified.<br>
     * The offsets <code>start</code> and <code>end</code> are zero-based indexes, with <code>0</code> being the
     * first element of the list, </code>1<code> being the next element and so on.<br>
     * These offsets can also be negative numbers indicating offsets starting at the end of the list,
     * with <code>-1</code> being the last element of the list, <code>-2</code> being the penultimate, and so on.
     *
     * @see <a href="https://redis.io/commands/ltrim/">redis.io</a> for details.
     * @param key The key of the list.
     * @param start The starting point of the range.
     * @param end The end of the range.
     * @return Command Response - Always <code>OK</code>.<br>
     *     If <code>start</code> exceeds the end of the list, or if <code>start</code> is greater than
     *     <code>end</code>, the result will be an empty list (which causes key to be removed).<br>
     *     If <code>end</code> exceeds the actual end of the list, it will be treated like the last
     *     element of the list.<br>
     *     If <code>key</code> does not exist, OK will be returned without changes to the database.
     */
    public T ltrim(@NonNull String key, long start, long end) {
        ArgsArray commandArgs = buildArgs(key, Long.toString(start), Long.toString(end));

        protobufTransaction.addCommands(buildCommand(LTrim, commandArgs));
        return getThis();
    }

    /**
     * Returns the length of the list stored at <code>key</code>.
     *
     * @see <a href="https://redis.io/commands/llen/">redis.io</a> for details.
     * @param key The key of the list.
     * @return Command Response - The length of the list at <code>key</code>.<br>
     *     If <code>key</code> does not exist, it is interpreted as an empty list and <code>0</code>
     *     is returned.
     */
    public T llen(@NonNull String key) {
        ArgsArray commandArgs = buildArgs(key);

        protobufTransaction.addCommands(buildCommand(LLen, commandArgs));
        return getThis();
    }

    /**
     * Removes the first <code>count</code> occurrences of elements equal to <code>element</code> from
     * the list stored at <code>key</code>.<br>
     * If <code>count</code> is positive: Removes elements equal to <code>element</code> moving from
     * head to tail.<br>
     * If <code>count</code> is negative: Removes elements equal to <code>element</code> moving from
     * tail to head.<br>
     * If <code>count</code> is 0 or <code>count</code> is greater than the occurrences of elements
     * equal to <code>element</code>, it removes all elements equal to <code>element</code>.
     *
     * @see <a href="https://redis.io/commands/lrem/">redis.io</a> for details.
     * @param key The key of the list.
     * @param count The count of the occurrences of elements equal to <code>element</code> to remove.
     * @param element The element to remove from the list.
     * @return Command Response - The number of the removed elements.<br>
     *     If <code>key</code> does not exist, <code>0</code> is returned.
     */
    public T lrem(@NonNull String key, long count, @NonNull String element) {
        ArgsArray commandArgs = buildArgs(key, Long.toString(count), element);

        protobufTransaction.addCommands(buildCommand(LRem, commandArgs));
        return getThis();
    }

    /**
     * Inserts all the specified values at the tail of the list stored at <code>key</code>.<br>
     * <code>elements</code> are inserted one after the other to the tail of the list, from the
     * leftmost element to the rightmost element. If <code>key</code> does not exist, it is created as
     * an empty list before performing the push operations.
     *
     * @see <a href="https://redis.io/commands/rpush/">redis.io</a> for details.
     * @param key The key of the list.
     * @param elements The elements to insert at the tail of the list stored at <code>key</code>.
     * @return Command Response - The length of the list after the push operations.
     */
    public T rpush(@NonNull String key, @NonNull String[] elements) {
        ArgsArray commandArgs = buildArgs(ArrayUtils.addFirst(elements, key));

        protobufTransaction.addCommands(buildCommand(RPush, commandArgs));
        return getThis();
    }

    /**
     * Removes and returns the last elements of the list stored at <code>key</code>.<br>
     * The command pops a single element from the end of the list.
     *
     * @see <a href="https://redis.io/commands/rpop/">redis.io</a> for details.
     * @param key The key of the list.
     * @return Command Response - The value of the last element.<br>
     *     If <code>key</code> does not exist, <code>null</code> will be returned.
     */
    public T rpop(@NonNull String key) {
        ArgsArray commandArgs = buildArgs(key);

        protobufTransaction.addCommands(buildCommand(RPop, commandArgs));
        return getThis();
    }

    /**
     * Removes and returns up to <code>count</code> elements from the list stored at <code>key</code>,
     * depending on the list's length.
     *
     * @see <a href="https://redis.io/commands/rpop/">redis.io</a> for details.
     * @param count The count of the elements to pop from the list.
     * @return Command Response - An array of popped elements will be returned depending on the list's
     *     length.<br>
     *     If <code>key</code> does not exist, <code>null</code> will be returned.
     */
    public T rpopCount(@NonNull String key, long count) {
        ArgsArray commandArgs = buildArgs(key, Long.toString(count));

        protobufTransaction.addCommands(buildCommand(RPop, commandArgs));
        return getThis();
    }

    /**
     * Adds specified members to the set stored at <code>key</code>. Specified members that are
     * already a member of this set are ignored.
     *
     * @see <a href="https://redis.io/commands/sadd/">redis.io</a> for details.
     * @param key The <code>key</code> where members will be added to its set.
     * @param members A list of members to add to the set stored at <code>key</code>.
     * @return Command Response - The number of members that were added to the set, excluding members
     *     already present.
     * @remarks If <code>key</code> does not exist, a new set is created before adding <code>members
     *     </code>.
     */
    public T sadd(@NonNull String key, @NonNull String[] members) {
        ArgsArray commandArgs = buildArgs(ArrayUtils.addFirst(members, key));

        protobufTransaction.addCommands(buildCommand(SAdd, commandArgs));
        return getThis();
    }

    /**
     * Removes specified members from the set stored at <code>key</code>. Specified members that are
     * not a member of this set are ignored.
     *
     * @see <a href="https://redis.io/commands/srem/">redis.io</a> for details.
     * @param key The <code>key</code> from which members will be removed.
     * @param members A list of members to remove from the set stored at <code>key</code>.
     * @return Command Response - The number of members that were removed from the set, excluding
     *     non-existing members.
     * @remarks If <code>key</code> does not exist, it is treated as an empty set and this command
     *     returns <code>0</code>.
     */
    public T srem(@NonNull String key, @NonNull String[] members) {
        ArgsArray commandArgs = buildArgs(ArrayUtils.addFirst(members, key));

        protobufTransaction.addCommands(buildCommand(SRem, commandArgs));
        return getThis();
    }

    /**
     * Retrieves all the members of the set value stored at <code>key</code>.
     *
     * @see <a href="https://redis.io/commands/smembers/">redis.io</a> for details.
     * @param key The key from which to retrieve the set members.
     * @return Command Response - A <code>Set</code> of all members of the set.
     * @remarks If <code>key</code> does not exist an empty set will be returned.
     */
    public T smembers(@NonNull String key) {
        ArgsArray commandArgs = buildArgs(key);

        protobufTransaction.addCommands(buildCommand(SMembers, commandArgs));
        return getThis();
    }

    /**
     * Retrieves the set cardinality (number of elements) of the set stored at <code>key</code>.
     *
     * @see <a href="https://redis.io/commands/scard/">redis.io</a> for details.
     * @param key The key from which to retrieve the number of set members.
     * @return Command Response - The cardinality (number of elements) of the set, or 0 if the key
     *     does not exist.
     */
    public T scard(@NonNull String key) {
        ArgsArray commandArgs = buildArgs(key);

        protobufTransaction.addCommands(buildCommand(SCard, commandArgs));
        return getThis();
    }

    /**
     * Reads the configuration parameters of a running Redis server.
     *
     * @see <a href="https://redis.io/commands/config-get/">redis.io</a> for details.
     * @param parameters An <code>array</code> of configuration parameter names to retrieve values
     *     for.
     * @return Command response - A <code>map</code> of values corresponding to the configuration
     *     parameters.
     */
    public T configGet(@NonNull String[] parameters) {
        ArgsArray commandArgs = buildArgs(parameters);

        protobufTransaction.addCommands(buildCommand(ConfigGet, commandArgs));
        return getThis();
    }

    /**
     * Sets configuration parameters to the specified values.
     *
     * @see <a href="https://redis.io/commands/config-set/">redis.io</a> for details.
     * @param parameters A <code>map</code> consisting of configuration parameters and their
     *     respective values to set.
     * @return Command response - <code>OK</code> if all configurations have been successfully set.
     *     Otherwise, the transaction fails with an error.
     */
    public T configSet(@NonNull Map<String, String> parameters) {
        ArgsArray commandArgs = buildArgs(convertMapToKeyValueStringArray(parameters));

        protobufTransaction.addCommands(buildCommand(ConfigSet, commandArgs));
        return getThis();
    }

    /**
     * Returns the number of keys in <code>keys</code> that exist in the database.
     *
     * @see <a href="https://redis.io/commands/exists/">redis.io</a> for details.
     * @param keys The keys list to check.
     * @return Command Response - The number of keys that exist. If the same existing key is mentioned
     *     in <code>keys</code> multiple times, it will be counted multiple times.
     */
    public T exists(@NonNull String[] keys) {
        ArgsArray commandArgs = buildArgs(keys);

        protobufTransaction.addCommands(buildCommand(Exists, commandArgs));
        return getThis();
    }

    /**
     * Unlinks (deletes) multiple <code>keys</code> from the database. A key is ignored if it does not
     * exist. This command, similar to DEL, removes specified keys and ignores non-existent ones.
     * However, this command does not block the server, while <a
     * href="https://redis.io/commands/del/">DEL</a> does.
     *
     * @see <a href="https://redis.io/commands/unlink/">redis.io</a> for details.
     * @param keys The list of keys to unlink.
     * @return Command Response - The number of <code>keys</code> that were unlinked.
     */
    public T unlink(@NonNull String[] keys) {
        ArgsArray commandArgs = buildArgs(keys);

        protobufTransaction.addCommands(buildCommand(Unlink, commandArgs));
        return getThis();
    }

    /**
     * Sets a timeout on <code>key</code> in seconds. After the timeout has expired, the <code>key
     * </code> will automatically be deleted.<br>
     * If <code>key</code> already has an existing <code>expire
     * </code> set, the time to live is updated to the new value.<br>
     * If <code>seconds</code> is a non-positive number, the <code>key</code> will be deleted rather
     * than expired.<br>
     * The timeout will only be cleared by commands that delete or overwrite the contents of <code>key
     * </code>.
     *
     * @see <a href="https://redis.io/commands/expire/">redis.io</a> for details.
     * @param key The key to set timeout on it.
     * @param seconds The timeout in seconds.
     * @return Command response - <code>true</code> if the timeout was set. <code>false</code> if the
     *     timeout was not set. e.g. key doesn't exist.
     */
    public T expire(@NonNull String key, long seconds) {
        ArgsArray commandArgs = buildArgs(key, Long.toString(seconds));

        protobufTransaction.addCommands(buildCommand(Expire, commandArgs));
        return getThis();
    }

    /**
     * Sets a timeout on <code>key</code> in seconds. After the timeout has expired, the <code>key
     * </code> will automatically be deleted.<br>
     * If <code>key</code> already has an existing <code>expire
     * </code> set, the time to live is updated to the new value.<br>
     * If <code>seconds</code> is a non-positive number, the <code>key</code> will be deleted rather
     * than expired.<br>
     * The timeout will only be cleared by commands that delete or overwrite the contents of <code>key
     * </code>.
     *
     * @see <a href="https://redis.io/commands/expire/">redis.io</a> for details.
     * @param key The key to set timeout on it.
     * @param seconds The timeout in seconds.
     * @param expireOptions The expire options.
     * @return Command response - <code>true</code> if the timeout was set. <code>false</code> if the
     *     timeout was not set. e.g. <code>key</code> doesn't exist, or operation skipped due to the
     *     provided arguments.
     */
    public T expire(@NonNull String key, long seconds, @NonNull ExpireOptions expireOptions) {
        ArgsArray commandArgs =
                buildArgs(
                        ArrayUtils.addAll(new String[] {key, Long.toString(seconds)}, expireOptions.toArgs()));

        protobufTransaction.addCommands(buildCommand(Expire, commandArgs));
        return getThis();
    }

    /**
     * Sets a timeout on <code>key</code>. It takes an absolute Unix timestamp (seconds since January
     * 1, 1970) instead of specifying the number of seconds.<br>
     * A timestamp in the past will delete the <code>key</code> immediately. After the timeout has
     * expired, the <code>key</code> will automatically be deleted.<br>
     * If <code>key</code> already has an existing <code>expire</code> set, the time to live is
     * updated to the new value.<br>
     * The timeout will only be cleared by commands that delete or overwrite the contents of <code>key
     * </code>.
     *
     * @see <a href="https://redis.io/commands/expireat/">redis.io</a> for details.
     * @param key The key to set timeout on it.
     * @param unixSeconds The timeout in an absolute Unix timestamp.
     * @return Command response - <code>true</code> if the timeout was set. <code>false</code> if the
     *     timeout was not set. e.g. <code>key</code> doesn't exist.
     */
    public T expireAt(@NonNull String key, long unixSeconds) {
        ArgsArray commandArgs = buildArgs(key, Long.toString(unixSeconds));

        protobufTransaction.addCommands(buildCommand(ExpireAt, commandArgs));
        return getThis();
    }

    /**
     * Sets a timeout on <code>key</code>. It takes an absolute Unix timestamp (seconds since January
     * 1, 1970) instead of specifying the number of seconds.<br>
     * A timestamp in the past will delete the <code>key</code> immediately. After the timeout has
     * expired, the <code>key</code> will automatically be deleted.<br>
     * If <code>key</code> already has an existing <code>expire</code> set, the time to live is
     * updated to the new value.<br>
     * The timeout will only be cleared by commands that delete or overwrite the contents of <code>key
     * </code>.
     *
     * @see <a href="https://redis.io/commands/expireat/">redis.io</a> for details.
     * @param key The key to set timeout on it.
     * @param unixSeconds The timeout in an absolute Unix timestamp.
     * @param expireOptions The expire options.
     * @return Command response - <code>true</code> if the timeout was set. <code>false</code> if the
     *     timeout was not set. e.g. <code>key</code> doesn't exist, or operation skipped due to the
     *     provided arguments.
     */
    public T expireAt(@NonNull String key, long unixSeconds, @NonNull ExpireOptions expireOptions) {
        ArgsArray commandArgs =
                buildArgs(
                        ArrayUtils.addAll(
                                new String[] {key, Long.toString(unixSeconds)}, expireOptions.toArgs()));

        protobufTransaction.addCommands(buildCommand(ExpireAt, commandArgs));
        return getThis();
    }

    /**
     * Sets a timeout on <code>key</code> in milliseconds. After the timeout has expired, the <code>
     * key</code> will automatically be deleted.<br>
     * If <code>key</code> already has an existing <code>
     * expire</code> set, the time to live is updated to the new value.<br>
     * If <code>milliseconds</code> is a non-positive number, the <code>key</code> will be deleted
     * rather than expired.<br>
     * The timeout will only be cleared by commands that delete or overwrite the contents of <code>key
     * </code>.
     *
     * @see <a href="https://redis.io/commands/pexpire/">redis.io</a> for details.
     * @param key The key to set timeout on it.
     * @param milliseconds The timeout in milliseconds.
     * @return Command response - <code>true</code> if the timeout was set. <code>false</code> if the
     *     timeout was not set. e.g. <code>key</code> doesn't exist.
     */
    public T pexpire(@NonNull String key, long milliseconds) {
        ArgsArray commandArgs = buildArgs(key, Long.toString(milliseconds));

        protobufTransaction.addCommands(buildCommand(PExpire, commandArgs));
        return getThis();
    }

    /**
     * Sets a timeout on <code>key</code> in milliseconds. After the timeout has expired, the <code>
     * key</code> will automatically be deleted.<br>
     * If <code>key</code> already has an existing expire set, the time to live is updated to the new
     * value.<br>
     * If <code>milliseconds</code> is a non-positive number, the <code>key</code> will be deleted
     * rather than expired.<br>
     * The timeout will only be cleared by commands that delete or overwrite the contents of <code>key
     * </code>.
     *
     * @see <a href="https://redis.io/commands/pexpire/">redis.io</a> for details.
     * @param key The key to set timeout on it.
     * @param milliseconds The timeout in milliseconds.
     * @param expireOptions The expire options.
     * @return Command response - <code>true</code> if the timeout was set. <code>false</code> if the
     *     timeout was not set. e.g. <code>key</code> doesn't exist, or operation skipped due to the
     *     provided arguments.
     */
    public T pexpire(@NonNull String key, long milliseconds, @NonNull ExpireOptions expireOptions) {
        ArgsArray commandArgs =
                buildArgs(
                        ArrayUtils.addAll(
                                new String[] {key, Long.toString(milliseconds)}, expireOptions.toArgs()));

        protobufTransaction.addCommands(buildCommand(PExpire, commandArgs));
        return getThis();
    }

    /**
     * Sets a timeout on <code>key</code>. It takes an absolute Unix timestamp (milliseconds since
     * January 1, 1970) instead of specifying the number of milliseconds.<br>
     * A timestamp in the past will delete the <code>key</code> immediately. After the timeout has
     * expired, the <code>key</code> will automatically be deleted.<br>
     * If <code>key</code> already has an existing <code>expire</code> set, the time to live is
     * updated to the new value.<br>
     * The timeout will only be cleared by commands that delete or overwrite the contents of <code>key
     * </code>.
     *
     * @see <a href="https://redis.io/commands/pexpireat/">redis.io</a> for details.
     * @param key The <code>key</code> to set timeout on it.
     * @param unixMilliseconds The timeout in an absolute Unix timestamp.
     * @return Command response - <code>true</code> if the timeout was set. <code>false</code> if the
     *     timeout was not set. e.g. <code>key</code> doesn't exist.
     */
    public T pexpireAt(@NonNull String key, long unixMilliseconds) {
        ArgsArray commandArgs = buildArgs(key, Long.toString(unixMilliseconds));

        protobufTransaction.addCommands(buildCommand(PExpireAt, commandArgs));
        return getThis();
    }

    /**
     * Sets a timeout on <code>key</code>. It takes an absolute Unix timestamp (milliseconds since
     * January 1, 1970) instead of specifying the number of milliseconds.<br>
     * A timestamp in the past will delete the <code>key</code> immediately. After the timeout has
     * expired, the <code>key</code> will automatically be deleted.<br>
     * If <code>key</code> already has an existing <code>expire</code> set, the time to live is
     * updated to the new value.<br>
     * The timeout will only be cleared by commands that delete or overwrite the contents of <code>key
     * </code>.
     *
     * @see <a href="https://redis.io/commands/pexpireat/">redis.io</a> for details.
     * @param key The <code>key</code> to set timeout on it.
     * @param unixMilliseconds The timeout in an absolute Unix timestamp.
     * @param expireOptions The expiration option.
     * @return Command response - <code>true</code> if the timeout was set. <code>false</code> if the
     *     timeout was not set. e.g. <code>key</code> doesn't exist, or operation skipped due to the
     *     provided arguments.
     */
    public T pexpireAt(
            @NonNull String key, long unixMilliseconds, @NonNull ExpireOptions expireOptions) {
        ArgsArray commandArgs =
                buildArgs(
                        ArrayUtils.addAll(
                                new String[] {key, Long.toString(unixMilliseconds)}, expireOptions.toArgs()));

        protobufTransaction.addCommands(buildCommand(PExpireAt, commandArgs));
        return getThis();
    }

    /**
     * Returns the remaining time to live of <code>key</code> that has a timeout.
     *
     * @see <a href="https://redis.io/commands/ttl/">redis.io</a> for details.
     * @param key The <code>key</code> to return its timeout.
     * @return Command response - TTL in seconds, <code>-2</code> if <code>key</code> does not exist,
     *     or <code>-1</code> if <code>key</code> exists but has no associated expire.
     */
    public T ttl(@NonNull String key) {
        ArgsArray commandArgs = buildArgs(key);

        protobufTransaction.addCommands(buildCommand(TTL, commandArgs));
        return getThis();
    }

    /**
     * Gets the current connection id.
     *
     * @see <a href="https://redis.io/commands/client-id/">redis.io</a> for details.
     * @return Command response - The id of the client.
     */
    public T clientId() {
        protobufTransaction.addCommands(buildCommand(ClientId));
        return getThis();
    }

    /**
     * Gets the name of the current connection.
     *
     * @see <a href="https://redis.io/commands/client-getname/">redis.io</a> for details.
     * @return Command response - The name of the client connection as a string if a name is set, or
     *     <code>null</code> if no name is assigned.
     */
    public T clientGetName() {
        protobufTransaction.addCommands(buildCommand(ClientGetName));
        return getThis();
    }

    /**
     * Rewrites the configuration file with the current configuration.
     *
     * @see <a href="https://redis.io/commands/config-rewrite/">redis.io</a> for details.
     * @return <code>OK</code> is returned when the configuration was rewritten properly. Otherwise,
     *     the transaction fails with an error.
     */
    public T configRewrite() {
        protobufTransaction.addCommands(buildCommand(ConfigRewrite));
        return getThis();
    }

    /**
     * Resets the statistics reported by Redis using the <a
     * href="https://redis.io/commands/info/">INFO</a> and <a
     * href="https://redis.io/commands/latency-histogram/">LATENCY HISTOGRAM</a> commands.
     *
     * @see <a href="https://redis.io/commands/config-resetstat/">redis.io</a> for details.
     * @return <code>OK</code> to confirm that the statistics were successfully reset.
     */
    public T configResetStat() {
        protobufTransaction.addCommands(buildCommand(ConfigResetStat));
        return getThis();
    }

    /**
     * Adds members with their scores to the sorted set stored at <code>key</code>.<br>
     * If a member is already a part of the sorted set, its score is updated.
     *
     * @see <a href="https://redis.io/commands/zadd/">redis.io</a> for more details.
     * @param key The key of the sorted set.
     * @param membersScoresMap A <code>Map</code> of members to their corresponding scores.
     * @param options The Zadd options.
     * @param changed Modify the return value from the number of new elements added, to the total
     *     number of elements changed.
     * @return Command Response - The number of elements added to the sorted set. <br>
     *     If <code>changed</code> is set, returns the number of elements updated in the sorted set.
     */
    public T zadd(
            @NonNull String key,
            @NonNull Map<String, Double> membersScoresMap,
            @NonNull ZaddOptions options,
            boolean changed) {
        String[] changedArg = changed ? new String[] {"CH"} : new String[] {};
        String[] membersScores = convertMapToValueKeyStringArray(membersScoresMap);

        String[] arguments =
                concatenateArrays(new String[] {key}, options.toArgs(), changedArg, membersScores);

        ArgsArray commandArgs = buildArgs(arguments);

        protobufTransaction.addCommands(buildCommand(Zadd, commandArgs));
        return getThis();
    }

    /**
     * Adds members with their scores to the sorted set stored at <code>key</code>.<br>
     * If a member is already a part of the sorted set, its score is updated.
     *
     * @see <a href="https://redis.io/commands/zadd/">redis.io</a> for more details.
     * @param key The key of the sorted set.
     * @param membersScoresMap A <code>Map</code> of members to their corresponding scores.
     * @param options The Zadd options.
     * @return Command Response - The number of elements added to the sorted set.
     */
    public T zadd(
            @NonNull String key,
            @NonNull Map<String, Double> membersScoresMap,
            @NonNull ZaddOptions options) {
        return getThis().zadd(key, membersScoresMap, options, false);
    }

    /**
     * Adds members with their scores to the sorted set stored at <code>key</code>.<br>
     * If a member is already a part of the sorted set, its score is updated.
     *
     * @see <a href="https://redis.io/commands/zadd/">redis.io</a> for more details.
     * @param key The key of the sorted set.
     * @param membersScoresMap A <code>Map</code> of members to their corresponding scores.
     * @param changed Modify the return value from the number of new elements added, to the total
     *     number of elements changed.
     * @return Command Response - The number of elements added to the sorted set. <br>
     *     If <code>changed</code> is set, returns the number of elements updated in the sorted set.
     */
    public T zadd(
            @NonNull String key, @NonNull Map<String, Double> membersScoresMap, boolean changed) {
        return getThis().zadd(key, membersScoresMap, ZaddOptions.builder().build(), changed);
    }

    /**
     * Adds members with their scores to the sorted set stored at <code>key</code>.<br>
     * If a member is already a part of the sorted set, its score is updated.
     *
     * @see <a href="https://redis.io/commands/zadd/">redis.io</a> for more details.
     * @param key The key of the sorted set.
     * @param membersScoresMap A <code>Map</code> of members to their corresponding scores.
     * @return Command Response - The number of elements added to the sorted set.
     */
    public T zadd(@NonNull String key, @NonNull Map<String, Double> membersScoresMap) {
        return getThis().zadd(key, membersScoresMap, ZaddOptions.builder().build(), false);
    }

    /**
     * Increments the score of member in the sorted set stored at <code>key</code> by <code>increment
     * </code>.<br>
     * If <code>member</code> does not exist in the sorted set, it is added with <code>
     * increment</code> as its score (as if its previous score was 0.0).<br>
     * If <code>key</code> does not exist, a new sorted set with the specified member as its sole
     * member is created.
     *
     * @see <a href="https://redis.io/commands/zadd/">redis.io</a> for more details.
     * @param key The key of the sorted set.
     * @param member A member in the sorted set to increment.
     * @param increment The score to increment the member.
     * @param options The Zadd options.
     * @return Command Response - The score of the member.<br>
     *     If there was a conflict with the options, the operation aborts and <code>null</code> is
     *     returned.<br>
     */
    public T zaddIncr(
            @NonNull String key, @NonNull String member, double increment, @NonNull ZaddOptions options) {
        ArgsArray commandArgs =
                buildArgs(
                        concatenateArrays(
                                new String[] {key},
                                options.toArgs(),
                                new String[] {"INCR", Double.toString(increment), member}));

        protobufTransaction.addCommands(buildCommand(Zadd, commandArgs));
        return getThis();
    }

    /**
     * Increments the score of member in the sorted set stored at <code>key</code> by <code>increment
     * </code>.<br>
     * If <code>member</code> does not exist in the sorted set, it is added with <code>
     * increment</code> as its score (as if its previous score was 0.0).<br>
     * If <code>key</code> does not exist, a new sorted set with the specified member as its sole
     * member is created.
     *
     * @see <a href="https://redis.io/commands/zadd/">redis.io</a> for more details.
     * @param key The key of the sorted set.
     * @param member A member in the sorted set to increment.
     * @param increment The score to increment the member.
     * @return Command Response - The score of the member.
     */
    public T zaddIncr(@NonNull String key, @NonNull String member, double increment) {
        return getThis().zaddIncr(key, member, increment, ZaddOptions.builder().build());
    }

    /**
     * Removes the specified members from the sorted set stored at <code>key</code>.<br>
     * Specified members that are not a member of this set are ignored.
     *
     * @see <a href="https://redis.io/commands/zrem/">redis.io</a> for more details.
     * @param key The key of the sorted set.
     * @param members An array of members to remove from the sorted set.
     * @return Command Response - The number of members that were removed from the sorted set, not
     *     including non-existing members.<br>
     *     If <code>key</code> does not exist, it is treated as an empty sorted set, and this command
     *     returns <code>0</code>.
     */
    public T zrem(@NonNull String key, @NonNull String[] members) {
        ArgsArray commandArgs = buildArgs(ArrayUtils.addFirst(members, key));
        protobufTransaction.addCommands(buildCommand(Zrem, commandArgs));
        return getThis();
    }

    /**
     * Returns the cardinality (number of elements) of the sorted set stored at <code>key</code>.
     *
     * @see <a href="https://redis.io/commands/zcard/">redis.io</a> for more details.
     * @param key The key of the sorted set.
     * @return Command Response - The number of elements in the sorted set.<br>
     *     If <code>key</code> does not exist, it is treated as an empty sorted set, and this command
     *     return <code>0</code>.
     */
    public T zcard(@NonNull String key) {
        ArgsArray commandArgs = buildArgs(new String[] {key});
        protobufTransaction.addCommands(buildCommand(Zcard, commandArgs));
        return getThis();
    }

    /**
     * Returns the remaining time to live of <code>key</code> that has a timeout, in milliseconds.
     *
     * @see <a href="https://redis.io/commands/pttl/">redis.io</a> for details.
     * @param key The key to return its timeout.
     * @return Command Response - TTL in milliseconds. <code>-2</code> if <code>key</code> does not
     *     exist, <code>-1</code> if <code>key</code> exists but has no associated expire.
     */
    public T pttl(@NonNull String key) {
        ArgsArray commandArgs = buildArgs(key);

        protobufTransaction.addCommands(buildCommand(PTTL, commandArgs));
        return getThis();
    }

    /**
     * Returns the server time.
     *
     * @see <a href="https://redis.io/commands/time/">redis.io</a> for details.
     * @return Command Response - The current server time as a <code>String</code> array with two
     *     elements: A Unix timestamp and the amount of microseconds already elapsed in the current
     *     second. The returned array is in a <code>[Unix timestamp, Microseconds already elapsed]
     *     </code> format.
     */
    public T time() {
        protobufTransaction.addCommands(buildCommand(Time));
        return getThis();
    }

    /**
     * Returns the string representation of the type of the value stored at <code>key</code>.
     *
     * @see <a href="https://redis.io/commands/type/>redis.io</a> for details.
     * @param key The <code>key</code> to check its data type.
     * @return Command Response - If the <code>key</code> exists, the type of the stored value is
     *     returned. Otherwise, a "none" string is returned.
     */
    public T type(@NonNull String key) {
        ArgsArray commandArgs = buildArgs(key);
        protobufTransaction.addCommands(buildCommand(Type, commandArgs));
        return getThis();
    }

    /** Build protobuf {@link Command} object for given command and arguments. */
    protected Command buildCommand(RequestType requestType) {
        return buildCommand(requestType, buildArgs());
    }

    /** Build protobuf {@link Command} object for given command and arguments. */
    protected Command buildCommand(RequestType requestType, ArgsArray args) {
        return Command.newBuilder().setRequestType(requestType).setArgsArray(args).build();
    }

    /** Build protobuf {@link ArgsArray} object for given arguments. */
    protected ArgsArray buildArgs(String... stringArgs) {
        ArgsArray.Builder commandArgs = ArgsArray.newBuilder();

        for (String string : stringArgs) {
            commandArgs.addArgs(string);
        }

        return commandArgs.build();
    }
}<|MERGE_RESOLUTION|>--- conflicted
+++ resolved
@@ -117,9 +117,6 @@
     }
 
     /**
-<<<<<<< HEAD
-     * Pings the Redis server.
-=======
      * Echoes the provided <code>message</code> back.
      *
      * @see <a href="https://redis.io/commands/echo>redis.io</a> for details.
@@ -133,8 +130,7 @@
     }
 
     /**
-     * Ping the Redis server.
->>>>>>> cae81c87
+     * Pings the Redis server.
      *
      * @see <a href="https://redis.io/commands/ping/">redis.io</a> for details.
      * @return Command Response - A response from Redis with a <code>String</code>.
@@ -364,9 +360,6 @@
     }
 
     /**
-<<<<<<< HEAD
-     * Retrieves the value associated with <code>field</code> in the hash stored at <code>key</code>.
-=======
      * Returns the length of the string value stored at <code>key</code>.
      *
      * @see <a href="https://redis.io/commands/strlen/">redis.io</a> for details.
@@ -382,8 +375,7 @@
     }
 
     /**
-     * Retrieve the value associated with <code>field</code> in the hash stored at <code>key</code>.
->>>>>>> cae81c87
+     * Retrieves the value associated with <code>field</code> in the hash stored at <code>key</code>.
      *
      * @see <a href="https://redis.io/commands/hget/">redis.io</a> for details.
      * @param key The key of the hash.
