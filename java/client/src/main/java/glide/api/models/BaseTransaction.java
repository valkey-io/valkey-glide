/** Copyright GLIDE-for-Redis Project Contributors - SPDX Identifier: Apache-2.0 */
package glide.api.models;

import static glide.api.commands.SortedSetBaseCommands.WITH_SCORES_REDIS_API;
import static glide.api.commands.SortedSetBaseCommands.WITH_SCORE_REDIS_API;
import static glide.api.models.commands.RangeOptions.createZRangeArgs;
import static glide.utils.ArrayTransformUtils.concatenateArrays;
import static glide.utils.ArrayTransformUtils.convertMapToKeyValueStringArray;
import static glide.utils.ArrayTransformUtils.convertMapToValueKeyStringArray;
import static redis_request.RedisRequestOuterClass.RequestType.Blpop;
import static redis_request.RedisRequestOuterClass.RequestType.Brpop;
import static redis_request.RedisRequestOuterClass.RequestType.ClientGetName;
import static redis_request.RedisRequestOuterClass.RequestType.ClientId;
import static redis_request.RedisRequestOuterClass.RequestType.ConfigGet;
import static redis_request.RedisRequestOuterClass.RequestType.ConfigResetStat;
import static redis_request.RedisRequestOuterClass.RequestType.ConfigRewrite;
import static redis_request.RedisRequestOuterClass.RequestType.ConfigSet;
import static redis_request.RedisRequestOuterClass.RequestType.CustomCommand;
import static redis_request.RedisRequestOuterClass.RequestType.Decr;
import static redis_request.RedisRequestOuterClass.RequestType.DecrBy;
import static redis_request.RedisRequestOuterClass.RequestType.Del;
import static redis_request.RedisRequestOuterClass.RequestType.Echo;
import static redis_request.RedisRequestOuterClass.RequestType.Exists;
import static redis_request.RedisRequestOuterClass.RequestType.Expire;
import static redis_request.RedisRequestOuterClass.RequestType.ExpireAt;
import static redis_request.RedisRequestOuterClass.RequestType.GetRange;
import static redis_request.RedisRequestOuterClass.RequestType.GetString;
import static redis_request.RedisRequestOuterClass.RequestType.HLen;
import static redis_request.RedisRequestOuterClass.RequestType.HSetNX;
import static redis_request.RedisRequestOuterClass.RequestType.HashDel;
import static redis_request.RedisRequestOuterClass.RequestType.HashExists;
import static redis_request.RedisRequestOuterClass.RequestType.HashGet;
import static redis_request.RedisRequestOuterClass.RequestType.HashGetAll;
import static redis_request.RedisRequestOuterClass.RequestType.HashIncrBy;
import static redis_request.RedisRequestOuterClass.RequestType.HashIncrByFloat;
import static redis_request.RedisRequestOuterClass.RequestType.HashMGet;
import static redis_request.RedisRequestOuterClass.RequestType.HashSet;
import static redis_request.RedisRequestOuterClass.RequestType.Hvals;
import static redis_request.RedisRequestOuterClass.RequestType.Incr;
import static redis_request.RedisRequestOuterClass.RequestType.IncrBy;
import static redis_request.RedisRequestOuterClass.RequestType.IncrByFloat;
import static redis_request.RedisRequestOuterClass.RequestType.Info;
import static redis_request.RedisRequestOuterClass.RequestType.LInsert;
import static redis_request.RedisRequestOuterClass.RequestType.LLen;
import static redis_request.RedisRequestOuterClass.RequestType.LPop;
import static redis_request.RedisRequestOuterClass.RequestType.LPush;
import static redis_request.RedisRequestOuterClass.RequestType.LPushX;
import static redis_request.RedisRequestOuterClass.RequestType.LRange;
import static redis_request.RedisRequestOuterClass.RequestType.LRem;
import static redis_request.RedisRequestOuterClass.RequestType.LTrim;
import static redis_request.RedisRequestOuterClass.RequestType.LastSave;
import static redis_request.RedisRequestOuterClass.RequestType.Lindex;
import static redis_request.RedisRequestOuterClass.RequestType.MGet;
import static redis_request.RedisRequestOuterClass.RequestType.MSet;
import static redis_request.RedisRequestOuterClass.RequestType.PExpire;
import static redis_request.RedisRequestOuterClass.RequestType.PExpireAt;
import static redis_request.RedisRequestOuterClass.RequestType.PTTL;
import static redis_request.RedisRequestOuterClass.RequestType.Persist;
import static redis_request.RedisRequestOuterClass.RequestType.PfAdd;
import static redis_request.RedisRequestOuterClass.RequestType.PfCount;
import static redis_request.RedisRequestOuterClass.RequestType.PfMerge;
import static redis_request.RedisRequestOuterClass.RequestType.Ping;
import static redis_request.RedisRequestOuterClass.RequestType.RPop;
import static redis_request.RedisRequestOuterClass.RequestType.RPush;
import static redis_request.RedisRequestOuterClass.RequestType.RPushX;
import static redis_request.RedisRequestOuterClass.RequestType.SAdd;
import static redis_request.RedisRequestOuterClass.RequestType.SCard;
import static redis_request.RedisRequestOuterClass.RequestType.SDiff;
import static redis_request.RedisRequestOuterClass.RequestType.SDiffStore;
import static redis_request.RedisRequestOuterClass.RequestType.SInter;
import static redis_request.RedisRequestOuterClass.RequestType.SInterStore;
import static redis_request.RedisRequestOuterClass.RequestType.SIsMember;
import static redis_request.RedisRequestOuterClass.RequestType.SMIsMember;
import static redis_request.RedisRequestOuterClass.RequestType.SMembers;
import static redis_request.RedisRequestOuterClass.RequestType.SMove;
import static redis_request.RedisRequestOuterClass.RequestType.SRem;
import static redis_request.RedisRequestOuterClass.RequestType.SUnionStore;
import static redis_request.RedisRequestOuterClass.RequestType.SetRange;
import static redis_request.RedisRequestOuterClass.RequestType.SetString;
import static redis_request.RedisRequestOuterClass.RequestType.Strlen;
import static redis_request.RedisRequestOuterClass.RequestType.TTL;
import static redis_request.RedisRequestOuterClass.RequestType.Time;
import static redis_request.RedisRequestOuterClass.RequestType.Type;
import static redis_request.RedisRequestOuterClass.RequestType.Unlink;
import static redis_request.RedisRequestOuterClass.RequestType.XAdd;
import static redis_request.RedisRequestOuterClass.RequestType.ZDiff;
import static redis_request.RedisRequestOuterClass.RequestType.ZDiffStore;
import static redis_request.RedisRequestOuterClass.RequestType.ZLexCount;
import static redis_request.RedisRequestOuterClass.RequestType.ZMScore;
import static redis_request.RedisRequestOuterClass.RequestType.ZPopMax;
import static redis_request.RedisRequestOuterClass.RequestType.ZPopMin;
import static redis_request.RedisRequestOuterClass.RequestType.ZRangeStore;
import static redis_request.RedisRequestOuterClass.RequestType.ZRemRangeByLex;
import static redis_request.RedisRequestOuterClass.RequestType.ZRemRangeByRank;
import static redis_request.RedisRequestOuterClass.RequestType.ZRemRangeByScore;
import static redis_request.RedisRequestOuterClass.RequestType.ZScore;
import static redis_request.RedisRequestOuterClass.RequestType.Zadd;
import static redis_request.RedisRequestOuterClass.RequestType.Zcard;
import static redis_request.RedisRequestOuterClass.RequestType.Zcount;
import static redis_request.RedisRequestOuterClass.RequestType.Zrange;
import static redis_request.RedisRequestOuterClass.RequestType.Zrank;
import static redis_request.RedisRequestOuterClass.RequestType.Zrem;

import glide.api.models.commands.ExpireOptions;
import glide.api.models.commands.InfoOptions;
import glide.api.models.commands.InfoOptions.Section;
import glide.api.models.commands.LInsertOptions.InsertPosition;
import glide.api.models.commands.RangeOptions;
import glide.api.models.commands.RangeOptions.InfLexBound;
import glide.api.models.commands.RangeOptions.InfScoreBound;
import glide.api.models.commands.RangeOptions.LexBoundary;
import glide.api.models.commands.RangeOptions.LexRange;
import glide.api.models.commands.RangeOptions.RangeByIndex;
import glide.api.models.commands.RangeOptions.RangeByLex;
import glide.api.models.commands.RangeOptions.RangeByScore;
import glide.api.models.commands.RangeOptions.RangeQuery;
import glide.api.models.commands.RangeOptions.ScoreBoundary;
import glide.api.models.commands.RangeOptions.ScoreRange;
import glide.api.models.commands.RangeOptions.ScoredRangeQuery;
import glide.api.models.commands.SetOptions;
import glide.api.models.commands.SetOptions.ConditionalSet;
import glide.api.models.commands.SetOptions.SetOptionsBuilder;
import glide.api.models.commands.StreamAddOptions;
import glide.api.models.commands.StreamAddOptions.StreamAddOptionsBuilder;
import glide.api.models.commands.ZaddOptions;
import java.util.Map;
import lombok.Getter;
import lombok.NonNull;
import org.apache.commons.lang3.ArrayUtils;
import redis_request.RedisRequestOuterClass.Command;
import redis_request.RedisRequestOuterClass.Command.ArgsArray;
import redis_request.RedisRequestOuterClass.RequestType;
import redis_request.RedisRequestOuterClass.Transaction;

/**
 * Base class encompassing shared commands for both standalone and cluster mode implementations in a
 * transaction. Transactions allow the execution of a group of commands in a single step.
 *
 * <p>Command Response: An array of command responses is returned by the client exec command, in the
 * order they were given. Each element in the array represents a command given to the transaction.
 * The response for each command depends on the executed Redis command. Specific response types are
 * documented alongside each method.
 *
 * @param <T> child typing for chaining method calls
 */
@Getter
public abstract class BaseTransaction<T extends BaseTransaction<T>> {
    /** Command class to send a single request to Redis. */
    protected final Transaction.Builder protobufTransaction = Transaction.newBuilder();

    protected abstract T getThis();

    /**
     * Executes a single command, without checking inputs. Every part of the command, including
     * subcommands, should be added as a separate value in args.
     *
     * @param args Arguments for the custom command.
     * @return A response from Redis with an <code>Object</code>.
     * @remarks This function should only be used for single-response commands. Commands that don't
     *     return response (such as <em>SUBSCRIBE</em>), or that return potentially more than a single
     *     response (such as <em>XREAD</em>), or that change the client's behavior (such as entering
     *     <em>pub</em>/<em>sub</em> mode on <em>RESP2</em> connections) shouldn't be called using
     *     this function.
     * @example Returns a list of all pub/sub clients:
     *     <pre>{@code
     * Object result = client.customCommand(new String[]{ "CLIENT", "LIST", "TYPE", "PUBSUB" }).get();
     * }</pre>
     */
    public T customCommand(String[] args) {
        ArgsArray commandArgs = buildArgs(args);
        protobufTransaction.addCommands(buildCommand(CustomCommand, commandArgs));
        return getThis();
    }

    /**
     * Echoes the provided <code>message</code> back.
     *
     * @see <a href="https://redis.io/commands/echo>redis.io</a> for details.
     * @param message The message to be echoed back.
     * @return Command Response - The provided <code>message</code>.
     */
    public T echo(@NonNull String message) {
        ArgsArray commandArgs = buildArgs(message);
        protobufTransaction.addCommands(buildCommand(Echo, commandArgs));
        return getThis();
    }

    /**
     * Pings the Redis server.
     *
     * @see <a href="https://redis.io/commands/ping/">redis.io</a> for details.
     * @return Command Response - A response from Redis with a <code>String</code>.
     */
    public T ping() {
        protobufTransaction.addCommands(buildCommand(Ping));
        return getThis();
    }

    /**
     * Pings the Redis server.
     *
     * @see <a href="https://redis.io/commands/ping/">redis.io</a> for details.
     * @param msg The ping argument that will be returned.
     * @return Command Response - A response from Redis with a <code>String</code>.
     */
    public T ping(@NonNull String msg) {
        ArgsArray commandArgs = buildArgs(msg);
        protobufTransaction.addCommands(buildCommand(Ping, commandArgs));
        return getThis();
    }

    /**
     * Gets information and statistics about the Redis server using the {@link Section#DEFAULT}
     * option.
     *
     * @see <a href="https://redis.io/commands/info/">redis.io</a> for details.
     * @return Command Response - A <code>String</code> with server info.
     */
    public T info() {
        protobufTransaction.addCommands(buildCommand(Info));
        return getThis();
    }

    /**
     * Gets information and statistics about the Redis server.
     *
     * @see <a href="https://redis.io/commands/info/">redis.io</a> for details.
     * @param options A list of {@link Section} values specifying which sections of information to
     *     retrieve. When no parameter is provided, the {@link Section#DEFAULT} option is assumed.
     * @return Command Response - A <code>String</code> containing the requested {@link Section}s.
     */
    public T info(@NonNull InfoOptions options) {
        ArgsArray commandArgs = buildArgs(options.toArgs());
        protobufTransaction.addCommands(buildCommand(Info, commandArgs));
        return getThis();
    }

    /**
     * Removes the specified <code>keys</code> from the database. A key is ignored if it does not
     * exist.
     *
     * @see <a href="https://redis.io/commands/del/">redis.io</a> for details.
     * @param keys The keys we wanted to remove.
     * @return Command Response - The number of keys that were removed.
     */
    public T del(@NonNull String[] keys) {
        ArgsArray commandArgs = buildArgs(keys);
        protobufTransaction.addCommands(buildCommand(Del, commandArgs));
        return getThis();
    }

    /**
     * Gets the value associated with the given key, or null if no such value exists.
     *
     * @see <a href="https://redis.io/commands/get/">redis.io</a> for details.
     * @param key The key to retrieve from the database.
     * @return Command Response - If <code>key</code> exists, returns the <code>value</code> of <code>
     *     key</code> as a String. Otherwise, return <code>null</code>.
     */
    public T get(@NonNull String key) {
        ArgsArray commandArgs = buildArgs(key);
        protobufTransaction.addCommands(buildCommand(GetString, commandArgs));
        return getThis();
    }

    /**
     * Sets the given key with the given value.
     *
     * @see <a href="https://redis.io/commands/set/">redis.io</a> for details.
     * @param key The key to store.
     * @param value The value to store with the given <code>key</code>.
     * @return Command Response - A response from Redis.
     */
    public T set(@NonNull String key, @NonNull String value) {
        ArgsArray commandArgs = buildArgs(key, value);
        protobufTransaction.addCommands(buildCommand(SetString, commandArgs));
        return getThis();
    }

    /**
     * Sets the given key with the given value. Return value is dependent on the passed options.
     *
     * @see <a href="https://redis.io/commands/set/">redis.io</a> for details.
     * @param key The key to store.
     * @param value The value to store with the given key.
     * @param options The Set options.
     * @return Command Response - A <code>String</code> or <code>null</code> response. The old value
     *     as a <code>String</code> if {@link SetOptionsBuilder#returnOldValue(boolean)} is set.
     *     Otherwise, if the value isn't set because of {@link ConditionalSet#ONLY_IF_EXISTS} or
     *     {@link ConditionalSet#ONLY_IF_DOES_NOT_EXIST} conditions, return <code>null</code>.
     *     Otherwise, return <code>OK</code>.
     */
    public T set(@NonNull String key, @NonNull String value, @NonNull SetOptions options) {
        ArgsArray commandArgs =
                buildArgs(ArrayUtils.addAll(new String[] {key, value}, options.toArgs()));

        protobufTransaction.addCommands(buildCommand(SetString, commandArgs));
        return getThis();
    }

    /**
     * Retrieves the values of multiple <code>keys</code>.
     *
     * @see <a href="https://redis.io/commands/mget/">redis.io</a> for details.
     * @param keys A list of keys to retrieve values for.
     * @return Command Response - An array of values corresponding to the provided <code>keys</code>.
     *     <br>
     *     If a <code>key</code>is not found, its corresponding value in the list will be <code>null
     *     </code>.
     */
    public T mget(@NonNull String[] keys) {
        ArgsArray commandArgs = buildArgs(keys);
        protobufTransaction.addCommands(buildCommand(MGet, commandArgs));
        return getThis();
    }

    /**
     * Sets multiple keys to multiple values in a single operation.
     *
     * @see <a href="https://redis.io/commands/mset/">redis.io</a> for details.
     * @param keyValueMap A key-value map consisting of keys and their respective values to set.
     * @return Command Response - Always <code>OK</code>.
     */
    public T mset(@NonNull Map<String, String> keyValueMap) {
        String[] args = convertMapToKeyValueStringArray(keyValueMap);
        ArgsArray commandArgs = buildArgs(args);

        protobufTransaction.addCommands(buildCommand(MSet, commandArgs));
        return getThis();
    }

    /**
     * Increments the number stored at <code>key</code> by one. If <code>key</code> does not exist, it
     * is set to 0 before performing the operation.
     *
     * @see <a href="https://redis.io/commands/incr/">redis.io</a> for details.
     * @param key The key to increment its value.
     * @return Command Response - The value of <code>key</code> after the increment.
     */
    public T incr(@NonNull String key) {
        ArgsArray commandArgs = buildArgs(key);
        protobufTransaction.addCommands(buildCommand(Incr, commandArgs));
        return getThis();
    }

    /**
     * Increments the number stored at <code>key</code> by <code>amount</code>. If <code>key</code>
     * does not exist, it is set to 0 before performing the operation.
     *
     * @see <a href="https://redis.io/commands/incrby/">redis.io</a> for details.
     * @param key The key to increment its value.
     * @param amount The amount to increment.
     * @return Command Response - The value of <code>key</code> after the increment.
     */
    public T incrBy(@NonNull String key, long amount) {
        ArgsArray commandArgs = buildArgs(key, Long.toString(amount));
        protobufTransaction.addCommands(buildCommand(IncrBy, commandArgs));
        return getThis();
    }

    /**
     * Increments the string representing a floating point number stored at <code>key</code> by <code>
     * amount</code>. By using a negative increment value, the result is that the value stored at
     * <code>key</code> is decremented. If <code>key</code> does not exist, it is set to 0 before
     * performing the operation.
     *
     * @see <a href="https://redis.io/commands/incrbyfloat/">redis.io</a> for details.
     * @param key The key to increment its value.
     * @param amount The amount to increment.
     * @return Command Response - The value of <code>key</code> after the increment.
     */
    public T incrByFloat(@NonNull String key, double amount) {
        ArgsArray commandArgs = buildArgs(key, Double.toString(amount));
        protobufTransaction.addCommands(buildCommand(IncrByFloat, commandArgs));
        return getThis();
    }

    /**
     * Decrements the number stored at <code>key</code> by one. If <code>key</code> does not exist, it
     * is set to 0 before performing the operation.
     *
     * @see <a href="https://redis.io/commands/decr/">redis.io</a> for details.
     * @param key The key to decrement its value.
     * @return Command Response - The value of <code>key</code> after the decrement.
     */
    public T decr(@NonNull String key) {
        ArgsArray commandArgs = buildArgs(key);
        protobufTransaction.addCommands(buildCommand(Decr, commandArgs));
        return getThis();
    }

    /**
     * Decrements the number stored at <code>key</code> by <code>amount</code>. If <code>key</code>
     * does not exist, it is set to 0 before performing the operation.
     *
     * @see <a href="https://redis.io/commands/decrby/">redis.io</a> for details.
     * @param key The key to decrement its value.
     * @param amount The amount to decrement.
     * @return Command Response - The value of <code>key</code> after the decrement.
     */
    public T decrBy(@NonNull String key, long amount) {
        ArgsArray commandArgs = buildArgs(key, Long.toString(amount));
        protobufTransaction.addCommands(buildCommand(DecrBy, commandArgs));
        return getThis();
    }

    /**
     * Returns the length of the string value stored at <code>key</code>.
     *
     * @see <a href="https://redis.io/commands/strlen/">redis.io</a> for details.
     * @param key The key to check its length.
     * @return Command Response - The length of the string value stored at key.<br>
     *     If <code>key</code> does not exist, it is treated as an empty string, and the command
     *     returns <code>0</code>.
     */
    public T strlen(@NonNull String key) {
        ArgsArray commandArgs = buildArgs(key);
        protobufTransaction.addCommands(buildCommand(Strlen, commandArgs));
        return getThis();
    }

    /**
     * Overwrites part of the string stored at <code>key</code>, starting at the specified <code>
     * offset</code>, for the entire length of <code>value</code>.<br>
     * If the <code>offset</code> is larger than the current length of the string at <code>key</code>,
     * the string is padded with zero bytes to make <code>offset</code> fit. Creates the <code>key
     * </code> if it doesn't exist.
     *
     * @see <a href="https://redis.io/commands/setrange/">redis.io</a> for details.
     * @param key The key of the string to update.
     * @param offset The position in the string where <code>value</code> should be written.
     * @param value The string written with <code>offset</code>.
     * @return Command Response - The length of the string stored at <code>key</code> after it was
     *     modified.
     */
    public T setrange(@NonNull String key, int offset, @NonNull String value) {
        ArgsArray commandArgs = buildArgs(key, Integer.toString(offset), value);
        protobufTransaction.addCommands(buildCommand(SetRange, commandArgs));
        return getThis();
    }

    /**
     * Returns the substring of the string value stored at <code>key</code>, determined by the offsets
     * <code>start</code> and <code>end</code> (both are inclusive). Negative offsets can be used in
     * order to provide an offset starting from the end of the string. So <code>-1</code> means the
     * last character, <code>-2</code> the penultimate and so forth.
     *
     * @see <a href="https://redis.io/commands/getrange/">redis.io</a> for details.
     * @param key The key of the string.
     * @param start The starting offset.
     * @param end The ending offset.
     * @return Command Response - A substring extracted from the value stored at <code>key</code>.
     */
    public T getrange(@NonNull String key, int start, int end) {
        ArgsArray commandArgs = buildArgs(key, Integer.toString(start), Integer.toString(end));
        protobufTransaction.addCommands(buildCommand(GetRange, commandArgs));
        return getThis();
    }

    /**
     * Retrieves the value associated with <code>field</code> in the hash stored at <code>key</code>.
     *
     * @see <a href="https://redis.io/commands/hget/">redis.io</a> for details.
     * @param key The key of the hash.
     * @param field The field in the hash stored at <code>key</code> to retrieve from the database.
     * @return Command Response - The value associated with <code>field</code>, or <code>null</code>
     *     when <code>field</code> is not present in the hash or <code>key</code> does not exist.
     */
    public T hget(@NonNull String key, @NonNull String field) {
        ArgsArray commandArgs = buildArgs(key, field);
        protobufTransaction.addCommands(buildCommand(HashGet, commandArgs));
        return getThis();
    }

    /**
     * Sets the specified fields to their respective values in the hash stored at <code>key</code>.
     *
     * @see <a href="https://redis.io/commands/hset/">redis.io</a> for details.
     * @param key The key of the hash.
     * @param fieldValueMap A field-value map consisting of fields and their corresponding values to
     *     be set in the hash stored at the specified key.
     * @return Command Response - The number of fields that were added.
     */
    public T hset(@NonNull String key, @NonNull Map<String, String> fieldValueMap) {
        ArgsArray commandArgs =
                buildArgs(ArrayUtils.addFirst(convertMapToKeyValueStringArray(fieldValueMap), key));

        protobufTransaction.addCommands(buildCommand(HashSet, commandArgs));
        return getThis();
    }

    /**
     * Sets <code>field</code> in the hash stored at <code>key</code> to <code>value</code>, only if
     * <code>field</code> does not yet exist.<br>
     * If <code>key</code> does not exist, a new key holding a hash is created.<br>
     * If <code>field</code> already exists, this operation has no effect.
     *
     * @see <a href="https://redis.io/commands/hsetnx/">redis.io</a> for details.
     * @param key The key of the hash.
     * @param field The field to set the value for.
     * @param value The value to set.
     * @return Command Response - <code>true</code> if the field was set, <code>false</code> if the
     *     field already existed and was not set.
     */
    public T hsetnx(@NonNull String key, @NonNull String field, @NonNull String value) {
        ArgsArray commandArgs = buildArgs(key, field, value);
        protobufTransaction.addCommands(buildCommand(HSetNX, commandArgs));
        return getThis();
    }

    /**
     * Removes the specified fields from the hash stored at <code>key</code>. Specified fields that do
     * not exist within this hash are ignored.
     *
     * @see <a href="https://redis.io/commands/hdel/">redis.io</a> for details.
     * @param key The key of the hash.
     * @param fields The fields to remove from the hash stored at <code>key</code>.
     * @return Command Response - The number of fields that were removed from the hash, not including
     *     specified but non-existing fields.<br>
     *     If <code>key</code> does not exist, it is treated as an empty hash and it returns 0.<br>
     */
    public T hdel(@NonNull String key, @NonNull String[] fields) {
        ArgsArray commandArgs = buildArgs(ArrayUtils.addFirst(fields, key));
        protobufTransaction.addCommands(buildCommand(HashDel, commandArgs));
        return getThis();
    }

    /**
     * Returns the number of fields contained in the hash stored at <code>key</code>.
     *
     * @see <a href="https://redis.io/commands/hlen/">redis.io</a> for details.
     * @param key The key of the hash.
     * @return Command Response - The number of fields in the hash, or <code>0</code> when the key
     *     does not exist.<br>
     *     If <code>key</code> holds a value that is not a hash, an error is returned.
     */
    public T hlen(@NonNull String key) {
        ArgsArray commandArgs = buildArgs(key);
        protobufTransaction.addCommands(buildCommand(HLen, commandArgs));
        return getThis();
    }

    /**
     * Returns all values in the hash stored at <code>key</code>.
     *
     * @see <a href="https://redis.io/commands/hvals/">redis.io</a> for details.
     * @param key The key of the hash.
     * @return Command Response - An <code>array</code> of values in the hash, or an <code>empty array
     *     </code> when the key does not exist.
     */
    public T hvals(@NonNull String key) {
        ArgsArray commandArgs = buildArgs(key);
        protobufTransaction.addCommands(buildCommand(Hvals, commandArgs));
        return getThis();
    }

    /**
     * Returns the values associated with the specified fields in the hash stored at <code>key</code>.
     *
     * @see <a href="https://redis.io/commands/hmget/">redis.io</a> for details.
     * @param key The key of the hash.
     * @param fields The fields in the hash stored at <code>key</code> to retrieve from the database.
     * @return Command Response - An array of values associated with the given fields, in the same
     *     order as they are requested.<br>
     *     For every field that does not exist in the hash, a null value is returned.<br>
     *     If <code>key</code> does not exist, it is treated as an empty hash, and it returns an array
     *     of null values.<br>
     */
    public T hmget(@NonNull String key, @NonNull String[] fields) {
        ArgsArray commandArgs = buildArgs(ArrayUtils.addFirst(fields, key));
        protobufTransaction.addCommands(buildCommand(HashMGet, commandArgs));
        return getThis();
    }

    /**
     * Returns if <code>field</code> is an existing field in the hash stored at <code>key</code>.
     *
     * @see <a href="https://redis.io/commands/hexists/">redis.io</a> for details.
     * @param key The key of the hash.
     * @param field The field to check in the hash stored at <code>key</code>.
     * @return Command Response - <code>True</code> if the hash contains the specified field. If the
     *     hash does not contain the field, or if the key does not exist, it returns <code>False
     *     </code>.
     */
    public T hexists(@NonNull String key, @NonNull String field) {
        ArgsArray commandArgs = buildArgs(key, field);
        protobufTransaction.addCommands(buildCommand(HashExists, commandArgs));
        return getThis();
    }

    /**
     * Returns all fields and values of the hash stored at <code>key</code>.
     *
     * @see <a href="https://redis.io/commands/hgetall/">redis.io</a> for details.
     * @param key The key of the hash.
     * @return Command Response - A <code>Map</code> of fields and their values stored in the hash.
     *     Every field name in the map is associated with its corresponding value.<br>
     *     If <code>key</code> does not exist, it returns an empty map.
     */
    public T hgetall(@NonNull String key) {
        ArgsArray commandArgs = buildArgs(key);
        protobufTransaction.addCommands(buildCommand(HashGetAll, commandArgs));
        return getThis();
    }

    /**
     * Increments the number stored at <code>field</code> in the hash stored at <code>key</code> by
     * increment. By using a negative increment value, the value stored at <code>field</code> in the
     * hash stored at <code>key</code> is decremented. If <code>field</code> or <code>key</code> does
     * not exist, it is set to 0 before performing the operation.
     *
     * @see <a href="https://redis.io/commands/hincrby/">redis.io</a> for details.
     * @param key The key of the hash.
     * @param field The field in the hash stored at <code>key</code> to increment or decrement its
     *     value.
     * @param amount The amount by which to increment or decrement the field's value. Use a negative
     *     value to decrement.
     * @return Command Response - The value of <code>field</code> in the hash stored at <code>key
     *     </code> after the increment or decrement.
     */
    public T hincrBy(@NonNull String key, @NonNull String field, long amount) {
        ArgsArray commandArgs = buildArgs(key, field, Long.toString(amount));
        protobufTransaction.addCommands(buildCommand(HashIncrBy, commandArgs));
        return getThis();
    }

    /**
     * Increments the string representing a floating point number stored at <code>field</code> in the
     * hash stored at <code>key</code> by increment. By using a negative increment value, the value
     * stored at <code>field</code> in the hash stored at <code>key</code> is decremented. If <code>
     * field</code> or <code>key</code> does not exist, it is set to 0 before performing the
     * operation.
     *
     * @see <a href="https://redis.io/commands/hincrbyfloat/">redis.io</a> for details.
     * @param key The key of the hash.
     * @param field The field in the hash stored at <code>key</code> to increment or decrement its
     *     value.
     * @param amount The amount by which to increment or decrement the field's value. Use a negative
     *     value to decrement.
     * @return Command Response - The value of <code>field</code> in the hash stored at <code>key
     *     </code> after the increment or decrement.
     */
    public T hincrByFloat(@NonNull String key, @NonNull String field, double amount) {
        ArgsArray commandArgs = buildArgs(key, field, Double.toString(amount));
        protobufTransaction.addCommands(buildCommand(HashIncrByFloat, commandArgs));
        return getThis();
    }

    /**
     * Inserts all the specified values at the head of the list stored at <code>key</code>. <code>
     * elements</code> are inserted one after the other to the head of the list, from the leftmost
     * element to the rightmost element. If <code>key</code> does not exist, it is created as an empty
     * list before performing the push operations.
     *
     * @see <a href="https://redis.io/commands/lpush/">redis.io</a> for details.
     * @param key The key of the list.
     * @param elements The elements to insert at the head of the list stored at <code>key</code>.
     * @return Command Response - The length of the list after the push operations.
     */
    public T lpush(@NonNull String key, @NonNull String[] elements) {
        ArgsArray commandArgs = buildArgs(ArrayUtils.addFirst(elements, key));
        protobufTransaction.addCommands(buildCommand(LPush, commandArgs));
        return getThis();
    }

    /**
     * Removes and returns the first elements of the list stored at <code>key</code>. The command pops
     * a single element from the beginning of the list.
     *
     * @see <a href="https://redis.io/commands/lpop/">redis.io</a> for details.
     * @param key The key of the list.
     * @return Command Response - The value of the first element.<br>
     *     If <code>key</code> does not exist, null will be returned.
     */
    public T lpop(@NonNull String key) {
        ArgsArray commandArgs = buildArgs(key);
        protobufTransaction.addCommands(buildCommand(LPop, commandArgs));
        return getThis();
    }

    /**
     * Removes and returns up to <code>count</code> elements of the list stored at <code>key</code>,
     * depending on the list's length.
     *
     * @see <a href="https://redis.io/commands/lpop/">redis.io</a> for details.
     * @param key The key of the list.
     * @param count The count of the elements to pop from the list.
     * @return Command Response - An array of the popped elements will be returned depending on the
     *     list's length.<br>
     *     If <code>key</code> does not exist, null will be returned.
     */
    public T lpopCount(@NonNull String key, long count) {
        ArgsArray commandArgs = buildArgs(key, Long.toString(count));
        protobufTransaction.addCommands(buildCommand(LPop, commandArgs));
        return getThis();
    }

    /**
     * Returns the specified elements of the list stored at <code>key</code>.<br>
     * The offsets <code>start</code> and <code>end</code> are zero-based indexes, with <code>0</code>
     * being the first element of the list, <code>1</code> being the next element and so on. These
     * offsets can also be negative numbers indicating offsets starting at the end of the list, with
     * <code>-1</code> being the last element of the list, <code>-2</code> being the penultimate, and
     * so on.
     *
     * @see <a href="https://redis.io/commands/lrange/">redis.io</a> for details.
     * @param key The key of the list.
     * @param start The starting point of the range.
     * @param end The end of the range.
     * @return Command Response - Array of elements in the specified range.<br>
     *     If <code>start</code> exceeds the end of the list, or if <code>start</code> is greater than
     *     <code>end</code>, an empty array will be returned.<br>
     *     If <code>end</code> exceeds the actual end of the list, the range will stop at the actual
     *     end of the list.<br>
     *     If <code>key</code> does not exist an empty array will be returned.
     */
    public T lrange(@NonNull String key, long start, long end) {
        ArgsArray commandArgs = buildArgs(key, Long.toString(start), Long.toString(end));
        protobufTransaction.addCommands(buildCommand(LRange, commandArgs));
        return getThis();
    }

    /**
     * Returns the element at <code>index</code> from the list stored at <code>key</code>.<br>
     * The index is zero-based, so <code>0</code> means the first element, <code>1</code> the second
     * element and so on. Negative indices can be used to designate elements starting at the tail of
     * the list. Here, <code>-1</code> means the last element, <code>-2</code> means the penultimate
     * and so forth.
     *
     * @see <a href="https://redis.io/commands/lindex/">redis.io</a> for details.
     * @param key The key of the list.
     * @param index The index of the element in the list to retrieve.
     * @return Command Response - The element at <code>index</code> in the list stored at <code>key
     *     </code>.<br>
     *     If <code>index</code> is out of range or if <code>key</code> does not exist, <code>null
     *     </code> is returned.
     */
    public T lindex(@NonNull String key, long index) {
        ArgsArray commandArgs = buildArgs(key, Long.toString(index));

        protobufTransaction.addCommands(buildCommand(Lindex, commandArgs));
        return getThis();
    }

    /**
     * Trims an existing list so that it will contain only the specified range of elements specified.<br>
     * The offsets <code>start</code> and <code>end</code> are zero-based indexes, with <code>0</code> being the
     * first element of the list, </code>1<code> being the next element and so on.<br>
     * These offsets can also be negative numbers indicating offsets starting at the end of the list,
     * with <code>-1</code> being the last element of the list, <code>-2</code> being the penultimate, and so on.
     *
     * @see <a href="https://redis.io/commands/ltrim/">redis.io</a> for details.
     * @param key The key of the list.
     * @param start The starting point of the range.
     * @param end The end of the range.
     * @return Command Response - Always <code>OK</code>.<br>
     *     If <code>start</code> exceeds the end of the list, or if <code>start</code> is greater than
     *     <code>end</code>, the result will be an empty list (which causes key to be removed).<br>
     *     If <code>end</code> exceeds the actual end of the list, it will be treated like the last
     *     element of the list.<br>
     *     If <code>key</code> does not exist, OK will be returned without changes to the database.
     */
    public T ltrim(@NonNull String key, long start, long end) {
        ArgsArray commandArgs = buildArgs(key, Long.toString(start), Long.toString(end));
        protobufTransaction.addCommands(buildCommand(LTrim, commandArgs));
        return getThis();
    }

    /**
     * Returns the length of the list stored at <code>key</code>.
     *
     * @see <a href="https://redis.io/commands/llen/">redis.io</a> for details.
     * @param key The key of the list.
     * @return Command Response - The length of the list at <code>key</code>.<br>
     *     If <code>key</code> does not exist, it is interpreted as an empty list and <code>0</code>
     *     is returned.
     */
    public T llen(@NonNull String key) {
        ArgsArray commandArgs = buildArgs(key);

        protobufTransaction.addCommands(buildCommand(LLen, commandArgs));
        return getThis();
    }

    /**
     * Removes the first <code>count</code> occurrences of elements equal to <code>element</code> from
     * the list stored at <code>key</code>.<br>
     * If <code>count</code> is positive: Removes elements equal to <code>element</code> moving from
     * head to tail.<br>
     * If <code>count</code> is negative: Removes elements equal to <code>element</code> moving from
     * tail to head.<br>
     * If <code>count</code> is 0 or <code>count</code> is greater than the occurrences of elements
     * equal to <code>element</code>, it removes all elements equal to <code>element</code>.
     *
     * @see <a href="https://redis.io/commands/lrem/">redis.io</a> for details.
     * @param key The key of the list.
     * @param count The count of the occurrences of elements equal to <code>element</code> to remove.
     * @param element The element to remove from the list.
     * @return Command Response - The number of the removed elements.<br>
     *     If <code>key</code> does not exist, <code>0</code> is returned.
     */
    public T lrem(@NonNull String key, long count, @NonNull String element) {
        ArgsArray commandArgs = buildArgs(key, Long.toString(count), element);
        protobufTransaction.addCommands(buildCommand(LRem, commandArgs));
        return getThis();
    }

    /**
     * Inserts all the specified values at the tail of the list stored at <code>key</code>.<br>
     * <code>elements</code> are inserted one after the other to the tail of the list, from the
     * leftmost element to the rightmost element. If <code>key</code> does not exist, it is created as
     * an empty list before performing the push operations.
     *
     * @see <a href="https://redis.io/commands/rpush/">redis.io</a> for details.
     * @param key The key of the list.
     * @param elements The elements to insert at the tail of the list stored at <code>key</code>.
     * @return Command Response - The length of the list after the push operations.
     */
    public T rpush(@NonNull String key, @NonNull String[] elements) {
        ArgsArray commandArgs = buildArgs(ArrayUtils.addFirst(elements, key));
        protobufTransaction.addCommands(buildCommand(RPush, commandArgs));
        return getThis();
    }

    /**
     * Removes and returns the last elements of the list stored at <code>key</code>.<br>
     * The command pops a single element from the end of the list.
     *
     * @see <a href="https://redis.io/commands/rpop/">redis.io</a> for details.
     * @param key The key of the list.
     * @return Command Response - The value of the last element.<br>
     *     If <code>key</code> does not exist, <code>null</code> will be returned.
     */
    public T rpop(@NonNull String key) {
        ArgsArray commandArgs = buildArgs(key);
        protobufTransaction.addCommands(buildCommand(RPop, commandArgs));
        return getThis();
    }

    /**
     * Removes and returns up to <code>count</code> elements from the list stored at <code>key</code>,
     * depending on the list's length.
     *
     * @see <a href="https://redis.io/commands/rpop/">redis.io</a> for details.
     * @param count The count of the elements to pop from the list.
     * @return Command Response - An array of popped elements will be returned depending on the list's
     *     length.<br>
     *     If <code>key</code> does not exist, <code>null</code> will be returned.
     */
    public T rpopCount(@NonNull String key, long count) {
        ArgsArray commandArgs = buildArgs(key, Long.toString(count));
        protobufTransaction.addCommands(buildCommand(RPop, commandArgs));
        return getThis();
    }

    /**
     * Adds specified members to the set stored at <code>key</code>. Specified members that are
     * already a member of this set are ignored.
     *
     * @see <a href="https://redis.io/commands/sadd/">redis.io</a> for details.
     * @param key The <code>key</code> where members will be added to its set.
     * @param members A list of members to add to the set stored at <code>key</code>.
     * @return Command Response - The number of members that were added to the set, excluding members
     *     already present.
     * @remarks If <code>key</code> does not exist, a new set is created before adding <code>members
     *     </code>.
     */
    public T sadd(@NonNull String key, @NonNull String[] members) {
        ArgsArray commandArgs = buildArgs(ArrayUtils.addFirst(members, key));
        protobufTransaction.addCommands(buildCommand(SAdd, commandArgs));
        return getThis();
    }

    /**
     * Returns if <code>member</code> is a member of the set stored at <code>key</code>.
     *
     * @see <a href="https://redis.io/commands/sismember/">redis.io</a> for details.
     * @param key The key of the set.
     * @param member The member to check for existence in the set.
     * @return Command Response - <code>true</code> if the member exists in the set, <code>false
     *     </code> otherwise. If <code>key</code> doesn't exist, it is treated as an <code>empty set
     *     </code> and the command returns <code>false</code>.
     */
    public T sismember(@NonNull String key, @NonNull String member) {
        ArgsArray commandArgs = buildArgs(key, member);
        protobufTransaction.addCommands(buildCommand(SIsMember, commandArgs));
        return getThis();
    }

    /**
     * Removes specified members from the set stored at <code>key</code>. Specified members that are
     * not a member of this set are ignored.
     *
     * @see <a href="https://redis.io/commands/srem/">redis.io</a> for details.
     * @param key The <code>key</code> from which members will be removed.
     * @param members A list of members to remove from the set stored at <code>key</code>.
     * @return Command Response - The number of members that were removed from the set, excluding
     *     non-existing members.
     * @remarks If <code>key</code> does not exist, it is treated as an empty set and this command
     *     returns <code>0</code>.
     */
    public T srem(@NonNull String key, @NonNull String[] members) {
        ArgsArray commandArgs = buildArgs(ArrayUtils.addFirst(members, key));
        protobufTransaction.addCommands(buildCommand(SRem, commandArgs));
        return getThis();
    }

    /**
     * Retrieves all the members of the set value stored at <code>key</code>.
     *
     * @see <a href="https://redis.io/commands/smembers/">redis.io</a> for details.
     * @param key The key from which to retrieve the set members.
     * @return Command Response - A <code>Set</code> of all members of the set.
     * @remarks If <code>key</code> does not exist an empty set will be returned.
     */
    public T smembers(@NonNull String key) {
        ArgsArray commandArgs = buildArgs(key);
        protobufTransaction.addCommands(buildCommand(SMembers, commandArgs));
        return getThis();
    }

    /**
     * Retrieves the set cardinality (number of elements) of the set stored at <code>key</code>.
     *
     * @see <a href="https://redis.io/commands/scard/">redis.io</a> for details.
     * @param key The key from which to retrieve the number of set members.
     * @return Command Response - The cardinality (number of elements) of the set, or 0 if the key
     *     does not exist.
     */
    public T scard(@NonNull String key) {
        ArgsArray commandArgs = buildArgs(key);
        protobufTransaction.addCommands(buildCommand(SCard, commandArgs));
        return getThis();
    }

    /**
<<<<<<< HEAD
     * Gets the difference between the first set and all the successive sets in <code>keys</code>.
     *
     * @see <a href="https://redis.io/commands/sdiff/">redis.io</a> for details.
     * @param keys The keys of the sets to diff.
     * @return Command Response - A <code>Set</code> of elements representing the difference between
     *     the sets.<br>
     *     If the first <code>key</code> does not exist, it is treated as an empty set, and the
     *     command returns an empty <code>Set</code>.
     */
    public T sdiff(@NonNull String[] keys) {
        ArgsArray commandArgs = buildArgs(keys);
        protobufTransaction.addCommands(buildCommand(SDiff, commandArgs));
=======
     * Checks whether each member is contained in the members of the set stored at <code>key</code>.
     *
     * @see <a href="https://redis.io/commands/smismember/">redis.io</a> for details.
     * @param key The key of the set to check.
     * @param members A list of members to check for existence in the set.
     * @return Command Response - An <code>array</code> of <code>Boolean</code> values, each
     *     indicating if the respective member exists in the set.
     */
    public T smismember(@NonNull String key, @NonNull String[] members) {
        ArgsArray commandArgs = buildArgs(ArrayUtils.addFirst(members, key));
        protobufTransaction.addCommands(buildCommand(SMIsMember, commandArgs));
>>>>>>> 1c507926
        return getThis();
    }

    /**
     * Stores the difference between the first set and all the successive sets in <code>keys</code>
     * into a new set at <code>destination</code>.
     *
     * @see <a href="https://redis.io/commands/sdiffstore/">redis.io</a> for details.
     * @param destination The key of the destination set.
     * @param keys The keys of the sets to diff.
     * @return Command Response - The number of elements in the resulting set.
     */
    public T sdiffstore(@NonNull String destination, @NonNull String[] keys) {
        ArgsArray commandArgs = buildArgs(ArrayUtils.addFirst(keys, destination));
        protobufTransaction.addCommands(buildCommand(SDiffStore, commandArgs));
        return getThis();
    }

    /**
     * Moves <code>member</code> from the set at <code>source</code> to the set at <code>destination
     * </code>, removing it from the source set. Creates a new destination set if needed. The
     * operation is atomic.
     *
     * @see <a href="https://redis.io/commands/smove/">redis.io</a> for details.
     * @param source The key of the set to remove the element from.
     * @param destination The key of the set to add the element to.
     * @param member The set element to move.
     * @return Command response - <code>true</code> on success, or <code>false</code> if the <code>
     *     source</code> set does not exist or the element is not a member of the source set.
     */
    public T smove(@NonNull String source, @NonNull String destination, @NonNull String member) {
        ArgsArray commandArgs = buildArgs(source, destination, member);
        protobufTransaction.addCommands(buildCommand(SMove, commandArgs));
        return getThis();
    }

    /**
     * Gets the intersection of all the given sets.
     *
     * @see <a href="https://redis.io/commands/sinter/">redis.io</a> for details.
     * @param keys The keys of the sets.
     * @return Command Response - A <code>Set</code> of members which are present in all given sets.
     *     <br>
     *     Missing or empty input sets cause an empty response.
     */
    public T sinter(@NonNull String[] keys) {
        ArgsArray commandArgs = buildArgs(keys);
        protobufTransaction.addCommands(buildCommand(SInter, commandArgs));
        return getThis();
    }

    /**
     * Stores the members of the intersection of all given sets specified by <code>keys</code> into a
     * new set at <code>destination</code>.
     *
     * @see <a href="https://redis.io/commands/sinterstore/">redis.io</a> for details.
     * @param destination The key of the destination set.
     * @param keys The keys from which to retrieve the set members.
     * @return Command Response - The number of elements in the resulting set.
     */
    public T sinterstore(@NonNull String destination, @NonNull String[] keys) {
        ArgsArray commandArgs = buildArgs(ArrayUtils.addFirst(keys, destination));
        protobufTransaction.addCommands(buildCommand(SInterStore, commandArgs));
        return getThis();
    }

    /**
     * Stores the members of the union of all given sets specified by <code>keys</code> into a new set
     * at <code>destination</code>.
     *
     * @see <a href="https://redis.io/commands/sunionstore/">redis.io</a> for details.
     * @param destination The key of the destination set.
     * @param keys The keys from which to retrieve the set members.
     * @return Command Response - The number of elements in the resulting set.
     */
    public T sunionstore(@NonNull String destination, @NonNull String[] keys) {
        ArgsArray commandArgs = buildArgs(ArrayUtils.addFirst(keys, destination));
        protobufTransaction.addCommands(buildCommand(SUnionStore, commandArgs));
        return getThis();
    }

    /**
     * Reads the configuration parameters of a running Redis server.
     *
     * @see <a href="https://redis.io/commands/config-get/">redis.io</a> for details.
     * @param parameters An <code>array</code> of configuration parameter names to retrieve values
     *     for.
     * @return Command response - A <code>map</code> of values corresponding to the configuration
     *     parameters.
     */
    public T configGet(@NonNull String[] parameters) {
        ArgsArray commandArgs = buildArgs(parameters);
        protobufTransaction.addCommands(buildCommand(ConfigGet, commandArgs));
        return getThis();
    }

    /**
     * Sets configuration parameters to the specified values.
     *
     * @see <a href="https://redis.io/commands/config-set/">redis.io</a> for details.
     * @param parameters A <code>map</code> consisting of configuration parameters and their
     *     respective values to set.
     * @return Command response - <code>OK</code> if all configurations have been successfully set.
     *     Otherwise, the transaction fails with an error.
     */
    public T configSet(@NonNull Map<String, String> parameters) {
        ArgsArray commandArgs = buildArgs(convertMapToKeyValueStringArray(parameters));
        protobufTransaction.addCommands(buildCommand(ConfigSet, commandArgs));
        return getThis();
    }

    /**
     * Returns the number of keys in <code>keys</code> that exist in the database.
     *
     * @see <a href="https://redis.io/commands/exists/">redis.io</a> for details.
     * @param keys The keys list to check.
     * @return Command Response - The number of keys that exist. If the same existing key is mentioned
     *     in <code>keys</code> multiple times, it will be counted multiple times.
     */
    public T exists(@NonNull String[] keys) {
        ArgsArray commandArgs = buildArgs(keys);
        protobufTransaction.addCommands(buildCommand(Exists, commandArgs));
        return getThis();
    }

    /**
     * Unlinks (deletes) multiple <code>keys</code> from the database. A key is ignored if it does not
     * exist. This command, similar to DEL, removes specified keys and ignores non-existent ones.
     * However, this command does not block the server, while <a
     * href="https://redis.io/commands/del/">DEL</a> does.
     *
     * @see <a href="https://redis.io/commands/unlink/">redis.io</a> for details.
     * @param keys The list of keys to unlink.
     * @return Command Response - The number of <code>keys</code> that were unlinked.
     */
    public T unlink(@NonNull String[] keys) {
        ArgsArray commandArgs = buildArgs(keys);
        protobufTransaction.addCommands(buildCommand(Unlink, commandArgs));
        return getThis();
    }

    /**
     * Sets a timeout on <code>key</code> in seconds. After the timeout has expired, the <code>key
     * </code> will automatically be deleted.<br>
     * If <code>key</code> already has an existing <code>expire
     * </code> set, the time to live is updated to the new value.<br>
     * If <code>seconds</code> is a non-positive number, the <code>key</code> will be deleted rather
     * than expired.<br>
     * The timeout will only be cleared by commands that delete or overwrite the contents of <code>key
     * </code>.
     *
     * @see <a href="https://redis.io/commands/expire/">redis.io</a> for details.
     * @param key The key to set timeout on it.
     * @param seconds The timeout in seconds.
     * @return Command response - <code>true</code> if the timeout was set. <code>false</code> if the
     *     timeout was not set. e.g. key doesn't exist.
     */
    public T expire(@NonNull String key, long seconds) {
        ArgsArray commandArgs = buildArgs(key, Long.toString(seconds));
        protobufTransaction.addCommands(buildCommand(Expire, commandArgs));
        return getThis();
    }

    /**
     * Sets a timeout on <code>key</code> in seconds. After the timeout has expired, the <code>key
     * </code> will automatically be deleted.<br>
     * If <code>key</code> already has an existing <code>expire
     * </code> set, the time to live is updated to the new value.<br>
     * If <code>seconds</code> is a non-positive number, the <code>key</code> will be deleted rather
     * than expired.<br>
     * The timeout will only be cleared by commands that delete or overwrite the contents of <code>key
     * </code>.
     *
     * @see <a href="https://redis.io/commands/expire/">redis.io</a> for details.
     * @param key The key to set timeout on it.
     * @param seconds The timeout in seconds.
     * @param expireOptions The expire options.
     * @return Command response - <code>true</code> if the timeout was set. <code>false</code> if the
     *     timeout was not set. e.g. <code>key</code> doesn't exist, or operation skipped due to the
     *     provided arguments.
     */
    public T expire(@NonNull String key, long seconds, @NonNull ExpireOptions expireOptions) {
        ArgsArray commandArgs =
                buildArgs(
                        ArrayUtils.addAll(new String[] {key, Long.toString(seconds)}, expireOptions.toArgs()));

        protobufTransaction.addCommands(buildCommand(Expire, commandArgs));
        return getThis();
    }

    /**
     * Sets a timeout on <code>key</code>. It takes an absolute Unix timestamp (seconds since January
     * 1, 1970) instead of specifying the number of seconds.<br>
     * A timestamp in the past will delete the <code>key</code> immediately. After the timeout has
     * expired, the <code>key</code> will automatically be deleted.<br>
     * If <code>key</code> already has an existing <code>expire</code> set, the time to live is
     * updated to the new value.<br>
     * The timeout will only be cleared by commands that delete or overwrite the contents of <code>key
     * </code>.
     *
     * @see <a href="https://redis.io/commands/expireat/">redis.io</a> for details.
     * @param key The key to set timeout on it.
     * @param unixSeconds The timeout in an absolute Unix timestamp.
     * @return Command response - <code>true</code> if the timeout was set. <code>false</code> if the
     *     timeout was not set. e.g. <code>key</code> doesn't exist.
     */
    public T expireAt(@NonNull String key, long unixSeconds) {
        ArgsArray commandArgs = buildArgs(key, Long.toString(unixSeconds));
        protobufTransaction.addCommands(buildCommand(ExpireAt, commandArgs));
        return getThis();
    }

    /**
     * Sets a timeout on <code>key</code>. It takes an absolute Unix timestamp (seconds since January
     * 1, 1970) instead of specifying the number of seconds.<br>
     * A timestamp in the past will delete the <code>key</code> immediately. After the timeout has
     * expired, the <code>key</code> will automatically be deleted.<br>
     * If <code>key</code> already has an existing <code>expire</code> set, the time to live is
     * updated to the new value.<br>
     * The timeout will only be cleared by commands that delete or overwrite the contents of <code>key
     * </code>.
     *
     * @see <a href="https://redis.io/commands/expireat/">redis.io</a> for details.
     * @param key The key to set timeout on it.
     * @param unixSeconds The timeout in an absolute Unix timestamp.
     * @param expireOptions The expire options.
     * @return Command response - <code>true</code> if the timeout was set. <code>false</code> if the
     *     timeout was not set. e.g. <code>key</code> doesn't exist, or operation skipped due to the
     *     provided arguments.
     */
    public T expireAt(@NonNull String key, long unixSeconds, @NonNull ExpireOptions expireOptions) {
        ArgsArray commandArgs =
                buildArgs(
                        ArrayUtils.addAll(
                                new String[] {key, Long.toString(unixSeconds)}, expireOptions.toArgs()));

        protobufTransaction.addCommands(buildCommand(ExpireAt, commandArgs));
        return getThis();
    }

    /**
     * Sets a timeout on <code>key</code> in milliseconds. After the timeout has expired, the <code>
     * key</code> will automatically be deleted.<br>
     * If <code>key</code> already has an existing <code>
     * expire</code> set, the time to live is updated to the new value.<br>
     * If <code>milliseconds</code> is a non-positive number, the <code>key</code> will be deleted
     * rather than expired.<br>
     * The timeout will only be cleared by commands that delete or overwrite the contents of <code>key
     * </code>.
     *
     * @see <a href="https://redis.io/commands/pexpire/">redis.io</a> for details.
     * @param key The key to set timeout on it.
     * @param milliseconds The timeout in milliseconds.
     * @return Command response - <code>true</code> if the timeout was set. <code>false</code> if the
     *     timeout was not set. e.g. <code>key</code> doesn't exist.
     */
    public T pexpire(@NonNull String key, long milliseconds) {
        ArgsArray commandArgs = buildArgs(key, Long.toString(milliseconds));
        protobufTransaction.addCommands(buildCommand(PExpire, commandArgs));
        return getThis();
    }

    /**
     * Sets a timeout on <code>key</code> in milliseconds. After the timeout has expired, the <code>
     * key</code> will automatically be deleted.<br>
     * If <code>key</code> already has an existing expire set, the time to live is updated to the new
     * value.<br>
     * If <code>milliseconds</code> is a non-positive number, the <code>key</code> will be deleted
     * rather than expired.<br>
     * The timeout will only be cleared by commands that delete or overwrite the contents of <code>key
     * </code>.
     *
     * @see <a href="https://redis.io/commands/pexpire/">redis.io</a> for details.
     * @param key The key to set timeout on it.
     * @param milliseconds The timeout in milliseconds.
     * @param expireOptions The expire options.
     * @return Command response - <code>true</code> if the timeout was set. <code>false</code> if the
     *     timeout was not set. e.g. <code>key</code> doesn't exist, or operation skipped due to the
     *     provided arguments.
     */
    public T pexpire(@NonNull String key, long milliseconds, @NonNull ExpireOptions expireOptions) {
        ArgsArray commandArgs =
                buildArgs(
                        ArrayUtils.addAll(
                                new String[] {key, Long.toString(milliseconds)}, expireOptions.toArgs()));

        protobufTransaction.addCommands(buildCommand(PExpire, commandArgs));
        return getThis();
    }

    /**
     * Sets a timeout on <code>key</code>. It takes an absolute Unix timestamp (milliseconds since
     * January 1, 1970) instead of specifying the number of milliseconds.<br>
     * A timestamp in the past will delete the <code>key</code> immediately. After the timeout has
     * expired, the <code>key</code> will automatically be deleted.<br>
     * If <code>key</code> already has an existing <code>expire</code> set, the time to live is
     * updated to the new value.<br>
     * The timeout will only be cleared by commands that delete or overwrite the contents of <code>key
     * </code>.
     *
     * @see <a href="https://redis.io/commands/pexpireat/">redis.io</a> for details.
     * @param key The <code>key</code> to set timeout on it.
     * @param unixMilliseconds The timeout in an absolute Unix timestamp.
     * @return Command response - <code>true</code> if the timeout was set. <code>false</code> if the
     *     timeout was not set. e.g. <code>key</code> doesn't exist.
     */
    public T pexpireAt(@NonNull String key, long unixMilliseconds) {
        ArgsArray commandArgs = buildArgs(key, Long.toString(unixMilliseconds));

        protobufTransaction.addCommands(buildCommand(PExpireAt, commandArgs));
        return getThis();
    }

    /**
     * Sets a timeout on <code>key</code>. It takes an absolute Unix timestamp (milliseconds since
     * January 1, 1970) instead of specifying the number of milliseconds.<br>
     * A timestamp in the past will delete the <code>key</code> immediately. After the timeout has
     * expired, the <code>key</code> will automatically be deleted.<br>
     * If <code>key</code> already has an existing <code>expire</code> set, the time to live is
     * updated to the new value.<br>
     * The timeout will only be cleared by commands that delete or overwrite the contents of <code>key
     * </code>.
     *
     * @see <a href="https://redis.io/commands/pexpireat/">redis.io</a> for details.
     * @param key The <code>key</code> to set timeout on it.
     * @param unixMilliseconds The timeout in an absolute Unix timestamp.
     * @param expireOptions The expiration option.
     * @return Command response - <code>true</code> if the timeout was set. <code>false</code> if the
     *     timeout was not set. e.g. <code>key</code> doesn't exist, or operation skipped due to the
     *     provided arguments.
     */
    public T pexpireAt(
            @NonNull String key, long unixMilliseconds, @NonNull ExpireOptions expireOptions) {
        ArgsArray commandArgs =
                buildArgs(
                        ArrayUtils.addAll(
                                new String[] {key, Long.toString(unixMilliseconds)}, expireOptions.toArgs()));

        protobufTransaction.addCommands(buildCommand(PExpireAt, commandArgs));
        return getThis();
    }

    /**
     * Returns the remaining time to live of <code>key</code> that has a timeout.
     *
     * @see <a href="https://redis.io/commands/ttl/">redis.io</a> for details.
     * @param key The <code>key</code> to return its timeout.
     * @return Command response - TTL in seconds, <code>-2</code> if <code>key</code> does not exist,
     *     or <code>-1</code> if <code>key</code> exists but has no associated expire.
     */
    public T ttl(@NonNull String key) {
        ArgsArray commandArgs = buildArgs(key);

        protobufTransaction.addCommands(buildCommand(TTL, commandArgs));
        return getThis();
    }

    /**
     * Gets the current connection id.
     *
     * @see <a href="https://redis.io/commands/client-id/">redis.io</a> for details.
     * @return Command response - The id of the client.
     */
    public T clientId() {
        protobufTransaction.addCommands(buildCommand(ClientId));
        return getThis();
    }

    /**
     * Gets the name of the current connection.
     *
     * @see <a href="https://redis.io/commands/client-getname/">redis.io</a> for details.
     * @return Command response - The name of the client connection as a string if a name is set, or
     *     <code>null</code> if no name is assigned.
     */
    public T clientGetName() {
        protobufTransaction.addCommands(buildCommand(ClientGetName));
        return getThis();
    }

    /**
     * Rewrites the configuration file with the current configuration.
     *
     * @see <a href="https://redis.io/commands/config-rewrite/">redis.io</a> for details.
     * @return <code>OK</code> is returned when the configuration was rewritten properly. Otherwise,
     *     the transaction fails with an error.
     */
    public T configRewrite() {
        protobufTransaction.addCommands(buildCommand(ConfigRewrite));
        return getThis();
    }

    /**
     * Resets the statistics reported by Redis using the <a
     * href="https://redis.io/commands/info/">INFO</a> and <a
     * href="https://redis.io/commands/latency-histogram/">LATENCY HISTOGRAM</a> commands.
     *
     * @see <a href="https://redis.io/commands/config-resetstat/">redis.io</a> for details.
     * @return <code>OK</code> to confirm that the statistics were successfully reset.
     */
    public T configResetStat() {
        protobufTransaction.addCommands(buildCommand(ConfigResetStat));
        return getThis();
    }

    /**
     * Adds members with their scores to the sorted set stored at <code>key</code>.<br>
     * If a member is already a part of the sorted set, its score is updated.
     *
     * @see <a href="https://redis.io/commands/zadd/">redis.io</a> for more details.
     * @param key The key of the sorted set.
     * @param membersScoresMap A <code>Map</code> of members to their corresponding scores.
     * @param options The Zadd options.
     * @param changed Modify the return value from the number of new elements added, to the total
     *     number of elements changed.
     * @return Command Response - The number of elements added to the sorted set. <br>
     *     If <code>changed</code> is set, returns the number of elements updated in the sorted set.
     */
    public T zadd(
            @NonNull String key,
            @NonNull Map<String, Double> membersScoresMap,
            @NonNull ZaddOptions options,
            boolean changed) {
        String[] changedArg = changed ? new String[] {"CH"} : new String[] {};
        String[] membersScores = convertMapToValueKeyStringArray(membersScoresMap);

        String[] arguments =
                concatenateArrays(new String[] {key}, options.toArgs(), changedArg, membersScores);

        ArgsArray commandArgs = buildArgs(arguments);

        protobufTransaction.addCommands(buildCommand(Zadd, commandArgs));
        return getThis();
    }

    /**
     * Adds members with their scores to the sorted set stored at <code>key</code>.<br>
     * If a member is already a part of the sorted set, its score is updated.
     *
     * @see <a href="https://redis.io/commands/zadd/">redis.io</a> for more details.
     * @param key The key of the sorted set.
     * @param membersScoresMap A <code>Map</code> of members to their corresponding scores.
     * @param options The Zadd options.
     * @return Command Response - The number of elements added to the sorted set.
     */
    public T zadd(
            @NonNull String key,
            @NonNull Map<String, Double> membersScoresMap,
            @NonNull ZaddOptions options) {
        return zadd(key, membersScoresMap, options, false);
    }

    /**
     * Adds members with their scores to the sorted set stored at <code>key</code>.<br>
     * If a member is already a part of the sorted set, its score is updated.
     *
     * @see <a href="https://redis.io/commands/zadd/">redis.io</a> for more details.
     * @param key The key of the sorted set.
     * @param membersScoresMap A <code>Map</code> of members to their corresponding scores.
     * @param changed Modify the return value from the number of new elements added, to the total
     *     number of elements changed.
     * @return Command Response - The number of elements added to the sorted set. <br>
     *     If <code>changed</code> is set, returns the number of elements updated in the sorted set.
     */
    public T zadd(
            @NonNull String key, @NonNull Map<String, Double> membersScoresMap, boolean changed) {
        return zadd(key, membersScoresMap, ZaddOptions.builder().build(), changed);
    }

    /**
     * Adds members with their scores to the sorted set stored at <code>key</code>.<br>
     * If a member is already a part of the sorted set, its score is updated.
     *
     * @see <a href="https://redis.io/commands/zadd/">redis.io</a> for more details.
     * @param key The key of the sorted set.
     * @param membersScoresMap A <code>Map</code> of members to their corresponding scores.
     * @return Command Response - The number of elements added to the sorted set.
     */
    public T zadd(@NonNull String key, @NonNull Map<String, Double> membersScoresMap) {
        return zadd(key, membersScoresMap, ZaddOptions.builder().build(), false);
    }

    /**
     * Increments the score of member in the sorted set stored at <code>key</code> by <code>increment
     * </code>.<br>
     * If <code>member</code> does not exist in the sorted set, it is added with <code>
     * increment</code> as its score (as if its previous score was 0.0).<br>
     * If <code>key</code> does not exist, a new sorted set with the specified member as its sole
     * member is created.
     *
     * @see <a href="https://redis.io/commands/zadd/">redis.io</a> for more details.
     * @param key The key of the sorted set.
     * @param member A member in the sorted set to increment.
     * @param increment The score to increment the member.
     * @param options The Zadd options.
     * @return Command Response - The score of the member.<br>
     *     If there was a conflict with the options, the operation aborts and <code>null</code> is
     *     returned.<br>
     */
    public T zaddIncr(
            @NonNull String key, @NonNull String member, double increment, @NonNull ZaddOptions options) {
        ArgsArray commandArgs =
                buildArgs(
                        concatenateArrays(
                                new String[] {key},
                                options.toArgs(),
                                new String[] {"INCR", Double.toString(increment), member}));

        protobufTransaction.addCommands(buildCommand(Zadd, commandArgs));
        return getThis();
    }

    /**
     * Increments the score of member in the sorted set stored at <code>key</code> by <code>increment
     * </code>.<br>
     * If <code>member</code> does not exist in the sorted set, it is added with <code>
     * increment</code> as its score (as if its previous score was 0.0).<br>
     * If <code>key</code> does not exist, a new sorted set with the specified member as its sole
     * member is created.
     *
     * @see <a href="https://redis.io/commands/zadd/">redis.io</a> for more details.
     * @param key The key of the sorted set.
     * @param member A member in the sorted set to increment.
     * @param increment The score to increment the member.
     * @return Command Response - The score of the member.
     */
    public T zaddIncr(@NonNull String key, @NonNull String member, double increment) {
        return zaddIncr(key, member, increment, ZaddOptions.builder().build());
    }

    /**
     * Removes the specified members from the sorted set stored at <code>key</code>.<br>
     * Specified members that are not a member of this set are ignored.
     *
     * @see <a href="https://redis.io/commands/zrem/">redis.io</a> for more details.
     * @param key The key of the sorted set.
     * @param members An array of members to remove from the sorted set.
     * @return Command Response - The number of members that were removed from the sorted set, not
     *     including non-existing members.<br>
     *     If <code>key</code> does not exist, it is treated as an empty sorted set, and this command
     *     returns <code>0</code>.
     */
    public T zrem(@NonNull String key, @NonNull String[] members) {
        ArgsArray commandArgs = buildArgs(ArrayUtils.addFirst(members, key));
        protobufTransaction.addCommands(buildCommand(Zrem, commandArgs));
        return getThis();
    }

    /**
     * Returns the cardinality (number of elements) of the sorted set stored at <code>key</code>.
     *
     * @see <a href="https://redis.io/commands/zcard/">redis.io</a> for more details.
     * @param key The key of the sorted set.
     * @return Command Response - The number of elements in the sorted set.<br>
     *     If <code>key</code> does not exist, it is treated as an empty sorted set, and this command
     *     return <code>0</code>.
     */
    public T zcard(@NonNull String key) {
        ArgsArray commandArgs = buildArgs(key);
        protobufTransaction.addCommands(buildCommand(Zcard, commandArgs));
        return getThis();
    }

    /**
     * Removes and returns up to <code>count</code> members with the lowest scores from the sorted set
     * stored at the specified <code>key</code>.
     *
     * @see <a href="https://redis.io/commands/zpopmin/">redis.io</a> for more details.
     * @param key The key of the sorted set.
     * @param count Specifies the quantity of members to pop.<br>
     *     If <code>count</code> is higher than the sorted set's cardinality, returns all members and
     *     their scores, ordered from lowest to highest.
     * @return Command Response - A map of the removed members and their scores, ordered from the one
     *     with the lowest score to the one with the highest.<br>
     *     If <code>key</code> doesn't exist, it will be treated as an empty sorted set and the
     *     command returns an empty <code>Map</code>.
     */
    public T zpopmin(@NonNull String key, long count) {
        ArgsArray commandArgs = buildArgs(key, Long.toString(count));
        protobufTransaction.addCommands(buildCommand(ZPopMin, commandArgs));
        return getThis();
    }

    /**
     * Removes and returns the member with the lowest score from the sorted set stored at the
     * specified <code>key</code>.
     *
     * @see <a href="https://redis.io/commands/zpopmin/">redis.io</a> for more details.
     * @param key The key of the sorted set.
     * @return Command Response - A map containing the removed member and its corresponding score.<br>
     *     If <code>key</code> doesn't exist, it will be treated as an empty sorted set and the
     *     command returns an empty <code>Map</code>.
     */
    public T zpopmin(@NonNull String key) {
        ArgsArray commandArgs = buildArgs(key);
        protobufTransaction.addCommands(buildCommand(ZPopMin, commandArgs));
        return getThis();
    }

    /**
     * Removes and returns up to <code>count</code> members with the highest scores from the sorted
     * set stored at the specified <code>key</code>.
     *
     * @see <a href="https://redis.io/commands/zpopmax/">redis.io</a> for more details.
     * @param key The key of the sorted set.
     * @param count Specifies the quantity of members to pop.<br>
     *     If <code>count</code> is higher than the sorted set's cardinality, returns all members and
     *     their scores, ordered from highest to lowest.
     * @return Command Response - A map of the removed members and their scores, ordered from the one
     *     with the highest score to the one with the lowest.<br>
     *     If <code>key</code> doesn't exist, it will be treated as an empty sorted set and the
     *     command returns an empty <code>Map</code>.
     */
    public T zpopmax(@NonNull String key, long count) {
        ArgsArray commandArgs = buildArgs(key, Long.toString(count));
        protobufTransaction.addCommands(buildCommand(ZPopMax, commandArgs));
        return getThis();
    }

    /**
     * Removes and returns the member with the highest score from the sorted set stored at the
     * specified <code>key</code>.
     *
     * @see <a href="https://redis.io/commands/zpopmax/">redis.io</a> for more details.
     * @param key The key of the sorted set.
     * @return Command Response - A map containing the removed member and its corresponding score.<br>
     *     If <code>key</code> doesn't exist, it will be treated as an empty sorted set and the
     *     command returns an empty <code>Map</code>.
     */
    public T zpopmax(@NonNull String key) {
        ArgsArray commandArgs = buildArgs(key);
        protobufTransaction.addCommands(buildCommand(ZPopMax, commandArgs));
        return getThis();
    }

    /**
     * Returns the score of <code>member</code> in the sorted set stored at <code>key</code>.
     *
     * @see <a href="https://redis.io/commands/zscore/">redis.io</a> for more details.
     * @param key The key of the sorted set.
     * @param member The member whose score is to be retrieved.
     * @return Command Response - The score of the member.<br>
     *     If <code>member</code> does not exist in the sorted set, <code>null</code> is returned.<br>
     *     If <code>key</code> does not exist, <code>null</code> is returned.
     */
    public T zscore(@NonNull String key, @NonNull String member) {
        ArgsArray commandArgs = buildArgs(key, member);
        protobufTransaction.addCommands(buildCommand(ZScore, commandArgs));
        return getThis();
    }

    /**
     * Returns the rank of <code>member</code> in the sorted set stored at <code>key</code>, with
     * scores ordered from low to high.<br>
     * To get the rank of <code>member</code> with its score, see {@link #zrankWithScore}.
     *
     * @see <a href="https://redis.io/commands/zrank/">redis.io</a> for more details.
     * @param key The key of the sorted set.
     * @param member The member whose rank is to be retrieved.
     * @return The rank of <code>member</code> in the sorted set.<br>
     *     If <code>key</code> doesn't exist, or if <code>member</code> is not present in the set,
     *     <code>null</code> will be returned.
     */
    public T zrank(@NonNull String key, @NonNull String member) {
        ArgsArray commandArgs = buildArgs(key, member);
        protobufTransaction.addCommands(buildCommand(Zrank, commandArgs));
        return getThis();
    }

    /**
     * Returns the rank of <code>member</code> in the sorted set stored at <code>key</code> with its
     * score, where scores are ordered from the lowest to highest.
     *
     * @see <a href="https://redis.io/commands/zrank/">redis.io</a> for more details.
     * @param key The key of the sorted set.
     * @param member The member whose rank is to be retrieved.
     * @return An array containing the rank (as <code>Long</code>) and score (as <code>Double</code>)
     *     of <code>member</code> in the sorted set.<br>
     *     If <code>key</code> doesn't exist, or if <code>member</code> is not present in the set,
     *     <code>null</code> will be returned.
     */
    public T zrankWithScore(@NonNull String key, @NonNull String member) {
        ArgsArray commandArgs = buildArgs(key, member, WITH_SCORE_REDIS_API);
        protobufTransaction.addCommands(buildCommand(Zrank, commandArgs));
        return getThis();
    }

    /**
     * Returns the scores associated with the specified <code>members</code> in the sorted set stored
     * at <code>key</code>.
     *
     * @see <a href="https://redis.io/commands/zmscore/">redis.io</a> for more details.
     * @param key The key of the sorted set.
     * @param members An array of members in the sorted set.
     * @return Command Response - An <code>Array</code> of scores of the <code>members</code>.<br>
     *     If a <code>member</code> does not exist, the corresponding value in the <code>Array</code>
     *     will be <code>null</code>.
     */
    public T zmscore(@NonNull String key, @NonNull String[] members) {
        ArgsArray commandArgs = buildArgs(ArrayUtils.addFirst(members, key));
        protobufTransaction.addCommands(buildCommand(ZMScore, commandArgs));
        return getThis();
    }

    /**
     * Returns the difference between the first sorted set and all the successive sorted sets.<br>
     * To get the elements with their scores, see {@link #zdiffWithScores}.
     *
     * @see <a href="https://redis.io/commands/zdiff/">redis.io</a> for more details.
     * @param keys The keys of the sorted sets.
     * @return Command Response - An <code>array</code> of elements representing the difference
     *     between the sorted sets. <br>
     *     If the first <code>key</code> does not exist, it is treated as an empty sorted set, and the
     *     command returns an empty <code>array</code>.
     */
    public T zdiff(@NonNull String[] keys) {
        ArgsArray commandArgs = buildArgs(ArrayUtils.addFirst(keys, Long.toString(keys.length)));
        protobufTransaction.addCommands(buildCommand(ZDiff, commandArgs));
        return getThis();
    }

    /**
     * Returns the difference between the first sorted set and all the successive sorted sets.
     *
     * @see <a href="https://redis.io/commands/zdiff/">redis.io</a> for more details.
     * @param keys The keys of the sorted sets.
     * @return Command Response - A <code>Map</code> of elements and their scores representing the
     *     difference between the sorted sets.<br>
     *     If the first <code>key</code> does not exist, it is treated as an empty sorted set, and the
     *     command returns an empty <code>Map</code>.
     */
    public T zdiffWithScores(@NonNull String[] keys) {
        String[] arguments = ArrayUtils.addFirst(keys, Long.toString(keys.length));
        arguments = ArrayUtils.add(arguments, WITH_SCORES_REDIS_API);
        ArgsArray commandArgs = buildArgs(arguments);
        protobufTransaction.addCommands(buildCommand(ZDiff, commandArgs));
        return getThis();
    }

    /**
     * Calculates the difference between the first sorted set and all the successive sorted sets at
     * <code>keys</code> and stores the difference as a sorted set to <code>destination</code>,
     * overwriting it if it already exists. Non-existent keys are treated as empty sets.
     *
     * @see <a href="https://redis.io/commands/zdiffstore/">redis.io</a> for more details.
     * @param destination The key for the resulting sorted set.
     * @param keys The keys of the sorted sets to compare.
     * @return Command Response - The number of members in the resulting sorted set stored at <code>
     *     destination</code>.
     */
    public T zdiffstore(@NonNull String destination, @NonNull String[] keys) {
        ArgsArray commandArgs =
                buildArgs(ArrayUtils.addAll(new String[] {destination, Long.toString(keys.length)}, keys));
        protobufTransaction.addCommands(buildCommand(ZDiffStore, commandArgs));
        return getThis();
    }

    /**
     * Returns the number of members in the sorted set stored at <code>key</code> with scores between
     * <code>minScore</code> and <code>maxScore</code>.
     *
     * @see <a href="https://redis.io/commands/zcount/">redis.io</a> for more details.
     * @param key The key of the sorted set.
     * @param minScore The minimum score to count from. Can be an implementation of {@link
     *     InfScoreBound} representing positive/negative infinity, or {@link ScoreBoundary}
     *     representing a specific score and inclusivity.
     * @param maxScore The maximum score to count up to. Can be an implementation of {@link
     *     InfScoreBound} representing positive/negative infinity, or {@link ScoreBoundary}
     *     representing a specific score and inclusivity.
     * @return Command Response - The number of members in the specified score range.<br>
     *     If <code>key</code> does not exist, it is treated as an empty sorted set, and the command
     *     returns <code>0</code>.<br>
     *     If <code>maxScore < minScore</code>, <code>0</code> is returned.
     */
    public T zcount(@NonNull String key, @NonNull ScoreRange minScore, @NonNull ScoreRange maxScore) {
        ArgsArray commandArgs = buildArgs(key, minScore.toArgs(), maxScore.toArgs());
        protobufTransaction.addCommands(buildCommand(Zcount, commandArgs));
        return getThis();
    }

    /**
     * Removes all elements in the sorted set stored at <code>key</code> with rank between <code>start
     * </code> and <code>end</code>. Both <code>start</code> and <code>end</code> are zero-based
     * indexes with <code>0</code> being the element with the lowest score. These indexes can be
     * negative numbers, where they indicate offsets starting at the element with the highest score.
     *
     * @see <a href="https://redis.io/commands/zremrangebyrank/">redis.io</a> for more details.
     * @param key The key of the sorted set.
     * @param start The starting point of the range.
     * @param end The end of the range.
     * @return Command Response - The number of elements removed.<br>
     *     If <code>start</code> exceeds the end of the sorted set, or if <code>start</code> is
     *     greater than <code>end</code>, <code>0</code> returned.<br>
     *     If <code>end</code> exceeds the actual end of the sorted set, the range will stop at the
     *     actual end of the sorted set.<br>
     *     If <code>key</code> does not exist <code>0</code> will be returned.
     */
    public T zremrangebyrank(@NonNull String key, long start, long end) {
        ArgsArray commandArgs = buildArgs(key, Long.toString(start), Long.toString(end));
        protobufTransaction.addCommands(buildCommand(ZRemRangeByRank, commandArgs));
        return getThis();
    }

    /**
     * Stores a specified range of elements from the sorted set at <code>source</code>, into a new
     * sorted set at <code>destination</code>. If <code>destination</code> doesn't exist, a new sorted
     * set is created; if it exists, it's overwritten.<br>
     *
     * @see <a href="https://redis.io/commands/zrangestore/">redis.io</a> for more details.
     * @param destination The key for the destination sorted set.
     * @param source The key of the source sorted set.
     * @param rangeQuery The range query object representing the type of range query to perform.<br>
     *     <ul>
     *       <li>For range queries by index (rank), use {@link RangeByIndex}.
     *       <li>For range queries by lexicographical order, use {@link RangeByLex}.
     *       <li>For range queries by score, use {@link RangeByScore}.
     *     </ul>
     *
     * @param reverse If <code>true</code>, reverses the sorted set, with index <code>0</code> as the
     *     element with the highest score.
     * @return Command Response - The number of elements in the resulting sorted set.
     */
    public T zrangestore(
            @NonNull String destination,
            @NonNull String source,
            @NonNull RangeQuery rangeQuery,
            boolean reverse) {
        ArgsArray commandArgs =
                buildArgs(RangeOptions.createZRangeStoreArgs(destination, source, rangeQuery, reverse));
        protobufTransaction.addCommands(buildCommand(ZRangeStore, commandArgs));
        return getThis();
    }

    /**
     * Stores a specified range of elements from the sorted set at <code>source</code>, into a new
     * sorted set at <code>destination</code>. If <code>destination</code> doesn't exist, a new sorted
     * set is created; if it exists, it's overwritten.<br>
     *
     * @see <a href="https://redis.io/commands/zrangestore/">redis.io</a> for more details.
     * @param destination The key for the destination sorted set.
     * @param source The key of the source sorted set.
     * @param rangeQuery The range query object representing the type of range query to perform.<br>
     *     <ul>
     *       <li>For range queries by index (rank), use {@link RangeByIndex}.
     *       <li>For range queries by lexicographical order, use {@link RangeByLex}.
     *       <li>For range queries by score, use {@link RangeByScore}.
     *     </ul>
     *
     * @return Command Response - The number of elements in the resulting sorted set.
     */
    public T zrangestore(
            @NonNull String destination, @NonNull String source, @NonNull RangeQuery rangeQuery) {
        return getThis().zrangestore(destination, source, rangeQuery, false);
    }

    /**
     * Removes all elements in the sorted set stored at <code>key</code> with a lexicographical order
     * between <code>minLex</code> and <code>maxLex</code>.
     *
     * @see <a href="https://redis.io/commands/zremrangebylex/">redis.io</a> for more details.
     * @param key The key of the sorted set.
     * @param minLex The minimum bound of the lexicographical range. Can be an implementation of
     *     {@link InfLexBound} representing positive/negative infinity, or {@link LexBoundary}
     *     representing a specific lex and inclusivity.
     * @param maxLex The maximum bound of the lexicographical range. Can be an implementation of
     *     {@link InfLexBound} representing positive/negative infinity, or {@link LexBoundary}
     *     representing a specific lex and inclusivity.
     * @return Command Response - The number of members removed from the sorted set.<br>
     *     If <code>key</code> does not exist, it is treated as an empty sorted set, and the command
     *     returns <code>0</code>.<br>
     *     If <code>minLex</code> is greater than <code>maxLex</code>, <code>0</code> is returned.
     */
    public T zremrangebylex(@NonNull String key, @NonNull LexRange minLex, @NonNull LexRange maxLex) {
        ArgsArray commandArgs = buildArgs(key, minLex.toArgs(), maxLex.toArgs());
        protobufTransaction.addCommands(buildCommand(ZRemRangeByLex, commandArgs));
        return getThis();
    }

    /**
     * Removes all elements in the sorted set stored at <code>key</code> with a score between <code>
     * minScore</code> and <code>maxScore</code>.
     *
     * @see <a href="https://redis.io/commands/zremrangebyscore/">redis.io</a> for more details.
     * @param key The key of the sorted set.
     * @param minScore The minimum score to remove from. Can be an implementation of {@link
     *     InfScoreBound} representing positive/negative infinity, or {@link ScoreBoundary}
     *     representing a specific score and inclusivity.
     * @param maxScore The maximum score to remove to. Can be an implementation of {@link
     *     InfScoreBound} representing positive/negative infinity, or {@link ScoreBoundary}
     *     representing a specific score and inclusivity.
     * @return Command Response - The number of members removed.<br>
     *     If <code>key</code> does not exist, it is treated as an empty sorted set, and the command
     *     returns <code>0</code>.<br>
     *     If <code>minScore</code> is greater than <code>maxScore</code>, <code>0</code> is returned.
     */
    public T zremrangebyscore(
            @NonNull String key, @NonNull ScoreRange minScore, @NonNull ScoreRange maxScore) {
        ArgsArray commandArgs = buildArgs(key, minScore.toArgs(), maxScore.toArgs());
        protobufTransaction.addCommands(buildCommand(ZRemRangeByScore, commandArgs));
        return getThis();
    }

    /**
     * Returns the number of members in the sorted set stored at <code>key</code> with scores between
     * <code>minLex</code> and <code>maxLex</code>.
     *
     * @see <a href="https://redis.io/commands/zlexcount/">redis.io</a> for more details.
     * @param key The key of the sorted set.
     * @param minLex The minimum lex to count from. Can be an implementation of {@link InfLexBound}
     *     representing positive/negative infinity, or {@link LexBoundary} representing a specific lex
     *     and inclusivity.
     * @param maxLex The maximum lex to count up to. Can be an implementation of {@link InfLexBound}
     *     representing positive/negative infinity, or {@link LexBoundary} representing a specific lex
     *     and inclusivity.
     * @return Command Response - The number of members in the specified lex range.<br>
     *     If <code>key</code> does not exist, it is treated as an empty sorted set, and the command
     *     returns <code>0</code>.<br>
     *     If <code>maxLex < minLex</code>, <code>0</code> is returned.
     */
    public T zlexcount(@NonNull String key, @NonNull LexRange minLex, @NonNull LexRange maxLex) {
        ArgsArray commandArgs = buildArgs(key, minLex.toArgs(), maxLex.toArgs());
        protobufTransaction.addCommands(buildCommand(ZLexCount, commandArgs));
        return getThis();
    }

    /**
     * Adds an entry to the specified stream stored at <code>key</code>.<br>
     * If the <code>key</code> doesn't exist, the stream is created.
     *
     * @see <a href="https://redis.io/commands/xadd/">redis.io</a> for details.
     * @param key The key of the stream.
     * @param values Field-value pairs to be added to the entry.
     * @return Command Response - The id of the added entry.
     */
    public T xadd(@NonNull String key, @NonNull Map<String, String> values) {
        return xadd(key, values, StreamAddOptions.builder().build());
    }

    /**
     * Adds an entry to the specified stream stored at <code>key</code>.<br>
     * If the <code>key</code> doesn't exist, the stream is created.
     *
     * @see <a href="https://redis.io/commands/xadd/">redis.io</a> for details.
     * @param key The key of the stream.
     * @param values Field-value pairs to be added to the entry.
     * @param options Stream add options.
     * @return Command Response - The id of the added entry, or <code>null</code> if {@link
     *     StreamAddOptionsBuilder#makeStream(Boolean)} is set to <code>false</code> and no stream
     *     with the matching <code>key</code> exists.
     */
    public T xadd(
            @NonNull String key, @NonNull Map<String, String> values, @NonNull StreamAddOptions options) {
        String[] arguments =
                ArrayUtils.addAll(
                        ArrayUtils.addFirst(options.toArgs(), key), convertMapToKeyValueStringArray(values));
        ArgsArray commandArgs = buildArgs(arguments);
        protobufTransaction.addCommands(buildCommand(XAdd, commandArgs));
        return getThis();
    }

    /**
     * Returns the remaining time to live of <code>key</code> that has a timeout, in milliseconds.
     *
     * @see <a href="https://redis.io/commands/pttl/">redis.io</a> for details.
     * @param key The key to return its timeout.
     * @return Command Response - TTL in milliseconds. <code>-2</code> if <code>key</code> does not
     *     exist, <code>-1</code> if <code>key</code> exists but has no associated expire.
     */
    public T pttl(@NonNull String key) {
        ArgsArray commandArgs = buildArgs(key);
        protobufTransaction.addCommands(buildCommand(PTTL, commandArgs));
        return getThis();
    }

    /**
     * Removes the existing timeout on <code>key</code>, turning the <code>key</code> from volatile (a
     * <code>key</code> with an expire set) to persistent (a <code>key</code> that will never expire
     * as no timeout is associated).
     *
     * @see <a href="https://redis.io/commands/persist/">redis.io</a> for details.
     * @param key The <code>key</code> to remove the existing timeout on.
     * @return Command Response - <code>false</code> if <code>key</code> does not exist or does not
     *     have an associated timeout, <code>true</code> if the timeout has been removed.
     */
    public T persist(@NonNull String key) {
        ArgsArray commandArgs = buildArgs(key);
        protobufTransaction.addCommands(buildCommand(Persist, commandArgs));
        return getThis();
    }

    /**
     * Returns the server time.
     *
     * @see <a href="https://redis.io/commands/time/">redis.io</a> for details.
     * @return Command Response - The current server time as a <code>String</code> array with two
     *     elements: A <code>UNIX TIME</code> and the amount of microseconds already elapsed in the
     *     current second. The returned array is in a <code>[UNIX TIME, Microseconds already elapsed]
     *     </code> format.
     */
    public T time() {
        protobufTransaction.addCommands(buildCommand(Time));
        return getThis();
    }

    /**
     * Returns <code>UNIX TIME</code> of the last DB save timestamp or startup timestamp if no save
     * was made since then.
     *
     * @see <a href="https://redis.io/commands/lastsave/">redis.io</a> for details.
     * @return Command Response - <code>UNIX TIME</code> of the last DB save executed with success.
     */
    public T lastsave() {
        protobufTransaction.addCommands(buildCommand(LastSave));
        return getThis();
    }

    /**
     * Returns the string representation of the type of the value stored at <code>key</code>.
     *
     * @see <a href="https://redis.io/commands/type/>redis.io</a> for details.
     * @param key The <code>key</code> to check its data type.
     * @return Command Response - If the <code>key</code> exists, the type of the stored value is
     *     returned. Otherwise, a "none" string is returned.
     */
    public T type(@NonNull String key) {
        ArgsArray commandArgs = buildArgs(key);
        protobufTransaction.addCommands(buildCommand(Type, commandArgs));
        return getThis();
    }

    /**
     * Inserts <code>element</code> in the list at <code>key</code> either before or after the <code>
     * pivot</code>.
     *
     * @see <a href="https://redis.io/commands/linsert/">redis.io</a> for details.
     * @param key The key of the list.
     * @param position The relative position to insert into - either {@link InsertPosition#BEFORE} or
     *     {@link InsertPosition#AFTER} the <code>pivot</code>.
     * @param pivot An element of the list.
     * @param element The new element to insert.
     * @return Command Response - The list length after a successful insert operation.<br>
     *     If the <code>key</code> doesn't exist returns <code>-1</code>.<br>
     *     If the <code>pivot</code> wasn't found, returns <code>0</code>.
     */
    public T linsert(
            @NonNull String key,
            @NonNull InsertPosition position,
            @NonNull String pivot,
            @NonNull String element) {
        ArgsArray commandArgs = buildArgs(key, position.toString(), pivot, element);
        protobufTransaction.addCommands(buildCommand(LInsert, commandArgs));
        return getThis();
    }

    /**
     * Pops an element from the tail of the first list that is non-empty, with the given keys being
     * checked in the order that they are given.<br>
     * Blocks the connection when there are no elements to pop from any of the given lists.
     *
     * @see <a href="https://redis.io/commands/brpop/">redis.io</a> for details.
     * @apiNote <code>BRPOP</code> is a client blocking command, see <a
     *     href="https://github.com/aws/glide-for-redis/wiki/General-Concepts#blocking-commands">Blocking
     *     Commands</a> for more details and best practices.
     * @param keys The <code>keys</code> of the lists to pop from.
     * @param timeout The number of seconds to wait for a blocking <code>BRPOP</code> operation to
     *     complete. A value of <code>0</code> will block indefinitely.
     * @return Command Response - An <code>array</code> containing the <code>key</code> from which the
     *     element was popped and the <code>value</code> of the popped element, formatted as <code>
     *     [key, value]</code>. If no element could be popped and the timeout expired, returns </code>
     *     null</code>.
     */
    public T brpop(@NonNull String[] keys, double timeout) {
        ArgsArray commandArgs = buildArgs(ArrayUtils.add(keys, Double.toString(timeout)));
        protobufTransaction.addCommands(buildCommand(Brpop, commandArgs));
        return getThis();
    }

    /**
     * Inserts specified values at the head of the <code>list</code>, only if <code>key</code> already
     * exists and holds a list.
     *
     * @see <a href="https://redis.io/commands/lpushx/">redis.io</a> for details.
     * @param key The key of the list.
     * @param elements The elements to insert at the head of the list stored at <code>key</code>.
     * @return Command Response - The length of the list after the push operation.
     */
    public T lpushx(@NonNull String key, @NonNull String[] elements) {
        ArgsArray commandArgs = buildArgs(ArrayUtils.addFirst(elements, key));
        protobufTransaction.addCommands(buildCommand(LPushX, commandArgs));
        return getThis();
    }

    /**
     * Inserts specified values at the tail of the <code>list</code>, only if <code>key</code> already
     * exists and holds a list.
     *
     * @see <a href="https://redis.io/commands/rpushx/">redis.io</a> for details.
     * @param key The key of the list.
     * @param elements The elements to insert at the tail of the list stored at <code>key</code>.
     * @return Command Response - The length of the list after the push operation.
     */
    public T rpushx(@NonNull String key, @NonNull String[] elements) {
        ArgsArray commandArgs = buildArgs(ArrayUtils.addFirst(elements, key));
        protobufTransaction.addCommands(buildCommand(RPushX, commandArgs));
        return getThis();
    }

    /**
     * Pops an element from the head of the first list that is non-empty, with the given keys being
     * checked in the order that they are given.<br>
     * Blocks the connection when there are no elements to pop from any of the given lists.
     *
     * @see <a href="https://redis.io/commands/blpop/">redis.io</a> for details.
     * @apiNote <code>BLPOP</code> is a client blocking command, see <a
     *     href="https://github.com/aws/glide-for-redis/wiki/General-Concepts#blocking-commands">Blocking
     *     Commands</a> for more details and best practices.
     * @param keys The <code>keys</code> of the lists to pop from.
     * @param timeout The number of seconds to wait for a blocking <code>BLPOP</code> operation to
     *     complete. A value of <code>0</code> will block indefinitely.
     * @return Command Response - An <code>array</code> containing the <code>key</code> from which the
     *     element was popped and the <code>value</code> of the popped element, formatted as <code>
     *     [key, value]</code>. If no element could be popped and the timeout expired, returns </code>
     *     null</code>.
     */
    public T blpop(@NonNull String[] keys, double timeout) {
        ArgsArray commandArgs = buildArgs(ArrayUtils.add(keys, Double.toString(timeout)));
        protobufTransaction.addCommands(buildCommand(Blpop, commandArgs));
        return getThis();
    }

    /**
     * Returns the specified range of elements in the sorted set stored at <code>key</code>.<br>
     * <code>ZRANGE</code> can perform different types of range queries: by index (rank), by the
     * score, or by lexicographical order.<br>
     * To get the elements with their scores, see {@link #zrangeWithScores}.
     *
     * @see <a href="https://redis.io/commands/zrange/">redis.io</a> for more details.
     * @param key The key of the sorted set.
     * @param rangeQuery The range query object representing the type of range query to perform.<br>
     *     <ul>
     *       <li>For range queries by index (rank), use {@link RangeByIndex}.
     *       <li>For range queries by lexicographical order, use {@link RangeByLex}.
     *       <li>For range queries by score, use {@link RangeByScore}.
     *     </ul>
     *
     * @param reverse If true, reverses the sorted set, with index 0 as the element with the highest
     *     score.
     * @return Command Response - An array of elements within the specified range. If <code>key</code>
     *     does not exist, it is treated as an empty sorted set, and the command returns an empty
     *     array.
     */
    public T zrange(@NonNull String key, @NonNull RangeQuery rangeQuery, boolean reverse) {
        ArgsArray commandArgs = buildArgs(createZRangeArgs(key, rangeQuery, reverse, false));
        protobufTransaction.addCommands(buildCommand(Zrange, commandArgs));
        return getThis();
    }

    /**
     * Returns the specified range of elements in the sorted set stored at <code>key</code>.<br>
     * <code>ZRANGE</code> can perform different types of range queries: by index (rank), by the
     * score, or by lexicographical order.<br>
     * To get the elements with their scores, see {@link #zrangeWithScores}.
     *
     * @see <a href="https://redis.io/commands/zrange/">redis.io</a> for more details.
     * @param key The key of the sorted set.
     * @param rangeQuery The range query object representing the type of range query to perform.<br>
     *     <ul>
     *       <li>For range queries by index (rank), use {@link RangeByIndex}.
     *       <li>For range queries by lexicographical order, use {@link RangeByLex}.
     *       <li>For range queries by score, use {@link RangeByScore}.
     *     </ul>
     *
     * @return Command Response - An array of elements within the specified range. If <code>key</code>
     *     does not exist, it is treated as an empty sorted set, and the command returns an empty
     *     array.
     */
    public T zrange(@NonNull String key, @NonNull RangeQuery rangeQuery) {
        return getThis().zrange(key, rangeQuery, false);
    }

    /**
     * Returns the specified range of elements with their scores in the sorted set stored at <code>key
     * </code>. Similar to {@link #zrange} but with a <code>WITHSCORE</code> flag.
     *
     * @see <a href="https://redis.io/commands/zrange/">redis.io</a> for more details.
     * @param key The key of the sorted set.
     * @param rangeQuery The range query object representing the type of range query to perform.<br>
     *     <ul>
     *       <li>For range queries by index (rank), use {@link RangeByIndex}.
     *       <li>For range queries by score, use {@link RangeByScore}.
     *     </ul>
     *
     * @param reverse If true, reverses the sorted set, with index 0 as the element with the highest
     *     score.
     * @return Command Response - A <code>Map</code> of elements and their scores within the specified
     *     range. If <code>key</code> does not exist, it is treated as an empty sorted set, and the
     *     command returns an empty <code>Map</code>.
     */
    public T zrangeWithScores(
            @NonNull String key, @NonNull ScoredRangeQuery rangeQuery, boolean reverse) {
        ArgsArray commandArgs = buildArgs(createZRangeArgs(key, rangeQuery, reverse, true));
        protobufTransaction.addCommands(buildCommand(Zrange, commandArgs));
        return getThis();
    }

    /**
     * Returns the specified range of elements with their scores in the sorted set stored at <code>key
     * </code>. Similar to {@link #zrange} but with a <code>WITHSCORE</code> flag.
     *
     * @see <a href="https://redis.io/commands/zrange/">redis.io</a> for more details.
     * @param key The key of the sorted set.
     * @param rangeQuery The range query object representing the type of range query to perform.<br>
     *     <ul>
     *       <li>For range queries by index (rank), use {@link RangeByIndex}.
     *       <li>For range queries by score, use {@link RangeByScore}.
     *     </ul>
     *
     * @return Command Response - A <code>Map</code> of elements and their scores within the specified
     *     range. If <code>key</code> does not exist, it is treated as an empty sorted set, and the
     *     command returns an empty <code>Map</code>.
     */
    public T zrangeWithScores(@NonNull String key, @NonNull ScoredRangeQuery rangeQuery) {
        return getThis().zrangeWithScores(key, rangeQuery, false);
    }

    /**
     * Adds all elements to the HyperLogLog data structure stored at the specified <code>key</code>.
     * <br>
     * Creates a new structure if the <code>key</code> does not exist.
     *
     * <p>When no <code>elements</code> are provided, and <code>key</code> exists and is a
     * HyperLogLog, then no operation is performed. If <code>key</code> does not exist, then the
     * HyperLogLog structure is created.
     *
     * @see <a href="https://redis.io/commands/pfadd/">redis.io</a> for details.
     * @param key The <code>key</code> of the HyperLogLog data structure to add elements into.
     * @param elements An array of members to add to the HyperLogLog stored at <code>key</code>.
     * @return Command Response - If the HyperLogLog is newly created, or if the HyperLogLog
     *     approximated cardinality is altered, then returns <code>1</code>. Otherwise, returns <code>
     *     0</code>.
     */
    public T pfadd(@NonNull String key, @NonNull String[] elements) {
        ArgsArray commandArgs = buildArgs(ArrayUtils.addFirst(elements, key));
        protobufTransaction.addCommands(buildCommand(PfAdd, commandArgs));
        return getThis();
    }

    /**
     * Estimates the cardinality of the data stored in a HyperLogLog structure for a single key or
     * calculates the combined cardinality of multiple keys by merging their HyperLogLogs temporarily.
     *
     * @see <a href="https://redis.io/commands/pfcount/">redis.io</a> for details.
     * @param keys The keys of the HyperLogLog data structures to be analyzed.
     * @return Command Response - The approximated cardinality of given HyperLogLog data structures.
     *     <br>
     *     The cardinality of a key that does not exist is <code>0</code>.
     */
    public T pfcount(@NonNull String[] keys) {
        ArgsArray commandArgs = buildArgs(keys);
        protobufTransaction.addCommands(buildCommand(PfCount, commandArgs));
        return getThis();
    }

    /**
     * Merges multiple HyperLogLog values into a unique value.<br>
     * If the destination variable exists, it is treated as one of the source HyperLogLog data sets,
     * otherwise a new HyperLogLog is created.
     *
     * @see <a href="https://redis.io/commands/pfmerge/">redis.io</a> for details.
     * @param destination The key of the destination HyperLogLog where the merged data sets will be
     *     stored.
     * @param sourceKeys The keys of the HyperLogLog structures to be merged.
     * @return Command Response - <code>OK</code>.
     */
    public T pfmerge(@NonNull String destination, @NonNull String[] sourceKeys) {
        ArgsArray commandArgs = buildArgs(ArrayUtils.addFirst(sourceKeys, destination));
        protobufTransaction.addCommands(buildCommand(PfMerge, commandArgs));
        return getThis();
    }

    /** Build protobuf {@link Command} object for given command and arguments. */
    protected Command buildCommand(RequestType requestType) {
        return buildCommand(requestType, buildArgs());
    }

    /** Build protobuf {@link Command} object for given command and arguments. */
    protected Command buildCommand(RequestType requestType, ArgsArray args) {
        return Command.newBuilder().setRequestType(requestType).setArgsArray(args).build();
    }

    /** Build protobuf {@link ArgsArray} object for given arguments. */
    protected ArgsArray buildArgs(String... stringArgs) {
        ArgsArray.Builder commandArgs = ArgsArray.newBuilder();

        for (String string : stringArgs) {
            commandArgs.addArgs(string);
        }

        return commandArgs.build();
    }
}<|MERGE_RESOLUTION|>--- conflicted
+++ resolved
@@ -934,7 +934,6 @@
     }
 
     /**
-<<<<<<< HEAD
      * Gets the difference between the first set and all the successive sets in <code>keys</code>.
      *
      * @see <a href="https://redis.io/commands/sdiff/">redis.io</a> for details.
@@ -947,7 +946,10 @@
     public T sdiff(@NonNull String[] keys) {
         ArgsArray commandArgs = buildArgs(keys);
         protobufTransaction.addCommands(buildCommand(SDiff, commandArgs));
-=======
+        return getThis();
+    }
+
+    /**
      * Checks whether each member is contained in the members of the set stored at <code>key</code>.
      *
      * @see <a href="https://redis.io/commands/smismember/">redis.io</a> for details.
@@ -959,7 +961,6 @@
     public T smismember(@NonNull String key, @NonNull String[] members) {
         ArgsArray commandArgs = buildArgs(ArrayUtils.addFirst(members, key));
         protobufTransaction.addCommands(buildCommand(SMIsMember, commandArgs));
->>>>>>> 1c507926
         return getThis();
     }
 
