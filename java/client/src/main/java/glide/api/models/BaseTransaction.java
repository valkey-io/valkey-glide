--- conflicted
+++ resolved
@@ -83,15 +83,12 @@
 import glide.api.models.commands.ExpireOptions;
 import glide.api.models.commands.InfoOptions;
 import glide.api.models.commands.InfoOptions.Section;
-<<<<<<< HEAD
 import glide.api.models.commands.LinsertOptions.InsertPosition;
-=======
 import glide.api.models.commands.RangeOptions.RangeByIndex;
 import glide.api.models.commands.RangeOptions.RangeByLex;
 import glide.api.models.commands.RangeOptions.RangeByScore;
 import glide.api.models.commands.RangeOptions.RangeQuery;
 import glide.api.models.commands.RangeOptions.ScoredRangeQuery;
->>>>>>> 10490fd0
 import glide.api.models.commands.SetOptions;
 import glide.api.models.commands.SetOptions.ConditionalSet;
 import glide.api.models.commands.SetOptions.SetOptionsBuilder;
@@ -1590,7 +1587,6 @@
     }
 
     /**
-<<<<<<< HEAD
      * Inserts <code>element</code> in the list at <code>key</code> either before or after the <code>
      * pivot</code> value.
      *
@@ -1611,7 +1607,10 @@
             @NonNull String element) {
         ArgsArray commandArgs = buildArgs(key, position.toString(), pivot, element);
         protobufTransaction.addCommands(buildCommand(Linsert, commandArgs));
-=======
+        return getThis();
+    }
+
+    /**
      * Pops an element from the tail of the first list that is non-empty, with the given keys being
      * checked in the order that they are given.<br>
      * Blocks the connection when there are no elements to pop from any of the given lists.
@@ -1834,7 +1833,6 @@
     public T pfmerge(@NonNull String destination, @NonNull String[] sourceKeys) {
         ArgsArray commandArgs = buildArgs(ArrayUtils.addFirst(sourceKeys, destination));
         protobufTransaction.addCommands(buildCommand(PfMerge, commandArgs));
->>>>>>> 10490fd0
         return getThis();
     }
 
