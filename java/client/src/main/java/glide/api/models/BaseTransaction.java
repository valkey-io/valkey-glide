/** Copyright GLIDE-for-Redis Project Contributors - SPDX Identifier: Apache-2.0 */
package glide.api.models;

import static glide.api.commands.ServerManagementCommands.VERSION_REDIS_API;
import static glide.api.commands.SortedSetBaseCommands.WITH_SCORES_REDIS_API;
import static glide.api.commands.SortedSetBaseCommands.WITH_SCORE_REDIS_API;
import static glide.api.models.commands.RangeOptions.createZRangeArgs;
import static glide.utils.ArrayTransformUtils.concatenateArrays;
import static glide.utils.ArrayTransformUtils.convertMapToKeyValueStringArray;
import static glide.utils.ArrayTransformUtils.convertMapToValueKeyStringArray;
import static glide.utils.ArrayTransformUtils.mapGeoDataToArray;
import static redis_request.RedisRequestOuterClass.RequestType.BZPopMax;
import static redis_request.RedisRequestOuterClass.RequestType.BZPopMin;
import static redis_request.RedisRequestOuterClass.RequestType.Blpop;
import static redis_request.RedisRequestOuterClass.RequestType.Brpop;
import static redis_request.RedisRequestOuterClass.RequestType.ClientGetName;
import static redis_request.RedisRequestOuterClass.RequestType.ClientId;
import static redis_request.RedisRequestOuterClass.RequestType.ConfigGet;
import static redis_request.RedisRequestOuterClass.RequestType.ConfigResetStat;
import static redis_request.RedisRequestOuterClass.RequestType.ConfigRewrite;
import static redis_request.RedisRequestOuterClass.RequestType.ConfigSet;
import static redis_request.RedisRequestOuterClass.RequestType.CustomCommand;
import static redis_request.RedisRequestOuterClass.RequestType.Decr;
import static redis_request.RedisRequestOuterClass.RequestType.DecrBy;
import static redis_request.RedisRequestOuterClass.RequestType.Del;
import static redis_request.RedisRequestOuterClass.RequestType.Echo;
import static redis_request.RedisRequestOuterClass.RequestType.Exists;
import static redis_request.RedisRequestOuterClass.RequestType.Expire;
import static redis_request.RedisRequestOuterClass.RequestType.ExpireAt;
import static redis_request.RedisRequestOuterClass.RequestType.FlushAll;
import static redis_request.RedisRequestOuterClass.RequestType.GeoAdd;
import static redis_request.RedisRequestOuterClass.RequestType.GetRange;
import static redis_request.RedisRequestOuterClass.RequestType.GetString;
import static redis_request.RedisRequestOuterClass.RequestType.HLen;
import static redis_request.RedisRequestOuterClass.RequestType.HSetNX;
import static redis_request.RedisRequestOuterClass.RequestType.HashDel;
import static redis_request.RedisRequestOuterClass.RequestType.HashExists;
import static redis_request.RedisRequestOuterClass.RequestType.HashGet;
import static redis_request.RedisRequestOuterClass.RequestType.HashGetAll;
import static redis_request.RedisRequestOuterClass.RequestType.HashIncrBy;
import static redis_request.RedisRequestOuterClass.RequestType.HashIncrByFloat;
import static redis_request.RedisRequestOuterClass.RequestType.HashMGet;
import static redis_request.RedisRequestOuterClass.RequestType.HashSet;
import static redis_request.RedisRequestOuterClass.RequestType.Hkeys;
import static redis_request.RedisRequestOuterClass.RequestType.Hvals;
import static redis_request.RedisRequestOuterClass.RequestType.Incr;
import static redis_request.RedisRequestOuterClass.RequestType.IncrBy;
import static redis_request.RedisRequestOuterClass.RequestType.IncrByFloat;
import static redis_request.RedisRequestOuterClass.RequestType.Info;
import static redis_request.RedisRequestOuterClass.RequestType.LInsert;
import static redis_request.RedisRequestOuterClass.RequestType.LLen;
import static redis_request.RedisRequestOuterClass.RequestType.LOLWUT;
import static redis_request.RedisRequestOuterClass.RequestType.LPop;
import static redis_request.RedisRequestOuterClass.RequestType.LPush;
import static redis_request.RedisRequestOuterClass.RequestType.LPushX;
import static redis_request.RedisRequestOuterClass.RequestType.LRange;
import static redis_request.RedisRequestOuterClass.RequestType.LRem;
import static redis_request.RedisRequestOuterClass.RequestType.LTrim;
import static redis_request.RedisRequestOuterClass.RequestType.LastSave;
import static redis_request.RedisRequestOuterClass.RequestType.Lindex;
import static redis_request.RedisRequestOuterClass.RequestType.MGet;
import static redis_request.RedisRequestOuterClass.RequestType.MSet;
import static redis_request.RedisRequestOuterClass.RequestType.ObjectEncoding;
import static redis_request.RedisRequestOuterClass.RequestType.ObjectFreq;
import static redis_request.RedisRequestOuterClass.RequestType.ObjectIdletime;
import static redis_request.RedisRequestOuterClass.RequestType.ObjectRefcount;
import static redis_request.RedisRequestOuterClass.RequestType.PExpire;
import static redis_request.RedisRequestOuterClass.RequestType.PExpireAt;
import static redis_request.RedisRequestOuterClass.RequestType.PTTL;
import static redis_request.RedisRequestOuterClass.RequestType.Persist;
import static redis_request.RedisRequestOuterClass.RequestType.PfAdd;
import static redis_request.RedisRequestOuterClass.RequestType.PfCount;
import static redis_request.RedisRequestOuterClass.RequestType.PfMerge;
import static redis_request.RedisRequestOuterClass.RequestType.Ping;
import static redis_request.RedisRequestOuterClass.RequestType.RPop;
import static redis_request.RedisRequestOuterClass.RequestType.RPush;
import static redis_request.RedisRequestOuterClass.RequestType.RPushX;
import static redis_request.RedisRequestOuterClass.RequestType.RenameNx;
import static redis_request.RedisRequestOuterClass.RequestType.SAdd;
import static redis_request.RedisRequestOuterClass.RequestType.SCard;
import static redis_request.RedisRequestOuterClass.RequestType.SDiff;
import static redis_request.RedisRequestOuterClass.RequestType.SDiffStore;
import static redis_request.RedisRequestOuterClass.RequestType.SInter;
import static redis_request.RedisRequestOuterClass.RequestType.SInterStore;
import static redis_request.RedisRequestOuterClass.RequestType.SIsMember;
import static redis_request.RedisRequestOuterClass.RequestType.SMIsMember;
import static redis_request.RedisRequestOuterClass.RequestType.SMembers;
import static redis_request.RedisRequestOuterClass.RequestType.SMove;
import static redis_request.RedisRequestOuterClass.RequestType.SRem;
import static redis_request.RedisRequestOuterClass.RequestType.SUnionStore;
import static redis_request.RedisRequestOuterClass.RequestType.SetRange;
import static redis_request.RedisRequestOuterClass.RequestType.SetString;
import static redis_request.RedisRequestOuterClass.RequestType.Strlen;
import static redis_request.RedisRequestOuterClass.RequestType.TTL;
import static redis_request.RedisRequestOuterClass.RequestType.Time;
import static redis_request.RedisRequestOuterClass.RequestType.Touch;
import static redis_request.RedisRequestOuterClass.RequestType.Type;
import static redis_request.RedisRequestOuterClass.RequestType.Unlink;
import static redis_request.RedisRequestOuterClass.RequestType.XAdd;
import static redis_request.RedisRequestOuterClass.RequestType.XTrim;
import static redis_request.RedisRequestOuterClass.RequestType.ZDiff;
import static redis_request.RedisRequestOuterClass.RequestType.ZDiffStore;
import static redis_request.RedisRequestOuterClass.RequestType.ZInterStore;
import static redis_request.RedisRequestOuterClass.RequestType.ZLexCount;
import static redis_request.RedisRequestOuterClass.RequestType.ZMScore;
import static redis_request.RedisRequestOuterClass.RequestType.ZPopMax;
import static redis_request.RedisRequestOuterClass.RequestType.ZPopMin;
import static redis_request.RedisRequestOuterClass.RequestType.ZRandMember;
import static redis_request.RedisRequestOuterClass.RequestType.ZRangeStore;
import static redis_request.RedisRequestOuterClass.RequestType.ZRemRangeByLex;
import static redis_request.RedisRequestOuterClass.RequestType.ZRemRangeByRank;
import static redis_request.RedisRequestOuterClass.RequestType.ZRemRangeByScore;
import static redis_request.RedisRequestOuterClass.RequestType.ZRevRank;
import static redis_request.RedisRequestOuterClass.RequestType.ZScore;
import static redis_request.RedisRequestOuterClass.RequestType.ZUnion;
import static redis_request.RedisRequestOuterClass.RequestType.Zadd;
import static redis_request.RedisRequestOuterClass.RequestType.Zcard;
import static redis_request.RedisRequestOuterClass.RequestType.Zcount;
import static redis_request.RedisRequestOuterClass.RequestType.Zrange;
import static redis_request.RedisRequestOuterClass.RequestType.Zrank;
import static redis_request.RedisRequestOuterClass.RequestType.Zrem;

import glide.api.models.commands.ExpireOptions;
import glide.api.models.commands.FlushMode;
import glide.api.models.commands.InfoOptions;
import glide.api.models.commands.InfoOptions.Section;
import glide.api.models.commands.LInsertOptions.InsertPosition;
import glide.api.models.commands.RangeOptions;
import glide.api.models.commands.RangeOptions.InfLexBound;
import glide.api.models.commands.RangeOptions.InfScoreBound;
import glide.api.models.commands.RangeOptions.LexBoundary;
import glide.api.models.commands.RangeOptions.LexRange;
import glide.api.models.commands.RangeOptions.RangeByIndex;
import glide.api.models.commands.RangeOptions.RangeByLex;
import glide.api.models.commands.RangeOptions.RangeByScore;
import glide.api.models.commands.RangeOptions.RangeQuery;
import glide.api.models.commands.RangeOptions.ScoreBoundary;
import glide.api.models.commands.RangeOptions.ScoreRange;
import glide.api.models.commands.RangeOptions.ScoredRangeQuery;
import glide.api.models.commands.SetOptions;
import glide.api.models.commands.SetOptions.ConditionalSet;
import glide.api.models.commands.SetOptions.SetOptionsBuilder;
import glide.api.models.commands.WeightAggregateOptions;
import glide.api.models.commands.WeightAggregateOptions.Aggregate;
import glide.api.models.commands.WeightAggregateOptions.KeyArray;
import glide.api.models.commands.WeightAggregateOptions.KeysOrWeightedKeys;
import glide.api.models.commands.WeightAggregateOptions.WeightedKeys;
import glide.api.models.commands.ZaddOptions;
import glide.api.models.commands.geospatial.GeoAddOptions;
import glide.api.models.commands.geospatial.GeospatialData;
import glide.api.models.commands.stream.StreamAddOptions;
import glide.api.models.commands.stream.StreamAddOptions.StreamAddOptionsBuilder;
import glide.api.models.commands.stream.StreamTrimOptions;
import java.util.Arrays;
import java.util.Map;
import lombok.Getter;
import lombok.NonNull;
import org.apache.commons.lang3.ArrayUtils;
import redis_request.RedisRequestOuterClass.Command;
import redis_request.RedisRequestOuterClass.Command.ArgsArray;
import redis_request.RedisRequestOuterClass.RequestType;
import redis_request.RedisRequestOuterClass.Transaction;

/**
 * Base class encompassing shared commands for both standalone and cluster mode implementations in a
 * transaction. Transactions allow the execution of a group of commands in a single step.
 *
 * <p>Command Response: An array of command responses is returned by the client exec command, in the
 * order they were given. Each element in the array represents a command given to the transaction.
 * The response for each command depends on the executed Redis command. Specific response types are
 * documented alongside each method.
 *
 * @param <T> child typing for chaining method calls
 */
@Getter
public abstract class BaseTransaction<T extends BaseTransaction<T>> {
    /** Command class to send a single request to Redis. */
    protected final Transaction.Builder protobufTransaction = Transaction.newBuilder();

    protected abstract T getThis();

    /**
     * Executes a single command, without checking inputs. Every part of the command, including
     * subcommands, should be added as a separate value in args.
     *
     * @apiNote See <a
     *     href="https://github.com/aws/glide-for-redis/wiki/General-Concepts#custom-command">Glide
     *     for Redis Wiki</a> for details on the restrictions and limitations of the custom command
     *     API.
     * @param args Arguments for the custom command.
     * @return A response from Redis with an <code>Object</code>.
     * @example Returns a list of all pub/sub clients:
     *     <pre>{@code
     * Object result = client.customCommand(new String[]{ "CLIENT", "LIST", "TYPE", "PUBSUB" }).get();
     * }</pre>
     */
    public T customCommand(String[] args) {
        ArgsArray commandArgs = buildArgs(args);
        protobufTransaction.addCommands(buildCommand(CustomCommand, commandArgs));
        return getThis();
    }

    /**
     * Echoes the provided <code>message</code> back.
     *
     * @see <a href="https://redis.io/commands/echo>redis.io</a> for details.
     * @param message The message to be echoed back.
     * @return Command Response - The provided <code>message</code>.
     */
    public T echo(@NonNull String message) {
        ArgsArray commandArgs = buildArgs(message);
        protobufTransaction.addCommands(buildCommand(Echo, commandArgs));
        return getThis();
    }

    /**
     * Pings the Redis server.
     *
     * @see <a href="https://redis.io/commands/ping/">redis.io</a> for details.
     * @return Command Response - A response from Redis with a <code>String</code>.
     */
    public T ping() {
        protobufTransaction.addCommands(buildCommand(Ping));
        return getThis();
    }

    /**
     * Pings the Redis server.
     *
     * @see <a href="https://redis.io/commands/ping/">redis.io</a> for details.
     * @param msg The ping argument that will be returned.
     * @return Command Response - A response from Redis with a <code>String</code>.
     */
    public T ping(@NonNull String msg) {
        ArgsArray commandArgs = buildArgs(msg);
        protobufTransaction.addCommands(buildCommand(Ping, commandArgs));
        return getThis();
    }

    /**
     * Gets information and statistics about the Redis server using the {@link Section#DEFAULT}
     * option.
     *
     * @see <a href="https://redis.io/commands/info/">redis.io</a> for details.
     * @return Command Response - A <code>String</code> with server info.
     */
    public T info() {
        protobufTransaction.addCommands(buildCommand(Info));
        return getThis();
    }

    /**
     * Gets information and statistics about the Redis server.
     *
     * @see <a href="https://redis.io/commands/info/">redis.io</a> for details.
     * @param options A list of {@link Section} values specifying which sections of information to
     *     retrieve. When no parameter is provided, the {@link Section#DEFAULT} option is assumed.
     * @return Command Response - A <code>String</code> containing the requested {@link Section}s.
     */
    public T info(@NonNull InfoOptions options) {
        ArgsArray commandArgs = buildArgs(options.toArgs());
        protobufTransaction.addCommands(buildCommand(Info, commandArgs));
        return getThis();
    }

    /**
     * Removes the specified <code>keys</code> from the database. A key is ignored if it does not
     * exist.
     *
     * @see <a href="https://redis.io/commands/del/">redis.io</a> for details.
     * @param keys The keys we wanted to remove.
     * @return Command Response - The number of keys that were removed.
     */
    public T del(@NonNull String[] keys) {
        ArgsArray commandArgs = buildArgs(keys);
        protobufTransaction.addCommands(buildCommand(Del, commandArgs));
        return getThis();
    }

    /**
     * Gets the value associated with the given key, or null if no such value exists.
     *
     * @see <a href="https://redis.io/commands/get/">redis.io</a> for details.
     * @param key The key to retrieve from the database.
     * @return Command Response - If <code>key</code> exists, returns the <code>value</code> of <code>
     *     key</code> as a String. Otherwise, return <code>null</code>.
     */
    public T get(@NonNull String key) {
        ArgsArray commandArgs = buildArgs(key);
        protobufTransaction.addCommands(buildCommand(GetString, commandArgs));
        return getThis();
    }

    /**
     * Sets the given key with the given value.
     *
     * @see <a href="https://redis.io/commands/set/">redis.io</a> for details.
     * @param key The key to store.
     * @param value The value to store with the given <code>key</code>.
     * @return Command Response - A response from Redis.
     */
    public T set(@NonNull String key, @NonNull String value) {
        ArgsArray commandArgs = buildArgs(key, value);
        protobufTransaction.addCommands(buildCommand(SetString, commandArgs));
        return getThis();
    }

    /**
     * Sets the given key with the given value. Return value is dependent on the passed options.
     *
     * @see <a href="https://redis.io/commands/set/">redis.io</a> for details.
     * @param key The key to store.
     * @param value The value to store with the given key.
     * @param options The Set options.
     * @return Command Response - A <code>String</code> or <code>null</code> response. The old value
     *     as a <code>String</code> if {@link SetOptionsBuilder#returnOldValue(boolean)} is set.
     *     Otherwise, if the value isn't set because of {@link ConditionalSet#ONLY_IF_EXISTS} or
     *     {@link ConditionalSet#ONLY_IF_DOES_NOT_EXIST} conditions, return <code>null</code>.
     *     Otherwise, return <code>OK</code>.
     */
    public T set(@NonNull String key, @NonNull String value, @NonNull SetOptions options) {
        ArgsArray commandArgs =
                buildArgs(ArrayUtils.addAll(new String[] {key, value}, options.toArgs()));

        protobufTransaction.addCommands(buildCommand(SetString, commandArgs));
        return getThis();
    }

    /**
     * Retrieves the values of multiple <code>keys</code>.
     *
     * @see <a href="https://redis.io/commands/mget/">redis.io</a> for details.
     * @param keys A list of keys to retrieve values for.
     * @return Command Response - An array of values corresponding to the provided <code>keys</code>.
     *     <br>
     *     If a <code>key</code>is not found, its corresponding value in the list will be <code>null
     *     </code>.
     */
    public T mget(@NonNull String[] keys) {
        ArgsArray commandArgs = buildArgs(keys);
        protobufTransaction.addCommands(buildCommand(MGet, commandArgs));
        return getThis();
    }

    /**
     * Sets multiple keys to multiple values in a single operation.
     *
     * @see <a href="https://redis.io/commands/mset/">redis.io</a> for details.
     * @param keyValueMap A key-value map consisting of keys and their respective values to set.
     * @return Command Response - Always <code>OK</code>.
     */
    public T mset(@NonNull Map<String, String> keyValueMap) {
        String[] args = convertMapToKeyValueStringArray(keyValueMap);
        ArgsArray commandArgs = buildArgs(args);

        protobufTransaction.addCommands(buildCommand(MSet, commandArgs));
        return getThis();
    }

    /**
     * Increments the number stored at <code>key</code> by one. If <code>key</code> does not exist, it
     * is set to 0 before performing the operation.
     *
     * @see <a href="https://redis.io/commands/incr/">redis.io</a> for details.
     * @param key The key to increment its value.
     * @return Command Response - The value of <code>key</code> after the increment.
     */
    public T incr(@NonNull String key) {
        ArgsArray commandArgs = buildArgs(key);
        protobufTransaction.addCommands(buildCommand(Incr, commandArgs));
        return getThis();
    }

    /**
     * Increments the number stored at <code>key</code> by <code>amount</code>. If <code>key</code>
     * does not exist, it is set to 0 before performing the operation.
     *
     * @see <a href="https://redis.io/commands/incrby/">redis.io</a> for details.
     * @param key The key to increment its value.
     * @param amount The amount to increment.
     * @return Command Response - The value of <code>key</code> after the increment.
     */
    public T incrBy(@NonNull String key, long amount) {
        ArgsArray commandArgs = buildArgs(key, Long.toString(amount));
        protobufTransaction.addCommands(buildCommand(IncrBy, commandArgs));
        return getThis();
    }

    /**
     * Increments the string representing a floating point number stored at <code>key</code> by <code>
     * amount</code>. By using a negative increment value, the result is that the value stored at
     * <code>key</code> is decremented. If <code>key</code> does not exist, it is set to 0 before
     * performing the operation.
     *
     * @see <a href="https://redis.io/commands/incrbyfloat/">redis.io</a> for details.
     * @param key The key to increment its value.
     * @param amount The amount to increment.
     * @return Command Response - The value of <code>key</code> after the increment.
     */
    public T incrByFloat(@NonNull String key, double amount) {
        ArgsArray commandArgs = buildArgs(key, Double.toString(amount));
        protobufTransaction.addCommands(buildCommand(IncrByFloat, commandArgs));
        return getThis();
    }

    /**
     * Decrements the number stored at <code>key</code> by one. If <code>key</code> does not exist, it
     * is set to 0 before performing the operation.
     *
     * @see <a href="https://redis.io/commands/decr/">redis.io</a> for details.
     * @param key The key to decrement its value.
     * @return Command Response - The value of <code>key</code> after the decrement.
     */
    public T decr(@NonNull String key) {
        ArgsArray commandArgs = buildArgs(key);
        protobufTransaction.addCommands(buildCommand(Decr, commandArgs));
        return getThis();
    }

    /**
     * Decrements the number stored at <code>key</code> by <code>amount</code>. If <code>key</code>
     * does not exist, it is set to 0 before performing the operation.
     *
     * @see <a href="https://redis.io/commands/decrby/">redis.io</a> for details.
     * @param key The key to decrement its value.
     * @param amount The amount to decrement.
     * @return Command Response - The value of <code>key</code> after the decrement.
     */
    public T decrBy(@NonNull String key, long amount) {
        ArgsArray commandArgs = buildArgs(key, Long.toString(amount));
        protobufTransaction.addCommands(buildCommand(DecrBy, commandArgs));
        return getThis();
    }

    /**
     * Returns the length of the string value stored at <code>key</code>.
     *
     * @see <a href="https://redis.io/commands/strlen/">redis.io</a> for details.
     * @param key The key to check its length.
     * @return Command Response - The length of the string value stored at key.<br>
     *     If <code>key</code> does not exist, it is treated as an empty string, and the command
     *     returns <code>0</code>.
     */
    public T strlen(@NonNull String key) {
        ArgsArray commandArgs = buildArgs(key);
        protobufTransaction.addCommands(buildCommand(Strlen, commandArgs));
        return getThis();
    }

    /**
     * Overwrites part of the string stored at <code>key</code>, starting at the specified <code>
     * offset</code>, for the entire length of <code>value</code>.<br>
     * If the <code>offset</code> is larger than the current length of the string at <code>key</code>,
     * the string is padded with zero bytes to make <code>offset</code> fit. Creates the <code>key
     * </code> if it doesn't exist.
     *
     * @see <a href="https://redis.io/commands/setrange/">redis.io</a> for details.
     * @param key The key of the string to update.
     * @param offset The position in the string where <code>value</code> should be written.
     * @param value The string written with <code>offset</code>.
     * @return Command Response - The length of the string stored at <code>key</code> after it was
     *     modified.
     */
    public T setrange(@NonNull String key, int offset, @NonNull String value) {
        ArgsArray commandArgs = buildArgs(key, Integer.toString(offset), value);
        protobufTransaction.addCommands(buildCommand(SetRange, commandArgs));
        return getThis();
    }

    /**
     * Returns the substring of the string value stored at <code>key</code>, determined by the offsets
     * <code>start</code> and <code>end</code> (both are inclusive). Negative offsets can be used in
     * order to provide an offset starting from the end of the string. So <code>-1</code> means the
     * last character, <code>-2</code> the penultimate and so forth.
     *
     * @see <a href="https://redis.io/commands/getrange/">redis.io</a> for details.
     * @param key The key of the string.
     * @param start The starting offset.
     * @param end The ending offset.
     * @return Command Response - A substring extracted from the value stored at <code>key</code>.
     */
    public T getrange(@NonNull String key, int start, int end) {
        ArgsArray commandArgs = buildArgs(key, Integer.toString(start), Integer.toString(end));
        protobufTransaction.addCommands(buildCommand(GetRange, commandArgs));
        return getThis();
    }

    /**
     * Retrieves the value associated with <code>field</code> in the hash stored at <code>key</code>.
     *
     * @see <a href="https://redis.io/commands/hget/">redis.io</a> for details.
     * @param key The key of the hash.
     * @param field The field in the hash stored at <code>key</code> to retrieve from the database.
     * @return Command Response - The value associated with <code>field</code>, or <code>null</code>
     *     when <code>field</code> is not present in the hash or <code>key</code> does not exist.
     */
    public T hget(@NonNull String key, @NonNull String field) {
        ArgsArray commandArgs = buildArgs(key, field);
        protobufTransaction.addCommands(buildCommand(HashGet, commandArgs));
        return getThis();
    }

    /**
     * Sets the specified fields to their respective values in the hash stored at <code>key</code>.
     *
     * @see <a href="https://redis.io/commands/hset/">redis.io</a> for details.
     * @param key The key of the hash.
     * @param fieldValueMap A field-value map consisting of fields and their corresponding values to
     *     be set in the hash stored at the specified key.
     * @return Command Response - The number of fields that were added.
     */
    public T hset(@NonNull String key, @NonNull Map<String, String> fieldValueMap) {
        ArgsArray commandArgs =
                buildArgs(ArrayUtils.addFirst(convertMapToKeyValueStringArray(fieldValueMap), key));

        protobufTransaction.addCommands(buildCommand(HashSet, commandArgs));
        return getThis();
    }

    /**
     * Sets <code>field</code> in the hash stored at <code>key</code> to <code>value</code>, only if
     * <code>field</code> does not yet exist.<br>
     * If <code>key</code> does not exist, a new key holding a hash is created.<br>
     * If <code>field</code> already exists, this operation has no effect.
     *
     * @see <a href="https://redis.io/commands/hsetnx/">redis.io</a> for details.
     * @param key The key of the hash.
     * @param field The field to set the value for.
     * @param value The value to set.
     * @return Command Response - <code>true</code> if the field was set, <code>false</code> if the
     *     field already existed and was not set.
     */
    public T hsetnx(@NonNull String key, @NonNull String field, @NonNull String value) {
        ArgsArray commandArgs = buildArgs(key, field, value);
        protobufTransaction.addCommands(buildCommand(HSetNX, commandArgs));
        return getThis();
    }

    /**
     * Removes the specified fields from the hash stored at <code>key</code>. Specified fields that do
     * not exist within this hash are ignored.
     *
     * @see <a href="https://redis.io/commands/hdel/">redis.io</a> for details.
     * @param key The key of the hash.
     * @param fields The fields to remove from the hash stored at <code>key</code>.
     * @return Command Response - The number of fields that were removed from the hash, not including
     *     specified but non-existing fields.<br>
     *     If <code>key</code> does not exist, it is treated as an empty hash and it returns 0.<br>
     */
    public T hdel(@NonNull String key, @NonNull String[] fields) {
        ArgsArray commandArgs = buildArgs(ArrayUtils.addFirst(fields, key));
        protobufTransaction.addCommands(buildCommand(HashDel, commandArgs));
        return getThis();
    }

    /**
     * Returns the number of fields contained in the hash stored at <code>key</code>.
     *
     * @see <a href="https://redis.io/commands/hlen/">redis.io</a> for details.
     * @param key The key of the hash.
     * @return Command Response - The number of fields in the hash, or <code>0</code> when the key
     *     does not exist.<br>
     *     If <code>key</code> holds a value that is not a hash, an error is returned.
     */
    public T hlen(@NonNull String key) {
        ArgsArray commandArgs = buildArgs(key);
        protobufTransaction.addCommands(buildCommand(HLen, commandArgs));
        return getThis();
    }

    /**
     * Returns all values in the hash stored at <code>key</code>.
     *
     * @see <a href="https://redis.io/commands/hvals/">redis.io</a> for details.
     * @param key The key of the hash.
     * @return Command Response - An <code>array</code> of values in the hash, or an <code>empty array
     *     </code> when the key does not exist.
     */
    public T hvals(@NonNull String key) {
        ArgsArray commandArgs = buildArgs(key);
        protobufTransaction.addCommands(buildCommand(Hvals, commandArgs));
        return getThis();
    }

    /**
     * Returns the values associated with the specified fields in the hash stored at <code>key</code>.
     *
     * @see <a href="https://redis.io/commands/hmget/">redis.io</a> for details.
     * @param key The key of the hash.
     * @param fields The fields in the hash stored at <code>key</code> to retrieve from the database.
     * @return Command Response - An array of values associated with the given fields, in the same
     *     order as they are requested.<br>
     *     For every field that does not exist in the hash, a null value is returned.<br>
     *     If <code>key</code> does not exist, it is treated as an empty hash, and it returns an array
     *     of null values.<br>
     */
    public T hmget(@NonNull String key, @NonNull String[] fields) {
        ArgsArray commandArgs = buildArgs(ArrayUtils.addFirst(fields, key));
        protobufTransaction.addCommands(buildCommand(HashMGet, commandArgs));
        return getThis();
    }

    /**
     * Returns if <code>field</code> is an existing field in the hash stored at <code>key</code>.
     *
     * @see <a href="https://redis.io/commands/hexists/">redis.io</a> for details.
     * @param key The key of the hash.
     * @param field The field to check in the hash stored at <code>key</code>.
     * @return Command Response - <code>True</code> if the hash contains the specified field. If the
     *     hash does not contain the field, or if the key does not exist, it returns <code>False
     *     </code>.
     */
    public T hexists(@NonNull String key, @NonNull String field) {
        ArgsArray commandArgs = buildArgs(key, field);
        protobufTransaction.addCommands(buildCommand(HashExists, commandArgs));
        return getThis();
    }

    /**
     * Returns all fields and values of the hash stored at <code>key</code>.
     *
     * @see <a href="https://redis.io/commands/hgetall/">redis.io</a> for details.
     * @param key The key of the hash.
     * @return Command Response - A <code>Map</code> of fields and their values stored in the hash.
     *     Every field name in the map is associated with its corresponding value.<br>
     *     If <code>key</code> does not exist, it returns an empty map.
     */
    public T hgetall(@NonNull String key) {
        ArgsArray commandArgs = buildArgs(key);
        protobufTransaction.addCommands(buildCommand(HashGetAll, commandArgs));
        return getThis();
    }

    /**
     * Increments the number stored at <code>field</code> in the hash stored at <code>key</code> by
     * increment. By using a negative increment value, the value stored at <code>field</code> in the
     * hash stored at <code>key</code> is decremented. If <code>field</code> or <code>key</code> does
     * not exist, it is set to 0 before performing the operation.
     *
     * @see <a href="https://redis.io/commands/hincrby/">redis.io</a> for details.
     * @param key The key of the hash.
     * @param field The field in the hash stored at <code>key</code> to increment or decrement its
     *     value.
     * @param amount The amount by which to increment or decrement the field's value. Use a negative
     *     value to decrement.
     * @return Command Response - The value of <code>field</code> in the hash stored at <code>key
     *     </code> after the increment or decrement.
     */
    public T hincrBy(@NonNull String key, @NonNull String field, long amount) {
        ArgsArray commandArgs = buildArgs(key, field, Long.toString(amount));
        protobufTransaction.addCommands(buildCommand(HashIncrBy, commandArgs));
        return getThis();
    }

    /**
     * Increments the string representing a floating point number stored at <code>field</code> in the
     * hash stored at <code>key</code> by increment. By using a negative increment value, the value
     * stored at <code>field</code> in the hash stored at <code>key</code> is decremented. If <code>
     * field</code> or <code>key</code> does not exist, it is set to 0 before performing the
     * operation.
     *
     * @see <a href="https://redis.io/commands/hincrbyfloat/">redis.io</a> for details.
     * @param key The key of the hash.
     * @param field The field in the hash stored at <code>key</code> to increment or decrement its
     *     value.
     * @param amount The amount by which to increment or decrement the field's value. Use a negative
     *     value to decrement.
     * @return Command Response - The value of <code>field</code> in the hash stored at <code>key
     *     </code> after the increment or decrement.
     */
    public T hincrByFloat(@NonNull String key, @NonNull String field, double amount) {
        ArgsArray commandArgs = buildArgs(key, field, Double.toString(amount));
        protobufTransaction.addCommands(buildCommand(HashIncrByFloat, commandArgs));
        return getThis();
    }

    /**
     * Returns all field names in the hash stored at <code>key</code>.
     *
     * @see <a href="https://valkey.io/commands/hkeys/">redis.io</a> for details
     * @param key The key of the hash.
     * @return Command Response - An <code>array</code> of field names in the hash, or an <code>
     *     empty array</code> when the key does not exist.
     */
    public T hkeys(@NonNull String key) {
        protobufTransaction.addCommands(buildCommand(Hkeys, buildArgs(key)));
        return getThis();
    }

    /**
     * Inserts all the specified values at the head of the list stored at <code>key</code>. <code>
     * elements</code> are inserted one after the other to the head of the list, from the leftmost
     * element to the rightmost element. If <code>key</code> does not exist, it is created as an empty
     * list before performing the push operations.
     *
     * @see <a href="https://redis.io/commands/lpush/">redis.io</a> for details.
     * @param key The key of the list.
     * @param elements The elements to insert at the head of the list stored at <code>key</code>.
     * @return Command Response - The length of the list after the push operations.
     */
    public T lpush(@NonNull String key, @NonNull String[] elements) {
        ArgsArray commandArgs = buildArgs(ArrayUtils.addFirst(elements, key));
        protobufTransaction.addCommands(buildCommand(LPush, commandArgs));
        return getThis();
    }

    /**
     * Removes and returns the first elements of the list stored at <code>key</code>. The command pops
     * a single element from the beginning of the list.
     *
     * @see <a href="https://redis.io/commands/lpop/">redis.io</a> for details.
     * @param key The key of the list.
     * @return Command Response - The value of the first element.<br>
     *     If <code>key</code> does not exist, null will be returned.
     */
    public T lpop(@NonNull String key) {
        ArgsArray commandArgs = buildArgs(key);
        protobufTransaction.addCommands(buildCommand(LPop, commandArgs));
        return getThis();
    }

    /**
     * Removes and returns up to <code>count</code> elements of the list stored at <code>key</code>,
     * depending on the list's length.
     *
     * @see <a href="https://redis.io/commands/lpop/">redis.io</a> for details.
     * @param key The key of the list.
     * @param count The count of the elements to pop from the list.
     * @return Command Response - An array of the popped elements will be returned depending on the
     *     list's length.<br>
     *     If <code>key</code> does not exist, null will be returned.
     */
    public T lpopCount(@NonNull String key, long count) {
        ArgsArray commandArgs = buildArgs(key, Long.toString(count));
        protobufTransaction.addCommands(buildCommand(LPop, commandArgs));
        return getThis();
    }

    /**
     * Returns the specified elements of the list stored at <code>key</code>.<br>
     * The offsets <code>start</code> and <code>end</code> are zero-based indexes, with <code>0</code>
     * being the first element of the list, <code>1</code> being the next element and so on. These
     * offsets can also be negative numbers indicating offsets starting at the end of the list, with
     * <code>-1</code> being the last element of the list, <code>-2</code> being the penultimate, and
     * so on.
     *
     * @see <a href="https://redis.io/commands/lrange/">redis.io</a> for details.
     * @param key The key of the list.
     * @param start The starting point of the range.
     * @param end The end of the range.
     * @return Command Response - Array of elements in the specified range.<br>
     *     If <code>start</code> exceeds the end of the list, or if <code>start</code> is greater than
     *     <code>end</code>, an empty array will be returned.<br>
     *     If <code>end</code> exceeds the actual end of the list, the range will stop at the actual
     *     end of the list.<br>
     *     If <code>key</code> does not exist an empty array will be returned.
     */
    public T lrange(@NonNull String key, long start, long end) {
        ArgsArray commandArgs = buildArgs(key, Long.toString(start), Long.toString(end));
        protobufTransaction.addCommands(buildCommand(LRange, commandArgs));
        return getThis();
    }

    /**
     * Returns the element at <code>index</code> from the list stored at <code>key</code>.<br>
     * The index is zero-based, so <code>0</code> means the first element, <code>1</code> the second
     * element and so on. Negative indices can be used to designate elements starting at the tail of
     * the list. Here, <code>-1</code> means the last element, <code>-2</code> means the penultimate
     * and so forth.
     *
     * @see <a href="https://redis.io/commands/lindex/">redis.io</a> for details.
     * @param key The key of the list.
     * @param index The index of the element in the list to retrieve.
     * @return Command Response - The element at <code>index</code> in the list stored at <code>key
     *     </code>.<br>
     *     If <code>index</code> is out of range or if <code>key</code> does not exist, <code>null
     *     </code> is returned.
     */
    public T lindex(@NonNull String key, long index) {
        ArgsArray commandArgs = buildArgs(key, Long.toString(index));

        protobufTransaction.addCommands(buildCommand(Lindex, commandArgs));
        return getThis();
    }

    /**
     * Trims an existing list so that it will contain only the specified range of elements specified.<br>
     * The offsets <code>start</code> and <code>end</code> are zero-based indexes, with <code>0</code> being the
     * first element of the list, </code>1<code> being the next element and so on.<br>
     * These offsets can also be negative numbers indicating offsets starting at the end of the list,
     * with <code>-1</code> being the last element of the list, <code>-2</code> being the penultimate, and so on.
     *
     * @see <a href="https://redis.io/commands/ltrim/">redis.io</a> for details.
     * @param key The key of the list.
     * @param start The starting point of the range.
     * @param end The end of the range.
     * @return Command Response - Always <code>OK</code>.<br>
     *     If <code>start</code> exceeds the end of the list, or if <code>start</code> is greater than
     *     <code>end</code>, the result will be an empty list (which causes key to be removed).<br>
     *     If <code>end</code> exceeds the actual end of the list, it will be treated like the last
     *     element of the list.<br>
     *     If <code>key</code> does not exist, OK will be returned without changes to the database.
     */
    public T ltrim(@NonNull String key, long start, long end) {
        ArgsArray commandArgs = buildArgs(key, Long.toString(start), Long.toString(end));
        protobufTransaction.addCommands(buildCommand(LTrim, commandArgs));
        return getThis();
    }

    /**
     * Returns the length of the list stored at <code>key</code>.
     *
     * @see <a href="https://redis.io/commands/llen/">redis.io</a> for details.
     * @param key The key of the list.
     * @return Command Response - The length of the list at <code>key</code>.<br>
     *     If <code>key</code> does not exist, it is interpreted as an empty list and <code>0</code>
     *     is returned.
     */
    public T llen(@NonNull String key) {
        ArgsArray commandArgs = buildArgs(key);

        protobufTransaction.addCommands(buildCommand(LLen, commandArgs));
        return getThis();
    }

    /**
     * Removes the first <code>count</code> occurrences of elements equal to <code>element</code> from
     * the list stored at <code>key</code>.<br>
     * If <code>count</code> is positive: Removes elements equal to <code>element</code> moving from
     * head to tail.<br>
     * If <code>count</code> is negative: Removes elements equal to <code>element</code> moving from
     * tail to head.<br>
     * If <code>count</code> is 0 or <code>count</code> is greater than the occurrences of elements
     * equal to <code>element</code>, it removes all elements equal to <code>element</code>.
     *
     * @see <a href="https://redis.io/commands/lrem/">redis.io</a> for details.
     * @param key The key of the list.
     * @param count The count of the occurrences of elements equal to <code>element</code> to remove.
     * @param element The element to remove from the list.
     * @return Command Response - The number of the removed elements.<br>
     *     If <code>key</code> does not exist, <code>0</code> is returned.
     */
    public T lrem(@NonNull String key, long count, @NonNull String element) {
        ArgsArray commandArgs = buildArgs(key, Long.toString(count), element);
        protobufTransaction.addCommands(buildCommand(LRem, commandArgs));
        return getThis();
    }

    /**
     * Inserts all the specified values at the tail of the list stored at <code>key</code>.<br>
     * <code>elements</code> are inserted one after the other to the tail of the list, from the
     * leftmost element to the rightmost element. If <code>key</code> does not exist, it is created as
     * an empty list before performing the push operations.
     *
     * @see <a href="https://redis.io/commands/rpush/">redis.io</a> for details.
     * @param key The key of the list.
     * @param elements The elements to insert at the tail of the list stored at <code>key</code>.
     * @return Command Response - The length of the list after the push operations.
     */
    public T rpush(@NonNull String key, @NonNull String[] elements) {
        ArgsArray commandArgs = buildArgs(ArrayUtils.addFirst(elements, key));
        protobufTransaction.addCommands(buildCommand(RPush, commandArgs));
        return getThis();
    }

    /**
     * Removes and returns the last elements of the list stored at <code>key</code>.<br>
     * The command pops a single element from the end of the list.
     *
     * @see <a href="https://redis.io/commands/rpop/">redis.io</a> for details.
     * @param key The key of the list.
     * @return Command Response - The value of the last element.<br>
     *     If <code>key</code> does not exist, <code>null</code> will be returned.
     */
    public T rpop(@NonNull String key) {
        ArgsArray commandArgs = buildArgs(key);
        protobufTransaction.addCommands(buildCommand(RPop, commandArgs));
        return getThis();
    }

    /**
     * Removes and returns up to <code>count</code> elements from the list stored at <code>key</code>,
     * depending on the list's length.
     *
     * @see <a href="https://redis.io/commands/rpop/">redis.io</a> for details.
     * @param count The count of the elements to pop from the list.
     * @return Command Response - An array of popped elements will be returned depending on the list's
     *     length.<br>
     *     If <code>key</code> does not exist, <code>null</code> will be returned.
     */
    public T rpopCount(@NonNull String key, long count) {
        ArgsArray commandArgs = buildArgs(key, Long.toString(count));
        protobufTransaction.addCommands(buildCommand(RPop, commandArgs));
        return getThis();
    }

    /**
     * Adds specified members to the set stored at <code>key</code>. Specified members that are
     * already a member of this set are ignored.
     *
     * @see <a href="https://redis.io/commands/sadd/">redis.io</a> for details.
     * @param key The <code>key</code> where members will be added to its set.
     * @param members A list of members to add to the set stored at <code>key</code>.
     * @return Command Response - The number of members that were added to the set, excluding members
     *     already present.
     * @remarks If <code>key</code> does not exist, a new set is created before adding <code>members
     *     </code>.
     */
    public T sadd(@NonNull String key, @NonNull String[] members) {
        ArgsArray commandArgs = buildArgs(ArrayUtils.addFirst(members, key));
        protobufTransaction.addCommands(buildCommand(SAdd, commandArgs));
        return getThis();
    }

    /**
     * Returns if <code>member</code> is a member of the set stored at <code>key</code>.
     *
     * @see <a href="https://redis.io/commands/sismember/">redis.io</a> for details.
     * @param key The key of the set.
     * @param member The member to check for existence in the set.
     * @return Command Response - <code>true</code> if the member exists in the set, <code>false
     *     </code> otherwise. If <code>key</code> doesn't exist, it is treated as an <code>empty set
     *     </code> and the command returns <code>false</code>.
     */
    public T sismember(@NonNull String key, @NonNull String member) {
        ArgsArray commandArgs = buildArgs(key, member);
        protobufTransaction.addCommands(buildCommand(SIsMember, commandArgs));
        return getThis();
    }

    /**
     * Removes specified members from the set stored at <code>key</code>. Specified members that are
     * not a member of this set are ignored.
     *
     * @see <a href="https://redis.io/commands/srem/">redis.io</a> for details.
     * @param key The <code>key</code> from which members will be removed.
     * @param members A list of members to remove from the set stored at <code>key</code>.
     * @return Command Response - The number of members that were removed from the set, excluding
     *     non-existing members.
     * @remarks If <code>key</code> does not exist, it is treated as an empty set and this command
     *     returns <code>0</code>.
     */
    public T srem(@NonNull String key, @NonNull String[] members) {
        ArgsArray commandArgs = buildArgs(ArrayUtils.addFirst(members, key));
        protobufTransaction.addCommands(buildCommand(SRem, commandArgs));
        return getThis();
    }

    /**
     * Retrieves all the members of the set value stored at <code>key</code>.
     *
     * @see <a href="https://redis.io/commands/smembers/">redis.io</a> for details.
     * @param key The key from which to retrieve the set members.
     * @return Command Response - A <code>Set</code> of all members of the set.
     * @remarks If <code>key</code> does not exist an empty set will be returned.
     */
    public T smembers(@NonNull String key) {
        ArgsArray commandArgs = buildArgs(key);
        protobufTransaction.addCommands(buildCommand(SMembers, commandArgs));
        return getThis();
    }

    /**
     * Retrieves the set cardinality (number of elements) of the set stored at <code>key</code>.
     *
     * @see <a href="https://redis.io/commands/scard/">redis.io</a> for details.
     * @param key The key from which to retrieve the number of set members.
     * @return Command Response - The cardinality (number of elements) of the set, or 0 if the key
     *     does not exist.
     */
    public T scard(@NonNull String key) {
        ArgsArray commandArgs = buildArgs(key);
        protobufTransaction.addCommands(buildCommand(SCard, commandArgs));
        return getThis();
    }

    /**
     * Computes the difference between the first set and all the successive sets in <code>keys</code>.
     *
     * @see <a href="https://redis.io/commands/sdiff/">redis.io</a> for details.
     * @param keys The keys of the sets to diff.
     * @return Command Response - A <code>Set</code> of elements representing the difference between
     *     the sets.<br>
     *     If the a <code>key</code> does not exist, it is treated as an empty set.
     */
    public T sdiff(@NonNull String[] keys) {
        ArgsArray commandArgs = buildArgs(keys);
        protobufTransaction.addCommands(buildCommand(SDiff, commandArgs));
        return getThis();
    }

    /**
     * Checks whether each member is contained in the members of the set stored at <code>key</code>.
     *
     * @see <a href="https://redis.io/commands/smismember/">redis.io</a> for details.
     * @param key The key of the set to check.
     * @param members A list of members to check for existence in the set.
     * @return Command Response - An <code>array</code> of <code>Boolean</code> values, each
     *     indicating if the respective member exists in the set.
     */
    public T smismember(@NonNull String key, @NonNull String[] members) {
        ArgsArray commandArgs = buildArgs(ArrayUtils.addFirst(members, key));
        protobufTransaction.addCommands(buildCommand(SMIsMember, commandArgs));
        return getThis();
    }

    /**
     * Stores the difference between the first set and all the successive sets in <code>keys</code>
     * into a new set at <code>destination</code>.
     *
     * @see <a href="https://redis.io/commands/sdiffstore/">redis.io</a> for details.
     * @param destination The key of the destination set.
     * @param keys The keys of the sets to diff.
     * @return Command Response - The number of elements in the resulting set.
     */
    public T sdiffstore(@NonNull String destination, @NonNull String[] keys) {
        ArgsArray commandArgs = buildArgs(ArrayUtils.addFirst(keys, destination));
        protobufTransaction.addCommands(buildCommand(SDiffStore, commandArgs));
        return getThis();
    }

    /**
     * Moves <code>member</code> from the set at <code>source</code> to the set at <code>destination
     * </code>, removing it from the source set. Creates a new destination set if needed. The
     * operation is atomic.
     *
     * @see <a href="https://redis.io/commands/smove/">redis.io</a> for details.
     * @param source The key of the set to remove the element from.
     * @param destination The key of the set to add the element to.
     * @param member The set element to move.
     * @return Command response - <code>true</code> on success, or <code>false</code> if the <code>
     *     source</code> set does not exist or the element is not a member of the source set.
     */
    public T smove(@NonNull String source, @NonNull String destination, @NonNull String member) {
        ArgsArray commandArgs = buildArgs(source, destination, member);
        protobufTransaction.addCommands(buildCommand(SMove, commandArgs));
        return getThis();
    }

    /**
     * Gets the intersection of all the given sets.
     *
     * @see <a href="https://redis.io/commands/sinter/">redis.io</a> for details.
     * @param keys The keys of the sets.
     * @return Command Response - A <code>Set</code> of members which are present in all given sets.
     *     <br>
     *     Missing or empty input sets cause an empty response.
     */
    public T sinter(@NonNull String[] keys) {
        ArgsArray commandArgs = buildArgs(keys);
        protobufTransaction.addCommands(buildCommand(SInter, commandArgs));
        return getThis();
    }

    /**
     * Stores the members of the intersection of all given sets specified by <code>keys</code> into a
     * new set at <code>destination</code>.
     *
     * @see <a href="https://redis.io/commands/sinterstore/">redis.io</a> for details.
     * @param destination The key of the destination set.
     * @param keys The keys from which to retrieve the set members.
     * @return Command Response - The number of elements in the resulting set.
     */
    public T sinterstore(@NonNull String destination, @NonNull String[] keys) {
        ArgsArray commandArgs = buildArgs(ArrayUtils.addFirst(keys, destination));
        protobufTransaction.addCommands(buildCommand(SInterStore, commandArgs));
        return getThis();
    }

    /**
     * Stores the members of the union of all given sets specified by <code>keys</code> into a new set
     * at <code>destination</code>.
     *
     * @see <a href="https://redis.io/commands/sunionstore/">redis.io</a> for details.
     * @param destination The key of the destination set.
     * @param keys The keys from which to retrieve the set members.
     * @return Command Response - The number of elements in the resulting set.
     */
    public T sunionstore(@NonNull String destination, @NonNull String[] keys) {
        ArgsArray commandArgs = buildArgs(ArrayUtils.addFirst(keys, destination));
        protobufTransaction.addCommands(buildCommand(SUnionStore, commandArgs));
        return getThis();
    }

    /**
     * Reads the configuration parameters of a running Redis server.
     *
     * @see <a href="https://redis.io/commands/config-get/">redis.io</a> for details.
     * @param parameters An <code>array</code> of configuration parameter names to retrieve values
     *     for.
     * @return Command response - A <code>map</code> of values corresponding to the configuration
     *     parameters.
     */
    public T configGet(@NonNull String[] parameters) {
        ArgsArray commandArgs = buildArgs(parameters);
        protobufTransaction.addCommands(buildCommand(ConfigGet, commandArgs));
        return getThis();
    }

    /**
     * Sets configuration parameters to the specified values.
     *
     * @see <a href="https://redis.io/commands/config-set/">redis.io</a> for details.
     * @param parameters A <code>map</code> consisting of configuration parameters and their
     *     respective values to set.
     * @return Command response - <code>OK</code> if all configurations have been successfully set.
     *     Otherwise, the transaction fails with an error.
     */
    public T configSet(@NonNull Map<String, String> parameters) {
        ArgsArray commandArgs = buildArgs(convertMapToKeyValueStringArray(parameters));
        protobufTransaction.addCommands(buildCommand(ConfigSet, commandArgs));
        return getThis();
    }

    /**
     * Returns the number of keys in <code>keys</code> that exist in the database.
     *
     * @see <a href="https://redis.io/commands/exists/">redis.io</a> for details.
     * @param keys The keys list to check.
     * @return Command Response - The number of keys that exist. If the same existing key is mentioned
     *     in <code>keys</code> multiple times, it will be counted multiple times.
     */
    public T exists(@NonNull String[] keys) {
        ArgsArray commandArgs = buildArgs(keys);
        protobufTransaction.addCommands(buildCommand(Exists, commandArgs));
        return getThis();
    }

    /**
     * Unlinks (deletes) multiple <code>keys</code> from the database. A key is ignored if it does not
     * exist. This command, similar to DEL, removes specified keys and ignores non-existent ones.
     * However, this command does not block the server, while <a
     * href="https://redis.io/commands/del/">DEL</a> does.
     *
     * @see <a href="https://redis.io/commands/unlink/">redis.io</a> for details.
     * @param keys The list of keys to unlink.
     * @return Command Response - The number of <code>keys</code> that were unlinked.
     */
    public T unlink(@NonNull String[] keys) {
        ArgsArray commandArgs = buildArgs(keys);
        protobufTransaction.addCommands(buildCommand(Unlink, commandArgs));
        return getThis();
    }

    /**
     * Sets a timeout on <code>key</code> in seconds. After the timeout has expired, the <code>key
     * </code> will automatically be deleted.<br>
     * If <code>key</code> already has an existing <code>expire
     * </code> set, the time to live is updated to the new value.<br>
     * If <code>seconds</code> is a non-positive number, the <code>key</code> will be deleted rather
     * than expired.<br>
     * The timeout will only be cleared by commands that delete or overwrite the contents of <code>key
     * </code>.
     *
     * @see <a href="https://redis.io/commands/expire/">redis.io</a> for details.
     * @param key The key to set timeout on it.
     * @param seconds The timeout in seconds.
     * @return Command response - <code>true</code> if the timeout was set. <code>false</code> if the
     *     timeout was not set. e.g. key doesn't exist.
     */
    public T expire(@NonNull String key, long seconds) {
        ArgsArray commandArgs = buildArgs(key, Long.toString(seconds));
        protobufTransaction.addCommands(buildCommand(Expire, commandArgs));
        return getThis();
    }

    /**
     * Sets a timeout on <code>key</code> in seconds. After the timeout has expired, the <code>key
     * </code> will automatically be deleted.<br>
     * If <code>key</code> already has an existing <code>expire
     * </code> set, the time to live is updated to the new value.<br>
     * If <code>seconds</code> is a non-positive number, the <code>key</code> will be deleted rather
     * than expired.<br>
     * The timeout will only be cleared by commands that delete or overwrite the contents of <code>key
     * </code>.
     *
     * @see <a href="https://redis.io/commands/expire/">redis.io</a> for details.
     * @param key The key to set timeout on it.
     * @param seconds The timeout in seconds.
     * @param expireOptions The expire options.
     * @return Command response - <code>true</code> if the timeout was set. <code>false</code> if the
     *     timeout was not set. e.g. <code>key</code> doesn't exist, or operation skipped due to the
     *     provided arguments.
     */
    public T expire(@NonNull String key, long seconds, @NonNull ExpireOptions expireOptions) {
        ArgsArray commandArgs =
                buildArgs(
                        ArrayUtils.addAll(new String[] {key, Long.toString(seconds)}, expireOptions.toArgs()));

        protobufTransaction.addCommands(buildCommand(Expire, commandArgs));
        return getThis();
    }

    /**
     * Sets a timeout on <code>key</code>. It takes an absolute Unix timestamp (seconds since January
     * 1, 1970) instead of specifying the number of seconds.<br>
     * A timestamp in the past will delete the <code>key</code> immediately. After the timeout has
     * expired, the <code>key</code> will automatically be deleted.<br>
     * If <code>key</code> already has an existing <code>expire</code> set, the time to live is
     * updated to the new value.<br>
     * The timeout will only be cleared by commands that delete or overwrite the contents of <code>key
     * </code>.
     *
     * @see <a href="https://redis.io/commands/expireat/">redis.io</a> for details.
     * @param key The key to set timeout on it.
     * @param unixSeconds The timeout in an absolute Unix timestamp.
     * @return Command response - <code>true</code> if the timeout was set. <code>false</code> if the
     *     timeout was not set. e.g. <code>key</code> doesn't exist.
     */
    public T expireAt(@NonNull String key, long unixSeconds) {
        ArgsArray commandArgs = buildArgs(key, Long.toString(unixSeconds));
        protobufTransaction.addCommands(buildCommand(ExpireAt, commandArgs));
        return getThis();
    }

    /**
     * Sets a timeout on <code>key</code>. It takes an absolute Unix timestamp (seconds since January
     * 1, 1970) instead of specifying the number of seconds.<br>
     * A timestamp in the past will delete the <code>key</code> immediately. After the timeout has
     * expired, the <code>key</code> will automatically be deleted.<br>
     * If <code>key</code> already has an existing <code>expire</code> set, the time to live is
     * updated to the new value.<br>
     * The timeout will only be cleared by commands that delete or overwrite the contents of <code>key
     * </code>.
     *
     * @see <a href="https://redis.io/commands/expireat/">redis.io</a> for details.
     * @param key The key to set timeout on it.
     * @param unixSeconds The timeout in an absolute Unix timestamp.
     * @param expireOptions The expire options.
     * @return Command response - <code>true</code> if the timeout was set. <code>false</code> if the
     *     timeout was not set. e.g. <code>key</code> doesn't exist, or operation skipped due to the
     *     provided arguments.
     */
    public T expireAt(@NonNull String key, long unixSeconds, @NonNull ExpireOptions expireOptions) {
        ArgsArray commandArgs =
                buildArgs(
                        ArrayUtils.addAll(
                                new String[] {key, Long.toString(unixSeconds)}, expireOptions.toArgs()));

        protobufTransaction.addCommands(buildCommand(ExpireAt, commandArgs));
        return getThis();
    }

    /**
     * Sets a timeout on <code>key</code> in milliseconds. After the timeout has expired, the <code>
     * key</code> will automatically be deleted.<br>
     * If <code>key</code> already has an existing <code>
     * expire</code> set, the time to live is updated to the new value.<br>
     * If <code>milliseconds</code> is a non-positive number, the <code>key</code> will be deleted
     * rather than expired.<br>
     * The timeout will only be cleared by commands that delete or overwrite the contents of <code>key
     * </code>.
     *
     * @see <a href="https://redis.io/commands/pexpire/">redis.io</a> for details.
     * @param key The key to set timeout on it.
     * @param milliseconds The timeout in milliseconds.
     * @return Command response - <code>true</code> if the timeout was set. <code>false</code> if the
     *     timeout was not set. e.g. <code>key</code> doesn't exist.
     */
    public T pexpire(@NonNull String key, long milliseconds) {
        ArgsArray commandArgs = buildArgs(key, Long.toString(milliseconds));
        protobufTransaction.addCommands(buildCommand(PExpire, commandArgs));
        return getThis();
    }

    /**
     * Sets a timeout on <code>key</code> in milliseconds. After the timeout has expired, the <code>
     * key</code> will automatically be deleted.<br>
     * If <code>key</code> already has an existing expire set, the time to live is updated to the new
     * value.<br>
     * If <code>milliseconds</code> is a non-positive number, the <code>key</code> will be deleted
     * rather than expired.<br>
     * The timeout will only be cleared by commands that delete or overwrite the contents of <code>key
     * </code>.
     *
     * @see <a href="https://redis.io/commands/pexpire/">redis.io</a> for details.
     * @param key The key to set timeout on it.
     * @param milliseconds The timeout in milliseconds.
     * @param expireOptions The expire options.
     * @return Command response - <code>true</code> if the timeout was set. <code>false</code> if the
     *     timeout was not set. e.g. <code>key</code> doesn't exist, or operation skipped due to the
     *     provided arguments.
     */
    public T pexpire(@NonNull String key, long milliseconds, @NonNull ExpireOptions expireOptions) {
        ArgsArray commandArgs =
                buildArgs(
                        ArrayUtils.addAll(
                                new String[] {key, Long.toString(milliseconds)}, expireOptions.toArgs()));

        protobufTransaction.addCommands(buildCommand(PExpire, commandArgs));
        return getThis();
    }

    /**
     * Sets a timeout on <code>key</code>. It takes an absolute Unix timestamp (milliseconds since
     * January 1, 1970) instead of specifying the number of milliseconds.<br>
     * A timestamp in the past will delete the <code>key</code> immediately. After the timeout has
     * expired, the <code>key</code> will automatically be deleted.<br>
     * If <code>key</code> already has an existing <code>expire</code> set, the time to live is
     * updated to the new value.<br>
     * The timeout will only be cleared by commands that delete or overwrite the contents of <code>key
     * </code>.
     *
     * @see <a href="https://redis.io/commands/pexpireat/">redis.io</a> for details.
     * @param key The <code>key</code> to set timeout on it.
     * @param unixMilliseconds The timeout in an absolute Unix timestamp.
     * @return Command response - <code>true</code> if the timeout was set. <code>false</code> if the
     *     timeout was not set. e.g. <code>key</code> doesn't exist.
     */
    public T pexpireAt(@NonNull String key, long unixMilliseconds) {
        ArgsArray commandArgs = buildArgs(key, Long.toString(unixMilliseconds));

        protobufTransaction.addCommands(buildCommand(PExpireAt, commandArgs));
        return getThis();
    }

    /**
     * Sets a timeout on <code>key</code>. It takes an absolute Unix timestamp (milliseconds since
     * January 1, 1970) instead of specifying the number of milliseconds.<br>
     * A timestamp in the past will delete the <code>key</code> immediately. After the timeout has
     * expired, the <code>key</code> will automatically be deleted.<br>
     * If <code>key</code> already has an existing <code>expire</code> set, the time to live is
     * updated to the new value.<br>
     * The timeout will only be cleared by commands that delete or overwrite the contents of <code>key
     * </code>.
     *
     * @see <a href="https://redis.io/commands/pexpireat/">redis.io</a> for details.
     * @param key The <code>key</code> to set timeout on it.
     * @param unixMilliseconds The timeout in an absolute Unix timestamp.
     * @param expireOptions The expiration option.
     * @return Command response - <code>true</code> if the timeout was set. <code>false</code> if the
     *     timeout was not set. e.g. <code>key</code> doesn't exist, or operation skipped due to the
     *     provided arguments.
     */
    public T pexpireAt(
            @NonNull String key, long unixMilliseconds, @NonNull ExpireOptions expireOptions) {
        ArgsArray commandArgs =
                buildArgs(
                        ArrayUtils.addAll(
                                new String[] {key, Long.toString(unixMilliseconds)}, expireOptions.toArgs()));

        protobufTransaction.addCommands(buildCommand(PExpireAt, commandArgs));
        return getThis();
    }

    /**
     * Returns the remaining time to live of <code>key</code> that has a timeout.
     *
     * @see <a href="https://redis.io/commands/ttl/">redis.io</a> for details.
     * @param key The <code>key</code> to return its timeout.
     * @return Command response - TTL in seconds, <code>-2</code> if <code>key</code> does not exist,
     *     or <code>-1</code> if <code>key</code> exists but has no associated expire.
     */
    public T ttl(@NonNull String key) {
        ArgsArray commandArgs = buildArgs(key);

        protobufTransaction.addCommands(buildCommand(TTL, commandArgs));
        return getThis();
    }

    /**
     * Gets the current connection id.
     *
     * @see <a href="https://redis.io/commands/client-id/">redis.io</a> for details.
     * @return Command response - The id of the client.
     */
    public T clientId() {
        protobufTransaction.addCommands(buildCommand(ClientId));
        return getThis();
    }

    /**
     * Gets the name of the current connection.
     *
     * @see <a href="https://redis.io/commands/client-getname/">redis.io</a> for details.
     * @return Command response - The name of the client connection as a string if a name is set, or
     *     <code>null</code> if no name is assigned.
     */
    public T clientGetName() {
        protobufTransaction.addCommands(buildCommand(ClientGetName));
        return getThis();
    }

    /**
     * Rewrites the configuration file with the current configuration.
     *
     * @see <a href="https://redis.io/commands/config-rewrite/">redis.io</a> for details.
     * @return <code>OK</code> is returned when the configuration was rewritten properly. Otherwise,
     *     the transaction fails with an error.
     */
    public T configRewrite() {
        protobufTransaction.addCommands(buildCommand(ConfigRewrite));
        return getThis();
    }

    /**
     * Resets the statistics reported by Redis using the <a
     * href="https://redis.io/commands/info/">INFO</a> and <a
     * href="https://redis.io/commands/latency-histogram/">LATENCY HISTOGRAM</a> commands.
     *
     * @see <a href="https://redis.io/commands/config-resetstat/">redis.io</a> for details.
     * @return <code>OK</code> to confirm that the statistics were successfully reset.
     */
    public T configResetStat() {
        protobufTransaction.addCommands(buildCommand(ConfigResetStat));
        return getThis();
    }

    /**
     * Adds members with their scores to the sorted set stored at <code>key</code>.<br>
     * If a member is already a part of the sorted set, its score is updated.
     *
     * @see <a href="https://redis.io/commands/zadd/">redis.io</a> for more details.
     * @param key The key of the sorted set.
     * @param membersScoresMap A <code>Map</code> of members to their corresponding scores.
     * @param options The Zadd options.
     * @param changed Modify the return value from the number of new elements added, to the total
     *     number of elements changed.
     * @return Command Response - The number of elements added to the sorted set. <br>
     *     If <code>changed</code> is set, returns the number of elements updated in the sorted set.
     */
    public T zadd(
            @NonNull String key,
            @NonNull Map<String, Double> membersScoresMap,
            @NonNull ZaddOptions options,
            boolean changed) {
        String[] changedArg = changed ? new String[] {"CH"} : new String[] {};
        String[] membersScores = convertMapToValueKeyStringArray(membersScoresMap);

        String[] arguments =
                concatenateArrays(new String[] {key}, options.toArgs(), changedArg, membersScores);

        ArgsArray commandArgs = buildArgs(arguments);

        protobufTransaction.addCommands(buildCommand(Zadd, commandArgs));
        return getThis();
    }

    /**
     * Adds members with their scores to the sorted set stored at <code>key</code>.<br>
     * If a member is already a part of the sorted set, its score is updated.
     *
     * @see <a href="https://redis.io/commands/zadd/">redis.io</a> for more details.
     * @param key The key of the sorted set.
     * @param membersScoresMap A <code>Map</code> of members to their corresponding scores.
     * @param options The Zadd options.
     * @return Command Response - The number of elements added to the sorted set.
     */
    public T zadd(
            @NonNull String key,
            @NonNull Map<String, Double> membersScoresMap,
            @NonNull ZaddOptions options) {
        return zadd(key, membersScoresMap, options, false);
    }

    /**
     * Adds members with their scores to the sorted set stored at <code>key</code>.<br>
     * If a member is already a part of the sorted set, its score is updated.
     *
     * @see <a href="https://redis.io/commands/zadd/">redis.io</a> for more details.
     * @param key The key of the sorted set.
     * @param membersScoresMap A <code>Map</code> of members to their corresponding scores.
     * @param changed Modify the return value from the number of new elements added, to the total
     *     number of elements changed.
     * @return Command Response - The number of elements added to the sorted set. <br>
     *     If <code>changed</code> is set, returns the number of elements updated in the sorted set.
     */
    public T zadd(
            @NonNull String key, @NonNull Map<String, Double> membersScoresMap, boolean changed) {
        return zadd(key, membersScoresMap, ZaddOptions.builder().build(), changed);
    }

    /**
     * Adds members with their scores to the sorted set stored at <code>key</code>.<br>
     * If a member is already a part of the sorted set, its score is updated.
     *
     * @see <a href="https://redis.io/commands/zadd/">redis.io</a> for more details.
     * @param key The key of the sorted set.
     * @param membersScoresMap A <code>Map</code> of members to their corresponding scores.
     * @return Command Response - The number of elements added to the sorted set.
     */
    public T zadd(@NonNull String key, @NonNull Map<String, Double> membersScoresMap) {
        return zadd(key, membersScoresMap, ZaddOptions.builder().build(), false);
    }

    /**
     * Increments the score of member in the sorted set stored at <code>key</code> by <code>increment
     * </code>.<br>
     * If <code>member</code> does not exist in the sorted set, it is added with <code>
     * increment</code> as its score (as if its previous score was 0.0).<br>
     * If <code>key</code> does not exist, a new sorted set with the specified member as its sole
     * member is created.
     *
     * @see <a href="https://redis.io/commands/zadd/">redis.io</a> for more details.
     * @param key The key of the sorted set.
     * @param member A member in the sorted set to increment.
     * @param increment The score to increment the member.
     * @param options The Zadd options.
     * @return Command Response - The score of the member.<br>
     *     If there was a conflict with the options, the operation aborts and <code>null</code> is
     *     returned.<br>
     */
    public T zaddIncr(
            @NonNull String key, @NonNull String member, double increment, @NonNull ZaddOptions options) {
        ArgsArray commandArgs =
                buildArgs(
                        concatenateArrays(
                                new String[] {key},
                                options.toArgs(),
                                new String[] {"INCR", Double.toString(increment), member}));

        protobufTransaction.addCommands(buildCommand(Zadd, commandArgs));
        return getThis();
    }

    /**
     * Increments the score of member in the sorted set stored at <code>key</code> by <code>increment
     * </code>.<br>
     * If <code>member</code> does not exist in the sorted set, it is added with <code>
     * increment</code> as its score (as if its previous score was 0.0).<br>
     * If <code>key</code> does not exist, a new sorted set with the specified member as its sole
     * member is created.
     *
     * @see <a href="https://redis.io/commands/zadd/">redis.io</a> for more details.
     * @param key The key of the sorted set.
     * @param member A member in the sorted set to increment.
     * @param increment The score to increment the member.
     * @return Command Response - The score of the member.
     */
    public T zaddIncr(@NonNull String key, @NonNull String member, double increment) {
        return zaddIncr(key, member, increment, ZaddOptions.builder().build());
    }

    /**
     * Removes the specified members from the sorted set stored at <code>key</code>.<br>
     * Specified members that are not a member of this set are ignored.
     *
     * @see <a href="https://redis.io/commands/zrem/">redis.io</a> for more details.
     * @param key The key of the sorted set.
     * @param members An array of members to remove from the sorted set.
     * @return Command Response - The number of members that were removed from the sorted set, not
     *     including non-existing members.<br>
     *     If <code>key</code> does not exist, it is treated as an empty sorted set, and this command
     *     returns <code>0</code>.
     */
    public T zrem(@NonNull String key, @NonNull String[] members) {
        ArgsArray commandArgs = buildArgs(ArrayUtils.addFirst(members, key));
        protobufTransaction.addCommands(buildCommand(Zrem, commandArgs));
        return getThis();
    }

    /**
     * Returns the cardinality (number of elements) of the sorted set stored at <code>key</code>.
     *
     * @see <a href="https://redis.io/commands/zcard/">redis.io</a> for more details.
     * @param key The key of the sorted set.
     * @return Command Response - The number of elements in the sorted set.<br>
     *     If <code>key</code> does not exist, it is treated as an empty sorted set, and this command
     *     return <code>0</code>.
     */
    public T zcard(@NonNull String key) {
        ArgsArray commandArgs = buildArgs(key);
        protobufTransaction.addCommands(buildCommand(Zcard, commandArgs));
        return getThis();
    }

    /**
     * Removes and returns up to <code>count</code> members with the lowest scores from the sorted set
     * stored at the specified <code>key</code>.
     *
     * @see <a href="https://redis.io/commands/zpopmin/">redis.io</a> for more details.
     * @param key The key of the sorted set.
     * @param count Specifies the quantity of members to pop.<br>
     *     If <code>count</code> is higher than the sorted set's cardinality, returns all members and
     *     their scores, ordered from lowest to highest.
     * @return Command Response - A map of the removed members and their scores, ordered from the one
     *     with the lowest score to the one with the highest.<br>
     *     If <code>key</code> doesn't exist, it will be treated as an empty sorted set and the
     *     command returns an empty <code>Map</code>.
     */
    public T zpopmin(@NonNull String key, long count) {
        ArgsArray commandArgs = buildArgs(key, Long.toString(count));
        protobufTransaction.addCommands(buildCommand(ZPopMin, commandArgs));
        return getThis();
    }

    /**
     * Removes and returns the member with the lowest score from the sorted set stored at the
     * specified <code>key</code>.
     *
     * @see <a href="https://redis.io/commands/zpopmin/">redis.io</a> for more details.
     * @param key The key of the sorted set.
     * @return Command Response - A map containing the removed member and its corresponding score.<br>
     *     If <code>key</code> doesn't exist, it will be treated as an empty sorted set and the
     *     command returns an empty <code>Map</code>.
     */
    public T zpopmin(@NonNull String key) {
        ArgsArray commandArgs = buildArgs(key);
        protobufTransaction.addCommands(buildCommand(ZPopMin, commandArgs));
        return getThis();
    }

    /**
<<<<<<< HEAD
     * Returns a random element from the sorted set stored at <code>key</code>.
     *
     * @see <a href="https://redis.io/commands/zrandmember/">redis.io</a> for more details.
     * @param key The key of the sorted set.
     * @return Command Response - A <code>String</code> representing a random element from the sorted
     *     set.<br>
     *     If the sorted set does not exist or is empty, the response will be <code>null</code>.
     */
    public T zrandmember(@NonNull String key) {
        ArgsArray commandArgs = buildArgs(key);
        protobufTransaction.addCommands(buildCommand(ZRandMember, commandArgs));
        return getThis();
    }

    /**
     * Retrieves random elements from the sorted set stored at <code>key</code>.
     *
     * @see <a href="https://redis.io/commands/zrandmember/">redis.io</a> for more details.
     * @param key The key of the sorted set.
     * @param count The number of elements to return.<br>
     *     If <code>count</code> is positive, returns unique elements.<br>
     *     If negative, allows for duplicates.<br>
     * @return Command Response - An <code>array</code> of elements from the sorted set.<br>
     *     If the sorted set does not exist or is empty, the response will be an empty <code>array
     *     </code>.
     */
    public T zrandmemberWithCount(@NonNull String key, long count) {
        ArgsArray commandArgs = buildArgs(key, Long.toString(count));
        protobufTransaction.addCommands(buildCommand(ZRandMember, commandArgs));
        return getThis();
    }

    /**
     * Retrieves random elements along with their scores from the sorted set stored at <code>key
     * </code>.
     *
     * @see <a href="https://redis.io/commands/zrandmember/">redis.io</a> for more details.
     * @param key The key of the sorted set.
     * @param count The number of elements to return.<br>
     *     If <code>count</code> is positive, returns unique elements.<br>
     *     If negative, allows duplicates.<br>
     * @return Command Response - An <code>array</code> of <code>[element, score]</code> <code>arrays
     *     </code>, where element is a <code>String</code> and score is a <code>Double</code>.<br>
     *     If the sorted set does not exist or is empty, the response will be an empty <code>array
     *     </code>.
     */
    public T zrandmemberWithCountWithScores(String key, long count) {
        String[] arguments = new String[] {key, Long.toString(count), WITH_SCORES_REDIS_API};

        ArgsArray commandArgs = buildArgs(arguments);
        protobufTransaction.addCommands(buildCommand(ZRandMember, commandArgs));
=======
     * Blocks the connection until it removes and returns a member with the lowest score from the
     * sorted sets stored at the specified <code>keys</code>. The sorted sets are checked in the order
     * they are provided.<br>
     * <code>BZPOPMIN</code> is the blocking variant of {@link #zpopmin(String)}.<br>
     *
     * @see <a href="https://redis.io/commands/bzpopmin/">redis.io</a> for more details.
     * @apiNote <code>BZPOPMIN</code> is a client blocking command, see <a
     *     href="https://github.com/aws/glide-for-redis/wiki/General-Concepts#blocking-commands">Blocking
     *     Commands</a> for more details and best practices.
     * @param keys The keys of the sorted sets.
     * @param timeout The number of seconds to wait for a blocking operation to complete. A value of
     *     <code>0</code> will block indefinitely.
     * @return Command Response - An <code>array</code> containing the key where the member was popped
     *     out, the member itself, and the member score.<br>
     *     If no member could be popped and the <code>timeout</code> expired, returns </code>null
     *     </code>.
     */
    public T bzpopmin(@NonNull String[] keys, double timeout) {
        ArgsArray commandArgs = buildArgs(ArrayUtils.add(keys, Double.toString(timeout)));
        protobufTransaction.addCommands(buildCommand(BZPopMin, commandArgs));
>>>>>>> ef1a84c8
        return getThis();
    }

    /**
     * Removes and returns up to <code>count</code> members with the highest scores from the sorted
     * set stored at the specified <code>key</code>.
     *
     * @see <a href="https://redis.io/commands/zpopmax/">redis.io</a> for more details.
     * @param key The key of the sorted set.
     * @param count Specifies the quantity of members to pop.<br>
     *     If <code>count</code> is higher than the sorted set's cardinality, returns all members and
     *     their scores, ordered from highest to lowest.
     * @return Command Response - A map of the removed members and their scores, ordered from the one
     *     with the highest score to the one with the lowest.<br>
     *     If <code>key</code> doesn't exist, it will be treated as an empty sorted set and the
     *     command returns an empty <code>Map</code>.
     */
    public T zpopmax(@NonNull String key, long count) {
        ArgsArray commandArgs = buildArgs(key, Long.toString(count));
        protobufTransaction.addCommands(buildCommand(ZPopMax, commandArgs));
        return getThis();
    }

    /**
     * Removes and returns the member with the highest score from the sorted set stored at the
     * specified <code>key</code>.
     *
     * @see <a href="https://redis.io/commands/zpopmax/">redis.io</a> for more details.
     * @param key The key of the sorted set.
     * @return Command Response - A map containing the removed member and its corresponding score.<br>
     *     If <code>key</code> doesn't exist, it will be treated as an empty sorted set and the
     *     command returns an empty <code>Map</code>.
     */
    public T zpopmax(@NonNull String key) {
        ArgsArray commandArgs = buildArgs(key);
        protobufTransaction.addCommands(buildCommand(ZPopMax, commandArgs));
        return getThis();
    }

    /**
     * Blocks the connection until it removes and returns a member with the highest score from the
     * sorted sets stored at the specified <code>keys</code>. The sorted sets are checked in the order
     * they are provided.<br>
     * <code>BZPOPMAX</code> is the blocking variant of {@link #zpopmax(String)}.<br>
     *
     * @see <a href="https://redis.io/commands/bzpopmax/">redis.io</a> for more details.
     * @apiNote <code>BZPOPMAX</code> is a client blocking command, see <a
     *     href="https://github.com/aws/glide-for-redis/wiki/General-Concepts#blocking-commands">Blocking
     *     Commands</a> for more details and best practices.
     * @param keys The keys of the sorted sets.
     * @param timeout The number of seconds to wait for a blocking operation to complete. A value of
     *     <code>0</code> will block indefinitely.
     * @return Command Response - An <code>array</code> containing the key where the member was popped
     *     out, the member itself, and the member score.<br>
     *     If no member could be popped and the <code>timeout</code> expired, returns </code>null
     *     </code>.
     */
    public T bzpopmax(@NonNull String[] keys, double timeout) {
        ArgsArray commandArgs = buildArgs(ArrayUtils.add(keys, Double.toString(timeout)));
        protobufTransaction.addCommands(buildCommand(BZPopMax, commandArgs));
        return getThis();
    }

    /**
     * Returns the score of <code>member</code> in the sorted set stored at <code>key</code>.
     *
     * @see <a href="https://redis.io/commands/zscore/">redis.io</a> for more details.
     * @param key The key of the sorted set.
     * @param member The member whose score is to be retrieved.
     * @return Command Response - The score of the member.<br>
     *     If <code>member</code> does not exist in the sorted set, <code>null</code> is returned.<br>
     *     If <code>key</code> does not exist, <code>null</code> is returned.
     */
    public T zscore(@NonNull String key, @NonNull String member) {
        ArgsArray commandArgs = buildArgs(key, member);
        protobufTransaction.addCommands(buildCommand(ZScore, commandArgs));
        return getThis();
    }

    /**
     * Returns the rank of <code>member</code> in the sorted set stored at <code>key</code>, with
     * scores ordered from low to high, starting from <code>0</code>.<br>
     * To get the rank of <code>member</code> with its score, see {@link #zrankWithScore}.
     *
     * @see <a href="https://redis.io/commands/zrank/">redis.io</a> for more details.
     * @param key The key of the sorted set.
     * @param member The member whose rank is to be retrieved.
     * @return The rank of <code>member</code> in the sorted set.<br>
     *     If <code>key</code> doesn't exist, or if <code>member</code> is not present in the set,
     *     <code>null</code> will be returned.
     */
    public T zrank(@NonNull String key, @NonNull String member) {
        ArgsArray commandArgs = buildArgs(key, member);
        protobufTransaction.addCommands(buildCommand(Zrank, commandArgs));
        return getThis();
    }

    /**
     * Returns the rank of <code>member</code> in the sorted set stored at <code>key</code> with its
     * score, where scores are ordered from the lowest to highest, starting from <code>0</code>.<br>
     *
     * @see <a href="https://redis.io/commands/zrank/">redis.io</a> for more details.
     * @param key The key of the sorted set.
     * @param member The member whose rank is to be retrieved.
     * @return An array containing the rank (as <code>Long</code>) and score (as <code>Double</code>)
     *     of <code>member</code> in the sorted set.<br>
     *     If <code>key</code> doesn't exist, or if <code>member</code> is not present in the set,
     *     <code>null</code> will be returned.
     */
    public T zrankWithScore(@NonNull String key, @NonNull String member) {
        ArgsArray commandArgs = buildArgs(key, member, WITH_SCORE_REDIS_API);
        protobufTransaction.addCommands(buildCommand(Zrank, commandArgs));
        return getThis();
    }

    /**
     * Returns the rank of <code>member</code> in the sorted set stored at <code>key</code>, where
     * scores are ordered from the highest to lowest, starting from <code>0</code>.<br>
     * To get the rank of <code>member</code> with its score, see {@link #zrevrankWithScore}.
     *
     * @see <a href="https://redis.io/commands/zrevrank/">redis.io</a> for more details.
     * @param key The key of the sorted set.
     * @param member The member whose rank is to be retrieved.
     * @return Command Response - The rank of <code>member</code> in the sorted set, where ranks are
     *     ordered from high to low based on scores.<br>
     *     If <code>key</code> doesn't exist, or if <code>member</code> is not present in the set,
     *     <code>null</code> will be returned.
     */
    public T zrevrank(@NonNull String key, @NonNull String member) {
        ArgsArray commandArgs = buildArgs(key, member);
        protobufTransaction.addCommands(buildCommand(ZRevRank, commandArgs));
        return getThis();
    }

    /**
     * Returns the rank of <code>member</code> in the sorted set stored at <code>key</code> with its
     * score, where scores are ordered from the highest to lowest, starting from <code>0</code>.
     *
     * @see <a href="https://redis.io/commands/zrevrank/">redis.io</a> for more details.
     * @param key The key of the sorted set.
     * @param member The member whose rank is to be retrieved.
     * @return Command Response - An array containing the rank (as <code>Long</code>) and score (as
     *     <code>Double</code>) of <code>member</code> in the sorted set, where ranks are ordered from
     *     high to low based on scores.<br>
     *     If <code>key</code> doesn't exist, or if <code>member</code> is not present in the set,
     *     <code>null</code> will be returned.
     */
    public T zrevrankWithScore(@NonNull String key, @NonNull String member) {
        ArgsArray commandArgs = buildArgs(key, member, WITH_SCORE_REDIS_API);
        protobufTransaction.addCommands(buildCommand(ZRevRank, commandArgs));
        return getThis();
    }

    /**
     * Returns the scores associated with the specified <code>members</code> in the sorted set stored
     * at <code>key</code>.
     *
     * @see <a href="https://redis.io/commands/zmscore/">redis.io</a> for more details.
     * @param key The key of the sorted set.
     * @param members An array of members in the sorted set.
     * @return Command Response - An <code>Array</code> of scores of the <code>members</code>.<br>
     *     If a <code>member</code> does not exist, the corresponding value in the <code>Array</code>
     *     will be <code>null</code>.
     */
    public T zmscore(@NonNull String key, @NonNull String[] members) {
        ArgsArray commandArgs = buildArgs(ArrayUtils.addFirst(members, key));
        protobufTransaction.addCommands(buildCommand(ZMScore, commandArgs));
        return getThis();
    }

    /**
     * Returns the difference between the first sorted set and all the successive sorted sets.<br>
     * To get the elements with their scores, see {@link #zdiffWithScores}.
     *
     * @see <a href="https://redis.io/commands/zdiff/">redis.io</a> for more details.
     * @param keys The keys of the sorted sets.
     * @return Command Response - An <code>array</code> of elements representing the difference
     *     between the sorted sets. <br>
     *     If the first <code>key</code> does not exist, it is treated as an empty sorted set, and the
     *     command returns an empty <code>array</code>.
     */
    public T zdiff(@NonNull String[] keys) {
        ArgsArray commandArgs = buildArgs(ArrayUtils.addFirst(keys, Long.toString(keys.length)));
        protobufTransaction.addCommands(buildCommand(ZDiff, commandArgs));
        return getThis();
    }

    /**
     * Returns the difference between the first sorted set and all the successive sorted sets.
     *
     * @see <a href="https://redis.io/commands/zdiff/">redis.io</a> for more details.
     * @param keys The keys of the sorted sets.
     * @return Command Response - A <code>Map</code> of elements and their scores representing the
     *     difference between the sorted sets.<br>
     *     If the first <code>key</code> does not exist, it is treated as an empty sorted set, and the
     *     command returns an empty <code>Map</code>.
     */
    public T zdiffWithScores(@NonNull String[] keys) {
        String[] arguments = ArrayUtils.addFirst(keys, Long.toString(keys.length));
        arguments = ArrayUtils.add(arguments, WITH_SCORES_REDIS_API);
        ArgsArray commandArgs = buildArgs(arguments);
        protobufTransaction.addCommands(buildCommand(ZDiff, commandArgs));
        return getThis();
    }

    /**
     * Calculates the difference between the first sorted set and all the successive sorted sets at
     * <code>keys</code> and stores the difference as a sorted set to <code>destination</code>,
     * overwriting it if it already exists. Non-existent keys are treated as empty sets.
     *
     * @see <a href="https://redis.io/commands/zdiffstore/">redis.io</a> for more details.
     * @param destination The key for the resulting sorted set.
     * @param keys The keys of the sorted sets to compare.
     * @return Command Response - The number of members in the resulting sorted set stored at <code>
     *     destination</code>.
     */
    public T zdiffstore(@NonNull String destination, @NonNull String[] keys) {
        ArgsArray commandArgs =
                buildArgs(ArrayUtils.addAll(new String[] {destination, Long.toString(keys.length)}, keys));
        protobufTransaction.addCommands(buildCommand(ZDiffStore, commandArgs));
        return getThis();
    }

    /**
     * Returns the number of members in the sorted set stored at <code>key</code> with scores between
     * <code>minScore</code> and <code>maxScore</code>.
     *
     * @see <a href="https://redis.io/commands/zcount/">redis.io</a> for more details.
     * @param key The key of the sorted set.
     * @param minScore The minimum score to count from. Can be an implementation of {@link
     *     InfScoreBound} representing positive/negative infinity, or {@link ScoreBoundary}
     *     representing a specific score and inclusivity.
     * @param maxScore The maximum score to count up to. Can be an implementation of {@link
     *     InfScoreBound} representing positive/negative infinity, or {@link ScoreBoundary}
     *     representing a specific score and inclusivity.
     * @return Command Response - The number of members in the specified score range.<br>
     *     If <code>key</code> does not exist, it is treated as an empty sorted set, and the command
     *     returns <code>0</code>.<br>
     *     If <code>maxScore < minScore</code>, <code>0</code> is returned.
     */
    public T zcount(@NonNull String key, @NonNull ScoreRange minScore, @NonNull ScoreRange maxScore) {
        ArgsArray commandArgs = buildArgs(key, minScore.toArgs(), maxScore.toArgs());
        protobufTransaction.addCommands(buildCommand(Zcount, commandArgs));
        return getThis();
    }

    /**
     * Removes all elements in the sorted set stored at <code>key</code> with rank between <code>start
     * </code> and <code>end</code>. Both <code>start</code> and <code>end</code> are zero-based
     * indexes with <code>0</code> being the element with the lowest score. These indexes can be
     * negative numbers, where they indicate offsets starting at the element with the highest score.
     *
     * @see <a href="https://redis.io/commands/zremrangebyrank/">redis.io</a> for more details.
     * @param key The key of the sorted set.
     * @param start The starting point of the range.
     * @param end The end of the range.
     * @return Command Response - The number of elements removed.<br>
     *     If <code>start</code> exceeds the end of the sorted set, or if <code>start</code> is
     *     greater than <code>end</code>, <code>0</code> returned.<br>
     *     If <code>end</code> exceeds the actual end of the sorted set, the range will stop at the
     *     actual end of the sorted set.<br>
     *     If <code>key</code> does not exist <code>0</code> will be returned.
     */
    public T zremrangebyrank(@NonNull String key, long start, long end) {
        ArgsArray commandArgs = buildArgs(key, Long.toString(start), Long.toString(end));
        protobufTransaction.addCommands(buildCommand(ZRemRangeByRank, commandArgs));
        return getThis();
    }

    /**
     * Stores a specified range of elements from the sorted set at <code>source</code>, into a new
     * sorted set at <code>destination</code>. If <code>destination</code> doesn't exist, a new sorted
     * set is created; if it exists, it's overwritten.<br>
     *
     * @see <a href="https://redis.io/commands/zrangestore/">redis.io</a> for more details.
     * @param destination The key for the destination sorted set.
     * @param source The key of the source sorted set.
     * @param rangeQuery The range query object representing the type of range query to perform.<br>
     *     <ul>
     *       <li>For range queries by index (rank), use {@link RangeByIndex}.
     *       <li>For range queries by lexicographical order, use {@link RangeByLex}.
     *       <li>For range queries by score, use {@link RangeByScore}.
     *     </ul>
     *
     * @param reverse If <code>true</code>, reverses the sorted set, with index <code>0</code> as the
     *     element with the highest score.
     * @return Command Response - The number of elements in the resulting sorted set.
     */
    public T zrangestore(
            @NonNull String destination,
            @NonNull String source,
            @NonNull RangeQuery rangeQuery,
            boolean reverse) {
        ArgsArray commandArgs =
                buildArgs(RangeOptions.createZRangeStoreArgs(destination, source, rangeQuery, reverse));
        protobufTransaction.addCommands(buildCommand(ZRangeStore, commandArgs));
        return getThis();
    }

    /**
     * Stores a specified range of elements from the sorted set at <code>source</code>, into a new
     * sorted set at <code>destination</code>. If <code>destination</code> doesn't exist, a new sorted
     * set is created; if it exists, it's overwritten.<br>
     *
     * @see <a href="https://redis.io/commands/zrangestore/">redis.io</a> for more details.
     * @param destination The key for the destination sorted set.
     * @param source The key of the source sorted set.
     * @param rangeQuery The range query object representing the type of range query to perform.<br>
     *     <ul>
     *       <li>For range queries by index (rank), use {@link RangeByIndex}.
     *       <li>For range queries by lexicographical order, use {@link RangeByLex}.
     *       <li>For range queries by score, use {@link RangeByScore}.
     *     </ul>
     *
     * @return Command Response - The number of elements in the resulting sorted set.
     */
    public T zrangestore(
            @NonNull String destination, @NonNull String source, @NonNull RangeQuery rangeQuery) {
        return getThis().zrangestore(destination, source, rangeQuery, false);
    }

    /**
     * Removes all elements in the sorted set stored at <code>key</code> with a lexicographical order
     * between <code>minLex</code> and <code>maxLex</code>.
     *
     * @see <a href="https://redis.io/commands/zremrangebylex/">redis.io</a> for more details.
     * @param key The key of the sorted set.
     * @param minLex The minimum bound of the lexicographical range. Can be an implementation of
     *     {@link InfLexBound} representing positive/negative infinity, or {@link LexBoundary}
     *     representing a specific lex and inclusivity.
     * @param maxLex The maximum bound of the lexicographical range. Can be an implementation of
     *     {@link InfLexBound} representing positive/negative infinity, or {@link LexBoundary}
     *     representing a specific lex and inclusivity.
     * @return Command Response - The number of members removed from the sorted set.<br>
     *     If <code>key</code> does not exist, it is treated as an empty sorted set, and the command
     *     returns <code>0</code>.<br>
     *     If <code>minLex</code> is greater than <code>maxLex</code>, <code>0</code> is returned.
     */
    public T zremrangebylex(@NonNull String key, @NonNull LexRange minLex, @NonNull LexRange maxLex) {
        ArgsArray commandArgs = buildArgs(key, minLex.toArgs(), maxLex.toArgs());
        protobufTransaction.addCommands(buildCommand(ZRemRangeByLex, commandArgs));
        return getThis();
    }

    /**
     * Removes all elements in the sorted set stored at <code>key</code> with a score between <code>
     * minScore</code> and <code>maxScore</code>.
     *
     * @see <a href="https://redis.io/commands/zremrangebyscore/">redis.io</a> for more details.
     * @param key The key of the sorted set.
     * @param minScore The minimum score to remove from. Can be an implementation of {@link
     *     InfScoreBound} representing positive/negative infinity, or {@link ScoreBoundary}
     *     representing a specific score and inclusivity.
     * @param maxScore The maximum score to remove to. Can be an implementation of {@link
     *     InfScoreBound} representing positive/negative infinity, or {@link ScoreBoundary}
     *     representing a specific score and inclusivity.
     * @return Command Response - The number of members removed.<br>
     *     If <code>key</code> does not exist, it is treated as an empty sorted set, and the command
     *     returns <code>0</code>.<br>
     *     If <code>minScore</code> is greater than <code>maxScore</code>, <code>0</code> is returned.
     */
    public T zremrangebyscore(
            @NonNull String key, @NonNull ScoreRange minScore, @NonNull ScoreRange maxScore) {
        ArgsArray commandArgs = buildArgs(key, minScore.toArgs(), maxScore.toArgs());
        protobufTransaction.addCommands(buildCommand(ZRemRangeByScore, commandArgs));
        return getThis();
    }

    /**
     * Returns the number of members in the sorted set stored at <code>key</code> with scores between
     * <code>minLex</code> and <code>maxLex</code>.
     *
     * @see <a href="https://redis.io/commands/zlexcount/">redis.io</a> for more details.
     * @param key The key of the sorted set.
     * @param minLex The minimum lex to count from. Can be an implementation of {@link InfLexBound}
     *     representing positive/negative infinity, or {@link LexBoundary} representing a specific lex
     *     and inclusivity.
     * @param maxLex The maximum lex to count up to. Can be an implementation of {@link InfLexBound}
     *     representing positive/negative infinity, or {@link LexBoundary} representing a specific lex
     *     and inclusivity.
     * @return Command Response - The number of members in the specified lex range.<br>
     *     If <code>key</code> does not exist, it is treated as an empty sorted set, and the command
     *     returns <code>0</code>.<br>
     *     If <code>maxLex < minLex</code>, <code>0</code> is returned.
     */
    public T zlexcount(@NonNull String key, @NonNull LexRange minLex, @NonNull LexRange maxLex) {
        ArgsArray commandArgs = buildArgs(key, minLex.toArgs(), maxLex.toArgs());
        protobufTransaction.addCommands(buildCommand(ZLexCount, commandArgs));
        return getThis();
    }

    /**
     * Computes the intersection of sorted sets given by the specified <code>keysOrWeightedKeys</code>
     * , and stores the result in <code>destination</code>. If <code>destination</code> already
     * exists, it is overwritten. Otherwise, a new sorted set will be created.
     *
     * @apiNote When in cluster mode, <code>destination</code> and all <code>keys</code> must map to
     *     the same <code>hash slot</code>.
     * @see <a href="https://redis.io/commands/zinterstore/">redis.io</a> for more details.
     * @param destination The key of the destination sorted set.
     * @param keysOrWeightedKeys The keys of the sorted sets with possible formats:
     *     <ul>
     *       <li>Use {@link WeightAggregateOptions.KeyArray} for keys only.
     *       <li>Use {@link WeightAggregateOptions.WeightedKeys} for weighted keys with score
     *           multipliers.
     *     </ul>
     *
     * @param aggregate Specifies the aggregation strategy to apply when combining the scores of
     *     elements.
     * @return Command Response - The number of elements in the resulting sorted set stored at <code>
     *     destination</code>.
     */
    public T zinterstore(
            @NonNull String destination,
            @NonNull KeysOrWeightedKeys keysOrWeightedKeys,
            @NonNull Aggregate aggregate) {
        ArgsArray commandArgs =
                buildArgs(
                        concatenateArrays(
                                new String[] {destination}, keysOrWeightedKeys.toArgs(), aggregate.toArgs()));
        protobufTransaction.addCommands(buildCommand(ZInterStore, commandArgs));
        return getThis();
    }

    /**
     * Computes the intersection of sorted sets given by the specified <code>KeysOrWeightedKeys</code>
     * , and stores the result in <code>destination</code>. If <code>destination</code> already
     * exists, it is overwritten. Otherwise, a new sorted set will be created.<br>
     * To perform a <code>zinterstore</code> operation while specifying aggregation settings, use
     * {@link #zinterstore(String, KeysOrWeightedKeys, Aggregate)}
     *
     * @apiNote When in cluster mode, <code>destination</code> and all <code>keys</code> must map to
     *     the same <code>hash slot</code>.
     * @see <a href="https://redis.io/commands/zinterstore/">redis.io</a> for more details.
     * @param destination The key of the destination sorted set.
     * @param keysOrWeightedKeys The keys of the sorted sets with possible formats:
     *     <ul>
     *       <li>Use {@link KeyArray} for keys only.
     *       <li>Use {@link WeightedKeys} for weighted keys with score multipliers.
     *     </ul>
     *
     * @return Command Response - The number of elements in the resulting sorted set stored at <code>
     *     destination</code>.
     */
    public T zinterstore(
            @NonNull String destination, @NonNull KeysOrWeightedKeys keysOrWeightedKeys) {
        ArgsArray commandArgs =
                buildArgs(concatenateArrays(new String[] {destination}, keysOrWeightedKeys.toArgs()));
        protobufTransaction.addCommands(buildCommand(ZInterStore, commandArgs));
        return getThis();
    }

    /**
     * Returns the union of members from sorted sets specified by the given <code>keysOrWeightedKeys
     * </code>.<br>
     * To get the elements with their scores, see {@link #zunionWithScores}.
     *
     * @see <a href="https://redis.io/commands/zunion/">redis.io</a> for more details.
     * @param keysOrWeightedKeys The keys of the sorted sets with possible formats:
     *     <ul>
     *       <li>Use {@link KeyArray} for keys only.
     *       <li>Use {@link WeightedKeys} for weighted keys with score multipliers.
     *     </ul>
     *
     * @param aggregate Specifies the aggregation strategy to apply when combining the scores of
     *     elements.
     * @return Command Response - The resulting sorted set from the union.
     */
    public T zunion(@NonNull KeysOrWeightedKeys keysOrWeightedKeys, @NonNull Aggregate aggregate) {
        ArgsArray commandArgs =
                buildArgs(concatenateArrays(keysOrWeightedKeys.toArgs(), aggregate.toArgs()));
        protobufTransaction.addCommands(buildCommand(ZUnion, commandArgs));
        return getThis();
    }

    /**
     * Returns the union of members from sorted sets specified by the given <code>keysOrWeightedKeys
     * </code>.<br>
     * To perform a <code>zunion</code> operation while specifying aggregation settings, use {@link
     * #zunion(KeysOrWeightedKeys, Aggregate)}.<br>
     * To get the elements with their scores, see {@link #zunionWithScores}.
     *
     * @see <a href="https://redis.io/commands/zunion/">redis.io</a> for more details.
     * @param keysOrWeightedKeys The keys of the sorted sets with possible formats:
     *     <ul>
     *       <li>Use {@link KeyArray} for keys only.
     *       <li>Use {@link WeightedKeys} for weighted keys with score multipliers.
     *     </ul>
     *
     * @return Command Response - The resulting sorted set from the union.
     */
    public T zunion(@NonNull KeysOrWeightedKeys keysOrWeightedKeys) {
        ArgsArray commandArgs = buildArgs(keysOrWeightedKeys.toArgs());
        protobufTransaction.addCommands(buildCommand(ZUnion, commandArgs));
        return getThis();
    }

    /**
     * Returns the union of members and their scores from sorted sets specified by the given <code>
     * keysOrWeightedKeys</code>.
     *
     * @see <a href="https://redis.io/commands/zunion/">redis.io</a> for more details.
     * @param keysOrWeightedKeys The keys of the sorted sets with possible formats:
     *     <ul>
     *       <li>Use {@link KeyArray} for keys only.
     *       <li>Use {@link WeightedKeys} for weighted keys with score multipliers.
     *     </ul>
     *
     * @param aggregate Specifies the aggregation strategy to apply when combining the scores of
     *     elements.
     * @return Command Response - The resulting sorted set from the union.
     */
    public T zunionWithScores(
            @NonNull KeysOrWeightedKeys keysOrWeightedKeys, @NonNull Aggregate aggregate) {
        ArgsArray commandArgs =
                buildArgs(
                        concatenateArrays(
                                keysOrWeightedKeys.toArgs(),
                                aggregate.toArgs(),
                                new String[] {WITH_SCORES_REDIS_API}));
        protobufTransaction.addCommands(buildCommand(ZUnion, commandArgs));
        return getThis();
    }

    /**
     * Returns the union of members and their scores from sorted sets specified by the given <code>
     * keysOrWeightedKeys</code>.<br>
     * To perform a <code>zunion</code> operation while specifying aggregation settings, use {@link
     * #zunionWithScores(KeysOrWeightedKeys, Aggregate)}.
     *
     * @see <a href="https://redis.io/commands/zunion/">redis.io</a> for more details.
     * @param keysOrWeightedKeys The keys of the sorted sets with possible formats:
     *     <ul>
     *       <li>Use {@link KeyArray} for keys only.
     *       <li>Use {@link WeightedKeys} for weighted keys with score multipliers.
     *     </ul>
     *
     * @return Command Response - The resulting sorted set from the union.
     */
    public T zunionWithScores(@NonNull KeysOrWeightedKeys keysOrWeightedKeys) {
        ArgsArray commandArgs =
                buildArgs(
                        concatenateArrays(keysOrWeightedKeys.toArgs(), new String[] {WITH_SCORES_REDIS_API}));
        protobufTransaction.addCommands(buildCommand(ZUnion, commandArgs));
        return getThis();
    }

    /**
     * Adds an entry to the specified stream stored at <code>key</code>.<br>
     * If the <code>key</code> doesn't exist, the stream is created.
     *
     * @see <a href="https://redis.io/commands/xadd/">redis.io</a> for details.
     * @param key The key of the stream.
     * @param values Field-value pairs to be added to the entry.
     * @return Command Response - The id of the added entry.
     */
    public T xadd(@NonNull String key, @NonNull Map<String, String> values) {
        return xadd(key, values, StreamAddOptions.builder().build());
    }

    /**
     * Adds an entry to the specified stream stored at <code>key</code>.<br>
     * If the <code>key</code> doesn't exist, the stream is created.
     *
     * @see <a href="https://redis.io/commands/xadd/">redis.io</a> for details.
     * @param key The key of the stream.
     * @param values Field-value pairs to be added to the entry.
     * @param options Stream add options.
     * @return Command Response - The id of the added entry, or <code>null</code> if {@link
     *     StreamAddOptionsBuilder#makeStream(Boolean)} is set to <code>false</code> and no stream
     *     with the matching <code>key</code> exists.
     */
    public T xadd(
            @NonNull String key, @NonNull Map<String, String> values, @NonNull StreamAddOptions options) {
        String[] arguments =
                ArrayUtils.addAll(
                        ArrayUtils.addFirst(options.toArgs(), key), convertMapToKeyValueStringArray(values));
        ArgsArray commandArgs = buildArgs(arguments);
        protobufTransaction.addCommands(buildCommand(XAdd, commandArgs));
        return getThis();
    }

    /**
     * Trims the stream by evicting older entries.
     *
     * @see <a href="https://redis.io/commands/xtrim/">redis.io</a> for details.
     * @param key The key of the stream.
     * @param options Stream trim options.
     * @return Command Response - The number of entries deleted from the stream.
     */
    public T xtrim(@NonNull String key, @NonNull StreamTrimOptions options) {
        ArgsArray commandArgs = buildArgs(ArrayUtils.addFirst(options.toArgs(), key));
        protobufTransaction.addCommands(buildCommand(XTrim, commandArgs));
        return getThis();
    }

    /**
     * Returns the remaining time to live of <code>key</code> that has a timeout, in milliseconds.
     *
     * @see <a href="https://redis.io/commands/pttl/">redis.io</a> for details.
     * @param key The key to return its timeout.
     * @return Command Response - TTL in milliseconds. <code>-2</code> if <code>key</code> does not
     *     exist, <code>-1</code> if <code>key</code> exists but has no associated expire.
     */
    public T pttl(@NonNull String key) {
        ArgsArray commandArgs = buildArgs(key);
        protobufTransaction.addCommands(buildCommand(PTTL, commandArgs));
        return getThis();
    }

    /**
     * Removes the existing timeout on <code>key</code>, turning the <code>key</code> from volatile (a
     * <code>key</code> with an expire set) to persistent (a <code>key</code> that will never expire
     * as no timeout is associated).
     *
     * @see <a href="https://redis.io/commands/persist/">redis.io</a> for details.
     * @param key The <code>key</code> to remove the existing timeout on.
     * @return Command Response - <code>false</code> if <code>key</code> does not exist or does not
     *     have an associated timeout, <code>true</code> if the timeout has been removed.
     */
    public T persist(@NonNull String key) {
        ArgsArray commandArgs = buildArgs(key);
        protobufTransaction.addCommands(buildCommand(Persist, commandArgs));
        return getThis();
    }

    /**
     * Returns the server time.
     *
     * @see <a href="https://redis.io/commands/time/">redis.io</a> for details.
     * @return Command Response - The current server time as a <code>String</code> array with two
     *     elements: A <code>UNIX TIME</code> and the amount of microseconds already elapsed in the
     *     current second. The returned array is in a <code>[UNIX TIME, Microseconds already elapsed]
     *     </code> format.
     */
    public T time() {
        protobufTransaction.addCommands(buildCommand(Time));
        return getThis();
    }

    /**
     * Returns <code>UNIX TIME</code> of the last DB save timestamp or startup timestamp if no save
     * was made since then.
     *
     * @see <a href="https://redis.io/commands/lastsave/">redis.io</a> for details.
     * @return Command Response - <code>UNIX TIME</code> of the last DB save executed with success.
     */
    public T lastsave() {
        protobufTransaction.addCommands(buildCommand(LastSave));
        return getThis();
    }

    /**
     * Deletes all the keys of all the existing databases. This command never fails.
     *
     * @see <a href="https://valkey.io/commands/flushall/">valkey.io</a> for details.
     * @return Command Response - <code>OK</code>.
     */
    public T flushall() {
        protobufTransaction.addCommands(buildCommand(FlushAll));
        return getThis();
    }

    /**
     * Deletes all the keys of all the existing databases. This command never fails.
     *
     * @see <a href="https://valkey.io/commands/flushall/">valkey.io</a> for details.
     * @param mode The flushing mode, could be either {@link FlushMode#SYNC} or {@link
     *     FlushMode#ASYNC}.
     * @return Command Response - <code>OK</code>.
     */
    public T flushall(FlushMode mode) {
        protobufTransaction.addCommands(buildCommand(FlushAll, buildArgs(mode.toString())));
        return getThis();
    }

    /**
     * Displays a piece of generative computer art and the Redis version.
     *
     * @see <a href="https://redis.io/commands/lolwut/">redis.io</a> for details.
     * @return Command Response - A piece of generative computer art along with the current Redis
     *     version.
     */
    public T lolwut() {
        protobufTransaction.addCommands(buildCommand(LOLWUT));
        return getThis();
    }

    /**
     * Displays a piece of generative computer art and the Redis version.
     *
     * @see <a href="https://redis.io/commands/lolwut/">redis.io</a> for details.
     * @param parameters Additional set of arguments in order to change the output:
     *     <ul>
     *       <li>On Redis version <code>5</code>, those are length of the line, number of squares per
     *           row, and number of squares per column.
     *       <li>On Redis version <code>6</code>, those are number of columns and number of lines.
     *       <li>On other versions parameters are ignored.
     *     </ul>
     *
     * @return Command Response - A piece of generative computer art along with the current Redis
     *     version.
     */
    public T lolwut(int @NonNull [] parameters) {
        String[] arguments =
                Arrays.stream(parameters).mapToObj(Integer::toString).toArray(String[]::new);
        protobufTransaction.addCommands(buildCommand(LOLWUT, buildArgs(arguments)));
        return getThis();
    }

    /**
     * Displays a piece of generative computer art and the Redis version.
     *
     * @apiNote Versions 5 and 6 produce graphical things.
     * @see <a href="https://redis.io/commands/lolwut/">redis.io</a> for details.
     * @param version Version of computer art to generate.
     * @return Command Response - A piece of generative computer art along with the current Redis
     *     version.
     */
    public T lolwut(int version) {
        ArgsArray commandArgs = buildArgs(VERSION_REDIS_API, Integer.toString(version));
        protobufTransaction.addCommands(buildCommand(LOLWUT, commandArgs));
        return getThis();
    }

    /**
     * Displays a piece of generative computer art and the Redis version.
     *
     * @apiNote Versions 5 and 6 produce graphical things.
     * @see <a href="https://redis.io/commands/lolwut/">redis.io</a> for details.
     * @param version Version of computer art to generate.
     * @param parameters Additional set of arguments in order to change the output:
     *     <ul>
     *       <li>For version <code>5</code>, those are length of the line, number of squares per row,
     *           and number of squares per column.
     *       <li>For version <code>6</code>, those are number of columns and number of lines.
     *     </ul>
     *
     * @return Command Response - A piece of generative computer art along with the current Redis
     *     version.
     */
    public T lolwut(int version, int @NonNull [] parameters) {
        String[] arguments =
                concatenateArrays(
                        new String[] {VERSION_REDIS_API, Integer.toString(version)},
                        Arrays.stream(parameters).mapToObj(Integer::toString).toArray(String[]::new));
        protobufTransaction.addCommands(buildCommand(LOLWUT, buildArgs(arguments)));
        return getThis();
    }

    /**
     * Returns the string representation of the type of the value stored at <code>key</code>.
     *
     * @see <a href="https://redis.io/commands/type/>redis.io</a> for details.
     * @param key The <code>key</code> to check its data type.
     * @return Command Response - If the <code>key</code> exists, the type of the stored value is
     *     returned. Otherwise, a "none" string is returned.
     */
    public T type(@NonNull String key) {
        ArgsArray commandArgs = buildArgs(key);
        protobufTransaction.addCommands(buildCommand(Type, commandArgs));
        return getThis();
    }

    /**
     * Renames <code>key</code> to <code>newKey</code> if <code>newKey</code> does not yet exist.
     *
     * @see <a href="https://redis.io/commands/renamenx/">redis.io</a> for details.
     * @param key The key to rename.
     * @param newKey The new key name.
     * @return Command Response - <code>true</code> if <code>key</code> was renamed to <code>newKey
     *     </code>, <code>false</code> if <code>newKey</code> already exists.
     */
    public T renamenx(@NonNull String key, @NonNull String newKey) {
        ArgsArray commandArgs = buildArgs(key, newKey);
        protobufTransaction.addCommands(buildCommand(RenameNx, commandArgs));
        return getThis();
    }

    /**
     * Inserts <code>element</code> in the list at <code>key</code> either before or after the <code>
     * pivot</code>.
     *
     * @see <a href="https://redis.io/commands/linsert/">redis.io</a> for details.
     * @param key The key of the list.
     * @param position The relative position to insert into - either {@link InsertPosition#BEFORE} or
     *     {@link InsertPosition#AFTER} the <code>pivot</code>.
     * @param pivot An element of the list.
     * @param element The new element to insert.
     * @return Command Response - The list length after a successful insert operation.<br>
     *     If the <code>key</code> doesn't exist returns <code>-1</code>.<br>
     *     If the <code>pivot</code> wasn't found, returns <code>0</code>.
     */
    public T linsert(
            @NonNull String key,
            @NonNull InsertPosition position,
            @NonNull String pivot,
            @NonNull String element) {
        ArgsArray commandArgs = buildArgs(key, position.toString(), pivot, element);
        protobufTransaction.addCommands(buildCommand(LInsert, commandArgs));
        return getThis();
    }

    /**
     * Pops an element from the tail of the first list that is non-empty, with the given <code>keys
     * </code> being checked in the order that they are given.<br>
     * Blocks the connection when there are no elements to pop from any of the given lists.
     *
     * @see <a href="https://redis.io/commands/brpop/">redis.io</a> for details.
     * @apiNote <code>BRPOP</code> is a client blocking command, see <a
     *     href="https://github.com/aws/glide-for-redis/wiki/General-Concepts#blocking-commands">Blocking
     *     Commands</a> for more details and best practices.
     * @param keys The <code>keys</code> of the lists to pop from.
     * @param timeout The number of seconds to wait for a blocking operation to complete. A value of
     *     <code>0</code> will block indefinitely.
     * @return Command Response - A two-element <code>array</code> containing the <code>key</code>
     *     from which the element was popped and the <code>value</code> of the popped element,
     *     formatted as <code>
     *     [key, value]</code>. If no element could be popped and the timeout expired, returns </code>
     *     null</code>.
     */
    public T brpop(@NonNull String[] keys, double timeout) {
        ArgsArray commandArgs = buildArgs(ArrayUtils.add(keys, Double.toString(timeout)));
        protobufTransaction.addCommands(buildCommand(Brpop, commandArgs));
        return getThis();
    }

    /**
     * Inserts all the specified values at the head of the list stored at <code>key</code>, only if
     * <code>key</code> exists and holds a list. If <code>key</code> is not a list, this performs no
     * operation.
     *
     * @see <a href="https://redis.io/commands/lpushx/">redis.io</a> for details.
     * @param key The key of the list.
     * @param elements The elements to insert at the head of the list stored at <code>key</code>.
     * @return Command Response - The length of the list after the push operation.
     */
    public T lpushx(@NonNull String key, @NonNull String[] elements) {
        ArgsArray commandArgs = buildArgs(ArrayUtils.addFirst(elements, key));
        protobufTransaction.addCommands(buildCommand(LPushX, commandArgs));
        return getThis();
    }

    /**
     * Inserts all the specified values at the tail of the list stored at <code>key</code>, only if
     * <code>key</code> exists and holds a list. If <code>key</code> is not a list, this performs no
     * operation.
     *
     * @see <a href="https://redis.io/commands/rpushx/">redis.io</a> for details.
     * @param key The key of the list.
     * @param elements The elements to insert at the tail of the list stored at <code>key</code>.
     * @return Command Response - The length of the list after the push operation.
     */
    public T rpushx(@NonNull String key, @NonNull String[] elements) {
        ArgsArray commandArgs = buildArgs(ArrayUtils.addFirst(elements, key));
        protobufTransaction.addCommands(buildCommand(RPushX, commandArgs));
        return getThis();
    }

    /**
     * Pops an element from the head of the first list that is non-empty, with the given <code>keys
     * </code> being checked in the order that they are given.<br>
     * Blocks the connection when there are no elements to pop from any of the given lists.
     *
     * @see <a href="https://redis.io/commands/blpop/">redis.io</a> for details.
     * @apiNote <code>BLPOP</code> is a client blocking command, see <a
     *     href="https://github.com/aws/glide-for-redis/wiki/General-Concepts#blocking-commands">Blocking
     *     Commands</a> for more details and best practices.
     * @param keys The <code>keys</code> of the lists to pop from.
     * @param timeout The number of seconds to wait for a blocking operation to complete. A value of
     *     <code>0</code> will block indefinitely.
     * @return Command Response - A two-element <code>array</code> containing the <code>key</code>
     *     from which the element was popped and the <code>value</code> of the popped element,
     *     formatted as <code>
     *     [key, value]</code>. If no element could be popped and the timeout expired, returns </code>
     *     null</code>.
     */
    public T blpop(@NonNull String[] keys, double timeout) {
        ArgsArray commandArgs = buildArgs(ArrayUtils.add(keys, Double.toString(timeout)));
        protobufTransaction.addCommands(buildCommand(Blpop, commandArgs));
        return getThis();
    }

    /**
     * Returns the specified range of elements in the sorted set stored at <code>key</code>.<br>
     * <code>ZRANGE</code> can perform different types of range queries: by index (rank), by the
     * score, or by lexicographical order.<br>
     * To get the elements with their scores, see {@link #zrangeWithScores}.
     *
     * @see <a href="https://redis.io/commands/zrange/">redis.io</a> for more details.
     * @param key The key of the sorted set.
     * @param rangeQuery The range query object representing the type of range query to perform.<br>
     *     <ul>
     *       <li>For range queries by index (rank), use {@link RangeByIndex}.
     *       <li>For range queries by lexicographical order, use {@link RangeByLex}.
     *       <li>For range queries by score, use {@link RangeByScore}.
     *     </ul>
     *
     * @param reverse If true, reverses the sorted set, with index 0 as the element with the highest
     *     score.
     * @return Command Response - An array of elements within the specified range. If <code>key</code>
     *     does not exist, it is treated as an empty sorted set, and the command returns an empty
     *     array.
     */
    public T zrange(@NonNull String key, @NonNull RangeQuery rangeQuery, boolean reverse) {
        ArgsArray commandArgs = buildArgs(createZRangeArgs(key, rangeQuery, reverse, false));
        protobufTransaction.addCommands(buildCommand(Zrange, commandArgs));
        return getThis();
    }

    /**
     * Returns the specified range of elements in the sorted set stored at <code>key</code>.<br>
     * <code>ZRANGE</code> can perform different types of range queries: by index (rank), by the
     * score, or by lexicographical order.<br>
     * To get the elements with their scores, see {@link #zrangeWithScores}.
     *
     * @see <a href="https://redis.io/commands/zrange/">redis.io</a> for more details.
     * @param key The key of the sorted set.
     * @param rangeQuery The range query object representing the type of range query to perform.<br>
     *     <ul>
     *       <li>For range queries by index (rank), use {@link RangeByIndex}.
     *       <li>For range queries by lexicographical order, use {@link RangeByLex}.
     *       <li>For range queries by score, use {@link RangeByScore}.
     *     </ul>
     *
     * @return Command Response - An array of elements within the specified range. If <code>key</code>
     *     does not exist, it is treated as an empty sorted set, and the command returns an empty
     *     array.
     */
    public T zrange(@NonNull String key, @NonNull RangeQuery rangeQuery) {
        return getThis().zrange(key, rangeQuery, false);
    }

    /**
     * Returns the specified range of elements with their scores in the sorted set stored at <code>key
     * </code>. Similar to {@link #zrange} but with a <code>WITHSCORE</code> flag.
     *
     * @see <a href="https://redis.io/commands/zrange/">redis.io</a> for more details.
     * @param key The key of the sorted set.
     * @param rangeQuery The range query object representing the type of range query to perform.<br>
     *     <ul>
     *       <li>For range queries by index (rank), use {@link RangeByIndex}.
     *       <li>For range queries by score, use {@link RangeByScore}.
     *     </ul>
     *
     * @param reverse If true, reverses the sorted set, with index 0 as the element with the highest
     *     score.
     * @return Command Response - A <code>Map</code> of elements and their scores within the specified
     *     range. If <code>key</code> does not exist, it is treated as an empty sorted set, and the
     *     command returns an empty <code>Map</code>.
     */
    public T zrangeWithScores(
            @NonNull String key, @NonNull ScoredRangeQuery rangeQuery, boolean reverse) {
        ArgsArray commandArgs = buildArgs(createZRangeArgs(key, rangeQuery, reverse, true));
        protobufTransaction.addCommands(buildCommand(Zrange, commandArgs));
        return getThis();
    }

    /**
     * Returns the specified range of elements with their scores in the sorted set stored at <code>key
     * </code>. Similar to {@link #zrange} but with a <code>WITHSCORE</code> flag.
     *
     * @see <a href="https://redis.io/commands/zrange/">redis.io</a> for more details.
     * @param key The key of the sorted set.
     * @param rangeQuery The range query object representing the type of range query to perform.<br>
     *     <ul>
     *       <li>For range queries by index (rank), use {@link RangeByIndex}.
     *       <li>For range queries by score, use {@link RangeByScore}.
     *     </ul>
     *
     * @return Command Response - A <code>Map</code> of elements and their scores within the specified
     *     range. If <code>key</code> does not exist, it is treated as an empty sorted set, and the
     *     command returns an empty <code>Map</code>.
     */
    public T zrangeWithScores(@NonNull String key, @NonNull ScoredRangeQuery rangeQuery) {
        return getThis().zrangeWithScores(key, rangeQuery, false);
    }

    /**
     * Adds all elements to the HyperLogLog data structure stored at the specified <code>key</code>.
     * <br>
     * Creates a new structure if the <code>key</code> does not exist.
     *
     * <p>When no <code>elements</code> are provided, and <code>key</code> exists and is a
     * HyperLogLog, then no operation is performed. If <code>key</code> does not exist, then the
     * HyperLogLog structure is created.
     *
     * @see <a href="https://redis.io/commands/pfadd/">redis.io</a> for details.
     * @param key The <code>key</code> of the HyperLogLog data structure to add elements into.
     * @param elements An array of members to add to the HyperLogLog stored at <code>key</code>.
     * @return Command Response - If the HyperLogLog is newly created, or if the HyperLogLog
     *     approximated cardinality is altered, then returns <code>1</code>. Otherwise, returns <code>
     *     0</code>.
     */
    public T pfadd(@NonNull String key, @NonNull String[] elements) {
        ArgsArray commandArgs = buildArgs(ArrayUtils.addFirst(elements, key));
        protobufTransaction.addCommands(buildCommand(PfAdd, commandArgs));
        return getThis();
    }

    /**
     * Estimates the cardinality of the data stored in a HyperLogLog structure for a single key or
     * calculates the combined cardinality of multiple keys by merging their HyperLogLogs temporarily.
     *
     * @see <a href="https://redis.io/commands/pfcount/">redis.io</a> for details.
     * @param keys The keys of the HyperLogLog data structures to be analyzed.
     * @return Command Response - The approximated cardinality of given HyperLogLog data structures.
     *     <br>
     *     The cardinality of a key that does not exist is <code>0</code>.
     */
    public T pfcount(@NonNull String[] keys) {
        ArgsArray commandArgs = buildArgs(keys);
        protobufTransaction.addCommands(buildCommand(PfCount, commandArgs));
        return getThis();
    }

    /**
     * Merges multiple HyperLogLog values into a unique value.<br>
     * If the destination variable exists, it is treated as one of the source HyperLogLog data sets,
     * otherwise a new HyperLogLog is created.
     *
     * @see <a href="https://redis.io/commands/pfmerge/">redis.io</a> for details.
     * @param destination The key of the destination HyperLogLog where the merged data sets will be
     *     stored.
     * @param sourceKeys The keys of the HyperLogLog structures to be merged.
     * @return Command Response - <code>OK</code>.
     */
    public T pfmerge(@NonNull String destination, @NonNull String[] sourceKeys) {
        ArgsArray commandArgs = buildArgs(ArrayUtils.addFirst(sourceKeys, destination));
        protobufTransaction.addCommands(buildCommand(PfMerge, commandArgs));
        return getThis();
    }

    /**
     * Returns the internal encoding for the Redis object stored at <code>key</code>.
     *
     * @see <a href="https://redis.io/commands/object-encoding/">redis.io</a> for details.
     * @param key The <code>key</code> of the object to get the internal encoding of.
     * @return Command response - If <code>key</code> exists, returns the internal encoding of the
     *     object stored at <code>key</code> as a <code>String</code>. Otherwise, return <code>null
     *     </code>.
     */
    public T objectEncoding(@NonNull String key) {
        ArgsArray commandArgs = buildArgs(key);
        protobufTransaction.addCommands(buildCommand(ObjectEncoding, commandArgs));
        return getThis();
    }

    /**
     * Returns the logarithmic access frequency counter of a Redis object stored at <code>key</code>.
     *
     * @see <a href="https://redis.io/commands/object-freq/">redis.io</a> for details.
     * @param key The <code>key</code> of the object to get the logarithmic access frequency counter
     *     of.
     * @return Command response - If <code>key</code> exists, returns the logarithmic access frequency
     *     counter of the object stored at <code>key</code> as a <code>Long</code>. Otherwise, returns
     *     <code>null</code>.
     */
    public T objectFreq(@NonNull String key) {
        ArgsArray commandArgs = buildArgs(key);
        protobufTransaction.addCommands(buildCommand(ObjectFreq, commandArgs));
        return getThis();
    }

    /**
     * Returns the time in seconds since the last access to the value stored at <code>key</code>.
     *
     * @see <a href="https://redis.io/commands/object-idletime/">redis.io</a> for details.
     * @param key The <code>key</code> of the object to get the idle time of.
     * @return Command response - If <code>key</code> exists, returns the idle time in seconds.
     *     Otherwise, returns <code>null</code>.
     */
    public T objectIdletime(@NonNull String key) {
        ArgsArray commandArgs = buildArgs(key);
        protobufTransaction.addCommands(buildCommand(ObjectIdletime, commandArgs));
        return getThis();
    }

    /**
     * Returns the reference count of the object stored at <code>key</code>.
     *
     * @see <a href="https://redis.io/commands/object-refcount/">redis.io</a> for details.
     * @param key The <code>key</code> of the object to get the reference count of.
     * @return Command response - If <code>key</code> exists, returns the reference count of the
     *     object stored at <code>key</code> as a <code>Long</code>. Otherwise, returns <code>null
     *     </code>.
     */
    public T objectRefcount(@NonNull String key) {
        ArgsArray commandArgs = buildArgs(key);
        protobufTransaction.addCommands(buildCommand(ObjectRefcount, commandArgs));
        return getThis();
    }

    /**
     * Updates the last access time of specified <code>keys</code>.
     *
     * @see <a href="https://redis.io/commands/touch/">redis.io</a> for details.
     * @param keys The keys to update last access time.
     * @return Command Response - The number of keys that were updated.
     */
    public T touch(@NonNull String[] keys) {
        ArgsArray commandArgs = buildArgs(keys);
        protobufTransaction.addCommands(buildCommand(Touch, commandArgs));
        return getThis();
    }

    /**
     * Adds geospatial members with their positions to the specified sorted set stored at <code>key
     * </code>.<br>
     * If a member is already a part of the sorted set, its position is updated.
     *
     * @see <a href="https://redis.io/commands/geoadd/">redis.io</a> for more details.
     * @param key The key of the sorted set.
     * @param membersToGeospatialData A mapping of member names to their corresponding positions - see
     *     {@link GeospatialData}. The command will report an error when the user attempts to index
     *     coordinates outside the specified ranges.
     * @param options The GeoAdd options - see {@link GeoAddOptions}
     * @return Command Response - The number of elements added to the sorted set. If <code>changed
     *     </code> is set to <code>true</code> in the options, returns the number of elements updated
     *     in the sorted set.
     */
    public T geoadd(
            @NonNull String key,
            @NonNull Map<String, GeospatialData> membersToGeospatialData,
            @NonNull GeoAddOptions options) {
        ArgsArray commandArgs =
                buildArgs(
                        concatenateArrays(
                                new String[] {key}, options.toArgs(), mapGeoDataToArray(membersToGeospatialData)));
        protobufTransaction.addCommands(buildCommand(GeoAdd, commandArgs));
        return getThis();
    }

    /**
     * Adds geospatial members with their positions to the specified sorted set stored at <code>key
     * </code>.<br>
     * If a member is already a part of the sorted set, its position is updated.<br>
     * To perform a <code>geoadd</code> operation while specifying optional parameters, use {@link
     * #geoadd(String, Map, GeoAddOptions)}.
     *
     * @see <a href="https://redis.io/commands/geoadd/">redis.io</a> for more details.
     * @param key The key of the sorted set.
     * @param membersToGeospatialData A mapping of member names to their corresponding positions - see
     *     {@link GeospatialData}. The command will report an error when the user attempts to index
     *     coordinates outside the specified ranges.
     * @return Command Response - The number of elements added to the sorted set.
     */
    public T geoadd(
            @NonNull String key, @NonNull Map<String, GeospatialData> membersToGeospatialData) {
        return geoadd(key, membersToGeospatialData, new GeoAddOptions(false));
    }

    /** Build protobuf {@link Command} object for given command and arguments. */
    protected Command buildCommand(RequestType requestType) {
        return buildCommand(requestType, buildArgs());
    }

    /** Build protobuf {@link Command} object for given command and arguments. */
    protected Command buildCommand(RequestType requestType, ArgsArray args) {
        return Command.newBuilder().setRequestType(requestType).setArgsArray(args).build();
    }

    /** Build protobuf {@link ArgsArray} object for given arguments. */
    protected ArgsArray buildArgs(String... stringArgs) {
        ArgsArray.Builder commandArgs = ArgsArray.newBuilder();

        for (String string : stringArgs) {
            commandArgs.addArgs(string);
        }

        return commandArgs.build();
    }
}<|MERGE_RESOLUTION|>--- conflicted
+++ resolved
@@ -1601,7 +1601,6 @@
     }
 
     /**
-<<<<<<< HEAD
      * Returns a random element from the sorted set stored at <code>key</code>.
      *
      * @see <a href="https://redis.io/commands/zrandmember/">redis.io</a> for more details.
@@ -1653,7 +1652,10 @@
 
         ArgsArray commandArgs = buildArgs(arguments);
         protobufTransaction.addCommands(buildCommand(ZRandMember, commandArgs));
-=======
+        return getThis();
+    }
+
+    /**
      * Blocks the connection until it removes and returns a member with the lowest score from the
      * sorted sets stored at the specified <code>keys</code>. The sorted sets are checked in the order
      * they are provided.<br>
@@ -1674,7 +1676,6 @@
     public T bzpopmin(@NonNull String[] keys, double timeout) {
         ArgsArray commandArgs = buildArgs(ArrayUtils.add(keys, Double.toString(timeout)));
         protobufTransaction.addCommands(buildCommand(BZPopMin, commandArgs));
->>>>>>> ef1a84c8
         return getThis();
     }
 
