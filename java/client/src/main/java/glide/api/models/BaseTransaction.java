/** Copyright GLIDE-for-Redis Project Contributors - SPDX Identifier: Apache-2.0 */
package glide.api.models;

import static glide.api.commands.SortedSetBaseCommands.WITH_SCORE_REDIS_API;
import static glide.api.models.commands.RangeOptions.createZrangeArgs;
import static glide.utils.ArrayTransformUtils.concatenateArrays;
import static glide.utils.ArrayTransformUtils.convertMapToKeyValueStringArray;
import static glide.utils.ArrayTransformUtils.convertMapToValueKeyStringArray;
import static redis_request.RedisRequestOuterClass.RequestType.ClientGetName;
import static redis_request.RedisRequestOuterClass.RequestType.ClientId;
import static redis_request.RedisRequestOuterClass.RequestType.ConfigGet;
import static redis_request.RedisRequestOuterClass.RequestType.ConfigResetStat;
import static redis_request.RedisRequestOuterClass.RequestType.ConfigRewrite;
import static redis_request.RedisRequestOuterClass.RequestType.ConfigSet;
import static redis_request.RedisRequestOuterClass.RequestType.CustomCommand;
import static redis_request.RedisRequestOuterClass.RequestType.Decr;
import static redis_request.RedisRequestOuterClass.RequestType.DecrBy;
import static redis_request.RedisRequestOuterClass.RequestType.Del;
import static redis_request.RedisRequestOuterClass.RequestType.Echo;
import static redis_request.RedisRequestOuterClass.RequestType.Exists;
import static redis_request.RedisRequestOuterClass.RequestType.Expire;
import static redis_request.RedisRequestOuterClass.RequestType.ExpireAt;
import static redis_request.RedisRequestOuterClass.RequestType.GetString;
import static redis_request.RedisRequestOuterClass.RequestType.HLen;
import static redis_request.RedisRequestOuterClass.RequestType.HSetNX;
import static redis_request.RedisRequestOuterClass.RequestType.HashDel;
import static redis_request.RedisRequestOuterClass.RequestType.HashExists;
import static redis_request.RedisRequestOuterClass.RequestType.HashGet;
import static redis_request.RedisRequestOuterClass.RequestType.HashGetAll;
import static redis_request.RedisRequestOuterClass.RequestType.HashIncrBy;
import static redis_request.RedisRequestOuterClass.RequestType.HashIncrByFloat;
import static redis_request.RedisRequestOuterClass.RequestType.HashMGet;
import static redis_request.RedisRequestOuterClass.RequestType.HashSet;
import static redis_request.RedisRequestOuterClass.RequestType.Hvals;
import static redis_request.RedisRequestOuterClass.RequestType.Incr;
import static redis_request.RedisRequestOuterClass.RequestType.IncrBy;
import static redis_request.RedisRequestOuterClass.RequestType.IncrByFloat;
import static redis_request.RedisRequestOuterClass.RequestType.Info;
import static redis_request.RedisRequestOuterClass.RequestType.LLen;
import static redis_request.RedisRequestOuterClass.RequestType.LPop;
import static redis_request.RedisRequestOuterClass.RequestType.LPush;
import static redis_request.RedisRequestOuterClass.RequestType.LRange;
import static redis_request.RedisRequestOuterClass.RequestType.LRem;
import static redis_request.RedisRequestOuterClass.RequestType.LTrim;
import static redis_request.RedisRequestOuterClass.RequestType.MGet;
import static redis_request.RedisRequestOuterClass.RequestType.MSet;
import static redis_request.RedisRequestOuterClass.RequestType.PExpire;
import static redis_request.RedisRequestOuterClass.RequestType.PExpireAt;
import static redis_request.RedisRequestOuterClass.RequestType.PTTL;
import static redis_request.RedisRequestOuterClass.RequestType.Persist;
import static redis_request.RedisRequestOuterClass.RequestType.PfAdd;
<<<<<<< HEAD
import static redis_request.RedisRequestOuterClass.RequestType.PfCount;
=======
>>>>>>> 6ef09f9a
import static redis_request.RedisRequestOuterClass.RequestType.Ping;
import static redis_request.RedisRequestOuterClass.RequestType.RPop;
import static redis_request.RedisRequestOuterClass.RequestType.RPush;
import static redis_request.RedisRequestOuterClass.RequestType.SAdd;
import static redis_request.RedisRequestOuterClass.RequestType.SCard;
import static redis_request.RedisRequestOuterClass.RequestType.SMembers;
import static redis_request.RedisRequestOuterClass.RequestType.SRem;
import static redis_request.RedisRequestOuterClass.RequestType.SetString;
import static redis_request.RedisRequestOuterClass.RequestType.Strlen;
import static redis_request.RedisRequestOuterClass.RequestType.TTL;
import static redis_request.RedisRequestOuterClass.RequestType.Time;
import static redis_request.RedisRequestOuterClass.RequestType.Type;
import static redis_request.RedisRequestOuterClass.RequestType.Unlink;
import static redis_request.RedisRequestOuterClass.RequestType.ZPopMax;
import static redis_request.RedisRequestOuterClass.RequestType.ZPopMin;
import static redis_request.RedisRequestOuterClass.RequestType.ZScore;
import static redis_request.RedisRequestOuterClass.RequestType.Zadd;
import static redis_request.RedisRequestOuterClass.RequestType.Zcard;
import static redis_request.RedisRequestOuterClass.RequestType.Zrange;
import static redis_request.RedisRequestOuterClass.RequestType.Zrank;
import static redis_request.RedisRequestOuterClass.RequestType.Zrem;

import glide.api.models.commands.ExpireOptions;
import glide.api.models.commands.InfoOptions;
import glide.api.models.commands.InfoOptions.Section;
import glide.api.models.commands.RangeOptions.RangeByIndex;
import glide.api.models.commands.RangeOptions.RangeByLex;
import glide.api.models.commands.RangeOptions.RangeByScore;
import glide.api.models.commands.RangeOptions.RangeQuery;
import glide.api.models.commands.RangeOptions.ScoredRangeQuery;
import glide.api.models.commands.SetOptions;
import glide.api.models.commands.SetOptions.ConditionalSet;
import glide.api.models.commands.SetOptions.SetOptionsBuilder;
import glide.api.models.commands.ZaddOptions;
import java.util.Map;
import lombok.Getter;
import lombok.NonNull;
import org.apache.commons.lang3.ArrayUtils;
import redis_request.RedisRequestOuterClass.Command;
import redis_request.RedisRequestOuterClass.Command.ArgsArray;
import redis_request.RedisRequestOuterClass.RequestType;
import redis_request.RedisRequestOuterClass.Transaction;

/**
 * Base class encompassing shared commands for both standalone and cluster mode implementations in a
 * transaction. Transactions allow the execution of a group of commands in a single step.
 *
 * <p>Command Response: An array of command responses is returned by the client exec command, in the
 * order they were given. Each element in the array represents a command given to the transaction.
 * The response for each command depends on the executed Redis command. Specific response types are
 * documented alongside each method.
 *
 * @param <T> child typing for chaining method calls
 */
@Getter
public abstract class BaseTransaction<T extends BaseTransaction<T>> {
    /** Command class to send a single request to Redis. */
    protected final Transaction.Builder protobufTransaction = Transaction.newBuilder();

    protected abstract T getThis();

    /**
     * Executes a single command, without checking inputs. Every part of the command, including
     * subcommands, should be added as a separate value in args.
     *
     * @param args Arguments for the custom command.
     * @return A response from Redis with an <code>Object</code>.
     * @remarks This function should only be used for single-response commands. Commands that don't
     *     return response (such as <em>SUBSCRIBE</em>), or that return potentially more than a single
     *     response (such as <em>XREAD</em>), or that change the client's behavior (such as entering
     *     <em>pub</em>/<em>sub</em> mode on <em>RESP2</em> connections) shouldn't be called using
     *     this function.
     * @example Returns a list of all pub/sub clients:
     *     <pre>{@code
     * Object result = client.customCommand(new String[]{ "CLIENT", "LIST", "TYPE", "PUBSUB" }).get();
     * }</pre>
     */
    public T customCommand(String[] args) {

        ArgsArray commandArgs = buildArgs(args);
        protobufTransaction.addCommands(buildCommand(CustomCommand, commandArgs));
        return getThis();
    }

    /**
     * Echoes the provided <code>message</code> back.
     *
     * @see <a href="https://redis.io/commands/echo>redis.io</a> for details.
     * @param message The message to be echoed back.
     * @return Command Response - The provided <code>message</code>.
     */
    public T echo(@NonNull String message) {
        ArgsArray commandArgs = buildArgs(message);
        protobufTransaction.addCommands(buildCommand(Echo, commandArgs));
        return getThis();
    }

    /**
     * Pings the Redis server.
     *
     * @see <a href="https://redis.io/commands/ping/">redis.io</a> for details.
     * @return Command Response - A response from Redis with a <code>String</code>.
     */
    public T ping() {
        protobufTransaction.addCommands(buildCommand(Ping));
        return getThis();
    }

    /**
     * Pings the Redis server.
     *
     * @see <a href="https://redis.io/commands/ping/">redis.io</a> for details.
     * @param msg The ping argument that will be returned.
     * @return Command Response - A response from Redis with a <code>String</code>.
     */
    public T ping(@NonNull String msg) {
        ArgsArray commandArgs = buildArgs(msg);

        protobufTransaction.addCommands(buildCommand(Ping, commandArgs));
        return getThis();
    }

    /**
     * Gets information and statistics about the Redis server using the {@link Section#DEFAULT}
     * option.
     *
     * @see <a href="https://redis.io/commands/info/">redis.io</a> for details.
     * @return Command Response - A <code>String</code> with server info.
     */
    public T info() {
        protobufTransaction.addCommands(buildCommand(Info));
        return getThis();
    }

    /**
     * Gets information and statistics about the Redis server.
     *
     * @see <a href="https://redis.io/commands/info/">redis.io</a> for details.
     * @param options A list of {@link Section} values specifying which sections of information to
     *     retrieve. When no parameter is provided, the {@link Section#DEFAULT} option is assumed.
     * @return Command Response - A <code>String</code> containing the requested {@link Section}s.
     */
    public T info(@NonNull InfoOptions options) {
        ArgsArray commandArgs = buildArgs(options.toArgs());

        protobufTransaction.addCommands(buildCommand(Info, commandArgs));
        return getThis();
    }

    /**
     * Removes the specified <code>keys</code> from the database. A key is ignored if it does not
     * exist.
     *
     * @see <a href="https://redis.io/commands/del/">redis.io</a> for details.
     * @param keys The keys we wanted to remove.
     * @return Command Response - The number of keys that were removed.
     */
    public T del(@NonNull String[] keys) {
        ArgsArray commandArgs = buildArgs(keys);

        protobufTransaction.addCommands(buildCommand(Del, commandArgs));
        return getThis();
    }

    /**
     * Gets the value associated with the given key, or null if no such value exists.
     *
     * @see <a href="https://redis.io/commands/get/">redis.io</a> for details.
     * @param key The key to retrieve from the database.
     * @return Command Response - If <code>key</code> exists, returns the <code>value</code> of <code>
     *     key</code> as a String. Otherwise, return <code>null</code>.
     */
    public T get(@NonNull String key) {
        ArgsArray commandArgs = buildArgs(key);

        protobufTransaction.addCommands(buildCommand(GetString, commandArgs));
        return getThis();
    }

    /**
     * Sets the given key with the given value.
     *
     * @see <a href="https://redis.io/commands/set/">redis.io</a> for details.
     * @param key The key to store.
     * @param value The value to store with the given <code>key</code>.
     * @return Command Response - A response from Redis.
     */
    public T set(@NonNull String key, @NonNull String value) {
        ArgsArray commandArgs = buildArgs(key, value);

        protobufTransaction.addCommands(buildCommand(SetString, commandArgs));
        return getThis();
    }

    /**
     * Sets the given key with the given value. Return value is dependent on the passed options.
     *
     * @see <a href="https://redis.io/commands/set/">redis.io</a> for details.
     * @param key The key to store.
     * @param value The value to store with the given key.
     * @param options The Set options.
     * @return Command Response - A <code>String</code> or <code>null</code> response. The old value
     *     as a <code>String</code> if {@link SetOptionsBuilder#returnOldValue(boolean)} is set.
     *     Otherwise, if the value isn't set because of {@link ConditionalSet#ONLY_IF_EXISTS} or
     *     {@link ConditionalSet#ONLY_IF_DOES_NOT_EXIST} conditions, return <code>null</code>.
     *     Otherwise, return <code>OK</code>.
     */
    public T set(@NonNull String key, @NonNull String value, @NonNull SetOptions options) {
        ArgsArray commandArgs =
                buildArgs(ArrayUtils.addAll(new String[] {key, value}, options.toArgs()));

        protobufTransaction.addCommands(buildCommand(SetString, commandArgs));
        return getThis();
    }

    /**
     * Retrieves the values of multiple <code>keys</code>.
     *
     * @see <a href="https://redis.io/commands/mget/">redis.io</a> for details.
     * @param keys A list of keys to retrieve values for.
     * @return Command Response - An array of values corresponding to the provided <code>keys</code>.
     *     <br>
     *     If a <code>key</code>is not found, its corresponding value in the list will be <code>null
     *     </code>.
     */
    public T mget(@NonNull String[] keys) {
        ArgsArray commandArgs = buildArgs(keys);

        protobufTransaction.addCommands(buildCommand(MGet, commandArgs));
        return getThis();
    }

    /**
     * Sets multiple keys to multiple values in a single operation.
     *
     * @see <a href="https://redis.io/commands/mset/">redis.io</a> for details.
     * @param keyValueMap A key-value map consisting of keys and their respective values to set.
     * @return Command Response - Always <code>OK</code>.
     */
    public T mset(@NonNull Map<String, String> keyValueMap) {
        String[] args = convertMapToKeyValueStringArray(keyValueMap);
        ArgsArray commandArgs = buildArgs(args);

        protobufTransaction.addCommands(buildCommand(MSet, commandArgs));
        return getThis();
    }

    /**
     * Increments the number stored at <code>key</code> by one. If <code>key</code> does not exist, it
     * is set to 0 before performing the operation.
     *
     * @see <a href="https://redis.io/commands/incr/">redis.io</a> for details.
     * @param key The key to increment its value.
     * @return Command Response - The value of <code>key</code> after the increment.
     */
    public T incr(@NonNull String key) {
        ArgsArray commandArgs = buildArgs(key);

        protobufTransaction.addCommands(buildCommand(Incr, commandArgs));
        return getThis();
    }

    /**
     * Increments the number stored at <code>key</code> by <code>amount</code>. If <code>key</code>
     * does not exist, it is set to 0 before performing the operation.
     *
     * @see <a href="https://redis.io/commands/incrby/">redis.io</a> for details.
     * @param key The key to increment its value.
     * @param amount The amount to increment.
     * @return Command Response - The value of <code>key</code> after the increment.
     */
    public T incrBy(@NonNull String key, long amount) {
        ArgsArray commandArgs = buildArgs(key, Long.toString(amount));

        protobufTransaction.addCommands(buildCommand(IncrBy, commandArgs));
        return getThis();
    }

    /**
     * Increments the string representing a floating point number stored at <code>key</code> by <code>
     * amount</code>. By using a negative increment value, the result is that the value stored at
     * <code>key</code> is decremented. If <code>key</code> does not exist, it is set to 0 before
     * performing the operation.
     *
     * @see <a href="https://redis.io/commands/incrbyfloat/">redis.io</a> for details.
     * @param key The key to increment its value.
     * @param amount The amount to increment.
     * @return Command Response - The value of <code>key</code> after the increment.
     */
    public T incrByFloat(@NonNull String key, double amount) {
        ArgsArray commandArgs = buildArgs(key, Double.toString(amount));

        protobufTransaction.addCommands(buildCommand(IncrByFloat, commandArgs));
        return getThis();
    }

    /**
     * Decrements the number stored at <code>key</code> by one. If <code>key</code> does not exist, it
     * is set to 0 before performing the operation.
     *
     * @see <a href="https://redis.io/commands/decr/">redis.io</a> for details.
     * @param key The key to decrement its value.
     * @return Command Response - The value of <code>key</code> after the decrement.
     */
    public T decr(@NonNull String key) {
        ArgsArray commandArgs = buildArgs(key);

        protobufTransaction.addCommands(buildCommand(Decr, commandArgs));
        return getThis();
    }

    /**
     * Decrements the number stored at <code>key</code> by <code>amount</code>. If <code>key</code>
     * does not exist, it is set to 0 before performing the operation.
     *
     * @see <a href="https://redis.io/commands/decrby/">redis.io</a> for details.
     * @param key The key to decrement its value.
     * @param amount The amount to decrement.
     * @return Command Response - The value of <code>key</code> after the decrement.
     */
    public T decrBy(@NonNull String key, long amount) {
        ArgsArray commandArgs = buildArgs(key, Long.toString(amount));

        protobufTransaction.addCommands(buildCommand(DecrBy, commandArgs));
        return getThis();
    }

    /**
     * Returns the length of the string value stored at <code>key</code>.
     *
     * @see <a href="https://redis.io/commands/strlen/">redis.io</a> for details.
     * @param key The key to check its length.
     * @return Command Response - The length of the string value stored at key.<br>
     *     If <code>key</code> does not exist, it is treated as an empty string, and the command
     *     returns <code>0</code>.
     */
    public T strlen(@NonNull String key) {
        ArgsArray commandArgs = buildArgs(key);
        protobufTransaction.addCommands(buildCommand(Strlen, commandArgs));
        return getThis();
    }

    /**
     * Retrieves the value associated with <code>field</code> in the hash stored at <code>key</code>.
     *
     * @see <a href="https://redis.io/commands/hget/">redis.io</a> for details.
     * @param key The key of the hash.
     * @param field The field in the hash stored at <code>key</code> to retrieve from the database.
     * @return Command Response - The value associated with <code>field</code>, or <code>null</code>
     *     when <code>field</code> is not present in the hash or <code>key</code> does not exist.
     */
    public T hget(@NonNull String key, @NonNull String field) {
        ArgsArray commandArgs = buildArgs(key, field);

        protobufTransaction.addCommands(buildCommand(HashGet, commandArgs));
        return getThis();
    }

    /**
     * Sets the specified fields to their respective values in the hash stored at <code>key</code>.
     *
     * @see <a href="https://redis.io/commands/hset/">redis.io</a> for details.
     * @param key The key of the hash.
     * @param fieldValueMap A field-value map consisting of fields and their corresponding values to
     *     be set in the hash stored at the specified key.
     * @return Command Response - The number of fields that were added.
     */
    public T hset(@NonNull String key, @NonNull Map<String, String> fieldValueMap) {
        ArgsArray commandArgs =
                buildArgs(ArrayUtils.addFirst(convertMapToKeyValueStringArray(fieldValueMap), key));

        protobufTransaction.addCommands(buildCommand(HashSet, commandArgs));
        return getThis();
    }

    /**
     * Sets <code>field</code> in the hash stored at <code>key</code> to <code>value</code>, only if
     * <code>field</code> does not yet exist.<br>
     * If <code>key</code> does not exist, a new key holding a hash is created.<br>
     * If <code>field</code> already exists, this operation has no effect.
     *
     * @see <a href="https://redis.io/commands/hsetnx/">redis.io</a> for details.
     * @param key The key of the hash.
     * @param field The field to set the value for.
     * @param value The value to set.
     * @return Command Response - <code>true</code> if the field was set, <code>false</code> if the
     *     field already existed and was not set.
     */
    public T hsetnx(@NonNull String key, @NonNull String field, @NonNull String value) {
        ArgsArray commandArgs = buildArgs(key, field, value);

        protobufTransaction.addCommands(buildCommand(HSetNX, commandArgs));
        return getThis();
    }

    /**
     * Removes the specified fields from the hash stored at <code>key</code>. Specified fields that do
     * not exist within this hash are ignored.
     *
     * @see <a href="https://redis.io/commands/hdel/">redis.io</a> for details.
     * @param key The key of the hash.
     * @param fields The fields to remove from the hash stored at <code>key</code>.
     * @return Command Response - The number of fields that were removed from the hash, not including
     *     specified but non-existing fields.<br>
     *     If <code>key</code> does not exist, it is treated as an empty hash and it returns 0.<br>
     */
    public T hdel(@NonNull String key, @NonNull String[] fields) {
        ArgsArray commandArgs = buildArgs(ArrayUtils.addFirst(fields, key));

        protobufTransaction.addCommands(buildCommand(HashDel, commandArgs));
        return getThis();
    }

    /**
     * Returns the number of fields contained in the hash stored at <code>key</code>.
     *
     * @see <a href="https://redis.io/commands/hlen/">redis.io</a> for details.
     * @param key The key of the hash.
     * @return Command Response - The number of fields in the hash, or <code>0</code> when the key
     *     does not exist.<br>
     *     If <code>key</code> holds a value that is not a hash, an error is returned.
     */
    public T hlen(@NonNull String key) {
        ArgsArray commandArgs = buildArgs(key);

        protobufTransaction.addCommands(buildCommand(HLen, commandArgs));
        return getThis();
    }

    /**
     * Returns all values in the hash stored at <code>key</code>.
     *
     * @see <a href="https://redis.io/commands/hvals/">redis.io</a> for details.
     * @param key The key of the hash.
     * @return Command Response - An <code>array</code> of values in the hash, or an <code>empty array
     *     </code> when the key does not exist.
     */
    public T hvals(@NonNull String key) {
        ArgsArray commandArgs = buildArgs(key);

        protobufTransaction.addCommands(buildCommand(Hvals, commandArgs));
        return getThis();
    }

    /**
     * Returns the values associated with the specified fields in the hash stored at <code>key</code>.
     *
     * @see <a href="https://redis.io/commands/hmget/">redis.io</a> for details.
     * @param key The key of the hash.
     * @param fields The fields in the hash stored at <code>key</code> to retrieve from the database.
     * @return Command Response - An array of values associated with the given fields, in the same
     *     order as they are requested.<br>
     *     For every field that does not exist in the hash, a null value is returned.<br>
     *     If <code>key</code> does not exist, it is treated as an empty hash, and it returns an array
     *     of null values.<br>
     */
    public T hmget(@NonNull String key, @NonNull String[] fields) {
        ArgsArray commandArgs = buildArgs(ArrayUtils.addFirst(fields, key));

        protobufTransaction.addCommands(buildCommand(HashMGet, commandArgs));
        return getThis();
    }

    /**
     * Returns if <code>field</code> is an existing field in the hash stored at <code>key</code>.
     *
     * @see <a href="https://redis.io/commands/hexists/">redis.io</a> for details.
     * @param key The key of the hash.
     * @param field The field to check in the hash stored at <code>key</code>.
     * @return Command Response - <code>True</code> if the hash contains the specified field. If the
     *     hash does not contain the field, or if the key does not exist, it returns <code>False
     *     </code>.
     */
    public T hexists(@NonNull String key, @NonNull String field) {
        ArgsArray commandArgs = buildArgs(key, field);

        protobufTransaction.addCommands(buildCommand(HashExists, commandArgs));
        return getThis();
    }

    /**
     * Returns all fields and values of the hash stored at <code>key</code>.
     *
     * @see <a href="https://redis.io/commands/hgetall/">redis.io</a> for details.
     * @param key The key of the hash.
     * @return Command Response - A <code>Map</code> of fields and their values stored in the hash.
     *     Every field name in the map is associated with its corresponding value.<br>
     *     If <code>key</code> does not exist, it returns an empty map.
     */
    public T hgetall(@NonNull String key) {
        ArgsArray commandArgs = buildArgs(key);

        protobufTransaction.addCommands(buildCommand(HashGetAll, commandArgs));
        return getThis();
    }

    /**
     * Increments the number stored at <code>field</code> in the hash stored at <code>key</code> by
     * increment. By using a negative increment value, the value stored at <code>field</code> in the
     * hash stored at <code>key</code> is decremented. If <code>field</code> or <code>key</code> does
     * not exist, it is set to 0 before performing the operation.
     *
     * @see <a href="https://redis.io/commands/hincrby/">redis.io</a> for details.
     * @param key The key of the hash.
     * @param field The field in the hash stored at <code>key</code> to increment or decrement its
     *     value.
     * @param amount The amount by which to increment or decrement the field's value. Use a negative
     *     value to decrement.
     * @return Command Response - The value of <code>field</code> in the hash stored at <code>key
     *     </code> after the increment or decrement.
     */
    public T hincrBy(@NonNull String key, @NonNull String field, long amount) {
        ArgsArray commandArgs = buildArgs(key, field, Long.toString(amount));

        protobufTransaction.addCommands(buildCommand(HashIncrBy, commandArgs));
        return getThis();
    }

    /**
     * Increments the string representing a floating point number stored at <code>field</code> in the
     * hash stored at <code>key</code> by increment. By using a negative increment value, the value
     * stored at <code>field</code> in the hash stored at <code>key</code> is decremented. If <code>
     * field</code> or <code>key</code> does not exist, it is set to 0 before performing the
     * operation.
     *
     * @see <a href="https://redis.io/commands/hincrbyfloat/">redis.io</a> for details.
     * @param key The key of the hash.
     * @param field The field in the hash stored at <code>key</code> to increment or decrement its
     *     value.
     * @param amount The amount by which to increment or decrement the field's value. Use a negative
     *     value to decrement.
     * @return Command Response - The value of <code>field</code> in the hash stored at <code>key
     *     </code> after the increment or decrement.
     */
    public T hincrByFloat(@NonNull String key, @NonNull String field, double amount) {
        ArgsArray commandArgs = buildArgs(key, field, Double.toString(amount));

        protobufTransaction.addCommands(buildCommand(HashIncrByFloat, commandArgs));
        return getThis();
    }

    /**
     * Inserts all the specified values at the head of the list stored at <code>key</code>. <code>
     * elements</code> are inserted one after the other to the head of the list, from the leftmost
     * element to the rightmost element. If <code>key</code> does not exist, it is created as an empty
     * list before performing the push operations.
     *
     * @see <a href="https://redis.io/commands/lpush/">redis.io</a> for details.
     * @param key The key of the list.
     * @param elements The elements to insert at the head of the list stored at <code>key</code>.
     * @return Command Response - The length of the list after the push operations.
     */
    public T lpush(@NonNull String key, @NonNull String[] elements) {
        ArgsArray commandArgs = buildArgs(ArrayUtils.addFirst(elements, key));

        protobufTransaction.addCommands(buildCommand(LPush, commandArgs));
        return getThis();
    }

    /**
     * Removes and returns the first elements of the list stored at <code>key</code>. The command pops
     * a single element from the beginning of the list.
     *
     * @see <a href="https://redis.io/commands/lpop/">redis.io</a> for details.
     * @param key The key of the list.
     * @return Command Response - The value of the first element.<br>
     *     If <code>key</code> does not exist, null will be returned.
     */
    public T lpop(@NonNull String key) {
        ArgsArray commandArgs = buildArgs(key);

        protobufTransaction.addCommands(buildCommand(LPop, commandArgs));
        return getThis();
    }

    /**
     * Removes and returns up to <code>count</code> elements of the list stored at <code>key</code>,
     * depending on the list's length.
     *
     * @see <a href="https://redis.io/commands/lpop/">redis.io</a> for details.
     * @param key The key of the list.
     * @param count The count of the elements to pop from the list.
     * @return Command Response - An array of the popped elements will be returned depending on the
     *     list's length.<br>
     *     If <code>key</code> does not exist, null will be returned.
     */
    public T lpopCount(@NonNull String key, long count) {
        ArgsArray commandArgs = buildArgs(key, Long.toString(count));

        protobufTransaction.addCommands(buildCommand(LPop, commandArgs));
        return getThis();
    }

    /**
     * Returns the specified elements of the list stored at <code>key</code>.<br>
     * The offsets <code>start</code> and <code>end</code> are zero-based indexes, with <code>0</code>
     * being the first element of the list, <code>1</code> being the next element and so on. These
     * offsets can also be negative numbers indicating offsets starting at the end of the list, with
     * <code>-1</code> being the last element of the list, <code>-2</code> being the penultimate, and
     * so on.
     *
     * @see <a href="https://redis.io/commands/lrange/">redis.io</a> for details.
     * @param key The key of the list.
     * @param start The starting point of the range.
     * @param end The end of the range.
     * @return Command Response - Array of elements in the specified range.<br>
     *     If <code>start</code> exceeds the end of the list, or if <code>start</code> is greater than
     *     <code>end</code>, an empty array will be returned.<br>
     *     If <code>end</code> exceeds the actual end of the list, the range will stop at the actual
     *     end of the list.<br>
     *     If <code>key</code> does not exist an empty array will be returned.
     */
    public T lrange(@NonNull String key, long start, long end) {
        ArgsArray commandArgs = buildArgs(key, Long.toString(start), Long.toString(end));

        protobufTransaction.addCommands(buildCommand(LRange, commandArgs));
        return getThis();
    }

    /**
     * Trims an existing list so that it will contain only the specified range of elements specified.<br>
     * The offsets <code>start</code> and <code>end</code> are zero-based indexes, with <code>0</code> being the
     * first element of the list, </code>1<code> being the next element and so on.<br>
     * These offsets can also be negative numbers indicating offsets starting at the end of the list,
     * with <code>-1</code> being the last element of the list, <code>-2</code> being the penultimate, and so on.
     *
     * @see <a href="https://redis.io/commands/ltrim/">redis.io</a> for details.
     * @param key The key of the list.
     * @param start The starting point of the range.
     * @param end The end of the range.
     * @return Command Response - Always <code>OK</code>.<br>
     *     If <code>start</code> exceeds the end of the list, or if <code>start</code> is greater than
     *     <code>end</code>, the result will be an empty list (which causes key to be removed).<br>
     *     If <code>end</code> exceeds the actual end of the list, it will be treated like the last
     *     element of the list.<br>
     *     If <code>key</code> does not exist, OK will be returned without changes to the database.
     */
    public T ltrim(@NonNull String key, long start, long end) {
        ArgsArray commandArgs = buildArgs(key, Long.toString(start), Long.toString(end));

        protobufTransaction.addCommands(buildCommand(LTrim, commandArgs));
        return getThis();
    }

    /**
     * Returns the length of the list stored at <code>key</code>.
     *
     * @see <a href="https://redis.io/commands/llen/">redis.io</a> for details.
     * @param key The key of the list.
     * @return Command Response - The length of the list at <code>key</code>.<br>
     *     If <code>key</code> does not exist, it is interpreted as an empty list and <code>0</code>
     *     is returned.
     */
    public T llen(@NonNull String key) {
        ArgsArray commandArgs = buildArgs(key);

        protobufTransaction.addCommands(buildCommand(LLen, commandArgs));
        return getThis();
    }

    /**
     * Removes the first <code>count</code> occurrences of elements equal to <code>element</code> from
     * the list stored at <code>key</code>.<br>
     * If <code>count</code> is positive: Removes elements equal to <code>element</code> moving from
     * head to tail.<br>
     * If <code>count</code> is negative: Removes elements equal to <code>element</code> moving from
     * tail to head.<br>
     * If <code>count</code> is 0 or <code>count</code> is greater than the occurrences of elements
     * equal to <code>element</code>, it removes all elements equal to <code>element</code>.
     *
     * @see <a href="https://redis.io/commands/lrem/">redis.io</a> for details.
     * @param key The key of the list.
     * @param count The count of the occurrences of elements equal to <code>element</code> to remove.
     * @param element The element to remove from the list.
     * @return Command Response - The number of the removed elements.<br>
     *     If <code>key</code> does not exist, <code>0</code> is returned.
     */
    public T lrem(@NonNull String key, long count, @NonNull String element) {
        ArgsArray commandArgs = buildArgs(key, Long.toString(count), element);

        protobufTransaction.addCommands(buildCommand(LRem, commandArgs));
        return getThis();
    }

    /**
     * Inserts all the specified values at the tail of the list stored at <code>key</code>.<br>
     * <code>elements</code> are inserted one after the other to the tail of the list, from the
     * leftmost element to the rightmost element. If <code>key</code> does not exist, it is created as
     * an empty list before performing the push operations.
     *
     * @see <a href="https://redis.io/commands/rpush/">redis.io</a> for details.
     * @param key The key of the list.
     * @param elements The elements to insert at the tail of the list stored at <code>key</code>.
     * @return Command Response - The length of the list after the push operations.
     */
    public T rpush(@NonNull String key, @NonNull String[] elements) {
        ArgsArray commandArgs = buildArgs(ArrayUtils.addFirst(elements, key));

        protobufTransaction.addCommands(buildCommand(RPush, commandArgs));
        return getThis();
    }

    /**
     * Removes and returns the last elements of the list stored at <code>key</code>.<br>
     * The command pops a single element from the end of the list.
     *
     * @see <a href="https://redis.io/commands/rpop/">redis.io</a> for details.
     * @param key The key of the list.
     * @return Command Response - The value of the last element.<br>
     *     If <code>key</code> does not exist, <code>null</code> will be returned.
     */
    public T rpop(@NonNull String key) {
        ArgsArray commandArgs = buildArgs(key);

        protobufTransaction.addCommands(buildCommand(RPop, commandArgs));
        return getThis();
    }

    /**
     * Removes and returns up to <code>count</code> elements from the list stored at <code>key</code>,
     * depending on the list's length.
     *
     * @see <a href="https://redis.io/commands/rpop/">redis.io</a> for details.
     * @param count The count of the elements to pop from the list.
     * @return Command Response - An array of popped elements will be returned depending on the list's
     *     length.<br>
     *     If <code>key</code> does not exist, <code>null</code> will be returned.
     */
    public T rpopCount(@NonNull String key, long count) {
        ArgsArray commandArgs = buildArgs(key, Long.toString(count));

        protobufTransaction.addCommands(buildCommand(RPop, commandArgs));
        return getThis();
    }

    /**
     * Adds specified members to the set stored at <code>key</code>. Specified members that are
     * already a member of this set are ignored.
     *
     * @see <a href="https://redis.io/commands/sadd/">redis.io</a> for details.
     * @param key The <code>key</code> where members will be added to its set.
     * @param members A list of members to add to the set stored at <code>key</code>.
     * @return Command Response - The number of members that were added to the set, excluding members
     *     already present.
     * @remarks If <code>key</code> does not exist, a new set is created before adding <code>members
     *     </code>.
     */
    public T sadd(@NonNull String key, @NonNull String[] members) {
        ArgsArray commandArgs = buildArgs(ArrayUtils.addFirst(members, key));

        protobufTransaction.addCommands(buildCommand(SAdd, commandArgs));
        return getThis();
    }

    /**
     * Removes specified members from the set stored at <code>key</code>. Specified members that are
     * not a member of this set are ignored.
     *
     * @see <a href="https://redis.io/commands/srem/">redis.io</a> for details.
     * @param key The <code>key</code> from which members will be removed.
     * @param members A list of members to remove from the set stored at <code>key</code>.
     * @return Command Response - The number of members that were removed from the set, excluding
     *     non-existing members.
     * @remarks If <code>key</code> does not exist, it is treated as an empty set and this command
     *     returns <code>0</code>.
     */
    public T srem(@NonNull String key, @NonNull String[] members) {
        ArgsArray commandArgs = buildArgs(ArrayUtils.addFirst(members, key));

        protobufTransaction.addCommands(buildCommand(SRem, commandArgs));
        return getThis();
    }

    /**
     * Retrieves all the members of the set value stored at <code>key</code>.
     *
     * @see <a href="https://redis.io/commands/smembers/">redis.io</a> for details.
     * @param key The key from which to retrieve the set members.
     * @return Command Response - A <code>Set</code> of all members of the set.
     * @remarks If <code>key</code> does not exist an empty set will be returned.
     */
    public T smembers(@NonNull String key) {
        ArgsArray commandArgs = buildArgs(key);

        protobufTransaction.addCommands(buildCommand(SMembers, commandArgs));
        return getThis();
    }

    /**
     * Retrieves the set cardinality (number of elements) of the set stored at <code>key</code>.
     *
     * @see <a href="https://redis.io/commands/scard/">redis.io</a> for details.
     * @param key The key from which to retrieve the number of set members.
     * @return Command Response - The cardinality (number of elements) of the set, or 0 if the key
     *     does not exist.
     */
    public T scard(@NonNull String key) {
        ArgsArray commandArgs = buildArgs(key);

        protobufTransaction.addCommands(buildCommand(SCard, commandArgs));
        return getThis();
    }

    /**
     * Reads the configuration parameters of a running Redis server.
     *
     * @see <a href="https://redis.io/commands/config-get/">redis.io</a> for details.
     * @param parameters An <code>array</code> of configuration parameter names to retrieve values
     *     for.
     * @return Command response - A <code>map</code> of values corresponding to the configuration
     *     parameters.
     */
    public T configGet(@NonNull String[] parameters) {
        ArgsArray commandArgs = buildArgs(parameters);

        protobufTransaction.addCommands(buildCommand(ConfigGet, commandArgs));
        return getThis();
    }

    /**
     * Sets configuration parameters to the specified values.
     *
     * @see <a href="https://redis.io/commands/config-set/">redis.io</a> for details.
     * @param parameters A <code>map</code> consisting of configuration parameters and their
     *     respective values to set.
     * @return Command response - <code>OK</code> if all configurations have been successfully set.
     *     Otherwise, the transaction fails with an error.
     */
    public T configSet(@NonNull Map<String, String> parameters) {
        ArgsArray commandArgs = buildArgs(convertMapToKeyValueStringArray(parameters));

        protobufTransaction.addCommands(buildCommand(ConfigSet, commandArgs));
        return getThis();
    }

    /**
     * Returns the number of keys in <code>keys</code> that exist in the database.
     *
     * @see <a href="https://redis.io/commands/exists/">redis.io</a> for details.
     * @param keys The keys list to check.
     * @return Command Response - The number of keys that exist. If the same existing key is mentioned
     *     in <code>keys</code> multiple times, it will be counted multiple times.
     */
    public T exists(@NonNull String[] keys) {
        ArgsArray commandArgs = buildArgs(keys);

        protobufTransaction.addCommands(buildCommand(Exists, commandArgs));
        return getThis();
    }

    /**
     * Unlinks (deletes) multiple <code>keys</code> from the database. A key is ignored if it does not
     * exist. This command, similar to DEL, removes specified keys and ignores non-existent ones.
     * However, this command does not block the server, while <a
     * href="https://redis.io/commands/del/">DEL</a> does.
     *
     * @see <a href="https://redis.io/commands/unlink/">redis.io</a> for details.
     * @param keys The list of keys to unlink.
     * @return Command Response - The number of <code>keys</code> that were unlinked.
     */
    public T unlink(@NonNull String[] keys) {
        ArgsArray commandArgs = buildArgs(keys);

        protobufTransaction.addCommands(buildCommand(Unlink, commandArgs));
        return getThis();
    }

    /**
     * Sets a timeout on <code>key</code> in seconds. After the timeout has expired, the <code>key
     * </code> will automatically be deleted.<br>
     * If <code>key</code> already has an existing <code>expire
     * </code> set, the time to live is updated to the new value.<br>
     * If <code>seconds</code> is a non-positive number, the <code>key</code> will be deleted rather
     * than expired.<br>
     * The timeout will only be cleared by commands that delete or overwrite the contents of <code>key
     * </code>.
     *
     * @see <a href="https://redis.io/commands/expire/">redis.io</a> for details.
     * @param key The key to set timeout on it.
     * @param seconds The timeout in seconds.
     * @return Command response - <code>true</code> if the timeout was set. <code>false</code> if the
     *     timeout was not set. e.g. key doesn't exist.
     */
    public T expire(@NonNull String key, long seconds) {
        ArgsArray commandArgs = buildArgs(key, Long.toString(seconds));

        protobufTransaction.addCommands(buildCommand(Expire, commandArgs));
        return getThis();
    }

    /**
     * Sets a timeout on <code>key</code> in seconds. After the timeout has expired, the <code>key
     * </code> will automatically be deleted.<br>
     * If <code>key</code> already has an existing <code>expire
     * </code> set, the time to live is updated to the new value.<br>
     * If <code>seconds</code> is a non-positive number, the <code>key</code> will be deleted rather
     * than expired.<br>
     * The timeout will only be cleared by commands that delete or overwrite the contents of <code>key
     * </code>.
     *
     * @see <a href="https://redis.io/commands/expire/">redis.io</a> for details.
     * @param key The key to set timeout on it.
     * @param seconds The timeout in seconds.
     * @param expireOptions The expire options.
     * @return Command response - <code>true</code> if the timeout was set. <code>false</code> if the
     *     timeout was not set. e.g. <code>key</code> doesn't exist, or operation skipped due to the
     *     provided arguments.
     */
    public T expire(@NonNull String key, long seconds, @NonNull ExpireOptions expireOptions) {
        ArgsArray commandArgs =
                buildArgs(
                        ArrayUtils.addAll(new String[] {key, Long.toString(seconds)}, expireOptions.toArgs()));

        protobufTransaction.addCommands(buildCommand(Expire, commandArgs));
        return getThis();
    }

    /**
     * Sets a timeout on <code>key</code>. It takes an absolute Unix timestamp (seconds since January
     * 1, 1970) instead of specifying the number of seconds.<br>
     * A timestamp in the past will delete the <code>key</code> immediately. After the timeout has
     * expired, the <code>key</code> will automatically be deleted.<br>
     * If <code>key</code> already has an existing <code>expire</code> set, the time to live is
     * updated to the new value.<br>
     * The timeout will only be cleared by commands that delete or overwrite the contents of <code>key
     * </code>.
     *
     * @see <a href="https://redis.io/commands/expireat/">redis.io</a> for details.
     * @param key The key to set timeout on it.
     * @param unixSeconds The timeout in an absolute Unix timestamp.
     * @return Command response - <code>true</code> if the timeout was set. <code>false</code> if the
     *     timeout was not set. e.g. <code>key</code> doesn't exist.
     */
    public T expireAt(@NonNull String key, long unixSeconds) {
        ArgsArray commandArgs = buildArgs(key, Long.toString(unixSeconds));

        protobufTransaction.addCommands(buildCommand(ExpireAt, commandArgs));
        return getThis();
    }

    /**
     * Sets a timeout on <code>key</code>. It takes an absolute Unix timestamp (seconds since January
     * 1, 1970) instead of specifying the number of seconds.<br>
     * A timestamp in the past will delete the <code>key</code> immediately. After the timeout has
     * expired, the <code>key</code> will automatically be deleted.<br>
     * If <code>key</code> already has an existing <code>expire</code> set, the time to live is
     * updated to the new value.<br>
     * The timeout will only be cleared by commands that delete or overwrite the contents of <code>key
     * </code>.
     *
     * @see <a href="https://redis.io/commands/expireat/">redis.io</a> for details.
     * @param key The key to set timeout on it.
     * @param unixSeconds The timeout in an absolute Unix timestamp.
     * @param expireOptions The expire options.
     * @return Command response - <code>true</code> if the timeout was set. <code>false</code> if the
     *     timeout was not set. e.g. <code>key</code> doesn't exist, or operation skipped due to the
     *     provided arguments.
     */
    public T expireAt(@NonNull String key, long unixSeconds, @NonNull ExpireOptions expireOptions) {
        ArgsArray commandArgs =
                buildArgs(
                        ArrayUtils.addAll(
                                new String[] {key, Long.toString(unixSeconds)}, expireOptions.toArgs()));

        protobufTransaction.addCommands(buildCommand(ExpireAt, commandArgs));
        return getThis();
    }

    /**
     * Sets a timeout on <code>key</code> in milliseconds. After the timeout has expired, the <code>
     * key</code> will automatically be deleted.<br>
     * If <code>key</code> already has an existing <code>
     * expire</code> set, the time to live is updated to the new value.<br>
     * If <code>milliseconds</code> is a non-positive number, the <code>key</code> will be deleted
     * rather than expired.<br>
     * The timeout will only be cleared by commands that delete or overwrite the contents of <code>key
     * </code>.
     *
     * @see <a href="https://redis.io/commands/pexpire/">redis.io</a> for details.
     * @param key The key to set timeout on it.
     * @param milliseconds The timeout in milliseconds.
     * @return Command response - <code>true</code> if the timeout was set. <code>false</code> if the
     *     timeout was not set. e.g. <code>key</code> doesn't exist.
     */
    public T pexpire(@NonNull String key, long milliseconds) {
        ArgsArray commandArgs = buildArgs(key, Long.toString(milliseconds));

        protobufTransaction.addCommands(buildCommand(PExpire, commandArgs));
        return getThis();
    }

    /**
     * Sets a timeout on <code>key</code> in milliseconds. After the timeout has expired, the <code>
     * key</code> will automatically be deleted.<br>
     * If <code>key</code> already has an existing expire set, the time to live is updated to the new
     * value.<br>
     * If <code>milliseconds</code> is a non-positive number, the <code>key</code> will be deleted
     * rather than expired.<br>
     * The timeout will only be cleared by commands that delete or overwrite the contents of <code>key
     * </code>.
     *
     * @see <a href="https://redis.io/commands/pexpire/">redis.io</a> for details.
     * @param key The key to set timeout on it.
     * @param milliseconds The timeout in milliseconds.
     * @param expireOptions The expire options.
     * @return Command response - <code>true</code> if the timeout was set. <code>false</code> if the
     *     timeout was not set. e.g. <code>key</code> doesn't exist, or operation skipped due to the
     *     provided arguments.
     */
    public T pexpire(@NonNull String key, long milliseconds, @NonNull ExpireOptions expireOptions) {
        ArgsArray commandArgs =
                buildArgs(
                        ArrayUtils.addAll(
                                new String[] {key, Long.toString(milliseconds)}, expireOptions.toArgs()));

        protobufTransaction.addCommands(buildCommand(PExpire, commandArgs));
        return getThis();
    }

    /**
     * Sets a timeout on <code>key</code>. It takes an absolute Unix timestamp (milliseconds since
     * January 1, 1970) instead of specifying the number of milliseconds.<br>
     * A timestamp in the past will delete the <code>key</code> immediately. After the timeout has
     * expired, the <code>key</code> will automatically be deleted.<br>
     * If <code>key</code> already has an existing <code>expire</code> set, the time to live is
     * updated to the new value.<br>
     * The timeout will only be cleared by commands that delete or overwrite the contents of <code>key
     * </code>.
     *
     * @see <a href="https://redis.io/commands/pexpireat/">redis.io</a> for details.
     * @param key The <code>key</code> to set timeout on it.
     * @param unixMilliseconds The timeout in an absolute Unix timestamp.
     * @return Command response - <code>true</code> if the timeout was set. <code>false</code> if the
     *     timeout was not set. e.g. <code>key</code> doesn't exist.
     */
    public T pexpireAt(@NonNull String key, long unixMilliseconds) {
        ArgsArray commandArgs = buildArgs(key, Long.toString(unixMilliseconds));

        protobufTransaction.addCommands(buildCommand(PExpireAt, commandArgs));
        return getThis();
    }

    /**
     * Sets a timeout on <code>key</code>. It takes an absolute Unix timestamp (milliseconds since
     * January 1, 1970) instead of specifying the number of milliseconds.<br>
     * A timestamp in the past will delete the <code>key</code> immediately. After the timeout has
     * expired, the <code>key</code> will automatically be deleted.<br>
     * If <code>key</code> already has an existing <code>expire</code> set, the time to live is
     * updated to the new value.<br>
     * The timeout will only be cleared by commands that delete or overwrite the contents of <code>key
     * </code>.
     *
     * @see <a href="https://redis.io/commands/pexpireat/">redis.io</a> for details.
     * @param key The <code>key</code> to set timeout on it.
     * @param unixMilliseconds The timeout in an absolute Unix timestamp.
     * @param expireOptions The expiration option.
     * @return Command response - <code>true</code> if the timeout was set. <code>false</code> if the
     *     timeout was not set. e.g. <code>key</code> doesn't exist, or operation skipped due to the
     *     provided arguments.
     */
    public T pexpireAt(
            @NonNull String key, long unixMilliseconds, @NonNull ExpireOptions expireOptions) {
        ArgsArray commandArgs =
                buildArgs(
                        ArrayUtils.addAll(
                                new String[] {key, Long.toString(unixMilliseconds)}, expireOptions.toArgs()));

        protobufTransaction.addCommands(buildCommand(PExpireAt, commandArgs));
        return getThis();
    }

    /**
     * Returns the remaining time to live of <code>key</code> that has a timeout.
     *
     * @see <a href="https://redis.io/commands/ttl/">redis.io</a> for details.
     * @param key The <code>key</code> to return its timeout.
     * @return Command response - TTL in seconds, <code>-2</code> if <code>key</code> does not exist,
     *     or <code>-1</code> if <code>key</code> exists but has no associated expire.
     */
    public T ttl(@NonNull String key) {
        ArgsArray commandArgs = buildArgs(key);

        protobufTransaction.addCommands(buildCommand(TTL, commandArgs));
        return getThis();
    }

    /**
     * Gets the current connection id.
     *
     * @see <a href="https://redis.io/commands/client-id/">redis.io</a> for details.
     * @return Command response - The id of the client.
     */
    public T clientId() {
        protobufTransaction.addCommands(buildCommand(ClientId));
        return getThis();
    }

    /**
     * Gets the name of the current connection.
     *
     * @see <a href="https://redis.io/commands/client-getname/">redis.io</a> for details.
     * @return Command response - The name of the client connection as a string if a name is set, or
     *     <code>null</code> if no name is assigned.
     */
    public T clientGetName() {
        protobufTransaction.addCommands(buildCommand(ClientGetName));
        return getThis();
    }

    /**
     * Rewrites the configuration file with the current configuration.
     *
     * @see <a href="https://redis.io/commands/config-rewrite/">redis.io</a> for details.
     * @return <code>OK</code> is returned when the configuration was rewritten properly. Otherwise,
     *     the transaction fails with an error.
     */
    public T configRewrite() {
        protobufTransaction.addCommands(buildCommand(ConfigRewrite));
        return getThis();
    }

    /**
     * Resets the statistics reported by Redis using the <a
     * href="https://redis.io/commands/info/">INFO</a> and <a
     * href="https://redis.io/commands/latency-histogram/">LATENCY HISTOGRAM</a> commands.
     *
     * @see <a href="https://redis.io/commands/config-resetstat/">redis.io</a> for details.
     * @return <code>OK</code> to confirm that the statistics were successfully reset.
     */
    public T configResetStat() {
        protobufTransaction.addCommands(buildCommand(ConfigResetStat));
        return getThis();
    }

    /**
     * Adds members with their scores to the sorted set stored at <code>key</code>.<br>
     * If a member is already a part of the sorted set, its score is updated.
     *
     * @see <a href="https://redis.io/commands/zadd/">redis.io</a> for more details.
     * @param key The key of the sorted set.
     * @param membersScoresMap A <code>Map</code> of members to their corresponding scores.
     * @param options The Zadd options.
     * @param changed Modify the return value from the number of new elements added, to the total
     *     number of elements changed.
     * @return Command Response - The number of elements added to the sorted set. <br>
     *     If <code>changed</code> is set, returns the number of elements updated in the sorted set.
     */
    public T zadd(
            @NonNull String key,
            @NonNull Map<String, Double> membersScoresMap,
            @NonNull ZaddOptions options,
            boolean changed) {
        String[] changedArg = changed ? new String[] {"CH"} : new String[] {};
        String[] membersScores = convertMapToValueKeyStringArray(membersScoresMap);

        String[] arguments =
                concatenateArrays(new String[] {key}, options.toArgs(), changedArg, membersScores);

        ArgsArray commandArgs = buildArgs(arguments);

        protobufTransaction.addCommands(buildCommand(Zadd, commandArgs));
        return getThis();
    }

    /**
     * Adds members with their scores to the sorted set stored at <code>key</code>.<br>
     * If a member is already a part of the sorted set, its score is updated.
     *
     * @see <a href="https://redis.io/commands/zadd/">redis.io</a> for more details.
     * @param key The key of the sorted set.
     * @param membersScoresMap A <code>Map</code> of members to their corresponding scores.
     * @param options The Zadd options.
     * @return Command Response - The number of elements added to the sorted set.
     */
    public T zadd(
            @NonNull String key,
            @NonNull Map<String, Double> membersScoresMap,
            @NonNull ZaddOptions options) {
        return getThis().zadd(key, membersScoresMap, options, false);
    }

    /**
     * Adds members with their scores to the sorted set stored at <code>key</code>.<br>
     * If a member is already a part of the sorted set, its score is updated.
     *
     * @see <a href="https://redis.io/commands/zadd/">redis.io</a> for more details.
     * @param key The key of the sorted set.
     * @param membersScoresMap A <code>Map</code> of members to their corresponding scores.
     * @param changed Modify the return value from the number of new elements added, to the total
     *     number of elements changed.
     * @return Command Response - The number of elements added to the sorted set. <br>
     *     If <code>changed</code> is set, returns the number of elements updated in the sorted set.
     */
    public T zadd(
            @NonNull String key, @NonNull Map<String, Double> membersScoresMap, boolean changed) {
        return getThis().zadd(key, membersScoresMap, ZaddOptions.builder().build(), changed);
    }

    /**
     * Adds members with their scores to the sorted set stored at <code>key</code>.<br>
     * If a member is already a part of the sorted set, its score is updated.
     *
     * @see <a href="https://redis.io/commands/zadd/">redis.io</a> for more details.
     * @param key The key of the sorted set.
     * @param membersScoresMap A <code>Map</code> of members to their corresponding scores.
     * @return Command Response - The number of elements added to the sorted set.
     */
    public T zadd(@NonNull String key, @NonNull Map<String, Double> membersScoresMap) {
        return getThis().zadd(key, membersScoresMap, ZaddOptions.builder().build(), false);
    }

    /**
     * Increments the score of member in the sorted set stored at <code>key</code> by <code>increment
     * </code>.<br>
     * If <code>member</code> does not exist in the sorted set, it is added with <code>
     * increment</code> as its score (as if its previous score was 0.0).<br>
     * If <code>key</code> does not exist, a new sorted set with the specified member as its sole
     * member is created.
     *
     * @see <a href="https://redis.io/commands/zadd/">redis.io</a> for more details.
     * @param key The key of the sorted set.
     * @param member A member in the sorted set to increment.
     * @param increment The score to increment the member.
     * @param options The Zadd options.
     * @return Command Response - The score of the member.<br>
     *     If there was a conflict with the options, the operation aborts and <code>null</code> is
     *     returned.<br>
     */
    public T zaddIncr(
            @NonNull String key, @NonNull String member, double increment, @NonNull ZaddOptions options) {
        ArgsArray commandArgs =
                buildArgs(
                        concatenateArrays(
                                new String[] {key},
                                options.toArgs(),
                                new String[] {"INCR", Double.toString(increment), member}));

        protobufTransaction.addCommands(buildCommand(Zadd, commandArgs));
        return getThis();
    }

    /**
     * Increments the score of member in the sorted set stored at <code>key</code> by <code>increment
     * </code>.<br>
     * If <code>member</code> does not exist in the sorted set, it is added with <code>
     * increment</code> as its score (as if its previous score was 0.0).<br>
     * If <code>key</code> does not exist, a new sorted set with the specified member as its sole
     * member is created.
     *
     * @see <a href="https://redis.io/commands/zadd/">redis.io</a> for more details.
     * @param key The key of the sorted set.
     * @param member A member in the sorted set to increment.
     * @param increment The score to increment the member.
     * @return Command Response - The score of the member.
     */
    public T zaddIncr(@NonNull String key, @NonNull String member, double increment) {
        return getThis().zaddIncr(key, member, increment, ZaddOptions.builder().build());
    }

    /**
     * Removes the specified members from the sorted set stored at <code>key</code>.<br>
     * Specified members that are not a member of this set are ignored.
     *
     * @see <a href="https://redis.io/commands/zrem/">redis.io</a> for more details.
     * @param key The key of the sorted set.
     * @param members An array of members to remove from the sorted set.
     * @return Command Response - The number of members that were removed from the sorted set, not
     *     including non-existing members.<br>
     *     If <code>key</code> does not exist, it is treated as an empty sorted set, and this command
     *     returns <code>0</code>.
     */
    public T zrem(@NonNull String key, @NonNull String[] members) {
        ArgsArray commandArgs = buildArgs(ArrayUtils.addFirst(members, key));
        protobufTransaction.addCommands(buildCommand(Zrem, commandArgs));
        return getThis();
    }

    /**
     * Returns the cardinality (number of elements) of the sorted set stored at <code>key</code>.
     *
     * @see <a href="https://redis.io/commands/zcard/">redis.io</a> for more details.
     * @param key The key of the sorted set.
     * @return Command Response - The number of elements in the sorted set.<br>
     *     If <code>key</code> does not exist, it is treated as an empty sorted set, and this command
     *     return <code>0</code>.
     */
    public T zcard(@NonNull String key) {
        ArgsArray commandArgs = buildArgs(new String[] {key});
        protobufTransaction.addCommands(buildCommand(Zcard, commandArgs));
        return getThis();
    }

    /**
     * Removes and returns up to <code>count</code> members with the lowest scores from the sorted set
     * stored at the specified <code>key</code>.
     *
     * @see <a href="https://redis.io/commands/zpopmin/">redis.io</a> for more details.
     * @param key The key of the sorted set.
     * @param count Specifies the quantity of members to pop.<br>
     *     If <code>count</code> is higher than the sorted set's cardinality, returns all members and
     *     their scores, ordered from lowest to highest.
     * @return Command Response - A map of the removed members and their scores, ordered from the one
     *     with the lowest score to the one with the highest.<br>
     *     If <code>key</code> doesn't exist, it will be treated as an empty sorted set and the
     *     command returns an empty <code>Map</code>.
     */
    public T zpopmin(@NonNull String key, long count) {
        ArgsArray commandArgs = buildArgs(new String[] {key, Long.toString(count)});
        protobufTransaction.addCommands(buildCommand(ZPopMin, commandArgs));
        return getThis();
    }

    /**
     * Removes and returns the member with the lowest score from the sorted set stored at the
     * specified <code>key</code>.
     *
     * @see <a href="https://redis.io/commands/zpopmin/">redis.io</a> for more details.
     * @param key The key of the sorted set.
     * @return Command Response - A map containing the removed member and its corresponding score.<br>
     *     If <code>key</code> doesn't exist, it will be treated as an empty sorted set and the
     *     command returns an empty <code>Map</code>.
     */
    public T zpopmin(@NonNull String key) {
        ArgsArray commandArgs = buildArgs(new String[] {key});
        protobufTransaction.addCommands(buildCommand(ZPopMin, commandArgs));
        return getThis();
    }

    /**
     * Removes and returns up to <code>count</code> members with the highest scores from the sorted
     * set stored at the specified <code>key</code>.
     *
     * @see <a href="https://redis.io/commands/zpopmax/">redis.io</a> for more details.
     * @param key The key of the sorted set.
     * @param count Specifies the quantity of members to pop.<br>
     *     If <code>count</code> is higher than the sorted set's cardinality, returns all members and
     *     their scores, ordered from highest to lowest.
     * @return Command Response - A map of the removed members and their scores, ordered from the one
     *     with the highest score to the one with the lowest.<br>
     *     If <code>key</code> doesn't exist, it will be treated as an empty sorted set and the
     *     command returns an empty <code>Map</code>.
     */
    public T zpopmax(@NonNull String key, long count) {
        ArgsArray commandArgs = buildArgs(new String[] {key, Long.toString(count)});
        protobufTransaction.addCommands(buildCommand(ZPopMax, commandArgs));
        return getThis();
    }

    /**
     * Removes and returns the member with the highest score from the sorted set stored at the
     * specified <code>key</code>.
     *
     * @see <a href="https://redis.io/commands/zpopmax/">redis.io</a> for more details.
     * @param key The key of the sorted set.
     * @return Command Response - A map containing the removed member and its corresponding score.<br>
     *     If <code>key</code> doesn't exist, it will be treated as an empty sorted set and the
     *     command returns an empty <code>Map</code>.
     */
    public T zpopmax(@NonNull String key) {
        ArgsArray commandArgs = buildArgs(new String[] {key});
        protobufTransaction.addCommands(buildCommand(ZPopMax, commandArgs));
        return getThis();
    }

    /**
     * Returns the score of <code>member</code> in the sorted set stored at <code>key</code>.
     *
     * @see <a href="https://redis.io/commands/zscore/">redis.io</a> for more details.
     * @param key The key of the sorted set.
     * @param member The member whose score is to be retrieved.
     * @return Command Response - The score of the member.<br>
     *     If <code>member</code> does not exist in the sorted set, <code>null</code> is returned.<br>
     *     If <code>key</code> does not exist, <code>null</code> is returned.
     */
    public T zscore(@NonNull String key, @NonNull String member) {
        ArgsArray commandArgs = buildArgs(new String[] {key, member});
        protobufTransaction.addCommands(buildCommand(ZScore, commandArgs));
        return getThis();
    }

    /**
     * Returns the rank of <code>member</code> in the sorted set stored at <code>key</code>, with
     * scores ordered from low to high.<br>
     * To get the rank of <code>member</code> with it's score, see <code>zrankWithScore</code>.
     *
     * @see <a href="https://redis.io/commands/zrank/">redis.io</a> for more details.
     * @param key The key of the sorted set.
     * @param member The member whose rank is to be retrieved.
     * @return The rank of <code>member</code> in the sorted set.<br>
     *     If <code>key</code> doesn't exist, or if <code>member</code> is not present in the set,
     *     <code>null</code> will be returned.
     */
    public T zrank(@NonNull String key, @NonNull String member) {
        ArgsArray commandArgs = buildArgs(new String[] {key, member});
        protobufTransaction.addCommands(buildCommand(Zrank, commandArgs));
        return getThis();
    }

    /**
     * Returns the rank of <code>member</code> in the sorted set stored at <code>key</code> with it's
     * score, where scores are ordered from the lowest to highest.
     *
     * @see <a href="https://redis.io/commands/zrank/">redis.io</a> for more details.
     * @param key The key of the sorted set.
     * @param member The member whose rank is to be retrieved.
     * @return An array containing the rank (as <code>Long</code>) and score (as <code>Double</code>)
     *     of <code>member</code> in the sorted set.<br>
     *     If <code>key</code> doesn't exist, or if <code>member</code> is not present in the set,
     *     <code>null</code> will be returned.
     */
    public T zrankWithScore(@NonNull String key, @NonNull String member) {
        ArgsArray commandArgs = buildArgs(new String[] {key, member, WITH_SCORE_REDIS_API});
        protobufTransaction.addCommands(buildCommand(Zrank, commandArgs));
        return getThis();
    }

    /**
     * Returns the remaining time to live of <code>key</code> that has a timeout, in milliseconds.
     *
     * @see <a href="https://redis.io/commands/pttl/">redis.io</a> for details.
     * @param key The key to return its timeout.
     * @return Command Response - TTL in milliseconds. <code>-2</code> if <code>key</code> does not
     *     exist, <code>-1</code> if <code>key</code> exists but has no associated expire.
     */
    public T pttl(@NonNull String key) {
        ArgsArray commandArgs = buildArgs(key);

        protobufTransaction.addCommands(buildCommand(PTTL, commandArgs));
        return getThis();
    }

    /**
     * Removes the existing timeout on <code>key</code>, turning the <code>key</code> from volatile (a
     * <code>key</code> with an expire set) to persistent (a <code>key</code> that will never expire
     * as no timeout is associated).
     *
     * @see <a href="https://redis.io/commands/persist/">redis.io</a> for details.
     * @param key The <code>key</code> to remove the existing timeout on.
     * @return Command Response - <code>false</code> if <code>key</code> does not exist or does not
     *     have an associated timeout, <code>true</code> if the timeout has been removed.
     */
    public T persist(@NonNull String key) {
        ArgsArray commandArgs = buildArgs(new String[] {key});
        protobufTransaction.addCommands(buildCommand(Persist, commandArgs));
        return getThis();
    }

    /**
     * Returns the server time.
     *
     * @see <a href="https://redis.io/commands/time/">redis.io</a> for details.
     * @return Command Response - The current server time as a <code>String</code> array with two
     *     elements: A Unix timestamp and the amount of microseconds already elapsed in the current
     *     second. The returned array is in a <code>[Unix timestamp, Microseconds already elapsed]
     *     </code> format.
     */
    public T time() {
        protobufTransaction.addCommands(buildCommand(Time));
        return getThis();
    }

    /**
     * Returns the string representation of the type of the value stored at <code>key</code>.
     *
     * @see <a href="https://redis.io/commands/type/>redis.io</a> for details.
     * @param key The <code>key</code> to check its data type.
     * @return Command Response - If the <code>key</code> exists, the type of the stored value is
     *     returned. Otherwise, a "none" string is returned.
     */
    public T type(@NonNull String key) {
        ArgsArray commandArgs = buildArgs(key);
        protobufTransaction.addCommands(buildCommand(Type, commandArgs));
        return getThis();
    }

    /**
     * Returns the specified range of elements in the sorted set stored at <code>key</code>.<br>
     * <code>ZRANGE</code> can perform different types of range queries: by index (rank), by the
     * score, or by lexicographical order.<br>
     * To get the elements with their scores, see {@link #zrangeWithScores}.
     *
     * @see <a href="https://redis.io/commands/zrange/">redis.io</a> for more details.
     * @param key The key of the sorted set.
     * @param rangeQuery The range query object representing the type of range query to perform.<br>
     *     <ul>
     *       <li>For range queries by index (rank), use {@link RangeByIndex}.
     *       <li>For range queries by lexicographical order, use {@link RangeByLex}.
     *       <li>For range queries by score, use {@link RangeByScore}.
     *     </ul>
     *
     * @param reverse If true, reverses the sorted set, with index 0 as the element with the highest
     *     score.
     * @return Command Response - An array of elements within the specified range. If <code>key</code>
     *     does not exist, it is treated as an empty sorted set, and the command returns an empty
     *     array.
     */
    public T zrange(@NonNull String key, @NonNull RangeQuery rangeQuery, boolean reverse) {
        ArgsArray commandArgs = buildArgs(createZrangeArgs(key, rangeQuery, reverse, false));
        protobufTransaction.addCommands(buildCommand(Zrange, commandArgs));
        return getThis();
    }

    /**
     * Returns the specified range of elements in the sorted set stored at <code>key</code>.<br>
     * <code>ZRANGE</code> can perform different types of range queries: by index (rank), by the
     * score, or by lexicographical order.<br>
     * To get the elements with their scores, see {@link #zrangeWithScores}.
     *
     * @see <a href="https://redis.io/commands/zrange/">redis.io</a> for more details.
     * @param key The key of the sorted set.
     * @param rangeQuery The range query object representing the type of range query to perform.<br>
     *     <ul>
     *       <li>For range queries by index (rank), use {@link RangeByIndex}.
     *       <li>For range queries by lexicographical order, use {@link RangeByLex}.
     *       <li>For range queries by score, use {@link RangeByScore}.
     *     </ul>
     *
     * @return Command Response - An array of elements within the specified range. If <code>key</code>
     *     does not exist, it is treated as an empty sorted set, and the command returns an empty
     *     array.
     */
    public T zrange(@NonNull String key, @NonNull RangeQuery rangeQuery) {
        return getThis().zrange(key, rangeQuery, false);
    }

    /**
     * Returns the specified range of elements with their scores in the sorted set stored at <code>key
     * </code>. Similar to {@link #zrange} but with a <code>WITHSCORE</code> flag.
     *
     * @see <a href="https://redis.io/commands/zrange/">redis.io</a> for more details.
     * @param key The key of the sorted set.
     * @param rangeQuery The range query object representing the type of range query to perform.<br>
     *     <ul>
     *       <li>For range queries by index (rank), use {@link RangeByIndex}.
     *       <li>For range queries by score, use {@link RangeByScore}.
     *     </ul>
     *
     * @param reverse If true, reverses the sorted set, with index 0 as the element with the highest
     *     score.
     * @return Command Response - A <code>Map</code> of elements and their scores within the specified
     *     range. If <code>key</code> does not exist, it is treated as an empty sorted set, and the
     *     command returns an empty <code>Map</code>.
     */
    public T zrangeWithScores(
            @NonNull String key, @NonNull ScoredRangeQuery rangeQuery, boolean reverse) {
        ArgsArray commandArgs = buildArgs(createZrangeArgs(key, rangeQuery, reverse, true));
        protobufTransaction.addCommands(buildCommand(Zrange, commandArgs));
        return getThis();
    }

    /**
     * Returns the specified range of elements with their scores in the sorted set stored at <code>key
     * </code>. Similar to {@link #zrange} but with a <code>WITHSCORE</code> flag.
     *
     * @see <a href="https://redis.io/commands/zrange/">redis.io</a> for more details.
     * @param key The key of the sorted set.
     * @param rangeQuery The range query object representing the type of range query to perform.<br>
     *     <ul>
     *       <li>For range queries by index (rank), use {@link RangeByIndex}.
     *       <li>For range queries by score, use {@link RangeByScore}.
     *     </ul>
     *
     * @return Command Response - A <code>Map</code> of elements and their scores within the specified
     *     range. If <code>key</code> does not exist, it is treated as an empty sorted set, and the
     *     command returns an empty <code>Map</code>.
     */
    public T zrangeWithScores(@NonNull String key, @NonNull ScoredRangeQuery rangeQuery) {
        return getThis().zrangeWithScores(key, rangeQuery, false);
    }

    /**
     * Adds all elements to the HyperLogLog data structure stored at the specified <code>key</code>.
     * <br>
     * Creates a new structure if the <code>key</code> does not exist.
     *
     * <p>When no <code>elements</code> are provided, and <code>key</code> exists and is a
     * HyperLogLog, then no operation is performed. If <code>key</code> does not exist, then the
     * HyperLogLog structure is created.
     *
     * @see <a href="https://redis.io/commands/pfadd/">redis.io</a> for details.
     * @param key The <code>key</code> of the HyperLogLog data structure to add elements into.
     * @param elements An array of members to add to the HyperLogLog stored at <code>key</code>.
     * @return Command Response - If the HyperLogLog is newly created, or if the HyperLogLog
     *     approximated cardinality is altered, then returns <code>1</code>. Otherwise, returns <code>
     *     0</code>.
     */
    public T pfadd(@NonNull String key, @NonNull String[] elements) {
        ArgsArray commandArgs = buildArgs(ArrayUtils.addFirst(elements, key));
        protobufTransaction.addCommands(buildCommand(PfAdd, commandArgs));
        return getThis();
    }

<<<<<<< HEAD
    /**
     * Estimates the cardinality of the data stored in a HyperLogLog structure for a single key or
     * calculates the combined cardinality of multiple keys by merging their HyperLogLogs temporarily.
     *
     * @see <a href="https://redis.io/commands/pfcount/">redis.io</a> for details.
     * @param keys The keys of the HyperLogLog data structures to be analyzed.
     * @return Command Response - The approximated cardinality of given HyperLogLog data structures.
     *     <br>
     *     The cardinality of a key that does not exist is <code>0</code>.
     */
    public T pfcount(@NonNull String[] keys) {
        ArgsArray commandArgs = buildArgs(keys);
        protobufTransaction.addCommands(buildCommand(PfCount, commandArgs));
        return getThis();
    }

=======
>>>>>>> 6ef09f9a
    /** Build protobuf {@link Command} object for given command and arguments. */
    protected Command buildCommand(RequestType requestType) {
        return buildCommand(requestType, buildArgs());
    }

    /** Build protobuf {@link Command} object for given command and arguments. */
    protected Command buildCommand(RequestType requestType, ArgsArray args) {
        return Command.newBuilder().setRequestType(requestType).setArgsArray(args).build();
    }

    /** Build protobuf {@link ArgsArray} object for given arguments. */
    protected ArgsArray buildArgs(String... stringArgs) {
        ArgsArray.Builder commandArgs = ArgsArray.newBuilder();

        for (String string : stringArgs) {
            commandArgs.addArgs(string);
        }

        return commandArgs.build();
    }
}<|MERGE_RESOLUTION|>--- conflicted
+++ resolved
@@ -49,10 +49,7 @@
 import static redis_request.RedisRequestOuterClass.RequestType.PTTL;
 import static redis_request.RedisRequestOuterClass.RequestType.Persist;
 import static redis_request.RedisRequestOuterClass.RequestType.PfAdd;
-<<<<<<< HEAD
 import static redis_request.RedisRequestOuterClass.RequestType.PfCount;
-=======
->>>>>>> 6ef09f9a
 import static redis_request.RedisRequestOuterClass.RequestType.Ping;
 import static redis_request.RedisRequestOuterClass.RequestType.RPop;
 import static redis_request.RedisRequestOuterClass.RequestType.RPush;
@@ -1645,7 +1642,6 @@
         return getThis();
     }
 
-<<<<<<< HEAD
     /**
      * Estimates the cardinality of the data stored in a HyperLogLog structure for a single key or
      * calculates the combined cardinality of multiple keys by merging their HyperLogLogs temporarily.
@@ -1662,8 +1658,6 @@
         return getThis();
     }
 
-=======
->>>>>>> 6ef09f9a
     /** Build protobuf {@link Command} object for given command and arguments. */
     protected Command buildCommand(RequestType requestType) {
         return buildCommand(requestType, buildArgs());
