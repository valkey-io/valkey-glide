--- conflicted
+++ resolved
@@ -73,11 +73,8 @@
 import static redis_request.RedisRequestOuterClass.RequestType.SMembers;
 import static redis_request.RedisRequestOuterClass.RequestType.SMove;
 import static redis_request.RedisRequestOuterClass.RequestType.SRem;
-<<<<<<< HEAD
+import static redis_request.RedisRequestOuterClass.RequestType.SUnionStore;
 import static redis_request.RedisRequestOuterClass.RequestType.Save;
-=======
-import static redis_request.RedisRequestOuterClass.RequestType.SUnionStore;
->>>>>>> 4480ece1
 import static redis_request.RedisRequestOuterClass.RequestType.SetRange;
 import static redis_request.RedisRequestOuterClass.RequestType.SetString;
 import static redis_request.RedisRequestOuterClass.RequestType.Strlen;
@@ -1953,7 +1950,6 @@
     }
 
     /**
-<<<<<<< HEAD
      * Synchronously saves the DataBase.<br>
      * This command is not available in transaction starting from Redis version 7.
      *
@@ -1962,7 +1958,10 @@
      */
     public T save() {
         protobufTransaction.addCommands(buildCommand(Save));
-=======
+        return getThis();
+    }
+
+    /**
      * Returns <code>UNIX TIME</code> of the last DB save timestamp or startup timestamp if no save
      * was made since then.
      *
@@ -1971,7 +1970,6 @@
      */
     public T lastsave() {
         protobufTransaction.addCommands(buildCommand(LastSave));
->>>>>>> 4480ece1
         return getThis();
     }
 
