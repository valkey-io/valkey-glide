/** Copyright GLIDE-for-Redis Project Contributors - SPDX Identifier: Apache-2.0 */
package glide.api.models;

import static glide.api.commands.SortedSetBaseCommands.WITH_SCORES_REDIS_API;
import static glide.api.commands.SortedSetBaseCommands.WITH_SCORE_REDIS_API;
import static glide.api.models.commands.RangeOptions.createZRangeArgs;
import static glide.utils.ArrayTransformUtils.concatenateArrays;
import static glide.utils.ArrayTransformUtils.convertMapToKeyValueStringArray;
import static glide.utils.ArrayTransformUtils.convertMapToValueKeyStringArray;
import static redis_request.RedisRequestOuterClass.RequestType.Blpop;
import static redis_request.RedisRequestOuterClass.RequestType.Brpop;
import static redis_request.RedisRequestOuterClass.RequestType.ClientGetName;
import static redis_request.RedisRequestOuterClass.RequestType.ClientId;
import static redis_request.RedisRequestOuterClass.RequestType.ConfigGet;
import static redis_request.RedisRequestOuterClass.RequestType.ConfigResetStat;
import static redis_request.RedisRequestOuterClass.RequestType.ConfigRewrite;
import static redis_request.RedisRequestOuterClass.RequestType.ConfigSet;
import static redis_request.RedisRequestOuterClass.RequestType.CustomCommand;
import static redis_request.RedisRequestOuterClass.RequestType.Decr;
import static redis_request.RedisRequestOuterClass.RequestType.DecrBy;
import static redis_request.RedisRequestOuterClass.RequestType.Del;
import static redis_request.RedisRequestOuterClass.RequestType.Echo;
import static redis_request.RedisRequestOuterClass.RequestType.Exists;
import static redis_request.RedisRequestOuterClass.RequestType.Expire;
import static redis_request.RedisRequestOuterClass.RequestType.ExpireAt;
import static redis_request.RedisRequestOuterClass.RequestType.GetRange;
import static redis_request.RedisRequestOuterClass.RequestType.GetString;
import static redis_request.RedisRequestOuterClass.RequestType.HLen;
import static redis_request.RedisRequestOuterClass.RequestType.HSetNX;
import static redis_request.RedisRequestOuterClass.RequestType.HashDel;
import static redis_request.RedisRequestOuterClass.RequestType.HashExists;
import static redis_request.RedisRequestOuterClass.RequestType.HashGet;
import static redis_request.RedisRequestOuterClass.RequestType.HashGetAll;
import static redis_request.RedisRequestOuterClass.RequestType.HashIncrBy;
import static redis_request.RedisRequestOuterClass.RequestType.HashIncrByFloat;
import static redis_request.RedisRequestOuterClass.RequestType.HashMGet;
import static redis_request.RedisRequestOuterClass.RequestType.HashSet;
import static redis_request.RedisRequestOuterClass.RequestType.Hvals;
import static redis_request.RedisRequestOuterClass.RequestType.Incr;
import static redis_request.RedisRequestOuterClass.RequestType.IncrBy;
import static redis_request.RedisRequestOuterClass.RequestType.IncrByFloat;
import static redis_request.RedisRequestOuterClass.RequestType.Info;
import static redis_request.RedisRequestOuterClass.RequestType.LInsert;
import static redis_request.RedisRequestOuterClass.RequestType.LLen;
import static redis_request.RedisRequestOuterClass.RequestType.LPop;
import static redis_request.RedisRequestOuterClass.RequestType.LPush;
import static redis_request.RedisRequestOuterClass.RequestType.LPushX;
import static redis_request.RedisRequestOuterClass.RequestType.LRange;
import static redis_request.RedisRequestOuterClass.RequestType.LRem;
import static redis_request.RedisRequestOuterClass.RequestType.LTrim;
import static redis_request.RedisRequestOuterClass.RequestType.Lindex;
import static redis_request.RedisRequestOuterClass.RequestType.MGet;
import static redis_request.RedisRequestOuterClass.RequestType.MSet;
import static redis_request.RedisRequestOuterClass.RequestType.PExpire;
import static redis_request.RedisRequestOuterClass.RequestType.PExpireAt;
import static redis_request.RedisRequestOuterClass.RequestType.PTTL;
import static redis_request.RedisRequestOuterClass.RequestType.Persist;
import static redis_request.RedisRequestOuterClass.RequestType.PfAdd;
import static redis_request.RedisRequestOuterClass.RequestType.PfCount;
import static redis_request.RedisRequestOuterClass.RequestType.PfMerge;
import static redis_request.RedisRequestOuterClass.RequestType.Ping;
import static redis_request.RedisRequestOuterClass.RequestType.RPop;
import static redis_request.RedisRequestOuterClass.RequestType.RPush;
import static redis_request.RedisRequestOuterClass.RequestType.RPushX;
import static redis_request.RedisRequestOuterClass.RequestType.SAdd;
import static redis_request.RedisRequestOuterClass.RequestType.SCard;
<<<<<<< HEAD
import static redis_request.RedisRequestOuterClass.RequestType.SDiffStore;
=======
import static redis_request.RedisRequestOuterClass.RequestType.SInterStore;
>>>>>>> ddf5bf81
import static redis_request.RedisRequestOuterClass.RequestType.SIsMember;
import static redis_request.RedisRequestOuterClass.RequestType.SMembers;
import static redis_request.RedisRequestOuterClass.RequestType.SRem;
import static redis_request.RedisRequestOuterClass.RequestType.SetRange;
import static redis_request.RedisRequestOuterClass.RequestType.SetString;
import static redis_request.RedisRequestOuterClass.RequestType.Strlen;
import static redis_request.RedisRequestOuterClass.RequestType.TTL;
import static redis_request.RedisRequestOuterClass.RequestType.Time;
import static redis_request.RedisRequestOuterClass.RequestType.Type;
import static redis_request.RedisRequestOuterClass.RequestType.Unlink;
import static redis_request.RedisRequestOuterClass.RequestType.XAdd;
import static redis_request.RedisRequestOuterClass.RequestType.ZDiff;
import static redis_request.RedisRequestOuterClass.RequestType.ZDiffStore;
import static redis_request.RedisRequestOuterClass.RequestType.ZLexCount;
import static redis_request.RedisRequestOuterClass.RequestType.ZMScore;
import static redis_request.RedisRequestOuterClass.RequestType.ZPopMax;
import static redis_request.RedisRequestOuterClass.RequestType.ZPopMin;
import static redis_request.RedisRequestOuterClass.RequestType.ZRangeStore;
import static redis_request.RedisRequestOuterClass.RequestType.ZRemRangeByLex;
import static redis_request.RedisRequestOuterClass.RequestType.ZRemRangeByRank;
import static redis_request.RedisRequestOuterClass.RequestType.ZRemRangeByScore;
import static redis_request.RedisRequestOuterClass.RequestType.ZScore;
import static redis_request.RedisRequestOuterClass.RequestType.Zadd;
import static redis_request.RedisRequestOuterClass.RequestType.Zcard;
import static redis_request.RedisRequestOuterClass.RequestType.Zcount;
import static redis_request.RedisRequestOuterClass.RequestType.Zrange;
import static redis_request.RedisRequestOuterClass.RequestType.Zrank;
import static redis_request.RedisRequestOuterClass.RequestType.Zrem;

import glide.api.models.commands.ExpireOptions;
import glide.api.models.commands.InfoOptions;
import glide.api.models.commands.InfoOptions.Section;
import glide.api.models.commands.LInsertOptions.InsertPosition;
import glide.api.models.commands.RangeOptions;
import glide.api.models.commands.RangeOptions.InfLexBound;
import glide.api.models.commands.RangeOptions.InfScoreBound;
import glide.api.models.commands.RangeOptions.LexBoundary;
import glide.api.models.commands.RangeOptions.LexRange;
import glide.api.models.commands.RangeOptions.RangeByIndex;
import glide.api.models.commands.RangeOptions.RangeByLex;
import glide.api.models.commands.RangeOptions.RangeByScore;
import glide.api.models.commands.RangeOptions.RangeQuery;
import glide.api.models.commands.RangeOptions.ScoreBoundary;
import glide.api.models.commands.RangeOptions.ScoreRange;
import glide.api.models.commands.RangeOptions.ScoredRangeQuery;
import glide.api.models.commands.SetOptions;
import glide.api.models.commands.SetOptions.ConditionalSet;
import glide.api.models.commands.SetOptions.SetOptionsBuilder;
import glide.api.models.commands.StreamAddOptions;
import glide.api.models.commands.StreamAddOptions.StreamAddOptionsBuilder;
import glide.api.models.commands.ZaddOptions;
import java.util.Map;
import lombok.Getter;
import lombok.NonNull;
import org.apache.commons.lang3.ArrayUtils;
import redis_request.RedisRequestOuterClass.Command;
import redis_request.RedisRequestOuterClass.Command.ArgsArray;
import redis_request.RedisRequestOuterClass.RequestType;
import redis_request.RedisRequestOuterClass.Transaction;

/**
 * Base class encompassing shared commands for both standalone and cluster mode implementations in a
 * transaction. Transactions allow the execution of a group of commands in a single step.
 *
 * <p>Command Response: An array of command responses is returned by the client exec command, in the
 * order they were given. Each element in the array represents a command given to the transaction.
 * The response for each command depends on the executed Redis command. Specific response types are
 * documented alongside each method.
 *
 * @param <T> child typing for chaining method calls
 */
@Getter
public abstract class BaseTransaction<T extends BaseTransaction<T>> {
    /** Command class to send a single request to Redis. */
    protected final Transaction.Builder protobufTransaction = Transaction.newBuilder();

    protected abstract T getThis();

    /**
     * Executes a single command, without checking inputs. Every part of the command, including
     * subcommands, should be added as a separate value in args.
     *
     * @param args Arguments for the custom command.
     * @return A response from Redis with an <code>Object</code>.
     * @remarks This function should only be used for single-response commands. Commands that don't
     *     return response (such as <em>SUBSCRIBE</em>), or that return potentially more than a single
     *     response (such as <em>XREAD</em>), or that change the client's behavior (such as entering
     *     <em>pub</em>/<em>sub</em> mode on <em>RESP2</em> connections) shouldn't be called using
     *     this function.
     * @example Returns a list of all pub/sub clients:
     *     <pre>{@code
     * Object result = client.customCommand(new String[]{ "CLIENT", "LIST", "TYPE", "PUBSUB" }).get();
     * }</pre>
     */
    public T customCommand(String[] args) {
        ArgsArray commandArgs = buildArgs(args);
        protobufTransaction.addCommands(buildCommand(CustomCommand, commandArgs));
        return getThis();
    }

    /**
     * Echoes the provided <code>message</code> back.
     *
     * @see <a href="https://redis.io/commands/echo>redis.io</a> for details.
     * @param message The message to be echoed back.
     * @return Command Response - The provided <code>message</code>.
     */
    public T echo(@NonNull String message) {
        ArgsArray commandArgs = buildArgs(message);
        protobufTransaction.addCommands(buildCommand(Echo, commandArgs));
        return getThis();
    }

    /**
     * Pings the Redis server.
     *
     * @see <a href="https://redis.io/commands/ping/">redis.io</a> for details.
     * @return Command Response - A response from Redis with a <code>String</code>.
     */
    public T ping() {
        protobufTransaction.addCommands(buildCommand(Ping));
        return getThis();
    }

    /**
     * Pings the Redis server.
     *
     * @see <a href="https://redis.io/commands/ping/">redis.io</a> for details.
     * @param msg The ping argument that will be returned.
     * @return Command Response - A response from Redis with a <code>String</code>.
     */
    public T ping(@NonNull String msg) {
        ArgsArray commandArgs = buildArgs(msg);
        protobufTransaction.addCommands(buildCommand(Ping, commandArgs));
        return getThis();
    }

    /**
     * Gets information and statistics about the Redis server using the {@link Section#DEFAULT}
     * option.
     *
     * @see <a href="https://redis.io/commands/info/">redis.io</a> for details.
     * @return Command Response - A <code>String</code> with server info.
     */
    public T info() {
        protobufTransaction.addCommands(buildCommand(Info));
        return getThis();
    }

    /**
     * Gets information and statistics about the Redis server.
     *
     * @see <a href="https://redis.io/commands/info/">redis.io</a> for details.
     * @param options A list of {@link Section} values specifying which sections of information to
     *     retrieve. When no parameter is provided, the {@link Section#DEFAULT} option is assumed.
     * @return Command Response - A <code>String</code> containing the requested {@link Section}s.
     */
    public T info(@NonNull InfoOptions options) {
        ArgsArray commandArgs = buildArgs(options.toArgs());
        protobufTransaction.addCommands(buildCommand(Info, commandArgs));
        return getThis();
    }

    /**
     * Removes the specified <code>keys</code> from the database. A key is ignored if it does not
     * exist.
     *
     * @see <a href="https://redis.io/commands/del/">redis.io</a> for details.
     * @param keys The keys we wanted to remove.
     * @return Command Response - The number of keys that were removed.
     */
    public T del(@NonNull String[] keys) {
        ArgsArray commandArgs = buildArgs(keys);
        protobufTransaction.addCommands(buildCommand(Del, commandArgs));
        return getThis();
    }

    /**
     * Gets the value associated with the given key, or null if no such value exists.
     *
     * @see <a href="https://redis.io/commands/get/">redis.io</a> for details.
     * @param key The key to retrieve from the database.
     * @return Command Response - If <code>key</code> exists, returns the <code>value</code> of <code>
     *     key</code> as a String. Otherwise, return <code>null</code>.
     */
    public T get(@NonNull String key) {
        ArgsArray commandArgs = buildArgs(key);
        protobufTransaction.addCommands(buildCommand(GetString, commandArgs));
        return getThis();
    }

    /**
     * Sets the given key with the given value.
     *
     * @see <a href="https://redis.io/commands/set/">redis.io</a> for details.
     * @param key The key to store.
     * @param value The value to store with the given <code>key</code>.
     * @return Command Response - A response from Redis.
     */
    public T set(@NonNull String key, @NonNull String value) {
        ArgsArray commandArgs = buildArgs(key, value);
        protobufTransaction.addCommands(buildCommand(SetString, commandArgs));
        return getThis();
    }

    /**
     * Sets the given key with the given value. Return value is dependent on the passed options.
     *
     * @see <a href="https://redis.io/commands/set/">redis.io</a> for details.
     * @param key The key to store.
     * @param value The value to store with the given key.
     * @param options The Set options.
     * @return Command Response - A <code>String</code> or <code>null</code> response. The old value
     *     as a <code>String</code> if {@link SetOptionsBuilder#returnOldValue(boolean)} is set.
     *     Otherwise, if the value isn't set because of {@link ConditionalSet#ONLY_IF_EXISTS} or
     *     {@link ConditionalSet#ONLY_IF_DOES_NOT_EXIST} conditions, return <code>null</code>.
     *     Otherwise, return <code>OK</code>.
     */
    public T set(@NonNull String key, @NonNull String value, @NonNull SetOptions options) {
        ArgsArray commandArgs =
                buildArgs(ArrayUtils.addAll(new String[] {key, value}, options.toArgs()));

        protobufTransaction.addCommands(buildCommand(SetString, commandArgs));
        return getThis();
    }

    /**
     * Retrieves the values of multiple <code>keys</code>.
     *
     * @see <a href="https://redis.io/commands/mget/">redis.io</a> for details.
     * @param keys A list of keys to retrieve values for.
     * @return Command Response - An array of values corresponding to the provided <code>keys</code>.
     *     <br>
     *     If a <code>key</code>is not found, its corresponding value in the list will be <code>null
     *     </code>.
     */
    public T mget(@NonNull String[] keys) {
        ArgsArray commandArgs = buildArgs(keys);
        protobufTransaction.addCommands(buildCommand(MGet, commandArgs));
        return getThis();
    }

    /**
     * Sets multiple keys to multiple values in a single operation.
     *
     * @see <a href="https://redis.io/commands/mset/">redis.io</a> for details.
     * @param keyValueMap A key-value map consisting of keys and their respective values to set.
     * @return Command Response - Always <code>OK</code>.
     */
    public T mset(@NonNull Map<String, String> keyValueMap) {
        String[] args = convertMapToKeyValueStringArray(keyValueMap);
        ArgsArray commandArgs = buildArgs(args);

        protobufTransaction.addCommands(buildCommand(MSet, commandArgs));
        return getThis();
    }

    /**
     * Increments the number stored at <code>key</code> by one. If <code>key</code> does not exist, it
     * is set to 0 before performing the operation.
     *
     * @see <a href="https://redis.io/commands/incr/">redis.io</a> for details.
     * @param key The key to increment its value.
     * @return Command Response - The value of <code>key</code> after the increment.
     */
    public T incr(@NonNull String key) {
        ArgsArray commandArgs = buildArgs(key);
        protobufTransaction.addCommands(buildCommand(Incr, commandArgs));
        return getThis();
    }

    /**
     * Increments the number stored at <code>key</code> by <code>amount</code>. If <code>key</code>
     * does not exist, it is set to 0 before performing the operation.
     *
     * @see <a href="https://redis.io/commands/incrby/">redis.io</a> for details.
     * @param key The key to increment its value.
     * @param amount The amount to increment.
     * @return Command Response - The value of <code>key</code> after the increment.
     */
    public T incrBy(@NonNull String key, long amount) {
        ArgsArray commandArgs = buildArgs(key, Long.toString(amount));
        protobufTransaction.addCommands(buildCommand(IncrBy, commandArgs));
        return getThis();
    }

    /**
     * Increments the string representing a floating point number stored at <code>key</code> by <code>
     * amount</code>. By using a negative increment value, the result is that the value stored at
     * <code>key</code> is decremented. If <code>key</code> does not exist, it is set to 0 before
     * performing the operation.
     *
     * @see <a href="https://redis.io/commands/incrbyfloat/">redis.io</a> for details.
     * @param key The key to increment its value.
     * @param amount The amount to increment.
     * @return Command Response - The value of <code>key</code> after the increment.
     */
    public T incrByFloat(@NonNull String key, double amount) {
        ArgsArray commandArgs = buildArgs(key, Double.toString(amount));
        protobufTransaction.addCommands(buildCommand(IncrByFloat, commandArgs));
        return getThis();
    }

    /**
     * Decrements the number stored at <code>key</code> by one. If <code>key</code> does not exist, it
     * is set to 0 before performing the operation.
     *
     * @see <a href="https://redis.io/commands/decr/">redis.io</a> for details.
     * @param key The key to decrement its value.
     * @return Command Response - The value of <code>key</code> after the decrement.
     */
    public T decr(@NonNull String key) {
        ArgsArray commandArgs = buildArgs(key);
        protobufTransaction.addCommands(buildCommand(Decr, commandArgs));
        return getThis();
    }

    /**
     * Decrements the number stored at <code>key</code> by <code>amount</code>. If <code>key</code>
     * does not exist, it is set to 0 before performing the operation.
     *
     * @see <a href="https://redis.io/commands/decrby/">redis.io</a> for details.
     * @param key The key to decrement its value.
     * @param amount The amount to decrement.
     * @return Command Response - The value of <code>key</code> after the decrement.
     */
    public T decrBy(@NonNull String key, long amount) {
        ArgsArray commandArgs = buildArgs(key, Long.toString(amount));
        protobufTransaction.addCommands(buildCommand(DecrBy, commandArgs));
        return getThis();
    }

    /**
     * Returns the length of the string value stored at <code>key</code>.
     *
     * @see <a href="https://redis.io/commands/strlen/">redis.io</a> for details.
     * @param key The key to check its length.
     * @return Command Response - The length of the string value stored at key.<br>
     *     If <code>key</code> does not exist, it is treated as an empty string, and the command
     *     returns <code>0</code>.
     */
    public T strlen(@NonNull String key) {
        ArgsArray commandArgs = buildArgs(key);
        protobufTransaction.addCommands(buildCommand(Strlen, commandArgs));
        return getThis();
    }

    /**
     * Overwrites part of the string stored at <code>key</code>, starting at the specified <code>
     * offset</code>, for the entire length of <code>value</code>.<br>
     * If the <code>offset</code> is larger than the current length of the string at <code>key</code>,
     * the string is padded with zero bytes to make <code>offset</code> fit. Creates the <code>key
     * </code> if it doesn't exist.
     *
     * @see <a href="https://redis.io/commands/setrange/">redis.io</a> for details.
     * @param key The key of the string to update.
     * @param offset The position in the string where <code>value</code> should be written.
     * @param value The string written with <code>offset</code>.
     * @return Command Response - The length of the string stored at <code>key</code> after it was
     *     modified.
     */
    public T setrange(@NonNull String key, int offset, @NonNull String value) {
        ArgsArray commandArgs = buildArgs(key, Integer.toString(offset), value);
        protobufTransaction.addCommands(buildCommand(SetRange, commandArgs));
        return getThis();
    }

    /**
     * Returns the substring of the string value stored at <code>key</code>, determined by the offsets
     * <code>start</code> and <code>end</code> (both are inclusive). Negative offsets can be used in
     * order to provide an offset starting from the end of the string. So <code>-1</code> means the
     * last character, <code>-2</code> the penultimate and so forth.
     *
     * @see <a href="https://redis.io/commands/getrange/">redis.io</a> for details.
     * @param key The key of the string.
     * @param start The starting offset.
     * @param end The ending offset.
     * @return Command Response - A substring extracted from the value stored at <code>key</code>.
     */
    public T getrange(@NonNull String key, int start, int end) {
        ArgsArray commandArgs = buildArgs(key, Integer.toString(start), Integer.toString(end));
        protobufTransaction.addCommands(buildCommand(GetRange, commandArgs));
        return getThis();
    }

    /**
     * Retrieves the value associated with <code>field</code> in the hash stored at <code>key</code>.
     *
     * @see <a href="https://redis.io/commands/hget/">redis.io</a> for details.
     * @param key The key of the hash.
     * @param field The field in the hash stored at <code>key</code> to retrieve from the database.
     * @return Command Response - The value associated with <code>field</code>, or <code>null</code>
     *     when <code>field</code> is not present in the hash or <code>key</code> does not exist.
     */
    public T hget(@NonNull String key, @NonNull String field) {
        ArgsArray commandArgs = buildArgs(key, field);
        protobufTransaction.addCommands(buildCommand(HashGet, commandArgs));
        return getThis();
    }

    /**
     * Sets the specified fields to their respective values in the hash stored at <code>key</code>.
     *
     * @see <a href="https://redis.io/commands/hset/">redis.io</a> for details.
     * @param key The key of the hash.
     * @param fieldValueMap A field-value map consisting of fields and their corresponding values to
     *     be set in the hash stored at the specified key.
     * @return Command Response - The number of fields that were added.
     */
    public T hset(@NonNull String key, @NonNull Map<String, String> fieldValueMap) {
        ArgsArray commandArgs =
                buildArgs(ArrayUtils.addFirst(convertMapToKeyValueStringArray(fieldValueMap), key));

        protobufTransaction.addCommands(buildCommand(HashSet, commandArgs));
        return getThis();
    }

    /**
     * Sets <code>field</code> in the hash stored at <code>key</code> to <code>value</code>, only if
     * <code>field</code> does not yet exist.<br>
     * If <code>key</code> does not exist, a new key holding a hash is created.<br>
     * If <code>field</code> already exists, this operation has no effect.
     *
     * @see <a href="https://redis.io/commands/hsetnx/">redis.io</a> for details.
     * @param key The key of the hash.
     * @param field The field to set the value for.
     * @param value The value to set.
     * @return Command Response - <code>true</code> if the field was set, <code>false</code> if the
     *     field already existed and was not set.
     */
    public T hsetnx(@NonNull String key, @NonNull String field, @NonNull String value) {
        ArgsArray commandArgs = buildArgs(key, field, value);
        protobufTransaction.addCommands(buildCommand(HSetNX, commandArgs));
        return getThis();
    }

    /**
     * Removes the specified fields from the hash stored at <code>key</code>. Specified fields that do
     * not exist within this hash are ignored.
     *
     * @see <a href="https://redis.io/commands/hdel/">redis.io</a> for details.
     * @param key The key of the hash.
     * @param fields The fields to remove from the hash stored at <code>key</code>.
     * @return Command Response - The number of fields that were removed from the hash, not including
     *     specified but non-existing fields.<br>
     *     If <code>key</code> does not exist, it is treated as an empty hash and it returns 0.<br>
     */
    public T hdel(@NonNull String key, @NonNull String[] fields) {
        ArgsArray commandArgs = buildArgs(ArrayUtils.addFirst(fields, key));
        protobufTransaction.addCommands(buildCommand(HashDel, commandArgs));
        return getThis();
    }

    /**
     * Returns the number of fields contained in the hash stored at <code>key</code>.
     *
     * @see <a href="https://redis.io/commands/hlen/">redis.io</a> for details.
     * @param key The key of the hash.
     * @return Command Response - The number of fields in the hash, or <code>0</code> when the key
     *     does not exist.<br>
     *     If <code>key</code> holds a value that is not a hash, an error is returned.
     */
    public T hlen(@NonNull String key) {
        ArgsArray commandArgs = buildArgs(key);
        protobufTransaction.addCommands(buildCommand(HLen, commandArgs));
        return getThis();
    }

    /**
     * Returns all values in the hash stored at <code>key</code>.
     *
     * @see <a href="https://redis.io/commands/hvals/">redis.io</a> for details.
     * @param key The key of the hash.
     * @return Command Response - An <code>array</code> of values in the hash, or an <code>empty array
     *     </code> when the key does not exist.
     */
    public T hvals(@NonNull String key) {
        ArgsArray commandArgs = buildArgs(key);
        protobufTransaction.addCommands(buildCommand(Hvals, commandArgs));
        return getThis();
    }

    /**
     * Returns the values associated with the specified fields in the hash stored at <code>key</code>.
     *
     * @see <a href="https://redis.io/commands/hmget/">redis.io</a> for details.
     * @param key The key of the hash.
     * @param fields The fields in the hash stored at <code>key</code> to retrieve from the database.
     * @return Command Response - An array of values associated with the given fields, in the same
     *     order as they are requested.<br>
     *     For every field that does not exist in the hash, a null value is returned.<br>
     *     If <code>key</code> does not exist, it is treated as an empty hash, and it returns an array
     *     of null values.<br>
     */
    public T hmget(@NonNull String key, @NonNull String[] fields) {
        ArgsArray commandArgs = buildArgs(ArrayUtils.addFirst(fields, key));
        protobufTransaction.addCommands(buildCommand(HashMGet, commandArgs));
        return getThis();
    }

    /**
     * Returns if <code>field</code> is an existing field in the hash stored at <code>key</code>.
     *
     * @see <a href="https://redis.io/commands/hexists/">redis.io</a> for details.
     * @param key The key of the hash.
     * @param field The field to check in the hash stored at <code>key</code>.
     * @return Command Response - <code>True</code> if the hash contains the specified field. If the
     *     hash does not contain the field, or if the key does not exist, it returns <code>False
     *     </code>.
     */
    public T hexists(@NonNull String key, @NonNull String field) {
        ArgsArray commandArgs = buildArgs(key, field);
        protobufTransaction.addCommands(buildCommand(HashExists, commandArgs));
        return getThis();
    }

    /**
     * Returns all fields and values of the hash stored at <code>key</code>.
     *
     * @see <a href="https://redis.io/commands/hgetall/">redis.io</a> for details.
     * @param key The key of the hash.
     * @return Command Response - A <code>Map</code> of fields and their values stored in the hash.
     *     Every field name in the map is associated with its corresponding value.<br>
     *     If <code>key</code> does not exist, it returns an empty map.
     */
    public T hgetall(@NonNull String key) {
        ArgsArray commandArgs = buildArgs(key);
        protobufTransaction.addCommands(buildCommand(HashGetAll, commandArgs));
        return getThis();
    }

    /**
     * Increments the number stored at <code>field</code> in the hash stored at <code>key</code> by
     * increment. By using a negative increment value, the value stored at <code>field</code> in the
     * hash stored at <code>key</code> is decremented. If <code>field</code> or <code>key</code> does
     * not exist, it is set to 0 before performing the operation.
     *
     * @see <a href="https://redis.io/commands/hincrby/">redis.io</a> for details.
     * @param key The key of the hash.
     * @param field The field in the hash stored at <code>key</code> to increment or decrement its
     *     value.
     * @param amount The amount by which to increment or decrement the field's value. Use a negative
     *     value to decrement.
     * @return Command Response - The value of <code>field</code> in the hash stored at <code>key
     *     </code> after the increment or decrement.
     */
    public T hincrBy(@NonNull String key, @NonNull String field, long amount) {
        ArgsArray commandArgs = buildArgs(key, field, Long.toString(amount));
        protobufTransaction.addCommands(buildCommand(HashIncrBy, commandArgs));
        return getThis();
    }

    /**
     * Increments the string representing a floating point number stored at <code>field</code> in the
     * hash stored at <code>key</code> by increment. By using a negative increment value, the value
     * stored at <code>field</code> in the hash stored at <code>key</code> is decremented. If <code>
     * field</code> or <code>key</code> does not exist, it is set to 0 before performing the
     * operation.
     *
     * @see <a href="https://redis.io/commands/hincrbyfloat/">redis.io</a> for details.
     * @param key The key of the hash.
     * @param field The field in the hash stored at <code>key</code> to increment or decrement its
     *     value.
     * @param amount The amount by which to increment or decrement the field's value. Use a negative
     *     value to decrement.
     * @return Command Response - The value of <code>field</code> in the hash stored at <code>key
     *     </code> after the increment or decrement.
     */
    public T hincrByFloat(@NonNull String key, @NonNull String field, double amount) {
        ArgsArray commandArgs = buildArgs(key, field, Double.toString(amount));
        protobufTransaction.addCommands(buildCommand(HashIncrByFloat, commandArgs));
        return getThis();
    }

    /**
     * Inserts all the specified values at the head of the list stored at <code>key</code>. <code>
     * elements</code> are inserted one after the other to the head of the list, from the leftmost
     * element to the rightmost element. If <code>key</code> does not exist, it is created as an empty
     * list before performing the push operations.
     *
     * @see <a href="https://redis.io/commands/lpush/">redis.io</a> for details.
     * @param key The key of the list.
     * @param elements The elements to insert at the head of the list stored at <code>key</code>.
     * @return Command Response - The length of the list after the push operations.
     */
    public T lpush(@NonNull String key, @NonNull String[] elements) {
        ArgsArray commandArgs = buildArgs(ArrayUtils.addFirst(elements, key));
        protobufTransaction.addCommands(buildCommand(LPush, commandArgs));
        return getThis();
    }

    /**
     * Removes and returns the first elements of the list stored at <code>key</code>. The command pops
     * a single element from the beginning of the list.
     *
     * @see <a href="https://redis.io/commands/lpop/">redis.io</a> for details.
     * @param key The key of the list.
     * @return Command Response - The value of the first element.<br>
     *     If <code>key</code> does not exist, null will be returned.
     */
    public T lpop(@NonNull String key) {
        ArgsArray commandArgs = buildArgs(key);
        protobufTransaction.addCommands(buildCommand(LPop, commandArgs));
        return getThis();
    }

    /**
     * Removes and returns up to <code>count</code> elements of the list stored at <code>key</code>,
     * depending on the list's length.
     *
     * @see <a href="https://redis.io/commands/lpop/">redis.io</a> for details.
     * @param key The key of the list.
     * @param count The count of the elements to pop from the list.
     * @return Command Response - An array of the popped elements will be returned depending on the
     *     list's length.<br>
     *     If <code>key</code> does not exist, null will be returned.
     */
    public T lpopCount(@NonNull String key, long count) {
        ArgsArray commandArgs = buildArgs(key, Long.toString(count));
        protobufTransaction.addCommands(buildCommand(LPop, commandArgs));
        return getThis();
    }

    /**
     * Returns the specified elements of the list stored at <code>key</code>.<br>
     * The offsets <code>start</code> and <code>end</code> are zero-based indexes, with <code>0</code>
     * being the first element of the list, <code>1</code> being the next element and so on. These
     * offsets can also be negative numbers indicating offsets starting at the end of the list, with
     * <code>-1</code> being the last element of the list, <code>-2</code> being the penultimate, and
     * so on.
     *
     * @see <a href="https://redis.io/commands/lrange/">redis.io</a> for details.
     * @param key The key of the list.
     * @param start The starting point of the range.
     * @param end The end of the range.
     * @return Command Response - Array of elements in the specified range.<br>
     *     If <code>start</code> exceeds the end of the list, or if <code>start</code> is greater than
     *     <code>end</code>, an empty array will be returned.<br>
     *     If <code>end</code> exceeds the actual end of the list, the range will stop at the actual
     *     end of the list.<br>
     *     If <code>key</code> does not exist an empty array will be returned.
     */
    public T lrange(@NonNull String key, long start, long end) {
        ArgsArray commandArgs = buildArgs(key, Long.toString(start), Long.toString(end));
        protobufTransaction.addCommands(buildCommand(LRange, commandArgs));
        return getThis();
    }

    /**
     * Returns the element at <code>index</code> from the list stored at <code>key</code>.<br>
     * The index is zero-based, so <code>0</code> means the first element, <code>1</code> the second
     * element and so on. Negative indices can be used to designate elements starting at the tail of
     * the list. Here, <code>-1</code> means the last element, <code>-2</code> means the penultimate
     * and so forth.
     *
     * @see <a href="https://redis.io/commands/lindex/">redis.io</a> for details.
     * @param key The key of the list.
     * @param index The index of the element in the list to retrieve.
     * @return Command Response - The element at <code>index</code> in the list stored at <code>key
     *     </code>.<br>
     *     If <code>index</code> is out of range or if <code>key</code> does not exist, <code>null
     *     </code> is returned.
     */
    public T lindex(@NonNull String key, long index) {
        ArgsArray commandArgs = buildArgs(key, Long.toString(index));

        protobufTransaction.addCommands(buildCommand(Lindex, commandArgs));
        return getThis();
    }

    /**
     * Trims an existing list so that it will contain only the specified range of elements specified.<br>
     * The offsets <code>start</code> and <code>end</code> are zero-based indexes, with <code>0</code> being the
     * first element of the list, </code>1<code> being the next element and so on.<br>
     * These offsets can also be negative numbers indicating offsets starting at the end of the list,
     * with <code>-1</code> being the last element of the list, <code>-2</code> being the penultimate, and so on.
     *
     * @see <a href="https://redis.io/commands/ltrim/">redis.io</a> for details.
     * @param key The key of the list.
     * @param start The starting point of the range.
     * @param end The end of the range.
     * @return Command Response - Always <code>OK</code>.<br>
     *     If <code>start</code> exceeds the end of the list, or if <code>start</code> is greater than
     *     <code>end</code>, the result will be an empty list (which causes key to be removed).<br>
     *     If <code>end</code> exceeds the actual end of the list, it will be treated like the last
     *     element of the list.<br>
     *     If <code>key</code> does not exist, OK will be returned without changes to the database.
     */
    public T ltrim(@NonNull String key, long start, long end) {
        ArgsArray commandArgs = buildArgs(key, Long.toString(start), Long.toString(end));
        protobufTransaction.addCommands(buildCommand(LTrim, commandArgs));
        return getThis();
    }

    /**
     * Returns the length of the list stored at <code>key</code>.
     *
     * @see <a href="https://redis.io/commands/llen/">redis.io</a> for details.
     * @param key The key of the list.
     * @return Command Response - The length of the list at <code>key</code>.<br>
     *     If <code>key</code> does not exist, it is interpreted as an empty list and <code>0</code>
     *     is returned.
     */
    public T llen(@NonNull String key) {
        ArgsArray commandArgs = buildArgs(key);

        protobufTransaction.addCommands(buildCommand(LLen, commandArgs));
        return getThis();
    }

    /**
     * Removes the first <code>count</code> occurrences of elements equal to <code>element</code> from
     * the list stored at <code>key</code>.<br>
     * If <code>count</code> is positive: Removes elements equal to <code>element</code> moving from
     * head to tail.<br>
     * If <code>count</code> is negative: Removes elements equal to <code>element</code> moving from
     * tail to head.<br>
     * If <code>count</code> is 0 or <code>count</code> is greater than the occurrences of elements
     * equal to <code>element</code>, it removes all elements equal to <code>element</code>.
     *
     * @see <a href="https://redis.io/commands/lrem/">redis.io</a> for details.
     * @param key The key of the list.
     * @param count The count of the occurrences of elements equal to <code>element</code> to remove.
     * @param element The element to remove from the list.
     * @return Command Response - The number of the removed elements.<br>
     *     If <code>key</code> does not exist, <code>0</code> is returned.
     */
    public T lrem(@NonNull String key, long count, @NonNull String element) {
        ArgsArray commandArgs = buildArgs(key, Long.toString(count), element);
        protobufTransaction.addCommands(buildCommand(LRem, commandArgs));
        return getThis();
    }

    /**
     * Inserts all the specified values at the tail of the list stored at <code>key</code>.<br>
     * <code>elements</code> are inserted one after the other to the tail of the list, from the
     * leftmost element to the rightmost element. If <code>key</code> does not exist, it is created as
     * an empty list before performing the push operations.
     *
     * @see <a href="https://redis.io/commands/rpush/">redis.io</a> for details.
     * @param key The key of the list.
     * @param elements The elements to insert at the tail of the list stored at <code>key</code>.
     * @return Command Response - The length of the list after the push operations.
     */
    public T rpush(@NonNull String key, @NonNull String[] elements) {
        ArgsArray commandArgs = buildArgs(ArrayUtils.addFirst(elements, key));
        protobufTransaction.addCommands(buildCommand(RPush, commandArgs));
        return getThis();
    }

    /**
     * Removes and returns the last elements of the list stored at <code>key</code>.<br>
     * The command pops a single element from the end of the list.
     *
     * @see <a href="https://redis.io/commands/rpop/">redis.io</a> for details.
     * @param key The key of the list.
     * @return Command Response - The value of the last element.<br>
     *     If <code>key</code> does not exist, <code>null</code> will be returned.
     */
    public T rpop(@NonNull String key) {
        ArgsArray commandArgs = buildArgs(key);
        protobufTransaction.addCommands(buildCommand(RPop, commandArgs));
        return getThis();
    }

    /**
     * Removes and returns up to <code>count</code> elements from the list stored at <code>key</code>,
     * depending on the list's length.
     *
     * @see <a href="https://redis.io/commands/rpop/">redis.io</a> for details.
     * @param count The count of the elements to pop from the list.
     * @return Command Response - An array of popped elements will be returned depending on the list's
     *     length.<br>
     *     If <code>key</code> does not exist, <code>null</code> will be returned.
     */
    public T rpopCount(@NonNull String key, long count) {
        ArgsArray commandArgs = buildArgs(key, Long.toString(count));
        protobufTransaction.addCommands(buildCommand(RPop, commandArgs));
        return getThis();
    }

    /**
     * Adds specified members to the set stored at <code>key</code>. Specified members that are
     * already a member of this set are ignored.
     *
     * @see <a href="https://redis.io/commands/sadd/">redis.io</a> for details.
     * @param key The <code>key</code> where members will be added to its set.
     * @param members A list of members to add to the set stored at <code>key</code>.
     * @return Command Response - The number of members that were added to the set, excluding members
     *     already present.
     * @remarks If <code>key</code> does not exist, a new set is created before adding <code>members
     *     </code>.
     */
    public T sadd(@NonNull String key, @NonNull String[] members) {
        ArgsArray commandArgs = buildArgs(ArrayUtils.addFirst(members, key));
        protobufTransaction.addCommands(buildCommand(SAdd, commandArgs));
        return getThis();
    }

    /**
     * Returns if <code>member</code> is a member of the set stored at <code>key</code>.
     *
     * @see <a href="https://redis.io/commands/sismember/">redis.io</a> for details.
     * @param key The key of the set.
     * @param member The member to check for existence in the set.
     * @return Command Response - <code>true</code> if the member exists in the set, <code>false
     *     </code> otherwise. If <code>key</code> doesn't exist, it is treated as an <code>empty set
     *     </code> and the command returns <code>false</code>.
     */
    public T sismember(@NonNull String key, @NonNull String member) {
        ArgsArray commandArgs = buildArgs(key, member);
        protobufTransaction.addCommands(buildCommand(SIsMember, commandArgs));
        return getThis();
    }

    /**
     * Removes specified members from the set stored at <code>key</code>. Specified members that are
     * not a member of this set are ignored.
     *
     * @see <a href="https://redis.io/commands/srem/">redis.io</a> for details.
     * @param key The <code>key</code> from which members will be removed.
     * @param members A list of members to remove from the set stored at <code>key</code>.
     * @return Command Response - The number of members that were removed from the set, excluding
     *     non-existing members.
     * @remarks If <code>key</code> does not exist, it is treated as an empty set and this command
     *     returns <code>0</code>.
     */
    public T srem(@NonNull String key, @NonNull String[] members) {
        ArgsArray commandArgs = buildArgs(ArrayUtils.addFirst(members, key));
        protobufTransaction.addCommands(buildCommand(SRem, commandArgs));
        return getThis();
    }

    /**
     * Retrieves all the members of the set value stored at <code>key</code>.
     *
     * @see <a href="https://redis.io/commands/smembers/">redis.io</a> for details.
     * @param key The key from which to retrieve the set members.
     * @return Command Response - A <code>Set</code> of all members of the set.
     * @remarks If <code>key</code> does not exist an empty set will be returned.
     */
    public T smembers(@NonNull String key) {
        ArgsArray commandArgs = buildArgs(key);
        protobufTransaction.addCommands(buildCommand(SMembers, commandArgs));
        return getThis();
    }

    /**
     * Retrieves the set cardinality (number of elements) of the set stored at <code>key</code>.
     *
     * @see <a href="https://redis.io/commands/scard/">redis.io</a> for details.
     * @param key The key from which to retrieve the number of set members.
     * @return Command Response - The cardinality (number of elements) of the set, or 0 if the key
     *     does not exist.
     */
    public T scard(@NonNull String key) {
        ArgsArray commandArgs = buildArgs(key);
        protobufTransaction.addCommands(buildCommand(SCard, commandArgs));
        return getThis();
    }

    /**
<<<<<<< HEAD
     * Stores the difference between the first set and all the successive sets in <code>keys</code>
     * into a new set at <code>destination</code>.
     *
     * @see <a href="https://redis.io/commands/sdiffstore/">redis.io</a> for details.
     * @param destination The key of the destination set.
     * @param keys The keys of the sets to diff.
     * @return Command Response - The number of elements in the resulting set.
     */
    public T sdiffstore(@NonNull String destination, @NonNull String[] keys) {
        ArgsArray commandArgs = buildArgs(ArrayUtils.addFirst(keys, destination));
        protobufTransaction.addCommands(buildCommand(SDiffStore, commandArgs));
=======
     * Stores the members of the intersection of all given sets specified by <code>keys</code> into a
     * new set at <code>destination</code>.
     *
     * @see <a href="https://redis.io/commands/sinterstore/">redis.io</a> for details.
     * @param destination The key of the destination set.
     * @param keys The keys from which to retrieve the set members.
     * @return Command Response - The number of elements in the resulting set.
     */
    public T sinterstore(@NonNull String destination, @NonNull String[] keys) {
        ArgsArray commandArgs = buildArgs(ArrayUtils.addFirst(keys, destination));
        protobufTransaction.addCommands(buildCommand(SInterStore, commandArgs));
>>>>>>> ddf5bf81
        return getThis();
    }

    /**
     * Reads the configuration parameters of a running Redis server.
     *
     * @see <a href="https://redis.io/commands/config-get/">redis.io</a> for details.
     * @param parameters An <code>array</code> of configuration parameter names to retrieve values
     *     for.
     * @return Command response - A <code>map</code> of values corresponding to the configuration
     *     parameters.
     */
    public T configGet(@NonNull String[] parameters) {
        ArgsArray commandArgs = buildArgs(parameters);
        protobufTransaction.addCommands(buildCommand(ConfigGet, commandArgs));
        return getThis();
    }

    /**
     * Sets configuration parameters to the specified values.
     *
     * @see <a href="https://redis.io/commands/config-set/">redis.io</a> for details.
     * @param parameters A <code>map</code> consisting of configuration parameters and their
     *     respective values to set.
     * @return Command response - <code>OK</code> if all configurations have been successfully set.
     *     Otherwise, the transaction fails with an error.
     */
    public T configSet(@NonNull Map<String, String> parameters) {
        ArgsArray commandArgs = buildArgs(convertMapToKeyValueStringArray(parameters));
        protobufTransaction.addCommands(buildCommand(ConfigSet, commandArgs));
        return getThis();
    }

    /**
     * Returns the number of keys in <code>keys</code> that exist in the database.
     *
     * @see <a href="https://redis.io/commands/exists/">redis.io</a> for details.
     * @param keys The keys list to check.
     * @return Command Response - The number of keys that exist. If the same existing key is mentioned
     *     in <code>keys</code> multiple times, it will be counted multiple times.
     */
    public T exists(@NonNull String[] keys) {
        ArgsArray commandArgs = buildArgs(keys);
        protobufTransaction.addCommands(buildCommand(Exists, commandArgs));
        return getThis();
    }

    /**
     * Unlinks (deletes) multiple <code>keys</code> from the database. A key is ignored if it does not
     * exist. This command, similar to DEL, removes specified keys and ignores non-existent ones.
     * However, this command does not block the server, while <a
     * href="https://redis.io/commands/del/">DEL</a> does.
     *
     * @see <a href="https://redis.io/commands/unlink/">redis.io</a> for details.
     * @param keys The list of keys to unlink.
     * @return Command Response - The number of <code>keys</code> that were unlinked.
     */
    public T unlink(@NonNull String[] keys) {
        ArgsArray commandArgs = buildArgs(keys);
        protobufTransaction.addCommands(buildCommand(Unlink, commandArgs));
        return getThis();
    }

    /**
     * Sets a timeout on <code>key</code> in seconds. After the timeout has expired, the <code>key
     * </code> will automatically be deleted.<br>
     * If <code>key</code> already has an existing <code>expire
     * </code> set, the time to live is updated to the new value.<br>
     * If <code>seconds</code> is a non-positive number, the <code>key</code> will be deleted rather
     * than expired.<br>
     * The timeout will only be cleared by commands that delete or overwrite the contents of <code>key
     * </code>.
     *
     * @see <a href="https://redis.io/commands/expire/">redis.io</a> for details.
     * @param key The key to set timeout on it.
     * @param seconds The timeout in seconds.
     * @return Command response - <code>true</code> if the timeout was set. <code>false</code> if the
     *     timeout was not set. e.g. key doesn't exist.
     */
    public T expire(@NonNull String key, long seconds) {
        ArgsArray commandArgs = buildArgs(key, Long.toString(seconds));
        protobufTransaction.addCommands(buildCommand(Expire, commandArgs));
        return getThis();
    }

    /**
     * Sets a timeout on <code>key</code> in seconds. After the timeout has expired, the <code>key
     * </code> will automatically be deleted.<br>
     * If <code>key</code> already has an existing <code>expire
     * </code> set, the time to live is updated to the new value.<br>
     * If <code>seconds</code> is a non-positive number, the <code>key</code> will be deleted rather
     * than expired.<br>
     * The timeout will only be cleared by commands that delete or overwrite the contents of <code>key
     * </code>.
     *
     * @see <a href="https://redis.io/commands/expire/">redis.io</a> for details.
     * @param key The key to set timeout on it.
     * @param seconds The timeout in seconds.
     * @param expireOptions The expire options.
     * @return Command response - <code>true</code> if the timeout was set. <code>false</code> if the
     *     timeout was not set. e.g. <code>key</code> doesn't exist, or operation skipped due to the
     *     provided arguments.
     */
    public T expire(@NonNull String key, long seconds, @NonNull ExpireOptions expireOptions) {
        ArgsArray commandArgs =
                buildArgs(
                        ArrayUtils.addAll(new String[] {key, Long.toString(seconds)}, expireOptions.toArgs()));

        protobufTransaction.addCommands(buildCommand(Expire, commandArgs));
        return getThis();
    }

    /**
     * Sets a timeout on <code>key</code>. It takes an absolute Unix timestamp (seconds since January
     * 1, 1970) instead of specifying the number of seconds.<br>
     * A timestamp in the past will delete the <code>key</code> immediately. After the timeout has
     * expired, the <code>key</code> will automatically be deleted.<br>
     * If <code>key</code> already has an existing <code>expire</code> set, the time to live is
     * updated to the new value.<br>
     * The timeout will only be cleared by commands that delete or overwrite the contents of <code>key
     * </code>.
     *
     * @see <a href="https://redis.io/commands/expireat/">redis.io</a> for details.
     * @param key The key to set timeout on it.
     * @param unixSeconds The timeout in an absolute Unix timestamp.
     * @return Command response - <code>true</code> if the timeout was set. <code>false</code> if the
     *     timeout was not set. e.g. <code>key</code> doesn't exist.
     */
    public T expireAt(@NonNull String key, long unixSeconds) {
        ArgsArray commandArgs = buildArgs(key, Long.toString(unixSeconds));
        protobufTransaction.addCommands(buildCommand(ExpireAt, commandArgs));
        return getThis();
    }

    /**
     * Sets a timeout on <code>key</code>. It takes an absolute Unix timestamp (seconds since January
     * 1, 1970) instead of specifying the number of seconds.<br>
     * A timestamp in the past will delete the <code>key</code> immediately. After the timeout has
     * expired, the <code>key</code> will automatically be deleted.<br>
     * If <code>key</code> already has an existing <code>expire</code> set, the time to live is
     * updated to the new value.<br>
     * The timeout will only be cleared by commands that delete or overwrite the contents of <code>key
     * </code>.
     *
     * @see <a href="https://redis.io/commands/expireat/">redis.io</a> for details.
     * @param key The key to set timeout on it.
     * @param unixSeconds The timeout in an absolute Unix timestamp.
     * @param expireOptions The expire options.
     * @return Command response - <code>true</code> if the timeout was set. <code>false</code> if the
     *     timeout was not set. e.g. <code>key</code> doesn't exist, or operation skipped due to the
     *     provided arguments.
     */
    public T expireAt(@NonNull String key, long unixSeconds, @NonNull ExpireOptions expireOptions) {
        ArgsArray commandArgs =
                buildArgs(
                        ArrayUtils.addAll(
                                new String[] {key, Long.toString(unixSeconds)}, expireOptions.toArgs()));

        protobufTransaction.addCommands(buildCommand(ExpireAt, commandArgs));
        return getThis();
    }

    /**
     * Sets a timeout on <code>key</code> in milliseconds. After the timeout has expired, the <code>
     * key</code> will automatically be deleted.<br>
     * If <code>key</code> already has an existing <code>
     * expire</code> set, the time to live is updated to the new value.<br>
     * If <code>milliseconds</code> is a non-positive number, the <code>key</code> will be deleted
     * rather than expired.<br>
     * The timeout will only be cleared by commands that delete or overwrite the contents of <code>key
     * </code>.
     *
     * @see <a href="https://redis.io/commands/pexpire/">redis.io</a> for details.
     * @param key The key to set timeout on it.
     * @param milliseconds The timeout in milliseconds.
     * @return Command response - <code>true</code> if the timeout was set. <code>false</code> if the
     *     timeout was not set. e.g. <code>key</code> doesn't exist.
     */
    public T pexpire(@NonNull String key, long milliseconds) {
        ArgsArray commandArgs = buildArgs(key, Long.toString(milliseconds));
        protobufTransaction.addCommands(buildCommand(PExpire, commandArgs));
        return getThis();
    }

    /**
     * Sets a timeout on <code>key</code> in milliseconds. After the timeout has expired, the <code>
     * key</code> will automatically be deleted.<br>
     * If <code>key</code> already has an existing expire set, the time to live is updated to the new
     * value.<br>
     * If <code>milliseconds</code> is a non-positive number, the <code>key</code> will be deleted
     * rather than expired.<br>
     * The timeout will only be cleared by commands that delete or overwrite the contents of <code>key
     * </code>.
     *
     * @see <a href="https://redis.io/commands/pexpire/">redis.io</a> for details.
     * @param key The key to set timeout on it.
     * @param milliseconds The timeout in milliseconds.
     * @param expireOptions The expire options.
     * @return Command response - <code>true</code> if the timeout was set. <code>false</code> if the
     *     timeout was not set. e.g. <code>key</code> doesn't exist, or operation skipped due to the
     *     provided arguments.
     */
    public T pexpire(@NonNull String key, long milliseconds, @NonNull ExpireOptions expireOptions) {
        ArgsArray commandArgs =
                buildArgs(
                        ArrayUtils.addAll(
                                new String[] {key, Long.toString(milliseconds)}, expireOptions.toArgs()));

        protobufTransaction.addCommands(buildCommand(PExpire, commandArgs));
        return getThis();
    }

    /**
     * Sets a timeout on <code>key</code>. It takes an absolute Unix timestamp (milliseconds since
     * January 1, 1970) instead of specifying the number of milliseconds.<br>
     * A timestamp in the past will delete the <code>key</code> immediately. After the timeout has
     * expired, the <code>key</code> will automatically be deleted.<br>
     * If <code>key</code> already has an existing <code>expire</code> set, the time to live is
     * updated to the new value.<br>
     * The timeout will only be cleared by commands that delete or overwrite the contents of <code>key
     * </code>.
     *
     * @see <a href="https://redis.io/commands/pexpireat/">redis.io</a> for details.
     * @param key The <code>key</code> to set timeout on it.
     * @param unixMilliseconds The timeout in an absolute Unix timestamp.
     * @return Command response - <code>true</code> if the timeout was set. <code>false</code> if the
     *     timeout was not set. e.g. <code>key</code> doesn't exist.
     */
    public T pexpireAt(@NonNull String key, long unixMilliseconds) {
        ArgsArray commandArgs = buildArgs(key, Long.toString(unixMilliseconds));

        protobufTransaction.addCommands(buildCommand(PExpireAt, commandArgs));
        return getThis();
    }

    /**
     * Sets a timeout on <code>key</code>. It takes an absolute Unix timestamp (milliseconds since
     * January 1, 1970) instead of specifying the number of milliseconds.<br>
     * A timestamp in the past will delete the <code>key</code> immediately. After the timeout has
     * expired, the <code>key</code> will automatically be deleted.<br>
     * If <code>key</code> already has an existing <code>expire</code> set, the time to live is
     * updated to the new value.<br>
     * The timeout will only be cleared by commands that delete or overwrite the contents of <code>key
     * </code>.
     *
     * @see <a href="https://redis.io/commands/pexpireat/">redis.io</a> for details.
     * @param key The <code>key</code> to set timeout on it.
     * @param unixMilliseconds The timeout in an absolute Unix timestamp.
     * @param expireOptions The expiration option.
     * @return Command response - <code>true</code> if the timeout was set. <code>false</code> if the
     *     timeout was not set. e.g. <code>key</code> doesn't exist, or operation skipped due to the
     *     provided arguments.
     */
    public T pexpireAt(
            @NonNull String key, long unixMilliseconds, @NonNull ExpireOptions expireOptions) {
        ArgsArray commandArgs =
                buildArgs(
                        ArrayUtils.addAll(
                                new String[] {key, Long.toString(unixMilliseconds)}, expireOptions.toArgs()));

        protobufTransaction.addCommands(buildCommand(PExpireAt, commandArgs));
        return getThis();
    }

    /**
     * Returns the remaining time to live of <code>key</code> that has a timeout.
     *
     * @see <a href="https://redis.io/commands/ttl/">redis.io</a> for details.
     * @param key The <code>key</code> to return its timeout.
     * @return Command response - TTL in seconds, <code>-2</code> if <code>key</code> does not exist,
     *     or <code>-1</code> if <code>key</code> exists but has no associated expire.
     */
    public T ttl(@NonNull String key) {
        ArgsArray commandArgs = buildArgs(key);

        protobufTransaction.addCommands(buildCommand(TTL, commandArgs));
        return getThis();
    }

    /**
     * Gets the current connection id.
     *
     * @see <a href="https://redis.io/commands/client-id/">redis.io</a> for details.
     * @return Command response - The id of the client.
     */
    public T clientId() {
        protobufTransaction.addCommands(buildCommand(ClientId));
        return getThis();
    }

    /**
     * Gets the name of the current connection.
     *
     * @see <a href="https://redis.io/commands/client-getname/">redis.io</a> for details.
     * @return Command response - The name of the client connection as a string if a name is set, or
     *     <code>null</code> if no name is assigned.
     */
    public T clientGetName() {
        protobufTransaction.addCommands(buildCommand(ClientGetName));
        return getThis();
    }

    /**
     * Rewrites the configuration file with the current configuration.
     *
     * @see <a href="https://redis.io/commands/config-rewrite/">redis.io</a> for details.
     * @return <code>OK</code> is returned when the configuration was rewritten properly. Otherwise,
     *     the transaction fails with an error.
     */
    public T configRewrite() {
        protobufTransaction.addCommands(buildCommand(ConfigRewrite));
        return getThis();
    }

    /**
     * Resets the statistics reported by Redis using the <a
     * href="https://redis.io/commands/info/">INFO</a> and <a
     * href="https://redis.io/commands/latency-histogram/">LATENCY HISTOGRAM</a> commands.
     *
     * @see <a href="https://redis.io/commands/config-resetstat/">redis.io</a> for details.
     * @return <code>OK</code> to confirm that the statistics were successfully reset.
     */
    public T configResetStat() {
        protobufTransaction.addCommands(buildCommand(ConfigResetStat));
        return getThis();
    }

    /**
     * Adds members with their scores to the sorted set stored at <code>key</code>.<br>
     * If a member is already a part of the sorted set, its score is updated.
     *
     * @see <a href="https://redis.io/commands/zadd/">redis.io</a> for more details.
     * @param key The key of the sorted set.
     * @param membersScoresMap A <code>Map</code> of members to their corresponding scores.
     * @param options The Zadd options.
     * @param changed Modify the return value from the number of new elements added, to the total
     *     number of elements changed.
     * @return Command Response - The number of elements added to the sorted set. <br>
     *     If <code>changed</code> is set, returns the number of elements updated in the sorted set.
     */
    public T zadd(
            @NonNull String key,
            @NonNull Map<String, Double> membersScoresMap,
            @NonNull ZaddOptions options,
            boolean changed) {
        String[] changedArg = changed ? new String[] {"CH"} : new String[] {};
        String[] membersScores = convertMapToValueKeyStringArray(membersScoresMap);

        String[] arguments =
                concatenateArrays(new String[] {key}, options.toArgs(), changedArg, membersScores);

        ArgsArray commandArgs = buildArgs(arguments);

        protobufTransaction.addCommands(buildCommand(Zadd, commandArgs));
        return getThis();
    }

    /**
     * Adds members with their scores to the sorted set stored at <code>key</code>.<br>
     * If a member is already a part of the sorted set, its score is updated.
     *
     * @see <a href="https://redis.io/commands/zadd/">redis.io</a> for more details.
     * @param key The key of the sorted set.
     * @param membersScoresMap A <code>Map</code> of members to their corresponding scores.
     * @param options The Zadd options.
     * @return Command Response - The number of elements added to the sorted set.
     */
    public T zadd(
            @NonNull String key,
            @NonNull Map<String, Double> membersScoresMap,
            @NonNull ZaddOptions options) {
        return zadd(key, membersScoresMap, options, false);
    }

    /**
     * Adds members with their scores to the sorted set stored at <code>key</code>.<br>
     * If a member is already a part of the sorted set, its score is updated.
     *
     * @see <a href="https://redis.io/commands/zadd/">redis.io</a> for more details.
     * @param key The key of the sorted set.
     * @param membersScoresMap A <code>Map</code> of members to their corresponding scores.
     * @param changed Modify the return value from the number of new elements added, to the total
     *     number of elements changed.
     * @return Command Response - The number of elements added to the sorted set. <br>
     *     If <code>changed</code> is set, returns the number of elements updated in the sorted set.
     */
    public T zadd(
            @NonNull String key, @NonNull Map<String, Double> membersScoresMap, boolean changed) {
        return zadd(key, membersScoresMap, ZaddOptions.builder().build(), changed);
    }

    /**
     * Adds members with their scores to the sorted set stored at <code>key</code>.<br>
     * If a member is already a part of the sorted set, its score is updated.
     *
     * @see <a href="https://redis.io/commands/zadd/">redis.io</a> for more details.
     * @param key The key of the sorted set.
     * @param membersScoresMap A <code>Map</code> of members to their corresponding scores.
     * @return Command Response - The number of elements added to the sorted set.
     */
    public T zadd(@NonNull String key, @NonNull Map<String, Double> membersScoresMap) {
        return zadd(key, membersScoresMap, ZaddOptions.builder().build(), false);
    }

    /**
     * Increments the score of member in the sorted set stored at <code>key</code> by <code>increment
     * </code>.<br>
     * If <code>member</code> does not exist in the sorted set, it is added with <code>
     * increment</code> as its score (as if its previous score was 0.0).<br>
     * If <code>key</code> does not exist, a new sorted set with the specified member as its sole
     * member is created.
     *
     * @see <a href="https://redis.io/commands/zadd/">redis.io</a> for more details.
     * @param key The key of the sorted set.
     * @param member A member in the sorted set to increment.
     * @param increment The score to increment the member.
     * @param options The Zadd options.
     * @return Command Response - The score of the member.<br>
     *     If there was a conflict with the options, the operation aborts and <code>null</code> is
     *     returned.<br>
     */
    public T zaddIncr(
            @NonNull String key, @NonNull String member, double increment, @NonNull ZaddOptions options) {
        ArgsArray commandArgs =
                buildArgs(
                        concatenateArrays(
                                new String[] {key},
                                options.toArgs(),
                                new String[] {"INCR", Double.toString(increment), member}));

        protobufTransaction.addCommands(buildCommand(Zadd, commandArgs));
        return getThis();
    }

    /**
     * Increments the score of member in the sorted set stored at <code>key</code> by <code>increment
     * </code>.<br>
     * If <code>member</code> does not exist in the sorted set, it is added with <code>
     * increment</code> as its score (as if its previous score was 0.0).<br>
     * If <code>key</code> does not exist, a new sorted set with the specified member as its sole
     * member is created.
     *
     * @see <a href="https://redis.io/commands/zadd/">redis.io</a> for more details.
     * @param key The key of the sorted set.
     * @param member A member in the sorted set to increment.
     * @param increment The score to increment the member.
     * @return Command Response - The score of the member.
     */
    public T zaddIncr(@NonNull String key, @NonNull String member, double increment) {
        return zaddIncr(key, member, increment, ZaddOptions.builder().build());
    }

    /**
     * Removes the specified members from the sorted set stored at <code>key</code>.<br>
     * Specified members that are not a member of this set are ignored.
     *
     * @see <a href="https://redis.io/commands/zrem/">redis.io</a> for more details.
     * @param key The key of the sorted set.
     * @param members An array of members to remove from the sorted set.
     * @return Command Response - The number of members that were removed from the sorted set, not
     *     including non-existing members.<br>
     *     If <code>key</code> does not exist, it is treated as an empty sorted set, and this command
     *     returns <code>0</code>.
     */
    public T zrem(@NonNull String key, @NonNull String[] members) {
        ArgsArray commandArgs = buildArgs(ArrayUtils.addFirst(members, key));
        protobufTransaction.addCommands(buildCommand(Zrem, commandArgs));
        return getThis();
    }

    /**
     * Returns the cardinality (number of elements) of the sorted set stored at <code>key</code>.
     *
     * @see <a href="https://redis.io/commands/zcard/">redis.io</a> for more details.
     * @param key The key of the sorted set.
     * @return Command Response - The number of elements in the sorted set.<br>
     *     If <code>key</code> does not exist, it is treated as an empty sorted set, and this command
     *     return <code>0</code>.
     */
    public T zcard(@NonNull String key) {
        ArgsArray commandArgs = buildArgs(key);
        protobufTransaction.addCommands(buildCommand(Zcard, commandArgs));
        return getThis();
    }

    /**
     * Removes and returns up to <code>count</code> members with the lowest scores from the sorted set
     * stored at the specified <code>key</code>.
     *
     * @see <a href="https://redis.io/commands/zpopmin/">redis.io</a> for more details.
     * @param key The key of the sorted set.
     * @param count Specifies the quantity of members to pop.<br>
     *     If <code>count</code> is higher than the sorted set's cardinality, returns all members and
     *     their scores, ordered from lowest to highest.
     * @return Command Response - A map of the removed members and their scores, ordered from the one
     *     with the lowest score to the one with the highest.<br>
     *     If <code>key</code> doesn't exist, it will be treated as an empty sorted set and the
     *     command returns an empty <code>Map</code>.
     */
    public T zpopmin(@NonNull String key, long count) {
        ArgsArray commandArgs = buildArgs(key, Long.toString(count));
        protobufTransaction.addCommands(buildCommand(ZPopMin, commandArgs));
        return getThis();
    }

    /**
     * Removes and returns the member with the lowest score from the sorted set stored at the
     * specified <code>key</code>.
     *
     * @see <a href="https://redis.io/commands/zpopmin/">redis.io</a> for more details.
     * @param key The key of the sorted set.
     * @return Command Response - A map containing the removed member and its corresponding score.<br>
     *     If <code>key</code> doesn't exist, it will be treated as an empty sorted set and the
     *     command returns an empty <code>Map</code>.
     */
    public T zpopmin(@NonNull String key) {
        ArgsArray commandArgs = buildArgs(key);
        protobufTransaction.addCommands(buildCommand(ZPopMin, commandArgs));
        return getThis();
    }

    /**
     * Removes and returns up to <code>count</code> members with the highest scores from the sorted
     * set stored at the specified <code>key</code>.
     *
     * @see <a href="https://redis.io/commands/zpopmax/">redis.io</a> for more details.
     * @param key The key of the sorted set.
     * @param count Specifies the quantity of members to pop.<br>
     *     If <code>count</code> is higher than the sorted set's cardinality, returns all members and
     *     their scores, ordered from highest to lowest.
     * @return Command Response - A map of the removed members and their scores, ordered from the one
     *     with the highest score to the one with the lowest.<br>
     *     If <code>key</code> doesn't exist, it will be treated as an empty sorted set and the
     *     command returns an empty <code>Map</code>.
     */
    public T zpopmax(@NonNull String key, long count) {
        ArgsArray commandArgs = buildArgs(key, Long.toString(count));
        protobufTransaction.addCommands(buildCommand(ZPopMax, commandArgs));
        return getThis();
    }

    /**
     * Removes and returns the member with the highest score from the sorted set stored at the
     * specified <code>key</code>.
     *
     * @see <a href="https://redis.io/commands/zpopmax/">redis.io</a> for more details.
     * @param key The key of the sorted set.
     * @return Command Response - A map containing the removed member and its corresponding score.<br>
     *     If <code>key</code> doesn't exist, it will be treated as an empty sorted set and the
     *     command returns an empty <code>Map</code>.
     */
    public T zpopmax(@NonNull String key) {
        ArgsArray commandArgs = buildArgs(key);
        protobufTransaction.addCommands(buildCommand(ZPopMax, commandArgs));
        return getThis();
    }

    /**
     * Returns the score of <code>member</code> in the sorted set stored at <code>key</code>.
     *
     * @see <a href="https://redis.io/commands/zscore/">redis.io</a> for more details.
     * @param key The key of the sorted set.
     * @param member The member whose score is to be retrieved.
     * @return Command Response - The score of the member.<br>
     *     If <code>member</code> does not exist in the sorted set, <code>null</code> is returned.<br>
     *     If <code>key</code> does not exist, <code>null</code> is returned.
     */
    public T zscore(@NonNull String key, @NonNull String member) {
        ArgsArray commandArgs = buildArgs(key, member);
        protobufTransaction.addCommands(buildCommand(ZScore, commandArgs));
        return getThis();
    }

    /**
     * Returns the rank of <code>member</code> in the sorted set stored at <code>key</code>, with
     * scores ordered from low to high.<br>
     * To get the rank of <code>member</code> with its score, see {@link #zrankWithScore}.
     *
     * @see <a href="https://redis.io/commands/zrank/">redis.io</a> for more details.
     * @param key The key of the sorted set.
     * @param member The member whose rank is to be retrieved.
     * @return The rank of <code>member</code> in the sorted set.<br>
     *     If <code>key</code> doesn't exist, or if <code>member</code> is not present in the set,
     *     <code>null</code> will be returned.
     */
    public T zrank(@NonNull String key, @NonNull String member) {
        ArgsArray commandArgs = buildArgs(key, member);
        protobufTransaction.addCommands(buildCommand(Zrank, commandArgs));
        return getThis();
    }

    /**
     * Returns the rank of <code>member</code> in the sorted set stored at <code>key</code> with its
     * score, where scores are ordered from the lowest to highest.
     *
     * @see <a href="https://redis.io/commands/zrank/">redis.io</a> for more details.
     * @param key The key of the sorted set.
     * @param member The member whose rank is to be retrieved.
     * @return An array containing the rank (as <code>Long</code>) and score (as <code>Double</code>)
     *     of <code>member</code> in the sorted set.<br>
     *     If <code>key</code> doesn't exist, or if <code>member</code> is not present in the set,
     *     <code>null</code> will be returned.
     */
    public T zrankWithScore(@NonNull String key, @NonNull String member) {
        ArgsArray commandArgs = buildArgs(key, member, WITH_SCORE_REDIS_API);
        protobufTransaction.addCommands(buildCommand(Zrank, commandArgs));
        return getThis();
    }

    /**
     * Returns the scores associated with the specified <code>members</code> in the sorted set stored
     * at <code>key</code>.
     *
     * @see <a href="https://redis.io/commands/zmscore/">redis.io</a> for more details.
     * @param key The key of the sorted set.
     * @param members An array of members in the sorted set.
     * @return Command Response - An <code>Array</code> of scores of the <code>members</code>.<br>
     *     If a <code>member</code> does not exist, the corresponding value in the <code>Array</code>
     *     will be <code>null</code>.
     */
    public T zmscore(@NonNull String key, @NonNull String[] members) {
        ArgsArray commandArgs = buildArgs(ArrayUtils.addFirst(members, key));
        protobufTransaction.addCommands(buildCommand(ZMScore, commandArgs));
        return getThis();
    }

    /**
     * Returns the difference between the first sorted set and all the successive sorted sets.<br>
     * To get the elements with their scores, see {@link #zdiffWithScores}.
     *
     * @see <a href="https://redis.io/commands/zdiff/">redis.io</a> for more details.
     * @param keys The keys of the sorted sets.
     * @return Command Response - An <code>array</code> of elements representing the difference
     *     between the sorted sets. <br>
     *     If the first <code>key</code> does not exist, it is treated as an empty sorted set, and the
     *     command returns an empty <code>array</code>.
     */
    public T zdiff(@NonNull String[] keys) {
        ArgsArray commandArgs = buildArgs(ArrayUtils.addFirst(keys, Long.toString(keys.length)));
        protobufTransaction.addCommands(buildCommand(ZDiff, commandArgs));
        return getThis();
    }

    /**
     * Returns the difference between the first sorted set and all the successive sorted sets.
     *
     * @see <a href="https://redis.io/commands/zdiff/">redis.io</a> for more details.
     * @param keys The keys of the sorted sets.
     * @return Command Response - A <code>Map</code> of elements and their scores representing the
     *     difference between the sorted sets.<br>
     *     If the first <code>key</code> does not exist, it is treated as an empty sorted set, and the
     *     command returns an empty <code>Map</code>.
     */
    public T zdiffWithScores(@NonNull String[] keys) {
        String[] arguments = ArrayUtils.addFirst(keys, Long.toString(keys.length));
        arguments = ArrayUtils.add(arguments, WITH_SCORES_REDIS_API);
        ArgsArray commandArgs = buildArgs(arguments);
        protobufTransaction.addCommands(buildCommand(ZDiff, commandArgs));
        return getThis();
    }

    /**
     * Calculates the difference between the first sorted set and all the successive sorted sets at
     * <code>keys</code> and stores the difference as a sorted set to <code>destination</code>,
     * overwriting it if it already exists. Non-existent keys are treated as empty sets.
     *
     * @see <a href="https://redis.io/commands/zdiffstore/">redis.io</a> for more details.
     * @param destination The key for the resulting sorted set.
     * @param keys The keys of the sorted sets to compare.
     * @return Command Response - The number of members in the resulting sorted set stored at <code>
     *     destination</code>.
     */
    public T zdiffstore(@NonNull String destination, @NonNull String[] keys) {
        ArgsArray commandArgs =
                buildArgs(ArrayUtils.addAll(new String[] {destination, Long.toString(keys.length)}, keys));
        protobufTransaction.addCommands(buildCommand(ZDiffStore, commandArgs));
        return getThis();
    }

    /**
     * Returns the number of members in the sorted set stored at <code>key</code> with scores between
     * <code>minScore</code> and <code>maxScore</code>.
     *
     * @see <a href="https://redis.io/commands/zcount/">redis.io</a> for more details.
     * @param key The key of the sorted set.
     * @param minScore The minimum score to count from. Can be an implementation of {@link
     *     InfScoreBound} representing positive/negative infinity, or {@link ScoreBoundary}
     *     representing a specific score and inclusivity.
     * @param maxScore The maximum score to count up to. Can be an implementation of {@link
     *     InfScoreBound} representing positive/negative infinity, or {@link ScoreBoundary}
     *     representing a specific score and inclusivity.
     * @return Command Response - The number of members in the specified score range.<br>
     *     If <code>key</code> does not exist, it is treated as an empty sorted set, and the command
     *     returns <code>0</code>.<br>
     *     If <code>maxScore < minScore</code>, <code>0</code> is returned.
     */
    public T zcount(@NonNull String key, @NonNull ScoreRange minScore, @NonNull ScoreRange maxScore) {
        ArgsArray commandArgs = buildArgs(key, minScore.toArgs(), maxScore.toArgs());
        protobufTransaction.addCommands(buildCommand(Zcount, commandArgs));
        return getThis();
    }

    /**
     * Removes all elements in the sorted set stored at <code>key</code> with rank between <code>start
     * </code> and <code>end</code>. Both <code>start</code> and <code>end</code> are zero-based
     * indexes with <code>0</code> being the element with the lowest score. These indexes can be
     * negative numbers, where they indicate offsets starting at the element with the highest score.
     *
     * @see <a href="https://redis.io/commands/zremrangebyrank/">redis.io</a> for more details.
     * @param key The key of the sorted set.
     * @param start The starting point of the range.
     * @param end The end of the range.
     * @return Command Response - The number of elements removed.<br>
     *     If <code>start</code> exceeds the end of the sorted set, or if <code>start</code> is
     *     greater than <code>end</code>, <code>0</code> returned.<br>
     *     If <code>end</code> exceeds the actual end of the sorted set, the range will stop at the
     *     actual end of the sorted set.<br>
     *     If <code>key</code> does not exist <code>0</code> will be returned.
     */
    public T zremrangebyrank(@NonNull String key, long start, long end) {
        ArgsArray commandArgs = buildArgs(key, Long.toString(start), Long.toString(end));
        protobufTransaction.addCommands(buildCommand(ZRemRangeByRank, commandArgs));
        return getThis();
    }

    /**
     * Stores a specified range of elements from the sorted set at <code>source</code>, into a new
     * sorted set at <code>destination</code>. If <code>destination</code> doesn't exist, a new sorted
     * set is created; if it exists, it's overwritten.<br>
     *
     * @see <a href="https://redis.io/commands/zrangestore/">redis.io</a> for more details.
     * @param destination The key for the destination sorted set.
     * @param source The key of the source sorted set.
     * @param rangeQuery The range query object representing the type of range query to perform.<br>
     *     <ul>
     *       <li>For range queries by index (rank), use {@link RangeByIndex}.
     *       <li>For range queries by lexicographical order, use {@link RangeByLex}.
     *       <li>For range queries by score, use {@link RangeByScore}.
     *     </ul>
     *
     * @param reverse If <code>true</code>, reverses the sorted set, with index <code>0</code> as the
     *     element with the highest score.
     * @return Command Response - The number of elements in the resulting sorted set.
     */
    public T zrangestore(
            @NonNull String destination,
            @NonNull String source,
            @NonNull RangeQuery rangeQuery,
            boolean reverse) {
        ArgsArray commandArgs =
                buildArgs(RangeOptions.createZRangeStoreArgs(destination, source, rangeQuery, reverse));
        protobufTransaction.addCommands(buildCommand(ZRangeStore, commandArgs));
        return getThis();
    }

    /**
     * Stores a specified range of elements from the sorted set at <code>source</code>, into a new
     * sorted set at <code>destination</code>. If <code>destination</code> doesn't exist, a new sorted
     * set is created; if it exists, it's overwritten.<br>
     *
     * @see <a href="https://redis.io/commands/zrangestore/">redis.io</a> for more details.
     * @param destination The key for the destination sorted set.
     * @param source The key of the source sorted set.
     * @param rangeQuery The range query object representing the type of range query to perform.<br>
     *     <ul>
     *       <li>For range queries by index (rank), use {@link RangeByIndex}.
     *       <li>For range queries by lexicographical order, use {@link RangeByLex}.
     *       <li>For range queries by score, use {@link RangeByScore}.
     *     </ul>
     *
     * @return Command Response - The number of elements in the resulting sorted set.
     */
    public T zrangestore(
            @NonNull String destination, @NonNull String source, @NonNull RangeQuery rangeQuery) {
        return getThis().zrangestore(destination, source, rangeQuery, false);
    }

    /**
     * Removes all elements in the sorted set stored at <code>key</code> with a lexicographical order
     * between <code>minLex</code> and <code>maxLex</code>.
     *
     * @see <a href="https://redis.io/commands/zremrangebylex/">redis.io</a> for more details.
     * @param key The key of the sorted set.
     * @param minLex The minimum bound of the lexicographical range. Can be an implementation of
     *     {@link InfLexBound} representing positive/negative infinity, or {@link LexBoundary}
     *     representing a specific lex and inclusivity.
     * @param maxLex The maximum bound of the lexicographical range. Can be an implementation of
     *     {@link InfLexBound} representing positive/negative infinity, or {@link LexBoundary}
     *     representing a specific lex and inclusivity.
     * @return Command Response - The number of members removed from the sorted set.<br>
     *     If <code>key</code> does not exist, it is treated as an empty sorted set, and the command
     *     returns <code>0</code>.<br>
     *     If <code>minLex</code> is greater than <code>maxLex</code>, <code>0</code> is returned.
     */
    public T zremrangebylex(@NonNull String key, @NonNull LexRange minLex, @NonNull LexRange maxLex) {
        ArgsArray commandArgs = buildArgs(key, minLex.toArgs(), maxLex.toArgs());
        protobufTransaction.addCommands(buildCommand(ZRemRangeByLex, commandArgs));
        return getThis();
    }

    /**
     * Removes all elements in the sorted set stored at <code>key</code> with a score between <code>
     * minScore</code> and <code>maxScore</code>.
     *
     * @see <a href="https://redis.io/commands/zremrangebyscore/">redis.io</a> for more details.
     * @param key The key of the sorted set.
     * @param minScore The minimum score to remove from. Can be an implementation of {@link
     *     InfScoreBound} representing positive/negative infinity, or {@link ScoreBoundary}
     *     representing a specific score and inclusivity.
     * @param maxScore The maximum score to remove to. Can be an implementation of {@link
     *     InfScoreBound} representing positive/negative infinity, or {@link ScoreBoundary}
     *     representing a specific score and inclusivity.
     * @return Command Response - The number of members removed.<br>
     *     If <code>key</code> does not exist, it is treated as an empty sorted set, and the command
     *     returns <code>0</code>.<br>
     *     If <code>minScore</code> is greater than <code>maxScore</code>, <code>0</code> is returned.
     */
    public T zremrangebyscore(
            @NonNull String key, @NonNull ScoreRange minScore, @NonNull ScoreRange maxScore) {
        ArgsArray commandArgs = buildArgs(key, minScore.toArgs(), maxScore.toArgs());
        protobufTransaction.addCommands(buildCommand(ZRemRangeByScore, commandArgs));
        return getThis();
    }

    /**
     * Returns the number of members in the sorted set stored at <code>key</code> with scores between
     * <code>minLex</code> and <code>maxLex</code>.
     *
     * @see <a href="https://redis.io/commands/zlexcount/">redis.io</a> for more details.
     * @param key The key of the sorted set.
     * @param minLex The minimum lex to count from. Can be an implementation of {@link InfLexBound}
     *     representing positive/negative infinity, or {@link LexBoundary} representing a specific lex
     *     and inclusivity.
     * @param maxLex The maximum lex to count up to. Can be an implementation of {@link InfLexBound}
     *     representing positive/negative infinity, or {@link LexBoundary} representing a specific lex
     *     and inclusivity.
     * @return Command Response - The number of members in the specified lex range.<br>
     *     If <code>key</code> does not exist, it is treated as an empty sorted set, and the command
     *     returns <code>0</code>.<br>
     *     If <code>maxLex < minLex</code>, <code>0</code> is returned.
     */
    public T zlexcount(@NonNull String key, @NonNull LexRange minLex, @NonNull LexRange maxLex) {
        ArgsArray commandArgs = buildArgs(key, minLex.toArgs(), maxLex.toArgs());
        protobufTransaction.addCommands(buildCommand(ZLexCount, commandArgs));
        return getThis();
    }

    /**
     * Adds an entry to the specified stream stored at <code>key</code>.<br>
     * If the <code>key</code> doesn't exist, the stream is created.
     *
     * @see <a href="https://redis.io/commands/xadd/">redis.io</a> for details.
     * @param key The key of the stream.
     * @param values Field-value pairs to be added to the entry.
     * @return Command Response - The id of the added entry.
     */
    public T xadd(@NonNull String key, @NonNull Map<String, String> values) {
        return xadd(key, values, StreamAddOptions.builder().build());
    }

    /**
     * Adds an entry to the specified stream stored at <code>key</code>.<br>
     * If the <code>key</code> doesn't exist, the stream is created.
     *
     * @see <a href="https://redis.io/commands/xadd/">redis.io</a> for details.
     * @param key The key of the stream.
     * @param values Field-value pairs to be added to the entry.
     * @param options Stream add options.
     * @return Command Response - The id of the added entry, or <code>null</code> if {@link
     *     StreamAddOptionsBuilder#makeStream(Boolean)} is set to <code>false</code> and no stream
     *     with the matching <code>key</code> exists.
     */
    public T xadd(
            @NonNull String key, @NonNull Map<String, String> values, @NonNull StreamAddOptions options) {
        String[] arguments =
                ArrayUtils.addAll(
                        ArrayUtils.addFirst(options.toArgs(), key), convertMapToKeyValueStringArray(values));
        ArgsArray commandArgs = buildArgs(arguments);
        protobufTransaction.addCommands(buildCommand(XAdd, commandArgs));
        return getThis();
    }

    /**
     * Returns the remaining time to live of <code>key</code> that has a timeout, in milliseconds.
     *
     * @see <a href="https://redis.io/commands/pttl/">redis.io</a> for details.
     * @param key The key to return its timeout.
     * @return Command Response - TTL in milliseconds. <code>-2</code> if <code>key</code> does not
     *     exist, <code>-1</code> if <code>key</code> exists but has no associated expire.
     */
    public T pttl(@NonNull String key) {
        ArgsArray commandArgs = buildArgs(key);
        protobufTransaction.addCommands(buildCommand(PTTL, commandArgs));
        return getThis();
    }

    /**
     * Removes the existing timeout on <code>key</code>, turning the <code>key</code> from volatile (a
     * <code>key</code> with an expire set) to persistent (a <code>key</code> that will never expire
     * as no timeout is associated).
     *
     * @see <a href="https://redis.io/commands/persist/">redis.io</a> for details.
     * @param key The <code>key</code> to remove the existing timeout on.
     * @return Command Response - <code>false</code> if <code>key</code> does not exist or does not
     *     have an associated timeout, <code>true</code> if the timeout has been removed.
     */
    public T persist(@NonNull String key) {
        ArgsArray commandArgs = buildArgs(key);
        protobufTransaction.addCommands(buildCommand(Persist, commandArgs));
        return getThis();
    }

    /**
     * Returns the server time.
     *
     * @see <a href="https://redis.io/commands/time/">redis.io</a> for details.
     * @return Command Response - The current server time as a <code>String</code> array with two
     *     elements: A Unix timestamp and the amount of microseconds already elapsed in the current
     *     second. The returned array is in a <code>[Unix timestamp, Microseconds already elapsed]
     *     </code> format.
     */
    public T time() {
        protobufTransaction.addCommands(buildCommand(Time));
        return getThis();
    }

    /**
     * Returns the string representation of the type of the value stored at <code>key</code>.
     *
     * @see <a href="https://redis.io/commands/type/>redis.io</a> for details.
     * @param key The <code>key</code> to check its data type.
     * @return Command Response - If the <code>key</code> exists, the type of the stored value is
     *     returned. Otherwise, a "none" string is returned.
     */
    public T type(@NonNull String key) {
        ArgsArray commandArgs = buildArgs(key);
        protobufTransaction.addCommands(buildCommand(Type, commandArgs));
        return getThis();
    }

    /**
     * Inserts <code>element</code> in the list at <code>key</code> either before or after the <code>
     * pivot</code>.
     *
     * @see <a href="https://redis.io/commands/linsert/">redis.io</a> for details.
     * @param key The key of the list.
     * @param position The relative position to insert into - either {@link InsertPosition#BEFORE} or
     *     {@link InsertPosition#AFTER} the <code>pivot</code>.
     * @param pivot An element of the list.
     * @param element The new element to insert.
     * @return Command Response - The list length after a successful insert operation.<br>
     *     If the <code>key</code> doesn't exist returns <code>-1</code>.<br>
     *     If the <code>pivot</code> wasn't found, returns <code>0</code>.
     */
    public T linsert(
            @NonNull String key,
            @NonNull InsertPosition position,
            @NonNull String pivot,
            @NonNull String element) {
        ArgsArray commandArgs = buildArgs(key, position.toString(), pivot, element);
        protobufTransaction.addCommands(buildCommand(LInsert, commandArgs));
        return getThis();
    }

    /**
     * Pops an element from the tail of the first list that is non-empty, with the given keys being
     * checked in the order that they are given.<br>
     * Blocks the connection when there are no elements to pop from any of the given lists.
     *
     * @see <a href="https://redis.io/commands/brpop/">redis.io</a> for details.
     * @apiNote <code>BRPOP</code> is a client blocking command, see <a
     *     href="https://github.com/aws/glide-for-redis/wiki/General-Concepts#blocking-commands">Blocking
     *     Commands</a> for more details and best practices.
     * @param keys The <code>keys</code> of the lists to pop from.
     * @param timeout The number of seconds to wait for a blocking <code>BRPOP</code> operation to
     *     complete. A value of <code>0</code> will block indefinitely.
     * @return Command Response - An <code>array</code> containing the <code>key</code> from which the
     *     element was popped and the <code>value</code> of the popped element, formatted as <code>
     *     [key, value]</code>. If no element could be popped and the timeout expired, returns </code>
     *     null</code>.
     */
    public T brpop(@NonNull String[] keys, double timeout) {
        ArgsArray commandArgs = buildArgs(ArrayUtils.add(keys, Double.toString(timeout)));
        protobufTransaction.addCommands(buildCommand(Brpop, commandArgs));
        return getThis();
    }

    /**
     * Inserts specified values at the head of the <code>list</code>, only if <code>key</code> already
     * exists and holds a list.
     *
     * @see <a href="https://redis.io/commands/lpushx/">redis.io</a> for details.
     * @param key The key of the list.
     * @param elements The elements to insert at the head of the list stored at <code>key</code>.
     * @return Command Response - The length of the list after the push operation.
     */
    public T lpushx(@NonNull String key, @NonNull String[] elements) {
        ArgsArray commandArgs = buildArgs(ArrayUtils.addFirst(elements, key));
        protobufTransaction.addCommands(buildCommand(LPushX, commandArgs));
        return getThis();
    }

    /**
     * Inserts specified values at the tail of the <code>list</code>, only if <code>key</code> already
     * exists and holds a list.
     *
     * @see <a href="https://redis.io/commands/rpushx/">redis.io</a> for details.
     * @param key The key of the list.
     * @param elements The elements to insert at the tail of the list stored at <code>key</code>.
     * @return Command Response - The length of the list after the push operation.
     */
    public T rpushx(@NonNull String key, @NonNull String[] elements) {
        ArgsArray commandArgs = buildArgs(ArrayUtils.addFirst(elements, key));
        protobufTransaction.addCommands(buildCommand(RPushX, commandArgs));
        return getThis();
    }

    /**
     * Pops an element from the head of the first list that is non-empty, with the given keys being
     * checked in the order that they are given.<br>
     * Blocks the connection when there are no elements to pop from any of the given lists.
     *
     * @see <a href="https://redis.io/commands/blpop/">redis.io</a> for details.
     * @apiNote <code>BLPOP</code> is a client blocking command, see <a
     *     href="https://github.com/aws/glide-for-redis/wiki/General-Concepts#blocking-commands">Blocking
     *     Commands</a> for more details and best practices.
     * @param keys The <code>keys</code> of the lists to pop from.
     * @param timeout The number of seconds to wait for a blocking <code>BLPOP</code> operation to
     *     complete. A value of <code>0</code> will block indefinitely.
     * @return Command Response - An <code>array</code> containing the <code>key</code> from which the
     *     element was popped and the <code>value</code> of the popped element, formatted as <code>
     *     [key, value]</code>. If no element could be popped and the timeout expired, returns </code>
     *     null</code>.
     */
    public T blpop(@NonNull String[] keys, double timeout) {
        ArgsArray commandArgs = buildArgs(ArrayUtils.add(keys, Double.toString(timeout)));
        protobufTransaction.addCommands(buildCommand(Blpop, commandArgs));
        return getThis();
    }

    /**
     * Returns the specified range of elements in the sorted set stored at <code>key</code>.<br>
     * <code>ZRANGE</code> can perform different types of range queries: by index (rank), by the
     * score, or by lexicographical order.<br>
     * To get the elements with their scores, see {@link #zrangeWithScores}.
     *
     * @see <a href="https://redis.io/commands/zrange/">redis.io</a> for more details.
     * @param key The key of the sorted set.
     * @param rangeQuery The range query object representing the type of range query to perform.<br>
     *     <ul>
     *       <li>For range queries by index (rank), use {@link RangeByIndex}.
     *       <li>For range queries by lexicographical order, use {@link RangeByLex}.
     *       <li>For range queries by score, use {@link RangeByScore}.
     *     </ul>
     *
     * @param reverse If true, reverses the sorted set, with index 0 as the element with the highest
     *     score.
     * @return Command Response - An array of elements within the specified range. If <code>key</code>
     *     does not exist, it is treated as an empty sorted set, and the command returns an empty
     *     array.
     */
    public T zrange(@NonNull String key, @NonNull RangeQuery rangeQuery, boolean reverse) {
        ArgsArray commandArgs = buildArgs(createZRangeArgs(key, rangeQuery, reverse, false));
        protobufTransaction.addCommands(buildCommand(Zrange, commandArgs));
        return getThis();
    }

    /**
     * Returns the specified range of elements in the sorted set stored at <code>key</code>.<br>
     * <code>ZRANGE</code> can perform different types of range queries: by index (rank), by the
     * score, or by lexicographical order.<br>
     * To get the elements with their scores, see {@link #zrangeWithScores}.
     *
     * @see <a href="https://redis.io/commands/zrange/">redis.io</a> for more details.
     * @param key The key of the sorted set.
     * @param rangeQuery The range query object representing the type of range query to perform.<br>
     *     <ul>
     *       <li>For range queries by index (rank), use {@link RangeByIndex}.
     *       <li>For range queries by lexicographical order, use {@link RangeByLex}.
     *       <li>For range queries by score, use {@link RangeByScore}.
     *     </ul>
     *
     * @return Command Response - An array of elements within the specified range. If <code>key</code>
     *     does not exist, it is treated as an empty sorted set, and the command returns an empty
     *     array.
     */
    public T zrange(@NonNull String key, @NonNull RangeQuery rangeQuery) {
        return getThis().zrange(key, rangeQuery, false);
    }

    /**
     * Returns the specified range of elements with their scores in the sorted set stored at <code>key
     * </code>. Similar to {@link #zrange} but with a <code>WITHSCORE</code> flag.
     *
     * @see <a href="https://redis.io/commands/zrange/">redis.io</a> for more details.
     * @param key The key of the sorted set.
     * @param rangeQuery The range query object representing the type of range query to perform.<br>
     *     <ul>
     *       <li>For range queries by index (rank), use {@link RangeByIndex}.
     *       <li>For range queries by score, use {@link RangeByScore}.
     *     </ul>
     *
     * @param reverse If true, reverses the sorted set, with index 0 as the element with the highest
     *     score.
     * @return Command Response - A <code>Map</code> of elements and their scores within the specified
     *     range. If <code>key</code> does not exist, it is treated as an empty sorted set, and the
     *     command returns an empty <code>Map</code>.
     */
    public T zrangeWithScores(
            @NonNull String key, @NonNull ScoredRangeQuery rangeQuery, boolean reverse) {
        ArgsArray commandArgs = buildArgs(createZRangeArgs(key, rangeQuery, reverse, true));
        protobufTransaction.addCommands(buildCommand(Zrange, commandArgs));
        return getThis();
    }

    /**
     * Returns the specified range of elements with their scores in the sorted set stored at <code>key
     * </code>. Similar to {@link #zrange} but with a <code>WITHSCORE</code> flag.
     *
     * @see <a href="https://redis.io/commands/zrange/">redis.io</a> for more details.
     * @param key The key of the sorted set.
     * @param rangeQuery The range query object representing the type of range query to perform.<br>
     *     <ul>
     *       <li>For range queries by index (rank), use {@link RangeByIndex}.
     *       <li>For range queries by score, use {@link RangeByScore}.
     *     </ul>
     *
     * @return Command Response - A <code>Map</code> of elements and their scores within the specified
     *     range. If <code>key</code> does not exist, it is treated as an empty sorted set, and the
     *     command returns an empty <code>Map</code>.
     */
    public T zrangeWithScores(@NonNull String key, @NonNull ScoredRangeQuery rangeQuery) {
        return getThis().zrangeWithScores(key, rangeQuery, false);
    }

    /**
     * Adds all elements to the HyperLogLog data structure stored at the specified <code>key</code>.
     * <br>
     * Creates a new structure if the <code>key</code> does not exist.
     *
     * <p>When no <code>elements</code> are provided, and <code>key</code> exists and is a
     * HyperLogLog, then no operation is performed. If <code>key</code> does not exist, then the
     * HyperLogLog structure is created.
     *
     * @see <a href="https://redis.io/commands/pfadd/">redis.io</a> for details.
     * @param key The <code>key</code> of the HyperLogLog data structure to add elements into.
     * @param elements An array of members to add to the HyperLogLog stored at <code>key</code>.
     * @return Command Response - If the HyperLogLog is newly created, or if the HyperLogLog
     *     approximated cardinality is altered, then returns <code>1</code>. Otherwise, returns <code>
     *     0</code>.
     */
    public T pfadd(@NonNull String key, @NonNull String[] elements) {
        ArgsArray commandArgs = buildArgs(ArrayUtils.addFirst(elements, key));
        protobufTransaction.addCommands(buildCommand(PfAdd, commandArgs));
        return getThis();
    }

    /**
     * Estimates the cardinality of the data stored in a HyperLogLog structure for a single key or
     * calculates the combined cardinality of multiple keys by merging their HyperLogLogs temporarily.
     *
     * @see <a href="https://redis.io/commands/pfcount/">redis.io</a> for details.
     * @param keys The keys of the HyperLogLog data structures to be analyzed.
     * @return Command Response - The approximated cardinality of given HyperLogLog data structures.
     *     <br>
     *     The cardinality of a key that does not exist is <code>0</code>.
     */
    public T pfcount(@NonNull String[] keys) {
        ArgsArray commandArgs = buildArgs(keys);
        protobufTransaction.addCommands(buildCommand(PfCount, commandArgs));
        return getThis();
    }

    /**
     * Merges multiple HyperLogLog values into a unique value.<br>
     * If the destination variable exists, it is treated as one of the source HyperLogLog data sets,
     * otherwise a new HyperLogLog is created.
     *
     * @see <a href="https://redis.io/commands/pfmerge/">redis.io</a> for details.
     * @param destination The key of the destination HyperLogLog where the merged data sets will be
     *     stored.
     * @param sourceKeys The keys of the HyperLogLog structures to be merged.
     * @return Command Response - <code>OK</code>.
     */
    public T pfmerge(@NonNull String destination, @NonNull String[] sourceKeys) {
        ArgsArray commandArgs = buildArgs(ArrayUtils.addFirst(sourceKeys, destination));
        protobufTransaction.addCommands(buildCommand(PfMerge, commandArgs));
        return getThis();
    }

    /** Build protobuf {@link Command} object for given command and arguments. */
    protected Command buildCommand(RequestType requestType) {
        return buildCommand(requestType, buildArgs());
    }

    /** Build protobuf {@link Command} object for given command and arguments. */
    protected Command buildCommand(RequestType requestType, ArgsArray args) {
        return Command.newBuilder().setRequestType(requestType).setArgsArray(args).build();
    }

    /** Build protobuf {@link ArgsArray} object for given arguments. */
    protected ArgsArray buildArgs(String... stringArgs) {
        ArgsArray.Builder commandArgs = ArgsArray.newBuilder();

        for (String string : stringArgs) {
            commandArgs.addArgs(string);
        }

        return commandArgs.build();
    }
}<|MERGE_RESOLUTION|>--- conflicted
+++ resolved
@@ -64,11 +64,8 @@
 import static redis_request.RedisRequestOuterClass.RequestType.RPushX;
 import static redis_request.RedisRequestOuterClass.RequestType.SAdd;
 import static redis_request.RedisRequestOuterClass.RequestType.SCard;
-<<<<<<< HEAD
 import static redis_request.RedisRequestOuterClass.RequestType.SDiffStore;
-=======
 import static redis_request.RedisRequestOuterClass.RequestType.SInterStore;
->>>>>>> ddf5bf81
 import static redis_request.RedisRequestOuterClass.RequestType.SIsMember;
 import static redis_request.RedisRequestOuterClass.RequestType.SMembers;
 import static redis_request.RedisRequestOuterClass.RequestType.SRem;
@@ -931,7 +928,6 @@
     }
 
     /**
-<<<<<<< HEAD
      * Stores the difference between the first set and all the successive sets in <code>keys</code>
      * into a new set at <code>destination</code>.
      *
@@ -943,7 +939,10 @@
     public T sdiffstore(@NonNull String destination, @NonNull String[] keys) {
         ArgsArray commandArgs = buildArgs(ArrayUtils.addFirst(keys, destination));
         protobufTransaction.addCommands(buildCommand(SDiffStore, commandArgs));
-=======
+        return getThis();
+    }
+
+    /**
      * Stores the members of the intersection of all given sets specified by <code>keys</code> into a
      * new set at <code>destination</code>.
      *
@@ -955,7 +954,6 @@
     public T sinterstore(@NonNull String destination, @NonNull String[] keys) {
         ArgsArray commandArgs = buildArgs(ArrayUtils.addFirst(keys, destination));
         protobufTransaction.addCommands(buildCommand(SInterStore, commandArgs));
->>>>>>> ddf5bf81
         return getThis();
     }
 
