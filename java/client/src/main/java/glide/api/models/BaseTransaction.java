--- conflicted
+++ resolved
@@ -155,12 +155,8 @@
 import glide.api.models.commands.WeightAggregateOptions.KeyArray;
 import glide.api.models.commands.WeightAggregateOptions.KeysOrWeightedKeys;
 import glide.api.models.commands.WeightAggregateOptions.WeightedKeys;
-<<<<<<< HEAD
-import glide.api.models.commands.ZaddOptions;
+import glide.api.models.commands.ZAddOptions;
 import glide.api.models.commands.function.FunctionLoadOptions;
-=======
-import glide.api.models.commands.ZAddOptions;
->>>>>>> 3679ee53
 import glide.api.models.commands.geospatial.GeoAddOptions;
 import glide.api.models.commands.geospatial.GeoUnit;
 import glide.api.models.commands.geospatial.GeospatialData;
@@ -3047,19 +3043,6 @@
     }
 
     /**
-<<<<<<< HEAD
-     * Loads a library to Redis unless a library with the same name exists. Use {@link
-     * #functionLoadWithReplace} to replace existing libraries.
-     *
-     * @since Redis 7.0 and above.
-     * @see <a href="https://redis.io/docs/latest/commands/function-load/">redis.io</a> for details.
-     * @param libraryCode The source code that implements the library.
-     * @return Command Response - The library name that was loaded.
-     */
-    public T functionLoad(@NonNull String libraryCode) {
-        ArgsArray commandArgs = buildArgs(libraryCode);
-        protobufTransaction.addCommands(buildCommand(FunctionLoad, commandArgs));
-=======
      * Returns the distance between <code>member1</code> and <code>member2</code> saved in the
      * geospatial index stored at <code>key</code>.
      *
@@ -3078,23 +3061,10 @@
             @NonNull GeoUnit geoUnit) {
         ArgsArray commandArgs = buildArgs(key, member1, member2, geoUnit.getRedisApi());
         protobufTransaction.addCommands(buildCommand(GeoDist, commandArgs));
->>>>>>> 3679ee53
-        return getThis();
-    }
-
-    /**
-<<<<<<< HEAD
-     * Loads a library to Redis and overwrites a library with the same name if it exists.
-     *
-     * @since Redis 7.0 and above.
-     * @see <a href="https://redis.io/docs/latest/commands/function-load/">redis.io</a> for details.
-     * @param libraryCode The source code that implements the library.
-     * @return Command Response - The library name that was loaded.
-     */
-    public T functionLoadWithReplace(@NonNull String libraryCode) {
-        ArgsArray commandArgs = buildArgs(FunctionLoadOptions.REPLACE.toString(), libraryCode);
-        protobufTransaction.addCommands(buildCommand(FunctionLoad, commandArgs));
-=======
+        return getThis();
+    }
+
+    /**
      * Returns the distance between <code>member1</code> and <code>member2</code> saved in the
      * geospatial index stored at <code>key</code>.
      *
@@ -3126,7 +3096,35 @@
     public T geohash(@NonNull String key, @NonNull String[] members) {
         ArgsArray commandArgs = buildArgs(ArrayUtils.addFirst(members, key));
         protobufTransaction.addCommands(buildCommand(GeoHash, commandArgs));
->>>>>>> 3679ee53
+        return getThis();
+    }
+
+    /**
+     * Loads a library to Redis unless a library with the same name exists. Use {@link
+     * #functionLoadWithReplace} to replace existing libraries.
+     *
+     * @since Redis 7.0 and above.
+     * @see <a href="https://redis.io/docs/latest/commands/function-load/">redis.io</a> for details.
+     * @param libraryCode The source code that implements the library.
+     * @return Command Response - The library name that was loaded.
+     */
+    public T functionLoad(@NonNull String libraryCode) {
+        ArgsArray commandArgs = buildArgs(libraryCode);
+        protobufTransaction.addCommands(buildCommand(FunctionLoad, commandArgs));
+        return getThis();
+    }
+
+    /**
+     * Loads a library to Redis and overwrites a library with the same name if it exists.
+     *
+     * @since Redis 7.0 and above.
+     * @see <a href="https://redis.io/docs/latest/commands/function-load/">redis.io</a> for details.
+     * @param libraryCode The source code that implements the library.
+     * @return Command Response - The library name that was loaded.
+     */
+    public T functionLoadWithReplace(@NonNull String libraryCode) {
+        ArgsArray commandArgs = buildArgs(FunctionLoadOptions.REPLACE.toString(), libraryCode);
+        protobufTransaction.addCommands(buildCommand(FunctionLoad, commandArgs));
         return getThis();
     }
 
