--- conflicted
+++ resolved
@@ -16,11 +16,8 @@
 import static redis_request.RedisRequestOuterClass.RequestType.CustomCommand;
 import static redis_request.RedisRequestOuterClass.RequestType.Echo;
 import static redis_request.RedisRequestOuterClass.RequestType.FlushAll;
-<<<<<<< HEAD
+import static redis_request.RedisRequestOuterClass.RequestType.FunctionDelete;
 import static redis_request.RedisRequestOuterClass.RequestType.FunctionFlush;
-=======
-import static redis_request.RedisRequestOuterClass.RequestType.FunctionDelete;
->>>>>>> e2d35f2b
 import static redis_request.RedisRequestOuterClass.RequestType.FunctionList;
 import static redis_request.RedisRequestOuterClass.RequestType.FunctionLoad;
 import static redis_request.RedisRequestOuterClass.RequestType.Info;
@@ -232,7 +229,6 @@
     }
 
     @Override
-<<<<<<< HEAD
     public CompletableFuture<String> functionFlush() {
         return commandManager.submitNewCommand(
                 FunctionFlush, new String[0], this::handleStringResponse);
@@ -242,10 +238,11 @@
     public CompletableFuture<String> functionFlush(@NonNull FlushMode mode) {
         return commandManager.submitNewCommand(
                 FunctionFlush, new String[] {mode.toString()}, this::handleStringResponse);
-=======
+    }
+
+    @Override
     public CompletableFuture<String> functionDelete(@NonNull String libName) {
         return commandManager.submitNewCommand(
                 FunctionDelete, new String[] {libName}, this::handleStringResponse);
->>>>>>> e2d35f2b
     }
 }