/** Copyright GLIDE-for-Redis Project Contributors - SPDX Identifier: Apache-2.0 */
package glide.api;

import static glide.api.models.commands.function.FunctionListOptions.LIBRARY_NAME_REDIS_API;
import static glide.api.models.commands.function.FunctionListOptions.WITH_CODE_REDIS_API;
import static glide.utils.ArrayTransformUtils.castArray;
import static glide.utils.ArrayTransformUtils.concatenateArrays;
import static glide.utils.ArrayTransformUtils.convertMapToKeyValueStringArray;
import static redis_request.RedisRequestOuterClass.RequestType.ClientGetName;
import static redis_request.RedisRequestOuterClass.RequestType.ClientId;
import static redis_request.RedisRequestOuterClass.RequestType.ConfigGet;
import static redis_request.RedisRequestOuterClass.RequestType.ConfigResetStat;
import static redis_request.RedisRequestOuterClass.RequestType.ConfigRewrite;
import static redis_request.RedisRequestOuterClass.RequestType.ConfigSet;
import static redis_request.RedisRequestOuterClass.RequestType.CustomCommand;
import static redis_request.RedisRequestOuterClass.RequestType.Echo;
import static redis_request.RedisRequestOuterClass.RequestType.FlushAll;
<<<<<<< HEAD
import static redis_request.RedisRequestOuterClass.RequestType.FunctionList;
=======
>>>>>>> c907dc61
import static redis_request.RedisRequestOuterClass.RequestType.FunctionLoad;
import static redis_request.RedisRequestOuterClass.RequestType.Info;
import static redis_request.RedisRequestOuterClass.RequestType.LastSave;
import static redis_request.RedisRequestOuterClass.RequestType.Lolwut;
import static redis_request.RedisRequestOuterClass.RequestType.Ping;
import static redis_request.RedisRequestOuterClass.RequestType.Select;
import static redis_request.RedisRequestOuterClass.RequestType.Time;

import glide.api.commands.ConnectionManagementCommands;
import glide.api.commands.GenericCommands;
import glide.api.commands.ScriptingAndFunctionsCommands;
import glide.api.commands.ServerManagementCommands;
import glide.api.models.Transaction;
import glide.api.models.commands.FlushMode;
import glide.api.models.commands.InfoOptions;
import glide.api.models.commands.function.FunctionLoadOptions;
import glide.api.models.configuration.RedisClientConfiguration;
import glide.managers.CommandManager;
import glide.managers.ConnectionManager;
import java.util.Arrays;
import java.util.Map;
import java.util.concurrent.CompletableFuture;
import lombok.NonNull;

/**
 * Async (non-blocking) client for Redis in Standalone mode. Use {@link #CreateClient} to request a
 * client to Redis.
 */
public class RedisClient extends BaseClient
        implements GenericCommands,
                ServerManagementCommands,
                ConnectionManagementCommands,
                ScriptingAndFunctionsCommands {

    protected RedisClient(ConnectionManager connectionManager, CommandManager commandManager) {
        super(connectionManager, commandManager);
    }

    /**
     * Async request for an async (non-blocking) Redis client in Standalone mode.
     *
     * @param config Redis client Configuration
     * @return A Future to connect and return a RedisClient
     */
    public static CompletableFuture<RedisClient> CreateClient(
            @NonNull RedisClientConfiguration config) {
        return CreateClient(config, RedisClient::new);
    }

    @Override
    public CompletableFuture<Object> customCommand(@NonNull String[] args) {
        return commandManager.submitNewCommand(CustomCommand, args, this::handleObjectOrNullResponse);
    }

    @Override
    public CompletableFuture<Object[]> exec(@NonNull Transaction transaction) {
        return commandManager.submitNewTransaction(transaction, this::handleArrayOrNullResponse);
    }

    @Override
    public CompletableFuture<String> ping() {
        return commandManager.submitNewCommand(Ping, new String[0], this::handleStringResponse);
    }

    @Override
    public CompletableFuture<String> ping(@NonNull String message) {
        return commandManager.submitNewCommand(
                Ping, new String[] {message}, this::handleStringResponse);
    }

    @Override
    public CompletableFuture<String> info() {
        return commandManager.submitNewCommand(Info, new String[0], this::handleStringResponse);
    }

    @Override
    public CompletableFuture<String> info(@NonNull InfoOptions options) {
        return commandManager.submitNewCommand(Info, options.toArgs(), this::handleStringResponse);
    }

    @Override
    public CompletableFuture<String> select(long index) {
        return commandManager.submitNewCommand(
                Select, new String[] {Long.toString(index)}, this::handleStringResponse);
    }

    @Override
    public CompletableFuture<Long> clientId() {
        return commandManager.submitNewCommand(ClientId, new String[0], this::handleLongResponse);
    }

    @Override
    public CompletableFuture<String> clientGetName() {
        return commandManager.submitNewCommand(
                ClientGetName, new String[0], this::handleStringOrNullResponse);
    }

    @Override
    public CompletableFuture<String> configRewrite() {
        return commandManager.submitNewCommand(
                ConfigRewrite, new String[0], this::handleStringResponse);
    }

    @Override
    public CompletableFuture<String> configResetStat() {
        return commandManager.submitNewCommand(
                ConfigResetStat, new String[0], this::handleStringResponse);
    }

    @Override
    public CompletableFuture<Map<String, String>> configGet(@NonNull String[] parameters) {
        return commandManager.submitNewCommand(ConfigGet, parameters, this::handleMapResponse);
    }

    @Override
    public CompletableFuture<String> configSet(@NonNull Map<String, String> parameters) {
        return commandManager.submitNewCommand(
                ConfigSet, convertMapToKeyValueStringArray(parameters), this::handleStringResponse);
    }

    @Override
    public CompletableFuture<String> echo(@NonNull String message) {
        return commandManager.submitNewCommand(
                Echo, new String[] {message}, this::handleStringResponse);
    }

    @Override
    public CompletableFuture<String[]> time() {
        return commandManager.submitNewCommand(
                Time, new String[0], response -> castArray(handleArrayResponse(response), String.class));
    }

    @Override
    public CompletableFuture<Long> lastsave() {
        return commandManager.submitNewCommand(LastSave, new String[0], this::handleLongResponse);
    }

    @Override
    public CompletableFuture<String> flushall() {
        return commandManager.submitNewCommand(FlushAll, new String[0], this::handleStringResponse);
    }

    @Override
    public CompletableFuture<String> flushall(@NonNull FlushMode mode) {
        return commandManager.submitNewCommand(
                FlushAll, new String[] {mode.toString()}, this::handleStringResponse);
    }

    @Override
    public CompletableFuture<String> lolwut() {
        return commandManager.submitNewCommand(Lolwut, new String[0], this::handleStringResponse);
    }

    @Override
    public CompletableFuture<String> lolwut(int @NonNull [] parameters) {
        String[] arguments =
                Arrays.stream(parameters).mapToObj(Integer::toString).toArray(String[]::new);
        return commandManager.submitNewCommand(Lolwut, arguments, this::handleStringResponse);
    }

    @Override
    public CompletableFuture<String> lolwut(int version) {
        return commandManager.submitNewCommand(
                Lolwut,
                new String[] {VERSION_REDIS_API, Integer.toString(version)},
                this::handleStringResponse);
    }

    @Override
    public CompletableFuture<String> lolwut(int version, int @NonNull [] parameters) {
        String[] arguments =
                concatenateArrays(
                        new String[] {VERSION_REDIS_API, Integer.toString(version)},
                        Arrays.stream(parameters).mapToObj(Integer::toString).toArray(String[]::new));
        return commandManager.submitNewCommand(Lolwut, arguments, this::handleStringResponse);
    }

    @Override
    public CompletableFuture<String> functionLoad(@NonNull String libraryCode) {
        return commandManager.submitNewCommand(
                FunctionLoad, new String[] {libraryCode}, this::handleStringResponse);
    }

    @Override
    public CompletableFuture<String> functionLoadReplace(@NonNull String libraryCode) {
        return commandManager.submitNewCommand(
                FunctionLoad,
                new String[] {FunctionLoadOptions.REPLACE.toString(), libraryCode},
                this::handleStringResponse);
    }

    @Override
    public CompletableFuture<String> functionLoad(@NonNull String libraryCode) {
        return commandManager.submitNewCommand(
                FunctionLoad, new String[] {libraryCode}, this::handleStringResponse);
    }

    @Override
    public CompletableFuture<String> functionLoadWithReplace(@NonNull String libraryCode) {
        return commandManager.submitNewCommand(
                FunctionLoad,
                new String[] {FunctionLoadOptions.REPLACE.toString(), libraryCode},
                this::handleStringResponse);
    }

    @Override
    @SuppressWarnings("unchecked")
    public CompletableFuture<Map<String, Object>[]> functionListWithCode(
            @NonNull String libNamePattern) {
        return commandManager.submitNewCommand(
                FunctionList,
                new String[] {LIBRARY_NAME_REDIS_API, libNamePattern, WITH_CODE_REDIS_API},
                response -> castArray(handleArrayResponse(response), Map.class));
    }

    @Override
    @SuppressWarnings("unchecked")
    public CompletableFuture<Map<String, Object>[]> functionList(@NonNull String libNamePattern) {
        return commandManager.submitNewCommand(
                FunctionList,
                new String[] {LIBRARY_NAME_REDIS_API, libNamePattern},
                response -> castArray(handleArrayResponse(response), Map.class));
    }

    @Override
    @SuppressWarnings("unchecked")
    public CompletableFuture<Map<String, Object>[]> functionListWithCode() {
        return commandManager.submitNewCommand(
                FunctionList,
                new String[] {WITH_CODE_REDIS_API},
                response -> castArray(handleArrayResponse(response), Map.class));
    }

    @Override
    @SuppressWarnings("unchecked")
    public CompletableFuture<Map<String, Object>[]> functionList() {
        return commandManager.submitNewCommand(
                FunctionList,
                new String[0],
                response -> castArray(handleArrayResponse(response), Map.class));
    }
}<|MERGE_RESOLUTION|>--- conflicted
+++ resolved
@@ -15,10 +15,7 @@
 import static redis_request.RedisRequestOuterClass.RequestType.CustomCommand;
 import static redis_request.RedisRequestOuterClass.RequestType.Echo;
 import static redis_request.RedisRequestOuterClass.RequestType.FlushAll;
-<<<<<<< HEAD
 import static redis_request.RedisRequestOuterClass.RequestType.FunctionList;
-=======
->>>>>>> c907dc61
 import static redis_request.RedisRequestOuterClass.RequestType.FunctionLoad;
 import static redis_request.RedisRequestOuterClass.RequestType.Info;
 import static redis_request.RedisRequestOuterClass.RequestType.LastSave;
@@ -211,20 +208,6 @@
     }
 
     @Override
-    public CompletableFuture<String> functionLoad(@NonNull String libraryCode) {
-        return commandManager.submitNewCommand(
-                FunctionLoad, new String[] {libraryCode}, this::handleStringResponse);
-    }
-
-    @Override
-    public CompletableFuture<String> functionLoadWithReplace(@NonNull String libraryCode) {
-        return commandManager.submitNewCommand(
-                FunctionLoad,
-                new String[] {FunctionLoadOptions.REPLACE.toString(), libraryCode},
-                this::handleStringResponse);
-    }
-
-    @Override
     @SuppressWarnings("unchecked")
     public CompletableFuture<Map<String, Object>[]> functionListWithCode(
             @NonNull String libNamePattern) {
