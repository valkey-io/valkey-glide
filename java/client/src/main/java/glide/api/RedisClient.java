/** Copyright GLIDE-for-Redis Project Contributors - SPDX Identifier: Apache-2.0 */
package glide.api;

import static glide.utils.ArrayTransformUtils.castArray;
import static glide.utils.ArrayTransformUtils.convertMapToKeyValueStringArray;
import static redis_request.RedisRequestOuterClass.RequestType.ClientGetName;
import static redis_request.RedisRequestOuterClass.RequestType.ClientId;
import static redis_request.RedisRequestOuterClass.RequestType.ConfigGet;
import static redis_request.RedisRequestOuterClass.RequestType.ConfigResetStat;
import static redis_request.RedisRequestOuterClass.RequestType.ConfigRewrite;
import static redis_request.RedisRequestOuterClass.RequestType.ConfigSet;
import static redis_request.RedisRequestOuterClass.RequestType.CustomCommand;
import static redis_request.RedisRequestOuterClass.RequestType.Echo;
import static redis_request.RedisRequestOuterClass.RequestType.Info;
import static redis_request.RedisRequestOuterClass.RequestType.LastSave;
import static redis_request.RedisRequestOuterClass.RequestType.Ping;
import static redis_request.RedisRequestOuterClass.RequestType.Save;
import static redis_request.RedisRequestOuterClass.RequestType.Select;
import static redis_request.RedisRequestOuterClass.RequestType.Time;

import glide.api.commands.ConnectionManagementCommands;
import glide.api.commands.GenericCommands;
import glide.api.commands.ServerManagementCommands;
import glide.api.models.Transaction;
import glide.api.models.commands.InfoOptions;
import glide.api.models.configuration.RedisClientConfiguration;
import glide.managers.CommandManager;
import glide.managers.ConnectionManager;
import java.util.Map;
import java.util.concurrent.CompletableFuture;
import lombok.NonNull;

/**
 * Async (non-blocking) client for Redis in Standalone mode. Use {@link #CreateClient} to request a
 * client to Redis.
 */
public class RedisClient extends BaseClient
        implements GenericCommands, ServerManagementCommands, ConnectionManagementCommands {

    protected RedisClient(ConnectionManager connectionManager, CommandManager commandManager) {
        super(connectionManager, commandManager);
    }

    /**
     * Async request for an async (non-blocking) Redis client in Standalone mode.
     *
     * @param config Redis client Configuration
     * @return A Future to connect and return a RedisClient
     */
    public static CompletableFuture<RedisClient> CreateClient(
            @NonNull RedisClientConfiguration config) {
        return CreateClient(config, RedisClient::new);
    }

    @Override
    public CompletableFuture<Object> customCommand(@NonNull String[] args) {
        return commandManager.submitNewCommand(CustomCommand, args, this::handleObjectOrNullResponse);
    }

    @Override
    public CompletableFuture<Object[]> exec(@NonNull Transaction transaction) {
        return commandManager.submitNewCommand(transaction, this::handleArrayOrNullResponse);
    }

    @Override
    public CompletableFuture<String> ping() {
        return commandManager.submitNewCommand(Ping, new String[0], this::handleStringResponse);
    }

    @Override
    public CompletableFuture<String> ping(@NonNull String message) {
        return commandManager.submitNewCommand(
                Ping, new String[] {message}, this::handleStringResponse);
    }

    @Override
    public CompletableFuture<String> info() {
        return commandManager.submitNewCommand(Info, new String[0], this::handleStringResponse);
    }

    @Override
    public CompletableFuture<String> info(@NonNull InfoOptions options) {
        return commandManager.submitNewCommand(Info, options.toArgs(), this::handleStringResponse);
    }

    @Override
    public CompletableFuture<String> select(long index) {
        return commandManager.submitNewCommand(
                Select, new String[] {Long.toString(index)}, this::handleStringResponse);
    }

    @Override
    public CompletableFuture<Long> clientId() {
        return commandManager.submitNewCommand(ClientId, new String[0], this::handleLongResponse);
    }

    @Override
    public CompletableFuture<String> clientGetName() {
        return commandManager.submitNewCommand(
                ClientGetName, new String[0], this::handleStringOrNullResponse);
    }

    @Override
    public CompletableFuture<String> configRewrite() {
        return commandManager.submitNewCommand(
                ConfigRewrite, new String[0], this::handleStringResponse);
    }

    @Override
    public CompletableFuture<String> configResetStat() {
        return commandManager.submitNewCommand(
                ConfigResetStat, new String[0], this::handleStringResponse);
    }

    @Override
    public CompletableFuture<Map<String, String>> configGet(@NonNull String[] parameters) {
        return commandManager.submitNewCommand(ConfigGet, parameters, this::handleMapResponse);
    }

    @Override
    public CompletableFuture<String> configSet(@NonNull Map<String, String> parameters) {
        return commandManager.submitNewCommand(
                ConfigSet, convertMapToKeyValueStringArray(parameters), this::handleStringResponse);
    }

    @Override
    public CompletableFuture<String> echo(@NonNull String message) {
        return commandManager.submitNewCommand(
                Echo, new String[] {message}, this::handleStringResponse);
    }

    @Override
    public CompletableFuture<String[]> time() {
        return commandManager.submitNewCommand(
                Time, new String[0], response -> castArray(handleArrayResponse(response), String.class));
    }

    @Override
<<<<<<< HEAD
    public CompletableFuture<String> save() {
        return commandManager.submitNewCommand(Save, new String[0], this::handleStringResponse);
=======
    public CompletableFuture<Long> lastsave() {
        return commandManager.submitNewCommand(LastSave, new String[0], this::handleLongResponse);
>>>>>>> 4480ece1
    }
}<|MERGE_RESOLUTION|>--- conflicted
+++ resolved
@@ -136,12 +136,12 @@
     }
 
     @Override
-<<<<<<< HEAD
     public CompletableFuture<String> save() {
         return commandManager.submitNewCommand(Save, new String[0], this::handleStringResponse);
-=======
+    }
+
+    @Override
     public CompletableFuture<Long> lastsave() {
         return commandManager.submitNewCommand(LastSave, new String[0], this::handleLongResponse);
->>>>>>> 4480ece1
     }
 }