--- conflicted
+++ resolved
@@ -255,10 +255,11 @@
     }
 
     @Override
-<<<<<<< HEAD
     public CompletableFuture<Object> fcall(@NonNull String function) {
         return fcall(function, new String[0], new String[0]);
-=======
+    }
+
+    @Override
     public CompletableFuture<Boolean> copy(
             @NonNull String source, @NonNull String destination, long destinationDB) {
         String[] arguments =
@@ -275,6 +276,5 @@
             arguments = ArrayUtils.add(arguments, REPLACE_REDIS_API);
         }
         return commandManager.submitNewCommand(Copy, arguments, this::handleBooleanResponse);
->>>>>>> a72a75be
     }
 }