--- conflicted
+++ resolved
@@ -283,7 +283,6 @@
     }
 
     @Override
-<<<<<<< HEAD
     public CompletableFuture<String> save() {
         return commandManager.submitNewCommand(Save, new String[0], this::handleStringResponse);
     }
@@ -292,7 +291,15 @@
     public CompletableFuture<ClusterValue<String>> save(@NonNull Route route) {
         return commandManager.submitNewCommand(
                 Save,
-=======
+                new String[0],
+                route,
+                response ->
+                        route instanceof SingleNodeRoute
+                                ? ClusterValue.ofSingleValue(handleStringResponse(response))
+                                : ClusterValue.ofMultiValue(handleMapResponse(response)));
+    }
+
+    @Override
     public CompletableFuture<Long> lastsave() {
         return commandManager.submitNewCommand(LastSave, new String[0], this::handleLongResponse);
     }
@@ -301,17 +308,11 @@
     public CompletableFuture<ClusterValue<Long>> lastsave(@NonNull Route route) {
         return commandManager.submitNewCommand(
                 LastSave,
->>>>>>> 4480ece1
-                new String[0],
-                route,
-                response ->
-                        route instanceof SingleNodeRoute
-<<<<<<< HEAD
-                                ? ClusterValue.ofSingleValue(handleStringResponse(response))
-                                : ClusterValue.ofMultiValue(handleMapResponse(response)));
-=======
+                new String[0],
+                route,
+                response ->
+                        route instanceof SingleNodeRoute
                                 ? ClusterValue.of(handleLongResponse(response))
                                 : ClusterValue.of(handleMapResponse(response)));
->>>>>>> 4480ece1
     }
 }