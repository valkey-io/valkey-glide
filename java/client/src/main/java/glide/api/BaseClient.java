--- conflicted
+++ resolved
@@ -1739,13 +1739,14 @@
     }
 
     @Override
-<<<<<<< HEAD
     public CompletableFuture<Object> fcall(
             @NonNull String function, @NonNull String[] keys, @NonNull String[] arguments) {
         String[] args =
                 concatenateArrays(new String[] {function, Long.toString(keys.length)}, keys, arguments);
         return commandManager.submitNewCommand(FCall, args, this::handleObjectOrNullResponse);
-=======
+    }
+
+    @Override
     public CompletableFuture<Boolean> copy(
             @NonNull String source, @NonNull String destination, boolean replace) {
         String[] arguments = new String[] {source, destination};
@@ -1759,6 +1760,5 @@
     public CompletableFuture<Boolean> copy(@NonNull String source, @NonNull String destination) {
         String[] arguments = new String[] {source, destination};
         return commandManager.submitNewCommand(Copy, arguments, this::handleBooleanResponse);
->>>>>>> a72a75be
     }
 }