/** Copyright GLIDE-for-Redis Project Contributors - SPDX Identifier: Apache-2.0 */
package glide.api;

import static glide.ffi.resolvers.SocketListenerResolver.getSocket;
import static glide.utils.ArrayTransformUtils.castArray;
import static glide.utils.ArrayTransformUtils.concatenateArrays;
import static glide.utils.ArrayTransformUtils.convertMapToKeyValueStringArray;
import static glide.utils.ArrayTransformUtils.convertMapToValueKeyStringArray;
import static redis_request.RedisRequestOuterClass.RequestType.Blpop;
import static redis_request.RedisRequestOuterClass.RequestType.Brpop;
import static redis_request.RedisRequestOuterClass.RequestType.Decr;
import static redis_request.RedisRequestOuterClass.RequestType.DecrBy;
import static redis_request.RedisRequestOuterClass.RequestType.Del;
import static redis_request.RedisRequestOuterClass.RequestType.Exists;
import static redis_request.RedisRequestOuterClass.RequestType.Expire;
import static redis_request.RedisRequestOuterClass.RequestType.ExpireAt;
import static redis_request.RedisRequestOuterClass.RequestType.GetRange;
import static redis_request.RedisRequestOuterClass.RequestType.GetString;
import static redis_request.RedisRequestOuterClass.RequestType.HLen;
import static redis_request.RedisRequestOuterClass.RequestType.HSetNX;
import static redis_request.RedisRequestOuterClass.RequestType.HashDel;
import static redis_request.RedisRequestOuterClass.RequestType.HashExists;
import static redis_request.RedisRequestOuterClass.RequestType.HashGet;
import static redis_request.RedisRequestOuterClass.RequestType.HashGetAll;
import static redis_request.RedisRequestOuterClass.RequestType.HashIncrBy;
import static redis_request.RedisRequestOuterClass.RequestType.HashIncrByFloat;
import static redis_request.RedisRequestOuterClass.RequestType.HashMGet;
import static redis_request.RedisRequestOuterClass.RequestType.HashSet;
import static redis_request.RedisRequestOuterClass.RequestType.Hvals;
import static redis_request.RedisRequestOuterClass.RequestType.Incr;
import static redis_request.RedisRequestOuterClass.RequestType.IncrBy;
import static redis_request.RedisRequestOuterClass.RequestType.IncrByFloat;
import static redis_request.RedisRequestOuterClass.RequestType.LInsert;
import static redis_request.RedisRequestOuterClass.RequestType.LLen;
import static redis_request.RedisRequestOuterClass.RequestType.LPop;
import static redis_request.RedisRequestOuterClass.RequestType.LPush;
import static redis_request.RedisRequestOuterClass.RequestType.LPushX;
import static redis_request.RedisRequestOuterClass.RequestType.LRange;
import static redis_request.RedisRequestOuterClass.RequestType.LRem;
import static redis_request.RedisRequestOuterClass.RequestType.LTrim;
import static redis_request.RedisRequestOuterClass.RequestType.Lindex;
import static redis_request.RedisRequestOuterClass.RequestType.MGet;
import static redis_request.RedisRequestOuterClass.RequestType.MSet;
import static redis_request.RedisRequestOuterClass.RequestType.PExpire;
import static redis_request.RedisRequestOuterClass.RequestType.PExpireAt;
import static redis_request.RedisRequestOuterClass.RequestType.PTTL;
import static redis_request.RedisRequestOuterClass.RequestType.Persist;
import static redis_request.RedisRequestOuterClass.RequestType.PfAdd;
import static redis_request.RedisRequestOuterClass.RequestType.PfCount;
import static redis_request.RedisRequestOuterClass.RequestType.PfMerge;
import static redis_request.RedisRequestOuterClass.RequestType.RPop;
import static redis_request.RedisRequestOuterClass.RequestType.RPush;
import static redis_request.RedisRequestOuterClass.RequestType.RPushX;
import static redis_request.RedisRequestOuterClass.RequestType.SAdd;
import static redis_request.RedisRequestOuterClass.RequestType.SCard;
<<<<<<< HEAD
import static redis_request.RedisRequestOuterClass.RequestType.SDiffStore;
=======
import static redis_request.RedisRequestOuterClass.RequestType.SInterStore;
>>>>>>> ddf5bf81
import static redis_request.RedisRequestOuterClass.RequestType.SIsMember;
import static redis_request.RedisRequestOuterClass.RequestType.SMembers;
import static redis_request.RedisRequestOuterClass.RequestType.SRem;
import static redis_request.RedisRequestOuterClass.RequestType.SetRange;
import static redis_request.RedisRequestOuterClass.RequestType.SetString;
import static redis_request.RedisRequestOuterClass.RequestType.Strlen;
import static redis_request.RedisRequestOuterClass.RequestType.TTL;
import static redis_request.RedisRequestOuterClass.RequestType.Type;
import static redis_request.RedisRequestOuterClass.RequestType.Unlink;
import static redis_request.RedisRequestOuterClass.RequestType.XAdd;
import static redis_request.RedisRequestOuterClass.RequestType.ZDiff;
import static redis_request.RedisRequestOuterClass.RequestType.ZDiffStore;
import static redis_request.RedisRequestOuterClass.RequestType.ZLexCount;
import static redis_request.RedisRequestOuterClass.RequestType.ZMScore;
import static redis_request.RedisRequestOuterClass.RequestType.ZPopMax;
import static redis_request.RedisRequestOuterClass.RequestType.ZPopMin;
import static redis_request.RedisRequestOuterClass.RequestType.ZRangeStore;
import static redis_request.RedisRequestOuterClass.RequestType.ZRemRangeByLex;
import static redis_request.RedisRequestOuterClass.RequestType.ZRemRangeByRank;
import static redis_request.RedisRequestOuterClass.RequestType.ZRemRangeByScore;
import static redis_request.RedisRequestOuterClass.RequestType.ZScore;
import static redis_request.RedisRequestOuterClass.RequestType.Zadd;
import static redis_request.RedisRequestOuterClass.RequestType.Zcard;
import static redis_request.RedisRequestOuterClass.RequestType.Zcount;
import static redis_request.RedisRequestOuterClass.RequestType.Zrange;
import static redis_request.RedisRequestOuterClass.RequestType.Zrank;
import static redis_request.RedisRequestOuterClass.RequestType.Zrem;

import glide.api.commands.GenericBaseCommands;
import glide.api.commands.HashBaseCommands;
import glide.api.commands.HyperLogLogBaseCommands;
import glide.api.commands.ListBaseCommands;
import glide.api.commands.SetBaseCommands;
import glide.api.commands.SortedSetBaseCommands;
import glide.api.commands.StreamBaseCommands;
import glide.api.commands.StringBaseCommands;
import glide.api.models.Script;
import glide.api.models.commands.ExpireOptions;
import glide.api.models.commands.LInsertOptions.InsertPosition;
import glide.api.models.commands.RangeOptions;
import glide.api.models.commands.RangeOptions.LexRange;
import glide.api.models.commands.RangeOptions.RangeQuery;
import glide.api.models.commands.RangeOptions.ScoreRange;
import glide.api.models.commands.RangeOptions.ScoredRangeQuery;
import glide.api.models.commands.ScriptOptions;
import glide.api.models.commands.SetOptions;
import glide.api.models.commands.StreamAddOptions;
import glide.api.models.commands.ZaddOptions;
import glide.api.models.configuration.BaseClientConfiguration;
import glide.api.models.exceptions.RedisException;
import glide.connectors.handlers.CallbackDispatcher;
import glide.connectors.handlers.ChannelHandler;
import glide.connectors.resources.Platform;
import glide.connectors.resources.ThreadPoolResource;
import glide.connectors.resources.ThreadPoolResourceAllocator;
import glide.ffi.resolvers.RedisValueResolver;
import glide.managers.BaseCommandResponseResolver;
import glide.managers.CommandManager;
import glide.managers.ConnectionManager;
import java.util.List;
import java.util.Map;
import java.util.Set;
import java.util.concurrent.CompletableFuture;
import java.util.concurrent.ExecutionException;
import java.util.function.BiFunction;
import lombok.AllArgsConstructor;
import lombok.NonNull;
import org.apache.commons.lang3.ArrayUtils;
import response.ResponseOuterClass.ConstantResponse;
import response.ResponseOuterClass.Response;

/** Base Client class for Redis */
@AllArgsConstructor
public abstract class BaseClient
        implements AutoCloseable,
                GenericBaseCommands,
                StringBaseCommands,
                HashBaseCommands,
                ListBaseCommands,
                SetBaseCommands,
                SortedSetBaseCommands,
                StreamBaseCommands,
                HyperLogLogBaseCommands {

    /** Redis simple string response with "OK" */
    public static final String OK = ConstantResponse.OK.toString();

    protected final ConnectionManager connectionManager;
    protected final CommandManager commandManager;

    /**
     * Async request for an async (non-blocking) Redis client.
     *
     * @param config Redis client Configuration.
     * @param constructor Redis client constructor reference.
     * @param <T> Client type.
     * @return a Future to connect and return a RedisClient.
     */
    protected static <T> CompletableFuture<T> CreateClient(
            BaseClientConfiguration config,
            BiFunction<ConnectionManager, CommandManager, T> constructor) {
        try {
            ThreadPoolResource threadPoolResource = config.getThreadPoolResource();
            if (threadPoolResource == null) {
                threadPoolResource =
                        ThreadPoolResourceAllocator.getOrCreate(Platform.getThreadPoolResourceSupplier());
            }
            ChannelHandler channelHandler = buildChannelHandler(threadPoolResource);
            ConnectionManager connectionManager = buildConnectionManager(channelHandler);
            CommandManager commandManager = buildCommandManager(channelHandler);
            // TODO: Support exception throwing, including interrupted exceptions
            return connectionManager
                    .connectToRedis(config)
                    .thenApply(ignore -> constructor.apply(connectionManager, commandManager));
        } catch (InterruptedException e) {
            // Something bad happened while we were establishing netty connection to UDS
            var future = new CompletableFuture<T>();
            future.completeExceptionally(e);
            return future;
        }
    }

    /**
     * Closes this resource, relinquishing any underlying resources. This method is invoked
     * automatically on objects managed by the try-with-resources statement.
     *
     * @see <a
     *     href="https://docs.oracle.com/javase/8/docs/api/java/lang/AutoCloseable.html#close--">AutoCloseable::close()</a>
     */
    @Override
    public void close() throws ExecutionException {
        try {
            connectionManager.closeConnection().get();
        } catch (InterruptedException e) {
            // suppressing the interrupted exception - it is already suppressed in the future
            throw new RuntimeException(e);
        }
    }

    protected static ChannelHandler buildChannelHandler(ThreadPoolResource threadPoolResource)
            throws InterruptedException {
        CallbackDispatcher callbackDispatcher = new CallbackDispatcher();
        return new ChannelHandler(callbackDispatcher, getSocket(), threadPoolResource);
    }

    protected static ConnectionManager buildConnectionManager(ChannelHandler channelHandler) {
        return new ConnectionManager(channelHandler);
    }

    protected static CommandManager buildCommandManager(ChannelHandler channelHandler) {
        return new CommandManager(channelHandler);
    }

    /**
     * Extracts the value from a <code>GLIDE core</code> response message and either throws an
     * exception or returns the value as an object of type <code>T</code>. If <code>isNullable</code>,
     * than also returns <code>null</code>.
     *
     * @param response Redis protobuf message.
     * @param classType Parameter <code>T</code> class type.
     * @param isNullable Accepts null values in the protobuf message.
     * @return Response as an object of type <code>T</code> or <code>null</code>.
     * @param <T> The return value type.
     * @throws RedisException On a type mismatch.
     */
    @SuppressWarnings("unchecked")
    protected <T> T handleRedisResponse(Class<T> classType, boolean isNullable, Response response)
            throws RedisException {
        Object value =
                new BaseCommandResponseResolver(RedisValueResolver::valueFromPointer).apply(response);
        if (isNullable && (value == null)) {
            return null;
        }
        if (classType.isInstance(value)) {
            return (T) value;
        }
        String className = value == null ? "null" : value.getClass().getSimpleName();
        throw new RedisException(
                "Unexpected return type from Redis: got "
                        + className
                        + " expected "
                        + classType.getSimpleName());
    }

    protected Object handleObjectOrNullResponse(Response response) throws RedisException {
        return handleRedisResponse(Object.class, true, response);
    }

    protected String handleStringResponse(Response response) throws RedisException {
        return handleRedisResponse(String.class, false, response);
    }

    protected String handleStringOrNullResponse(Response response) throws RedisException {
        return handleRedisResponse(String.class, true, response);
    }

    protected Boolean handleBooleanResponse(Response response) throws RedisException {
        return handleRedisResponse(Boolean.class, false, response);
    }

    protected Long handleLongResponse(Response response) throws RedisException {
        return handleRedisResponse(Long.class, false, response);
    }

    protected Long handleLongOrNullResponse(Response response) throws RedisException {
        return handleRedisResponse(Long.class, true, response);
    }

    protected Double handleDoubleResponse(Response response) throws RedisException {
        return handleRedisResponse(Double.class, false, response);
    }

    protected Double handleDoubleOrNullResponse(Response response) throws RedisException {
        return handleRedisResponse(Double.class, true, response);
    }

    protected Object[] handleArrayResponse(Response response) throws RedisException {
        return handleRedisResponse(Object[].class, false, response);
    }

    protected Object[] handleArrayOrNullResponse(Response response) throws RedisException {
        return handleRedisResponse(Object[].class, true, response);
    }

    /**
     * @param response A Protobuf response
     * @return A map of <code>String</code> to <code>V</code>.
     * @param <V> Value type.
     */
    @SuppressWarnings("unchecked") // raw Map cast to Map<String, V>
    protected <V> Map<String, V> handleMapResponse(Response response) throws RedisException {
        return handleRedisResponse(Map.class, false, response);
    }

    @SuppressWarnings("unchecked") // raw Set cast to Set<String>
    protected Set<String> handleSetResponse(Response response) throws RedisException {
        return handleRedisResponse(Set.class, false, response);
    }

    @Override
    public CompletableFuture<Long> del(@NonNull String[] keys) {
        return commandManager.submitNewCommand(Del, keys, this::handleLongResponse);
    }

    @Override
    public CompletableFuture<String> get(@NonNull String key) {
        return commandManager.submitNewCommand(
                GetString, new String[] {key}, this::handleStringOrNullResponse);
    }

    @Override
    public CompletableFuture<String> set(@NonNull String key, @NonNull String value) {
        return commandManager.submitNewCommand(
                SetString, new String[] {key, value}, this::handleStringResponse);
    }

    @Override
    public CompletableFuture<String> set(
            @NonNull String key, @NonNull String value, @NonNull SetOptions options) {
        String[] arguments = ArrayUtils.addAll(new String[] {key, value}, options.toArgs());
        return commandManager.submitNewCommand(SetString, arguments, this::handleStringOrNullResponse);
    }

    @Override
    public CompletableFuture<String[]> mget(@NonNull String[] keys) {
        return commandManager.submitNewCommand(
                MGet, keys, response -> castArray(handleArrayOrNullResponse(response), String.class));
    }

    @Override
    public CompletableFuture<String> mset(@NonNull Map<String, String> keyValueMap) {
        String[] args = convertMapToKeyValueStringArray(keyValueMap);
        return commandManager.submitNewCommand(MSet, args, this::handleStringResponse);
    }

    @Override
    public CompletableFuture<Long> incr(@NonNull String key) {
        return commandManager.submitNewCommand(Incr, new String[] {key}, this::handleLongResponse);
    }

    @Override
    public CompletableFuture<Long> incrBy(@NonNull String key, long amount) {
        return commandManager.submitNewCommand(
                IncrBy, new String[] {key, Long.toString(amount)}, this::handleLongResponse);
    }

    @Override
    public CompletableFuture<Double> incrByFloat(@NonNull String key, double amount) {
        return commandManager.submitNewCommand(
                IncrByFloat, new String[] {key, Double.toString(amount)}, this::handleDoubleResponse);
    }

    @Override
    public CompletableFuture<Long> decr(@NonNull String key) {
        return commandManager.submitNewCommand(Decr, new String[] {key}, this::handleLongResponse);
    }

    @Override
    public CompletableFuture<Long> decrBy(@NonNull String key, long amount) {
        return commandManager.submitNewCommand(
                DecrBy, new String[] {key, Long.toString(amount)}, this::handleLongResponse);
    }

    @Override
    public CompletableFuture<Long> strlen(@NonNull String key) {
        return commandManager.submitNewCommand(Strlen, new String[] {key}, this::handleLongResponse);
    }

    @Override
    public CompletableFuture<Long> setrange(@NonNull String key, int offset, @NonNull String value) {
        String[] arguments = new String[] {key, Integer.toString(offset), value};
        return commandManager.submitNewCommand(SetRange, arguments, this::handleLongResponse);
    }

    @Override
    public CompletableFuture<String> getrange(@NonNull String key, int start, int end) {
        String[] arguments = new String[] {key, Integer.toString(start), Integer.toString(end)};
        return commandManager.submitNewCommand(GetRange, arguments, this::handleStringResponse);
    }

    @Override
    public CompletableFuture<String> hget(@NonNull String key, @NonNull String field) {
        return commandManager.submitNewCommand(
                HashGet, new String[] {key, field}, this::handleStringOrNullResponse);
    }

    @Override
    public CompletableFuture<Long> hset(
            @NonNull String key, @NonNull Map<String, String> fieldValueMap) {
        String[] args = ArrayUtils.addFirst(convertMapToKeyValueStringArray(fieldValueMap), key);
        return commandManager.submitNewCommand(HashSet, args, this::handleLongResponse);
    }

    @Override
    public CompletableFuture<Boolean> hsetnx(
            @NonNull String key, @NonNull String field, @NonNull String value) {
        return commandManager.submitNewCommand(
                HSetNX, new String[] {key, field, value}, this::handleBooleanResponse);
    }

    @Override
    public CompletableFuture<Long> hdel(@NonNull String key, @NonNull String[] fields) {
        String[] args = ArrayUtils.addFirst(fields, key);
        return commandManager.submitNewCommand(HashDel, args, this::handleLongResponse);
    }

    @Override
    public CompletableFuture<Long> hlen(@NonNull String key) {
        return commandManager.submitNewCommand(HLen, new String[] {key}, this::handleLongResponse);
    }

    @Override
    public CompletableFuture<String[]> hvals(@NonNull String key) {
        return commandManager.submitNewCommand(
                Hvals,
                new String[] {key},
                response -> castArray(handleArrayResponse(response), String.class));
    }

    @Override
    public CompletableFuture<String[]> hmget(@NonNull String key, @NonNull String[] fields) {
        String[] arguments = ArrayUtils.addFirst(fields, key);
        return commandManager.submitNewCommand(
                HashMGet, arguments, response -> castArray(handleArrayResponse(response), String.class));
    }

    @Override
    public CompletableFuture<Boolean> hexists(@NonNull String key, @NonNull String field) {
        return commandManager.submitNewCommand(
                HashExists, new String[] {key, field}, this::handleBooleanResponse);
    }

    @Override
    public CompletableFuture<Map<String, String>> hgetall(@NonNull String key) {
        return commandManager.submitNewCommand(HashGetAll, new String[] {key}, this::handleMapResponse);
    }

    @Override
    public CompletableFuture<Long> hincrBy(@NonNull String key, @NonNull String field, long amount) {
        return commandManager.submitNewCommand(
                HashIncrBy, new String[] {key, field, Long.toString(amount)}, this::handleLongResponse);
    }

    @Override
    public CompletableFuture<Double> hincrByFloat(
            @NonNull String key, @NonNull String field, double amount) {
        return commandManager.submitNewCommand(
                HashIncrByFloat,
                new String[] {key, field, Double.toString(amount)},
                this::handleDoubleResponse);
    }

    @Override
    public CompletableFuture<Long> lpush(@NonNull String key, @NonNull String[] elements) {
        String[] arguments = ArrayUtils.addFirst(elements, key);
        return commandManager.submitNewCommand(LPush, arguments, this::handleLongResponse);
    }

    @Override
    public CompletableFuture<String> lpop(@NonNull String key) {
        return commandManager.submitNewCommand(
                LPop, new String[] {key}, this::handleStringOrNullResponse);
    }

    @Override
    public CompletableFuture<String[]> lpopCount(@NonNull String key, long count) {
        return commandManager.submitNewCommand(
                LPop,
                new String[] {key, Long.toString(count)},
                response -> castArray(handleArrayResponse(response), String.class));
    }

    @Override
    public CompletableFuture<String[]> lrange(@NonNull String key, long start, long end) {
        return commandManager.submitNewCommand(
                LRange,
                new String[] {key, Long.toString(start), Long.toString(end)},
                response -> castArray(handleArrayOrNullResponse(response), String.class));
    }

    @Override
    public CompletableFuture<String> lindex(@NonNull String key, long index) {
        return commandManager.submitNewCommand(
                Lindex, new String[] {key, Long.toString(index)}, this::handleStringOrNullResponse);
    }

    @Override
    public CompletableFuture<String> ltrim(@NonNull String key, long start, long end) {
        return commandManager.submitNewCommand(
                LTrim,
                new String[] {key, Long.toString(start), Long.toString(end)},
                this::handleStringResponse);
    }

    @Override
    public CompletableFuture<Long> llen(@NonNull String key) {
        return commandManager.submitNewCommand(LLen, new String[] {key}, this::handleLongResponse);
    }

    @Override
    public CompletableFuture<Long> lrem(@NonNull String key, long count, @NonNull String element) {
        return commandManager.submitNewCommand(
                LRem, new String[] {key, Long.toString(count), element}, this::handleLongResponse);
    }

    @Override
    public CompletableFuture<Long> rpush(@NonNull String key, @NonNull String[] elements) {
        String[] arguments = ArrayUtils.addFirst(elements, key);
        return commandManager.submitNewCommand(RPush, arguments, this::handleLongResponse);
    }

    @Override
    public CompletableFuture<String> rpop(@NonNull String key) {
        return commandManager.submitNewCommand(
                RPop, new String[] {key}, this::handleStringOrNullResponse);
    }

    @Override
    public CompletableFuture<String[]> rpopCount(@NonNull String key, long count) {
        return commandManager.submitNewCommand(
                RPop,
                new String[] {key, Long.toString(count)},
                response -> castArray(handleArrayOrNullResponse(response), String.class));
    }

    @Override
    public CompletableFuture<Long> sadd(@NonNull String key, @NonNull String[] members) {
        String[] arguments = ArrayUtils.addFirst(members, key);
        return commandManager.submitNewCommand(SAdd, arguments, this::handleLongResponse);
    }

    @Override
    public CompletableFuture<Boolean> sismember(@NonNull String key, @NonNull String member) {
        return commandManager.submitNewCommand(
                SIsMember, new String[] {key, member}, this::handleBooleanResponse);
    }

    @Override
    public CompletableFuture<Long> srem(@NonNull String key, @NonNull String[] members) {
        String[] arguments = ArrayUtils.addFirst(members, key);
        return commandManager.submitNewCommand(SRem, arguments, this::handleLongResponse);
    }

    @Override
    public CompletableFuture<Set<String>> smembers(@NonNull String key) {
        return commandManager.submitNewCommand(SMembers, new String[] {key}, this::handleSetResponse);
    }

    @Override
    public CompletableFuture<Long> scard(@NonNull String key) {
        return commandManager.submitNewCommand(SCard, new String[] {key}, this::handleLongResponse);
    }

    @Override
<<<<<<< HEAD
    public CompletableFuture<Long> sdiffstore(@NonNull String destination, @NonNull String[] keys) {
        String[] arguments = ArrayUtils.addFirst(keys, destination);
        return commandManager.submitNewCommand(SDiffStore, arguments, this::handleLongResponse);
=======
    public CompletableFuture<Long> sinterstore(@NonNull String destination, @NonNull String[] keys) {
        String[] arguments = ArrayUtils.addFirst(keys, destination);
        return commandManager.submitNewCommand(SInterStore, arguments, this::handleLongResponse);
>>>>>>> ddf5bf81
    }

    @Override
    public CompletableFuture<Long> exists(@NonNull String[] keys) {
        return commandManager.submitNewCommand(Exists, keys, this::handleLongResponse);
    }

    @Override
    public CompletableFuture<Long> unlink(@NonNull String[] keys) {
        return commandManager.submitNewCommand(Unlink, keys, this::handleLongResponse);
    }

    @Override
    public CompletableFuture<Boolean> expire(@NonNull String key, long seconds) {
        return commandManager.submitNewCommand(
                Expire, new String[] {key, Long.toString(seconds)}, this::handleBooleanResponse);
    }

    @Override
    public CompletableFuture<Boolean> expire(
            @NonNull String key, long seconds, @NonNull ExpireOptions expireOptions) {
        String[] arguments =
                ArrayUtils.addAll(new String[] {key, Long.toString(seconds)}, expireOptions.toArgs());
        return commandManager.submitNewCommand(Expire, arguments, this::handleBooleanResponse);
    }

    @Override
    public CompletableFuture<Boolean> expireAt(@NonNull String key, long unixSeconds) {
        return commandManager.submitNewCommand(
                ExpireAt, new String[] {key, Long.toString(unixSeconds)}, this::handleBooleanResponse);
    }

    @Override
    public CompletableFuture<Boolean> expireAt(
            @NonNull String key, long unixSeconds, @NonNull ExpireOptions expireOptions) {
        String[] arguments =
                ArrayUtils.addAll(new String[] {key, Long.toString(unixSeconds)}, expireOptions.toArgs());
        return commandManager.submitNewCommand(ExpireAt, arguments, this::handleBooleanResponse);
    }

    @Override
    public CompletableFuture<Boolean> pexpire(@NonNull String key, long milliseconds) {
        return commandManager.submitNewCommand(
                PExpire, new String[] {key, Long.toString(milliseconds)}, this::handleBooleanResponse);
    }

    @Override
    public CompletableFuture<Boolean> pexpire(
            @NonNull String key, long milliseconds, @NonNull ExpireOptions expireOptions) {
        String[] arguments =
                ArrayUtils.addAll(new String[] {key, Long.toString(milliseconds)}, expireOptions.toArgs());
        return commandManager.submitNewCommand(PExpire, arguments, this::handleBooleanResponse);
    }

    @Override
    public CompletableFuture<Boolean> pexpireAt(@NonNull String key, long unixMilliseconds) {
        return commandManager.submitNewCommand(
                PExpireAt,
                new String[] {key, Long.toString(unixMilliseconds)},
                this::handleBooleanResponse);
    }

    @Override
    public CompletableFuture<Boolean> pexpireAt(
            @NonNull String key, long unixMilliseconds, @NonNull ExpireOptions expireOptions) {
        String[] arguments =
                ArrayUtils.addAll(
                        new String[] {key, Long.toString(unixMilliseconds)}, expireOptions.toArgs());
        return commandManager.submitNewCommand(PExpireAt, arguments, this::handleBooleanResponse);
    }

    @Override
    public CompletableFuture<Long> ttl(@NonNull String key) {
        return commandManager.submitNewCommand(TTL, new String[] {key}, this::handleLongResponse);
    }

    @Override
    public CompletableFuture<Object> invokeScript(@NonNull Script script) {
        return commandManager.submitScript(
                script, List.of(), List.of(), this::handleObjectOrNullResponse);
    }

    @Override
    public CompletableFuture<Object> invokeScript(
            @NonNull Script script, @NonNull ScriptOptions options) {
        return commandManager.submitScript(
                script, options.getKeys(), options.getArgs(), this::handleObjectOrNullResponse);
    }

    @Override
    public CompletableFuture<Long> zadd(
            @NonNull String key,
            @NonNull Map<String, Double> membersScoresMap,
            @NonNull ZaddOptions options,
            boolean changed) {
        String[] changedArg = changed ? new String[] {"CH"} : new String[] {};
        String[] membersScores = convertMapToValueKeyStringArray(membersScoresMap);

        String[] arguments =
                concatenateArrays(new String[] {key}, options.toArgs(), changedArg, membersScores);

        return commandManager.submitNewCommand(Zadd, arguments, this::handleLongResponse);
    }

    @Override
    public CompletableFuture<Long> zadd(
            @NonNull String key,
            @NonNull Map<String, Double> membersScoresMap,
            @NonNull ZaddOptions options) {
        return this.zadd(key, membersScoresMap, options, false);
    }

    @Override
    public CompletableFuture<Long> zadd(
            @NonNull String key, @NonNull Map<String, Double> membersScoresMap, boolean changed) {
        return this.zadd(key, membersScoresMap, ZaddOptions.builder().build(), changed);
    }

    @Override
    public CompletableFuture<Long> zadd(
            @NonNull String key, @NonNull Map<String, Double> membersScoresMap) {
        return this.zadd(key, membersScoresMap, ZaddOptions.builder().build(), false);
    }

    @Override
    public CompletableFuture<Double> zaddIncr(
            @NonNull String key, @NonNull String member, double increment, @NonNull ZaddOptions options) {
        String[] arguments =
                concatenateArrays(
                        new String[] {key},
                        options.toArgs(),
                        new String[] {"INCR", Double.toString(increment), member});

        return commandManager.submitNewCommand(Zadd, arguments, this::handleDoubleOrNullResponse);
    }

    @Override
    public CompletableFuture<Double> zaddIncr(
            @NonNull String key, @NonNull String member, double increment) {
        String[] arguments =
                concatenateArrays(
                        new String[] {key}, new String[] {"INCR", Double.toString(increment), member});

        return commandManager.submitNewCommand(Zadd, arguments, this::handleDoubleResponse);
    }

    @Override
    public CompletableFuture<Long> zrem(@NonNull String key, @NonNull String[] members) {
        String[] arguments = ArrayUtils.addFirst(members, key);
        return commandManager.submitNewCommand(Zrem, arguments, this::handleLongResponse);
    }

    @Override
    public CompletableFuture<Long> zcard(@NonNull String key) {
        return commandManager.submitNewCommand(Zcard, new String[] {key}, this::handleLongResponse);
    }

    @Override
    public CompletableFuture<Map<String, Double>> zpopmin(@NonNull String key, long count) {
        return commandManager.submitNewCommand(
                ZPopMin, new String[] {key, Long.toString(count)}, this::handleMapResponse);
    }

    @Override
    public CompletableFuture<Map<String, Double>> zpopmin(@NonNull String key) {
        return commandManager.submitNewCommand(ZPopMin, new String[] {key}, this::handleMapResponse);
    }

    @Override
    public CompletableFuture<Map<String, Double>> zpopmax(@NonNull String key, long count) {
        return commandManager.submitNewCommand(
                ZPopMax, new String[] {key, Long.toString(count)}, this::handleMapResponse);
    }

    @Override
    public CompletableFuture<Map<String, Double>> zpopmax(@NonNull String key) {
        return commandManager.submitNewCommand(ZPopMax, new String[] {key}, this::handleMapResponse);
    }

    @Override
    public CompletableFuture<Double> zscore(@NonNull String key, @NonNull String member) {
        return commandManager.submitNewCommand(
                ZScore, new String[] {key, member}, this::handleDoubleOrNullResponse);
    }

    @Override
    public CompletableFuture<Long> zrank(@NonNull String key, @NonNull String member) {
        return commandManager.submitNewCommand(
                Zrank, new String[] {key, member}, this::handleLongOrNullResponse);
    }

    @Override
    public CompletableFuture<Object[]> zrankWithScore(@NonNull String key, @NonNull String member) {
        return commandManager.submitNewCommand(
                Zrank, new String[] {key, member, WITH_SCORE_REDIS_API}, this::handleArrayOrNullResponse);
    }

    @Override
    public CompletableFuture<Double[]> zmscore(@NonNull String key, @NonNull String[] members) {
        String[] arguments = ArrayUtils.addFirst(members, key);
        return commandManager.submitNewCommand(
                ZMScore,
                arguments,
                response -> castArray(handleArrayOrNullResponse(response), Double.class));
    }

    @Override
    public CompletableFuture<String[]> zdiff(@NonNull String[] keys) {
        String[] arguments = ArrayUtils.addFirst(keys, Long.toString(keys.length));
        return commandManager.submitNewCommand(
                ZDiff, arguments, response -> castArray(handleArrayResponse(response), String.class));
    }

    @Override
    public CompletableFuture<Map<String, Double>> zdiffWithScores(@NonNull String[] keys) {
        String[] arguments = ArrayUtils.addFirst(keys, Long.toString(keys.length));
        arguments = ArrayUtils.add(arguments, WITH_SCORES_REDIS_API);
        return commandManager.submitNewCommand(ZDiff, arguments, this::handleMapResponse);
    }

    @Override
    public CompletableFuture<Long> zdiffstore(@NonNull String destination, @NonNull String[] keys) {
        String[] arguments =
                ArrayUtils.addAll(new String[] {destination, Long.toString(keys.length)}, keys);
        return commandManager.submitNewCommand(ZDiffStore, arguments, this::handleLongResponse);
    }

    @Override
    public CompletableFuture<Long> zcount(
            @NonNull String key, @NonNull ScoreRange minScore, @NonNull ScoreRange maxScore) {
        return commandManager.submitNewCommand(
                Zcount, new String[] {key, minScore.toArgs(), maxScore.toArgs()}, this::handleLongResponse);
    }

    @Override
    public CompletableFuture<Long> zremrangebyrank(@NonNull String key, long start, long end) {
        return commandManager.submitNewCommand(
                ZRemRangeByRank,
                new String[] {key, Long.toString(start), Long.toString(end)},
                this::handleLongResponse);
    }

    @Override
    public CompletableFuture<Long> zremrangebylex(
            @NonNull String key, @NonNull LexRange minLex, @NonNull LexRange maxLex) {
        return commandManager.submitNewCommand(
                ZRemRangeByLex,
                new String[] {key, minLex.toArgs(), maxLex.toArgs()},
                this::handleLongResponse);
    }

    @Override
    public CompletableFuture<Long> zremrangebyscore(
            @NonNull String key, @NonNull ScoreRange minScore, @NonNull ScoreRange maxScore) {
        return commandManager.submitNewCommand(
                ZRemRangeByScore,
                new String[] {key, minScore.toArgs(), maxScore.toArgs()},
                this::handleLongResponse);
    }

    @Override
    public CompletableFuture<Long> zlexcount(
            @NonNull String key, @NonNull LexRange minLex, @NonNull LexRange maxLex) {
        return commandManager.submitNewCommand(
                ZLexCount, new String[] {key, minLex.toArgs(), maxLex.toArgs()}, this::handleLongResponse);
    }

    @Override
    public CompletableFuture<Long> zrangestore(
            @NonNull String destination,
            @NonNull String source,
            @NonNull RangeQuery rangeQuery,
            boolean reverse) {
        String[] arguments =
                RangeOptions.createZRangeStoreArgs(destination, source, rangeQuery, reverse);

        return commandManager.submitNewCommand(ZRangeStore, arguments, this::handleLongResponse);
    }

    @Override
    public CompletableFuture<Long> zrangestore(
            @NonNull String destination, @NonNull String source, @NonNull RangeQuery rangeQuery) {
        return this.zrangestore(destination, source, rangeQuery, false);
    }

    @Override
    public CompletableFuture<String> xadd(@NonNull String key, @NonNull Map<String, String> values) {
        return xadd(key, values, StreamAddOptions.builder().build());
    }

    @Override
    public CompletableFuture<String> xadd(
            @NonNull String key, @NonNull Map<String, String> values, @NonNull StreamAddOptions options) {
        String[] arguments =
                ArrayUtils.addAll(
                        ArrayUtils.addFirst(options.toArgs(), key), convertMapToKeyValueStringArray(values));
        return commandManager.submitNewCommand(XAdd, arguments, this::handleStringOrNullResponse);
    }

    @Override
    public CompletableFuture<Long> pttl(@NonNull String key) {
        return commandManager.submitNewCommand(PTTL, new String[] {key}, this::handleLongResponse);
    }

    @Override
    public CompletableFuture<Boolean> persist(@NonNull String key) {
        return commandManager.submitNewCommand(
                Persist, new String[] {key}, this::handleBooleanResponse);
    }

    @Override
    public CompletableFuture<String> type(@NonNull String key) {
        return commandManager.submitNewCommand(Type, new String[] {key}, this::handleStringResponse);
    }

    @Override
    public CompletableFuture<Long> linsert(
            @NonNull String key,
            @NonNull InsertPosition position,
            @NonNull String pivot,
            @NonNull String element) {
        return commandManager.submitNewCommand(
                LInsert, new String[] {key, position.toString(), pivot, element}, this::handleLongResponse);
    }

    @Override
    public CompletableFuture<String[]> blpop(@NonNull String[] keys, double timeout) {
        String[] arguments = ArrayUtils.add(keys, Double.toString(timeout));
        return commandManager.submitNewCommand(
                Blpop, arguments, response -> castArray(handleArrayOrNullResponse(response), String.class));
    }

    @Override
    public CompletableFuture<String[]> brpop(@NonNull String[] keys, double timeout) {
        String[] arguments = ArrayUtils.add(keys, Double.toString(timeout));
        return commandManager.submitNewCommand(
                Brpop, arguments, response -> castArray(handleArrayOrNullResponse(response), String.class));
    }

    @Override
    public CompletableFuture<Long> rpushx(@NonNull String key, @NonNull String[] elements) {
        String[] arguments = ArrayUtils.addFirst(elements, key);
        return commandManager.submitNewCommand(RPushX, arguments, this::handleLongResponse);
    }

    @Override
    public CompletableFuture<Long> lpushx(@NonNull String key, @NonNull String[] elements) {
        String[] arguments = ArrayUtils.addFirst(elements, key);
        return commandManager.submitNewCommand(LPushX, arguments, this::handleLongResponse);
    }

    @Override
    public CompletableFuture<String[]> zrange(
            @NonNull String key, @NonNull RangeQuery rangeQuery, boolean reverse) {
        String[] arguments = RangeOptions.createZRangeArgs(key, rangeQuery, reverse, false);

        return commandManager.submitNewCommand(
                Zrange,
                arguments,
                response -> castArray(handleArrayOrNullResponse(response), String.class));
    }

    @Override
    public CompletableFuture<String[]> zrange(@NonNull String key, @NonNull RangeQuery rangeQuery) {
        return this.zrange(key, rangeQuery, false);
    }

    @Override
    public CompletableFuture<Map<String, Double>> zrangeWithScores(
            @NonNull String key, @NonNull ScoredRangeQuery rangeQuery, boolean reverse) {
        String[] arguments = RangeOptions.createZRangeArgs(key, rangeQuery, reverse, true);

        return commandManager.submitNewCommand(Zrange, arguments, this::handleMapResponse);
    }

    @Override
    public CompletableFuture<Map<String, Double>> zrangeWithScores(
            @NonNull String key, @NonNull ScoredRangeQuery rangeQuery) {
        return this.zrangeWithScores(key, rangeQuery, false);
    }

    @Override
    public CompletableFuture<Long> pfadd(@NonNull String key, @NonNull String[] elements) {
        String[] arguments = ArrayUtils.addFirst(elements, key);
        return commandManager.submitNewCommand(PfAdd, arguments, this::handleLongResponse);
    }

    @Override
    public CompletableFuture<Long> pfcount(@NonNull String[] keys) {
        return commandManager.submitNewCommand(PfCount, keys, this::handleLongResponse);
    }

    @Override
    public CompletableFuture<String> pfmerge(
            @NonNull String destination, @NonNull String[] sourceKeys) {
        String[] arguments = ArrayUtils.addFirst(sourceKeys, destination);
        return commandManager.submitNewCommand(PfMerge, arguments, this::handleStringResponse);
    }
}<|MERGE_RESOLUTION|>--- conflicted
+++ resolved
@@ -53,11 +53,8 @@
 import static redis_request.RedisRequestOuterClass.RequestType.RPushX;
 import static redis_request.RedisRequestOuterClass.RequestType.SAdd;
 import static redis_request.RedisRequestOuterClass.RequestType.SCard;
-<<<<<<< HEAD
 import static redis_request.RedisRequestOuterClass.RequestType.SDiffStore;
-=======
 import static redis_request.RedisRequestOuterClass.RequestType.SInterStore;
->>>>>>> ddf5bf81
 import static redis_request.RedisRequestOuterClass.RequestType.SIsMember;
 import static redis_request.RedisRequestOuterClass.RequestType.SMembers;
 import static redis_request.RedisRequestOuterClass.RequestType.SRem;
@@ -552,15 +549,15 @@
     }
 
     @Override
-<<<<<<< HEAD
     public CompletableFuture<Long> sdiffstore(@NonNull String destination, @NonNull String[] keys) {
         String[] arguments = ArrayUtils.addFirst(keys, destination);
         return commandManager.submitNewCommand(SDiffStore, arguments, this::handleLongResponse);
-=======
+    }
+
+    @Override
     public CompletableFuture<Long> sinterstore(@NonNull String destination, @NonNull String[] keys) {
         String[] arguments = ArrayUtils.addFirst(keys, destination);
         return commandManager.submitNewCommand(SInterStore, arguments, this::handleLongResponse);
->>>>>>> ddf5bf81
     }
 
     @Override
