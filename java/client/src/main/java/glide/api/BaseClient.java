/** Copyright GLIDE-for-Redis Project Contributors - SPDX Identifier: Apache-2.0 */
package glide.api;

import static glide.ffi.resolvers.SocketListenerResolver.getSocket;
import static redis_request.RedisRequestOuterClass.RequestType.GetString;
import static redis_request.RedisRequestOuterClass.RequestType.Ping;
import static redis_request.RedisRequestOuterClass.RequestType.SAdd;
import static redis_request.RedisRequestOuterClass.RequestType.SCard;
import static redis_request.RedisRequestOuterClass.RequestType.SMembers;
import static redis_request.RedisRequestOuterClass.RequestType.SRem;
import static redis_request.RedisRequestOuterClass.RequestType.SetString;

import glide.api.commands.ConnectionManagementCommands;
import glide.api.commands.SetCommands;
import glide.api.commands.StringCommands;
import glide.api.models.commands.SetOptions;
import glide.api.models.configuration.BaseClientConfiguration;
import glide.api.models.exceptions.RedisException;
import glide.connectors.handlers.CallbackDispatcher;
import glide.connectors.handlers.ChannelHandler;
import glide.connectors.resources.Platform;
import glide.connectors.resources.ThreadPoolResource;
import glide.connectors.resources.ThreadPoolResourceAllocator;
import glide.ffi.resolvers.RedisValueResolver;
import glide.managers.BaseCommandResponseResolver;
import glide.managers.CommandManager;
import glide.managers.ConnectionManager;
<<<<<<< HEAD
import java.util.Map;
=======
import java.util.Set;
>>>>>>> 26e7a0b7
import java.util.concurrent.CompletableFuture;
import java.util.concurrent.ExecutionException;
import java.util.function.BiFunction;
import lombok.AllArgsConstructor;
import lombok.NonNull;
import org.apache.commons.lang3.ArrayUtils;
import response.ResponseOuterClass.ConstantResponse;
import response.ResponseOuterClass.Response;

/** Base Client class for Redis */
@AllArgsConstructor
public abstract class BaseClient
        implements AutoCloseable, ConnectionManagementCommands, StringCommands, SetCommands {
    /** Redis simple string response with "OK" */
    public static final String OK = ConstantResponse.OK.toString();

    protected final ConnectionManager connectionManager;
    protected final CommandManager commandManager;

    /**
     * Async request for an async (non-blocking) Redis client.
     *
     * @param config Redis client Configuration
     * @param constructor Redis client constructor reference
     * @param <T> Client type
     * @return a Future to connect and return a RedisClient
     */
    protected static <T> CompletableFuture<T> CreateClient(
            BaseClientConfiguration config,
            BiFunction<ConnectionManager, CommandManager, T> constructor) {
        try {
            ThreadPoolResource threadPoolResource = config.getThreadPoolResource();
            if (threadPoolResource == null) {
                threadPoolResource =
                        ThreadPoolResourceAllocator.getOrCreate(Platform.getThreadPoolResourceSupplier());
            }
            ChannelHandler channelHandler = buildChannelHandler(threadPoolResource);
            ConnectionManager connectionManager = buildConnectionManager(channelHandler);
            CommandManager commandManager = buildCommandManager(channelHandler);
            // TODO: Support exception throwing, including interrupted exceptions
            return connectionManager
                    .connectToRedis(config)
                    .thenApply(ignore -> constructor.apply(connectionManager, commandManager));
        } catch (InterruptedException e) {
            // Something bad happened while we were establishing netty connection to UDS
            var future = new CompletableFuture<T>();
            future.completeExceptionally(e);
            return future;
        }
    }

    /**
     * Closes this resource, relinquishing any underlying resources. This method is invoked
     * automatically on objects managed by the try-with-resources statement.
     *
     * @see <a
     *     href="https://docs.oracle.com/javase/8/docs/api/java/lang/AutoCloseable.html#close--">AutoCloseable::close()</a>
     */
    @Override
    public void close() throws ExecutionException {
        try {
            connectionManager.closeConnection().get();
        } catch (InterruptedException e) {
            // suppressing the interrupted exception - it is already suppressed in the future
            throw new RuntimeException(e);
        }
    }

    protected static ChannelHandler buildChannelHandler(ThreadPoolResource threadPoolResource)
            throws InterruptedException {
        CallbackDispatcher callbackDispatcher = new CallbackDispatcher();
        return new ChannelHandler(callbackDispatcher, getSocket(), threadPoolResource);
    }

    protected static ConnectionManager buildConnectionManager(ChannelHandler channelHandler) {
        return new ConnectionManager(channelHandler);
    }

    protected static CommandManager buildCommandManager(ChannelHandler channelHandler) {
        return new CommandManager(channelHandler);
    }

    /**
     * Extracts the value from a Redis response message and either throws an exception or returns the
     * value as an object of type {@link T}. If <code>isNullable</code>, than also returns <code>null
     * </code>.
     *
     * @param response Redis protobuf message
     * @param classType Parameter {@link T} class type
     * @param isNullable Accepts null values in the protobuf message
     * @return Response as an object of type {@link T} or <code>null</code>
     * @param <T> return type
     * @throws RedisException on a type mismatch
     */
    @SuppressWarnings("unchecked")
    protected <T> T handleRedisResponse(Class<T> classType, boolean isNullable, Response response)
            throws RedisException {
        Object value =
                new BaseCommandResponseResolver(RedisValueResolver::valueFromPointer).apply(response);
        if (isNullable && (value == null)) {
            return null;
        }
        if (classType.isInstance(value)) {
            return (T) value;
        }
        String className = value == null ? "null" : value.getClass().getSimpleName();
        throw new RedisException(
                "Unexpected return type from Redis: got "
                        + className
                        + " expected "
                        + classType.getSimpleName());
    }

    protected Object handleObjectResponse(Response response) throws RedisException {
        return handleRedisResponse(Object.class, false, response);
    }

    protected Object handleObjectOrNullResponse(Response response) throws RedisException {
        return handleRedisResponse(Object.class, true, response);
    }

    protected String handleStringResponse(Response response) throws RedisException {
        return handleRedisResponse(String.class, false, response);
    }

    protected String handleStringOrNullResponse(Response response) throws RedisException {
        return handleRedisResponse(String.class, true, response);
    }

    protected Long handleLongResponse(Response response) throws RedisException {
        return handleRedisResponse(Long.class, false, response);
    }

    protected Object[] handleArrayResponse(Response response) {
        return handleRedisResponse(Object[].class, true, response);
    }

<<<<<<< HEAD
    /**
     * @param response A Protobuf response
     * @return A map of <code>String</code> to <code>V</code>
     * @param <V> Value type, could be even map too
     */
    @SuppressWarnings("unchecked") // raw Map cast to Map<String, V>
    protected <V> Map<String, V> handleMapResponse(Response response) throws RedisException {
        return handleRedisResponse(Map.class, false, response);
=======
    protected Set<String> handleSetResponse(Response response) {
        return handleRedisResponse(Set.class, false, response);
>>>>>>> 26e7a0b7
    }

    @Override
    public CompletableFuture<String> ping() {
        return commandManager.submitNewCommand(Ping, new String[0], this::handleStringResponse);
    }

    @Override
    public CompletableFuture<String> ping(@NonNull String str) {
        return commandManager.submitNewCommand(Ping, new String[] {str}, this::handleStringResponse);
    }

    @Override
    public CompletableFuture<String> get(@NonNull String key) {
        return commandManager.submitNewCommand(
                GetString, new String[] {key}, this::handleStringOrNullResponse);
    }

    @Override
    public CompletableFuture<String> set(@NonNull String key, @NonNull String value) {
        return commandManager.submitNewCommand(
                SetString, new String[] {key, value}, this::handleStringResponse);
    }

    @Override
    public CompletableFuture<String> set(
            @NonNull String key, @NonNull String value, @NonNull SetOptions options) {
        String[] arguments = ArrayUtils.addAll(new String[] {key, value}, options.toArgs());
        return commandManager.submitNewCommand(SetString, arguments, this::handleStringOrNullResponse);
    }

    @Override
    public CompletableFuture<Long> sadd(String key, String[] members) {
        String[] arguments = ArrayUtils.addFirst(members, key);
        return commandManager.submitNewCommand(SAdd, arguments, this::handleLongResponse);
    }

    @Override
    public CompletableFuture<Long> srem(String key, String[] members) {
        String[] arguments = ArrayUtils.addFirst(members, key);
        return commandManager.submitNewCommand(SRem, arguments, this::handleLongResponse);
    }

    @Override
    public CompletableFuture<Set<String>> smembers(String key) {
        return commandManager.submitNewCommand(SMembers, new String[] {key}, this::handleSetResponse);
    }

    @Override
    public CompletableFuture<Long> scard(String key) {
        return commandManager.submitNewCommand(SCard, new String[] {key}, this::handleLongResponse);
    }
}<|MERGE_RESOLUTION|>--- conflicted
+++ resolved
@@ -25,11 +25,8 @@
 import glide.managers.BaseCommandResponseResolver;
 import glide.managers.CommandManager;
 import glide.managers.ConnectionManager;
-<<<<<<< HEAD
 import java.util.Map;
-=======
 import java.util.Set;
->>>>>>> 26e7a0b7
 import java.util.concurrent.CompletableFuture;
 import java.util.concurrent.ExecutionException;
 import java.util.function.BiFunction;
@@ -167,7 +164,6 @@
         return handleRedisResponse(Object[].class, true, response);
     }
 
-<<<<<<< HEAD
     /**
      * @param response A Protobuf response
      * @return A map of <code>String</code> to <code>V</code>
@@ -176,10 +172,11 @@
     @SuppressWarnings("unchecked") // raw Map cast to Map<String, V>
     protected <V> Map<String, V> handleMapResponse(Response response) throws RedisException {
         return handleRedisResponse(Map.class, false, response);
-=======
+    }
+
+    @SuppressWarnings("unchecked") // raw Set cast to Set<String>
     protected Set<String> handleSetResponse(Response response) {
         return handleRedisResponse(Set.class, false, response);
->>>>>>> 26e7a0b7
     }
 
     @Override
