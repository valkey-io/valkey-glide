/** Copyright GLIDE-for-Redis Project Contributors - SPDX Identifier: Apache-2.0 */
package glide.api;

import static glide.ffi.resolvers.SocketListenerResolver.getSocket;
import static glide.utils.ArrayTransformUtils.castArray;
import static glide.utils.ArrayTransformUtils.castArrayofArrays;
import static glide.utils.ArrayTransformUtils.concatenateArrays;
import static glide.utils.ArrayTransformUtils.convertMapToKeyValueStringArray;
import static glide.utils.ArrayTransformUtils.convertMapToValueKeyStringArray;
import static glide.utils.ArrayTransformUtils.mapGeoDataToArray;
<<<<<<< HEAD
import static redis_request.RedisRequestOuterClass.RequestType.Append;
=======
import static redis_request.RedisRequestOuterClass.RequestType.BLPop;
import static redis_request.RedisRequestOuterClass.RequestType.BRPop;
import static redis_request.RedisRequestOuterClass.RequestType.BZMPop;
>>>>>>> cf8301c4
import static redis_request.RedisRequestOuterClass.RequestType.BZPopMax;
import static redis_request.RedisRequestOuterClass.RequestType.BZPopMin;
import static redis_request.RedisRequestOuterClass.RequestType.Bitcount;
import static redis_request.RedisRequestOuterClass.RequestType.Decr;
import static redis_request.RedisRequestOuterClass.RequestType.DecrBy;
import static redis_request.RedisRequestOuterClass.RequestType.Del;
import static redis_request.RedisRequestOuterClass.RequestType.Exists;
import static redis_request.RedisRequestOuterClass.RequestType.Expire;
import static redis_request.RedisRequestOuterClass.RequestType.ExpireAt;
import static redis_request.RedisRequestOuterClass.RequestType.GeoAdd;
import static redis_request.RedisRequestOuterClass.RequestType.GeoDist;
import static redis_request.RedisRequestOuterClass.RequestType.GeoHash;
import static redis_request.RedisRequestOuterClass.RequestType.GeoPos;
import static redis_request.RedisRequestOuterClass.RequestType.Get;
import static redis_request.RedisRequestOuterClass.RequestType.GetRange;
import static redis_request.RedisRequestOuterClass.RequestType.HDel;
import static redis_request.RedisRequestOuterClass.RequestType.HExists;
import static redis_request.RedisRequestOuterClass.RequestType.HGet;
import static redis_request.RedisRequestOuterClass.RequestType.HGetAll;
import static redis_request.RedisRequestOuterClass.RequestType.HIncrBy;
import static redis_request.RedisRequestOuterClass.RequestType.HIncrByFloat;
import static redis_request.RedisRequestOuterClass.RequestType.HKeys;
import static redis_request.RedisRequestOuterClass.RequestType.HLen;
import static redis_request.RedisRequestOuterClass.RequestType.HMGet;
import static redis_request.RedisRequestOuterClass.RequestType.HSet;
import static redis_request.RedisRequestOuterClass.RequestType.HSetNX;
import static redis_request.RedisRequestOuterClass.RequestType.HVals;
import static redis_request.RedisRequestOuterClass.RequestType.Incr;
import static redis_request.RedisRequestOuterClass.RequestType.IncrBy;
import static redis_request.RedisRequestOuterClass.RequestType.IncrByFloat;
import static redis_request.RedisRequestOuterClass.RequestType.LIndex;
import static redis_request.RedisRequestOuterClass.RequestType.LInsert;
import static redis_request.RedisRequestOuterClass.RequestType.LLen;
import static redis_request.RedisRequestOuterClass.RequestType.LPop;
import static redis_request.RedisRequestOuterClass.RequestType.LPush;
import static redis_request.RedisRequestOuterClass.RequestType.LPushX;
import static redis_request.RedisRequestOuterClass.RequestType.LRange;
import static redis_request.RedisRequestOuterClass.RequestType.LRem;
import static redis_request.RedisRequestOuterClass.RequestType.LTrim;
import static redis_request.RedisRequestOuterClass.RequestType.MGet;
import static redis_request.RedisRequestOuterClass.RequestType.MSet;
import static redis_request.RedisRequestOuterClass.RequestType.ObjectEncoding;
import static redis_request.RedisRequestOuterClass.RequestType.ObjectFreq;
import static redis_request.RedisRequestOuterClass.RequestType.ObjectIdleTime;
import static redis_request.RedisRequestOuterClass.RequestType.ObjectRefCount;
import static redis_request.RedisRequestOuterClass.RequestType.PExpire;
import static redis_request.RedisRequestOuterClass.RequestType.PExpireAt;
import static redis_request.RedisRequestOuterClass.RequestType.PTTL;
import static redis_request.RedisRequestOuterClass.RequestType.Persist;
import static redis_request.RedisRequestOuterClass.RequestType.PfAdd;
import static redis_request.RedisRequestOuterClass.RequestType.PfCount;
import static redis_request.RedisRequestOuterClass.RequestType.PfMerge;
import static redis_request.RedisRequestOuterClass.RequestType.RPop;
import static redis_request.RedisRequestOuterClass.RequestType.RPush;
import static redis_request.RedisRequestOuterClass.RequestType.RPushX;
import static redis_request.RedisRequestOuterClass.RequestType.RenameNX;
import static redis_request.RedisRequestOuterClass.RequestType.SAdd;
import static redis_request.RedisRequestOuterClass.RequestType.SCard;
import static redis_request.RedisRequestOuterClass.RequestType.SDiff;
import static redis_request.RedisRequestOuterClass.RequestType.SDiffStore;
import static redis_request.RedisRequestOuterClass.RequestType.SInter;
import static redis_request.RedisRequestOuterClass.RequestType.SInterStore;
import static redis_request.RedisRequestOuterClass.RequestType.SIsMember;
import static redis_request.RedisRequestOuterClass.RequestType.SMIsMember;
import static redis_request.RedisRequestOuterClass.RequestType.SMembers;
import static redis_request.RedisRequestOuterClass.RequestType.SMove;
import static redis_request.RedisRequestOuterClass.RequestType.SRem;
import static redis_request.RedisRequestOuterClass.RequestType.SUnionStore;
import static redis_request.RedisRequestOuterClass.RequestType.Set;
import static redis_request.RedisRequestOuterClass.RequestType.SetRange;
import static redis_request.RedisRequestOuterClass.RequestType.Strlen;
import static redis_request.RedisRequestOuterClass.RequestType.TTL;
import static redis_request.RedisRequestOuterClass.RequestType.Touch;
import static redis_request.RedisRequestOuterClass.RequestType.Type;
import static redis_request.RedisRequestOuterClass.RequestType.Unlink;
import static redis_request.RedisRequestOuterClass.RequestType.XAdd;
import static redis_request.RedisRequestOuterClass.RequestType.XTrim;
import static redis_request.RedisRequestOuterClass.RequestType.ZAdd;
import static redis_request.RedisRequestOuterClass.RequestType.ZCard;
import static redis_request.RedisRequestOuterClass.RequestType.ZCount;
import static redis_request.RedisRequestOuterClass.RequestType.ZDiff;
import static redis_request.RedisRequestOuterClass.RequestType.ZDiffStore;
import static redis_request.RedisRequestOuterClass.RequestType.ZInterStore;
import static redis_request.RedisRequestOuterClass.RequestType.ZLexCount;
import static redis_request.RedisRequestOuterClass.RequestType.ZMScore;
import static redis_request.RedisRequestOuterClass.RequestType.ZPopMax;
import static redis_request.RedisRequestOuterClass.RequestType.ZPopMin;
import static redis_request.RedisRequestOuterClass.RequestType.ZRandMember;
import static redis_request.RedisRequestOuterClass.RequestType.ZRange;
import static redis_request.RedisRequestOuterClass.RequestType.ZRangeStore;
import static redis_request.RedisRequestOuterClass.RequestType.ZRank;
import static redis_request.RedisRequestOuterClass.RequestType.ZRem;
import static redis_request.RedisRequestOuterClass.RequestType.ZRemRangeByLex;
import static redis_request.RedisRequestOuterClass.RequestType.ZRemRangeByRank;
import static redis_request.RedisRequestOuterClass.RequestType.ZRemRangeByScore;
import static redis_request.RedisRequestOuterClass.RequestType.ZRevRank;
import static redis_request.RedisRequestOuterClass.RequestType.ZScore;
import static redis_request.RedisRequestOuterClass.RequestType.ZUnion;
import static redis_request.RedisRequestOuterClass.RequestType.ZUnionStore;

import glide.api.commands.BitmapBaseCommands;
import glide.api.commands.GenericBaseCommands;
import glide.api.commands.GeospatialIndicesBaseCommands;
import glide.api.commands.HashBaseCommands;
import glide.api.commands.HyperLogLogBaseCommands;
import glide.api.commands.ListBaseCommands;
import glide.api.commands.SetBaseCommands;
import glide.api.commands.SortedSetBaseCommands;
import glide.api.commands.StreamBaseCommands;
import glide.api.commands.StringBaseCommands;
import glide.api.models.Script;
import glide.api.models.commands.BitmapIndexType;
import glide.api.models.commands.ExpireOptions;
import glide.api.models.commands.LInsertOptions.InsertPosition;
import glide.api.models.commands.RangeOptions;
import glide.api.models.commands.RangeOptions.LexRange;
import glide.api.models.commands.RangeOptions.RangeQuery;
import glide.api.models.commands.RangeOptions.ScoreRange;
import glide.api.models.commands.RangeOptions.ScoredRangeQuery;
import glide.api.models.commands.ScoreFilter;
import glide.api.models.commands.ScriptOptions;
import glide.api.models.commands.SetOptions;
import glide.api.models.commands.WeightAggregateOptions.Aggregate;
import glide.api.models.commands.WeightAggregateOptions.KeysOrWeightedKeys;
import glide.api.models.commands.ZAddOptions;
import glide.api.models.commands.geospatial.GeoAddOptions;
import glide.api.models.commands.geospatial.GeoUnit;
import glide.api.models.commands.geospatial.GeospatialData;
import glide.api.models.commands.stream.StreamAddOptions;
import glide.api.models.commands.stream.StreamTrimOptions;
import glide.api.models.configuration.BaseClientConfiguration;
import glide.api.models.exceptions.RedisException;
import glide.connectors.handlers.CallbackDispatcher;
import glide.connectors.handlers.ChannelHandler;
import glide.connectors.resources.Platform;
import glide.connectors.resources.ThreadPoolResource;
import glide.connectors.resources.ThreadPoolResourceAllocator;
import glide.ffi.resolvers.RedisValueResolver;
import glide.managers.BaseCommandResponseResolver;
import glide.managers.CommandManager;
import glide.managers.ConnectionManager;
import java.util.List;
import java.util.Map;
import java.util.Set;
import java.util.concurrent.CompletableFuture;
import java.util.concurrent.ExecutionException;
import java.util.function.BiFunction;
import lombok.AllArgsConstructor;
import lombok.NonNull;
import org.apache.commons.lang3.ArrayUtils;
import response.ResponseOuterClass.ConstantResponse;
import response.ResponseOuterClass.Response;

/** Base Client class for Redis */
@AllArgsConstructor
public abstract class BaseClient
        implements AutoCloseable,
                BitmapBaseCommands,
                GenericBaseCommands,
                StringBaseCommands,
                HashBaseCommands,
                ListBaseCommands,
                SetBaseCommands,
                SortedSetBaseCommands,
                StreamBaseCommands,
                HyperLogLogBaseCommands,
                GeospatialIndicesBaseCommands {

    /** Redis simple string response with "OK" */
    public static final String OK = ConstantResponse.OK.toString();

    protected final ConnectionManager connectionManager;
    protected final CommandManager commandManager;

    /**
     * Async request for an async (non-blocking) Redis client.
     *
     * @param config Redis client Configuration.
     * @param constructor Redis client constructor reference.
     * @param <T> Client type.
     * @return a Future to connect and return a RedisClient.
     */
    protected static <T> CompletableFuture<T> CreateClient(
            BaseClientConfiguration config,
            BiFunction<ConnectionManager, CommandManager, T> constructor) {
        try {
            ThreadPoolResource threadPoolResource = config.getThreadPoolResource();
            if (threadPoolResource == null) {
                threadPoolResource =
                        ThreadPoolResourceAllocator.getOrCreate(Platform.getThreadPoolResourceSupplier());
            }
            ChannelHandler channelHandler = buildChannelHandler(threadPoolResource);
            ConnectionManager connectionManager = buildConnectionManager(channelHandler);
            CommandManager commandManager = buildCommandManager(channelHandler);
            // TODO: Support exception throwing, including interrupted exceptions
            return connectionManager
                    .connectToRedis(config)
                    .thenApply(ignore -> constructor.apply(connectionManager, commandManager));
        } catch (InterruptedException e) {
            // Something bad happened while we were establishing netty connection to UDS
            var future = new CompletableFuture<T>();
            future.completeExceptionally(e);
            return future;
        }
    }

    /**
     * Closes this resource, relinquishing any underlying resources. This method is invoked
     * automatically on objects managed by the try-with-resources statement.
     *
     * @see <a
     *     href="https://docs.oracle.com/javase/8/docs/api/java/lang/AutoCloseable.html#close--">AutoCloseable::close()</a>
     */
    @Override
    public void close() throws ExecutionException {
        try {
            connectionManager.closeConnection().get();
        } catch (InterruptedException e) {
            // suppressing the interrupted exception - it is already suppressed in the future
            throw new RuntimeException(e);
        }
    }

    protected static ChannelHandler buildChannelHandler(ThreadPoolResource threadPoolResource)
            throws InterruptedException {
        CallbackDispatcher callbackDispatcher = new CallbackDispatcher();
        return new ChannelHandler(callbackDispatcher, getSocket(), threadPoolResource);
    }

    protected static ConnectionManager buildConnectionManager(ChannelHandler channelHandler) {
        return new ConnectionManager(channelHandler);
    }

    protected static CommandManager buildCommandManager(ChannelHandler channelHandler) {
        return new CommandManager(channelHandler);
    }

    /**
     * Extracts the value from a <code>GLIDE core</code> response message and either throws an
     * exception or returns the value as an object of type <code>T</code>. If <code>isNullable</code>,
     * than also returns <code>null</code>.
     *
     * @param response Redis protobuf message.
     * @param classType Parameter <code>T</code> class type.
     * @param isNullable Accepts null values in the protobuf message.
     * @return Response as an object of type <code>T</code> or <code>null</code>.
     * @param <T> The return value type.
     * @throws RedisException On a type mismatch.
     */
    @SuppressWarnings("unchecked")
    protected <T> T handleRedisResponse(Class<T> classType, boolean isNullable, Response response)
            throws RedisException {
        Object value =
                new BaseCommandResponseResolver(RedisValueResolver::valueFromPointer).apply(response);
        if (isNullable && (value == null)) {
            return null;
        }
        if (classType.isInstance(value)) {
            return (T) value;
        }
        String className = value == null ? "null" : value.getClass().getSimpleName();
        throw new RedisException(
                "Unexpected return type from Redis: got "
                        + className
                        + " expected "
                        + classType.getSimpleName());
    }

    protected Object handleObjectOrNullResponse(Response response) throws RedisException {
        return handleRedisResponse(Object.class, true, response);
    }

    protected String handleStringResponse(Response response) throws RedisException {
        return handleRedisResponse(String.class, false, response);
    }

    protected String handleStringOrNullResponse(Response response) throws RedisException {
        return handleRedisResponse(String.class, true, response);
    }

    protected Boolean handleBooleanResponse(Response response) throws RedisException {
        return handleRedisResponse(Boolean.class, false, response);
    }

    protected Long handleLongResponse(Response response) throws RedisException {
        return handleRedisResponse(Long.class, false, response);
    }

    protected Long handleLongOrNullResponse(Response response) throws RedisException {
        return handleRedisResponse(Long.class, true, response);
    }

    protected Double handleDoubleResponse(Response response) throws RedisException {
        return handleRedisResponse(Double.class, false, response);
    }

    protected Double handleDoubleOrNullResponse(Response response) throws RedisException {
        return handleRedisResponse(Double.class, true, response);
    }

    protected Object[] handleArrayResponse(Response response) throws RedisException {
        return handleRedisResponse(Object[].class, false, response);
    }

    protected Object[] handleArrayOrNullResponse(Response response) throws RedisException {
        return handleRedisResponse(Object[].class, true, response);
    }

    /**
     * @param response A Protobuf response
     * @return A map of <code>String</code> to <code>V</code>.
     * @param <V> Value type.
     */
    @SuppressWarnings("unchecked") // raw Map cast to Map<String, V>
    protected <V> Map<String, V> handleMapResponse(Response response) throws RedisException {
        return handleRedisResponse(Map.class, false, response);
    }

    @SuppressWarnings("unchecked") // raw Set cast to Set<String>
    protected Set<String> handleSetResponse(Response response) throws RedisException {
        return handleRedisResponse(Set.class, false, response);
    }

    @Override
    public CompletableFuture<Long> del(@NonNull String[] keys) {
        return commandManager.submitNewCommand(Del, keys, this::handleLongResponse);
    }

    @Override
    public CompletableFuture<String> get(@NonNull String key) {
        return commandManager.submitNewCommand(
                Get, new String[] {key}, this::handleStringOrNullResponse);
    }

    @Override
    public CompletableFuture<String> set(@NonNull String key, @NonNull String value) {
        return commandManager.submitNewCommand(
                Set, new String[] {key, value}, this::handleStringResponse);
    }

    @Override
    public CompletableFuture<String> set(
            @NonNull String key, @NonNull String value, @NonNull SetOptions options) {
        String[] arguments = ArrayUtils.addAll(new String[] {key, value}, options.toArgs());
        return commandManager.submitNewCommand(Set, arguments, this::handleStringOrNullResponse);
    }

    @Override
    public CompletableFuture<String[]> mget(@NonNull String[] keys) {
        return commandManager.submitNewCommand(
                MGet, keys, response -> castArray(handleArrayOrNullResponse(response), String.class));
    }

    @Override
    public CompletableFuture<String> mset(@NonNull Map<String, String> keyValueMap) {
        String[] args = convertMapToKeyValueStringArray(keyValueMap);
        return commandManager.submitNewCommand(MSet, args, this::handleStringResponse);
    }

    @Override
    public CompletableFuture<String> objectEncoding(@NonNull String key) {
        return commandManager.submitNewCommand(
                ObjectEncoding, new String[] {key}, this::handleStringOrNullResponse);
    }

    @Override
    public CompletableFuture<Long> objectFreq(@NonNull String key) {
        return commandManager.submitNewCommand(
                ObjectFreq, new String[] {key}, this::handleLongOrNullResponse);
    }

    @Override
    public CompletableFuture<Long> objectIdletime(@NonNull String key) {
        return commandManager.submitNewCommand(
                ObjectIdleTime, new String[] {key}, this::handleLongOrNullResponse);
    }

    @Override
    public CompletableFuture<Long> objectRefcount(@NonNull String key) {
        return commandManager.submitNewCommand(
                ObjectRefCount, new String[] {key}, this::handleLongOrNullResponse);
    }

    @Override
    public CompletableFuture<Boolean> renamenx(@NonNull String key, @NonNull String newKey) {
        return commandManager.submitNewCommand(
                RenameNX, new String[] {key, newKey}, this::handleBooleanResponse);
    }

    @Override
    public CompletableFuture<Long> incr(@NonNull String key) {
        return commandManager.submitNewCommand(Incr, new String[] {key}, this::handleLongResponse);
    }

    @Override
    public CompletableFuture<Long> incrBy(@NonNull String key, long amount) {
        return commandManager.submitNewCommand(
                IncrBy, new String[] {key, Long.toString(amount)}, this::handleLongResponse);
    }

    @Override
    public CompletableFuture<Double> incrByFloat(@NonNull String key, double amount) {
        return commandManager.submitNewCommand(
                IncrByFloat, new String[] {key, Double.toString(amount)}, this::handleDoubleResponse);
    }

    @Override
    public CompletableFuture<Long> decr(@NonNull String key) {
        return commandManager.submitNewCommand(Decr, new String[] {key}, this::handleLongResponse);
    }

    @Override
    public CompletableFuture<Long> decrBy(@NonNull String key, long amount) {
        return commandManager.submitNewCommand(
                DecrBy, new String[] {key, Long.toString(amount)}, this::handleLongResponse);
    }

    @Override
    public CompletableFuture<Long> strlen(@NonNull String key) {
        return commandManager.submitNewCommand(Strlen, new String[] {key}, this::handleLongResponse);
    }

    @Override
    public CompletableFuture<Long> setrange(@NonNull String key, int offset, @NonNull String value) {
        String[] arguments = new String[] {key, Integer.toString(offset), value};
        return commandManager.submitNewCommand(SetRange, arguments, this::handleLongResponse);
    }

    @Override
    public CompletableFuture<String> getrange(@NonNull String key, int start, int end) {
        String[] arguments = new String[] {key, Integer.toString(start), Integer.toString(end)};
        return commandManager.submitNewCommand(GetRange, arguments, this::handleStringResponse);
    }

    @Override
    public CompletableFuture<String> hget(@NonNull String key, @NonNull String field) {
        return commandManager.submitNewCommand(
                HGet, new String[] {key, field}, this::handleStringOrNullResponse);
    }

    @Override
    public CompletableFuture<Long> hset(
            @NonNull String key, @NonNull Map<String, String> fieldValueMap) {
        String[] args = ArrayUtils.addFirst(convertMapToKeyValueStringArray(fieldValueMap), key);
        return commandManager.submitNewCommand(HSet, args, this::handleLongResponse);
    }

    @Override
    public CompletableFuture<Boolean> hsetnx(
            @NonNull String key, @NonNull String field, @NonNull String value) {
        return commandManager.submitNewCommand(
                HSetNX, new String[] {key, field, value}, this::handleBooleanResponse);
    }

    @Override
    public CompletableFuture<Long> hdel(@NonNull String key, @NonNull String[] fields) {
        String[] args = ArrayUtils.addFirst(fields, key);
        return commandManager.submitNewCommand(HDel, args, this::handleLongResponse);
    }

    @Override
    public CompletableFuture<Long> hlen(@NonNull String key) {
        return commandManager.submitNewCommand(HLen, new String[] {key}, this::handleLongResponse);
    }

    @Override
    public CompletableFuture<String[]> hvals(@NonNull String key) {
        return commandManager.submitNewCommand(
                HVals,
                new String[] {key},
                response -> castArray(handleArrayResponse(response), String.class));
    }

    @Override
    public CompletableFuture<String[]> hmget(@NonNull String key, @NonNull String[] fields) {
        String[] arguments = ArrayUtils.addFirst(fields, key);
        return commandManager.submitNewCommand(
                HMGet, arguments, response -> castArray(handleArrayResponse(response), String.class));
    }

    @Override
    public CompletableFuture<Boolean> hexists(@NonNull String key, @NonNull String field) {
        return commandManager.submitNewCommand(
                HExists, new String[] {key, field}, this::handleBooleanResponse);
    }

    @Override
    public CompletableFuture<Map<String, String>> hgetall(@NonNull String key) {
        return commandManager.submitNewCommand(HGetAll, new String[] {key}, this::handleMapResponse);
    }

    @Override
    public CompletableFuture<Long> hincrBy(@NonNull String key, @NonNull String field, long amount) {
        return commandManager.submitNewCommand(
                HIncrBy, new String[] {key, field, Long.toString(amount)}, this::handleLongResponse);
    }

    @Override
    public CompletableFuture<Double> hincrByFloat(
            @NonNull String key, @NonNull String field, double amount) {
        return commandManager.submitNewCommand(
                HIncrByFloat,
                new String[] {key, field, Double.toString(amount)},
                this::handleDoubleResponse);
    }

    @Override
    public CompletableFuture<String[]> hkeys(@NonNull String key) {
        return commandManager.submitNewCommand(
                HKeys,
                new String[] {key},
                response -> castArray(handleArrayResponse(response), String.class));
    }

    @Override
    public CompletableFuture<Long> lpush(@NonNull String key, @NonNull String[] elements) {
        String[] arguments = ArrayUtils.addFirst(elements, key);
        return commandManager.submitNewCommand(LPush, arguments, this::handleLongResponse);
    }

    @Override
    public CompletableFuture<String> lpop(@NonNull String key) {
        return commandManager.submitNewCommand(
                LPop, new String[] {key}, this::handleStringOrNullResponse);
    }

    @Override
    public CompletableFuture<String[]> lpopCount(@NonNull String key, long count) {
        return commandManager.submitNewCommand(
                LPop,
                new String[] {key, Long.toString(count)},
                response -> castArray(handleArrayResponse(response), String.class));
    }

    @Override
    public CompletableFuture<String[]> lrange(@NonNull String key, long start, long end) {
        return commandManager.submitNewCommand(
                LRange,
                new String[] {key, Long.toString(start), Long.toString(end)},
                response -> castArray(handleArrayOrNullResponse(response), String.class));
    }

    @Override
    public CompletableFuture<String> lindex(@NonNull String key, long index) {
        return commandManager.submitNewCommand(
                LIndex, new String[] {key, Long.toString(index)}, this::handleStringOrNullResponse);
    }

    @Override
    public CompletableFuture<String> ltrim(@NonNull String key, long start, long end) {
        return commandManager.submitNewCommand(
                LTrim,
                new String[] {key, Long.toString(start), Long.toString(end)},
                this::handleStringResponse);
    }

    @Override
    public CompletableFuture<Long> llen(@NonNull String key) {
        return commandManager.submitNewCommand(LLen, new String[] {key}, this::handleLongResponse);
    }

    @Override
    public CompletableFuture<Long> lrem(@NonNull String key, long count, @NonNull String element) {
        return commandManager.submitNewCommand(
                LRem, new String[] {key, Long.toString(count), element}, this::handleLongResponse);
    }

    @Override
    public CompletableFuture<Long> rpush(@NonNull String key, @NonNull String[] elements) {
        String[] arguments = ArrayUtils.addFirst(elements, key);
        return commandManager.submitNewCommand(RPush, arguments, this::handleLongResponse);
    }

    @Override
    public CompletableFuture<String> rpop(@NonNull String key) {
        return commandManager.submitNewCommand(
                RPop, new String[] {key}, this::handleStringOrNullResponse);
    }

    @Override
    public CompletableFuture<String[]> rpopCount(@NonNull String key, long count) {
        return commandManager.submitNewCommand(
                RPop,
                new String[] {key, Long.toString(count)},
                response -> castArray(handleArrayOrNullResponse(response), String.class));
    }

    @Override
    public CompletableFuture<Long> sadd(@NonNull String key, @NonNull String[] members) {
        String[] arguments = ArrayUtils.addFirst(members, key);
        return commandManager.submitNewCommand(SAdd, arguments, this::handleLongResponse);
    }

    @Override
    public CompletableFuture<Boolean> sismember(@NonNull String key, @NonNull String member) {
        return commandManager.submitNewCommand(
                SIsMember, new String[] {key, member}, this::handleBooleanResponse);
    }

    @Override
    public CompletableFuture<Long> srem(@NonNull String key, @NonNull String[] members) {
        String[] arguments = ArrayUtils.addFirst(members, key);
        return commandManager.submitNewCommand(SRem, arguments, this::handleLongResponse);
    }

    @Override
    public CompletableFuture<Set<String>> smembers(@NonNull String key) {
        return commandManager.submitNewCommand(SMembers, new String[] {key}, this::handleSetResponse);
    }

    @Override
    public CompletableFuture<Long> scard(@NonNull String key) {
        return commandManager.submitNewCommand(SCard, new String[] {key}, this::handleLongResponse);
    }

    @Override
    public CompletableFuture<Set<String>> sdiff(@NonNull String[] keys) {
        return commandManager.submitNewCommand(SDiff, keys, this::handleSetResponse);
    }

    @Override
    public CompletableFuture<Boolean[]> smismember(@NonNull String key, @NonNull String[] members) {
        String[] arguments = ArrayUtils.addFirst(members, key);
        return commandManager.submitNewCommand(
                SMIsMember, arguments, response -> castArray(handleArrayResponse(response), Boolean.class));
    }

    @Override
    public CompletableFuture<Long> sdiffstore(@NonNull String destination, @NonNull String[] keys) {
        String[] arguments = ArrayUtils.addFirst(keys, destination);
        return commandManager.submitNewCommand(SDiffStore, arguments, this::handleLongResponse);
    }

    @Override
    public CompletableFuture<Boolean> smove(
            @NonNull String source, @NonNull String destination, @NonNull String member) {
        return commandManager.submitNewCommand(
                SMove, new String[] {source, destination, member}, this::handleBooleanResponse);
    }

    @Override
    public CompletableFuture<Long> sinterstore(@NonNull String destination, @NonNull String[] keys) {
        String[] arguments = ArrayUtils.addFirst(keys, destination);
        return commandManager.submitNewCommand(SInterStore, arguments, this::handleLongResponse);
    }

    @Override
    public CompletableFuture<Set<String>> sinter(@NonNull String[] keys) {
        return commandManager.submitNewCommand(SInter, keys, this::handleSetResponse);
    }

    @Override
    public CompletableFuture<Long> sunionstore(@NonNull String destination, @NonNull String[] keys) {
        String[] arguments = ArrayUtils.addFirst(keys, destination);
        return commandManager.submitNewCommand(SUnionStore, arguments, this::handleLongResponse);
    }

    @Override
    public CompletableFuture<Long> exists(@NonNull String[] keys) {
        return commandManager.submitNewCommand(Exists, keys, this::handleLongResponse);
    }

    @Override
    public CompletableFuture<Long> unlink(@NonNull String[] keys) {
        return commandManager.submitNewCommand(Unlink, keys, this::handleLongResponse);
    }

    @Override
    public CompletableFuture<Boolean> expire(@NonNull String key, long seconds) {
        return commandManager.submitNewCommand(
                Expire, new String[] {key, Long.toString(seconds)}, this::handleBooleanResponse);
    }

    @Override
    public CompletableFuture<Boolean> expire(
            @NonNull String key, long seconds, @NonNull ExpireOptions expireOptions) {
        String[] arguments =
                ArrayUtils.addAll(new String[] {key, Long.toString(seconds)}, expireOptions.toArgs());
        return commandManager.submitNewCommand(Expire, arguments, this::handleBooleanResponse);
    }

    @Override
    public CompletableFuture<Boolean> expireAt(@NonNull String key, long unixSeconds) {
        return commandManager.submitNewCommand(
                ExpireAt, new String[] {key, Long.toString(unixSeconds)}, this::handleBooleanResponse);
    }

    @Override
    public CompletableFuture<Boolean> expireAt(
            @NonNull String key, long unixSeconds, @NonNull ExpireOptions expireOptions) {
        String[] arguments =
                ArrayUtils.addAll(new String[] {key, Long.toString(unixSeconds)}, expireOptions.toArgs());
        return commandManager.submitNewCommand(ExpireAt, arguments, this::handleBooleanResponse);
    }

    @Override
    public CompletableFuture<Boolean> pexpire(@NonNull String key, long milliseconds) {
        return commandManager.submitNewCommand(
                PExpire, new String[] {key, Long.toString(milliseconds)}, this::handleBooleanResponse);
    }

    @Override
    public CompletableFuture<Boolean> pexpire(
            @NonNull String key, long milliseconds, @NonNull ExpireOptions expireOptions) {
        String[] arguments =
                ArrayUtils.addAll(new String[] {key, Long.toString(milliseconds)}, expireOptions.toArgs());
        return commandManager.submitNewCommand(PExpire, arguments, this::handleBooleanResponse);
    }

    @Override
    public CompletableFuture<Boolean> pexpireAt(@NonNull String key, long unixMilliseconds) {
        return commandManager.submitNewCommand(
                PExpireAt,
                new String[] {key, Long.toString(unixMilliseconds)},
                this::handleBooleanResponse);
    }

    @Override
    public CompletableFuture<Boolean> pexpireAt(
            @NonNull String key, long unixMilliseconds, @NonNull ExpireOptions expireOptions) {
        String[] arguments =
                ArrayUtils.addAll(
                        new String[] {key, Long.toString(unixMilliseconds)}, expireOptions.toArgs());
        return commandManager.submitNewCommand(PExpireAt, arguments, this::handleBooleanResponse);
    }

    @Override
    public CompletableFuture<Long> ttl(@NonNull String key) {
        return commandManager.submitNewCommand(TTL, new String[] {key}, this::handleLongResponse);
    }

    @Override
    public CompletableFuture<Object> invokeScript(@NonNull Script script) {
        return commandManager.submitScript(
                script, List.of(), List.of(), this::handleObjectOrNullResponse);
    }

    @Override
    public CompletableFuture<Object> invokeScript(
            @NonNull Script script, @NonNull ScriptOptions options) {
        return commandManager.submitScript(
                script, options.getKeys(), options.getArgs(), this::handleObjectOrNullResponse);
    }

    @Override
    public CompletableFuture<Long> zadd(
            @NonNull String key,
            @NonNull Map<String, Double> membersScoresMap,
            @NonNull ZAddOptions options,
            boolean changed) {
        String[] changedArg = changed ? new String[] {"CH"} : new String[] {};
        String[] membersScores = convertMapToValueKeyStringArray(membersScoresMap);

        String[] arguments =
                concatenateArrays(new String[] {key}, options.toArgs(), changedArg, membersScores);

        return commandManager.submitNewCommand(ZAdd, arguments, this::handleLongResponse);
    }

    @Override
    public CompletableFuture<Long> zadd(
            @NonNull String key,
            @NonNull Map<String, Double> membersScoresMap,
            @NonNull ZAddOptions options) {
        return this.zadd(key, membersScoresMap, options, false);
    }

    @Override
    public CompletableFuture<Long> zadd(
            @NonNull String key, @NonNull Map<String, Double> membersScoresMap, boolean changed) {
        return this.zadd(key, membersScoresMap, ZAddOptions.builder().build(), changed);
    }

    @Override
    public CompletableFuture<Long> zadd(
            @NonNull String key, @NonNull Map<String, Double> membersScoresMap) {
        return this.zadd(key, membersScoresMap, ZAddOptions.builder().build(), false);
    }

    @Override
    public CompletableFuture<Double> zaddIncr(
            @NonNull String key, @NonNull String member, double increment, @NonNull ZAddOptions options) {
        String[] arguments =
                concatenateArrays(
                        new String[] {key},
                        options.toArgs(),
                        new String[] {"INCR", Double.toString(increment), member});

        return commandManager.submitNewCommand(ZAdd, arguments, this::handleDoubleOrNullResponse);
    }

    @Override
    public CompletableFuture<Double> zaddIncr(
            @NonNull String key, @NonNull String member, double increment) {
        String[] arguments =
                concatenateArrays(
                        new String[] {key}, new String[] {"INCR", Double.toString(increment), member});

        return commandManager.submitNewCommand(ZAdd, arguments, this::handleDoubleResponse);
    }

    @Override
    public CompletableFuture<Long> zrem(@NonNull String key, @NonNull String[] members) {
        String[] arguments = ArrayUtils.addFirst(members, key);
        return commandManager.submitNewCommand(ZRem, arguments, this::handleLongResponse);
    }

    @Override
    public CompletableFuture<Long> zcard(@NonNull String key) {
        return commandManager.submitNewCommand(ZCard, new String[] {key}, this::handleLongResponse);
    }

    @Override
    public CompletableFuture<Map<String, Double>> zpopmin(@NonNull String key, long count) {
        return commandManager.submitNewCommand(
                ZPopMin, new String[] {key, Long.toString(count)}, this::handleMapResponse);
    }

    @Override
    public CompletableFuture<Map<String, Double>> zpopmin(@NonNull String key) {
        return commandManager.submitNewCommand(ZPopMin, new String[] {key}, this::handleMapResponse);
    }

    @Override
    public CompletableFuture<Object[]> bzpopmin(@NonNull String[] keys, double timeout) {
        String[] arguments = ArrayUtils.add(keys, Double.toString(timeout));
        return commandManager.submitNewCommand(BZPopMin, arguments, this::handleArrayOrNullResponse);
    }

    @Override
    public CompletableFuture<Map<String, Double>> zpopmax(@NonNull String key, long count) {
        return commandManager.submitNewCommand(
                ZPopMax, new String[] {key, Long.toString(count)}, this::handleMapResponse);
    }

    @Override
    public CompletableFuture<Map<String, Double>> zpopmax(@NonNull String key) {
        return commandManager.submitNewCommand(ZPopMax, new String[] {key}, this::handleMapResponse);
    }

    @Override
    public CompletableFuture<Object[]> bzpopmax(@NonNull String[] keys, double timeout) {
        String[] arguments = ArrayUtils.add(keys, Double.toString(timeout));
        return commandManager.submitNewCommand(BZPopMax, arguments, this::handleArrayOrNullResponse);
    }

    @Override
    public CompletableFuture<Double> zscore(@NonNull String key, @NonNull String member) {
        return commandManager.submitNewCommand(
                ZScore, new String[] {key, member}, this::handleDoubleOrNullResponse);
    }

    @Override
    public CompletableFuture<Long> zrank(@NonNull String key, @NonNull String member) {
        return commandManager.submitNewCommand(
                ZRank, new String[] {key, member}, this::handleLongOrNullResponse);
    }

    @Override
    public CompletableFuture<Object[]> zrankWithScore(@NonNull String key, @NonNull String member) {
        return commandManager.submitNewCommand(
                ZRank, new String[] {key, member, WITH_SCORE_REDIS_API}, this::handleArrayOrNullResponse);
    }

    @Override
    public CompletableFuture<Long> zrevrank(@NonNull String key, @NonNull String member) {
        return commandManager.submitNewCommand(
                ZRevRank, new String[] {key, member}, this::handleLongOrNullResponse);
    }

    @Override
    public CompletableFuture<Object[]> zrevrankWithScore(
            @NonNull String key, @NonNull String member) {
        return commandManager.submitNewCommand(
                ZRevRank,
                new String[] {key, member, WITH_SCORE_REDIS_API},
                this::handleArrayOrNullResponse);
    }

    @Override
    public CompletableFuture<Double[]> zmscore(@NonNull String key, @NonNull String[] members) {
        String[] arguments = ArrayUtils.addFirst(members, key);
        return commandManager.submitNewCommand(
                ZMScore,
                arguments,
                response -> castArray(handleArrayOrNullResponse(response), Double.class));
    }

    @Override
    public CompletableFuture<String[]> zdiff(@NonNull String[] keys) {
        String[] arguments = ArrayUtils.addFirst(keys, Long.toString(keys.length));
        return commandManager.submitNewCommand(
                ZDiff, arguments, response -> castArray(handleArrayResponse(response), String.class));
    }

    @Override
    public CompletableFuture<Map<String, Double>> zdiffWithScores(@NonNull String[] keys) {
        String[] arguments = ArrayUtils.addFirst(keys, Long.toString(keys.length));
        arguments = ArrayUtils.add(arguments, WITH_SCORES_REDIS_API);
        return commandManager.submitNewCommand(ZDiff, arguments, this::handleMapResponse);
    }

    @Override
    public CompletableFuture<Long> zdiffstore(@NonNull String destination, @NonNull String[] keys) {
        String[] arguments =
                ArrayUtils.addAll(new String[] {destination, Long.toString(keys.length)}, keys);
        return commandManager.submitNewCommand(ZDiffStore, arguments, this::handleLongResponse);
    }

    @Override
    public CompletableFuture<Long> zcount(
            @NonNull String key, @NonNull ScoreRange minScore, @NonNull ScoreRange maxScore) {
        return commandManager.submitNewCommand(
                ZCount, new String[] {key, minScore.toArgs(), maxScore.toArgs()}, this::handleLongResponse);
    }

    @Override
    public CompletableFuture<Long> zremrangebyrank(@NonNull String key, long start, long end) {
        return commandManager.submitNewCommand(
                ZRemRangeByRank,
                new String[] {key, Long.toString(start), Long.toString(end)},
                this::handleLongResponse);
    }

    @Override
    public CompletableFuture<Long> zremrangebylex(
            @NonNull String key, @NonNull LexRange minLex, @NonNull LexRange maxLex) {
        return commandManager.submitNewCommand(
                ZRemRangeByLex,
                new String[] {key, minLex.toArgs(), maxLex.toArgs()},
                this::handleLongResponse);
    }

    @Override
    public CompletableFuture<Long> zremrangebyscore(
            @NonNull String key, @NonNull ScoreRange minScore, @NonNull ScoreRange maxScore) {
        return commandManager.submitNewCommand(
                ZRemRangeByScore,
                new String[] {key, minScore.toArgs(), maxScore.toArgs()},
                this::handleLongResponse);
    }

    @Override
    public CompletableFuture<Long> zlexcount(
            @NonNull String key, @NonNull LexRange minLex, @NonNull LexRange maxLex) {
        return commandManager.submitNewCommand(
                ZLexCount, new String[] {key, minLex.toArgs(), maxLex.toArgs()}, this::handleLongResponse);
    }

    @Override
    public CompletableFuture<Long> zrangestore(
            @NonNull String destination,
            @NonNull String source,
            @NonNull RangeQuery rangeQuery,
            boolean reverse) {
        String[] arguments =
                RangeOptions.createZRangeStoreArgs(destination, source, rangeQuery, reverse);

        return commandManager.submitNewCommand(ZRangeStore, arguments, this::handleLongResponse);
    }

    @Override
    public CompletableFuture<Long> zrangestore(
            @NonNull String destination, @NonNull String source, @NonNull RangeQuery rangeQuery) {
        return zrangestore(destination, source, rangeQuery, false);
    }

    @Override
    public CompletableFuture<Long> zunionstore(
            @NonNull String destination,
            @NonNull KeysOrWeightedKeys keysOrWeightedKeys,
            @NonNull Aggregate aggregate) {
        String[] arguments =
                concatenateArrays(
                        new String[] {destination}, keysOrWeightedKeys.toArgs(), aggregate.toArgs());
        return commandManager.submitNewCommand(ZUnionStore, arguments, this::handleLongResponse);
    }

    @Override
    public CompletableFuture<Long> zunionstore(
            @NonNull String destination, @NonNull KeysOrWeightedKeys keysOrWeightedKeys) {
        String[] arguments = concatenateArrays(new String[] {destination}, keysOrWeightedKeys.toArgs());
        return commandManager.submitNewCommand(ZUnionStore, arguments, this::handleLongResponse);
    }

    @Override
    public CompletableFuture<Long> zinterstore(
            @NonNull String destination,
            @NonNull KeysOrWeightedKeys keysOrWeightedKeys,
            @NonNull Aggregate aggregate) {
        String[] arguments =
                concatenateArrays(
                        new String[] {destination}, keysOrWeightedKeys.toArgs(), aggregate.toArgs());
        return commandManager.submitNewCommand(ZInterStore, arguments, this::handleLongResponse);
    }

    @Override
    public CompletableFuture<Long> zinterstore(
            @NonNull String destination, @NonNull KeysOrWeightedKeys keysOrWeightedKeys) {
        String[] arguments = concatenateArrays(new String[] {destination}, keysOrWeightedKeys.toArgs());
        return commandManager.submitNewCommand(ZInterStore, arguments, this::handleLongResponse);
    }

    @Override
    public CompletableFuture<String[]> zunion(
            @NonNull KeysOrWeightedKeys keysOrWeightedKeys, @NonNull Aggregate aggregate) {
        String[] arguments = concatenateArrays(keysOrWeightedKeys.toArgs(), aggregate.toArgs());
        return commandManager.submitNewCommand(
                ZUnion, arguments, response -> castArray(handleArrayResponse(response), String.class));
    }

    @Override
    public CompletableFuture<String[]> zunion(@NonNull KeysOrWeightedKeys keysOrWeightedKeys) {
        return commandManager.submitNewCommand(
                ZUnion,
                keysOrWeightedKeys.toArgs(),
                response -> castArray(handleArrayResponse(response), String.class));
    }

    @Override
    public CompletableFuture<Map<String, Double>> zunionWithScores(
            @NonNull KeysOrWeightedKeys keysOrWeightedKeys, @NonNull Aggregate aggregate) {
        String[] arguments =
                concatenateArrays(
                        keysOrWeightedKeys.toArgs(), aggregate.toArgs(), new String[] {WITH_SCORES_REDIS_API});
        return commandManager.submitNewCommand(ZUnion, arguments, this::handleMapResponse);
    }

    @Override
    public CompletableFuture<Map<String, Double>> zunionWithScores(
            @NonNull KeysOrWeightedKeys keysOrWeightedKeys) {
        String[] arguments =
                concatenateArrays(keysOrWeightedKeys.toArgs(), new String[] {WITH_SCORES_REDIS_API});
        return commandManager.submitNewCommand(ZUnion, arguments, this::handleMapResponse);
    }

    @Override
    public CompletableFuture<String> zrandmember(@NonNull String key) {
        return commandManager.submitNewCommand(
                ZRandMember, new String[] {key}, this::handleStringOrNullResponse);
    }

    @Override
    public CompletableFuture<String[]> zrandmemberWithCount(@NonNull String key, long count) {
        return commandManager.submitNewCommand(
                ZRandMember,
                new String[] {key, Long.toString(count)},
                response -> castArray(handleArrayResponse(response), String.class));
    }

    @Override
    public CompletableFuture<Object[][]> zrandmemberWithCountWithScores(
            @NonNull String key, long count) {
        String[] arguments = new String[] {key, Long.toString(count), WITH_SCORES_REDIS_API};
        return commandManager.submitNewCommand(
                ZRandMember,
                arguments,
                response -> castArray(handleArrayResponse(response), Object[].class));
    }

    @Override
    public CompletableFuture<String> xadd(@NonNull String key, @NonNull Map<String, String> values) {
        return xadd(key, values, StreamAddOptions.builder().build());
    }

    @Override
    public CompletableFuture<String> xadd(
            @NonNull String key, @NonNull Map<String, String> values, @NonNull StreamAddOptions options) {
        String[] arguments =
                ArrayUtils.addAll(
                        ArrayUtils.addFirst(options.toArgs(), key), convertMapToKeyValueStringArray(values));
        return commandManager.submitNewCommand(XAdd, arguments, this::handleStringOrNullResponse);
    }

    @Override
    public CompletableFuture<Long> xtrim(@NonNull String key, @NonNull StreamTrimOptions options) {
        String[] arguments = ArrayUtils.addFirst(options.toArgs(), key);
        return commandManager.submitNewCommand(XTrim, arguments, this::handleLongResponse);
    }

    @Override
    public CompletableFuture<Long> pttl(@NonNull String key) {
        return commandManager.submitNewCommand(PTTL, new String[] {key}, this::handleLongResponse);
    }

    @Override
    public CompletableFuture<Boolean> persist(@NonNull String key) {
        return commandManager.submitNewCommand(
                Persist, new String[] {key}, this::handleBooleanResponse);
    }

    @Override
    public CompletableFuture<String> type(@NonNull String key) {
        return commandManager.submitNewCommand(Type, new String[] {key}, this::handleStringResponse);
    }

    @Override
    public CompletableFuture<Long> linsert(
            @NonNull String key,
            @NonNull InsertPosition position,
            @NonNull String pivot,
            @NonNull String element) {
        return commandManager.submitNewCommand(
                LInsert, new String[] {key, position.toString(), pivot, element}, this::handleLongResponse);
    }

    @Override
    public CompletableFuture<String[]> blpop(@NonNull String[] keys, double timeout) {
        String[] arguments = ArrayUtils.add(keys, Double.toString(timeout));
        return commandManager.submitNewCommand(
                BLPop, arguments, response -> castArray(handleArrayOrNullResponse(response), String.class));
    }

    @Override
    public CompletableFuture<String[]> brpop(@NonNull String[] keys, double timeout) {
        String[] arguments = ArrayUtils.add(keys, Double.toString(timeout));
        return commandManager.submitNewCommand(
                BRPop, arguments, response -> castArray(handleArrayOrNullResponse(response), String.class));
    }

    @Override
    public CompletableFuture<Long> rpushx(@NonNull String key, @NonNull String[] elements) {
        String[] arguments = ArrayUtils.addFirst(elements, key);
        return commandManager.submitNewCommand(RPushX, arguments, this::handleLongResponse);
    }

    @Override
    public CompletableFuture<Long> lpushx(@NonNull String key, @NonNull String[] elements) {
        String[] arguments = ArrayUtils.addFirst(elements, key);
        return commandManager.submitNewCommand(LPushX, arguments, this::handleLongResponse);
    }

    @Override
    public CompletableFuture<String[]> zrange(
            @NonNull String key, @NonNull RangeQuery rangeQuery, boolean reverse) {
        String[] arguments = RangeOptions.createZRangeArgs(key, rangeQuery, reverse, false);

        return commandManager.submitNewCommand(
                ZRange,
                arguments,
                response -> castArray(handleArrayOrNullResponse(response), String.class));
    }

    @Override
    public CompletableFuture<String[]> zrange(@NonNull String key, @NonNull RangeQuery rangeQuery) {
        return zrange(key, rangeQuery, false);
    }

    @Override
    public CompletableFuture<Map<String, Double>> zrangeWithScores(
            @NonNull String key, @NonNull ScoredRangeQuery rangeQuery, boolean reverse) {
        String[] arguments = RangeOptions.createZRangeArgs(key, rangeQuery, reverse, true);

        return commandManager.submitNewCommand(ZRange, arguments, this::handleMapResponse);
    }

    @Override
    public CompletableFuture<Map<String, Double>> zrangeWithScores(
            @NonNull String key, @NonNull ScoredRangeQuery rangeQuery) {
        return zrangeWithScores(key, rangeQuery, false);
    }

    @Override
    public CompletableFuture<Object[]> bzmpop(
            @NonNull String[] keys, @NonNull ScoreFilter modifier, double timeout) {
        String[] arguments =
                concatenateArrays(
                        new String[] {Double.toString(timeout), Integer.toString(keys.length)},
                        keys,
                        new String[] {modifier.toString()});
        return commandManager.submitNewCommand(BZMPop, arguments, this::handleArrayOrNullResponse);
    }

    @Override
    public CompletableFuture<Object[]> bzmpop(
            @NonNull String[] keys, @NonNull ScoreFilter modifier, double timeout, long count) {
        String[] arguments =
                concatenateArrays(
                        new String[] {Double.toString(timeout), Integer.toString(keys.length)},
                        keys,
                        new String[] {modifier.toString(), COUNT_REDIS_API, Long.toString(count)});
        return commandManager.submitNewCommand(BZMPop, arguments, this::handleArrayOrNullResponse);
    }

    @Override
    public CompletableFuture<Long> pfadd(@NonNull String key, @NonNull String[] elements) {
        String[] arguments = ArrayUtils.addFirst(elements, key);
        return commandManager.submitNewCommand(PfAdd, arguments, this::handleLongResponse);
    }

    @Override
    public CompletableFuture<Long> pfcount(@NonNull String[] keys) {
        return commandManager.submitNewCommand(PfCount, keys, this::handleLongResponse);
    }

    @Override
    public CompletableFuture<String> pfmerge(
            @NonNull String destination, @NonNull String[] sourceKeys) {
        String[] arguments = ArrayUtils.addFirst(sourceKeys, destination);
        return commandManager.submitNewCommand(PfMerge, arguments, this::handleStringResponse);
    }

    @Override
    public CompletableFuture<Long> touch(@NonNull String[] keys) {
        return commandManager.submitNewCommand(Touch, keys, this::handleLongResponse);
    }

    @Override
    public CompletableFuture<Long> geoadd(
            @NonNull String key,
            @NonNull Map<String, GeospatialData> membersToGeospatialData,
            @NonNull GeoAddOptions options) {
        String[] arguments =
                concatenateArrays(
                        new String[] {key}, options.toArgs(), mapGeoDataToArray(membersToGeospatialData));
        return commandManager.submitNewCommand(GeoAdd, arguments, this::handleLongResponse);
    }

    @Override
    public CompletableFuture<Long> geoadd(
            @NonNull String key, @NonNull Map<String, GeospatialData> membersToGeospatialData) {
        return geoadd(key, membersToGeospatialData, new GeoAddOptions(false));
    }

    @Override
    public CompletableFuture<Double[][]> geopos(@NonNull String key, @NonNull String[] members) {
        String[] arguments = concatenateArrays(new String[] {key}, members);
        return commandManager.submitNewCommand(
                GeoPos,
                arguments,
                response -> castArrayofArrays(handleArrayResponse(response), Double.class));
    }

    @Override
<<<<<<< HEAD
    public CompletableFuture<Long> append(@NonNull String key, @NonNull String value) {
        return commandManager.submitNewCommand(
                Append, new String[] {key, value}, this::handleLongResponse);
=======
    public CompletableFuture<Double> geodist(
            @NonNull String key,
            @NonNull String member1,
            @NonNull String member2,
            @NonNull GeoUnit geoUnit) {
        String[] arguments = new String[] {key, member1, member2, geoUnit.getRedisApi()};
        return commandManager.submitNewCommand(GeoDist, arguments, this::handleDoubleOrNullResponse);
    }

    @Override
    public CompletableFuture<Double> geodist(
            @NonNull String key, @NonNull String member1, @NonNull String member2) {
        String[] arguments = new String[] {key, member1, member2};
        return commandManager.submitNewCommand(GeoDist, arguments, this::handleDoubleOrNullResponse);
    }

    @Override
    public CompletableFuture<String[]> geohash(@NonNull String key, @NonNull String[] members) {
        String[] arguments = concatenateArrays(new String[] {key}, members);
        return commandManager.submitNewCommand(
                GeoHash, arguments, response -> castArray(handleArrayResponse(response), String.class));
    }

    @Override
    public CompletableFuture<Long> bitcount(@NonNull String key) {
        return commandManager.submitNewCommand(Bitcount, new String[] {key}, this::handleLongResponse);
    }

    @Override
    public CompletableFuture<Long> bitcount(@NonNull String key, long start, long end) {
        return commandManager.submitNewCommand(
                Bitcount,
                new String[] {key, Long.toString(start), Long.toString(end)},
                this::handleLongResponse);
    }

    @Override
    public CompletableFuture<Long> bitcount(
            @NonNull String key, long start, long end, @NonNull BitmapIndexType options) {
        String[] arguments =
                new String[] {key, Long.toString(start), Long.toString(end), options.toString()};
        return commandManager.submitNewCommand(Bitcount, arguments, this::handleLongResponse);
>>>>>>> cf8301c4
    }
}<|MERGE_RESOLUTION|>--- conflicted
+++ resolved
@@ -8,13 +8,10 @@
 import static glide.utils.ArrayTransformUtils.convertMapToKeyValueStringArray;
 import static glide.utils.ArrayTransformUtils.convertMapToValueKeyStringArray;
 import static glide.utils.ArrayTransformUtils.mapGeoDataToArray;
-<<<<<<< HEAD
 import static redis_request.RedisRequestOuterClass.RequestType.Append;
-=======
 import static redis_request.RedisRequestOuterClass.RequestType.BLPop;
 import static redis_request.RedisRequestOuterClass.RequestType.BRPop;
 import static redis_request.RedisRequestOuterClass.RequestType.BZMPop;
->>>>>>> cf8301c4
 import static redis_request.RedisRequestOuterClass.RequestType.BZPopMax;
 import static redis_request.RedisRequestOuterClass.RequestType.BZPopMin;
 import static redis_request.RedisRequestOuterClass.RequestType.Bitcount;
@@ -363,6 +360,12 @@
     }
 
     @Override
+    public CompletableFuture<Long> append(@NonNull String key, @NonNull String value) {
+        return commandManager.submitNewCommand(
+            Append, new String[]{key, value}, this::handleLongResponse);
+    }
+
+    @Override
     public CompletableFuture<String[]> mget(@NonNull String[] keys) {
         return commandManager.submitNewCommand(
                 MGet, keys, response -> castArray(handleArrayOrNullResponse(response), String.class));
@@ -1248,12 +1251,6 @@
                 response -> castArrayofArrays(handleArrayResponse(response), Double.class));
     }
 
-    @Override
-<<<<<<< HEAD
-    public CompletableFuture<Long> append(@NonNull String key, @NonNull String value) {
-        return commandManager.submitNewCommand(
-                Append, new String[] {key, value}, this::handleLongResponse);
-=======
     public CompletableFuture<Double> geodist(
             @NonNull String key,
             @NonNull String member1,
@@ -1296,6 +1293,5 @@
         String[] arguments =
                 new String[] {key, Long.toString(start), Long.toString(end), options.toString()};
         return commandManager.submitNewCommand(Bitcount, arguments, this::handleLongResponse);
->>>>>>> cf8301c4
     }
 }