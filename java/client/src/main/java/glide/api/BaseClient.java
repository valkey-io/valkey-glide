/** Copyright Valkey GLIDE Project Contributors - SPDX Identifier: Apache-2.0 */
package glide.api;

import static glide.api.models.GlideString.gs;
import static glide.api.models.commands.SortBaseOptions.STORE_COMMAND_STRING;
import static glide.api.models.commands.bitmap.BitFieldOptions.BitFieldReadOnlySubCommands;
import static glide.api.models.commands.bitmap.BitFieldOptions.BitFieldSubCommands;
import static glide.api.models.commands.bitmap.BitFieldOptions.createBitFieldArgs;
import static glide.ffi.resolvers.SocketListenerResolver.getSocket;
import static glide.utils.ArrayTransformUtils.cast3DArray;
import static glide.utils.ArrayTransformUtils.castArray;
import static glide.utils.ArrayTransformUtils.castArrayofArrays;
import static glide.utils.ArrayTransformUtils.castMapOf2DArray;
import static glide.utils.ArrayTransformUtils.castMapOfArrays;
import static glide.utils.ArrayTransformUtils.concatenateArrays;
import static glide.utils.ArrayTransformUtils.convertMapToKeyValueStringArray;
import static glide.utils.ArrayTransformUtils.convertMapToValueKeyStringArray;
import static glide.utils.ArrayTransformUtils.mapGeoDataToArray;
import static redis_request.RedisRequestOuterClass.RequestType.Append;
import static redis_request.RedisRequestOuterClass.RequestType.BLMPop;
import static redis_request.RedisRequestOuterClass.RequestType.BLMove;
import static redis_request.RedisRequestOuterClass.RequestType.BLPop;
import static redis_request.RedisRequestOuterClass.RequestType.BRPop;
import static redis_request.RedisRequestOuterClass.RequestType.BZMPop;
import static redis_request.RedisRequestOuterClass.RequestType.BZPopMax;
import static redis_request.RedisRequestOuterClass.RequestType.BZPopMin;
import static redis_request.RedisRequestOuterClass.RequestType.BitCount;
import static redis_request.RedisRequestOuterClass.RequestType.BitField;
import static redis_request.RedisRequestOuterClass.RequestType.BitFieldReadOnly;
import static redis_request.RedisRequestOuterClass.RequestType.BitOp;
import static redis_request.RedisRequestOuterClass.RequestType.BitPos;
import static redis_request.RedisRequestOuterClass.RequestType.Copy;
import static redis_request.RedisRequestOuterClass.RequestType.Decr;
import static redis_request.RedisRequestOuterClass.RequestType.DecrBy;
import static redis_request.RedisRequestOuterClass.RequestType.Del;
import static redis_request.RedisRequestOuterClass.RequestType.Dump;
import static redis_request.RedisRequestOuterClass.RequestType.Exists;
import static redis_request.RedisRequestOuterClass.RequestType.Expire;
import static redis_request.RedisRequestOuterClass.RequestType.ExpireAt;
import static redis_request.RedisRequestOuterClass.RequestType.ExpireTime;
import static redis_request.RedisRequestOuterClass.RequestType.FCall;
import static redis_request.RedisRequestOuterClass.RequestType.FCallReadOnly;
import static redis_request.RedisRequestOuterClass.RequestType.GeoAdd;
import static redis_request.RedisRequestOuterClass.RequestType.GeoDist;
import static redis_request.RedisRequestOuterClass.RequestType.GeoHash;
import static redis_request.RedisRequestOuterClass.RequestType.GeoPos;
import static redis_request.RedisRequestOuterClass.RequestType.GeoSearch;
import static redis_request.RedisRequestOuterClass.RequestType.GeoSearchStore;
import static redis_request.RedisRequestOuterClass.RequestType.Get;
import static redis_request.RedisRequestOuterClass.RequestType.GetBit;
import static redis_request.RedisRequestOuterClass.RequestType.GetDel;
import static redis_request.RedisRequestOuterClass.RequestType.GetEx;
import static redis_request.RedisRequestOuterClass.RequestType.GetRange;
import static redis_request.RedisRequestOuterClass.RequestType.HDel;
import static redis_request.RedisRequestOuterClass.RequestType.HExists;
import static redis_request.RedisRequestOuterClass.RequestType.HGet;
import static redis_request.RedisRequestOuterClass.RequestType.HGetAll;
import static redis_request.RedisRequestOuterClass.RequestType.HIncrBy;
import static redis_request.RedisRequestOuterClass.RequestType.HIncrByFloat;
import static redis_request.RedisRequestOuterClass.RequestType.HKeys;
import static redis_request.RedisRequestOuterClass.RequestType.HLen;
import static redis_request.RedisRequestOuterClass.RequestType.HMGet;
import static redis_request.RedisRequestOuterClass.RequestType.HRandField;
import static redis_request.RedisRequestOuterClass.RequestType.HSet;
import static redis_request.RedisRequestOuterClass.RequestType.HSetNX;
import static redis_request.RedisRequestOuterClass.RequestType.HStrlen;
import static redis_request.RedisRequestOuterClass.RequestType.HVals;
import static redis_request.RedisRequestOuterClass.RequestType.Incr;
import static redis_request.RedisRequestOuterClass.RequestType.IncrBy;
import static redis_request.RedisRequestOuterClass.RequestType.IncrByFloat;
import static redis_request.RedisRequestOuterClass.RequestType.LCS;
import static redis_request.RedisRequestOuterClass.RequestType.LIndex;
import static redis_request.RedisRequestOuterClass.RequestType.LInsert;
import static redis_request.RedisRequestOuterClass.RequestType.LLen;
import static redis_request.RedisRequestOuterClass.RequestType.LMPop;
import static redis_request.RedisRequestOuterClass.RequestType.LMove;
import static redis_request.RedisRequestOuterClass.RequestType.LPop;
import static redis_request.RedisRequestOuterClass.RequestType.LPos;
import static redis_request.RedisRequestOuterClass.RequestType.LPush;
import static redis_request.RedisRequestOuterClass.RequestType.LPushX;
import static redis_request.RedisRequestOuterClass.RequestType.LRange;
import static redis_request.RedisRequestOuterClass.RequestType.LRem;
import static redis_request.RedisRequestOuterClass.RequestType.LSet;
import static redis_request.RedisRequestOuterClass.RequestType.LTrim;
import static redis_request.RedisRequestOuterClass.RequestType.MGet;
import static redis_request.RedisRequestOuterClass.RequestType.MSet;
import static redis_request.RedisRequestOuterClass.RequestType.MSetNX;
import static redis_request.RedisRequestOuterClass.RequestType.ObjectEncoding;
import static redis_request.RedisRequestOuterClass.RequestType.ObjectFreq;
import static redis_request.RedisRequestOuterClass.RequestType.ObjectIdleTime;
import static redis_request.RedisRequestOuterClass.RequestType.ObjectRefCount;
import static redis_request.RedisRequestOuterClass.RequestType.PExpire;
import static redis_request.RedisRequestOuterClass.RequestType.PExpireAt;
import static redis_request.RedisRequestOuterClass.RequestType.PExpireTime;
import static redis_request.RedisRequestOuterClass.RequestType.PTTL;
import static redis_request.RedisRequestOuterClass.RequestType.Persist;
import static redis_request.RedisRequestOuterClass.RequestType.PfAdd;
import static redis_request.RedisRequestOuterClass.RequestType.PfCount;
import static redis_request.RedisRequestOuterClass.RequestType.PfMerge;
import static redis_request.RedisRequestOuterClass.RequestType.Publish;
import static redis_request.RedisRequestOuterClass.RequestType.RPop;
import static redis_request.RedisRequestOuterClass.RequestType.RPush;
import static redis_request.RedisRequestOuterClass.RequestType.RPushX;
import static redis_request.RedisRequestOuterClass.RequestType.Rename;
import static redis_request.RedisRequestOuterClass.RequestType.RenameNX;
import static redis_request.RedisRequestOuterClass.RequestType.Restore;
import static redis_request.RedisRequestOuterClass.RequestType.SAdd;
import static redis_request.RedisRequestOuterClass.RequestType.SCard;
import static redis_request.RedisRequestOuterClass.RequestType.SDiff;
import static redis_request.RedisRequestOuterClass.RequestType.SDiffStore;
import static redis_request.RedisRequestOuterClass.RequestType.SInter;
import static redis_request.RedisRequestOuterClass.RequestType.SInterCard;
import static redis_request.RedisRequestOuterClass.RequestType.SInterStore;
import static redis_request.RedisRequestOuterClass.RequestType.SIsMember;
import static redis_request.RedisRequestOuterClass.RequestType.SMIsMember;
import static redis_request.RedisRequestOuterClass.RequestType.SMembers;
import static redis_request.RedisRequestOuterClass.RequestType.SMove;
import static redis_request.RedisRequestOuterClass.RequestType.SPop;
import static redis_request.RedisRequestOuterClass.RequestType.SRandMember;
import static redis_request.RedisRequestOuterClass.RequestType.SRem;
import static redis_request.RedisRequestOuterClass.RequestType.SUnion;
import static redis_request.RedisRequestOuterClass.RequestType.SUnionStore;
import static redis_request.RedisRequestOuterClass.RequestType.Set;
import static redis_request.RedisRequestOuterClass.RequestType.SetBit;
import static redis_request.RedisRequestOuterClass.RequestType.SetRange;
import static redis_request.RedisRequestOuterClass.RequestType.Sort;
import static redis_request.RedisRequestOuterClass.RequestType.SortReadOnly;
import static redis_request.RedisRequestOuterClass.RequestType.Strlen;
import static redis_request.RedisRequestOuterClass.RequestType.TTL;
import static redis_request.RedisRequestOuterClass.RequestType.Touch;
import static redis_request.RedisRequestOuterClass.RequestType.Type;
import static redis_request.RedisRequestOuterClass.RequestType.Unlink;
import static redis_request.RedisRequestOuterClass.RequestType.Watch;
import static redis_request.RedisRequestOuterClass.RequestType.XAck;
import static redis_request.RedisRequestOuterClass.RequestType.XAdd;
import static redis_request.RedisRequestOuterClass.RequestType.XDel;
import static redis_request.RedisRequestOuterClass.RequestType.XGroupCreate;
import static redis_request.RedisRequestOuterClass.RequestType.XGroupCreateConsumer;
import static redis_request.RedisRequestOuterClass.RequestType.XGroupDelConsumer;
import static redis_request.RedisRequestOuterClass.RequestType.XGroupDestroy;
import static redis_request.RedisRequestOuterClass.RequestType.XLen;
import static redis_request.RedisRequestOuterClass.RequestType.XPending;
import static redis_request.RedisRequestOuterClass.RequestType.XRange;
import static redis_request.RedisRequestOuterClass.RequestType.XRead;
import static redis_request.RedisRequestOuterClass.RequestType.XReadGroup;
import static redis_request.RedisRequestOuterClass.RequestType.XRevRange;
import static redis_request.RedisRequestOuterClass.RequestType.XTrim;
import static redis_request.RedisRequestOuterClass.RequestType.ZAdd;
import static redis_request.RedisRequestOuterClass.RequestType.ZCard;
import static redis_request.RedisRequestOuterClass.RequestType.ZCount;
import static redis_request.RedisRequestOuterClass.RequestType.ZDiff;
import static redis_request.RedisRequestOuterClass.RequestType.ZDiffStore;
import static redis_request.RedisRequestOuterClass.RequestType.ZIncrBy;
import static redis_request.RedisRequestOuterClass.RequestType.ZInter;
import static redis_request.RedisRequestOuterClass.RequestType.ZInterCard;
import static redis_request.RedisRequestOuterClass.RequestType.ZInterStore;
import static redis_request.RedisRequestOuterClass.RequestType.ZLexCount;
import static redis_request.RedisRequestOuterClass.RequestType.ZMPop;
import static redis_request.RedisRequestOuterClass.RequestType.ZMScore;
import static redis_request.RedisRequestOuterClass.RequestType.ZPopMax;
import static redis_request.RedisRequestOuterClass.RequestType.ZPopMin;
import static redis_request.RedisRequestOuterClass.RequestType.ZRandMember;
import static redis_request.RedisRequestOuterClass.RequestType.ZRange;
import static redis_request.RedisRequestOuterClass.RequestType.ZRangeStore;
import static redis_request.RedisRequestOuterClass.RequestType.ZRank;
import static redis_request.RedisRequestOuterClass.RequestType.ZRem;
import static redis_request.RedisRequestOuterClass.RequestType.ZRemRangeByLex;
import static redis_request.RedisRequestOuterClass.RequestType.ZRemRangeByRank;
import static redis_request.RedisRequestOuterClass.RequestType.ZRemRangeByScore;
import static redis_request.RedisRequestOuterClass.RequestType.ZRevRank;
import static redis_request.RedisRequestOuterClass.RequestType.ZScore;
import static redis_request.RedisRequestOuterClass.RequestType.ZUnion;
import static redis_request.RedisRequestOuterClass.RequestType.ZUnionStore;

import glide.api.commands.BitmapBaseCommands;
import glide.api.commands.GenericBaseCommands;
import glide.api.commands.GeospatialIndicesBaseCommands;
import glide.api.commands.HashBaseCommands;
import glide.api.commands.HyperLogLogBaseCommands;
import glide.api.commands.ListBaseCommands;
import glide.api.commands.PubSubBaseCommands;
import glide.api.commands.ScriptingAndFunctionsBaseCommands;
import glide.api.commands.SetBaseCommands;
import glide.api.commands.SortedSetBaseCommands;
import glide.api.commands.StreamBaseCommands;
import glide.api.commands.StringBaseCommands;
import glide.api.commands.TransactionsBaseCommands;
import glide.api.models.GlideString;
import glide.api.models.PubsubMessage;
import glide.api.models.Script;
import glide.api.models.commands.ExpireOptions;
import glide.api.models.commands.GetExOptions;
import glide.api.models.commands.LInsertOptions.InsertPosition;
import glide.api.models.commands.LPosOptions;
import glide.api.models.commands.ListDirection;
import glide.api.models.commands.RangeOptions;
import glide.api.models.commands.RangeOptions.LexRange;
import glide.api.models.commands.RangeOptions.RangeQuery;
import glide.api.models.commands.RangeOptions.ScoreRange;
import glide.api.models.commands.RangeOptions.ScoredRangeQuery;
import glide.api.models.commands.RestoreOptions;
import glide.api.models.commands.ScoreFilter;
import glide.api.models.commands.ScriptOptions;
import glide.api.models.commands.SetOptions;
import glide.api.models.commands.WeightAggregateOptions.Aggregate;
import glide.api.models.commands.WeightAggregateOptions.KeyArray;
import glide.api.models.commands.WeightAggregateOptions.KeysOrWeightedKeys;
import glide.api.models.commands.ZAddOptions;
import glide.api.models.commands.bitmap.BitmapIndexType;
import glide.api.models.commands.bitmap.BitwiseOperation;
import glide.api.models.commands.geospatial.GeoAddOptions;
import glide.api.models.commands.geospatial.GeoSearchOptions;
import glide.api.models.commands.geospatial.GeoSearchOrigin;
import glide.api.models.commands.geospatial.GeoSearchResultOptions;
import glide.api.models.commands.geospatial.GeoSearchShape;
import glide.api.models.commands.geospatial.GeoSearchStoreOptions;
import glide.api.models.commands.geospatial.GeoUnit;
import glide.api.models.commands.geospatial.GeospatialData;
import glide.api.models.commands.stream.StreamAddOptions;
import glide.api.models.commands.stream.StreamGroupOptions;
import glide.api.models.commands.stream.StreamPendingOptions;
import glide.api.models.commands.stream.StreamRange;
import glide.api.models.commands.stream.StreamReadGroupOptions;
import glide.api.models.commands.stream.StreamReadOptions;
import glide.api.models.commands.stream.StreamTrimOptions;
import glide.api.models.configuration.BaseClientConfiguration;
import glide.api.models.configuration.BaseSubscriptionConfiguration;
import glide.api.models.exceptions.ConfigurationError;
import glide.api.models.exceptions.RedisException;
import glide.connectors.handlers.CallbackDispatcher;
import glide.connectors.handlers.ChannelHandler;
import glide.connectors.handlers.MessageHandler;
import glide.connectors.resources.Platform;
import glide.connectors.resources.ThreadPoolResource;
import glide.connectors.resources.ThreadPoolResourceAllocator;
import glide.ffi.resolvers.RedisValueResolver;
import glide.managers.BaseResponseResolver;
import glide.managers.CommandManager;
import glide.managers.ConnectionManager;
import java.util.EnumSet;
import java.util.HashMap;
import java.util.List;
import java.util.Map;
import java.util.Optional;
import java.util.Set;
import java.util.concurrent.CompletableFuture;
import java.util.concurrent.ConcurrentLinkedDeque;
import java.util.concurrent.ExecutionException;
import java.util.function.Supplier;
import java.util.stream.Collectors;
import lombok.NonNull;
import org.apache.commons.lang3.ArrayUtils;
import org.apache.commons.lang3.NotImplementedException;
import response.ResponseOuterClass.ConstantResponse;
import response.ResponseOuterClass.Response;

/** Base Client class for Redis */
public abstract class BaseClient
        implements AutoCloseable,
                BitmapBaseCommands,
                GenericBaseCommands,
                StringBaseCommands,
                HashBaseCommands,
                ListBaseCommands,
                SetBaseCommands,
                SortedSetBaseCommands,
                StreamBaseCommands,
                HyperLogLogBaseCommands,
                GeospatialIndicesBaseCommands,
                ScriptingAndFunctionsBaseCommands,
                TransactionsBaseCommands,
                PubSubBaseCommands {

    /** Redis simple string response with "OK" */
    public static final String OK = ConstantResponse.OK.toString();

    // Members below are effectively-final, but since we use a static async method as a constructor,
    // we can't set them in a standard constructor. They all set in `buildClient` method below.
    // All made protected to simplify testing.
    protected CommandManager commandManager;
    protected ConnectionManager connectionManager;
    protected ConcurrentLinkedDeque<PubsubMessage> messageQueue;
    protected Optional<BaseSubscriptionConfiguration> subscriptionConfiguration = Optional.empty();

    /** Helper which extracts data from received {@link Response}s from GLIDE. */
    private static final BaseResponseResolver responseResolver =
            new BaseResponseResolver(RedisValueResolver::valueFromPointer);

    /** Helper which extracts data with binary strings from received {@link Response}s from GLIDE. */
    private static final BaseResponseResolver binaryResponseResolver =
            new BaseResponseResolver(RedisValueResolver::valueFromPointerBinary);

    /** Create a client instance and init private fields. */
    protected static <T extends BaseClient> T buildClient(
            Supplier<T> constructor,
            ConnectionManager connectionManager,
            CommandManager commandManager,
            MessageHandler messageHandler,
            BaseSubscriptionConfiguration subscriptionConfiguration) {
        T client = constructor.get();
        client.connectionManager = connectionManager;
        client.commandManager = commandManager;
        client.messageQueue = messageHandler.getQueue();
        if (subscriptionConfiguration != null) {
            client.subscriptionConfiguration = Optional.of(subscriptionConfiguration);
        }
        return client;
    }

    /**
     * Async request for an async (non-blocking) Redis client.
     *
     * @param config Redis client Configuration.
     * @param constructor Redis client constructor reference.
     * @param <T> Client type.
     * @return a Future to connect and return a RedisClient.
     */
    protected static <T extends BaseClient> CompletableFuture<T> CreateClient(
            @NonNull BaseClientConfiguration config, Supplier<T> constructor) {
        try {
            ThreadPoolResource threadPoolResource = config.getThreadPoolResource();
            if (threadPoolResource == null) {
                threadPoolResource =
                        ThreadPoolResourceAllocator.getOrCreate(Platform.getThreadPoolResourceSupplier());
            }
            MessageHandler messageHandler = buildMessageHandler(config);
            ChannelHandler channelHandler = buildChannelHandler(threadPoolResource, messageHandler);
            ConnectionManager connectionManager = buildConnectionManager(channelHandler);
            CommandManager commandManager = buildCommandManager(channelHandler);
            // TODO: Support exception throwing, including interrupted exceptions
            return connectionManager
                    .connectToRedis(config)
                    .thenApply(
                            ignored ->
                                    buildClient(
                                            constructor,
                                            connectionManager,
                                            commandManager,
                                            messageHandler,
                                            config.getSubscriptionConfiguration()));
        } catch (InterruptedException e) {
            // Something bad happened while we were establishing netty connection to UDS
            var future = new CompletableFuture<T>();
            future.completeExceptionally(e);
            return future;
        }
    }

    /**
     * Tries to return a next pubsub message.
     *
     * @throws ConfigurationError If client is not subscribed to any channel or if client configured
     *     with a callback.
     * @return A message if any or <code>null</code> if there are no unread messages.
     */
    public PubsubMessage tryGetPubSubMessage() {
        if (subscriptionConfiguration.isEmpty()) {
            throw new ConfigurationError(
                    "The operation will never complete since there was no pubsub subscriptions applied to the"
                            + " client.");
        }
        if (subscriptionConfiguration.get().getCallback().isPresent()) {
            throw new ConfigurationError(
                    "The operation will never complete since messages will be passed to the configured"
                            + " callback.");
        }
        return messageQueue.poll();
    }

    /**
     * Returns a promise for a next pubsub message.
     *
     * @apiNote <b>Not implemented!</b>
     * @throws ConfigurationError If client is not subscribed to any channel or if client configured
     *     with a callback.
     * @return A <code>Future</code> which resolved with the next incoming message.
     */
    public CompletableFuture<PubsubMessage> getPubSubMessage() {
        if (subscriptionConfiguration.isEmpty()) {
            throw new ConfigurationError(
                    "The operation will never complete since there was no pubsub subscriptions applied to the"
                            + " client.");
        }
        if (subscriptionConfiguration.get().getCallback().isPresent()) {
            throw new ConfigurationError(
                    "The operation will never complete since messages will be passed to the configured"
                            + " callback.");
        }
        throw new NotImplementedException(
                "This feature will be supported in a future release of the GLIDE java client");
    }

    /**
     * Closes this resource, relinquishing any underlying resources. This method is invoked
     * automatically on objects managed by the try-with-resources statement.
     *
     * @see <a
     *     href="https://docs.oracle.com/javase/8/docs/api/java/lang/AutoCloseable.html#close--">AutoCloseable::close()</a>
     */
    @Override
    public void close() throws ExecutionException {
        try {
            connectionManager.closeConnection().get();
        } catch (InterruptedException e) {
            // suppressing the interrupted exception - it is already suppressed in the future
            throw new RuntimeException(e);
        }
    }

    protected static MessageHandler buildMessageHandler(BaseClientConfiguration config) {
        if (config.getSubscriptionConfiguration() == null) {
            return new MessageHandler(Optional.empty(), Optional.empty(), responseResolver);
        }
        return new MessageHandler(
                config.getSubscriptionConfiguration().getCallback(),
                config.getSubscriptionConfiguration().getContext(),
                responseResolver);
    }

    protected static ChannelHandler buildChannelHandler(
            ThreadPoolResource threadPoolResource, MessageHandler messageHandler)
            throws InterruptedException {
        CallbackDispatcher callbackDispatcher = new CallbackDispatcher(messageHandler);
        return new ChannelHandler(callbackDispatcher, getSocket(), threadPoolResource);
    }

    protected static ConnectionManager buildConnectionManager(ChannelHandler channelHandler) {
        return new ConnectionManager(channelHandler);
    }

    protected static CommandManager buildCommandManager(ChannelHandler channelHandler) {
        return new CommandManager(channelHandler);
    }

    /**
     * Extracts the value from a <code>GLIDE core</code> response message and either throws an
     * exception or returns the value as an object of type <code>T</code>.
     *
     * @param response Redis protobuf message.
     * @param classType Parameter <code>T</code> class type.
     * @param flags A set of parameters which describes how to handle the response. Could be empty or
     *     any combination of
     *     <ul>
     *       <li>{@link ResponseFlags#ENCODING_UTF8} to return the data as a <code>String</code>; if
     *           unset, a <code>byte[]</code> is returned.
     *       <li>{@link ResponseFlags#IS_NULLABLE} to accept <code>null</code> values.
     *     </ul>
     *
     * @return Response as an object of type <code>T</code> or <code>null</code>.
     * @param <T> The return value type.
     * @throws RedisException On a type mismatch.
     */
    @SuppressWarnings("unchecked")
    protected <T> T handleRedisResponse(
            Class<T> classType, EnumSet<ResponseFlags> flags, Response response) throws RedisException {
        boolean encodingUtf8 = flags.contains(ResponseFlags.ENCODING_UTF8);
        boolean isNullable = flags.contains(ResponseFlags.IS_NULLABLE);
        Object value =
                encodingUtf8 ? responseResolver.apply(response) : binaryResponseResolver.apply(response);
        if (isNullable && (value == null)) {
            return null;
        }

        value = convertByteArrayToGlideString(value);

        if (classType.isInstance(value)) {
            return (T) value;
        }
        String className = value == null ? "null" : value.getClass().getSimpleName();
        throw new RedisException(
                "Unexpected return type from Redis: got "
                        + className
                        + " expected "
                        + classType.getSimpleName());
    }

    protected Object handleObjectOrNullResponse(Response response) throws RedisException {
        return handleRedisResponse(
                Object.class, EnumSet.of(ResponseFlags.IS_NULLABLE, ResponseFlags.ENCODING_UTF8), response);
    }

    protected String handleStringResponse(Response response) throws RedisException {
        return handleRedisResponse(String.class, EnumSet.of(ResponseFlags.ENCODING_UTF8), response);
    }

    protected String handleStringOrNullResponse(Response response) throws RedisException {
        return handleRedisResponse(
                String.class, EnumSet.of(ResponseFlags.IS_NULLABLE, ResponseFlags.ENCODING_UTF8), response);
    }

    protected byte[] handleBytesOrNullResponse(Response response) throws RedisException {
        var result =
                handleRedisResponse(GlideString.class, EnumSet.of(ResponseFlags.IS_NULLABLE), response);
        if (result == null) return null;

        return result.getBytes();
    }

    protected GlideString handleGlideStringOrNullResponse(Response response) throws RedisException {
        return handleRedisResponse(GlideString.class, EnumSet.of(ResponseFlags.IS_NULLABLE), response);
    }

    protected GlideString handleGlideStringResponse(Response response) throws RedisException {
        return handleRedisResponse(GlideString.class, EnumSet.noneOf(ResponseFlags.class), response);
    }

    protected Boolean handleBooleanResponse(Response response) throws RedisException {
        return handleRedisResponse(Boolean.class, EnumSet.noneOf(ResponseFlags.class), response);
    }

    protected Long handleLongResponse(Response response) throws RedisException {
        return handleRedisResponse(Long.class, EnumSet.noneOf(ResponseFlags.class), response);
    }

    protected Long handleLongOrNullResponse(Response response) throws RedisException {
        return handleRedisResponse(Long.class, EnumSet.of(ResponseFlags.IS_NULLABLE), response);
    }

    protected Double handleDoubleResponse(Response response) throws RedisException {
        return handleRedisResponse(Double.class, EnumSet.noneOf(ResponseFlags.class), response);
    }

    protected Double handleDoubleOrNullResponse(Response response) throws RedisException {
        return handleRedisResponse(Double.class, EnumSet.of(ResponseFlags.IS_NULLABLE), response);
    }

    protected Object[] handleArrayResponse(Response response) throws RedisException {
        return handleRedisResponse(Object[].class, EnumSet.of(ResponseFlags.ENCODING_UTF8), response);
    }

    protected Object[] handleArrayOrNullResponse(Response response) throws RedisException {
        return handleRedisResponse(
                Object[].class,
                EnumSet.of(ResponseFlags.IS_NULLABLE, ResponseFlags.ENCODING_UTF8),
                response);
    }

    protected Object[] handleArrayOrNullResponseBinary(Response response) throws RedisException {
        return handleRedisResponse(Object[].class, EnumSet.of(ResponseFlags.IS_NULLABLE), response);
    }

    /**
     * @param response A Protobuf response
     * @return A map of <code>String</code> to <code>V</code>.
     * @param <V> Value type.
     */
    @SuppressWarnings("unchecked") // raw Map cast to Map<String, V>
    protected <V> Map<String, V> handleMapResponse(Response response) throws RedisException {
        return handleRedisResponse(Map.class, EnumSet.of(ResponseFlags.ENCODING_UTF8), response);
    }

    /**
     * Get a map and convert {@link Map} keys from <code>byte[]</code> to {@link String}.
     *
     * @param response A Protobuf response
     * @return A map of <code>GlideString</code> to <code>V</code>.
     * @param <V> Value type.
     */
    @SuppressWarnings("unchecked") // raw Map cast to Map<GlideString, V>
    protected <V> Map<GlideString, V> handleBinaryStringMapResponse(Response response)
            throws RedisException {
        return handleRedisResponse(Map.class, EnumSet.noneOf(ResponseFlags.class), response);
    }

    /**
     * @param response A Protobuf response
     * @return A map of <code>String</code> to <code>V</code> or <code>null</code>
     * @param <V> Value type.
     */
    @SuppressWarnings("unchecked") // raw Map cast to Map<String, V>
    protected <V> Map<String, V> handleMapOrNullResponse(Response response) throws RedisException {
        return handleRedisResponse(
                Map.class, EnumSet.of(ResponseFlags.IS_NULLABLE, ResponseFlags.ENCODING_UTF8), response);
    }

    /**
     * @param response A Protobuf response
     * @return A map of a map of <code>String[][]</code>
     */
    protected Map<String, Map<String, String[][]>> handleXReadResponse(Response response)
            throws RedisException {
        Map<String, Object> mapResponse = handleMapOrNullResponse(response);
        if (mapResponse == null) {
            return null;
        }
        return mapResponse.entrySet().stream()
                .collect(
                        Collectors.toMap(
                                Map.Entry::getKey,
                                e -> castMapOf2DArray((Map<String, Object[][]>) e.getValue(), String.class)));
    }

    @SuppressWarnings("unchecked") // raw Set cast to Set<String>
    protected Set<String> handleSetResponse(Response response) throws RedisException {
        return handleRedisResponse(Set.class, EnumSet.of(ResponseFlags.ENCODING_UTF8), response);
    }

    @SuppressWarnings("unchecked")
    protected Set<GlideString> handleSetBinaryResponse(Response response) throws RedisException {
        return handleRedisResponse(Set.class, EnumSet.noneOf(ResponseFlags.class), response);
    }

    /** Process a <code>FUNCTION LIST</code> standalone response. */
    @SuppressWarnings("unchecked")
    protected Map<String, Object>[] handleFunctionListResponse(Object[] response) {
        Map<String, Object>[] data = castArray(response, Map.class);
        for (Map<String, Object> libraryInfo : data) {
            Object[] functions = (Object[]) libraryInfo.get("functions");
            var functionInfo = castArray(functions, Map.class);
            libraryInfo.put("functions", functionInfo);
        }
        return data;
    }

    /** Process a <code>FUNCTION STATS</code> standalone response. */
    protected Map<String, Map<String, Object>> handleFunctionStatsResponse(
            Map<String, Map<String, Object>> response) {
        Map<String, Object> runningScriptInfo = response.get("running_script");
        if (runningScriptInfo != null) {
            Object[] command = (Object[]) runningScriptInfo.get("command");
            runningScriptInfo.put("command", castArray(command, String.class));
        }
        return response;
    }

    /** Process a <code>LCS key1 key2 IDX</code> response */
    protected Map<String, Object> handleLcsIdxResponse(Map<String, Object> response)
            throws RedisException {
        Long[][][] convertedMatchesObject =
                cast3DArray((Object[]) (response.get(LCS_MATCHES_RESULT_KEY)), Long.class);

        if (convertedMatchesObject == null) {
            throw new NullPointerException(
                    "LCS result does not contain the key \"" + LCS_MATCHES_RESULT_KEY + "\"");
        }

        response.put("matches", convertedMatchesObject);
        return response;
    }

    @Override
    public CompletableFuture<Long> del(@NonNull String[] keys) {
        return commandManager.submitNewCommand(Del, keys, this::handleLongResponse);
    }

    @Override
    public CompletableFuture<String> get(@NonNull String key) {
        return commandManager.submitNewCommand(
                Get, new String[] {key}, this::handleStringOrNullResponse);
    }

    @Override
    public CompletableFuture<GlideString> get(@NonNull GlideString key) {
        return commandManager.submitNewCommand(
                Get, new GlideString[] {key}, this::handleGlideStringOrNullResponse);
    }

    @Override
    public CompletableFuture<String> getdel(@NonNull String key) {
        return commandManager.submitNewCommand(
                GetDel, new String[] {key}, this::handleStringOrNullResponse);
    }

    @Override
    public CompletableFuture<String> getex(@NonNull String key) {
        return commandManager.submitNewCommand(
                GetEx, new String[] {key}, this::handleStringOrNullResponse);
    }

    @Override
    public CompletableFuture<String> getex(@NonNull String key, @NonNull GetExOptions options) {
        String[] arguments = ArrayUtils.addFirst(options.toArgs(), key);
        return commandManager.submitNewCommand(GetEx, arguments, this::handleStringOrNullResponse);
    }

    @Override
    public CompletableFuture<GlideString> getdel(@NonNull GlideString key) {
        return commandManager.submitNewCommand(
                GetDel, new GlideString[] {key}, this::handleGlideStringOrNullResponse);
    }

    @Override
    public CompletableFuture<String> set(@NonNull GlideString key, @NonNull GlideString value) {
        return commandManager.submitNewCommand(
                Set, new GlideString[] {key, value}, this::handleStringResponse);
    }

    @Override
    public CompletableFuture<String> set(@NonNull String key, @NonNull String value) {
        return commandManager.submitNewCommand(
                Set, new String[] {key, value}, this::handleStringResponse);
    }

    @Override
    public CompletableFuture<String> set(
            @NonNull String key, @NonNull String value, @NonNull SetOptions options) {
        String[] arguments = ArrayUtils.addAll(new String[] {key, value}, options.toArgs());
        return commandManager.submitNewCommand(Set, arguments, this::handleStringOrNullResponse);
    }

    @Override
    public CompletableFuture<String> set(
            @NonNull GlideString key, @NonNull GlideString value, @NonNull SetOptions options) {
        GlideString[] arguments =
                ArrayUtils.addAll(new GlideString[] {key, value}, options.toGlideStringArgs());
        return commandManager.submitNewCommand(Set, arguments, this::handleStringOrNullResponse);
    }

    @Override
    public CompletableFuture<Long> append(@NonNull String key, @NonNull String value) {
        return commandManager.submitNewCommand(
                Append, new String[] {key, value}, this::handleLongResponse);
    }

    @Override
    public CompletableFuture<Long> append(@NonNull GlideString key, @NonNull GlideString value) {
        return commandManager.submitNewCommand(
                Append, new GlideString[] {key, value}, this::handleLongResponse);
    }

    @Override
    public CompletableFuture<String[]> mget(@NonNull String[] keys) {
        return commandManager.submitNewCommand(
                MGet, keys, response -> castArray(handleArrayOrNullResponse(response), String.class));
    }

    @Override
    public CompletableFuture<GlideString[]> mget(@NonNull GlideString[] keys) {
        return commandManager.submitNewCommand(
                MGet,
                keys,
                response -> castArray(handleArrayOrNullResponseBinary(response), GlideString.class));
    }

    @Override
    public CompletableFuture<String> mset(@NonNull Map<String, String> keyValueMap) {
        String[] args = convertMapToKeyValueStringArray(keyValueMap);
        return commandManager.submitNewCommand(MSet, args, this::handleStringResponse);
    }

    @Override
    public CompletableFuture<String> objectEncoding(@NonNull String key) {
        return commandManager.submitNewCommand(
                ObjectEncoding, new String[] {key}, this::handleStringOrNullResponse);
    }

    @Override
    public CompletableFuture<String> objectEncoding(@NonNull GlideString key) {
        return commandManager.submitNewCommand(
                ObjectEncoding, new GlideString[] {key}, this::handleStringOrNullResponse);
    }

    @Override
    public CompletableFuture<Long> objectFreq(@NonNull String key) {
        return commandManager.submitNewCommand(
                ObjectFreq, new String[] {key}, this::handleLongOrNullResponse);
    }

    @Override
    public CompletableFuture<Long> objectFreq(@NonNull GlideString key) {
        return commandManager.submitNewCommand(
                ObjectFreq, new GlideString[] {key}, this::handleLongOrNullResponse);
    }

    @Override
    public CompletableFuture<Long> objectIdletime(@NonNull String key) {
        return commandManager.submitNewCommand(
                ObjectIdleTime, new String[] {key}, this::handleLongOrNullResponse);
    }

    @Override
    public CompletableFuture<Long> objectIdletime(@NonNull GlideString key) {
        return commandManager.submitNewCommand(
                ObjectIdleTime, new GlideString[] {key}, this::handleLongOrNullResponse);
    }

    @Override
    public CompletableFuture<Long> objectRefcount(@NonNull String key) {
        return commandManager.submitNewCommand(
                ObjectRefCount, new String[] {key}, this::handleLongOrNullResponse);
    }

    @Override
    public CompletableFuture<Long> objectRefcount(@NonNull GlideString key) {
        return commandManager.submitNewCommand(
                ObjectRefCount, new GlideString[] {key}, this::handleLongOrNullResponse);
    }

    @Override
    public CompletableFuture<String> rename(@NonNull String key, @NonNull String newKey) {
        return commandManager.submitNewCommand(
                Rename, new String[] {key, newKey}, this::handleStringResponse);
    }

    @Override
    public CompletableFuture<String> rename(@NonNull GlideString key, @NonNull GlideString newKey) {
        return commandManager.submitNewCommand(
                Rename, new GlideString[] {key, newKey}, this::handleStringResponse);
    }

    @Override
    public CompletableFuture<Boolean> renamenx(@NonNull String key, @NonNull String newKey) {
        return commandManager.submitNewCommand(
                RenameNX, new String[] {key, newKey}, this::handleBooleanResponse);
    }

    @Override
    public CompletableFuture<Boolean> renamenx(
            @NonNull GlideString key, @NonNull GlideString newKey) {
        return commandManager.submitNewCommand(
                RenameNX, new GlideString[] {key, newKey}, this::handleBooleanResponse);
    }

    @Override
    public CompletableFuture<Long> incr(@NonNull String key) {
        return commandManager.submitNewCommand(Incr, new String[] {key}, this::handleLongResponse);
    }

    @Override
    public CompletableFuture<Long> incrBy(@NonNull String key, long amount) {
        return commandManager.submitNewCommand(
                IncrBy, new String[] {key, Long.toString(amount)}, this::handleLongResponse);
    }

    @Override
    public CompletableFuture<Long> incrBy(@NonNull GlideString key, long amount) {
        return commandManager.submitNewCommand(
                IncrBy,
                new GlideString[] {key, gs(Long.toString(amount).getBytes())},
                this::handleLongResponse);
    }

    @Override
    public CompletableFuture<Double> incrByFloat(@NonNull String key, double amount) {
        return commandManager.submitNewCommand(
                IncrByFloat, new String[] {key, Double.toString(amount)}, this::handleDoubleResponse);
    }

    @Override
    public CompletableFuture<Double> incrByFloat(@NonNull GlideString key, double amount) {
        return commandManager.submitNewCommand(
                IncrByFloat,
                new GlideString[] {key, gs(Double.toString(amount).getBytes())},
                this::handleDoubleResponse);
    }

    @Override
    public CompletableFuture<Long> decr(@NonNull String key) {
        return commandManager.submitNewCommand(Decr, new String[] {key}, this::handleLongResponse);
    }

    @Override
    public CompletableFuture<Long> decrBy(@NonNull String key, long amount) {
        return commandManager.submitNewCommand(
                DecrBy, new String[] {key, Long.toString(amount)}, this::handleLongResponse);
    }

    @Override
    public CompletableFuture<Long> strlen(@NonNull String key) {
        return commandManager.submitNewCommand(Strlen, new String[] {key}, this::handleLongResponse);
    }

    @Override
    public CompletableFuture<Long> strlen(@NonNull GlideString key) {
        return commandManager.submitNewCommand(
                Strlen, new GlideString[] {key}, this::handleLongResponse);
    }

    @Override
    public CompletableFuture<Long> setrange(@NonNull String key, int offset, @NonNull String value) {
        String[] arguments = new String[] {key, Integer.toString(offset), value};
        return commandManager.submitNewCommand(SetRange, arguments, this::handleLongResponse);
    }

    @Override
    public CompletableFuture<String> getrange(@NonNull String key, int start, int end) {
        String[] arguments = new String[] {key, Integer.toString(start), Integer.toString(end)};
        return commandManager.submitNewCommand(GetRange, arguments, this::handleStringResponse);
    }

    @Override
    public CompletableFuture<String> hget(@NonNull String key, @NonNull String field) {
        return commandManager.submitNewCommand(
                HGet, new String[] {key, field}, this::handleStringOrNullResponse);
    }

    @Override
    public CompletableFuture<Long> hset(
            @NonNull String key, @NonNull Map<String, String> fieldValueMap) {
        String[] args = ArrayUtils.addFirst(convertMapToKeyValueStringArray(fieldValueMap), key);
        return commandManager.submitNewCommand(HSet, args, this::handleLongResponse);
    }

    @Override
    public CompletableFuture<Boolean> hsetnx(
            @NonNull String key, @NonNull String field, @NonNull String value) {
        return commandManager.submitNewCommand(
                HSetNX, new String[] {key, field, value}, this::handleBooleanResponse);
    }

    @Override
    public CompletableFuture<Boolean> hsetnx(
            @NonNull GlideString key, @NonNull GlideString field, @NonNull GlideString value) {
        return commandManager.submitNewCommand(
                HSetNX, new GlideString[] {key, field, value}, this::handleBooleanResponse);
    }

    @Override
    public CompletableFuture<Long> hdel(@NonNull String key, @NonNull String[] fields) {
        String[] args = ArrayUtils.addFirst(fields, key);
        return commandManager.submitNewCommand(HDel, args, this::handleLongResponse);
    }

    @Override
    public CompletableFuture<Long> hlen(@NonNull String key) {
        return commandManager.submitNewCommand(HLen, new String[] {key}, this::handleLongResponse);
    }

    @Override
    public CompletableFuture<String[]> hvals(@NonNull String key) {
        return commandManager.submitNewCommand(
                HVals,
                new String[] {key},
                response -> castArray(handleArrayResponse(response), String.class));
    }

    @Override
    public CompletableFuture<String[]> hmget(@NonNull String key, @NonNull String[] fields) {
        String[] arguments = ArrayUtils.addFirst(fields, key);
        return commandManager.submitNewCommand(
                HMGet, arguments, response -> castArray(handleArrayResponse(response), String.class));
    }

    @Override
    public CompletableFuture<Boolean> hexists(@NonNull String key, @NonNull String field) {
        return commandManager.submitNewCommand(
                HExists, new String[] {key, field}, this::handleBooleanResponse);
    }

    @Override
    public CompletableFuture<Boolean> hexists(@NonNull GlideString key, @NonNull GlideString field) {
        return commandManager.submitNewCommand(
                HExists, new GlideString[] {key, field}, this::handleBooleanResponse);
    }

    @Override
    public CompletableFuture<Map<String, String>> hgetall(@NonNull String key) {
        return commandManager.submitNewCommand(HGetAll, new String[] {key}, this::handleMapResponse);
    }

    @Override
    public CompletableFuture<Map<GlideString, GlideString>> hgetall(@NonNull GlideString key) {
        return commandManager.submitNewCommand(
                HGetAll, new GlideString[] {key}, this::handleBinaryStringMapResponse);
    }

    @Override
    public CompletableFuture<Long> hincrBy(@NonNull String key, @NonNull String field, long amount) {
        return commandManager.submitNewCommand(
                HIncrBy, new String[] {key, field, Long.toString(amount)}, this::handleLongResponse);
    }

    @Override
    public CompletableFuture<Long> hincrBy(
            @NonNull GlideString key, @NonNull GlideString field, long amount) {
        return commandManager.submitNewCommand(
                HIncrBy,
                new GlideString[] {key, field, gs(Long.toString(amount).getBytes())},
                this::handleLongResponse);
    }

    @Override
    public CompletableFuture<Double> hincrByFloat(
            @NonNull String key, @NonNull String field, double amount) {
        return commandManager.submitNewCommand(
                HIncrByFloat,
                new String[] {key, field, Double.toString(amount)},
                this::handleDoubleResponse);
    }

    @Override
    public CompletableFuture<Double> hincrByFloat(
            @NonNull GlideString key, @NonNull GlideString field, double amount) {
        return commandManager.submitNewCommand(
                HIncrByFloat,
                new GlideString[] {key, field, gs(Double.toString(amount).getBytes())},
                this::handleDoubleResponse);
    }

    @Override
    public CompletableFuture<String[]> hkeys(@NonNull String key) {
        return commandManager.submitNewCommand(
                HKeys,
                new String[] {key},
                response -> castArray(handleArrayResponse(response), String.class));
    }

    @Override
    public CompletableFuture<Long> hstrlen(@NonNull String key, @NonNull String field) {
        return commandManager.submitNewCommand(
                HStrlen, new String[] {key, field}, this::handleLongResponse);
    }

    @Override
    public CompletableFuture<Long> hstrlen(@NonNull GlideString key, @NonNull GlideString field) {
        return commandManager.submitNewCommand(
                HStrlen, new GlideString[] {key, field}, this::handleLongResponse);
    }

    @Override
    public CompletableFuture<String> hrandfield(@NonNull String key) {
        return commandManager.submitNewCommand(
                HRandField, new String[] {key}, this::handleStringOrNullResponse);
    }

    @Override
    public CompletableFuture<String[]> hrandfieldWithCount(@NonNull String key, long count) {
        return commandManager.submitNewCommand(
                HRandField,
                new String[] {key, Long.toString(count)},
                response -> castArray(handleArrayResponse(response), String.class));
    }

    @Override
    public CompletableFuture<String[][]> hrandfieldWithCountWithValues(
            @NonNull String key, long count) {
        return commandManager.submitNewCommand(
                HRandField,
                new String[] {key, Long.toString(count), WITH_VALUES_REDIS_API},
                response -> castArrayofArrays(handleArrayResponse(response), String.class));
    }

    @Override
    public CompletableFuture<Long> lpush(@NonNull String key, @NonNull String[] elements) {
        String[] arguments = ArrayUtils.addFirst(elements, key);
        return commandManager.submitNewCommand(LPush, arguments, this::handleLongResponse);
    }

    @Override
    public CompletableFuture<Long> lpush(@NonNull GlideString key, @NonNull GlideString[] elements) {
        GlideString[] arguments = ArrayUtils.addFirst(elements, key);
        return commandManager.submitNewCommand(LPush, arguments, this::handleLongResponse);
    }

    @Override
    public CompletableFuture<String> lpop(@NonNull String key) {
        return commandManager.submitNewCommand(
                LPop, new String[] {key}, this::handleStringOrNullResponse);
    }

    @Override
    public CompletableFuture<String[]> lpopCount(@NonNull String key, long count) {
        return commandManager.submitNewCommand(
                LPop,
                new String[] {key, Long.toString(count)},
                response -> castArray(handleArrayResponse(response), String.class));
    }

    @Override
    public CompletableFuture<Long> lpos(@NonNull String key, @NonNull String element) {
        return commandManager.submitNewCommand(
                LPos, new String[] {key, element}, this::handleLongOrNullResponse);
    }

    @Override
    public CompletableFuture<Long> lpos(
            @NonNull String key, @NonNull String element, @NonNull LPosOptions options) {
        String[] arguments = concatenateArrays(new String[] {key, element}, options.toArgs());
        return commandManager.submitNewCommand(LPos, arguments, this::handleLongOrNullResponse);
    }

    @Override
    public CompletableFuture<Long[]> lposCount(
            @NonNull String key, @NonNull String element, long count) {
        return commandManager.submitNewCommand(
                LPos,
                new String[] {key, element, COUNT_REDIS_API, Long.toString(count)},
                response -> castArray(handleArrayResponse(response), Long.class));
    }

    @Override
    public CompletableFuture<Long[]> lposCount(
            @NonNull String key, @NonNull String element, long count, @NonNull LPosOptions options) {
        String[] arguments =
                concatenateArrays(
                        new String[] {key, element, COUNT_REDIS_API, Long.toString(count)}, options.toArgs());

        return commandManager.submitNewCommand(
                LPos, arguments, response -> castArray(handleArrayResponse(response), Long.class));
    }

    @Override
    public CompletableFuture<String[]> lrange(@NonNull String key, long start, long end) {
        return commandManager.submitNewCommand(
                LRange,
                new String[] {key, Long.toString(start), Long.toString(end)},
                response -> castArray(handleArrayOrNullResponse(response), String.class));
    }

    @Override
    public CompletableFuture<String> lindex(@NonNull String key, long index) {
        return commandManager.submitNewCommand(
                LIndex, new String[] {key, Long.toString(index)}, this::handleStringOrNullResponse);
    }

    @Override
    public CompletableFuture<String> ltrim(@NonNull String key, long start, long end) {
        return commandManager.submitNewCommand(
                LTrim,
                new String[] {key, Long.toString(start), Long.toString(end)},
                this::handleStringResponse);
    }

    @Override
    public CompletableFuture<String> ltrim(@NonNull GlideString key, long start, long end) {
        return commandManager.submitNewCommand(
                LTrim,
                new GlideString[] {key, gs(Long.toString(start)), gs(Long.toString(end))},
                this::handleStringResponse);
    }

    @Override
    public CompletableFuture<Long> llen(@NonNull String key) {
        return commandManager.submitNewCommand(LLen, new String[] {key}, this::handleLongResponse);
    }

    @Override
    public CompletableFuture<Long> llen(@NonNull GlideString key) {
        return commandManager.submitNewCommand(LLen, new GlideString[] {key}, this::handleLongResponse);
    }

    @Override
    public CompletableFuture<Long> lrem(@NonNull String key, long count, @NonNull String element) {
        return commandManager.submitNewCommand(
                LRem, new String[] {key, Long.toString(count), element}, this::handleLongResponse);
    }

    @Override
    public CompletableFuture<Long> lrem(
            @NonNull GlideString key, long count, @NonNull GlideString element) {
        return commandManager.submitNewCommand(
                LRem,
                new GlideString[] {key, gs(Long.toString(count).getBytes()), element},
                this::handleLongResponse);
    }

    @Override
    public CompletableFuture<Long> rpush(@NonNull String key, @NonNull String[] elements) {
        String[] arguments = ArrayUtils.addFirst(elements, key);
        return commandManager.submitNewCommand(RPush, arguments, this::handleLongResponse);
    }

    @Override
    public CompletableFuture<Long> rpush(@NonNull GlideString key, @NonNull GlideString[] elements) {
        GlideString[] arguments = ArrayUtils.addFirst(elements, key);
        return commandManager.submitNewCommand(RPush, arguments, this::handleLongResponse);
    }

    @Override
    public CompletableFuture<String> rpop(@NonNull String key) {
        return commandManager.submitNewCommand(
                RPop, new String[] {key}, this::handleStringOrNullResponse);
    }

    @Override
    public CompletableFuture<String[]> rpopCount(@NonNull String key, long count) {
        return commandManager.submitNewCommand(
                RPop,
                new String[] {key, Long.toString(count)},
                response -> castArray(handleArrayOrNullResponse(response), String.class));
    }

    @Override
    public CompletableFuture<Long> sadd(@NonNull String key, @NonNull String[] members) {
        String[] arguments = ArrayUtils.addFirst(members, key);
        return commandManager.submitNewCommand(SAdd, arguments, this::handleLongResponse);
    }

    @Override
    public CompletableFuture<Long> sadd(@NonNull GlideString key, @NonNull GlideString[] members) {
        GlideString[] arguments = ArrayUtils.addFirst(members, key);
        return commandManager.submitNewCommand(SAdd, arguments, this::handleLongResponse);
    }

    @Override
    public CompletableFuture<Boolean> sismember(@NonNull String key, @NonNull String member) {
        return commandManager.submitNewCommand(
                SIsMember, new String[] {key, member}, this::handleBooleanResponse);
    }

    @Override
    public CompletableFuture<Boolean> sismember(
            @NonNull GlideString key, @NonNull GlideString member) {
        return commandManager.submitNewCommand(
                SIsMember, new GlideString[] {key, member}, this::handleBooleanResponse);
    }

    @Override
    public CompletableFuture<Long> srem(@NonNull String key, @NonNull String[] members) {
        String[] arguments = ArrayUtils.addFirst(members, key);
        return commandManager.submitNewCommand(SRem, arguments, this::handleLongResponse);
    }

    @Override
    public CompletableFuture<Long> srem(@NonNull GlideString key, @NonNull GlideString[] members) {
        GlideString[] arguments = ArrayUtils.addFirst(members, key);
        return commandManager.submitNewCommand(SRem, arguments, this::handleLongResponse);
    }

    @Override
    public CompletableFuture<Set<String>> smembers(@NonNull String key) {
        return commandManager.submitNewCommand(SMembers, new String[] {key}, this::handleSetResponse);
    }

    @Override
    public CompletableFuture<Set<GlideString>> smembers(@NonNull GlideString key) {
        return commandManager.submitNewCommand(
                SMembers, new GlideString[] {key}, this::handleSetBinaryResponse);
    }

    @Override
    public CompletableFuture<Long> scard(@NonNull String key) {
        return commandManager.submitNewCommand(SCard, new String[] {key}, this::handleLongResponse);
    }

    @Override
    public CompletableFuture<Long> scard(@NonNull GlideString key) {
        return commandManager.submitNewCommand(
                SCard, new GlideString[] {key}, this::handleLongResponse);
    }

    @Override
    public CompletableFuture<Set<String>> sdiff(@NonNull String[] keys) {
        return commandManager.submitNewCommand(SDiff, keys, this::handleSetResponse);
    }

    @Override
    public CompletableFuture<Boolean[]> smismember(@NonNull String key, @NonNull String[] members) {
        String[] arguments = ArrayUtils.addFirst(members, key);
        return commandManager.submitNewCommand(
                SMIsMember, arguments, response -> castArray(handleArrayResponse(response), Boolean.class));
    }

    @Override
    public CompletableFuture<Long> sdiffstore(@NonNull String destination, @NonNull String[] keys) {
        String[] arguments = ArrayUtils.addFirst(keys, destination);
        return commandManager.submitNewCommand(SDiffStore, arguments, this::handleLongResponse);
    }

    @Override
    public CompletableFuture<Boolean> smove(
            @NonNull String source, @NonNull String destination, @NonNull String member) {
        return commandManager.submitNewCommand(
                SMove, new String[] {source, destination, member}, this::handleBooleanResponse);
    }

    @Override
    public CompletableFuture<Boolean> smove(
            @NonNull GlideString source, @NonNull GlideString destination, @NonNull GlideString member) {
        return commandManager.submitNewCommand(
                SMove, new GlideString[] {source, destination, member}, this::handleBooleanResponse);
    }

    @Override
    public CompletableFuture<Long> sinterstore(@NonNull String destination, @NonNull String[] keys) {
        String[] arguments = ArrayUtils.addFirst(keys, destination);
        return commandManager.submitNewCommand(SInterStore, arguments, this::handleLongResponse);
    }

    @Override
    public CompletableFuture<Long> sinterstore(
            @NonNull GlideString destination, @NonNull GlideString[] keys) {
        GlideString[] arguments = ArrayUtils.addFirst(keys, destination);
        return commandManager.submitNewCommand(SInterStore, arguments, this::handleLongResponse);
    }

    @Override
    public CompletableFuture<Set<String>> sinter(@NonNull String[] keys) {
        return commandManager.submitNewCommand(SInter, keys, this::handleSetResponse);
    }

    @Override
    public CompletableFuture<Set<GlideString>> sinter(@NonNull GlideString[] keys) {
        return commandManager.submitNewCommand(SInter, keys, this::handleSetBinaryResponse);
    }

    @Override
    public CompletableFuture<Long> sunionstore(@NonNull String destination, @NonNull String[] keys) {
        String[] arguments = ArrayUtils.addFirst(keys, destination);
        return commandManager.submitNewCommand(SUnionStore, arguments, this::handleLongResponse);
    }

    @Override
    public CompletableFuture<Long> exists(@NonNull String[] keys) {
        return commandManager.submitNewCommand(Exists, keys, this::handleLongResponse);
    }

    @Override
    public CompletableFuture<Long> exists(@NonNull GlideString[] keys) {
        return commandManager.submitNewCommand(Exists, keys, this::handleLongResponse);
    }

    @Override
    public CompletableFuture<Long> unlink(@NonNull String[] keys) {
        return commandManager.submitNewCommand(Unlink, keys, this::handleLongResponse);
    }

    @Override
    public CompletableFuture<Long> unlink(@NonNull GlideString[] keys) {
        return commandManager.submitNewCommand(Unlink, keys, this::handleLongResponse);
    }

    @Override
    public CompletableFuture<Boolean> expire(@NonNull String key, long seconds) {
        return commandManager.submitNewCommand(
                Expire, new String[] {key, Long.toString(seconds)}, this::handleBooleanResponse);
    }

    @Override
    public CompletableFuture<Boolean> expire(@NonNull GlideString key, long seconds) {
        return commandManager.submitNewCommand(
                Expire, new GlideString[] {key, gs(Long.toString(seconds))}, this::handleBooleanResponse);
    }

    @Override
    public CompletableFuture<Boolean> expire(
            @NonNull String key, long seconds, @NonNull ExpireOptions expireOptions) {
        String[] arguments =
                ArrayUtils.addAll(new String[] {key, Long.toString(seconds)}, expireOptions.toArgs());
        return commandManager.submitNewCommand(Expire, arguments, this::handleBooleanResponse);
    }

    @Override
    public CompletableFuture<Boolean> expire(
            @NonNull GlideString key, long seconds, @NonNull ExpireOptions expireOptions) {
        GlideString[] arguments =
                ArrayUtils.addAll(
                        new GlideString[] {key, gs(Long.toString(seconds))}, expireOptions.toGlideStringArgs());
        return commandManager.submitNewCommand(Expire, arguments, this::handleBooleanResponse);
    }

    @Override
    public CompletableFuture<Boolean> expireAt(@NonNull String key, long unixSeconds) {
        return commandManager.submitNewCommand(
                ExpireAt, new String[] {key, Long.toString(unixSeconds)}, this::handleBooleanResponse);
    }

    @Override
    public CompletableFuture<Boolean> expireAt(@NonNull GlideString key, long unixSeconds) {
        return commandManager.submitNewCommand(
                ExpireAt,
                new GlideString[] {key, gs(Long.toString(unixSeconds))},
                this::handleBooleanResponse);
    }

    @Override
    public CompletableFuture<Boolean> expireAt(
            @NonNull String key, long unixSeconds, @NonNull ExpireOptions expireOptions) {
        String[] arguments =
                ArrayUtils.addAll(new String[] {key, Long.toString(unixSeconds)}, expireOptions.toArgs());
        return commandManager.submitNewCommand(ExpireAt, arguments, this::handleBooleanResponse);
    }

    @Override
    public CompletableFuture<Boolean> expireAt(
            @NonNull GlideString key, long unixSeconds, @NonNull ExpireOptions expireOptions) {
        GlideString[] arguments =
                ArrayUtils.addAll(
                        new GlideString[] {key, gs(Long.toString(unixSeconds))},
                        expireOptions.toGlideStringArgs());
        return commandManager.submitNewCommand(ExpireAt, arguments, this::handleBooleanResponse);
    }

    @Override
    public CompletableFuture<Boolean> pexpire(@NonNull String key, long milliseconds) {
        return commandManager.submitNewCommand(
                PExpire, new String[] {key, Long.toString(milliseconds)}, this::handleBooleanResponse);
    }

    @Override
    public CompletableFuture<Boolean> pexpire(@NonNull GlideString key, long milliseconds) {
        return commandManager.submitNewCommand(
                PExpire,
                new GlideString[] {key, gs(Long.toString(milliseconds))},
                this::handleBooleanResponse);
    }

    @Override
    public CompletableFuture<Boolean> pexpire(
            @NonNull String key, long milliseconds, @NonNull ExpireOptions expireOptions) {
        String[] arguments =
                ArrayUtils.addAll(new String[] {key, Long.toString(milliseconds)}, expireOptions.toArgs());
        return commandManager.submitNewCommand(PExpire, arguments, this::handleBooleanResponse);
    }

    @Override
    public CompletableFuture<Boolean> pexpire(
            @NonNull GlideString key, long milliseconds, @NonNull ExpireOptions expireOptions) {
        GlideString[] arguments =
                ArrayUtils.addAll(
                        new GlideString[] {key, gs(Long.toString(milliseconds))},
                        expireOptions.toGlideStringArgs());
        return commandManager.submitNewCommand(PExpire, arguments, this::handleBooleanResponse);
    }

    @Override
    public CompletableFuture<Boolean> pexpireAt(@NonNull String key, long unixMilliseconds) {
        return commandManager.submitNewCommand(
                PExpireAt,
                new String[] {key, Long.toString(unixMilliseconds)},
                this::handleBooleanResponse);
    }

    @Override
    public CompletableFuture<Boolean> pexpireAt(@NonNull GlideString key, long unixMilliseconds) {
        return commandManager.submitNewCommand(
                PExpireAt,
                new GlideString[] {key, gs(Long.toString(unixMilliseconds))},
                this::handleBooleanResponse);
    }

    @Override
    public CompletableFuture<Boolean> pexpireAt(
            @NonNull String key, long unixMilliseconds, @NonNull ExpireOptions expireOptions) {
        String[] arguments =
                ArrayUtils.addAll(
                        new String[] {key, Long.toString(unixMilliseconds)}, expireOptions.toArgs());
        return commandManager.submitNewCommand(PExpireAt, arguments, this::handleBooleanResponse);
    }

    @Override
    public CompletableFuture<Boolean> pexpireAt(
            @NonNull GlideString key, long unixMilliseconds, @NonNull ExpireOptions expireOptions) {
        GlideString[] arguments =
                ArrayUtils.addAll(
                        new GlideString[] {key, gs(Long.toString(unixMilliseconds))},
                        expireOptions.toGlideStringArgs());
        return commandManager.submitNewCommand(PExpireAt, arguments, this::handleBooleanResponse);
    }

    @Override
    public CompletableFuture<Long> ttl(@NonNull String key) {
        return commandManager.submitNewCommand(TTL, new String[] {key}, this::handleLongResponse);
    }

    @Override
    public CompletableFuture<Long> ttl(@NonNull GlideString key) {
        return commandManager.submitNewCommand(TTL, new GlideString[] {key}, this::handleLongResponse);
    }

    @Override
    public CompletableFuture<Long> expiretime(@NonNull String key) {
        return commandManager.submitNewCommand(
                ExpireTime, new String[] {key}, this::handleLongResponse);
    }

    @Override
    public CompletableFuture<Long> expiretime(@NonNull GlideString key) {
        return commandManager.submitNewCommand(
                ExpireTime, new GlideString[] {key}, this::handleLongResponse);
    }

    @Override
    public CompletableFuture<Long> pexpiretime(@NonNull String key) {
        return commandManager.submitNewCommand(
                PExpireTime, new String[] {key}, this::handleLongResponse);
    }

    @Override
    public CompletableFuture<Long> pexpiretime(@NonNull GlideString key) {
        return commandManager.submitNewCommand(
                PExpireTime, new GlideString[] {key}, this::handleLongResponse);
    }

    @Override
    public CompletableFuture<Object> invokeScript(@NonNull Script script) {
        return commandManager.submitScript(
                script, List.of(), List.of(), this::handleObjectOrNullResponse);
    }

    @Override
    public CompletableFuture<Object> invokeScript(
            @NonNull Script script, @NonNull ScriptOptions options) {
        return commandManager.submitScript(
                script, options.getKeys(), options.getArgs(), this::handleObjectOrNullResponse);
    }

    @Override
    public CompletableFuture<Long> zadd(
            @NonNull String key,
            @NonNull Map<String, Double> membersScoresMap,
            @NonNull ZAddOptions options,
            boolean changed) {
        String[] changedArg = changed ? new String[] {"CH"} : new String[] {};
        String[] membersScores = convertMapToValueKeyStringArray(membersScoresMap);

        String[] arguments =
                concatenateArrays(new String[] {key}, options.toArgs(), changedArg, membersScores);

        return commandManager.submitNewCommand(ZAdd, arguments, this::handleLongResponse);
    }

    @Override
    public CompletableFuture<Long> zadd(
            @NonNull String key,
            @NonNull Map<String, Double> membersScoresMap,
            @NonNull ZAddOptions options) {
        return this.zadd(key, membersScoresMap, options, false);
    }

    @Override
    public CompletableFuture<Long> zadd(
            @NonNull String key, @NonNull Map<String, Double> membersScoresMap, boolean changed) {
        return this.zadd(key, membersScoresMap, ZAddOptions.builder().build(), changed);
    }

    @Override
    public CompletableFuture<Long> zadd(
            @NonNull String key, @NonNull Map<String, Double> membersScoresMap) {
        return this.zadd(key, membersScoresMap, ZAddOptions.builder().build(), false);
    }

    @Override
    public CompletableFuture<Double> zaddIncr(
            @NonNull String key, @NonNull String member, double increment, @NonNull ZAddOptions options) {
        String[] arguments =
                concatenateArrays(
                        new String[] {key},
                        options.toArgs(),
                        new String[] {"INCR", Double.toString(increment), member});

        return commandManager.submitNewCommand(ZAdd, arguments, this::handleDoubleOrNullResponse);
    }

    @Override
    public CompletableFuture<Double> zaddIncr(
            @NonNull String key, @NonNull String member, double increment) {
        String[] arguments =
                concatenateArrays(
                        new String[] {key}, new String[] {"INCR", Double.toString(increment), member});

        return commandManager.submitNewCommand(ZAdd, arguments, this::handleDoubleResponse);
    }

    @Override
    public CompletableFuture<Long> zrem(@NonNull String key, @NonNull String[] members) {
        String[] arguments = ArrayUtils.addFirst(members, key);
        return commandManager.submitNewCommand(ZRem, arguments, this::handleLongResponse);
    }

    @Override
    public CompletableFuture<Long> zrem(@NonNull GlideString key, @NonNull GlideString[] members) {
        GlideString[] arguments = ArrayUtils.addFirst(members, key);
        return commandManager.submitNewCommand(ZRem, arguments, this::handleLongResponse);
    }

    @Override
    public CompletableFuture<Long> zcard(@NonNull String key) {
        return commandManager.submitNewCommand(ZCard, new String[] {key}, this::handleLongResponse);
    }

    @Override
    public CompletableFuture<Long> zcard(@NonNull GlideString key) {
        return commandManager.submitNewCommand(
                ZCard, new GlideString[] {key}, this::handleLongResponse);
    }

    @Override
    public CompletableFuture<Map<String, Double>> zpopmin(@NonNull String key, long count) {
        return commandManager.submitNewCommand(
                ZPopMin, new String[] {key, Long.toString(count)}, this::handleMapResponse);
    }

    @Override
    public CompletableFuture<Map<String, Double>> zpopmin(@NonNull String key) {
        return commandManager.submitNewCommand(ZPopMin, new String[] {key}, this::handleMapResponse);
    }

    @Override
    public CompletableFuture<Object[]> bzpopmin(@NonNull String[] keys, double timeout) {
        String[] arguments = ArrayUtils.add(keys, Double.toString(timeout));
        return commandManager.submitNewCommand(BZPopMin, arguments, this::handleArrayOrNullResponse);
    }

    @Override
    public CompletableFuture<Map<String, Double>> zpopmax(@NonNull String key, long count) {
        return commandManager.submitNewCommand(
                ZPopMax, new String[] {key, Long.toString(count)}, this::handleMapResponse);
    }

    @Override
    public CompletableFuture<Map<String, Double>> zpopmax(@NonNull String key) {
        return commandManager.submitNewCommand(ZPopMax, new String[] {key}, this::handleMapResponse);
    }

    @Override
    public CompletableFuture<Object[]> bzpopmax(@NonNull String[] keys, double timeout) {
        String[] arguments = ArrayUtils.add(keys, Double.toString(timeout));
        return commandManager.submitNewCommand(BZPopMax, arguments, this::handleArrayOrNullResponse);
    }

    @Override
    public CompletableFuture<Double> zscore(@NonNull String key, @NonNull String member) {
        return commandManager.submitNewCommand(
                ZScore, new String[] {key, member}, this::handleDoubleOrNullResponse);
    }

    @Override
    public CompletableFuture<Double> zscore(@NonNull GlideString key, @NonNull GlideString member) {
        return commandManager.submitNewCommand(
                ZScore, new GlideString[] {key, member}, this::handleDoubleOrNullResponse);
    }

    @Override
    public CompletableFuture<Long> zrank(@NonNull String key, @NonNull String member) {
        return commandManager.submitNewCommand(
                ZRank, new String[] {key, member}, this::handleLongOrNullResponse);
    }

    @Override
    public CompletableFuture<Long> zrank(@NonNull GlideString key, @NonNull GlideString member) {
        return commandManager.submitNewCommand(
                ZRank, new GlideString[] {key, member}, this::handleLongOrNullResponse);
    }

    @Override
    public CompletableFuture<Object[]> zrankWithScore(@NonNull String key, @NonNull String member) {
        return commandManager.submitNewCommand(
                ZRank, new String[] {key, member, WITH_SCORE_REDIS_API}, this::handleArrayOrNullResponse);
    }

    @Override
    public CompletableFuture<Long> zrevrank(@NonNull String key, @NonNull String member) {
        return commandManager.submitNewCommand(
                ZRevRank, new String[] {key, member}, this::handleLongOrNullResponse);
    }

    @Override
    public CompletableFuture<Object[]> zrevrankWithScore(
            @NonNull String key, @NonNull String member) {
        return commandManager.submitNewCommand(
                ZRevRank,
                new String[] {key, member, WITH_SCORE_REDIS_API},
                this::handleArrayOrNullResponse);
    }

    @Override
    public CompletableFuture<Double[]> zmscore(@NonNull String key, @NonNull String[] members) {
        String[] arguments = ArrayUtils.addFirst(members, key);
        return commandManager.submitNewCommand(
                ZMScore,
                arguments,
                response -> castArray(handleArrayOrNullResponse(response), Double.class));
    }

    @Override
    public CompletableFuture<Double[]> zmscore(
            @NonNull GlideString key, @NonNull GlideString[] members) {
        GlideString[] arguments = ArrayUtils.addFirst(members, key);
        return commandManager.submitNewCommand(
                ZMScore,
                arguments,
                response -> castArray(handleArrayOrNullResponse(response), Double.class));
    }

    @Override
    public CompletableFuture<String[]> zdiff(@NonNull String[] keys) {
        String[] arguments = ArrayUtils.addFirst(keys, Long.toString(keys.length));
        return commandManager.submitNewCommand(
                ZDiff, arguments, response -> castArray(handleArrayResponse(response), String.class));
    }

    @Override
    public CompletableFuture<Map<String, Double>> zdiffWithScores(@NonNull String[] keys) {
        String[] arguments = ArrayUtils.addFirst(keys, Long.toString(keys.length));
        arguments = ArrayUtils.add(arguments, WITH_SCORES_REDIS_API);
        return commandManager.submitNewCommand(ZDiff, arguments, this::handleMapResponse);
    }

    @Override
    public CompletableFuture<Long> zdiffstore(@NonNull String destination, @NonNull String[] keys) {
        String[] arguments =
                ArrayUtils.addAll(new String[] {destination, Long.toString(keys.length)}, keys);
        return commandManager.submitNewCommand(ZDiffStore, arguments, this::handleLongResponse);
    }

    @Override
    public CompletableFuture<Long> zdiffstore(
            @NonNull GlideString destination, @NonNull GlideString[] keys) {
        GlideString[] arguments =
                ArrayUtils.addAll(
                        new GlideString[] {destination, gs(Long.toString(keys.length).getBytes())}, keys);
        return commandManager.submitNewCommand(ZDiffStore, arguments, this::handleLongResponse);
    }

    @Override
    public CompletableFuture<Long> zcount(
            @NonNull String key, @NonNull ScoreRange minScore, @NonNull ScoreRange maxScore) {
        return commandManager.submitNewCommand(
                ZCount, new String[] {key, minScore.toArgs(), maxScore.toArgs()}, this::handleLongResponse);
    }

    @Override
    public CompletableFuture<Long> zremrangebyrank(@NonNull String key, long start, long end) {
        return commandManager.submitNewCommand(
                ZRemRangeByRank,
                new String[] {key, Long.toString(start), Long.toString(end)},
                this::handleLongResponse);
    }

    @Override
    public CompletableFuture<Long> zremrangebyrank(@NonNull GlideString key, long start, long end) {
        return commandManager.submitNewCommand(
                ZRemRangeByRank,
                new GlideString[] {
                    key, gs(Long.toString(start).getBytes()), gs(Long.toString(end).getBytes())
                },
                this::handleLongResponse);
    }

    @Override
    public CompletableFuture<Long> zremrangebylex(
            @NonNull String key, @NonNull LexRange minLex, @NonNull LexRange maxLex) {
        return commandManager.submitNewCommand(
                ZRemRangeByLex,
                new String[] {key, minLex.toArgs(), maxLex.toArgs()},
                this::handleLongResponse);
    }

    @Override
    public CompletableFuture<Long> zremrangebyscore(
            @NonNull String key, @NonNull ScoreRange minScore, @NonNull ScoreRange maxScore) {
        return commandManager.submitNewCommand(
                ZRemRangeByScore,
                new String[] {key, minScore.toArgs(), maxScore.toArgs()},
                this::handleLongResponse);
    }

    @Override
    public CompletableFuture<Long> zlexcount(
            @NonNull String key, @NonNull LexRange minLex, @NonNull LexRange maxLex) {
        return commandManager.submitNewCommand(
                ZLexCount, new String[] {key, minLex.toArgs(), maxLex.toArgs()}, this::handleLongResponse);
    }

    @Override
    public CompletableFuture<Long> zrangestore(
            @NonNull String destination,
            @NonNull String source,
            @NonNull RangeQuery rangeQuery,
            boolean reverse) {
        String[] arguments =
                RangeOptions.createZRangeStoreArgs(destination, source, rangeQuery, reverse);

        return commandManager.submitNewCommand(ZRangeStore, arguments, this::handleLongResponse);
    }

    @Override
    public CompletableFuture<Long> zrangestore(
            @NonNull String destination, @NonNull String source, @NonNull RangeQuery rangeQuery) {
        return zrangestore(destination, source, rangeQuery, false);
    }

    @Override
    public CompletableFuture<Long> zunionstore(
            @NonNull String destination,
            @NonNull KeysOrWeightedKeys keysOrWeightedKeys,
            @NonNull Aggregate aggregate) {
        String[] arguments =
                concatenateArrays(
                        new String[] {destination}, keysOrWeightedKeys.toArgs(), aggregate.toArgs());
        return commandManager.submitNewCommand(ZUnionStore, arguments, this::handleLongResponse);
    }

    @Override
    public CompletableFuture<Long> zunionstore(
            @NonNull String destination, @NonNull KeysOrWeightedKeys keysOrWeightedKeys) {
        String[] arguments = concatenateArrays(new String[] {destination}, keysOrWeightedKeys.toArgs());
        return commandManager.submitNewCommand(ZUnionStore, arguments, this::handleLongResponse);
    }

    @Override
    public CompletableFuture<Long> zinterstore(
            @NonNull String destination,
            @NonNull KeysOrWeightedKeys keysOrWeightedKeys,
            @NonNull Aggregate aggregate) {
        String[] arguments =
                concatenateArrays(
                        new String[] {destination}, keysOrWeightedKeys.toArgs(), aggregate.toArgs());
        return commandManager.submitNewCommand(ZInterStore, arguments, this::handleLongResponse);
    }

    @Override
    public CompletableFuture<Long> zinterstore(
            @NonNull String destination, @NonNull KeysOrWeightedKeys keysOrWeightedKeys) {
        String[] arguments = concatenateArrays(new String[] {destination}, keysOrWeightedKeys.toArgs());
        return commandManager.submitNewCommand(ZInterStore, arguments, this::handleLongResponse);
    }

    @Override
    public CompletableFuture<String[]> zunion(@NonNull KeyArray keys) {
        return commandManager.submitNewCommand(
                ZUnion, keys.toArgs(), response -> castArray(handleArrayResponse(response), String.class));
    }

    @Override
    public CompletableFuture<Map<String, Double>> zunionWithScores(
            @NonNull KeysOrWeightedKeys keysOrWeightedKeys, @NonNull Aggregate aggregate) {
        String[] arguments =
                concatenateArrays(
                        keysOrWeightedKeys.toArgs(), aggregate.toArgs(), new String[] {WITH_SCORES_REDIS_API});
        return commandManager.submitNewCommand(ZUnion, arguments, this::handleMapResponse);
    }

    @Override
    public CompletableFuture<Map<String, Double>> zunionWithScores(
            @NonNull KeysOrWeightedKeys keysOrWeightedKeys) {
        String[] arguments =
                concatenateArrays(keysOrWeightedKeys.toArgs(), new String[] {WITH_SCORES_REDIS_API});
        return commandManager.submitNewCommand(ZUnion, arguments, this::handleMapResponse);
    }

    @Override
    public CompletableFuture<String[]> zinter(@NonNull KeyArray keys) {
        return commandManager.submitNewCommand(
                ZInter, keys.toArgs(), response -> castArray(handleArrayResponse(response), String.class));
    }

    @Override
    public CompletableFuture<Map<String, Double>> zinterWithScores(
            @NonNull KeysOrWeightedKeys keysOrWeightedKeys, @NonNull Aggregate aggregate) {
        String[] arguments =
                concatenateArrays(
                        keysOrWeightedKeys.toArgs(), aggregate.toArgs(), new String[] {WITH_SCORES_REDIS_API});
        return commandManager.submitNewCommand(ZInter, arguments, this::handleMapResponse);
    }

    @Override
    public CompletableFuture<Map<String, Double>> zinterWithScores(
            @NonNull KeysOrWeightedKeys keysOrWeightedKeys) {
        String[] arguments =
                concatenateArrays(keysOrWeightedKeys.toArgs(), new String[] {WITH_SCORES_REDIS_API});
        return commandManager.submitNewCommand(ZInter, arguments, this::handleMapResponse);
    }

    @Override
    public CompletableFuture<String> zrandmember(@NonNull String key) {
        return commandManager.submitNewCommand(
                ZRandMember, new String[] {key}, this::handleStringOrNullResponse);
    }

    @Override
    public CompletableFuture<String[]> zrandmemberWithCount(@NonNull String key, long count) {
        return commandManager.submitNewCommand(
                ZRandMember,
                new String[] {key, Long.toString(count)},
                response -> castArray(handleArrayResponse(response), String.class));
    }

    @Override
    public CompletableFuture<Object[][]> zrandmemberWithCountWithScores(
            @NonNull String key, long count) {
        String[] arguments = new String[] {key, Long.toString(count), WITH_SCORES_REDIS_API};
        return commandManager.submitNewCommand(
                ZRandMember,
                arguments,
                response -> castArray(handleArrayResponse(response), Object[].class));
    }

    @Override
    public CompletableFuture<Double> zincrby(
            @NonNull String key, double increment, @NonNull String member) {
        String[] arguments = new String[] {key, Double.toString(increment), member};
        return commandManager.submitNewCommand(ZIncrBy, arguments, this::handleDoubleResponse);
    }

    @Override
    public CompletableFuture<Double> zincrby(
            @NonNull GlideString key, double increment, @NonNull GlideString member) {
        GlideString[] arguments =
                new GlideString[] {key, gs(Double.toString(increment).getBytes()), member};
        return commandManager.submitNewCommand(ZIncrBy, arguments, this::handleDoubleResponse);
    }

    @Override
    public CompletableFuture<Long> zintercard(@NonNull String[] keys) {
        String[] arguments = ArrayUtils.addFirst(keys, Integer.toString(keys.length));
        return commandManager.submitNewCommand(ZInterCard, arguments, this::handleLongResponse);
    }

    @Override
    public CompletableFuture<Long> zintercard(@NonNull GlideString[] keys) {
        GlideString[] arguments =
                ArrayUtils.addFirst(keys, gs(Integer.toString(keys.length).getBytes()));
        return commandManager.submitNewCommand(ZInterCard, arguments, this::handleLongResponse);
    }

    @Override
    public CompletableFuture<Long> zintercard(@NonNull String[] keys, long limit) {
        String[] arguments =
                concatenateArrays(
                        new String[] {Integer.toString(keys.length)},
                        keys,
                        new String[] {LIMIT_REDIS_API, Long.toString(limit)});
        return commandManager.submitNewCommand(ZInterCard, arguments, this::handleLongResponse);
    }

    @Override
    public CompletableFuture<Long> zintercard(@NonNull GlideString[] keys, long limit) {
        GlideString[] arguments =
                concatenateArrays(
                        new GlideString[] {gs(Integer.toString(keys.length).getBytes())},
                        keys,
                        new GlideString[] {gs(LIMIT_REDIS_API), gs(Long.toString(limit).getBytes())});
        return commandManager.submitNewCommand(ZInterCard, arguments, this::handleLongResponse);
    }

    @Override
    public CompletableFuture<String> xadd(@NonNull String key, @NonNull Map<String, String> values) {
        return xadd(key, values, StreamAddOptions.builder().build());
    }

    @Override
    public CompletableFuture<String> xadd(
            @NonNull String key, @NonNull Map<String, String> values, @NonNull StreamAddOptions options) {
        String[] arguments =
                ArrayUtils.addAll(
                        ArrayUtils.addFirst(options.toArgs(), key), convertMapToKeyValueStringArray(values));
        return commandManager.submitNewCommand(XAdd, arguments, this::handleStringOrNullResponse);
    }

    @Override
    public CompletableFuture<Map<String, Map<String, String[][]>>> xread(
            @NonNull Map<String, String> keysAndIds) {
        return xread(keysAndIds, StreamReadOptions.builder().build());
    }

    @Override
    public CompletableFuture<Map<String, Map<String, String[][]>>> xread(
            @NonNull Map<String, String> keysAndIds, @NonNull StreamReadOptions options) {
        String[] arguments = options.toArgs(keysAndIds);
        return commandManager.submitNewCommand(XRead, arguments, this::handleXReadResponse);
    }

    @Override
    public CompletableFuture<Long> xtrim(@NonNull String key, @NonNull StreamTrimOptions options) {
        String[] arguments = ArrayUtils.addFirst(options.toArgs(), key);
        return commandManager.submitNewCommand(XTrim, arguments, this::handleLongResponse);
    }

    @Override
    public CompletableFuture<Long> xlen(@NonNull String key) {
        return commandManager.submitNewCommand(XLen, new String[] {key}, this::handleLongResponse);
    }

    @Override
    public CompletableFuture<Long> xlen(@NonNull GlideString key) {
        return commandManager.submitNewCommand(XLen, new GlideString[] {key}, this::handleLongResponse);
    }

    @Override
    public CompletableFuture<Long> xdel(@NonNull String key, @NonNull String[] ids) {
        String[] arguments = ArrayUtils.addFirst(ids, key);
        return commandManager.submitNewCommand(XDel, arguments, this::handleLongResponse);
    }

    @Override
    public CompletableFuture<Long> xdel(@NonNull GlideString key, @NonNull GlideString[] ids) {
        GlideString[] arguments = ArrayUtils.addFirst(ids, key);
        return commandManager.submitNewCommand(XDel, arguments, this::handleLongResponse);
    }

    @Override
    public CompletableFuture<Map<String, String[][]>> xrange(
            @NonNull String key, @NonNull StreamRange start, @NonNull StreamRange end) {
        String[] arguments = ArrayUtils.addFirst(StreamRange.toArgs(start, end), key);
        return commandManager.submitNewCommand(
                XRange, arguments, response -> castMapOf2DArray(handleMapResponse(response), String.class));
    }

    @Override
    public CompletableFuture<Map<String, String[][]>> xrange(
            @NonNull String key, @NonNull StreamRange start, @NonNull StreamRange end, long count) {
        String[] arguments = ArrayUtils.addFirst(StreamRange.toArgs(start, end, count), key);
        return commandManager.submitNewCommand(
                XRange, arguments, response -> castMapOf2DArray(handleMapResponse(response), String.class));
    }

    @Override
    public CompletableFuture<Map<String, String[][]>> xrevrange(
            @NonNull String key, @NonNull StreamRange end, @NonNull StreamRange start) {
        String[] arguments = ArrayUtils.addFirst(StreamRange.toArgs(end, start), key);
        return commandManager.submitNewCommand(
                XRevRange,
                arguments,
                response -> castMapOf2DArray(handleMapResponse(response), String.class));
    }

    @Override
    public CompletableFuture<Map<String, String[][]>> xrevrange(
            @NonNull String key, @NonNull StreamRange end, @NonNull StreamRange start, long count) {
        String[] arguments = ArrayUtils.addFirst(StreamRange.toArgs(end, start, count), key);
        return commandManager.submitNewCommand(
                XRevRange,
                arguments,
                response -> castMapOf2DArray(handleMapResponse(response), String.class));
    }

    @Override
    public CompletableFuture<String> xgroupCreate(
            @NonNull String key, @NonNull String groupname, @NonNull String id) {
        return commandManager.submitNewCommand(
                XGroupCreate, new String[] {key, groupname, id}, this::handleStringResponse);
    }

    @Override
    public CompletableFuture<String> xgroupCreate(
            @NonNull String key,
            @NonNull String groupname,
            @NonNull String id,
            @NonNull StreamGroupOptions options) {
        String[] arguments = concatenateArrays(new String[] {key, groupname, id}, options.toArgs());
        return commandManager.submitNewCommand(XGroupCreate, arguments, this::handleStringResponse);
    }

    @Override
    public CompletableFuture<Boolean> xgroupDestroy(@NonNull String key, @NonNull String groupname) {
        return commandManager.submitNewCommand(
                XGroupDestroy, new String[] {key, groupname}, this::handleBooleanResponse);
    }

    @Override
    public CompletableFuture<Boolean> xgroupCreateConsumer(
            @NonNull String key, @NonNull String group, @NonNull String consumer) {
        return commandManager.submitNewCommand(
                XGroupCreateConsumer, new String[] {key, group, consumer}, this::handleBooleanResponse);
    }

    @Override
    public CompletableFuture<Long> xgroupDelConsumer(
            @NonNull String key, @NonNull String group, @NonNull String consumer) {
        return commandManager.submitNewCommand(
                XGroupDelConsumer, new String[] {key, group, consumer}, this::handleLongResponse);
    }

    @Override
    public CompletableFuture<Map<String, Map<String, String[][]>>> xreadgroup(
            @NonNull Map<String, String> keysAndIds, @NonNull String group, @NonNull String consumer) {
        return xreadgroup(keysAndIds, group, consumer, StreamReadGroupOptions.builder().build());
    }

    @Override
    public CompletableFuture<Map<String, Map<String, String[][]>>> xreadgroup(
            @NonNull Map<String, String> keysAndIds,
            @NonNull String group,
            @NonNull String consumer,
            @NonNull StreamReadGroupOptions options) {
        String[] arguments = options.toArgs(group, consumer, keysAndIds);
        return commandManager.submitNewCommand(XReadGroup, arguments, this::handleXReadResponse);
    }

    @Override
    public CompletableFuture<Long> xack(
            @NonNull String key, @NonNull String group, @NonNull String[] ids) {
        String[] args = concatenateArrays(new String[] {key, group}, ids);
        return commandManager.submitNewCommand(XAck, args, this::handleLongResponse);
    }

    @Override
    public CompletableFuture<Long> xack(
            @NonNull GlideString key, @NonNull GlideString group, @NonNull GlideString[] ids) {
        GlideString[] args = concatenateArrays(new GlideString[] {key, group}, ids);
        return commandManager.submitNewCommand(XAck, args, this::handleLongResponse);
    }

    @Override
    public CompletableFuture<Object[]> xpending(@NonNull String key, @NonNull String group) {
        return commandManager.submitNewCommand(
                XPending, new String[] {key, group}, this::handleArrayOrNullResponse);
    }

    @Override
    public CompletableFuture<Object[][]> xpending(
            @NonNull String key,
            @NonNull String group,
            @NonNull StreamRange start,
            @NonNull StreamRange end,
            long count) {
        return xpending(key, group, start, end, count, StreamPendingOptions.builder().build());
    }

    @Override
    public CompletableFuture<Object[][]> xpending(
            @NonNull String key,
            @NonNull String group,
            @NonNull StreamRange start,
            @NonNull StreamRange end,
            long count,
            @NonNull StreamPendingOptions options) {
        String[] args = concatenateArrays(new String[] {key, group}, options.toArgs(start, end, count));
        return commandManager.submitNewCommand(
                XPending, args, response -> castArray(handleArrayResponse(response), Object[].class));
    }

    @Override
    public CompletableFuture<Long> pttl(@NonNull String key) {
        return commandManager.submitNewCommand(PTTL, new String[] {key}, this::handleLongResponse);
    }

    @Override
    public CompletableFuture<Long> pttl(@NonNull GlideString key) {
        return commandManager.submitNewCommand(PTTL, new GlideString[] {key}, this::handleLongResponse);
    }

    @Override
    public CompletableFuture<Boolean> persist(@NonNull String key) {
        return commandManager.submitNewCommand(
                Persist, new String[] {key}, this::handleBooleanResponse);
    }

    @Override
    public CompletableFuture<Boolean> persist(@NonNull GlideString key) {
        return commandManager.submitNewCommand(
                Persist, new GlideString[] {key}, this::handleBooleanResponse);
    }

    @Override
    public CompletableFuture<String> type(@NonNull String key) {
        return commandManager.submitNewCommand(Type, new String[] {key}, this::handleStringResponse);
    }

    @Override
    public CompletableFuture<String> type(@NonNull GlideString key) {
        return commandManager.submitNewCommand(
                Type, new GlideString[] {key}, this::handleStringResponse);
    }

    @Override
    public CompletableFuture<Long> linsert(
            @NonNull String key,
            @NonNull InsertPosition position,
            @NonNull String pivot,
            @NonNull String element) {
        return commandManager.submitNewCommand(
                LInsert, new String[] {key, position.toString(), pivot, element}, this::handleLongResponse);
    }

    @Override
    public CompletableFuture<String[]> blpop(@NonNull String[] keys, double timeout) {
        String[] arguments = ArrayUtils.add(keys, Double.toString(timeout));
        return commandManager.submitNewCommand(
                BLPop, arguments, response -> castArray(handleArrayOrNullResponse(response), String.class));
    }

    @Override
    public CompletableFuture<String[]> brpop(@NonNull String[] keys, double timeout) {
        String[] arguments = ArrayUtils.add(keys, Double.toString(timeout));
        return commandManager.submitNewCommand(
                BRPop, arguments, response -> castArray(handleArrayOrNullResponse(response), String.class));
    }

    @Override
    public CompletableFuture<Long> rpushx(@NonNull String key, @NonNull String[] elements) {
        String[] arguments = ArrayUtils.addFirst(elements, key);
        return commandManager.submitNewCommand(RPushX, arguments, this::handleLongResponse);
    }

    @Override
    public CompletableFuture<Long> rpushx(@NonNull GlideString key, @NonNull GlideString[] elements) {
        GlideString[] arguments = ArrayUtils.addFirst(elements, key);
        return commandManager.submitNewCommand(RPushX, arguments, this::handleLongResponse);
    }

    @Override
    public CompletableFuture<Long> lpushx(@NonNull String key, @NonNull String[] elements) {
        String[] arguments = ArrayUtils.addFirst(elements, key);
        return commandManager.submitNewCommand(LPushX, arguments, this::handleLongResponse);
    }

    @Override
    public CompletableFuture<Long> lpushx(@NonNull GlideString key, @NonNull GlideString[] elements) {
        GlideString[] arguments = ArrayUtils.addFirst(elements, key);
        return commandManager.submitNewCommand(LPushX, arguments, this::handleLongResponse);
    }

    @Override
    public CompletableFuture<String[]> zrange(
            @NonNull String key, @NonNull RangeQuery rangeQuery, boolean reverse) {
        String[] arguments = RangeOptions.createZRangeArgs(key, rangeQuery, reverse, false);

        return commandManager.submitNewCommand(
                ZRange,
                arguments,
                response -> castArray(handleArrayOrNullResponse(response), String.class));
    }

    @Override
    public CompletableFuture<String[]> zrange(@NonNull String key, @NonNull RangeQuery rangeQuery) {
        return zrange(key, rangeQuery, false);
    }

    @Override
    public CompletableFuture<Map<String, Double>> zrangeWithScores(
            @NonNull String key, @NonNull ScoredRangeQuery rangeQuery, boolean reverse) {
        String[] arguments = RangeOptions.createZRangeArgs(key, rangeQuery, reverse, true);

        return commandManager.submitNewCommand(ZRange, arguments, this::handleMapResponse);
    }

    @Override
    public CompletableFuture<Map<String, Double>> zrangeWithScores(
            @NonNull String key, @NonNull ScoredRangeQuery rangeQuery) {
        return zrangeWithScores(key, rangeQuery, false);
    }

    @Override
    public CompletableFuture<Object[]> zmpop(@NonNull String[] keys, @NonNull ScoreFilter modifier) {
        String[] arguments =
                concatenateArrays(
                        new String[] {Integer.toString(keys.length)}, keys, new String[] {modifier.toString()});
        return commandManager.submitNewCommand(ZMPop, arguments, this::handleArrayOrNullResponse);
    }

    @Override
    public CompletableFuture<Object[]> zmpop(
            @NonNull String[] keys, @NonNull ScoreFilter modifier, long count) {
        String[] arguments =
                concatenateArrays(
                        new String[] {Integer.toString(keys.length)},
                        keys,
                        new String[] {modifier.toString(), COUNT_REDIS_API, Long.toString(count)});
        return commandManager.submitNewCommand(ZMPop, arguments, this::handleArrayOrNullResponse);
    }

    @Override
    public CompletableFuture<Object[]> bzmpop(
            @NonNull String[] keys, @NonNull ScoreFilter modifier, double timeout) {
        String[] arguments =
                concatenateArrays(
                        new String[] {Double.toString(timeout), Integer.toString(keys.length)},
                        keys,
                        new String[] {modifier.toString()});
        return commandManager.submitNewCommand(BZMPop, arguments, this::handleArrayOrNullResponse);
    }

    @Override
    public CompletableFuture<Object[]> bzmpop(
            @NonNull String[] keys, @NonNull ScoreFilter modifier, double timeout, long count) {
        String[] arguments =
                concatenateArrays(
                        new String[] {Double.toString(timeout), Integer.toString(keys.length)},
                        keys,
                        new String[] {modifier.toString(), COUNT_REDIS_API, Long.toString(count)});
        return commandManager.submitNewCommand(BZMPop, arguments, this::handleArrayOrNullResponse);
    }

    @Override
    public CompletableFuture<Long> pfadd(@NonNull String key, @NonNull String[] elements) {
        String[] arguments = ArrayUtils.addFirst(elements, key);
        return commandManager.submitNewCommand(PfAdd, arguments, this::handleLongResponse);
    }

    @Override
    public CompletableFuture<Long> pfcount(@NonNull String[] keys) {
        return commandManager.submitNewCommand(PfCount, keys, this::handleLongResponse);
    }

    @Override
    public CompletableFuture<String> pfmerge(
            @NonNull String destination, @NonNull String[] sourceKeys) {
        String[] arguments = ArrayUtils.addFirst(sourceKeys, destination);
        return commandManager.submitNewCommand(PfMerge, arguments, this::handleStringResponse);
    }

    @Override
    public CompletableFuture<Long> touch(@NonNull String[] keys) {
        return commandManager.submitNewCommand(Touch, keys, this::handleLongResponse);
    }

    @Override
    public CompletableFuture<Long> geoadd(
            @NonNull String key,
            @NonNull Map<String, GeospatialData> membersToGeospatialData,
            @NonNull GeoAddOptions options) {
        String[] arguments =
                concatenateArrays(
                        new String[] {key}, options.toArgs(), mapGeoDataToArray(membersToGeospatialData));
        return commandManager.submitNewCommand(GeoAdd, arguments, this::handleLongResponse);
    }

    @Override
    public CompletableFuture<Long> geoadd(
            @NonNull String key, @NonNull Map<String, GeospatialData> membersToGeospatialData) {
        return geoadd(key, membersToGeospatialData, new GeoAddOptions(false));
    }

    @Override
    public CompletableFuture<Double[][]> geopos(@NonNull String key, @NonNull String[] members) {
        String[] arguments = concatenateArrays(new String[] {key}, members);
        return commandManager.submitNewCommand(
                GeoPos,
                arguments,
                response -> castArrayofArrays(handleArrayResponse(response), Double.class));
    }

    @Override
    public CompletableFuture<Double[][]> geopos(
            @NonNull GlideString key, @NonNull GlideString[] members) {
        GlideString[] arguments = concatenateArrays(new GlideString[] {key}, members);
        return commandManager.submitNewCommand(
                GeoPos,
                arguments,
                response -> castArrayofArrays(handleArrayResponse(response), Double.class));
    }

    @Override
    public CompletableFuture<Double> geodist(
            @NonNull String key,
            @NonNull String member1,
            @NonNull String member2,
            @NonNull GeoUnit geoUnit) {
        String[] arguments = new String[] {key, member1, member2, geoUnit.getValkeyAPI()};
        return commandManager.submitNewCommand(GeoDist, arguments, this::handleDoubleOrNullResponse);
    }

    @Override
    public CompletableFuture<Double> geodist(
            @NonNull GlideString key,
            @NonNull GlideString member1,
            @NonNull GlideString member2,
            @NonNull GeoUnit geoUnit) {
        GlideString[] arguments = new GlideString[] {key, member1, member2, gs(geoUnit.getValkeyAPI())};
        return commandManager.submitNewCommand(GeoDist, arguments, this::handleDoubleOrNullResponse);
    }

    @Override
    public CompletableFuture<Double> geodist(
            @NonNull String key, @NonNull String member1, @NonNull String member2) {
        String[] arguments = new String[] {key, member1, member2};
        return commandManager.submitNewCommand(GeoDist, arguments, this::handleDoubleOrNullResponse);
    }

    @Override
    public CompletableFuture<Double> geodist(
            @NonNull GlideString key, @NonNull GlideString member1, @NonNull GlideString member2) {
        GlideString[] arguments = new GlideString[] {key, member1, member2};
        return commandManager.submitNewCommand(GeoDist, arguments, this::handleDoubleOrNullResponse);
    }

    @Override
    public CompletableFuture<String[]> geohash(@NonNull String key, @NonNull String[] members) {
        String[] arguments = concatenateArrays(new String[] {key}, members);
        return commandManager.submitNewCommand(
                GeoHash, arguments, response -> castArray(handleArrayResponse(response), String.class));
    }

    @Override
    public CompletableFuture<Long> bitcount(@NonNull String key) {
        return commandManager.submitNewCommand(BitCount, new String[] {key}, this::handleLongResponse);
    }

    @Override
    public CompletableFuture<Long> bitcount(@NonNull GlideString key) {
        return commandManager.submitNewCommand(
                BitCount, new GlideString[] {key}, this::handleLongResponse);
    }

    @Override
    public CompletableFuture<Long> bitcount(@NonNull String key, long start, long end) {
        return commandManager.submitNewCommand(
                BitCount,
                new String[] {key, Long.toString(start), Long.toString(end)},
                this::handleLongResponse);
    }

    @Override
    public CompletableFuture<Long> bitcount(@NonNull GlideString key, long start, long end) {
        return commandManager.submitNewCommand(
                BitCount,
                new GlideString[] {
                    key, gs(Long.toString(start).getBytes()), gs(Long.toString(end).getBytes())
                },
                this::handleLongResponse);
    }

    @Override
    public CompletableFuture<Long> bitcount(
            @NonNull String key, long start, long end, @NonNull BitmapIndexType options) {
        String[] arguments =
                new String[] {key, Long.toString(start), Long.toString(end), options.toString()};
        return commandManager.submitNewCommand(BitCount, arguments, this::handleLongResponse);
    }

    @Override
    public CompletableFuture<Long> bitcount(
            @NonNull GlideString key, long start, long end, @NonNull BitmapIndexType options) {
        GlideString[] arguments =
                new GlideString[] {
                    key,
                    gs(Long.toString(start).getBytes()),
                    gs(Long.toString(end).getBytes()),
                    gs(options.toString().getBytes())
                };
        return commandManager.submitNewCommand(BitCount, arguments, this::handleLongResponse);
    }

    @Override
    public CompletableFuture<Long> setbit(@NonNull String key, long offset, long value) {
        String[] arguments = new String[] {key, Long.toString(offset), Long.toString(value)};
        return commandManager.submitNewCommand(SetBit, arguments, this::handleLongResponse);
    }

    @Override
    public CompletableFuture<Long> setbit(@NonNull GlideString key, long offset, long value) {
        GlideString[] arguments =
                new GlideString[] {key, gs(Long.toString(offset)), gs(Long.toString(value))};
        return commandManager.submitNewCommand(SetBit, arguments, this::handleLongResponse);
    }

    @Override
    public CompletableFuture<Long> getbit(@NonNull String key, long offset) {
        String[] arguments = new String[] {key, Long.toString(offset)};
        return commandManager.submitNewCommand(GetBit, arguments, this::handleLongResponse);
    }

    @Override
    public CompletableFuture<Long> getbit(@NonNull GlideString key, long offset) {
        GlideString[] arguments = new GlideString[] {key, gs(Long.toString(offset))};
        return commandManager.submitNewCommand(GetBit, arguments, this::handleLongResponse);
    }

    @Override
    public CompletableFuture<Long> bitpos(@NonNull String key, long bit) {
        String[] arguments = new String[] {key, Long.toString(bit)};
        return commandManager.submitNewCommand(BitPos, arguments, this::handleLongResponse);
    }

    @Override
    public CompletableFuture<Long> bitpos(@NonNull GlideString key, long bit) {
        GlideString[] arguments = new GlideString[] {key, gs(Long.toString(bit).getBytes())};
        return commandManager.submitNewCommand(BitPos, arguments, this::handleLongResponse);
    }

    @Override
    public CompletableFuture<Long> bitpos(@NonNull String key, long bit, long start) {
        String[] arguments = new String[] {key, Long.toString(bit), Long.toString(start)};
        return commandManager.submitNewCommand(BitPos, arguments, this::handleLongResponse);
    }

    @Override
    public CompletableFuture<Long> bitpos(@NonNull GlideString key, long bit, long start) {
        GlideString[] arguments =
                new GlideString[] {
                    key, gs(Long.toString(bit).getBytes()), gs(Long.toString(start).getBytes())
                };
        return commandManager.submitNewCommand(BitPos, arguments, this::handleLongResponse);
    }

    @Override
    public CompletableFuture<Long> bitpos(@NonNull String key, long bit, long start, long end) {
        String[] arguments =
                new String[] {key, Long.toString(bit), Long.toString(start), Long.toString(end)};
        return commandManager.submitNewCommand(BitPos, arguments, this::handleLongResponse);
    }

    @Override
    public CompletableFuture<Long> bitpos(@NonNull GlideString key, long bit, long start, long end) {
        GlideString[] arguments =
                new GlideString[] {
                    key,
                    gs(Long.toString(bit).getBytes()),
                    gs(Long.toString(start).getBytes()),
                    gs(Long.toString(end).getBytes())
                };
        return commandManager.submitNewCommand(BitPos, arguments, this::handleLongResponse);
    }

    @Override
    public CompletableFuture<Long> bitpos(
            @NonNull String key, long bit, long start, long end, @NonNull BitmapIndexType options) {
        String[] arguments =
                new String[] {
                    key, Long.toString(bit), Long.toString(start), Long.toString(end), options.toString()
                };
        return commandManager.submitNewCommand(BitPos, arguments, this::handleLongResponse);
    }

    @Override
    public CompletableFuture<Long> bitpos(
            @NonNull GlideString key, long bit, long start, long end, @NonNull BitmapIndexType options) {
        GlideString[] arguments =
                new GlideString[] {
                    key,
                    gs(Long.toString(bit).getBytes()),
                    gs(Long.toString(start).getBytes()),
                    gs(Long.toString(end).getBytes()),
                    gs(options.toString().getBytes())
                };
        return commandManager.submitNewCommand(BitPos, arguments, this::handleLongResponse);
    }

    @Override
    public CompletableFuture<Long> bitop(
            @NonNull BitwiseOperation bitwiseOperation,
            @NonNull String destination,
            @NonNull String[] keys) {
        String[] arguments =
                concatenateArrays(new String[] {bitwiseOperation.toString(), destination}, keys);
        return commandManager.submitNewCommand(BitOp, arguments, this::handleLongResponse);
    }

    @Override
    public CompletableFuture<Long> bitop(
            @NonNull BitwiseOperation bitwiseOperation,
            @NonNull GlideString destination,
            @NonNull GlideString[] keys) {
        GlideString[] arguments =
                concatenateArrays(
                        new GlideString[] {gs(bitwiseOperation.toString().getBytes()), destination}, keys);
        return commandManager.submitNewCommand(BitOp, arguments, this::handleLongResponse);
    }

    @Override
    public CompletableFuture<Map<String, String[]>> lmpop(
            @NonNull String[] keys, @NonNull ListDirection direction, long count) {
        String[] arguments =
                concatenateArrays(
                        new String[] {Long.toString(keys.length)},
                        keys,
                        new String[] {direction.toString(), COUNT_FOR_LIST_REDIS_API, Long.toString(count)});
        return commandManager.submitNewCommand(
                LMPop,
                arguments,
                response -> castMapOfArrays(handleMapOrNullResponse(response), String.class));
    }

    @Override
    public CompletableFuture<Map<String, String[]>> lmpop(
            @NonNull String[] keys, @NonNull ListDirection direction) {
        String[] arguments =
                concatenateArrays(
                        new String[] {Long.toString(keys.length)}, keys, new String[] {direction.toString()});
        return commandManager.submitNewCommand(
                LMPop,
                arguments,
                response -> castMapOfArrays(handleMapOrNullResponse(response), String.class));
    }

    @Override
    public CompletableFuture<Map<String, String[]>> blmpop(
            @NonNull String[] keys, @NonNull ListDirection direction, long count, double timeout) {
        String[] arguments =
                concatenateArrays(
                        new String[] {Double.toString(timeout), Long.toString(keys.length)},
                        keys,
                        new String[] {direction.toString(), COUNT_FOR_LIST_REDIS_API, Long.toString(count)});
        return commandManager.submitNewCommand(
                BLMPop,
                arguments,
                response -> castMapOfArrays(handleMapOrNullResponse(response), String.class));
    }

    @Override
    public CompletableFuture<Map<String, String[]>> blmpop(
            @NonNull String[] keys, @NonNull ListDirection direction, double timeout) {
        String[] arguments =
                concatenateArrays(
                        new String[] {Double.toString(timeout), Long.toString(keys.length)},
                        keys,
                        new String[] {direction.toString()});
        return commandManager.submitNewCommand(
                BLMPop,
                arguments,
                response -> castMapOfArrays(handleMapOrNullResponse(response), String.class));
    }

    @Override
    public CompletableFuture<String> lset(@NonNull String key, long index, @NonNull String element) {
        String[] arguments = new String[] {key, Long.toString(index), element};
        return commandManager.submitNewCommand(LSet, arguments, this::handleStringResponse);
    }

    @Override
    public CompletableFuture<String> lset(
            @NonNull GlideString key, long index, @NonNull GlideString element) {
        GlideString[] arguments = new GlideString[] {key, gs(Long.toString(index)), element};
        return commandManager.submitNewCommand(LSet, arguments, this::handleStringResponse);
    }

    @Override
    public CompletableFuture<String> lmove(
            @NonNull String source,
            @NonNull String destination,
            @NonNull ListDirection wherefrom,
            @NonNull ListDirection whereto) {
        String[] arguments =
                new String[] {source, destination, wherefrom.toString(), whereto.toString()};
        return commandManager.submitNewCommand(LMove, arguments, this::handleStringOrNullResponse);
    }

    @Override
    public CompletableFuture<String> blmove(
            @NonNull String source,
            @NonNull String destination,
            @NonNull ListDirection wherefrom,
            @NonNull ListDirection whereto,
            double timeout) {
        String[] arguments =
                new String[] {
                    source, destination, wherefrom.toString(), whereto.toString(), Double.toString(timeout)
                };
        return commandManager.submitNewCommand(BLMove, arguments, this::handleStringOrNullResponse);
    }

    @Override
    public CompletableFuture<String> srandmember(@NonNull String key) {
        String[] arguments = new String[] {key};
        return commandManager.submitNewCommand(
                SRandMember, arguments, this::handleStringOrNullResponse);
    }

    @Override
    public CompletableFuture<String[]> srandmember(@NonNull String key, long count) {
        String[] arguments = new String[] {key, Long.toString(count)};
        return commandManager.submitNewCommand(
                SRandMember, arguments, response -> castArray(handleArrayResponse(response), String.class));
    }

    @Override
    public CompletableFuture<String> spop(@NonNull String key) {
        String[] arguments = new String[] {key};
        return commandManager.submitNewCommand(SPop, arguments, this::handleStringOrNullResponse);
    }

    @Override
    public CompletableFuture<Set<String>> spopCount(@NonNull String key, long count) {
        String[] arguments = new String[] {key, Long.toString(count)};
        return commandManager.submitNewCommand(SPop, arguments, this::handleSetResponse);
    }

    @Override
    public CompletableFuture<Long[]> bitfield(
            @NonNull String key, @NonNull BitFieldSubCommands[] subCommands) {
        String[] arguments = ArrayUtils.addFirst(createBitFieldArgs(subCommands), key);
        return commandManager.submitNewCommand(
                BitField, arguments, response -> castArray(handleArrayResponse(response), Long.class));
    }

    @Override
    public CompletableFuture<Long[]> bitfieldReadOnly(
            @NonNull String key, @NonNull BitFieldReadOnlySubCommands[] subCommands) {
        String[] arguments = ArrayUtils.addFirst(createBitFieldArgs(subCommands), key);
        return commandManager.submitNewCommand(
                BitFieldReadOnly,
                arguments,
                response -> castArray(handleArrayResponse(response), Long.class));
    }

    @Override
    public CompletableFuture<Long> sintercard(@NonNull String[] keys) {
        String[] arguments = ArrayUtils.addFirst(keys, Long.toString(keys.length));
        return commandManager.submitNewCommand(SInterCard, arguments, this::handleLongResponse);
    }

    @Override
    public CompletableFuture<Long> sintercard(@NonNull GlideString[] keys) {
        GlideString[] arguments = ArrayUtils.addFirst(keys, gs(Long.toString(keys.length)));
        return commandManager.submitNewCommand(SInterCard, arguments, this::handleLongResponse);
    }

    @Override
    public CompletableFuture<Long> sintercard(@NonNull String[] keys, long limit) {
        String[] arguments =
                concatenateArrays(
                        new String[] {Long.toString(keys.length)},
                        keys,
                        new String[] {SET_LIMIT_REDIS_API, Long.toString(limit)});
        return commandManager.submitNewCommand(SInterCard, arguments, this::handleLongResponse);
    }

    @Override
    public CompletableFuture<Long> sintercard(@NonNull GlideString[] keys, long limit) {
        GlideString[] arguments =
                concatenateArrays(
                        new GlideString[] {gs(Long.toString(keys.length))},
                        keys,
                        new GlideString[] {gs(SET_LIMIT_REDIS_API), gs(Long.toString(limit))});
        return commandManager.submitNewCommand(SInterCard, arguments, this::handleLongResponse);
    }

    @Override
    public CompletableFuture<Object> fcall(
            @NonNull String function, @NonNull String[] keys, @NonNull String[] arguments) {
        String[] args =
                concatenateArrays(new String[] {function, Long.toString(keys.length)}, keys, arguments);
        return commandManager.submitNewCommand(FCall, args, this::handleObjectOrNullResponse);
    }

    @Override
    public CompletableFuture<Object> fcallReadOnly(
            @NonNull String function, @NonNull String[] keys, @NonNull String[] arguments) {
        String[] args =
                concatenateArrays(new String[] {function, Long.toString(keys.length)}, keys, arguments);
        return commandManager.submitNewCommand(FCallReadOnly, args, this::handleObjectOrNullResponse);
    }

    @Override
    public CompletableFuture<Boolean> copy(
            @NonNull String source, @NonNull String destination, boolean replace) {
        String[] arguments = new String[] {source, destination};
        if (replace) {
            arguments = ArrayUtils.add(arguments, REPLACE_REDIS_API);
        }
        return commandManager.submitNewCommand(Copy, arguments, this::handleBooleanResponse);
    }

    @Override
    public CompletableFuture<Boolean> copy(
            @NonNull GlideString source, @NonNull GlideString destination, boolean replace) {
        GlideString[] arguments = new GlideString[] {source, destination};
        if (replace) {
            arguments = ArrayUtils.add(arguments, gs(REPLACE_REDIS_API));
        }
        return commandManager.submitNewCommand(Copy, arguments, this::handleBooleanResponse);
    }

    @Override
    public CompletableFuture<Boolean> copy(@NonNull String source, @NonNull String destination) {
        String[] arguments = new String[] {source, destination};
        return commandManager.submitNewCommand(Copy, arguments, this::handleBooleanResponse);
    }

    @Override
    public CompletableFuture<Boolean> copy(
            @NonNull GlideString source, @NonNull GlideString destination) {
        GlideString[] arguments = new GlideString[] {source, destination};
        return commandManager.submitNewCommand(Copy, arguments, this::handleBooleanResponse);
    }

    @Override
    public CompletableFuture<Boolean> msetnx(@NonNull Map<String, String> keyValueMap) {
        String[] args = convertMapToKeyValueStringArray(keyValueMap);
        return commandManager.submitNewCommand(MSetNX, args, this::handleBooleanResponse);
    }

    @Override
    public CompletableFuture<String> lcs(@NonNull String key1, @NonNull String key2) {
        String[] arguments = new String[] {key1, key2};
        return commandManager.submitNewCommand(LCS, arguments, this::handleStringResponse);
    }

    @Override
    public CompletableFuture<Long> lcsLen(@NonNull String key1, @NonNull String key2) {
        String[] arguments = new String[] {key1, key2, LEN_REDIS_API};
        return commandManager.submitNewCommand(LCS, arguments, this::handleLongResponse);
    }

    @Override
    public CompletableFuture<Map<String, Object>> lcsIdx(@NonNull String key1, @NonNull String key2) {
        String[] arguments = new String[] {key1, key2, IDX_COMMAND_STRING};
        return commandManager.submitNewCommand(
                LCS, arguments, response -> handleLcsIdxResponse(handleMapResponse(response)));
    }

    @Override
    public CompletableFuture<Map<String, Object>> lcsIdx(
            @NonNull String key1, @NonNull String key2, long minMatchLen) {
        String[] arguments =
                new String[] {
                    key1, key2, IDX_COMMAND_STRING, MINMATCHLEN_COMMAND_STRING, String.valueOf(minMatchLen)
                };
        return commandManager.submitNewCommand(
                LCS, arguments, response -> handleLcsIdxResponse(handleMapResponse(response)));
    }

    @Override
    public CompletableFuture<Map<String, Object>> lcsIdxWithMatchLen(
            @NonNull String key1, @NonNull String key2) {
        String[] arguments = new String[] {key1, key2, IDX_COMMAND_STRING, WITHMATCHLEN_COMMAND_STRING};
        return commandManager.submitNewCommand(LCS, arguments, this::handleMapResponse);
    }

    @Override
    public CompletableFuture<Map<String, Object>> lcsIdxWithMatchLen(
            @NonNull String key1, @NonNull String key2, long minMatchLen) {
        String[] arguments =
                concatenateArrays(
                        new String[] {
                            key1,
                            key2,
                            IDX_COMMAND_STRING,
                            MINMATCHLEN_COMMAND_STRING,
                            String.valueOf(minMatchLen),
                            WITHMATCHLEN_COMMAND_STRING
                        });
        return commandManager.submitNewCommand(LCS, arguments, this::handleMapResponse);
    }

    @Override
    public CompletableFuture<String> watch(@NonNull String[] keys) {
        return commandManager.submitNewCommand(Watch, keys, this::handleStringResponse);
    }

    @Override
<<<<<<< HEAD
    public CompletableFuture<Long> publish(@NonNull String channel, @NonNull String message) {
        return commandManager.submitNewCommand(
                Publish, new String[] {channel, message}, this::handleLongResponse);
=======
    public CompletableFuture<String> watch(@NonNull GlideString[] keys) {
        return commandManager.submitNewCommand(Watch, keys, this::handleStringResponse);
>>>>>>> f53ad163
    }

    @Override
    public CompletableFuture<Set<String>> sunion(@NonNull String[] keys) {
        return commandManager.submitNewCommand(SUnion, keys, this::handleSetResponse);
    }

    // Hack: convert all `byte[]` -> `GlideString`. Better doing it here in the Java realm
    // rather than doing it in the Rust code using JNI calls (performance)
    private Object convertByteArrayToGlideString(Object o) {
        if (o == null) return o;

        if (o instanceof byte[]) {
            o = GlideString.of((byte[]) o);
        } else if (o.getClass().isArray()) {
            var array = (Object[]) o;
            for (var i = 0; i < array.length; i++) {
                array[i] = convertByteArrayToGlideString(array[i]);
            }
        } else if (o instanceof Set) {
            var set = (Set<?>) o;
            o = set.stream().map(this::convertByteArrayToGlideString).collect(Collectors.toSet());
        } else if (o instanceof Map) {
            var map = (Map<?, ?>) o;
            o =
                    map.entrySet().stream()
                            .collect(
                                    HashMap::new,
                                    (m, e) ->
                                            m.put(
                                                    convertByteArrayToGlideString(e.getKey()),
                                                    convertByteArrayToGlideString(e.getValue())),
                                    HashMap::putAll);
        }
        return o;
    }

    @Override
    public CompletableFuture<byte[]> dump(@NonNull GlideString key) {
        GlideString[] arguments = new GlideString[] {key};
        return commandManager.submitNewCommand(Dump, arguments, this::handleBytesOrNullResponse);
    }

    @Override
    public CompletableFuture<String> restore(
            @NonNull GlideString key, long ttl, @NonNull byte[] value) {
        GlideString[] arguments = new GlideString[] {key, gs(Long.toString(ttl).getBytes()), gs(value)};
        return commandManager.submitNewCommand(Restore, arguments, this::handleStringResponse);
    }

    @Override
    public CompletableFuture<String> restore(
            @NonNull GlideString key,
            long ttl,
            @NonNull byte[] value,
            @NonNull RestoreOptions restoreOptions) {
        GlideString[] arguments = restoreOptions.toArgs(key, ttl, value);
        return commandManager.submitNewCommand(Restore, arguments, this::handleStringResponse);
    }

    @Override
    public CompletableFuture<String[]> sort(@NonNull String key) {
        return commandManager.submitNewCommand(
                Sort,
                new String[] {key},
                response -> castArray(handleArrayResponse(response), String.class));
    }

    @Override
    public CompletableFuture<String[]> sortReadOnly(@NonNull String key) {
        return commandManager.submitNewCommand(
                SortReadOnly,
                new String[] {key},
                response -> castArray(handleArrayResponse(response), String.class));
    }

    @Override
    public CompletableFuture<Long> sortStore(@NonNull String key, @NonNull String destination) {
        return commandManager.submitNewCommand(
                Sort, new String[] {key, STORE_COMMAND_STRING, destination}, this::handleLongResponse);
    }

    @Override
    public CompletableFuture<String[]> geosearch(
            @NonNull String key,
            @NonNull GeoSearchOrigin.SearchOrigin searchFrom,
            @NonNull GeoSearchShape searchBy) {
        String[] arguments =
                concatenateArrays(new String[] {key}, searchFrom.toArgs(), searchBy.toArgs());
        return commandManager.submitNewCommand(
                GeoSearch, arguments, response -> castArray(handleArrayResponse(response), String.class));
    }

    @Override
    public CompletableFuture<String[]> geosearch(
            @NonNull String key,
            @NonNull GeoSearchOrigin.SearchOrigin searchFrom,
            @NonNull GeoSearchShape searchBy,
            @NonNull GeoSearchResultOptions resultOptions) {
        String[] arguments =
                concatenateArrays(
                        new String[] {key}, searchFrom.toArgs(), searchBy.toArgs(), resultOptions.toArgs());
        return commandManager.submitNewCommand(
                GeoSearch, arguments, response -> castArray(handleArrayResponse(response), String.class));
    }

    @Override
    public CompletableFuture<Object[]> geosearch(
            @NonNull String key,
            @NonNull GeoSearchOrigin.SearchOrigin searchFrom,
            @NonNull GeoSearchShape searchBy,
            @NonNull GeoSearchOptions options) {
        String[] arguments =
                concatenateArrays(
                        new String[] {key}, searchFrom.toArgs(), searchBy.toArgs(), options.toArgs());
        return commandManager.submitNewCommand(GeoSearch, arguments, this::handleArrayResponse);
    }

    @Override
    public CompletableFuture<Object[]> geosearch(
            @NonNull String key,
            @NonNull GeoSearchOrigin.SearchOrigin searchFrom,
            @NonNull GeoSearchShape searchBy,
            @NonNull GeoSearchOptions options,
            @NonNull GeoSearchResultOptions resultOptions) {
        String[] arguments =
                concatenateArrays(
                        new String[] {key},
                        searchFrom.toArgs(),
                        searchBy.toArgs(),
                        options.toArgs(),
                        resultOptions.toArgs());
        return commandManager.submitNewCommand(GeoSearch, arguments, this::handleArrayResponse);
    }

    @Override
    public CompletableFuture<Long> geosearchstore(
            @NonNull String destination,
            @NonNull String source,
            @NonNull GeoSearchOrigin.SearchOrigin searchFrom,
            @NonNull GeoSearchShape searchBy) {
        String[] arguments =
                concatenateArrays(
                        new String[] {destination, source}, searchFrom.toArgs(), searchBy.toArgs());
        return commandManager.submitNewCommand(GeoSearchStore, arguments, this::handleLongResponse);
    }

    @Override
    public CompletableFuture<Long> geosearchstore(
            @NonNull String destination,
            @NonNull String source,
            @NonNull GeoSearchOrigin.SearchOrigin searchFrom,
            @NonNull GeoSearchShape searchBy,
            @NonNull GeoSearchResultOptions resultOptions) {
        String[] arguments =
                concatenateArrays(
                        new String[] {destination, source},
                        searchFrom.toArgs(),
                        searchBy.toArgs(),
                        resultOptions.toArgs());
        return commandManager.submitNewCommand(GeoSearchStore, arguments, this::handleLongResponse);
    }

    @Override
    public CompletableFuture<Long> geosearchstore(
            @NonNull String destination,
            @NonNull String source,
            @NonNull GeoSearchOrigin.SearchOrigin searchFrom,
            @NonNull GeoSearchShape searchBy,
            @NonNull GeoSearchStoreOptions options) {
        String[] arguments =
                concatenateArrays(
                        new String[] {destination, source},
                        searchFrom.toArgs(),
                        searchBy.toArgs(),
                        options.toArgs());
        return commandManager.submitNewCommand(GeoSearchStore, arguments, this::handleLongResponse);
    }

    @Override
    public CompletableFuture<Long> geosearchstore(
            @NonNull String destination,
            @NonNull String source,
            @NonNull GeoSearchOrigin.SearchOrigin searchFrom,
            @NonNull GeoSearchShape searchBy,
            @NonNull GeoSearchStoreOptions options,
            @NonNull GeoSearchResultOptions resultOptions) {
        String[] arguments =
                concatenateArrays(
                        new String[] {destination, source},
                        searchFrom.toArgs(),
                        searchBy.toArgs(),
                        options.toArgs(),
                        resultOptions.toArgs());
        return commandManager.submitNewCommand(GeoSearchStore, arguments, this::handleLongResponse);
    }
}<|MERGE_RESOLUTION|>--- conflicted
+++ resolved
@@ -2797,19 +2797,19 @@
     }
 
     @Override
+    public CompletableFuture<Long> publish(@NonNull String channel, @NonNull String message) {
+        return commandManager.submitNewCommand(
+                Publish, new String[] {channel, message}, this::handleLongResponse);
+    }
+
+    @Override
     public CompletableFuture<String> watch(@NonNull String[] keys) {
         return commandManager.submitNewCommand(Watch, keys, this::handleStringResponse);
     }
 
     @Override
-<<<<<<< HEAD
-    public CompletableFuture<Long> publish(@NonNull String channel, @NonNull String message) {
-        return commandManager.submitNewCommand(
-                Publish, new String[] {channel, message}, this::handleLongResponse);
-=======
     public CompletableFuture<String> watch(@NonNull GlideString[] keys) {
         return commandManager.submitNewCommand(Watch, keys, this::handleStringResponse);
->>>>>>> f53ad163
     }
 
     @Override
