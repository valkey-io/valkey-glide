--- conflicted
+++ resolved
@@ -44,10 +44,7 @@
 import static redis_request.RedisRequestOuterClass.RequestType.Persist;
 import static redis_request.RedisRequestOuterClass.RequestType.PfAdd;
 import static redis_request.RedisRequestOuterClass.RequestType.PfCount;
-<<<<<<< HEAD
 import static redis_request.RedisRequestOuterClass.RequestType.PfMerge;
-=======
->>>>>>> 7fec5500
 import static redis_request.RedisRequestOuterClass.RequestType.RPop;
 import static redis_request.RedisRequestOuterClass.RequestType.RPush;
 import static redis_request.RedisRequestOuterClass.RequestType.RPushX;
@@ -120,10 +117,7 @@
                 ListBaseCommands,
                 SetBaseCommands,
                 SortedSetBaseCommands,
-<<<<<<< HEAD
-=======
                 StreamBaseCommands,
->>>>>>> 7fec5500
                 HyperLogLogBaseCommands {
 
     /** Redis simple string response with "OK" */
@@ -802,13 +796,10 @@
     public CompletableFuture<Long> pfcount(@NonNull String[] keys) {
         return commandManager.submitNewCommand(PfCount, keys, this::handleLongResponse);
     }
-<<<<<<< HEAD
 
     @Override
     public CompletableFuture<String> pfmerge(@NonNull String destKey, @NonNull String[] sourceKeys) {
         String[] arguments = ArrayUtils.addFirst(sourceKeys, destKey);
         return commandManager.submitNewCommand(PfMerge, arguments, this::handleStringResponse);
     }
-=======
->>>>>>> 7fec5500
 }