--- conflicted
+++ resolved
@@ -551,16 +551,16 @@
     }
 
     @Override
-<<<<<<< HEAD
     public CompletableFuture<Boolean[]> smismember(@NonNull String key, @NonNull String[] members) {
         String[] arguments = ArrayUtils.addFirst(members, key);
         return commandManager.submitNewCommand(
                 SMIsMember, arguments, response -> castArray(handleArrayResponse(response), Boolean.class));
-=======
+    }
+
+    @Override
     public CompletableFuture<Long> sdiffstore(@NonNull String destination, @NonNull String[] keys) {
         String[] arguments = ArrayUtils.addFirst(keys, destination);
         return commandManager.submitNewCommand(SDiffStore, arguments, this::handleLongResponse);
->>>>>>> a4f268de
     }
 
     @Override
