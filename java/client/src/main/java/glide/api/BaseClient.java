--- conflicted
+++ resolved
@@ -182,11 +182,8 @@
 import glide.api.commands.StreamBaseCommands;
 import glide.api.commands.StringBaseCommands;
 import glide.api.commands.TransactionsBaseCommands;
-<<<<<<< HEAD
+import glide.api.models.GlideString;
 import glide.api.models.Message;
-=======
-import glide.api.models.GlideString;
->>>>>>> 5a0b4057
 import glide.api.models.Script;
 import glide.api.models.commands.ExpireOptions;
 import glide.api.models.commands.GetExOptions;
@@ -280,6 +277,10 @@
     private static final BaseResponseResolver responseResolver =
             new BaseResponseResolver(RedisValueResolver::valueFromPointer);
 
+    /** Helper which extracts data with binary strings from received {@link Response}s from GLIDE. */
+    private static final BaseResponseResolver binaryResponseResolver =
+            new BaseResponseResolver(RedisValueResolver::valueFromPointerBinary);
+
     /** Create a client instance and init private fields. */
     protected static <T extends BaseClient> T buildClient(
             Supplier<T> constructor,
@@ -446,15 +447,8 @@
             Class<T> classType, EnumSet<ResponseFlags> flags, Response response) throws RedisException {
         boolean encodingUtf8 = flags.contains(ResponseFlags.ENCODING_UTF8);
         boolean isNullable = flags.contains(ResponseFlags.IS_NULLABLE);
-<<<<<<< HEAD
-        Object value = responseResolver.apply(response);
-=======
         Object value =
-                encodingUtf8
-                        ? new BaseCommandResponseResolver(RedisValueResolver::valueFromPointer).apply(response)
-                        : new BaseCommandResponseResolver(RedisValueResolver::valueFromPointerBinary)
-                                .apply(response);
->>>>>>> 5a0b4057
+                encodingUtf8 ? responseResolver.apply(response) : binaryResponseResolver.apply(response);
         if (isNullable && (value == null)) {
             return null;
         }
@@ -2628,11 +2622,12 @@
     }
 
     @Override
-<<<<<<< HEAD
     public CompletableFuture<Long> publish(@NonNull String channel, @NonNull String message) {
         return commandManager.submitNewCommand(
                 Publish, new String[] {channel, message}, this::handleLongResponse);
-=======
+    }
+
+    @Override
     public CompletableFuture<Set<String>> sunion(@NonNull String[] keys) {
         return commandManager.submitNewCommand(SUnion, keys, this::handleSetResponse);
     }
@@ -2710,6 +2705,5 @@
     public CompletableFuture<Long> sortStore(@NonNull String key, @NonNull String destination) {
         return commandManager.submitNewCommand(
                 Sort, new String[] {key, STORE_COMMAND_STRING, destination}, this::handleLongResponse);
->>>>>>> 5a0b4057
     }
 }