--- conflicted
+++ resolved
@@ -700,7 +700,6 @@
     }
 
     @Override
-<<<<<<< HEAD
     public CompletableFuture<String[]> blpop(@NonNull String[] keys, double timeout) {
         String[] arguments = ArrayUtils.add(keys, Double.toString(timeout));
         return commandManager.submitNewCommand(
@@ -712,7 +711,9 @@
         String[] arguments = ArrayUtils.add(keys, Double.toString(timeout));
         return commandManager.submitNewCommand(
                 Brpop, arguments, response -> castArray(handleArrayOrNullResponse(response), String.class));
-=======
+    }
+
+    @Override
     public CompletableFuture<String[]> zrange(
             @NonNull String key, @NonNull RangeQuery rangeQuery, boolean reverse) {
         String[] arguments = RangeOptions.createZrangeArgs(key, rangeQuery, reverse, false);
@@ -740,6 +741,5 @@
     public CompletableFuture<Map<String, Double>> zrangeWithScores(
             @NonNull String key, @NonNull ScoredRangeQuery rangeQuery) {
         return this.zrangeWithScores(key, rangeQuery, false);
->>>>>>> a422b242
     }
 }