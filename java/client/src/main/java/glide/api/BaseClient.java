/** Copyright GLIDE-for-Redis Project Contributors - SPDX Identifier: Apache-2.0 */
package glide.api;

import static glide.ffi.resolvers.SocketListenerResolver.getSocket;
import static glide.utils.ArrayTransformUtils.castArray;
import static glide.utils.ArrayTransformUtils.concatenateArrays;
import static glide.utils.ArrayTransformUtils.convertMapToKeyValueStringArray;
import static glide.utils.ArrayTransformUtils.convertMapToValueKeyStringArray;
import static redis_request.RedisRequestOuterClass.RequestType.Blpop;
import static redis_request.RedisRequestOuterClass.RequestType.Brpop;
import static redis_request.RedisRequestOuterClass.RequestType.Decr;
import static redis_request.RedisRequestOuterClass.RequestType.DecrBy;
import static redis_request.RedisRequestOuterClass.RequestType.Del;
import static redis_request.RedisRequestOuterClass.RequestType.Exists;
import static redis_request.RedisRequestOuterClass.RequestType.Expire;
import static redis_request.RedisRequestOuterClass.RequestType.ExpireAt;
import static redis_request.RedisRequestOuterClass.RequestType.GetRange;
import static redis_request.RedisRequestOuterClass.RequestType.GetString;
import static redis_request.RedisRequestOuterClass.RequestType.HLen;
import static redis_request.RedisRequestOuterClass.RequestType.HSetNX;
import static redis_request.RedisRequestOuterClass.RequestType.HashDel;
import static redis_request.RedisRequestOuterClass.RequestType.HashExists;
import static redis_request.RedisRequestOuterClass.RequestType.HashGet;
import static redis_request.RedisRequestOuterClass.RequestType.HashGetAll;
import static redis_request.RedisRequestOuterClass.RequestType.HashIncrBy;
import static redis_request.RedisRequestOuterClass.RequestType.HashIncrByFloat;
import static redis_request.RedisRequestOuterClass.RequestType.HashMGet;
import static redis_request.RedisRequestOuterClass.RequestType.HashSet;
import static redis_request.RedisRequestOuterClass.RequestType.Hvals;
import static redis_request.RedisRequestOuterClass.RequestType.Incr;
import static redis_request.RedisRequestOuterClass.RequestType.IncrBy;
import static redis_request.RedisRequestOuterClass.RequestType.IncrByFloat;
import static redis_request.RedisRequestOuterClass.RequestType.LInsert;
import static redis_request.RedisRequestOuterClass.RequestType.LLen;
import static redis_request.RedisRequestOuterClass.RequestType.LPop;
import static redis_request.RedisRequestOuterClass.RequestType.LPush;
import static redis_request.RedisRequestOuterClass.RequestType.LPushX;
import static redis_request.RedisRequestOuterClass.RequestType.LRange;
import static redis_request.RedisRequestOuterClass.RequestType.LRem;
import static redis_request.RedisRequestOuterClass.RequestType.LTrim;
import static redis_request.RedisRequestOuterClass.RequestType.Lindex;
import static redis_request.RedisRequestOuterClass.RequestType.MGet;
import static redis_request.RedisRequestOuterClass.RequestType.MSet;
<<<<<<< HEAD
import static redis_request.RedisRequestOuterClass.RequestType.ObjectFreq;
=======
import static redis_request.RedisRequestOuterClass.RequestType.ObjectEncoding;
import static redis_request.RedisRequestOuterClass.RequestType.ObjectRefcount;
>>>>>>> a046ec5e
import static redis_request.RedisRequestOuterClass.RequestType.PExpire;
import static redis_request.RedisRequestOuterClass.RequestType.PExpireAt;
import static redis_request.RedisRequestOuterClass.RequestType.PTTL;
import static redis_request.RedisRequestOuterClass.RequestType.Persist;
import static redis_request.RedisRequestOuterClass.RequestType.PfAdd;
import static redis_request.RedisRequestOuterClass.RequestType.PfCount;
import static redis_request.RedisRequestOuterClass.RequestType.PfMerge;
import static redis_request.RedisRequestOuterClass.RequestType.RPop;
import static redis_request.RedisRequestOuterClass.RequestType.RPush;
import static redis_request.RedisRequestOuterClass.RequestType.RPushX;
import static redis_request.RedisRequestOuterClass.RequestType.SAdd;
import static redis_request.RedisRequestOuterClass.RequestType.SCard;
import static redis_request.RedisRequestOuterClass.RequestType.SDiff;
import static redis_request.RedisRequestOuterClass.RequestType.SDiffStore;
import static redis_request.RedisRequestOuterClass.RequestType.SInter;
import static redis_request.RedisRequestOuterClass.RequestType.SInterStore;
import static redis_request.RedisRequestOuterClass.RequestType.SIsMember;
import static redis_request.RedisRequestOuterClass.RequestType.SMIsMember;
import static redis_request.RedisRequestOuterClass.RequestType.SMembers;
import static redis_request.RedisRequestOuterClass.RequestType.SMove;
import static redis_request.RedisRequestOuterClass.RequestType.SRem;
import static redis_request.RedisRequestOuterClass.RequestType.SUnionStore;
import static redis_request.RedisRequestOuterClass.RequestType.SetRange;
import static redis_request.RedisRequestOuterClass.RequestType.SetString;
import static redis_request.RedisRequestOuterClass.RequestType.Strlen;
import static redis_request.RedisRequestOuterClass.RequestType.TTL;
import static redis_request.RedisRequestOuterClass.RequestType.Type;
import static redis_request.RedisRequestOuterClass.RequestType.Unlink;
import static redis_request.RedisRequestOuterClass.RequestType.XAdd;
import static redis_request.RedisRequestOuterClass.RequestType.ZDiff;
import static redis_request.RedisRequestOuterClass.RequestType.ZDiffStore;
import static redis_request.RedisRequestOuterClass.RequestType.ZLexCount;
import static redis_request.RedisRequestOuterClass.RequestType.ZMScore;
import static redis_request.RedisRequestOuterClass.RequestType.ZPopMax;
import static redis_request.RedisRequestOuterClass.RequestType.ZPopMin;
import static redis_request.RedisRequestOuterClass.RequestType.ZRangeStore;
import static redis_request.RedisRequestOuterClass.RequestType.ZRemRangeByLex;
import static redis_request.RedisRequestOuterClass.RequestType.ZRemRangeByRank;
import static redis_request.RedisRequestOuterClass.RequestType.ZRemRangeByScore;
import static redis_request.RedisRequestOuterClass.RequestType.ZScore;
import static redis_request.RedisRequestOuterClass.RequestType.Zadd;
import static redis_request.RedisRequestOuterClass.RequestType.Zcard;
import static redis_request.RedisRequestOuterClass.RequestType.Zcount;
import static redis_request.RedisRequestOuterClass.RequestType.Zrange;
import static redis_request.RedisRequestOuterClass.RequestType.Zrank;
import static redis_request.RedisRequestOuterClass.RequestType.Zrem;

import glide.api.commands.GenericBaseCommands;
import glide.api.commands.HashBaseCommands;
import glide.api.commands.HyperLogLogBaseCommands;
import glide.api.commands.ListBaseCommands;
import glide.api.commands.SetBaseCommands;
import glide.api.commands.SortedSetBaseCommands;
import glide.api.commands.StreamBaseCommands;
import glide.api.commands.StringBaseCommands;
import glide.api.models.Script;
import glide.api.models.commands.ExpireOptions;
import glide.api.models.commands.LInsertOptions.InsertPosition;
import glide.api.models.commands.RangeOptions;
import glide.api.models.commands.RangeOptions.LexRange;
import glide.api.models.commands.RangeOptions.RangeQuery;
import glide.api.models.commands.RangeOptions.ScoreRange;
import glide.api.models.commands.RangeOptions.ScoredRangeQuery;
import glide.api.models.commands.ScriptOptions;
import glide.api.models.commands.SetOptions;
import glide.api.models.commands.StreamAddOptions;
import glide.api.models.commands.ZaddOptions;
import glide.api.models.configuration.BaseClientConfiguration;
import glide.api.models.exceptions.RedisException;
import glide.connectors.handlers.CallbackDispatcher;
import glide.connectors.handlers.ChannelHandler;
import glide.connectors.resources.Platform;
import glide.connectors.resources.ThreadPoolResource;
import glide.connectors.resources.ThreadPoolResourceAllocator;
import glide.ffi.resolvers.RedisValueResolver;
import glide.managers.BaseCommandResponseResolver;
import glide.managers.CommandManager;
import glide.managers.ConnectionManager;
import java.util.List;
import java.util.Map;
import java.util.Set;
import java.util.concurrent.CompletableFuture;
import java.util.concurrent.ExecutionException;
import java.util.function.BiFunction;
import lombok.AllArgsConstructor;
import lombok.NonNull;
import org.apache.commons.lang3.ArrayUtils;
import response.ResponseOuterClass.ConstantResponse;
import response.ResponseOuterClass.Response;

/** Base Client class for Redis */
@AllArgsConstructor
public abstract class BaseClient
        implements AutoCloseable,
                GenericBaseCommands,
                StringBaseCommands,
                HashBaseCommands,
                ListBaseCommands,
                SetBaseCommands,
                SortedSetBaseCommands,
                StreamBaseCommands,
                HyperLogLogBaseCommands {

    /** Redis simple string response with "OK" */
    public static final String OK = ConstantResponse.OK.toString();

    protected final ConnectionManager connectionManager;
    protected final CommandManager commandManager;

    /**
     * Async request for an async (non-blocking) Redis client.
     *
     * @param config Redis client Configuration.
     * @param constructor Redis client constructor reference.
     * @param <T> Client type.
     * @return a Future to connect and return a RedisClient.
     */
    protected static <T> CompletableFuture<T> CreateClient(
            BaseClientConfiguration config,
            BiFunction<ConnectionManager, CommandManager, T> constructor) {
        try {
            ThreadPoolResource threadPoolResource = config.getThreadPoolResource();
            if (threadPoolResource == null) {
                threadPoolResource =
                        ThreadPoolResourceAllocator.getOrCreate(Platform.getThreadPoolResourceSupplier());
            }
            ChannelHandler channelHandler = buildChannelHandler(threadPoolResource);
            ConnectionManager connectionManager = buildConnectionManager(channelHandler);
            CommandManager commandManager = buildCommandManager(channelHandler);
            // TODO: Support exception throwing, including interrupted exceptions
            return connectionManager
                    .connectToRedis(config)
                    .thenApply(ignore -> constructor.apply(connectionManager, commandManager));
        } catch (InterruptedException e) {
            // Something bad happened while we were establishing netty connection to UDS
            var future = new CompletableFuture<T>();
            future.completeExceptionally(e);
            return future;
        }
    }

    /**
     * Closes this resource, relinquishing any underlying resources. This method is invoked
     * automatically on objects managed by the try-with-resources statement.
     *
     * @see <a
     *     href="https://docs.oracle.com/javase/8/docs/api/java/lang/AutoCloseable.html#close--">AutoCloseable::close()</a>
     */
    @Override
    public void close() throws ExecutionException {
        try {
            connectionManager.closeConnection().get();
        } catch (InterruptedException e) {
            // suppressing the interrupted exception - it is already suppressed in the future
            throw new RuntimeException(e);
        }
    }

    protected static ChannelHandler buildChannelHandler(ThreadPoolResource threadPoolResource)
            throws InterruptedException {
        CallbackDispatcher callbackDispatcher = new CallbackDispatcher();
        return new ChannelHandler(callbackDispatcher, getSocket(), threadPoolResource);
    }

    protected static ConnectionManager buildConnectionManager(ChannelHandler channelHandler) {
        return new ConnectionManager(channelHandler);
    }

    protected static CommandManager buildCommandManager(ChannelHandler channelHandler) {
        return new CommandManager(channelHandler);
    }

    /**
     * Extracts the value from a <code>GLIDE core</code> response message and either throws an
     * exception or returns the value as an object of type <code>T</code>. If <code>isNullable</code>,
     * than also returns <code>null</code>.
     *
     * @param response Redis protobuf message.
     * @param classType Parameter <code>T</code> class type.
     * @param isNullable Accepts null values in the protobuf message.
     * @return Response as an object of type <code>T</code> or <code>null</code>.
     * @param <T> The return value type.
     * @throws RedisException On a type mismatch.
     */
    @SuppressWarnings("unchecked")
    protected <T> T handleRedisResponse(Class<T> classType, boolean isNullable, Response response)
            throws RedisException {
        Object value =
                new BaseCommandResponseResolver(RedisValueResolver::valueFromPointer).apply(response);
        if (isNullable && (value == null)) {
            return null;
        }
        if (classType.isInstance(value)) {
            return (T) value;
        }
        String className = value == null ? "null" : value.getClass().getSimpleName();
        throw new RedisException(
                "Unexpected return type from Redis: got "
                        + className
                        + " expected "
                        + classType.getSimpleName());
    }

    protected Object handleObjectOrNullResponse(Response response) throws RedisException {
        return handleRedisResponse(Object.class, true, response);
    }

    protected String handleStringResponse(Response response) throws RedisException {
        return handleRedisResponse(String.class, false, response);
    }

    protected String handleStringOrNullResponse(Response response) throws RedisException {
        return handleRedisResponse(String.class, true, response);
    }

    protected Boolean handleBooleanResponse(Response response) throws RedisException {
        return handleRedisResponse(Boolean.class, false, response);
    }

    protected Long handleLongResponse(Response response) throws RedisException {
        return handleRedisResponse(Long.class, false, response);
    }

    protected Long handleLongOrNullResponse(Response response) throws RedisException {
        return handleRedisResponse(Long.class, true, response);
    }

    protected Double handleDoubleResponse(Response response) throws RedisException {
        return handleRedisResponse(Double.class, false, response);
    }

    protected Double handleDoubleOrNullResponse(Response response) throws RedisException {
        return handleRedisResponse(Double.class, true, response);
    }

    protected Object[] handleArrayResponse(Response response) throws RedisException {
        return handleRedisResponse(Object[].class, false, response);
    }

    protected Object[] handleArrayOrNullResponse(Response response) throws RedisException {
        return handleRedisResponse(Object[].class, true, response);
    }

    /**
     * @param response A Protobuf response
     * @return A map of <code>String</code> to <code>V</code>.
     * @param <V> Value type.
     */
    @SuppressWarnings("unchecked") // raw Map cast to Map<String, V>
    protected <V> Map<String, V> handleMapResponse(Response response) throws RedisException {
        return handleRedisResponse(Map.class, false, response);
    }

    @SuppressWarnings("unchecked") // raw Set cast to Set<String>
    protected Set<String> handleSetResponse(Response response) throws RedisException {
        return handleRedisResponse(Set.class, false, response);
    }

    @Override
    public CompletableFuture<Long> del(@NonNull String[] keys) {
        return commandManager.submitNewCommand(Del, keys, this::handleLongResponse);
    }

    @Override
    public CompletableFuture<String> get(@NonNull String key) {
        return commandManager.submitNewCommand(
                GetString, new String[] {key}, this::handleStringOrNullResponse);
    }

    @Override
    public CompletableFuture<String> set(@NonNull String key, @NonNull String value) {
        return commandManager.submitNewCommand(
                SetString, new String[] {key, value}, this::handleStringResponse);
    }

    @Override
    public CompletableFuture<String> set(
            @NonNull String key, @NonNull String value, @NonNull SetOptions options) {
        String[] arguments = ArrayUtils.addAll(new String[] {key, value}, options.toArgs());
        return commandManager.submitNewCommand(SetString, arguments, this::handleStringOrNullResponse);
    }

    @Override
    public CompletableFuture<String[]> mget(@NonNull String[] keys) {
        return commandManager.submitNewCommand(
                MGet, keys, response -> castArray(handleArrayOrNullResponse(response), String.class));
    }

    @Override
    public CompletableFuture<String> mset(@NonNull Map<String, String> keyValueMap) {
        String[] args = convertMapToKeyValueStringArray(keyValueMap);
        return commandManager.submitNewCommand(MSet, args, this::handleStringResponse);
    }

    @Override
<<<<<<< HEAD
    public CompletableFuture<Long> objectFreq(@NonNull String key) {
        return commandManager.submitNewCommand(
                ObjectFreq, new String[] {key}, this::handleLongOrNullResponse);
=======
    public CompletableFuture<String> objectEncoding(@NonNull String key) {
        return commandManager.submitNewCommand(
                ObjectEncoding, new String[] {key}, this::handleStringOrNullResponse);
    }

    @Override
    public CompletableFuture<Long> objectRefcount(@NonNull String key) {
        return commandManager.submitNewCommand(
                ObjectRefcount, new String[] {key}, this::handleLongOrNullResponse);
>>>>>>> a046ec5e
    }

    @Override
    public CompletableFuture<Long> incr(@NonNull String key) {
        return commandManager.submitNewCommand(Incr, new String[] {key}, this::handleLongResponse);
    }

    @Override
    public CompletableFuture<Long> incrBy(@NonNull String key, long amount) {
        return commandManager.submitNewCommand(
                IncrBy, new String[] {key, Long.toString(amount)}, this::handleLongResponse);
    }

    @Override
    public CompletableFuture<Double> incrByFloat(@NonNull String key, double amount) {
        return commandManager.submitNewCommand(
                IncrByFloat, new String[] {key, Double.toString(amount)}, this::handleDoubleResponse);
    }

    @Override
    public CompletableFuture<Long> decr(@NonNull String key) {
        return commandManager.submitNewCommand(Decr, new String[] {key}, this::handleLongResponse);
    }

    @Override
    public CompletableFuture<Long> decrBy(@NonNull String key, long amount) {
        return commandManager.submitNewCommand(
                DecrBy, new String[] {key, Long.toString(amount)}, this::handleLongResponse);
    }

    @Override
    public CompletableFuture<Long> strlen(@NonNull String key) {
        return commandManager.submitNewCommand(Strlen, new String[] {key}, this::handleLongResponse);
    }

    @Override
    public CompletableFuture<Long> setrange(@NonNull String key, int offset, @NonNull String value) {
        String[] arguments = new String[] {key, Integer.toString(offset), value};
        return commandManager.submitNewCommand(SetRange, arguments, this::handleLongResponse);
    }

    @Override
    public CompletableFuture<String> getrange(@NonNull String key, int start, int end) {
        String[] arguments = new String[] {key, Integer.toString(start), Integer.toString(end)};
        return commandManager.submitNewCommand(GetRange, arguments, this::handleStringResponse);
    }

    @Override
    public CompletableFuture<String> hget(@NonNull String key, @NonNull String field) {
        return commandManager.submitNewCommand(
                HashGet, new String[] {key, field}, this::handleStringOrNullResponse);
    }

    @Override
    public CompletableFuture<Long> hset(
            @NonNull String key, @NonNull Map<String, String> fieldValueMap) {
        String[] args = ArrayUtils.addFirst(convertMapToKeyValueStringArray(fieldValueMap), key);
        return commandManager.submitNewCommand(HashSet, args, this::handleLongResponse);
    }

    @Override
    public CompletableFuture<Boolean> hsetnx(
            @NonNull String key, @NonNull String field, @NonNull String value) {
        return commandManager.submitNewCommand(
                HSetNX, new String[] {key, field, value}, this::handleBooleanResponse);
    }

    @Override
    public CompletableFuture<Long> hdel(@NonNull String key, @NonNull String[] fields) {
        String[] args = ArrayUtils.addFirst(fields, key);
        return commandManager.submitNewCommand(HashDel, args, this::handleLongResponse);
    }

    @Override
    public CompletableFuture<Long> hlen(@NonNull String key) {
        return commandManager.submitNewCommand(HLen, new String[] {key}, this::handleLongResponse);
    }

    @Override
    public CompletableFuture<String[]> hvals(@NonNull String key) {
        return commandManager.submitNewCommand(
                Hvals,
                new String[] {key},
                response -> castArray(handleArrayResponse(response), String.class));
    }

    @Override
    public CompletableFuture<String[]> hmget(@NonNull String key, @NonNull String[] fields) {
        String[] arguments = ArrayUtils.addFirst(fields, key);
        return commandManager.submitNewCommand(
                HashMGet, arguments, response -> castArray(handleArrayResponse(response), String.class));
    }

    @Override
    public CompletableFuture<Boolean> hexists(@NonNull String key, @NonNull String field) {
        return commandManager.submitNewCommand(
                HashExists, new String[] {key, field}, this::handleBooleanResponse);
    }

    @Override
    public CompletableFuture<Map<String, String>> hgetall(@NonNull String key) {
        return commandManager.submitNewCommand(HashGetAll, new String[] {key}, this::handleMapResponse);
    }

    @Override
    public CompletableFuture<Long> hincrBy(@NonNull String key, @NonNull String field, long amount) {
        return commandManager.submitNewCommand(
                HashIncrBy, new String[] {key, field, Long.toString(amount)}, this::handleLongResponse);
    }

    @Override
    public CompletableFuture<Double> hincrByFloat(
            @NonNull String key, @NonNull String field, double amount) {
        return commandManager.submitNewCommand(
                HashIncrByFloat,
                new String[] {key, field, Double.toString(amount)},
                this::handleDoubleResponse);
    }

    @Override
    public CompletableFuture<Long> lpush(@NonNull String key, @NonNull String[] elements) {
        String[] arguments = ArrayUtils.addFirst(elements, key);
        return commandManager.submitNewCommand(LPush, arguments, this::handleLongResponse);
    }

    @Override
    public CompletableFuture<String> lpop(@NonNull String key) {
        return commandManager.submitNewCommand(
                LPop, new String[] {key}, this::handleStringOrNullResponse);
    }

    @Override
    public CompletableFuture<String[]> lpopCount(@NonNull String key, long count) {
        return commandManager.submitNewCommand(
                LPop,
                new String[] {key, Long.toString(count)},
                response -> castArray(handleArrayResponse(response), String.class));
    }

    @Override
    public CompletableFuture<String[]> lrange(@NonNull String key, long start, long end) {
        return commandManager.submitNewCommand(
                LRange,
                new String[] {key, Long.toString(start), Long.toString(end)},
                response -> castArray(handleArrayOrNullResponse(response), String.class));
    }

    @Override
    public CompletableFuture<String> lindex(@NonNull String key, long index) {
        return commandManager.submitNewCommand(
                Lindex, new String[] {key, Long.toString(index)}, this::handleStringOrNullResponse);
    }

    @Override
    public CompletableFuture<String> ltrim(@NonNull String key, long start, long end) {
        return commandManager.submitNewCommand(
                LTrim,
                new String[] {key, Long.toString(start), Long.toString(end)},
                this::handleStringResponse);
    }

    @Override
    public CompletableFuture<Long> llen(@NonNull String key) {
        return commandManager.submitNewCommand(LLen, new String[] {key}, this::handleLongResponse);
    }

    @Override
    public CompletableFuture<Long> lrem(@NonNull String key, long count, @NonNull String element) {
        return commandManager.submitNewCommand(
                LRem, new String[] {key, Long.toString(count), element}, this::handleLongResponse);
    }

    @Override
    public CompletableFuture<Long> rpush(@NonNull String key, @NonNull String[] elements) {
        String[] arguments = ArrayUtils.addFirst(elements, key);
        return commandManager.submitNewCommand(RPush, arguments, this::handleLongResponse);
    }

    @Override
    public CompletableFuture<String> rpop(@NonNull String key) {
        return commandManager.submitNewCommand(
                RPop, new String[] {key}, this::handleStringOrNullResponse);
    }

    @Override
    public CompletableFuture<String[]> rpopCount(@NonNull String key, long count) {
        return commandManager.submitNewCommand(
                RPop,
                new String[] {key, Long.toString(count)},
                response -> castArray(handleArrayOrNullResponse(response), String.class));
    }

    @Override
    public CompletableFuture<Long> sadd(@NonNull String key, @NonNull String[] members) {
        String[] arguments = ArrayUtils.addFirst(members, key);
        return commandManager.submitNewCommand(SAdd, arguments, this::handleLongResponse);
    }

    @Override
    public CompletableFuture<Boolean> sismember(@NonNull String key, @NonNull String member) {
        return commandManager.submitNewCommand(
                SIsMember, new String[] {key, member}, this::handleBooleanResponse);
    }

    @Override
    public CompletableFuture<Long> srem(@NonNull String key, @NonNull String[] members) {
        String[] arguments = ArrayUtils.addFirst(members, key);
        return commandManager.submitNewCommand(SRem, arguments, this::handleLongResponse);
    }

    @Override
    public CompletableFuture<Set<String>> smembers(@NonNull String key) {
        return commandManager.submitNewCommand(SMembers, new String[] {key}, this::handleSetResponse);
    }

    @Override
    public CompletableFuture<Long> scard(@NonNull String key) {
        return commandManager.submitNewCommand(SCard, new String[] {key}, this::handleLongResponse);
    }

    @Override
    public CompletableFuture<Set<String>> sdiff(@NonNull String[] keys) {
        return commandManager.submitNewCommand(SDiff, keys, this::handleSetResponse);
    }

    @Override
    public CompletableFuture<Boolean[]> smismember(@NonNull String key, @NonNull String[] members) {
        String[] arguments = ArrayUtils.addFirst(members, key);
        return commandManager.submitNewCommand(
                SMIsMember, arguments, response -> castArray(handleArrayResponse(response), Boolean.class));
    }

    @Override
    public CompletableFuture<Long> sdiffstore(@NonNull String destination, @NonNull String[] keys) {
        String[] arguments = ArrayUtils.addFirst(keys, destination);
        return commandManager.submitNewCommand(SDiffStore, arguments, this::handleLongResponse);
    }

    @Override
    public CompletableFuture<Boolean> smove(
            @NonNull String source, @NonNull String destination, @NonNull String member) {
        return commandManager.submitNewCommand(
                SMove, new String[] {source, destination, member}, this::handleBooleanResponse);
    }

    @Override
    public CompletableFuture<Long> sinterstore(@NonNull String destination, @NonNull String[] keys) {
        String[] arguments = ArrayUtils.addFirst(keys, destination);
        return commandManager.submitNewCommand(SInterStore, arguments, this::handleLongResponse);
    }

    @Override
    public CompletableFuture<Set<String>> sinter(@NonNull String[] keys) {
        return commandManager.submitNewCommand(SInter, keys, this::handleSetResponse);
    }

    @Override
    public CompletableFuture<Long> sunionstore(@NonNull String destination, @NonNull String[] keys) {
        String[] arguments = ArrayUtils.addFirst(keys, destination);
        return commandManager.submitNewCommand(SUnionStore, arguments, this::handleLongResponse);
    }

    @Override
    public CompletableFuture<Long> exists(@NonNull String[] keys) {
        return commandManager.submitNewCommand(Exists, keys, this::handleLongResponse);
    }

    @Override
    public CompletableFuture<Long> unlink(@NonNull String[] keys) {
        return commandManager.submitNewCommand(Unlink, keys, this::handleLongResponse);
    }

    @Override
    public CompletableFuture<Boolean> expire(@NonNull String key, long seconds) {
        return commandManager.submitNewCommand(
                Expire, new String[] {key, Long.toString(seconds)}, this::handleBooleanResponse);
    }

    @Override
    public CompletableFuture<Boolean> expire(
            @NonNull String key, long seconds, @NonNull ExpireOptions expireOptions) {
        String[] arguments =
                ArrayUtils.addAll(new String[] {key, Long.toString(seconds)}, expireOptions.toArgs());
        return commandManager.submitNewCommand(Expire, arguments, this::handleBooleanResponse);
    }

    @Override
    public CompletableFuture<Boolean> expireAt(@NonNull String key, long unixSeconds) {
        return commandManager.submitNewCommand(
                ExpireAt, new String[] {key, Long.toString(unixSeconds)}, this::handleBooleanResponse);
    }

    @Override
    public CompletableFuture<Boolean> expireAt(
            @NonNull String key, long unixSeconds, @NonNull ExpireOptions expireOptions) {
        String[] arguments =
                ArrayUtils.addAll(new String[] {key, Long.toString(unixSeconds)}, expireOptions.toArgs());
        return commandManager.submitNewCommand(ExpireAt, arguments, this::handleBooleanResponse);
    }

    @Override
    public CompletableFuture<Boolean> pexpire(@NonNull String key, long milliseconds) {
        return commandManager.submitNewCommand(
                PExpire, new String[] {key, Long.toString(milliseconds)}, this::handleBooleanResponse);
    }

    @Override
    public CompletableFuture<Boolean> pexpire(
            @NonNull String key, long milliseconds, @NonNull ExpireOptions expireOptions) {
        String[] arguments =
                ArrayUtils.addAll(new String[] {key, Long.toString(milliseconds)}, expireOptions.toArgs());
        return commandManager.submitNewCommand(PExpire, arguments, this::handleBooleanResponse);
    }

    @Override
    public CompletableFuture<Boolean> pexpireAt(@NonNull String key, long unixMilliseconds) {
        return commandManager.submitNewCommand(
                PExpireAt,
                new String[] {key, Long.toString(unixMilliseconds)},
                this::handleBooleanResponse);
    }

    @Override
    public CompletableFuture<Boolean> pexpireAt(
            @NonNull String key, long unixMilliseconds, @NonNull ExpireOptions expireOptions) {
        String[] arguments =
                ArrayUtils.addAll(
                        new String[] {key, Long.toString(unixMilliseconds)}, expireOptions.toArgs());
        return commandManager.submitNewCommand(PExpireAt, arguments, this::handleBooleanResponse);
    }

    @Override
    public CompletableFuture<Long> ttl(@NonNull String key) {
        return commandManager.submitNewCommand(TTL, new String[] {key}, this::handleLongResponse);
    }

    @Override
    public CompletableFuture<Object> invokeScript(@NonNull Script script) {
        return commandManager.submitScript(
                script, List.of(), List.of(), this::handleObjectOrNullResponse);
    }

    @Override
    public CompletableFuture<Object> invokeScript(
            @NonNull Script script, @NonNull ScriptOptions options) {
        return commandManager.submitScript(
                script, options.getKeys(), options.getArgs(), this::handleObjectOrNullResponse);
    }

    @Override
    public CompletableFuture<Long> zadd(
            @NonNull String key,
            @NonNull Map<String, Double> membersScoresMap,
            @NonNull ZaddOptions options,
            boolean changed) {
        String[] changedArg = changed ? new String[] {"CH"} : new String[] {};
        String[] membersScores = convertMapToValueKeyStringArray(membersScoresMap);

        String[] arguments =
                concatenateArrays(new String[] {key}, options.toArgs(), changedArg, membersScores);

        return commandManager.submitNewCommand(Zadd, arguments, this::handleLongResponse);
    }

    @Override
    public CompletableFuture<Long> zadd(
            @NonNull String key,
            @NonNull Map<String, Double> membersScoresMap,
            @NonNull ZaddOptions options) {
        return this.zadd(key, membersScoresMap, options, false);
    }

    @Override
    public CompletableFuture<Long> zadd(
            @NonNull String key, @NonNull Map<String, Double> membersScoresMap, boolean changed) {
        return this.zadd(key, membersScoresMap, ZaddOptions.builder().build(), changed);
    }

    @Override
    public CompletableFuture<Long> zadd(
            @NonNull String key, @NonNull Map<String, Double> membersScoresMap) {
        return this.zadd(key, membersScoresMap, ZaddOptions.builder().build(), false);
    }

    @Override
    public CompletableFuture<Double> zaddIncr(
            @NonNull String key, @NonNull String member, double increment, @NonNull ZaddOptions options) {
        String[] arguments =
                concatenateArrays(
                        new String[] {key},
                        options.toArgs(),
                        new String[] {"INCR", Double.toString(increment), member});

        return commandManager.submitNewCommand(Zadd, arguments, this::handleDoubleOrNullResponse);
    }

    @Override
    public CompletableFuture<Double> zaddIncr(
            @NonNull String key, @NonNull String member, double increment) {
        String[] arguments =
                concatenateArrays(
                        new String[] {key}, new String[] {"INCR", Double.toString(increment), member});

        return commandManager.submitNewCommand(Zadd, arguments, this::handleDoubleResponse);
    }

    @Override
    public CompletableFuture<Long> zrem(@NonNull String key, @NonNull String[] members) {
        String[] arguments = ArrayUtils.addFirst(members, key);
        return commandManager.submitNewCommand(Zrem, arguments, this::handleLongResponse);
    }

    @Override
    public CompletableFuture<Long> zcard(@NonNull String key) {
        return commandManager.submitNewCommand(Zcard, new String[] {key}, this::handleLongResponse);
    }

    @Override
    public CompletableFuture<Map<String, Double>> zpopmin(@NonNull String key, long count) {
        return commandManager.submitNewCommand(
                ZPopMin, new String[] {key, Long.toString(count)}, this::handleMapResponse);
    }

    @Override
    public CompletableFuture<Map<String, Double>> zpopmin(@NonNull String key) {
        return commandManager.submitNewCommand(ZPopMin, new String[] {key}, this::handleMapResponse);
    }

    @Override
    public CompletableFuture<Map<String, Double>> zpopmax(@NonNull String key, long count) {
        return commandManager.submitNewCommand(
                ZPopMax, new String[] {key, Long.toString(count)}, this::handleMapResponse);
    }

    @Override
    public CompletableFuture<Map<String, Double>> zpopmax(@NonNull String key) {
        return commandManager.submitNewCommand(ZPopMax, new String[] {key}, this::handleMapResponse);
    }

    @Override
    public CompletableFuture<Double> zscore(@NonNull String key, @NonNull String member) {
        return commandManager.submitNewCommand(
                ZScore, new String[] {key, member}, this::handleDoubleOrNullResponse);
    }

    @Override
    public CompletableFuture<Long> zrank(@NonNull String key, @NonNull String member) {
        return commandManager.submitNewCommand(
                Zrank, new String[] {key, member}, this::handleLongOrNullResponse);
    }

    @Override
    public CompletableFuture<Object[]> zrankWithScore(@NonNull String key, @NonNull String member) {
        return commandManager.submitNewCommand(
                Zrank, new String[] {key, member, WITH_SCORE_REDIS_API}, this::handleArrayOrNullResponse);
    }

    @Override
    public CompletableFuture<Double[]> zmscore(@NonNull String key, @NonNull String[] members) {
        String[] arguments = ArrayUtils.addFirst(members, key);
        return commandManager.submitNewCommand(
                ZMScore,
                arguments,
                response -> castArray(handleArrayOrNullResponse(response), Double.class));
    }

    @Override
    public CompletableFuture<String[]> zdiff(@NonNull String[] keys) {
        String[] arguments = ArrayUtils.addFirst(keys, Long.toString(keys.length));
        return commandManager.submitNewCommand(
                ZDiff, arguments, response -> castArray(handleArrayResponse(response), String.class));
    }

    @Override
    public CompletableFuture<Map<String, Double>> zdiffWithScores(@NonNull String[] keys) {
        String[] arguments = ArrayUtils.addFirst(keys, Long.toString(keys.length));
        arguments = ArrayUtils.add(arguments, WITH_SCORES_REDIS_API);
        return commandManager.submitNewCommand(ZDiff, arguments, this::handleMapResponse);
    }

    @Override
    public CompletableFuture<Long> zdiffstore(@NonNull String destination, @NonNull String[] keys) {
        String[] arguments =
                ArrayUtils.addAll(new String[] {destination, Long.toString(keys.length)}, keys);
        return commandManager.submitNewCommand(ZDiffStore, arguments, this::handleLongResponse);
    }

    @Override
    public CompletableFuture<Long> zcount(
            @NonNull String key, @NonNull ScoreRange minScore, @NonNull ScoreRange maxScore) {
        return commandManager.submitNewCommand(
                Zcount, new String[] {key, minScore.toArgs(), maxScore.toArgs()}, this::handleLongResponse);
    }

    @Override
    public CompletableFuture<Long> zremrangebyrank(@NonNull String key, long start, long end) {
        return commandManager.submitNewCommand(
                ZRemRangeByRank,
                new String[] {key, Long.toString(start), Long.toString(end)},
                this::handleLongResponse);
    }

    @Override
    public CompletableFuture<Long> zremrangebylex(
            @NonNull String key, @NonNull LexRange minLex, @NonNull LexRange maxLex) {
        return commandManager.submitNewCommand(
                ZRemRangeByLex,
                new String[] {key, minLex.toArgs(), maxLex.toArgs()},
                this::handleLongResponse);
    }

    @Override
    public CompletableFuture<Long> zremrangebyscore(
            @NonNull String key, @NonNull ScoreRange minScore, @NonNull ScoreRange maxScore) {
        return commandManager.submitNewCommand(
                ZRemRangeByScore,
                new String[] {key, minScore.toArgs(), maxScore.toArgs()},
                this::handleLongResponse);
    }

    @Override
    public CompletableFuture<Long> zlexcount(
            @NonNull String key, @NonNull LexRange minLex, @NonNull LexRange maxLex) {
        return commandManager.submitNewCommand(
                ZLexCount, new String[] {key, minLex.toArgs(), maxLex.toArgs()}, this::handleLongResponse);
    }

    @Override
    public CompletableFuture<Long> zrangestore(
            @NonNull String destination,
            @NonNull String source,
            @NonNull RangeQuery rangeQuery,
            boolean reverse) {
        String[] arguments =
                RangeOptions.createZRangeStoreArgs(destination, source, rangeQuery, reverse);

        return commandManager.submitNewCommand(ZRangeStore, arguments, this::handleLongResponse);
    }

    @Override
    public CompletableFuture<Long> zrangestore(
            @NonNull String destination, @NonNull String source, @NonNull RangeQuery rangeQuery) {
        return this.zrangestore(destination, source, rangeQuery, false);
    }

    @Override
    public CompletableFuture<String> xadd(@NonNull String key, @NonNull Map<String, String> values) {
        return xadd(key, values, StreamAddOptions.builder().build());
    }

    @Override
    public CompletableFuture<String> xadd(
            @NonNull String key, @NonNull Map<String, String> values, @NonNull StreamAddOptions options) {
        String[] arguments =
                ArrayUtils.addAll(
                        ArrayUtils.addFirst(options.toArgs(), key), convertMapToKeyValueStringArray(values));
        return commandManager.submitNewCommand(XAdd, arguments, this::handleStringOrNullResponse);
    }

    @Override
    public CompletableFuture<Long> pttl(@NonNull String key) {
        return commandManager.submitNewCommand(PTTL, new String[] {key}, this::handleLongResponse);
    }

    @Override
    public CompletableFuture<Boolean> persist(@NonNull String key) {
        return commandManager.submitNewCommand(
                Persist, new String[] {key}, this::handleBooleanResponse);
    }

    @Override
    public CompletableFuture<String> type(@NonNull String key) {
        return commandManager.submitNewCommand(Type, new String[] {key}, this::handleStringResponse);
    }

    @Override
    public CompletableFuture<Long> linsert(
            @NonNull String key,
            @NonNull InsertPosition position,
            @NonNull String pivot,
            @NonNull String element) {
        return commandManager.submitNewCommand(
                LInsert, new String[] {key, position.toString(), pivot, element}, this::handleLongResponse);
    }

    @Override
    public CompletableFuture<String[]> blpop(@NonNull String[] keys, double timeout) {
        String[] arguments = ArrayUtils.add(keys, Double.toString(timeout));
        return commandManager.submitNewCommand(
                Blpop, arguments, response -> castArray(handleArrayOrNullResponse(response), String.class));
    }

    @Override
    public CompletableFuture<String[]> brpop(@NonNull String[] keys, double timeout) {
        String[] arguments = ArrayUtils.add(keys, Double.toString(timeout));
        return commandManager.submitNewCommand(
                Brpop, arguments, response -> castArray(handleArrayOrNullResponse(response), String.class));
    }

    @Override
    public CompletableFuture<Long> rpushx(@NonNull String key, @NonNull String[] elements) {
        String[] arguments = ArrayUtils.addFirst(elements, key);
        return commandManager.submitNewCommand(RPushX, arguments, this::handleLongResponse);
    }

    @Override
    public CompletableFuture<Long> lpushx(@NonNull String key, @NonNull String[] elements) {
        String[] arguments = ArrayUtils.addFirst(elements, key);
        return commandManager.submitNewCommand(LPushX, arguments, this::handleLongResponse);
    }

    @Override
    public CompletableFuture<String[]> zrange(
            @NonNull String key, @NonNull RangeQuery rangeQuery, boolean reverse) {
        String[] arguments = RangeOptions.createZRangeArgs(key, rangeQuery, reverse, false);

        return commandManager.submitNewCommand(
                Zrange,
                arguments,
                response -> castArray(handleArrayOrNullResponse(response), String.class));
    }

    @Override
    public CompletableFuture<String[]> zrange(@NonNull String key, @NonNull RangeQuery rangeQuery) {
        return this.zrange(key, rangeQuery, false);
    }

    @Override
    public CompletableFuture<Map<String, Double>> zrangeWithScores(
            @NonNull String key, @NonNull ScoredRangeQuery rangeQuery, boolean reverse) {
        String[] arguments = RangeOptions.createZRangeArgs(key, rangeQuery, reverse, true);

        return commandManager.submitNewCommand(Zrange, arguments, this::handleMapResponse);
    }

    @Override
    public CompletableFuture<Map<String, Double>> zrangeWithScores(
            @NonNull String key, @NonNull ScoredRangeQuery rangeQuery) {
        return this.zrangeWithScores(key, rangeQuery, false);
    }

    @Override
    public CompletableFuture<Long> pfadd(@NonNull String key, @NonNull String[] elements) {
        String[] arguments = ArrayUtils.addFirst(elements, key);
        return commandManager.submitNewCommand(PfAdd, arguments, this::handleLongResponse);
    }

    @Override
    public CompletableFuture<Long> pfcount(@NonNull String[] keys) {
        return commandManager.submitNewCommand(PfCount, keys, this::handleLongResponse);
    }

    @Override
    public CompletableFuture<String> pfmerge(
            @NonNull String destination, @NonNull String[] sourceKeys) {
        String[] arguments = ArrayUtils.addFirst(sourceKeys, destination);
        return commandManager.submitNewCommand(PfMerge, arguments, this::handleStringResponse);
    }
}<|MERGE_RESOLUTION|>--- conflicted
+++ resolved
@@ -41,12 +41,9 @@
 import static redis_request.RedisRequestOuterClass.RequestType.Lindex;
 import static redis_request.RedisRequestOuterClass.RequestType.MGet;
 import static redis_request.RedisRequestOuterClass.RequestType.MSet;
-<<<<<<< HEAD
+import static redis_request.RedisRequestOuterClass.RequestType.ObjectEncoding;
 import static redis_request.RedisRequestOuterClass.RequestType.ObjectFreq;
-=======
-import static redis_request.RedisRequestOuterClass.RequestType.ObjectEncoding;
 import static redis_request.RedisRequestOuterClass.RequestType.ObjectRefcount;
->>>>>>> a046ec5e
 import static redis_request.RedisRequestOuterClass.RequestType.PExpire;
 import static redis_request.RedisRequestOuterClass.RequestType.PExpireAt;
 import static redis_request.RedisRequestOuterClass.RequestType.PTTL;
@@ -342,21 +339,21 @@
     }
 
     @Override
-<<<<<<< HEAD
-    public CompletableFuture<Long> objectFreq(@NonNull String key) {
-        return commandManager.submitNewCommand(
-                ObjectFreq, new String[] {key}, this::handleLongOrNullResponse);
-=======
     public CompletableFuture<String> objectEncoding(@NonNull String key) {
         return commandManager.submitNewCommand(
-                ObjectEncoding, new String[] {key}, this::handleStringOrNullResponse);
+            ObjectEncoding, new String[] {key}, this::handleStringOrNullResponse);
     }
 
     @Override
     public CompletableFuture<Long> objectRefcount(@NonNull String key) {
         return commandManager.submitNewCommand(
-                ObjectRefcount, new String[] {key}, this::handleLongOrNullResponse);
->>>>>>> a046ec5e
+            ObjectRefcount, new String[]{key}, this::handleLongOrNullResponse);
+    }
+
+    @Override
+    public CompletableFuture<Long> objectFreq(@NonNull String key){
+        return commandManager.submitNewCommand(
+            ObjectFreq, new String[]{key}, this::handleLongOrNullResponse);
     }
 
     @Override
