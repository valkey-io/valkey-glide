/**
 * Copyright GLIDE-for-Redis Project Contributors - SPDX Identifier: Apache-2.0
 */
use glide_core::start_socket_listener;

use jni::objects::{JClass, JObject, JObjectArray, JString, JThrowable};
use jni::sys::jlong;
use jni::JNIEnv;
use log::error;
use redis::Value;
use std::sync::mpsc;

#[cfg(ffi_test)]
mod ffi_test;
#[cfg(ffi_test)]
pub use ffi_test::*;

// TODO: Consider caching method IDs here in a static variable (might need RwLock to mutate)
fn redis_value_to_java<'local>(
    env: &mut JNIEnv<'local>,
    val: Value,
    encoding_utf8: bool,
) -> JObject<'local> {
    match val {
        Value::Nil => JObject::null(),
        Value::SimpleString(str) => JObject::from(env.new_string(str).unwrap()),
        Value::Okay => JObject::from(env.new_string("OK").unwrap()),
        Value::Int(num) => env
            .new_object("java/lang/Long", "(J)V", &[num.into()])
            .unwrap(),
        Value::BulkString(data) => {
            if encoding_utf8 {
                let Ok(utf8_str) = String::from_utf8(data) else {
                    let _ = env.throw("Failed to construct UTF-8 string");
                    return JObject::null();
                };
                match env.new_string(utf8_str) {
                    Ok(string) => JObject::from(string),
                    Err(e) => {
                        let _ = env.throw(format!(
                            "Failed to construct Java UTF-8 string from Rust UTF-8 string. {:?}",
                            e
                        ));
                        JObject::null()
                    }
                }
            } else {
                let Ok(bytearr) = env.byte_array_from_slice(&data) else {
                    let _ = env.throw("Failed to allocate byte array");
                    return JObject::null();
                };
                bytearr.into()
            }
        }
<<<<<<< HEAD
        Value::Array(array) => array_to_java_array(env, array),
=======
        Value::Array(array) => {
            let items: JObjectArray = env
                .new_object_array(array.len() as i32, "java/lang/Object", JObject::null())
                .unwrap();

            for (i, item) in array.into_iter().enumerate() {
                let java_value = redis_value_to_java(env, item, encoding_utf8);
                env.set_object_array_element(&items, i as i32, java_value)
                    .unwrap();
            }

            items.into()
        }
>>>>>>> 5a0b4057
        Value::Map(map) => {
            let linked_hash_map = env
                .new_object("java/util/LinkedHashMap", "()V", &[])
                .unwrap();

            for (key, value) in map {
                let java_key = redis_value_to_java(env, key, encoding_utf8);
                let java_value = redis_value_to_java(env, value, encoding_utf8);
                env.call_method(
                    &linked_hash_map,
                    "put",
                    "(Ljava/lang/Object;Ljava/lang/Object;)Ljava/lang/Object;",
                    &[(&java_key).into(), (&java_value).into()],
                )
                .unwrap();
            }

            linked_hash_map
        }
        Value::Double(float) => env
            .new_object("java/lang/Double", "(D)V", &[float.into()])
            .unwrap(),
        Value::Boolean(bool) => env
            .new_object("java/lang/Boolean", "(Z)V", &[bool.into()])
            .unwrap(),
        Value::VerbatimString { format: _, text } => JObject::from(env.new_string(text).unwrap()),
        Value::BigNumber(_num) => todo!(),
        Value::Set(array) => {
            let set = env.new_object("java/util/HashSet", "()V", &[]).unwrap();

            for elem in array {
                let java_value = redis_value_to_java(env, elem, encoding_utf8);
                env.call_method(
                    &set,
                    "add",
                    "(Ljava/lang/Object;)Z",
                    &[(&java_value).into()],
                )
                .unwrap();
            }

            set
        }
        Value::Attribute {
            data: _,
            attributes: _,
        } => todo!(),
        // Create a java `Map<String, Object>` with two keys:
        //   - "kind" which corresponds to the push type, stored as a `String`
        //   - "values" which corresponds to the array of values received, stored as `Object[]`
        // Only string messages are supported now by Redis and `redis-rs`.
        Value::Push { kind, data } => {
            // TODO rework unwraps after https://github.com/aws/glide-for-redis/pull/1601
            let hash_map = env.new_object("java/util/HashMap", "()V", &[]).unwrap();

            let kind_str = env.new_string("kind").unwrap();
            let kind_value_str = env.new_string(format!("{kind:?}")).unwrap();

            let _ = env
                .call_method(
                    &hash_map,
                    "put",
                    "(Ljava/lang/Object;Ljava/lang/Object;)Ljava/lang/Object;",
                    &[(&kind_str).into(), (&kind_value_str).into()],
                )
                .unwrap();

            let values_str = env.new_string("values").unwrap();
            let values = array_to_java_array(env, data);

            let _ = env
                .call_method(
                    &hash_map,
                    "put",
                    "(Ljava/lang/Object;Ljava/lang/Object;)Ljava/lang/Object;",
                    &[(&values_str).into(), (&values).into()],
                )
                .unwrap();

            hash_map
        }
    }
}

/// Convert an array of values into java array of corresponding values.
///
/// Recursively calls to [`redis_value_to_java`] for every element.
///
/// Returns an arbitrary java `Object[]`.
fn array_to_java_array<'local>(env: &mut JNIEnv<'local>, values: Vec<Value>) -> JObject<'local> {
    let items: JObjectArray = env
        .new_object_array(values.len() as i32, "java/lang/Object", JObject::null())
        .unwrap();

    for (i, item) in values.into_iter().enumerate() {
        let java_value = redis_value_to_java(env, item);
        env.set_object_array_element(&items, i as i32, java_value)
            .unwrap();
    }

    items.into()
}

#[no_mangle]
pub extern "system" fn Java_glide_ffi_resolvers_RedisValueResolver_valueFromPointer<'local>(
    mut env: JNIEnv<'local>,
    _class: JClass<'local>,
    pointer: jlong,
) -> JObject<'local> {
    let value = unsafe { Box::from_raw(pointer as *mut Value) };
    redis_value_to_java(&mut env, *value, true)
}

#[no_mangle]
pub extern "system" fn Java_glide_ffi_resolvers_RedisValueResolver_valueFromPointerBinary<
    'local,
>(
    mut env: JNIEnv<'local>,
    _class: JClass<'local>,
    pointer: jlong,
) -> JObject<'local> {
    let value = unsafe { Box::from_raw(pointer as *mut Value) };
    redis_value_to_java(&mut env, *value, false)
}

#[no_mangle]
pub extern "system" fn Java_glide_ffi_resolvers_SocketListenerResolver_startSocketListener<
    'local,
>(
    env: JNIEnv<'local>,
    _class: JClass<'local>,
) -> JObject<'local> {
    let (tx, rx) = mpsc::channel::<Result<String, String>>();

    start_socket_listener(move |socket_path: Result<String, String>| {
        // Signals that thread has started
        let _ = tx.send(socket_path);
    });

    // Wait until the thread has started
    let socket_path = rx.recv();

    match socket_path {
        Ok(Ok(path)) => env.new_string(path).unwrap().into(),
        Ok(Err(error_message)) => {
            throw_java_exception(env, error_message);
            JObject::null()
        }
        Err(error) => {
            throw_java_exception(env, error.to_string());
            JObject::null()
        }
    }
}

fn throw_java_exception(mut env: JNIEnv, message: String) {
    let res = env.new_object(
        "java/lang/Exception",
        "(Ljava/lang/String;)V",
        &[(&env.new_string(message.clone()).unwrap()).into()],
    );

    match res {
        Ok(res) => {
            let _ = env.throw(JThrowable::from(res));
        }
        Err(err) => {
            error!(
                "Failed to create exception with string {}: {}",
                message,
                err.to_string()
            );
        }
    };
}

#[no_mangle]
pub extern "system" fn Java_glide_ffi_resolvers_ScriptResolver_storeScript<'local>(
    mut env: JNIEnv<'local>,
    _class: JClass<'local>,
    code: JString,
) -> JObject<'local> {
    let code_str: String = env.get_string(&code).unwrap().into();
    let hash = glide_core::scripts_container::add_script(&code_str);
    JObject::from(env.new_string(hash).unwrap())
}

#[no_mangle]
pub extern "system" fn Java_glide_ffi_resolvers_ScriptResolver_dropScript<'local>(
    mut env: JNIEnv<'local>,
    _class: JClass<'local>,
    hash: JString,
) {
    let hash_str: String = env.get_string(&hash).unwrap().into();
    glide_core::scripts_container::remove_script(&hash_str);
}<|MERGE_RESOLUTION|>--- conflicted
+++ resolved
@@ -52,23 +52,7 @@
                 bytearr.into()
             }
         }
-<<<<<<< HEAD
-        Value::Array(array) => array_to_java_array(env, array),
-=======
-        Value::Array(array) => {
-            let items: JObjectArray = env
-                .new_object_array(array.len() as i32, "java/lang/Object", JObject::null())
-                .unwrap();
-
-            for (i, item) in array.into_iter().enumerate() {
-                let java_value = redis_value_to_java(env, item, encoding_utf8);
-                env.set_object_array_element(&items, i as i32, java_value)
-                    .unwrap();
-            }
-
-            items.into()
-        }
->>>>>>> 5a0b4057
+        Value::Array(array) => array_to_java_array(env, array, encoding_utf8),
         Value::Map(map) => {
             let linked_hash_map = env
                 .new_object("java/util/LinkedHashMap", "()V", &[])
@@ -137,7 +121,7 @@
                 .unwrap();
 
             let values_str = env.new_string("values").unwrap();
-            let values = array_to_java_array(env, data);
+            let values = array_to_java_array(env, data, encoding_utf8);
 
             let _ = env
                 .call_method(
@@ -158,13 +142,17 @@
 /// Recursively calls to [`redis_value_to_java`] for every element.
 ///
 /// Returns an arbitrary java `Object[]`.
-fn array_to_java_array<'local>(env: &mut JNIEnv<'local>, values: Vec<Value>) -> JObject<'local> {
+fn array_to_java_array<'local>(
+    env: &mut JNIEnv<'local>,
+    values: Vec<Value>,
+    encoding_utf8: bool,
+) -> JObject<'local> {
     let items: JObjectArray = env
         .new_object_array(values.len() as i32, "java/lang/Object", JObject::null())
         .unwrap();
 
     for (i, item) in values.into_iter().enumerate() {
-        let java_value = redis_value_to_java(env, item);
+        let java_value = redis_value_to_java(env, item, encoding_utf8);
         env.set_object_array_element(&items, i as i32, java_value)
             .unwrap();
     }
