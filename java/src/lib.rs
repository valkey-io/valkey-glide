/**
 * Copyright Valkey GLIDE Project Contributors - SPDX Identifier: Apache-2.0
 */
use glide_core::start_socket_listener as start_socket_listener_core;

use jni::objects::{JClass, JObject, JObjectArray, JString};
use jni::sys::jlong;
use jni::JNIEnv;
use redis::Value;
use std::sync::mpsc;

mod errors;

use errors::{handle_errors, handle_panics, FFIError};

#[cfg(ffi_test)]
mod ffi_test;
#[cfg(ffi_test)]
pub use ffi_test::*;

// TODO: Consider caching method IDs here in a static variable (might need RwLock to mutate)
fn redis_value_to_java<'local>(
    env: &mut JNIEnv<'local>,
    val: Value,
    encoding_utf8: bool,
) -> Result<JObject<'local>, FFIError> {
    match val {
        Value::Nil => Ok(JObject::null()),
        Value::SimpleString(str) => Ok(JObject::from(env.new_string(str)?)),
        Value::Okay => Ok(JObject::from(env.new_string("OK")?)),
        Value::Int(num) => Ok(env.new_object("java/lang/Long", "(J)V", &[num.into()])?),
        Value::BulkString(data) => {
            if encoding_utf8 {
                let utf8_str = String::from_utf8(data)?;
                Ok(JObject::from(env.new_string(utf8_str)?))
            } else {
                Ok(JObject::from(env.byte_array_from_slice(&data)?))
            }
        }
<<<<<<< HEAD
        Value::Array(array) => array_to_java_array(env, array, encoding_utf8),
=======
        Value::Array(array) => {
            let items: JObjectArray =
                env.new_object_array(array.len() as i32, "java/lang/Object", JObject::null())?;

            for (i, item) in array.into_iter().enumerate() {
                let java_value = redis_value_to_java(env, item, encoding_utf8)?;
                env.set_object_array_element(&items, i as i32, java_value)?;
            }

            Ok(items.into())
        }
>>>>>>> 09d4bf47
        Value::Map(map) => {
            let linked_hash_map = env.new_object("java/util/LinkedHashMap", "()V", &[])?;

            for (key, value) in map {
                let java_key = redis_value_to_java(env, key, encoding_utf8)?;
                let java_value = redis_value_to_java(env, value, encoding_utf8)?;
                env.call_method(
                    &linked_hash_map,
                    "put",
                    "(Ljava/lang/Object;Ljava/lang/Object;)Ljava/lang/Object;",
                    &[(&java_key).into(), (&java_value).into()],
                )?;
            }

            Ok(linked_hash_map)
        }
        Value::Double(float) => Ok(env.new_object("java/lang/Double", "(D)V", &[float.into()])?),
        Value::Boolean(bool) => Ok(env.new_object("java/lang/Boolean", "(Z)V", &[bool.into()])?),
        Value::VerbatimString { format: _, text } => Ok(JObject::from(env.new_string(text)?)),
        Value::BigNumber(_num) => todo!(),
        Value::Set(array) => {
            let set = env.new_object("java/util/HashSet", "()V", &[])?;

            for elem in array {
                let java_value = redis_value_to_java(env, elem, encoding_utf8)?;
                env.call_method(
                    &set,
                    "add",
                    "(Ljava/lang/Object;)Z",
                    &[(&java_value).into()],
                )?;
            }

            Ok(set)
        }
        Value::Attribute {
            data: _,
            attributes: _,
        } => todo!(),
        // Create a java `Map<String, Object>` with two keys:
        //   - "kind" which corresponds to the push type, stored as a `String`
        //   - "values" which corresponds to the array of values received, stored as `Object[]`
        // Only string messages are supported now by Redis and `redis-rs`.
        Value::Push { kind, data } => {
            // TODO rework unwraps after https://github.com/aws/glide-for-redis/pull/1601
            let hash_map = env.new_object("java/util/HashMap", "()V", &[]).unwrap();

            let kind_str = env.new_string("kind").unwrap();
            let kind_value_str = env.new_string(format!("{kind:?}")).unwrap();

            let _ = env
                .call_method(
                    &hash_map,
                    "put",
                    "(Ljava/lang/Object;Ljava/lang/Object;)Ljava/lang/Object;",
                    &[(&kind_str).into(), (&kind_value_str).into()],
                )
                .unwrap();

            let values_str = env.new_string("values").unwrap();
            let values = array_to_java_array(env, data, encoding_utf8);

            let _ = env
                .call_method(
                    &hash_map,
                    "put",
                    "(Ljava/lang/Object;Ljava/lang/Object;)Ljava/lang/Object;",
                    &[(&values_str).into(), (&values).into()],
                )
                .unwrap();

            hash_map
        }
    }
}

/// Convert an array of values into java array of corresponding values.
///
/// Recursively calls to [`redis_value_to_java`] for every element.
///
/// Returns an arbitrary java `Object[]`.
fn array_to_java_array<'local>(
    env: &mut JNIEnv<'local>,
    values: Vec<Value>,
    encoding_utf8: bool,
) -> JObject<'local> {
    let items: JObjectArray = env
        .new_object_array(values.len() as i32, "java/lang/Object", JObject::null())
        .unwrap();

    for (i, item) in values.into_iter().enumerate() {
        let java_value = redis_value_to_java(env, item, encoding_utf8);
        env.set_object_array_element(&items, i as i32, java_value)
            .unwrap();
    }

    items.into()
}

#[no_mangle]
pub extern "system" fn Java_glide_ffi_resolvers_RedisValueResolver_valueFromPointer<'local>(
    mut env: JNIEnv<'local>,
    _class: JClass<'local>,
    pointer: jlong,
) -> JObject<'local> {
    handle_panics(
        move || {
            fn value_from_pointer<'a>(
                env: &mut JNIEnv<'a>,
                pointer: jlong,
            ) -> Result<JObject<'a>, FFIError> {
                let value = unsafe { Box::from_raw(pointer as *mut Value) };
                redis_value_to_java(env, *value, true)
            }
            let result = value_from_pointer(&mut env, pointer);
            handle_errors(&mut env, result)
        },
        "valueFromPointer",
    )
    .unwrap_or(JObject::null())
}

#[no_mangle]
pub extern "system" fn Java_glide_ffi_resolvers_RedisValueResolver_valueFromPointerBinary<
    'local,
>(
    mut env: JNIEnv<'local>,
    _class: JClass<'local>,
    pointer: jlong,
) -> JObject<'local> {
    handle_panics(
        move || {
            fn value_from_pointer_binary<'a>(
                env: &mut JNIEnv<'a>,
                pointer: jlong,
            ) -> Result<JObject<'a>, FFIError> {
                let value = unsafe { Box::from_raw(pointer as *mut Value) };
                redis_value_to_java(env, *value, false)
            }
            let result = value_from_pointer_binary(&mut env, pointer);
            handle_errors(&mut env, result)
        },
        "valueFromPointerBinary",
    )
    .unwrap_or(JObject::null())
}

#[no_mangle]
pub extern "system" fn Java_glide_ffi_resolvers_SocketListenerResolver_startSocketListener<
    'local,
>(
    mut env: JNIEnv<'local>,
    _class: JClass<'local>,
) -> JObject<'local> {
    handle_panics(
        move || {
            fn start_socket_listener<'a>(env: &mut JNIEnv<'a>) -> Result<JObject<'a>, FFIError> {
                let (tx, rx) = mpsc::channel::<Result<String, String>>();

                start_socket_listener_core(move |socket_path: Result<String, String>| {
                    // Signals that thread has started
                    let _ = tx.send(socket_path);
                });

                // Wait until the thread has started
                let socket_path = rx.recv();

                match socket_path {
                    Ok(Ok(path)) => env
                        .new_string(path)
                        .map(|p| p.into())
                        .map_err(|err| FFIError::Uds(err.to_string())),
                    Ok(Err(error_message)) => Err(FFIError::Uds(error_message)),
                    Err(error) => Err(FFIError::Uds(error.to_string())),
                }
            }
            let result = start_socket_listener(&mut env);
            handle_errors(&mut env, result)
        },
        "startSocketListener",
    )
    .unwrap_or(JObject::null())
}

#[no_mangle]
pub extern "system" fn Java_glide_ffi_resolvers_ScriptResolver_storeScript<'local>(
    mut env: JNIEnv<'local>,
    _class: JClass<'local>,
    code: JString,
) -> JObject<'local> {
    handle_panics(
        move || {
            fn store_script<'a>(
                env: &mut JNIEnv<'a>,
                code: JString,
            ) -> Result<JObject<'a>, FFIError> {
                let code_str: String = env.get_string(&code)?.into();
                let hash = glide_core::scripts_container::add_script(&code_str);
                Ok(JObject::from(env.new_string(hash)?))
            }
            let result = store_script(&mut env, code);
            handle_errors(&mut env, result)
        },
        "storeScript",
    )
    .unwrap_or(JObject::null())
}

#[no_mangle]
pub extern "system" fn Java_glide_ffi_resolvers_ScriptResolver_dropScript<'local>(
    mut env: JNIEnv<'local>,
    _class: JClass<'local>,
    hash: JString,
) {
    handle_panics(
        move || {
            fn drop_script(env: &mut JNIEnv<'_>, hash: JString) -> Result<(), FFIError> {
                let hash_str: String = env.get_string(&hash)?.into();
                glide_core::scripts_container::remove_script(&hash_str);
                Ok(())
            }
            let result = drop_script(&mut env, hash);
            handle_errors(&mut env, result)
        },
        "dropScript",
    )
    .unwrap_or(())
}<|MERGE_RESOLUTION|>--- conflicted
+++ resolved
@@ -37,21 +37,7 @@
                 Ok(JObject::from(env.byte_array_from_slice(&data)?))
             }
         }
-<<<<<<< HEAD
         Value::Array(array) => array_to_java_array(env, array, encoding_utf8),
-=======
-        Value::Array(array) => {
-            let items: JObjectArray =
-                env.new_object_array(array.len() as i32, "java/lang/Object", JObject::null())?;
-
-            for (i, item) in array.into_iter().enumerate() {
-                let java_value = redis_value_to_java(env, item, encoding_utf8)?;
-                env.set_object_array_element(&items, i as i32, java_value)?;
-            }
-
-            Ok(items.into())
-        }
->>>>>>> 09d4bf47
         Value::Map(map) => {
             let linked_hash_map = env.new_object("java/util/LinkedHashMap", "()V", &[])?;
 
@@ -96,34 +82,29 @@
         //   - "values" which corresponds to the array of values received, stored as `Object[]`
         // Only string messages are supported now by Redis and `redis-rs`.
         Value::Push { kind, data } => {
-            // TODO rework unwraps after https://github.com/aws/glide-for-redis/pull/1601
-            let hash_map = env.new_object("java/util/HashMap", "()V", &[]).unwrap();
-
-            let kind_str = env.new_string("kind").unwrap();
-            let kind_value_str = env.new_string(format!("{kind:?}")).unwrap();
-
-            let _ = env
-                .call_method(
-                    &hash_map,
-                    "put",
-                    "(Ljava/lang/Object;Ljava/lang/Object;)Ljava/lang/Object;",
-                    &[(&kind_str).into(), (&kind_value_str).into()],
-                )
-                .unwrap();
-
-            let values_str = env.new_string("values").unwrap();
-            let values = array_to_java_array(env, data, encoding_utf8);
-
-            let _ = env
-                .call_method(
-                    &hash_map,
-                    "put",
-                    "(Ljava/lang/Object;Ljava/lang/Object;)Ljava/lang/Object;",
-                    &[(&values_str).into(), (&values).into()],
-                )
-                .unwrap();
-
-            hash_map
+            let hash_map = env.new_object("java/util/HashMap", "()V", &[])?;
+
+            let kind_str = env.new_string("kind")?;
+            let kind_value_str = env.new_string(format!("{kind:?}"))?;
+
+            let _ = env.call_method(
+                &hash_map,
+                "put",
+                "(Ljava/lang/Object;Ljava/lang/Object;)Ljava/lang/Object;",
+                &[(&kind_str).into(), (&kind_value_str).into()],
+            )?;
+
+            let values_str = env.new_string("values")?;
+            let values = array_to_java_array(env, data, encoding_utf8)?;
+
+            let _ = env.call_method(
+                &hash_map,
+                "put",
+                "(Ljava/lang/Object;Ljava/lang/Object;)Ljava/lang/Object;",
+                &[(&values_str).into(), (&values).into()],
+            )?;
+
+            Ok(hash_map)
         }
     }
 }
@@ -137,18 +118,16 @@
     env: &mut JNIEnv<'local>,
     values: Vec<Value>,
     encoding_utf8: bool,
-) -> JObject<'local> {
-    let items: JObjectArray = env
-        .new_object_array(values.len() as i32, "java/lang/Object", JObject::null())
-        .unwrap();
+) -> Result<JObject<'local>, FFIError> {
+    let items: JObjectArray =
+        env.new_object_array(values.len() as i32, "java/lang/Object", JObject::null())?;
 
     for (i, item) in values.into_iter().enumerate() {
-        let java_value = redis_value_to_java(env, item, encoding_utf8);
-        env.set_object_array_element(&items, i as i32, java_value)
-            .unwrap();
+        let java_value = redis_value_to_java(env, item, encoding_utf8)?;
+        env.set_object_array_element(&items, i as i32, java_value)?;
     }
 
-    items.into()
+    Ok(items.into())
 }
 
 #[no_mangle]
