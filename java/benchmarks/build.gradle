--- conflicted
+++ resolved
@@ -30,13 +30,9 @@
     // This dependency is used internally, and not exposed to consumers on their own compile classpath.
     implementation 'com.google.guava:guava:33.5.0-jre'
     implementation 'redis.clients:jedis:5.1.2'
-<<<<<<< HEAD
     implementation 'io.lettuce:lettuce-core:6.2.6.RELEASE'
-    implementation 'commons-cli:commons-cli:1.10.0'
-=======
     implementation 'io.lettuce:lettuce-core:6.8.1.RELEASE'
     implementation 'commons-cli:commons-cli:1.5.0'
->>>>>>> 0ac77512
     implementation group: 'org.apache.commons', name: 'commons-lang3', version: '3.13.0'
     implementation group: 'org.apache.commons', name: 'commons-math3', version: '3.5'
     implementation group: 'com.google.code.gson', name: 'gson', version: '2.13.2'
