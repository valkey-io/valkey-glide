--- conflicted
+++ resolved
@@ -16,13 +16,8 @@
     implementation "io.valkey:valkey-glide:${version}:${osdetector.classifier}"
 
     // This dependency is used internally, and not exposed to consumers on their own compile classpath.
-<<<<<<< HEAD
-    implementation 'com.google.guava:guava:32.1.1-jre'
     implementation 'redis.clients:jedis:6.0.0'
-=======
     implementation 'com.google.guava:guava:33.4.8-jre'
-    implementation 'redis.clients:jedis:5.1.2'
->>>>>>> e53abdcc
     implementation 'io.lettuce:lettuce-core:6.2.6.RELEASE'
     implementation 'commons-cli:commons-cli:1.5.0'
     implementation group: 'org.apache.commons', name: 'commons-lang3', version: '3.13.0'
