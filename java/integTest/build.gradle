--- conflicted
+++ resolved
@@ -30,14 +30,8 @@
     testAnnotationProcessor 'org.projectlombok:lombok:1.18.32'
 }
 
-<<<<<<< HEAD
 def standaloneHosts = ''
 def clusterHosts = ''
-def serverVersion = ""
-=======
-def standalonePorts = []
-def clusterPorts = []
->>>>>>> e5997425
 
 ext {
     extractAddressesFromClusterManagerOutput = { String output ->
@@ -114,19 +108,10 @@
 
 tasks.withType(Test) {
     doFirst {
-<<<<<<< HEAD
         println "Cluster hosts = ${clusterHosts}"
         println "Standalone hosts = ${standaloneHosts}"
-        println "Server version = ${serverVersion}"
         systemProperty 'test.server.standalone', standaloneHosts
         systemProperty 'test.server.cluster', clusterHosts
-        systemProperty 'test.server.version', serverVersion
-=======
-        println "Cluster ports = ${clusterPorts}"
-        println "Standalone ports = ${standalonePorts}"
-        systemProperty 'test.server.standalone.ports', standalonePorts.join(',')
-        systemProperty 'test.server.cluster.ports', clusterPorts.join(',')
->>>>>>> e5997425
     }
 
     testLogging {
