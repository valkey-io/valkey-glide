--- conflicted
+++ resolved
@@ -3487,7 +3487,6 @@
     @SneakyThrows
     @ParameterizedTest(autoCloseArguments = false)
     @MethodSource("getClients")
-<<<<<<< HEAD
     public void geodist(BaseClient client) {
         String key1 = UUID.randomUUID().toString();
         String key2 = UUID.randomUUID().toString();
@@ -3522,7 +3521,11 @@
         ExecutionException executionException =
                 assertThrows(ExecutionException.class, () -> client.geodist(key2, member1, member2).get());
         assertTrue(executionException.getCause() instanceof RequestException);
-=======
+    }
+
+    @SneakyThrows
+    @ParameterizedTest(autoCloseArguments = false)
+    @MethodSource("getClients")
     public void bitcount(BaseClient client) {
         String key1 = UUID.randomUUID().toString();
         String key2 = UUID.randomUUID().toString();
@@ -3574,6 +3577,5 @@
                             () -> client.bitcount(key1, 5, 30, BitmapIndexType.BIT).get());
             assertTrue(executionException.getCause() instanceof RequestException);
         }
->>>>>>> b042ab33
     }
 }