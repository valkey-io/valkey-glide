/** Copyright GLIDE-for-Redis Project Contributors - SPDX Identifier: Apache-2.0 */
package glide;

import static glide.TestConfiguration.CLUSTER_PORTS;
import static glide.TestConfiguration.REDIS_VERSION;
import static glide.TestConfiguration.STANDALONE_PORTS;
import static glide.api.BaseClient.OK;
import static glide.api.models.commands.LInsertOptions.InsertPosition.AFTER;
import static glide.api.models.commands.LInsertOptions.InsertPosition.BEFORE;
import static glide.api.models.commands.RangeOptions.InfScoreBound.NEGATIVE_INFINITY;
import static glide.api.models.commands.RangeOptions.InfScoreBound.POSITIVE_INFINITY;
import static glide.api.models.commands.SetOptions.ConditionalSet.ONLY_IF_DOES_NOT_EXIST;
import static glide.api.models.commands.SetOptions.ConditionalSet.ONLY_IF_EXISTS;
import static glide.api.models.commands.SetOptions.Expiry.Milliseconds;
import static org.junit.jupiter.api.Assertions.assertArrayEquals;
import static org.junit.jupiter.api.Assertions.assertEquals;
import static org.junit.jupiter.api.Assertions.assertFalse;
import static org.junit.jupiter.api.Assertions.assertInstanceOf;
import static org.junit.jupiter.api.Assertions.assertNotNull;
import static org.junit.jupiter.api.Assertions.assertNull;
import static org.junit.jupiter.api.Assertions.assertThrows;
import static org.junit.jupiter.api.Assertions.assertTrue;

import glide.api.BaseClient;
import glide.api.RedisClient;
import glide.api.RedisClusterClient;
import glide.api.models.Script;
import glide.api.models.commands.ExpireOptions;
import glide.api.models.commands.RangeOptions.InfLexBound;
import glide.api.models.commands.RangeOptions.InfScoreBound;
import glide.api.models.commands.RangeOptions.LexBoundary;
import glide.api.models.commands.RangeOptions.Limit;
import glide.api.models.commands.RangeOptions.RangeByIndex;
import glide.api.models.commands.RangeOptions.RangeByLex;
import glide.api.models.commands.RangeOptions.RangeByScore;
import glide.api.models.commands.RangeOptions.ScoreBoundary;
import glide.api.models.commands.ScriptOptions;
import glide.api.models.commands.SetOptions;
import glide.api.models.commands.StreamAddOptions;
import glide.api.models.commands.ZaddOptions;
import glide.api.models.configuration.NodeAddress;
import glide.api.models.configuration.RedisClientConfiguration;
import glide.api.models.configuration.RedisClusterClientConfiguration;
import glide.api.models.exceptions.RequestException;
import java.time.Instant;
import java.util.Arrays;
import java.util.LinkedHashMap;
import java.util.List;
import java.util.Map;
import java.util.Set;
import java.util.UUID;
import java.util.concurrent.ExecutionException;
import lombok.Getter;
import lombok.SneakyThrows;
import org.junit.jupiter.api.AfterAll;
import org.junit.jupiter.api.BeforeAll;
import org.junit.jupiter.api.Test;
import org.junit.jupiter.api.Timeout;
import org.junit.jupiter.params.ParameterizedTest;
import org.junit.jupiter.params.provider.Arguments;
import org.junit.jupiter.params.provider.MethodSource;

@Timeout(10) // seconds
public class SharedCommandTests {

    private static RedisClient standaloneClient = null;
    private static RedisClusterClient clusterClient = null;

    @Getter private static List<Arguments> clients;

    private static final String KEY_NAME = "key";
    private static final String INITIAL_VALUE = "VALUE";
    private static final String ANOTHER_VALUE = "VALUE2";

    @BeforeAll
    @SneakyThrows
    public static void init() {
        standaloneClient =
                RedisClient.CreateClient(
                                RedisClientConfiguration.builder()
                                        .address(NodeAddress.builder().port(STANDALONE_PORTS[0]).build())
                                        .requestTimeout(5000)
                                        .build())
                        .get();

        clusterClient =
                RedisClusterClient.CreateClient(
                                RedisClusterClientConfiguration.builder()
                                        .address(NodeAddress.builder().port(CLUSTER_PORTS[0]).build())
                                        .requestTimeout(5000)
                                        .build())
                        .get();

        clients = List.of(Arguments.of(standaloneClient), Arguments.of(clusterClient));
    }

    @AfterAll
    @SneakyThrows
    public static void teardown() {
        standaloneClient.close();
        clusterClient.close();
    }

    @SneakyThrows
    @ParameterizedTest(autoCloseArguments = false)
    @MethodSource("getClients")
    public void unlink_multiple_keys(BaseClient client) {
        String key1 = "{key}" + UUID.randomUUID();
        String key2 = "{key}" + UUID.randomUUID();
        String key3 = "{key}" + UUID.randomUUID();
        String value = UUID.randomUUID().toString();

        String setResult = client.set(key1, value).get();
        assertEquals(OK, setResult);
        setResult = client.set(key2, value).get();
        assertEquals(OK, setResult);
        setResult = client.set(key3, value).get();
        assertEquals(OK, setResult);

        Long unlinkedKeysNum = client.unlink(new String[] {key1, key2, key3}).get();
        assertEquals(3L, unlinkedKeysNum);
    }

    @SneakyThrows
    @ParameterizedTest(autoCloseArguments = false)
    @MethodSource("getClients")
    public void unlink_non_existent_key(BaseClient client) {
        Long unlinkedKeysNum = client.unlink(new String[] {UUID.randomUUID().toString()}).get();
        assertEquals(0L, unlinkedKeysNum);
    }

    @SneakyThrows
    @ParameterizedTest(autoCloseArguments = false)
    @MethodSource("getClients")
    public void set_and_get_without_options(BaseClient client) {
        String ok = client.set(KEY_NAME, INITIAL_VALUE).get();
        assertEquals(OK, ok);

        String data = client.get(KEY_NAME).get();
        assertEquals(INITIAL_VALUE, data);
    }

    @SneakyThrows
    @ParameterizedTest(autoCloseArguments = false)
    @MethodSource("getClients")
    public void get_missing_value(BaseClient client) {
        String data = client.get("invalid").get();
        assertNull(data);
    }

    @SneakyThrows
    @ParameterizedTest(autoCloseArguments = false)
    @MethodSource("getClients")
    public void del_multiple_keys(BaseClient client) {
        String key1 = "{key}" + UUID.randomUUID();
        String key2 = "{key}" + UUID.randomUUID();
        String key3 = "{key}" + UUID.randomUUID();
        String value = UUID.randomUUID().toString();

        String setResult = client.set(key1, value).get();
        assertEquals(OK, setResult);
        setResult = client.set(key2, value).get();
        assertEquals(OK, setResult);
        setResult = client.set(key3, value).get();
        assertEquals(OK, setResult);

        Long deletedKeysNum = client.del(new String[] {key1, key2, key3}).get();
        assertEquals(3L, deletedKeysNum);
    }

    @SneakyThrows
    @ParameterizedTest(autoCloseArguments = false)
    @MethodSource("getClients")
    public void del_non_existent_key(BaseClient client) {
        Long deletedKeysNum = client.del(new String[] {UUID.randomUUID().toString()}).get();
        assertEquals(0L, deletedKeysNum);
    }

    @SneakyThrows
    @ParameterizedTest(autoCloseArguments = false)
    @MethodSource("getClients")
    public void set_overwrite_value_and_returnOldValue_returns_string(BaseClient client) {
        String ok = client.set(KEY_NAME, INITIAL_VALUE).get();
        assertEquals(OK, ok);

        SetOptions options = SetOptions.builder().returnOldValue(true).build();
        String data = client.set(KEY_NAME, ANOTHER_VALUE, options).get();
        assertEquals(INITIAL_VALUE, data);
    }

    @ParameterizedTest(autoCloseArguments = false)
    @MethodSource("getClients")
    public void set_requires_a_value(BaseClient client) {
        assertThrows(NullPointerException.class, () -> client.set("SET", null));
    }

    @ParameterizedTest(autoCloseArguments = false)
    @MethodSource("getClients")
    public void set_requires_a_key(BaseClient client) {
        assertThrows(NullPointerException.class, () -> client.set(null, INITIAL_VALUE));
    }

    @ParameterizedTest(autoCloseArguments = false)
    @MethodSource("getClients")
    public void get_requires_a_key(BaseClient client) {
        assertThrows(NullPointerException.class, () -> client.get(null));
    }

    @SneakyThrows
    @ParameterizedTest(autoCloseArguments = false)
    @MethodSource("getClients")
    public void set_only_if_exists_overwrite(BaseClient client) {
        String key = "set_only_if_exists_overwrite";
        SetOptions options = SetOptions.builder().conditionalSet(ONLY_IF_EXISTS).build();
        client.set(key, INITIAL_VALUE).get();
        client.set(key, ANOTHER_VALUE, options).get();
        String data = client.get(key).get();
        assertEquals(ANOTHER_VALUE, data);
    }

    @SneakyThrows
    @ParameterizedTest(autoCloseArguments = false)
    @MethodSource("getClients")
    public void set_only_if_exists_missing_key(BaseClient client) {
        String key = "set_only_if_exists_missing_key";
        SetOptions options = SetOptions.builder().conditionalSet(ONLY_IF_EXISTS).build();
        client.set(key, ANOTHER_VALUE, options).get();
        String data = client.get(key).get();
        assertNull(data);
    }

    @SneakyThrows
    @ParameterizedTest(autoCloseArguments = false)
    @MethodSource("getClients")
    public void set_only_if_does_not_exists_missing_key(BaseClient client) {
        String key = "set_only_if_does_not_exists_missing_key";
        SetOptions options = SetOptions.builder().conditionalSet(ONLY_IF_DOES_NOT_EXIST).build();
        client.set(key, ANOTHER_VALUE, options).get();
        String data = client.get(key).get();
        assertEquals(ANOTHER_VALUE, data);
    }

    @SneakyThrows
    @ParameterizedTest(autoCloseArguments = false)
    @MethodSource("getClients")
    public void set_only_if_does_not_exists_existing_key(BaseClient client) {
        String key = "set_only_if_does_not_exists_existing_key";
        SetOptions options = SetOptions.builder().conditionalSet(ONLY_IF_DOES_NOT_EXIST).build();
        client.set(key, INITIAL_VALUE).get();
        client.set(key, ANOTHER_VALUE, options).get();
        String data = client.get(key).get();
        assertEquals(INITIAL_VALUE, data);
    }

    @SneakyThrows
    @ParameterizedTest(autoCloseArguments = false)
    @MethodSource("getClients")
    public void set_value_with_ttl_and_update_value_with_keeping_ttl(BaseClient client) {
        String key = "set_value_with_ttl_and_update_value_with_keeping_ttl";
        SetOptions options = SetOptions.builder().expiry(Milliseconds(2000L)).build();
        client.set(key, INITIAL_VALUE, options).get();
        String data = client.get(key).get();
        assertEquals(INITIAL_VALUE, data);

        options = SetOptions.builder().expiry(SetOptions.Expiry.KeepExisting()).build();
        client.set(key, ANOTHER_VALUE, options).get();
        data = client.get(key).get();
        assertEquals(ANOTHER_VALUE, data);

        Thread.sleep(2222); // sleep a bit more than TTL

        data = client.get(key).get();
        assertNull(data);
    }

    @SneakyThrows
    @ParameterizedTest(autoCloseArguments = false)
    @MethodSource("getClients")
    public void set_value_with_ttl_and_update_value_with_new_ttl(BaseClient client) {
        String key = "set_value_with_ttl_and_update_value_with_new_ttl";
        SetOptions options = SetOptions.builder().expiry(Milliseconds(100500L)).build();
        client.set(key, INITIAL_VALUE, options).get();
        String data = client.get(key).get();
        assertEquals(INITIAL_VALUE, data);

        options = SetOptions.builder().expiry(Milliseconds(2000L)).build();
        client.set(key, ANOTHER_VALUE, options).get();
        data = client.get(key).get();
        assertEquals(ANOTHER_VALUE, data);

        Thread.sleep(2222); // sleep a bit more than new TTL

        data = client.get(key).get();
        assertNull(data);
    }

    @SneakyThrows
    @ParameterizedTest(autoCloseArguments = false)
    @MethodSource("getClients")
    public void set_expired_value(BaseClient client) {
        String key = "set_expired_value";
        SetOptions options =
                SetOptions.builder()
                        // expiration is in the past
                        .expiry(SetOptions.Expiry.UnixSeconds(100500L))
                        .build();
        client.set(key, INITIAL_VALUE, options).get();
        String data = client.get(key).get();
        assertNull(data);
    }

    @SneakyThrows
    @ParameterizedTest(autoCloseArguments = false)
    @MethodSource("getClients")
    public void set_missing_value_and_returnOldValue_is_null(BaseClient client) {
        String ok = client.set(KEY_NAME, INITIAL_VALUE).get();
        assertEquals(OK, ok);

        SetOptions options = SetOptions.builder().returnOldValue(true).build();
        String data = client.set(UUID.randomUUID().toString(), ANOTHER_VALUE, options).get();
        assertNull(data);
    }

    @SneakyThrows
    @ParameterizedTest(autoCloseArguments = false)
    @MethodSource("getClients")
    public void mset_mget_existing_non_existing_key(BaseClient client) {
        String key1 = UUID.randomUUID().toString();
        String key2 = UUID.randomUUID().toString();
        String key3 = UUID.randomUUID().toString();
        String nonExisting = UUID.randomUUID().toString();
        String value = UUID.randomUUID().toString();
        Map<String, String> keyValueMap = Map.of(key1, value, key2, value, key3, value);

        assertEquals(OK, client.mset(keyValueMap).get());
        assertArrayEquals(
                new String[] {value, value, null, value},
                client.mget(new String[] {key1, key2, nonExisting, key3}).get());
    }

    @SneakyThrows
    @ParameterizedTest(autoCloseArguments = false)
    @MethodSource("getClients")
    public void incr_commands_existing_key(BaseClient client) {
        String key = UUID.randomUUID().toString();

        assertEquals(OK, client.set(key, "10").get());

        assertEquals(11, client.incr(key).get());
        assertEquals("11", client.get(key).get());

        assertEquals(15, client.incrBy(key, 4).get());
        assertEquals("15", client.get(key).get());

        assertEquals(20.5, client.incrByFloat(key, 5.5).get());
        assertEquals("20.5", client.get(key).get());
    }

    @SneakyThrows
    @ParameterizedTest(autoCloseArguments = false)
    @MethodSource("getClients")
    public void incr_commands_non_existing_key(BaseClient client) {
        String key1 = UUID.randomUUID().toString();
        String key2 = UUID.randomUUID().toString();
        String key3 = UUID.randomUUID().toString();

        assertNull(client.get(key1).get());
        assertEquals(1, client.incr(key1).get());
        assertEquals("1", client.get(key1).get());

        assertNull(client.get(key2).get());
        assertEquals(3, client.incrBy(key2, 3).get());
        assertEquals("3", client.get(key2).get());

        assertNull(client.get(key3).get());
        assertEquals(0.5, client.incrByFloat(key3, 0.5).get());
        assertEquals("0.5", client.get(key3).get());
    }

    @SneakyThrows
    @ParameterizedTest(autoCloseArguments = false)
    @MethodSource("getClients")
    public void test_incr_commands_type_error(BaseClient client) {
        String key1 = UUID.randomUUID().toString();

        assertEquals(OK, client.set(key1, "foo").get());

        Exception incrException = assertThrows(ExecutionException.class, () -> client.incr(key1).get());
        assertTrue(incrException.getCause() instanceof RequestException);

        Exception incrByException =
                assertThrows(ExecutionException.class, () -> client.incrBy(key1, 3).get());
        assertTrue(incrByException.getCause() instanceof RequestException);

        Exception incrByFloatException =
                assertThrows(ExecutionException.class, () -> client.incrByFloat(key1, 3.5).get());
        assertTrue(incrByFloatException.getCause() instanceof RequestException);
    }

    @SneakyThrows
    @ParameterizedTest(autoCloseArguments = false)
    @MethodSource("getClients")
    public void decr_and_decrBy_existing_key(BaseClient client) {
        String key = UUID.randomUUID().toString();

        assertEquals(OK, client.set(key, "10").get());

        assertEquals(9, client.decr(key).get());
        assertEquals("9", client.get(key).get());

        assertEquals(5, client.decrBy(key, 4).get());
        assertEquals("5", client.get(key).get());
    }

    @SneakyThrows
    @ParameterizedTest(autoCloseArguments = false)
    @MethodSource("getClients")
    public void decr_and_decrBy_non_existing_key(BaseClient client) {
        String key1 = UUID.randomUUID().toString();
        String key2 = UUID.randomUUID().toString();

        assertNull(client.get(key1).get());
        assertEquals(-1, client.decr(key1).get());
        assertEquals("-1", client.get(key1).get());

        assertNull(client.get(key2).get());
        assertEquals(-3, client.decrBy(key2, 3).get());
        assertEquals("-3", client.get(key2).get());
    }

    @SneakyThrows
    @ParameterizedTest(autoCloseArguments = false)
    @MethodSource("getClients")
    public void strlen(BaseClient client) {
        String stringKey = UUID.randomUUID().toString();
        String nonStringKey = UUID.randomUUID().toString();
        String nonExistingKey = UUID.randomUUID().toString();

        assertEquals(OK, client.set(stringKey, "GLIDE").get());
        assertEquals(5L, client.strlen(stringKey).get());

        assertEquals(0L, client.strlen(nonExistingKey).get());

        assertEquals(1, client.lpush(nonStringKey, new String[] {"_"}).get());
        Exception exception =
                assertThrows(ExecutionException.class, () -> client.strlen(nonStringKey).get());
        assertTrue(exception.getCause() instanceof RequestException);
    }

    @SneakyThrows
    @ParameterizedTest(autoCloseArguments = false)
    @MethodSource("getClients")
    public void setrange(BaseClient client) {
        String stringKey = UUID.randomUUID().toString();
        String nonStringKey = UUID.randomUUID().toString();
        // new key
        assertEquals(11L, client.setrange(stringKey, 0, "Hello world").get());
        // existing key
        assertEquals(11L, client.setrange(stringKey, 6, "GLIDE").get());
        assertEquals("Hello GLIDE", client.get(stringKey).get());

        // offset > len
        assertEquals(20L, client.setrange(stringKey, 15, "GLIDE").get());
        assertEquals("Hello GLIDE\0\0\0\0GLIDE", client.get(stringKey).get());

        // non-string key
        assertEquals(1, client.lpush(nonStringKey, new String[] {"_"}).get());
        Exception exception =
                assertThrows(ExecutionException.class, () -> client.setrange(nonStringKey, 0, "_").get());
        assertTrue(exception.getCause() instanceof RequestException);
        exception =
                assertThrows(
                        ExecutionException.class,
                        () -> client.setrange(stringKey, Integer.MAX_VALUE, "_").get());
        assertTrue(exception.getCause() instanceof RequestException);
    }

    @SneakyThrows
    @ParameterizedTest(autoCloseArguments = false)
    @MethodSource("getClients")
    public void getrange(BaseClient client) {
        String stringKey = UUID.randomUUID().toString();
        String nonStringKey = UUID.randomUUID().toString();

        assertEquals(OK, client.set(stringKey, "This is a string").get());
        assertEquals("This", client.getrange(stringKey, 0, 3).get());
        assertEquals("ing", client.getrange(stringKey, -3, -1).get());
        assertEquals("This is a string", client.getrange(stringKey, 0, -1).get());

        // out of range
        assertEquals("string", client.getrange(stringKey, 10, 100).get());
        assertEquals("This is a stri", client.getrange(stringKey, -200, -3).get());
        assertEquals("", client.getrange(stringKey, 100, 200).get());

        // incorrect range
        assertEquals("", client.getrange(stringKey, -1, -3).get());

        // a redis bug, fixed in version 8: https://github.com/redis/redis/issues/13207
        assertEquals(
                REDIS_VERSION.isLowerThan("8.0.0") ? "T" : "",
                client.getrange(stringKey, -200, -100).get());

        // empty key (returning null isn't implemented)
        assertEquals(
                REDIS_VERSION.isLowerThan("8.0.0") ? "" : null, client.getrange(nonStringKey, 0, -1).get());

        // non-string key
        assertEquals(1, client.lpush(nonStringKey, new String[] {"_"}).get());
        Exception exception =
                assertThrows(ExecutionException.class, () -> client.getrange(nonStringKey, 0, -1).get());
        assertTrue(exception.getCause() instanceof RequestException);
    }

    @SneakyThrows
    @ParameterizedTest(autoCloseArguments = false)
    @MethodSource("getClients")
    public void hset_hget_existing_fields_non_existing_fields(BaseClient client) {
        String key = UUID.randomUUID().toString();
        String field1 = UUID.randomUUID().toString();
        String field2 = UUID.randomUUID().toString();
        String value = UUID.randomUUID().toString();
        Map<String, String> fieldValueMap = Map.of(field1, value, field2, value);

        assertEquals(2, client.hset(key, fieldValueMap).get());
        assertEquals(value, client.hget(key, field1).get());
        assertEquals(value, client.hget(key, field2).get());
        assertNull(client.hget(key, "non_existing_field").get());
    }

    @SneakyThrows
    @ParameterizedTest(autoCloseArguments = false)
    @MethodSource("getClients")
    public void hsetnx(BaseClient client) {
        String key1 = UUID.randomUUID().toString();
        String key2 = UUID.randomUUID().toString();
        String field = UUID.randomUUID().toString();

        assertTrue(client.hsetnx(key1, field, "value").get());
        assertFalse(client.hsetnx(key1, field, "newValue").get());
        assertEquals("value", client.hget(key1, field).get());

        // Key exists, but it is not a hash
        assertEquals(OK, client.set(key2, "value").get());
        ExecutionException executionException =
                assertThrows(ExecutionException.class, () -> client.hsetnx(key2, field, "value").get());
        assertTrue(executionException.getCause() instanceof RequestException);
    }

    @SneakyThrows
    @ParameterizedTest(autoCloseArguments = false)
    @MethodSource("getClients")
    public void hdel_multiple_existing_fields_non_existing_field_non_existing_key(BaseClient client) {
        String key = UUID.randomUUID().toString();
        String field1 = UUID.randomUUID().toString();
        String field2 = UUID.randomUUID().toString();
        String field3 = UUID.randomUUID().toString();
        String value = UUID.randomUUID().toString();
        Map<String, String> fieldValueMap = Map.of(field1, value, field2, value, field3, value);

        assertEquals(3, client.hset(key, fieldValueMap).get());
        assertEquals(2, client.hdel(key, new String[] {field1, field2}).get());
        assertEquals(0, client.hdel(key, new String[] {"non_existing_field"}).get());
        assertEquals(0, client.hdel("non_existing_key", new String[] {field3}).get());
    }

    @SneakyThrows
    @ParameterizedTest(autoCloseArguments = false)
    @MethodSource("getClients")
    public void hlen(BaseClient client) {
        String key1 = UUID.randomUUID().toString();
        String key2 = UUID.randomUUID().toString();
        String field1 = UUID.randomUUID().toString();
        String field2 = UUID.randomUUID().toString();
        String value = UUID.randomUUID().toString();
        Map<String, String> fieldValueMap = Map.of(field1, value, field2, value);

        assertEquals(2, client.hset(key1, fieldValueMap).get());
        assertEquals(2, client.hlen(key1).get());
        assertEquals(1, client.hdel(key1, new String[] {field1}).get());
        assertEquals(1, client.hlen(key1).get());
        assertEquals(0, client.hlen("nonExistingHash").get());

        // Key exists, but it is not a hash
        assertEquals(OK, client.set(key2, "value").get());
        ExecutionException executionException =
                assertThrows(ExecutionException.class, () -> client.hlen(key2).get());
        assertTrue(executionException.getCause() instanceof RequestException);
    }

    @SneakyThrows
    @ParameterizedTest(autoCloseArguments = false)
    @MethodSource("getClients")
    public void hvals(BaseClient client) {
        String key1 = UUID.randomUUID().toString();
        String key2 = UUID.randomUUID().toString();
        String field1 = UUID.randomUUID().toString();
        String field2 = UUID.randomUUID().toString();
        Map<String, String> fieldValueMap = Map.of(field1, "value1", field2, "value2");

        assertEquals(2, client.hset(key1, fieldValueMap).get());

        String[] hvalsPayload = client.hvals(key1).get();
        Arrays.sort(hvalsPayload); // ordering for values by hvals is not guaranteed
        assertArrayEquals(new String[] {"value1", "value2"}, hvalsPayload);

        assertEquals(1, client.hdel(key1, new String[] {field1}).get());
        assertArrayEquals(new String[] {"value2"}, client.hvals(key1).get());
        assertArrayEquals(new String[] {}, client.hvals("nonExistingKey").get());

        assertEquals(OK, client.set(key2, "value2").get());
        ExecutionException executionException =
                assertThrows(ExecutionException.class, () -> client.hvals(key2).get());
        assertTrue(executionException.getCause() instanceof RequestException);
    }

    @SneakyThrows
    @ParameterizedTest(autoCloseArguments = false)
    @MethodSource("getClients")
    public void hmget_multiple_existing_fields_non_existing_field_non_existing_key(
            BaseClient client) {
        String key = UUID.randomUUID().toString();
        String field1 = UUID.randomUUID().toString();
        String field2 = UUID.randomUUID().toString();
        String value = UUID.randomUUID().toString();
        Map<String, String> fieldValueMap = Map.of(field1, value, field2, value);

        assertEquals(2, client.hset(key, fieldValueMap).get());
        assertArrayEquals(
                new String[] {value, null, value},
                client.hmget(key, new String[] {field1, "non_existing_field", field2}).get());
        assertArrayEquals(
                new String[] {null, null},
                client.hmget("non_existing_key", new String[] {field1, field2}).get());
    }

    @SneakyThrows
    @ParameterizedTest(autoCloseArguments = false)
    @MethodSource("getClients")
    public void hexists_existing_field_non_existing_field_non_existing_key(BaseClient client) {
        String key = UUID.randomUUID().toString();
        String field1 = UUID.randomUUID().toString();
        String field2 = UUID.randomUUID().toString();
        Map<String, String> fieldValueMap = Map.of(field1, "value1", field2, "value1");

        assertEquals(2, client.hset(key, fieldValueMap).get());
        assertTrue(client.hexists(key, field1).get());
        assertFalse(client.hexists(key, "non_existing_field").get());
        assertFalse(client.hexists("non_existing_key", field2).get());
    }

    @SneakyThrows
    @ParameterizedTest(autoCloseArguments = false)
    @MethodSource("getClients")
    public void hgetall_multiple_existing_fields_existing_key_non_existing_key(BaseClient client) {
        String key = UUID.randomUUID().toString();
        String field1 = UUID.randomUUID().toString();
        String field2 = UUID.randomUUID().toString();
        String value = UUID.randomUUID().toString();
        Map<String, String> fieldValueMap = Map.of(field1, value, field2, value);

        assertEquals(2, client.hset(key, fieldValueMap).get());
        assertEquals(fieldValueMap, client.hgetall(key).get());
        assertEquals(Map.of(), client.hgetall("non_existing_key").get());
    }

    @SneakyThrows
    @ParameterizedTest(autoCloseArguments = false)
    @MethodSource("getClients")
    public void hincrBy_hincrByFloat_commands_existing_key_existing_field(BaseClient client) {
        String key = UUID.randomUUID().toString();
        String field = UUID.randomUUID().toString();
        Map<String, String> fieldValueMap = Map.of(field, "10");

        assertEquals(1, client.hset(key, fieldValueMap).get());

        assertEquals(11, client.hincrBy(key, field, 1).get());
        assertEquals(15, client.hincrBy(key, field, 4).get());
        assertEquals(16.5, client.hincrByFloat(key, field, 1.5).get());
    }

    @SneakyThrows
    @ParameterizedTest(autoCloseArguments = false)
    @MethodSource("getClients")
    public void hincrBy_hincrByFloat_commands_non_existing_key_non_existing_field(BaseClient client) {
        String key1 = UUID.randomUUID().toString();
        String key2 = UUID.randomUUID().toString();
        String field = UUID.randomUUID().toString();
        Map<String, String> fieldValueMap = Map.of(field, "10");

        assertEquals(1, client.hincrBy("non_existing_key_1", field, 1).get());
        assertEquals(1, client.hset(key1, fieldValueMap).get());
        assertEquals(2, client.hincrBy(key1, "non_existing_field_1", 2).get());

        assertEquals(0.5, client.hincrByFloat("non_existing_key_2", field, 0.5).get());
        assertEquals(1, client.hset(key2, fieldValueMap).get());
        assertEquals(-0.5, client.hincrByFloat(key1, "non_existing_field_2", -0.5).get());
    }

    @SneakyThrows
    @ParameterizedTest(autoCloseArguments = false)
    @MethodSource("getClients")
    public void hincrBy_hincrByFloat_type_error(BaseClient client) {
        String key = UUID.randomUUID().toString();
        String field = UUID.randomUUID().toString();
        Map<String, String> fieldValueMap = Map.of(field, "foo");

        assertEquals(1, client.hset(key, fieldValueMap).get());

        Exception hincrByException =
                assertThrows(ExecutionException.class, () -> client.hincrBy(key, field, 2).get());
        assertTrue(hincrByException.getCause() instanceof RequestException);

        Exception hincrByFloatException =
                assertThrows(ExecutionException.class, () -> client.hincrByFloat(key, field, 2.5).get());
        assertTrue(hincrByFloatException.getCause() instanceof RequestException);
    }

    @SneakyThrows
    @ParameterizedTest(autoCloseArguments = false)
    @MethodSource("getClients")
    public void lpush_lpop_lrange_existing_non_existing_key(BaseClient client) {
        String key = UUID.randomUUID().toString();
        String[] valueArray = new String[] {"value4", "value3", "value2", "value1"};

        assertEquals(4, client.lpush(key, valueArray).get());
        assertEquals("value1", client.lpop(key).get());
        assertArrayEquals(new String[] {"value2", "value3", "value4"}, client.lrange(key, 0, -1).get());
        assertArrayEquals(new String[] {"value2", "value3"}, client.lpopCount(key, 2).get());
        assertArrayEquals(new String[] {}, client.lrange("non_existing_key", 0, -1).get());
        assertNull(client.lpop("non_existing_key").get());
    }

    @SneakyThrows
    @ParameterizedTest(autoCloseArguments = false)
    @MethodSource("getClients")
    public void lpush_lpop_lrange_type_error(BaseClient client) {
        String key = UUID.randomUUID().toString();

        assertEquals(OK, client.set(key, "foo").get());

        Exception lpushException =
                assertThrows(ExecutionException.class, () -> client.lpush(key, new String[] {"foo"}).get());
        assertTrue(lpushException.getCause() instanceof RequestException);

        Exception lpopException = assertThrows(ExecutionException.class, () -> client.lpop(key).get());
        assertTrue(lpopException.getCause() instanceof RequestException);

        Exception lpopCountException =
                assertThrows(ExecutionException.class, () -> client.lpopCount(key, 2).get());
        assertTrue(lpopCountException.getCause() instanceof RequestException);

        Exception lrangeException =
                assertThrows(ExecutionException.class, () -> client.lrange(key, 0, -1).get());
        assertTrue(lrangeException.getCause() instanceof RequestException);
    }

    @SneakyThrows
    @ParameterizedTest(autoCloseArguments = false)
    @MethodSource("getClients")
    public void lindex(BaseClient client) {
        String key1 = UUID.randomUUID().toString();
        String key2 = UUID.randomUUID().toString();
        String[] valueArray = new String[] {"value1", "value2"};

        assertEquals(2, client.lpush(key1, valueArray).get());
        assertEquals(valueArray[1], client.lindex(key1, 0).get());
        assertEquals(valueArray[0], client.lindex(key1, -1).get());
        assertNull(client.lindex(key1, 3).get());
        assertNull(client.lindex(key2, 3).get());

        // Key exists, but it is not a List
        assertEquals(OK, client.set(key2, "value").get());
        Exception executionException =
                assertThrows(ExecutionException.class, () -> client.lindex(key2, 0).get());
        assertTrue(executionException.getCause() instanceof RequestException);
    }

    @SneakyThrows
    @ParameterizedTest(autoCloseArguments = false)
    @MethodSource("getClients")
    public void ltrim_existing_non_existing_key_and_type_error(BaseClient client) {
        String key = UUID.randomUUID().toString();
        String[] valueArray = new String[] {"value4", "value3", "value2", "value1"};

        assertEquals(4, client.lpush(key, valueArray).get());
        assertEquals(OK, client.ltrim(key, 0, 1).get());
        assertArrayEquals(new String[] {"value1", "value2"}, client.lrange(key, 0, -1).get());

        // `start` is greater than `end` so the key will be removed.
        assertEquals(OK, client.ltrim(key, 4, 2).get());
        assertArrayEquals(new String[] {}, client.lrange(key, 0, -1).get());

        assertEquals(OK, client.set(key, "foo").get());

        Exception ltrimException =
                assertThrows(ExecutionException.class, () -> client.ltrim(key, 0, 1).get());
        assertTrue(ltrimException.getCause() instanceof RequestException);
    }

    @SneakyThrows
    @ParameterizedTest(autoCloseArguments = false)
    @MethodSource("getClients")
    public void llen_existing_non_existing_key_and_type_error(BaseClient client) {
        String key1 = UUID.randomUUID().toString();
        String key2 = UUID.randomUUID().toString();
        String[] valueArray = new String[] {"value4", "value3", "value2", "value1"};

        assertEquals(4, client.lpush(key1, valueArray).get());
        assertEquals(4, client.llen(key1).get());
        assertEquals(0, client.llen("non_existing_key").get());

        assertEquals(OK, client.set(key2, "foo").get());

        Exception lrangeException =
                assertThrows(ExecutionException.class, () -> client.llen(key2).get());
        assertTrue(lrangeException.getCause() instanceof RequestException);
    }

    @SneakyThrows
    @ParameterizedTest(autoCloseArguments = false)
    @MethodSource("getClients")
    public void lrem_existing_non_existing_key_and_type_error(BaseClient client) {
        String key = UUID.randomUUID().toString();
        String[] valueArray =
                new String[] {
                    "value1", "value2", "value1", "value1", "value2",
                };

        assertEquals(5, client.lpush(key, valueArray).get());
        assertEquals(2, client.lrem(key, 2, "value1").get());
        assertArrayEquals(
                new String[] {
                    "value2", "value2", "value1",
                },
                client.lrange(key, 0, -1).get());
        assertEquals(1, client.lrem(key, -1, "value2").get());
        assertArrayEquals(new String[] {"value2", "value1"}, client.lrange(key, 0, -1).get());
        assertEquals(1, client.lrem(key, 0, "value2").get());
        assertArrayEquals(new String[] {"value1"}, client.lrange(key, 0, -1).get());
        assertEquals(0, client.lrem("non_existing_key", 0, "value").get());
    }

    @SneakyThrows
    @ParameterizedTest(autoCloseArguments = false)
    @MethodSource("getClients")
    public void rpush_rpop_existing_non_existing_key(BaseClient client) {
        String key = UUID.randomUUID().toString();
        String[] valueArray = new String[] {"value1", "value2", "value3", "value4"};

        assertEquals(4, client.rpush(key, valueArray).get());
        assertEquals("value4", client.rpop(key).get());

        assertArrayEquals(new String[] {"value3", "value2"}, client.rpopCount(key, 2).get());
        assertNull(client.rpop("non_existing_key").get());
    }

    @SneakyThrows
    @ParameterizedTest(autoCloseArguments = false)
    @MethodSource("getClients")
    public void rpush_rpop_type_error(BaseClient client) {
        String key = UUID.randomUUID().toString();

        assertEquals(OK, client.set(key, "foo").get());

        Exception rpushException =
                assertThrows(ExecutionException.class, () -> client.rpush(key, new String[] {"foo"}).get());
        assertTrue(rpushException.getCause() instanceof RequestException);

        Exception rpopException = assertThrows(ExecutionException.class, () -> client.rpop(key).get());
        assertTrue(rpopException.getCause() instanceof RequestException);
    }

    @SneakyThrows
    @ParameterizedTest(autoCloseArguments = false)
    @MethodSource("getClients")
    public void sadd_srem_scard_smembers_existing_set(BaseClient client) {
        String key = UUID.randomUUID().toString();
        assertEquals(
                4, client.sadd(key, new String[] {"member1", "member2", "member3", "member4"}).get());
        assertEquals(1, client.srem(key, new String[] {"member3", "nonExistingMember"}).get());

        Set<String> expectedMembers = Set.of("member1", "member2", "member4");
        assertEquals(expectedMembers, client.smembers(key).get());
        assertEquals(1, client.srem(key, new String[] {"member1"}).get());
        assertEquals(2, client.scard(key).get());
    }

    @SneakyThrows
    @ParameterizedTest(autoCloseArguments = false)
    @MethodSource("getClients")
    public void srem_scard_smembers_non_existing_key(BaseClient client) {
        assertEquals(0, client.srem("nonExistingKey", new String[] {"member"}).get());
        assertEquals(0, client.scard("nonExistingKey").get());
        assertEquals(Set.of(), client.smembers("nonExistingKey").get());
    }

    @SneakyThrows
    @ParameterizedTest(autoCloseArguments = false)
    @MethodSource("getClients")
    public void sadd_srem_scard_smembers_key_with_non_set_value(BaseClient client) {
        String key = UUID.randomUUID().toString();
        assertEquals(OK, client.set(key, "foo").get());

        Exception e =
                assertThrows(ExecutionException.class, () -> client.sadd(key, new String[] {"baz"}).get());
        assertTrue(e.getCause() instanceof RequestException);

        e = assertThrows(ExecutionException.class, () -> client.srem(key, new String[] {"baz"}).get());
        assertTrue(e.getCause() instanceof RequestException);

        e = assertThrows(ExecutionException.class, () -> client.scard(key).get());
        assertTrue(e.getCause() instanceof RequestException);

        e = assertThrows(ExecutionException.class, () -> client.smembers(key).get());
        assertTrue(e.getCause() instanceof RequestException);
    }

    @SneakyThrows
    @ParameterizedTest(autoCloseArguments = false)
    @MethodSource("getClients")
    public void smove(BaseClient client) {
        String setKey1 = "{key}" + UUID.randomUUID();
        String setKey2 = "{key}" + UUID.randomUUID();
        String setKey3 = "{key}" + UUID.randomUUID();
        String nonSetKey = "{key}" + UUID.randomUUID();

        assertEquals(3, client.sadd(setKey1, new String[] {"1", "2", "3"}).get());
        assertEquals(2, client.sadd(setKey2, new String[] {"2", "3"}).get());

        // move an elem
        assertTrue(client.smove(setKey1, setKey2, "1").get());
        assertEquals(Set.of("2", "3"), client.smembers(setKey1).get());
        assertEquals(Set.of("1", "2", "3"), client.smembers(setKey2).get());

        // move an elem which preset at destination
        assertTrue(client.smove(setKey2, setKey1, "2").get());
        assertEquals(Set.of("2", "3"), client.smembers(setKey1).get());
        assertEquals(Set.of("1", "3"), client.smembers(setKey2).get());

        // move from missing key
        assertFalse(client.smove(setKey3, setKey1, "4").get());
        assertEquals(Set.of("2", "3"), client.smembers(setKey1).get());

        // move to a new set
        assertTrue(client.smove(setKey1, setKey3, "2").get());
        assertEquals(Set.of("3"), client.smembers(setKey1).get());
        assertEquals(Set.of("2"), client.smembers(setKey3).get());

        // move missing element
        assertFalse(client.smove(setKey1, setKey3, "42").get());
        assertEquals(Set.of("3"), client.smembers(setKey1).get());
        assertEquals(Set.of("2"), client.smembers(setKey3).get());

        // move missing element to missing key
        assertFalse(client.smove(setKey1, nonSetKey, "42").get());
        assertEquals(Set.of("3"), client.smembers(setKey1).get());
        assertEquals("none", client.type(nonSetKey).get());

        // Key exists, but it is not a set
        assertEquals(OK, client.set(nonSetKey, "bar").get());
        ExecutionException executionException =
                assertThrows(ExecutionException.class, () -> client.smove(nonSetKey, setKey1, "_").get());
        assertInstanceOf(RequestException.class, executionException.getCause());

        executionException =
                assertThrows(ExecutionException.class, () -> client.smove(setKey1, nonSetKey, "_").get());
        assertInstanceOf(RequestException.class, executionException.getCause());

        // same-slot requirement
        if (client instanceof RedisClusterClient) {
            executionException =
                    assertThrows(ExecutionException.class, () -> client.smove("abc", "zxy", "lkn").get());
            assertInstanceOf(RequestException.class, executionException.getCause());
            assertTrue(executionException.getMessage().toLowerCase().contains("crossslot"));
        }
    }

    @SneakyThrows
    @ParameterizedTest(autoCloseArguments = false)
    @MethodSource("getClients")
    public void sismember(BaseClient client) {
        String key1 = UUID.randomUUID().toString();
        String key2 = UUID.randomUUID().toString();
        String member = UUID.randomUUID().toString();

        assertEquals(1, client.sadd(key1, new String[] {member}).get());
        assertTrue(client.sismember(key1, member).get());
        assertFalse(client.sismember(key1, "nonExistingMember").get());
        assertFalse(client.sismember("nonExistingKey", member).get());

        assertEquals(OK, client.set(key2, "value").get());
        ExecutionException executionException =
                assertThrows(ExecutionException.class, () -> client.sismember(key2, member).get());
        assertTrue(executionException.getCause() instanceof RequestException);
    }

    @SneakyThrows
    @ParameterizedTest(autoCloseArguments = false)
    @MethodSource("getClients")
    public void sinterstore(BaseClient client) {
        String key1 = "{key}-1-" + UUID.randomUUID();
        String key2 = "{key}-2-" + UUID.randomUUID();
        String key3 = "{key}-3-" + UUID.randomUUID();
        String key4 = "{key}-4-" + UUID.randomUUID();
        String key5 = "{key}-5-" + UUID.randomUUID();

        assertEquals(3, client.sadd(key1, new String[] {"a", "b", "c"}).get());
        assertEquals(3, client.sadd(key2, new String[] {"c", "d", "e"}).get());
        assertEquals(3, client.sadd(key4, new String[] {"e", "f", "g"}).get());

        // create new
        assertEquals(1, client.sinterstore(key3, new String[] {key1, key2}).get());
        assertEquals(Set.of("c"), client.smembers(key3).get());

        // overwrite existing set
        assertEquals(1, client.sinterstore(key2, new String[] {key3, key2}).get());
        assertEquals(Set.of("c"), client.smembers(key2).get());

        // overwrite source
        assertEquals(0, client.sinterstore(key1, new String[] {key1, key4}).get());
        assertEquals(Set.of(), client.smembers(key1).get());

        // overwrite source
        assertEquals(1, client.sinterstore(key2, new String[] {key2}).get());
        assertEquals(Set.of("c"), client.smembers(key2).get());

        // source key exists, but it is not a set
        assertEquals(OK, client.set(key5, "value").get());
        ExecutionException executionException =
                assertThrows(
                        ExecutionException.class, () -> client.sinterstore(key1, new String[] {key5}).get());
        assertTrue(executionException.getCause() instanceof RequestException);

        // overwrite destination - not a set
        assertEquals(0, client.sinterstore(key5, new String[] {key1, key2}).get());
        assertEquals(Set.of(), client.smembers(key5).get());

        // wrong arguments
        executionException =
                assertThrows(ExecutionException.class, () -> client.sinterstore(key5, new String[0]).get());
        assertTrue(executionException.getCause() instanceof RequestException);
    }

    @SneakyThrows
    @ParameterizedTest(autoCloseArguments = false)
    @MethodSource("getClients")
    public void sdiff(BaseClient client) {
        String key1 = "{key}-1-" + UUID.randomUUID();
        String key2 = "{key}-2-" + UUID.randomUUID();
        String key3 = "{key}-3-" + UUID.randomUUID();

        assertEquals(3, client.sadd(key1, new String[] {"a", "b", "c"}).get());
        assertEquals(3, client.sadd(key2, new String[] {"c", "d", "e"}).get());

        assertEquals(Set.of("a", "b"), client.sdiff(new String[] {key1, key2}).get());
        assertEquals(Set.of("d", "e"), client.sdiff(new String[] {key2, key1}).get());

        // second set is empty
        assertEquals(Set.of("a", "b", "c"), client.sdiff(new String[] {key1, key3}).get());

        // first set is empty
        assertEquals(Set.of(), client.sdiff(new String[] {key3, key1}).get());

        // source key exists, but it is not a set
        assertEquals(OK, client.set(key3, "value").get());
        ExecutionException executionException =
                assertThrows(ExecutionException.class, () -> client.sdiff(new String[] {key1, key3}).get());
        assertInstanceOf(RequestException.class, executionException.getCause());

        // same-slot requirement
        if (client instanceof RedisClusterClient) {
            executionException =
                    assertThrows(
                            ExecutionException.class,
                            () -> client.sdiff(new String[] {"abc", "zxy", "lkn"}).get());
            assertInstanceOf(RequestException.class, executionException.getCause());
            assertTrue(executionException.getMessage().toLowerCase().contains("crossslot"));
        }
    }

    @SneakyThrows
    @ParameterizedTest(autoCloseArguments = false)
    @MethodSource("getClients")
    public void smismember(BaseClient client) {
        String key1 = UUID.randomUUID().toString();
        String key2 = UUID.randomUUID().toString();

        assertEquals(2, client.sadd(key1, new String[] {"one", "two"}).get());
        assertArrayEquals(
                new Boolean[] {true, false}, client.smismember(key1, new String[] {"one", "three"}).get());

        // empty set
        assertArrayEquals(
                new Boolean[] {false, false}, client.smismember(key2, new String[] {"one", "three"}).get());

        // Key exists, but it is not a set
        assertEquals(OK, client.set(key2, "value").get());
        ExecutionException executionException =
                assertThrows(
                        ExecutionException.class, () -> client.smismember(key2, new String[] {"_"}).get());
        assertInstanceOf(RequestException.class, executionException.getCause());
    }

    @SneakyThrows
    @ParameterizedTest(autoCloseArguments = false)
    @MethodSource("getClients")
    public void sdiffstore(BaseClient client) {
        String key1 = "{key}-1-" + UUID.randomUUID();
        String key2 = "{key}-2-" + UUID.randomUUID();
        String key3 = "{key}-3-" + UUID.randomUUID();
        String key4 = "{key}-4-" + UUID.randomUUID();
        String key5 = "{key}-5-" + UUID.randomUUID();

        assertEquals(3, client.sadd(key1, new String[] {"a", "b", "c"}).get());
        assertEquals(3, client.sadd(key2, new String[] {"c", "d", "e"}).get());
        assertEquals(3, client.sadd(key4, new String[] {"e", "f", "g"}).get());

        // create new
        assertEquals(2, client.sdiffstore(key3, new String[] {key1, key2}).get());
        assertEquals(Set.of("a", "b"), client.smembers(key3).get());

        // overwrite existing set
        assertEquals(2, client.sdiffstore(key2, new String[] {key3, key2}).get());
        assertEquals(Set.of("a", "b"), client.smembers(key2).get());

        // overwrite source
        assertEquals(3, client.sdiffstore(key1, new String[] {key1, key4}).get());
        assertEquals(Set.of("a", "b", "c"), client.smembers(key1).get());

        // diff with empty set
        assertEquals(3, client.sdiffstore(key1, new String[] {key1, key5}).get());
        assertEquals(Set.of("a", "b", "c"), client.smembers(key1).get());

        // diff empty with non-empty set
        assertEquals(0, client.sdiffstore(key3, new String[] {key5, key1}).get());
        assertEquals(Set.of(), client.smembers(key3).get());

        // source key exists, but it is not a set
        assertEquals(OK, client.set(key5, "value").get());
        ExecutionException executionException =
                assertThrows(
                        ExecutionException.class, () -> client.sdiffstore(key1, new String[] {key5}).get());
        assertInstanceOf(RequestException.class, executionException.getCause());

        // overwrite destination - not a set
        assertEquals(1, client.sdiffstore(key5, new String[] {key1, key2}).get());
        assertEquals(Set.of("c"), client.smembers(key5).get());

        // wrong arguments
        executionException =
                assertThrows(ExecutionException.class, () -> client.sdiffstore(key5, new String[0]).get());
        assertInstanceOf(RequestException.class, executionException.getCause());

        // same-slot requirement
        if (client instanceof RedisClusterClient) {
            executionException =
                    assertThrows(
                            ExecutionException.class,
                            () -> client.sdiffstore("abc", new String[] {"zxy", "lkn"}).get());
            assertInstanceOf(RequestException.class, executionException.getCause());
            assertTrue(executionException.getMessage().toLowerCase().contains("crossslot"));
        }
    }

    @SneakyThrows
    @ParameterizedTest(autoCloseArguments = false)
    @MethodSource("getClients")
    public void sinter(BaseClient client) {
        String key1 = "{sinter}-" + UUID.randomUUID();
        String key2 = "{sinter}-" + UUID.randomUUID();
        String key3 = "{sinter}-" + UUID.randomUUID();

        assertEquals(3, client.sadd(key1, new String[] {"a", "b", "c"}).get());
        assertEquals(3, client.sadd(key2, new String[] {"c", "d", "e"}).get());
        assertEquals(Set.of("c"), client.sinter(new String[] {key1, key2}).get());
        assertEquals(0, client.sinter(new String[] {key1, key3}).get().size());

        // Key exists, but it is not a set
        assertEquals(OK, client.set(key3, "bar").get());
        ExecutionException executionException =
                assertThrows(ExecutionException.class, () -> client.sinter(new String[] {key3}).get());
        assertInstanceOf(RequestException.class, executionException.getCause());

        // same-slot requirement
        if (client instanceof RedisClusterClient) {
            executionException =
                    assertThrows(
                            ExecutionException.class,
                            () -> client.sinter(new String[] {"abc", "zxy", "lkn"}).get());
            assertInstanceOf(RequestException.class, executionException.getCause());
            assertTrue(executionException.getMessage().toLowerCase().contains("crossslot"));
        }
    }

    @SneakyThrows
    @ParameterizedTest(autoCloseArguments = false)
    @MethodSource("getClients")
    public void sunionstore(BaseClient client) {
        String key1 = "{key}-1-" + UUID.randomUUID();
        String key2 = "{key}-2-" + UUID.randomUUID();
        String key3 = "{key}-3-" + UUID.randomUUID();
        String key4 = "{key}-4-" + UUID.randomUUID();
        String key5 = "{key}-5-" + UUID.randomUUID();

        assertEquals(3, client.sadd(key1, new String[] {"a", "b", "c"}).get());
        assertEquals(3, client.sadd(key2, new String[] {"c", "d", "e"}).get());
        assertEquals(3, client.sadd(key4, new String[] {"e", "f", "g"}).get());

        // create new
        assertEquals(5, client.sunionstore(key3, new String[] {key1, key2}).get());
        assertEquals(Set.of("a", "b", "c", "d", "e"), client.smembers(key3).get());

        // overwrite existing set
        assertEquals(5, client.sunionstore(key2, new String[] {key3, key2}).get());
        assertEquals(Set.of("a", "b", "c", "d", "e"), client.smembers(key2).get());

        // overwrite source
        assertEquals(6, client.sunionstore(key1, new String[] {key1, key4}).get());
        assertEquals(Set.of("a", "b", "c", "e", "f", "g"), client.smembers(key1).get());

        // source key exists, but it is not a set
        assertEquals(OK, client.set(key5, "value").get());
        ExecutionException executionException =
                assertThrows(
                        ExecutionException.class, () -> client.sunionstore(key1, new String[] {key5}).get());
        assertInstanceOf(RequestException.class, executionException.getCause());

        // overwrite destination - not a set
        assertEquals(7, client.sunionstore(key5, new String[] {key1, key2}).get());
        assertEquals(Set.of("a", "b", "c", "d", "e", "f", "g"), client.smembers(key5).get());

        // wrong arguments
        executionException =
                assertThrows(ExecutionException.class, () -> client.sunionstore(key5, new String[0]).get());
        assertInstanceOf(RequestException.class, executionException.getCause());

        // same-slot requirement
        if (client instanceof RedisClusterClient) {
            executionException =
                    assertThrows(
                            ExecutionException.class,
                            () -> client.sunionstore("abc", new String[] {"zxy", "lkn"}).get());
            assertInstanceOf(RequestException.class, executionException.getCause());
            assertTrue(executionException.getMessage().toLowerCase().contains("crossslot"));
        }
    }

    @SneakyThrows
    @ParameterizedTest(autoCloseArguments = false)
    @MethodSource("getClients")
    public void exists_multiple_keys(BaseClient client) {
        String key1 = "{key}" + UUID.randomUUID();
        String key2 = "{key}" + UUID.randomUUID();
        String value = UUID.randomUUID().toString();

        String setResult = client.set(key1, value).get();
        assertEquals(OK, setResult);
        setResult = client.set(key2, value).get();
        assertEquals(OK, setResult);

        Long existsKeysNum =
                client.exists(new String[] {key1, key2, key1, UUID.randomUUID().toString()}).get();
        assertEquals(3L, existsKeysNum);
    }

    @SneakyThrows
    @ParameterizedTest(autoCloseArguments = false)
    @MethodSource("getClients")
    public void expire_pexpire_and_ttl_with_positive_timeout(BaseClient client) {
        String key = UUID.randomUUID().toString();
        assertEquals(OK, client.set(key, "expire_timeout").get());
        assertTrue(client.expire(key, 10L).get());
        assertTrue(client.ttl(key).get() <= 10L);

        // set command clears the timeout.
        assertEquals(OK, client.set(key, "pexpire_timeout").get());
        if (REDIS_VERSION.isLowerThan("7.0.0")) {
            assertTrue(client.pexpire(key, 10000L).get());
        } else {
            assertTrue(client.pexpire(key, 10000L, ExpireOptions.HAS_NO_EXPIRY).get());
        }
        assertTrue(client.ttl(key).get() <= 10L);

        // TTL will be updated to the new value = 15
        if (REDIS_VERSION.isLowerThan("7.0.0")) {
            assertTrue(client.expire(key, 15L).get());
        } else {
            assertTrue(client.expire(key, 15L, ExpireOptions.HAS_EXISTING_EXPIRY).get());
        }
        assertTrue(client.ttl(key).get() <= 15L);
    }

    @SneakyThrows
    @ParameterizedTest(autoCloseArguments = false)
    @MethodSource("getClients")
    public void expireAt_pexpireAt_and_ttl_with_positive_timeout(BaseClient client) {
        String key = UUID.randomUUID().toString();
        assertEquals(OK, client.set(key, "expireAt_timeout").get());
        assertTrue(client.expireAt(key, Instant.now().getEpochSecond() + 10L).get());
        assertTrue(client.ttl(key).get() <= 10L);

        // extend TTL
        if (REDIS_VERSION.isLowerThan("7.0.0")) {
            assertTrue(client.expireAt(key, Instant.now().getEpochSecond() + 50L).get());
        } else {
            assertTrue(
                    client
                            .expireAt(
                                    key,
                                    Instant.now().getEpochSecond() + 50L,
                                    ExpireOptions.NEW_EXPIRY_GREATER_THAN_CURRENT)
                            .get());
        }
        assertTrue(client.ttl(key).get() <= 50L);

        if (REDIS_VERSION.isLowerThan("7.0.0")) {
            assertTrue(client.pexpireAt(key, Instant.now().toEpochMilli() + 50000L).get());
        } else {
            // set command clears the timeout.
            assertEquals(OK, client.set(key, "pexpireAt_timeout").get());
            assertFalse(
                    client
                            .pexpireAt(
                                    key, Instant.now().toEpochMilli() + 50000L, ExpireOptions.HAS_EXISTING_EXPIRY)
                            .get());
        }
    }

    @SneakyThrows
    @ParameterizedTest(autoCloseArguments = false)
    @MethodSource("getClients")
    public void expire_pexpire_ttl_with_timestamp_in_the_past_or_negative_timeout(BaseClient client) {
        String key = UUID.randomUUID().toString();

        assertEquals(OK, client.set(key, "expire_with_past_timestamp").get());
        assertEquals(-1L, client.ttl(key).get());
        assertTrue(client.expire(key, -10L).get());
        assertEquals(-2L, client.ttl(key).get());

        assertEquals(OK, client.set(key, "pexpire_with_past_timestamp").get());
        assertTrue(client.pexpire(key, -10000L).get());
        assertEquals(-2L, client.ttl(key).get());
    }

    @SneakyThrows
    @ParameterizedTest(autoCloseArguments = false)
    @MethodSource("getClients")
    public void expireAt_pexpireAt_ttl_with_timestamp_in_the_past_or_negative_timeout(
            BaseClient client) {
        String key = UUID.randomUUID().toString();

        assertEquals(OK, client.set(key, "expireAt_with_past_timestamp").get());
        // set timeout in the past
        assertTrue(client.expireAt(key, Instant.now().getEpochSecond() - 50L).get());
        assertEquals(-2L, client.ttl(key).get());

        assertEquals(OK, client.set(key, "pexpireAt_with_past_timestamp").get());
        // set timeout in the past
        assertTrue(client.pexpireAt(key, Instant.now().toEpochMilli() - 50000L).get());
        assertEquals(-2L, client.ttl(key).get());
    }

    @SneakyThrows
    @ParameterizedTest(autoCloseArguments = false)
    @MethodSource("getClients")
    public void expire_pexpire_and_ttl_with_non_existing_key(BaseClient client) {
        String key = UUID.randomUUID().toString();

        assertFalse(client.expire(key, 10L).get());
        assertFalse(client.pexpire(key, 10000L).get());

        assertEquals(-2L, client.ttl(key).get());
    }

    @SneakyThrows
    @ParameterizedTest(autoCloseArguments = false)
    @MethodSource("getClients")
    public void expireAt_pexpireAt_and_ttl_with_non_existing_key(BaseClient client) {
        String key = UUID.randomUUID().toString();

        assertFalse(client.expireAt(key, Instant.now().getEpochSecond() + 10L).get());
        assertFalse(client.pexpireAt(key, Instant.now().toEpochMilli() + 10000L).get());

        assertEquals(-2L, client.ttl(key).get());
    }

    @SneakyThrows
    @ParameterizedTest(autoCloseArguments = false)
    @MethodSource("getClients")
    public void expire_pexpire_and_pttl_with_positive_timeout(BaseClient client) {
        String key = UUID.randomUUID().toString();

        assertEquals(-2L, client.pttl(key).get());

        assertEquals(OK, client.set(key, "expire_timeout").get());
        assertTrue(client.expire(key, 10L).get());
        Long pttlResult = client.pttl(key).get();
        assertTrue(0 <= pttlResult);
        assertTrue(pttlResult <= 10000L);

        assertEquals(OK, client.set(key, "pexpire_timeout").get());
        assertEquals(-1L, client.pttl(key).get());

        assertTrue(client.pexpire(key, 10000L).get());
        pttlResult = client.pttl(key).get();
        assertTrue(0 <= pttlResult);
        assertTrue(pttlResult <= 10000L);
    }

    @SneakyThrows
    @ParameterizedTest(autoCloseArguments = false)
    @MethodSource("getClients")
    public void persist_on_existing_and_non_existing_key(BaseClient client) {
        String key = UUID.randomUUID().toString();

        assertFalse(client.persist(key).get());

        assertEquals(OK, client.set(key, "persist_value").get());
        assertFalse(client.persist(key).get());

        assertTrue(client.expire(key, 10L).get());
        Long persistAmount = client.ttl(key).get();
        assertTrue(0L <= persistAmount && persistAmount <= 10L);
        assertTrue(client.persist(key).get());

        assertEquals(-1L, client.ttl(key).get());
    }

    @SneakyThrows
    @ParameterizedTest(autoCloseArguments = false)
    @MethodSource("getClients")
    public void invokeScript_test(BaseClient client) {
        String key1 = UUID.randomUUID().toString();
        String key2 = UUID.randomUUID().toString();

        try (Script script = new Script("return 'Hello'")) {
            Object response = client.invokeScript(script).get();
            assertEquals("Hello", response);
        }

        try (Script script = new Script("return redis.call('SET', KEYS[1], ARGV[1])")) {
            Object setResponse1 =
                    client
                            .invokeScript(script, ScriptOptions.builder().key(key1).arg("value1").build())
                            .get();
            assertEquals(OK, setResponse1);

            Object setResponse2 =
                    client
                            .invokeScript(script, ScriptOptions.builder().key(key2).arg("value2").build())
                            .get();
            assertEquals(OK, setResponse2);
        }

        try (Script script = new Script("return redis.call('GET', KEYS[1])")) {
            Object getResponse1 =
                    client.invokeScript(script, ScriptOptions.builder().key(key1).build()).get();
            assertEquals("value1", getResponse1);

            Object getResponse2 =
                    client.invokeScript(script, ScriptOptions.builder().key(key2).build()).get();
            assertEquals("value2", getResponse2);
        }
    }

    @SneakyThrows
    @ParameterizedTest(autoCloseArguments = false)
    @MethodSource("getClients")
    public void zadd_and_zaddIncr(BaseClient client) {
        String key = UUID.randomUUID().toString();
        Map<String, Double> membersScores = Map.of("one", 1.0, "two", 2.0, "three", 3.0);

        assertEquals(3, client.zadd(key, membersScores).get());
        assertEquals(3.0, client.zaddIncr(key, "one", 2.0).get());
    }

    @SneakyThrows
    @ParameterizedTest(autoCloseArguments = false)
    @MethodSource("getClients")
    public void zadd_and_zaddIncr_wrong_type(BaseClient client) {
        assertEquals(OK, client.set("foo", "bar").get());
        Map<String, Double> membersScores = Map.of("one", 1.0, "two", 2.0, "three", 3.0);

        ExecutionException executionExceptionZadd =
                assertThrows(ExecutionException.class, () -> client.zadd("foo", membersScores).get());
        assertTrue(executionExceptionZadd.getCause() instanceof RequestException);

        ExecutionException executionExceptionZaddIncr =
                assertThrows(ExecutionException.class, () -> client.zaddIncr("foo", "one", 2.0).get());
        assertTrue(executionExceptionZaddIncr.getCause() instanceof RequestException);
    }

    @SneakyThrows
    @ParameterizedTest(autoCloseArguments = false)
    @MethodSource("getClients")
    public void zadd_and_zaddIncr_with_NX_XX(BaseClient client) {
        String key = UUID.randomUUID().toString();
        Map<String, Double> membersScores = Map.of("one", 1.0, "two", 2.0, "three", 3.0);

        ZaddOptions onlyIfExistsOptions =
                ZaddOptions.builder()
                        .conditionalChange(ZaddOptions.ConditionalChange.ONLY_IF_EXISTS)
                        .build();
        ZaddOptions onlyIfDoesNotExistOptions =
                ZaddOptions.builder()
                        .conditionalChange(ZaddOptions.ConditionalChange.ONLY_IF_DOES_NOT_EXIST)
                        .build();

        assertEquals(0, client.zadd(key, membersScores, onlyIfExistsOptions).get());
        assertEquals(3, client.zadd(key, membersScores, onlyIfDoesNotExistOptions).get());
        assertNull(client.zaddIncr(key, "one", 5, onlyIfDoesNotExistOptions).get());
        assertEquals(6, client.zaddIncr(key, "one", 5, onlyIfExistsOptions).get());
    }

    @SneakyThrows
    @ParameterizedTest(autoCloseArguments = false)
    @MethodSource("getClients")
    public void zadd_and_zaddIncr_with_GT_LT(BaseClient client) {
        String key = UUID.randomUUID().toString();
        Map<String, Double> membersScores = new LinkedHashMap<>();
        membersScores.put("one", -3.0);
        membersScores.put("two", 2.0);
        membersScores.put("three", 3.0);

        assertEquals(3, client.zadd(key, membersScores).get());
        membersScores.put("one", 10.0);

        ZaddOptions scoreGreaterThanOptions =
                ZaddOptions.builder()
                        .updateOptions(ZaddOptions.UpdateOptions.SCORE_GREATER_THAN_CURRENT)
                        .build();
        ZaddOptions scoreLessThanOptions =
                ZaddOptions.builder()
                        .updateOptions(ZaddOptions.UpdateOptions.SCORE_LESS_THAN_CURRENT)
                        .build();

        assertEquals(1, client.zadd(key, membersScores, scoreGreaterThanOptions, true).get());
        assertEquals(0, client.zadd(key, membersScores, scoreLessThanOptions, true).get());
        assertEquals(7, client.zaddIncr(key, "one", -3, scoreLessThanOptions).get());
        assertNull(client.zaddIncr(key, "one", -3, scoreGreaterThanOptions).get());
    }

    // TODO move to another class
    @Test
    public void zadd_illegal_arguments() {
        ZaddOptions existsGreaterThanOptions =
                ZaddOptions.builder()
                        .conditionalChange(ZaddOptions.ConditionalChange.ONLY_IF_DOES_NOT_EXIST)
                        .updateOptions(ZaddOptions.UpdateOptions.SCORE_GREATER_THAN_CURRENT)
                        .build();
        assertThrows(IllegalArgumentException.class, existsGreaterThanOptions::toArgs);
        ZaddOptions existsLessThanOptions =
                ZaddOptions.builder()
                        .conditionalChange(ZaddOptions.ConditionalChange.ONLY_IF_DOES_NOT_EXIST)
                        .updateOptions(ZaddOptions.UpdateOptions.SCORE_LESS_THAN_CURRENT)
                        .build();
        assertThrows(IllegalArgumentException.class, existsLessThanOptions::toArgs);
        ZaddOptions options =
                ZaddOptions.builder()
                        .conditionalChange(ZaddOptions.ConditionalChange.ONLY_IF_DOES_NOT_EXIST)
                        .build();
        options.toArgs();
        options =
                ZaddOptions.builder()
                        .conditionalChange(ZaddOptions.ConditionalChange.ONLY_IF_EXISTS)
                        .updateOptions(ZaddOptions.UpdateOptions.SCORE_GREATER_THAN_CURRENT)
                        .build();
        options.toArgs();
        options =
                ZaddOptions.builder()
                        .conditionalChange(ZaddOptions.ConditionalChange.ONLY_IF_EXISTS)
                        .updateOptions(ZaddOptions.UpdateOptions.SCORE_LESS_THAN_CURRENT)
                        .build();
        options.toArgs();
    }

    @SneakyThrows
    @ParameterizedTest(autoCloseArguments = false)
    @MethodSource("getClients")
    public void zrem(BaseClient client) {
        String key = UUID.randomUUID().toString();
        Map<String, Double> membersScores = Map.of("one", 1.0, "two", 2.0, "three", 3.0);
        assertEquals(3, client.zadd(key, membersScores).get());
        assertEquals(1, client.zrem(key, new String[] {"one"}).get());
        assertEquals(2, client.zrem(key, new String[] {"one", "two", "three"}).get());
        assertEquals(0, client.zrem("non_existing_set", new String[] {"member"}).get());

        // Key exists, but it is not a set
        assertEquals(OK, client.set("foo", "bar").get());
        ExecutionException executionException =
                assertThrows(
                        ExecutionException.class, () -> client.zrem("foo", new String[] {"bar"}).get());
        assertTrue(executionException.getCause() instanceof RequestException);
    }

    @SneakyThrows
    @ParameterizedTest(autoCloseArguments = false)
    @MethodSource("getClients")
    public void zcard(BaseClient client) {
        String key = UUID.randomUUID().toString();
        Map<String, Double> membersScores = Map.of("one", 1.0, "two", 2.0, "three", 3.0);
        assertEquals(3, client.zadd(key, membersScores).get());
        assertEquals(3, client.zcard(key).get());
        assertEquals(1, client.zrem(key, new String[] {"one"}).get());
        assertEquals(2, client.zcard(key).get());

        assertEquals(0, client.zcard("nonExistentSet").get());

        // Key exists, but it is not a set
        assertEquals(OK, client.set("foo", "bar").get());
        ExecutionException executionException =
                assertThrows(ExecutionException.class, () -> client.zcard("foo").get());
        assertTrue(executionException.getCause() instanceof RequestException);
    }

    @SneakyThrows
    @ParameterizedTest(autoCloseArguments = false)
    @MethodSource("getClients")
    public void zpopmin(BaseClient client) {
        String key = UUID.randomUUID().toString();
        Map<String, Double> membersScores = Map.of("a", 1.0, "b", 2.0, "c", 3.0);
        assertEquals(3, client.zadd(key, membersScores).get());
        assertEquals(Map.of("a", 1.0), client.zpopmin(key).get());
        assertEquals(Map.of("b", 2.0, "c", 3.0), client.zpopmin(key, 3).get());
        assertTrue(client.zpopmin(key).get().isEmpty());
        assertTrue(client.zpopmin("non_existing_key").get().isEmpty());

        // Key exists, but it is not a set
        assertEquals(OK, client.set(key, "value").get());
        ExecutionException executionException =
                assertThrows(ExecutionException.class, () -> client.zpopmin(key).get());
        assertTrue(executionException.getCause() instanceof RequestException);
    }

    @SneakyThrows
    @ParameterizedTest(autoCloseArguments = false)
    @MethodSource("getClients")
    public void zpopmax(BaseClient client) {
        String key = UUID.randomUUID().toString();
        Map<String, Double> membersScores = Map.of("a", 1.0, "b", 2.0, "c", 3.0);
        assertEquals(3, client.zadd(key, membersScores).get());
        assertEquals(Map.of("c", 3.0), client.zpopmax(key).get());
        assertEquals(Map.of("b", 2.0, "a", 1.0), client.zpopmax(key, 3).get());
        assertTrue(client.zpopmax(key).get().isEmpty());
        assertTrue(client.zpopmax("non_existing_key").get().isEmpty());

        // Key exists, but it is not a set
        assertEquals(OK, client.set(key, "value").get());
        ExecutionException executionException =
                assertThrows(ExecutionException.class, () -> client.zpopmax(key).get());
        assertTrue(executionException.getCause() instanceof RequestException);
    }

    @SneakyThrows
    @ParameterizedTest(autoCloseArguments = false)
    @MethodSource("getClients")
    public void bzpopmax(BaseClient client) {
        String key1 = "{test}-1-" + UUID.randomUUID();
        String key2 = "{test}-2-" + UUID.randomUUID();
        String key3 = "{test}-3-" + UUID.randomUUID();

        assertEquals(2, client.zadd(key1, Map.of("a", 1.0, "b", 1.5)).get());
        assertEquals(1, client.zadd(key2, Map.of("c", 2.0)).get());
        assertArrayEquals(
                new Object[] {key1, "b", 1.5}, client.bzpopmax(new String[] {key1, key2}, .5).get());

        // nothing popped out - key does not exist
        assertNull(
                client
                        .bzpopmax(new String[] {key3}, REDIS_VERSION.isLowerThan("7.0.0") ? 1. : 0.001)
                        .get());

        // pops from the second key
        assertArrayEquals(
                new Object[] {key2, "c", 2.0}, client.bzpopmax(new String[] {key3, key2}, .5).get());

        // Key exists, but it is not a sorted set
        assertEquals(OK, client.set(key3, "value").get());
        ExecutionException executionException =
                assertThrows(
                        ExecutionException.class, () -> client.bzpopmax(new String[] {key3}, .5).get());
        assertTrue(executionException.getCause() instanceof RequestException);
    }

    @SneakyThrows
    @ParameterizedTest(autoCloseArguments = false)
    @MethodSource("getClients")
    public void zscore(BaseClient client) {
        String key1 = UUID.randomUUID().toString();
        String key2 = UUID.randomUUID().toString();

        Map<String, Double> membersScores = Map.of("one", 1.0, "two", 2.0, "three", 3.0);
        assertEquals(3, client.zadd(key1, membersScores).get());
        assertEquals(1.0, client.zscore(key1, "one").get());
        assertNull(client.zscore(key1, "non_existing_member").get());
        assertNull(client.zscore("non_existing_key", "non_existing_member").get());

        // Key exists, but it is not a set
        assertEquals(OK, client.set(key2, "bar").get());
        ExecutionException executionException =
                assertThrows(ExecutionException.class, () -> client.zscore(key2, "one").get());
        assertTrue(executionException.getCause() instanceof RequestException);
    }

    @SneakyThrows
    @ParameterizedTest(autoCloseArguments = false)
    @MethodSource("getClients")
    public void zrank(BaseClient client) {
        String key = UUID.randomUUID().toString();
        Map<String, Double> membersScores = Map.of("one", 1.5, "two", 2.0, "three", 3.0);
        assertEquals(3, client.zadd(key, membersScores).get());
        assertEquals(0, client.zrank(key, "one").get());

        if (REDIS_VERSION.isGreaterThanOrEqualTo("7.2.0")) {
            assertArrayEquals(new Object[] {0L, 1.5}, client.zrankWithScore(key, "one").get());
            assertNull(client.zrankWithScore(key, "nonExistingMember").get());
            assertNull(client.zrankWithScore("nonExistingKey", "nonExistingMember").get());
        }
        assertNull(client.zrank(key, "nonExistingMember").get());
        assertNull(client.zrank("nonExistingKey", "nonExistingMember").get());

        // Key exists, but it is not a set
        assertEquals(OK, client.set(key, "value").get());
        ExecutionException executionException =
                assertThrows(ExecutionException.class, () -> client.zrank(key, "one").get());
        assertTrue(executionException.getCause() instanceof RequestException);
    }

    @SneakyThrows
    @ParameterizedTest(autoCloseArguments = false)
    @MethodSource("getClients")
    public void zdiff(BaseClient client) {
        String key1 = "{testKey}:1-" + UUID.randomUUID();
        String key2 = "{testKey}:2-" + UUID.randomUUID();
        String key3 = "{testKey}:3-" + UUID.randomUUID();
        String nonExistentKey = "{testKey}:4-" + UUID.randomUUID();

        Map<String, Double> membersScores1 = Map.of("one", 1.0, "two", 2.0, "three", 3.0);
        Map<String, Double> membersScores2 = Map.of("two", 2.0);
        Map<String, Double> membersScores3 = Map.of("one", 0.5, "two", 2.0, "three", 3.0, "four", 4.0);

        assertEquals(3, client.zadd(key1, membersScores1).get());
        assertEquals(1, client.zadd(key2, membersScores2).get());
        assertEquals(4, client.zadd(key3, membersScores3).get());

        assertArrayEquals(new String[] {"one", "three"}, client.zdiff(new String[] {key1, key2}).get());
        assertArrayEquals(new String[] {}, client.zdiff(new String[] {key1, key3}).get());
        assertArrayEquals(new String[] {}, client.zdiff(new String[] {nonExistentKey, key3}).get());

        assertEquals(
                Map.of("one", 1.0, "three", 3.0), client.zdiffWithScores(new String[] {key1, key2}).get());
        assertEquals(Map.of(), client.zdiffWithScores(new String[] {key1, key3}).get());
        assertTrue(client.zdiffWithScores(new String[] {nonExistentKey, key3}).get().isEmpty());

        // Key exists, but it is not a set
        assertEquals(OK, client.set(nonExistentKey, "bar").get());

        ExecutionException executionException =
                assertThrows(
                        ExecutionException.class,
                        () -> client.zdiff(new String[] {nonExistentKey, key2}).get());
        assertTrue(executionException.getCause() instanceof RequestException);

        executionException =
                assertThrows(
                        ExecutionException.class,
                        () -> client.zdiffWithScores(new String[] {nonExistentKey, key2}).get());
        assertTrue(executionException.getCause() instanceof RequestException);
    }

    @SneakyThrows
    @ParameterizedTest(autoCloseArguments = false)
    @MethodSource("getClients")
    public void zmscore(BaseClient client) {
        String key1 = UUID.randomUUID().toString();
        String key2 = UUID.randomUUID().toString();
        Map<String, Double> membersScores = Map.of("one", 1.0, "two", 2.0, "three", 3.0);
        assertEquals(3, client.zadd(key1, membersScores).get());
        assertArrayEquals(
                new Double[] {1.0, 2.0, 3.0},
                client.zmscore(key1, new String[] {"one", "two", "three"}).get());
        assertArrayEquals(
                new Double[] {1.0, null, null, 3.0},
                client
                        .zmscore(key1, new String[] {"one", "nonExistentMember", "nonExistentMember", "three"})
                        .get());
        assertArrayEquals(
                new Double[] {null}, client.zmscore("nonExistentKey", new String[] {"one"}).get());

        // Key exists, but it is not a set
        assertEquals(OK, client.set(key2, "bar").get());
        ExecutionException executionException =
                assertThrows(
                        ExecutionException.class, () -> client.zmscore(key2, new String[] {"one"}).get());
        assertTrue(executionException.getCause() instanceof RequestException);
    }

    @SneakyThrows
    @ParameterizedTest(autoCloseArguments = false)
    @MethodSource("getClients")
    public void zdiffstore(BaseClient client) {
        String key1 = "{testKey}:1-" + UUID.randomUUID();
        String key2 = "{testKey}:2-" + UUID.randomUUID();
        String key3 = "{testKey}:3-" + UUID.randomUUID();
        String key4 = "{testKey}:4-" + UUID.randomUUID();
        String key5 = "{testKey}:5-" + UUID.randomUUID();

        Map<String, Double> membersScores1 = Map.of("one", 1.0, "two", 2.0, "three", 3.0);
        Map<String, Double> membersScores2 = Map.of("two", 2.0);
        Map<String, Double> membersScores3 = Map.of("one", 0.5, "two", 2.0, "three", 3.0, "four", 4.0);

        assertEquals(3, client.zadd(key1, membersScores1).get());
        assertEquals(1, client.zadd(key2, membersScores2).get());
        assertEquals(4, client.zadd(key3, membersScores3).get());

        assertEquals(2, client.zdiffstore(key4, new String[] {key1, key2}).get());
        assertEquals(
                Map.of("one", 1.0, "three", 3.0),
                client.zrangeWithScores(key4, new RangeByIndex(0, -1)).get());

        assertEquals(1, client.zdiffstore(key4, new String[] {key3, key2, key1}).get());
        assertEquals(Map.of("four", 4.0), client.zrangeWithScores(key4, new RangeByIndex(0, -1)).get());

        assertEquals(0, client.zdiffstore(key4, new String[] {key1, key3}).get());
        assertTrue(client.zrangeWithScores(key4, new RangeByIndex(0, -1)).get().isEmpty());

        // Non-Existing key
        assertEquals(0, client.zdiffstore(key4, new String[] {key5, key1}).get());
        assertTrue(client.zrangeWithScores(key4, new RangeByIndex(0, -1)).get().isEmpty());

        // Key exists, but it is not a set
        assertEquals(OK, client.set(key5, "bar").get());
        ExecutionException executionException =
                assertThrows(
                        ExecutionException.class,
                        () -> client.zdiffstore(key4, new String[] {key5, key1}).get());
        assertTrue(executionException.getCause() instanceof RequestException);
    }

    @SneakyThrows
    @ParameterizedTest(autoCloseArguments = false)
    @MethodSource("getClients")
    public void zcount(BaseClient client) {
        String key1 = UUID.randomUUID().toString();
        String key2 = UUID.randomUUID().toString();
        Map<String, Double> membersScores = Map.of("one", 1.0, "two", 2.0, "three", 3.0);
        assertEquals(3, client.zadd(key1, membersScores).get());

        // In range negative to positive infinity.
        assertEquals(3, client.zcount(key1, NEGATIVE_INFINITY, POSITIVE_INFINITY).get());
        assertEquals(
                3,
                client
                        .zcount(
                                key1,
                                new ScoreBoundary(Double.NEGATIVE_INFINITY),
                                new ScoreBoundary(Double.POSITIVE_INFINITY))
                        .get());
        // In range 1 (exclusive) to 3 (inclusive)
        assertEquals(
                2, client.zcount(key1, new ScoreBoundary(1, false), new ScoreBoundary(3, true)).get());
        // In range negative infinity to 3 (inclusive)
        assertEquals(3, client.zcount(key1, NEGATIVE_INFINITY, new ScoreBoundary(3, true)).get());
        // Incorrect range start > end
        assertEquals(0, client.zcount(key1, POSITIVE_INFINITY, new ScoreBoundary(3, true)).get());
        // Non-existing key
        assertEquals(0, client.zcount("non_existing_key", NEGATIVE_INFINITY, POSITIVE_INFINITY).get());

        // Key exists, but it is not a set
        assertEquals(OK, client.set(key2, "value").get());
        ExecutionException executionException =
                assertThrows(
                        ExecutionException.class,
                        () -> client.zcount(key2, NEGATIVE_INFINITY, POSITIVE_INFINITY).get());
        assertTrue(executionException.getCause() instanceof RequestException);
    }

    @SneakyThrows
    @ParameterizedTest(autoCloseArguments = false)
    @MethodSource("getClients")
    public void zremrangebyrank(BaseClient client) {
        String key1 = UUID.randomUUID().toString();
        String key2 = UUID.randomUUID().toString();
        RangeByIndex query = new RangeByIndex(0, -1);
        Map<String, Double> membersScores = Map.of("one", 1.0, "two", 2.0, "three", 3.0);
        assertEquals(3, client.zadd(key1, membersScores).get());

        // Incorrect range start > stop
        assertEquals(0, client.zremrangebyrank(key1, 2, 1).get());
        assertEquals(
                Map.of("one", 1.0, "two", 2.0, "three", 3.0), client.zrangeWithScores(key1, query).get());

        assertEquals(2, client.zremrangebyrank(key1, 0, 1).get());
        assertEquals(Map.of("three", 3.0), client.zrangeWithScores(key1, query).get());

        assertEquals(1, client.zremrangebyrank(key1, 0, 10).get());
        assertTrue(client.zrangeWithScores(key1, query).get().isEmpty());

        // Non Existing Key
        assertEquals(0, client.zremrangebyrank(key2, 0, 10).get());

        // Key exists, but it is not a set
        assertEquals(OK, client.set(key2, "value").get());
        ExecutionException executionException =
                assertThrows(ExecutionException.class, () -> client.zremrangebyrank(key2, 2, 1).get());
        assertTrue(executionException.getCause() instanceof RequestException);
    }

    @SneakyThrows
    @ParameterizedTest(autoCloseArguments = false)
    @MethodSource("getClients")
    public void zremrangebylex(BaseClient client) {
        String key1 = UUID.randomUUID().toString();
        String key2 = UUID.randomUUID().toString();
        RangeByIndex query = new RangeByIndex(0, -1);
        Map<String, Double> membersScores = Map.of("a", 1.0, "b", 2.0, "c", 3.0, "d", 4.0);
        assertEquals(4, client.zadd(key1, membersScores).get());

        assertEquals(
                2, client.zremrangebylex(key1, new LexBoundary("a", false), new LexBoundary("c")).get());
        assertEquals(Map.of("a", 1.0, "d", 4.0), client.zrangeWithScores(key1, query).get());

        assertEquals(
                1, client.zremrangebylex(key1, new LexBoundary("d"), InfLexBound.POSITIVE_INFINITY).get());
        assertEquals(Map.of("a", 1.0), client.zrangeWithScores(key1, query).get());

        // MinLex > MaxLex
        assertEquals(
                0, client.zremrangebylex(key1, new LexBoundary("a"), InfLexBound.NEGATIVE_INFINITY).get());
        assertEquals(Map.of("a", 1.0), client.zrangeWithScores(key1, query).get());

        // Non Existing Key
        assertEquals(
                0,
                client
                        .zremrangebylex(key2, InfLexBound.NEGATIVE_INFINITY, InfLexBound.POSITIVE_INFINITY)
                        .get());

        // Key exists, but it is not a set
        assertEquals(OK, client.set(key2, "value").get());
        ExecutionException executionException =
                assertThrows(
                        ExecutionException.class,
                        () -> client.zremrangebylex(key2, new LexBoundary("a"), new LexBoundary("c")).get());
        assertTrue(executionException.getCause() instanceof RequestException);
    }

    @SneakyThrows
    @ParameterizedTest(autoCloseArguments = false)
    @MethodSource("getClients")
    public void zremrangebyscore(BaseClient client) {
        String key1 = UUID.randomUUID().toString();
        String key2 = UUID.randomUUID().toString();
        RangeByIndex query = new RangeByIndex(0, -1);
        Map<String, Double> membersScores = Map.of("one", 1.0, "two", 2.0, "three", 3.0, "four", 4.0);
        assertEquals(4, client.zadd(key1, membersScores).get());

        // MinScore > MaxScore
        assertEquals(
                0,
                client.zremrangebyscore(key1, new ScoreBoundary(1), InfScoreBound.NEGATIVE_INFINITY).get());
        assertEquals(
                Map.of("one", 1.0, "two", 2.0, "three", 3.0, "four", 4.0),
                client.zrangeWithScores(key1, query).get());

        assertEquals(
                2, client.zremrangebyscore(key1, new ScoreBoundary(1, false), new ScoreBoundary(3)).get());
        assertEquals(Map.of("one", 1.0, "four", 4.0), client.zrangeWithScores(key1, query).get());

        assertEquals(
                1,
                client.zremrangebyscore(key1, new ScoreBoundary(4), InfScoreBound.POSITIVE_INFINITY).get());
        assertEquals(Map.of("one", 1.0), client.zrangeWithScores(key1, query).get());

        // Non Existing Key
        assertEquals(
                0,
                client
                        .zremrangebyscore(
                                key2, InfScoreBound.NEGATIVE_INFINITY, InfScoreBound.POSITIVE_INFINITY)
                        .get());

        // Key exists, but it is not a set
        assertEquals(OK, client.set(key2, "value").get());
        ExecutionException executionException =
                assertThrows(
                        ExecutionException.class,
                        () -> client.zremrangebyscore(key2, new ScoreBoundary(1), new ScoreBoundary(2)).get());
        assertTrue(executionException.getCause() instanceof RequestException);
    }

    @SneakyThrows
    @ParameterizedTest(autoCloseArguments = false)
    @MethodSource("getClients")
    public void zlexcount(BaseClient client) {
        String key1 = UUID.randomUUID().toString();
        String key2 = UUID.randomUUID().toString();
        Map<String, Double> membersScores = Map.of("a", 1.0, "b", 2.0, "c", 3.0);
        assertEquals(3, client.zadd(key1, membersScores).get());

        // In range negative to positive infinity.
        assertEquals(
                3,
                client.zlexcount(key1, InfLexBound.NEGATIVE_INFINITY, InfLexBound.POSITIVE_INFINITY).get());

        // In range a (exclusive) to c (inclusive)
        assertEquals(
                2, client.zlexcount(key1, new LexBoundary("a", false), new LexBoundary("c", true)).get());

        // In range negative infinity to c (inclusive)
        assertEquals(
                3, client.zlexcount(key1, InfLexBound.NEGATIVE_INFINITY, new LexBoundary("c", true)).get());

        // Incorrect range start > end
        assertEquals(
                0, client.zlexcount(key1, InfLexBound.POSITIVE_INFINITY, new LexBoundary("c", true)).get());

        // Non-existing key
        assertEquals(
                0,
                client
                        .zlexcount(
                                "non_existing_key", InfLexBound.NEGATIVE_INFINITY, InfLexBound.POSITIVE_INFINITY)
                        .get());

        // Key exists, but it is not a set
        assertEquals(OK, client.set(key2, "value").get());
        ExecutionException executionException =
                assertThrows(
                        ExecutionException.class,
                        () ->
                                client
                                        .zlexcount(key2, InfLexBound.NEGATIVE_INFINITY, InfLexBound.POSITIVE_INFINITY)
                                        .get());
        assertTrue(executionException.getCause() instanceof RequestException);
    }

    @SneakyThrows
    @ParameterizedTest(autoCloseArguments = false)
    @MethodSource("getClients")
    public void zrangestore_by_index(BaseClient client) {
        String key = "{testKey}:" + UUID.randomUUID();
        String destination = "{testKey}:" + UUID.randomUUID();
        String source = "{testKey}:" + UUID.randomUUID();
        Map<String, Double> membersScores = Map.of("one", 1.0, "two", 2.0, "three", 3.0);
        assertEquals(3, client.zadd(source, membersScores).get());

        // Full range.
        assertEquals(3, client.zrangestore(destination, source, new RangeByIndex(0, -1)).get());
        assertEquals(
                Map.of("one", 1.0, "two", 2.0, "three", 3.0),
                client.zrangeWithScores(destination, new RangeByIndex(0, -1)).get());

        // Range from rank 0 to 1. In descending order of scores.
        assertEquals(2, client.zrangestore(destination, source, new RangeByIndex(0, 1), true).get());
        assertEquals(
                Map.of("three", 3.0, "two", 2.0),
                client.zrangeWithScores(destination, new RangeByIndex(0, -1)).get());

        // Incorrect range as start > stop.
        assertEquals(0, client.zrangestore(destination, source, new RangeByIndex(3, 1)).get());
        assertEquals(Map.of(), client.zrangeWithScores(destination, new RangeByIndex(0, -1)).get());

        // Non-existing source.
        assertEquals(0, client.zrangestore(destination, key, new RangeByIndex(0, -1)).get());
        assertEquals(Map.of(), client.zrangeWithScores(destination, new RangeByIndex(0, -1)).get());

        // Key exists, but it is not a set
        assertEquals(OK, client.set(key, "value").get());
        ExecutionException executionException =
                assertThrows(
                        ExecutionException.class,
                        () -> client.zrangestore(destination, key, new RangeByIndex(3, 1)).get());
        assertTrue(executionException.getCause() instanceof RequestException);
    }

    @SneakyThrows
    @ParameterizedTest(autoCloseArguments = false)
    @MethodSource("getClients")
    public void zrangestore_by_score(BaseClient client) {
        String key = "{testKey}:" + UUID.randomUUID();
        String destination = "{testKey}:" + UUID.randomUUID();
        String source = "{testKey}:" + UUID.randomUUID();
        Map<String, Double> membersScores = Map.of("one", 1.0, "two", 2.0, "three", 3.0);
        assertEquals(3, client.zadd(source, membersScores).get());

        // Range from negative infinity to 3 (exclusive).
        RangeByScore query =
                new RangeByScore(InfScoreBound.NEGATIVE_INFINITY, new ScoreBoundary(3, false));
        assertEquals(2, client.zrangestore(destination, source, query).get());
        assertEquals(
                Map.of("one", 1.0, "two", 2.0),
                client.zrangeWithScores(destination, new RangeByIndex(0, -1)).get());

        // Range from 1 (inclusive) to positive infinity.
        query = new RangeByScore(new ScoreBoundary(1), InfScoreBound.POSITIVE_INFINITY);
        assertEquals(3, client.zrangestore(destination, source, query).get());
        assertEquals(
                Map.of("one", 1.0, "two", 2.0, "three", 3.0),
                client.zrangeWithScores(destination, new RangeByIndex(0, -1)).get());

        // Range from negative to positive infinity. Limited to ranks 1 to 2.
        query =
                new RangeByScore(
                        InfScoreBound.NEGATIVE_INFINITY, InfScoreBound.POSITIVE_INFINITY, new Limit(1, 2));
        assertEquals(2, client.zrangestore(destination, source, query).get());
        assertEquals(
                Map.of("two", 2.0, "three", 3.0),
                client.zrangeWithScores(destination, new RangeByIndex(0, -1)).get());

        // Range from positive to negative infinity with rev set to true. Limited to ranks 1 to 2.
        query =
                new RangeByScore(
                        InfScoreBound.POSITIVE_INFINITY, InfScoreBound.NEGATIVE_INFINITY, new Limit(1, 2));
        assertEquals(2, client.zrangestore(destination, source, query, true).get());
        assertEquals(
                Map.of("two", 2.0, "one", 1.0),
                client.zrangeWithScores(destination, new RangeByIndex(0, -1)).get());

        // Incorrect range as start > stop.
        query = new RangeByScore(new ScoreBoundary(3, false), InfScoreBound.NEGATIVE_INFINITY);
        assertEquals(0, client.zrangestore(destination, source, query).get());
        assertEquals(Map.of(), client.zrangeWithScores(destination, new RangeByIndex(0, -1)).get());

        // Non-existent source.
        query = new RangeByScore(InfScoreBound.NEGATIVE_INFINITY, new ScoreBoundary(3, false));
        assertEquals(0, client.zrangestore(destination, key, query).get());
        assertEquals(Map.of(), client.zrangeWithScores(destination, new RangeByIndex(0, -1)).get());

        // Key exists, but it is not a set
        assertEquals(OK, client.set(key, "value").get());
        ExecutionException executionException =
                assertThrows(
                        ExecutionException.class,
                        () ->
                                client
                                        .zrangestore(
                                                destination,
                                                key,
                                                new RangeByScore(new ScoreBoundary(0), new ScoreBoundary(3)))
                                        .get());
        assertTrue(executionException.getCause() instanceof RequestException);
    }

    @SneakyThrows
    @ParameterizedTest(autoCloseArguments = false)
    @MethodSource("getClients")
    public void zrangestore_by_lex(BaseClient client) {
        String key = "{testKey}:" + UUID.randomUUID();
        String destination = "{testKey}:" + UUID.randomUUID();
        String source = "{testKey}:" + UUID.randomUUID();
        Map<String, Double> membersScores = Map.of("a", 1.0, "b", 2.0, "c", 3.0);
        assertEquals(3, client.zadd(source, membersScores).get());

        // Range from negative infinity to "c" (exclusive).
        RangeByLex query = new RangeByLex(InfLexBound.NEGATIVE_INFINITY, new LexBoundary("c", false));
        assertEquals(2, client.zrangestore(destination, source, query).get());
        assertEquals(
                Map.of("a", 1.0, "b", 2.0),
                client.zrangeWithScores(destination, new RangeByIndex(0, -1)).get());

        // Range from "a" (inclusive) to positive infinity.
        query = new RangeByLex(new LexBoundary("a"), InfLexBound.POSITIVE_INFINITY);
        assertEquals(3, client.zrangestore(destination, source, query).get());
        assertEquals(
                Map.of("a", 1.0, "b", 2.0, "c", 3.0),
                client.zrangeWithScores(destination, new RangeByIndex(0, -1)).get());

        // Range from negative to positive infinity. Limited to ranks 1 to 2.
        query =
                new RangeByLex(
                        InfLexBound.NEGATIVE_INFINITY, InfLexBound.POSITIVE_INFINITY, new Limit(1, 2));
        assertEquals(2, client.zrangestore(destination, source, query).get());
        assertEquals(
                Map.of("b", 2.0, "c", 3.0),
                client.zrangeWithScores(destination, new RangeByIndex(0, -1)).get());

        // Range from positive to negative infinity with rev set to true. Limited to ranks 1 to 2.
        query =
                new RangeByLex(
                        InfLexBound.POSITIVE_INFINITY, InfLexBound.NEGATIVE_INFINITY, new Limit(1, 2));
        assertEquals(2, client.zrangestore(destination, source, query, true).get());
        assertEquals(
                Map.of("b", 2.0, "a", 1.0),
                client.zrangeWithScores(destination, new RangeByIndex(0, -1)).get());

        // Non-existent source.
        query = new RangeByLex(InfLexBound.NEGATIVE_INFINITY, new LexBoundary("c", false));
        assertEquals(0, client.zrangestore(destination, key, query).get());
        assertEquals(Map.of(), client.zrangeWithScores(destination, new RangeByIndex(0, -1)).get());

        // Key exists, but it is not a set
        assertEquals(OK, client.set(key, "value").get());
        ExecutionException executionException =
                assertThrows(
                        ExecutionException.class,
                        () ->
                                client
                                        .zrangestore(
                                                destination,
                                                key,
                                                new RangeByLex(new LexBoundary("a"), new LexBoundary("c")))
                                        .get());
        assertTrue(executionException.getCause() instanceof RequestException);
    }

    @SneakyThrows
    @ParameterizedTest(autoCloseArguments = false)
    @MethodSource("getClients")
    public void xadd(BaseClient client) {
        String key = UUID.randomUUID().toString();
        String field1 = UUID.randomUUID().toString();
        String field2 = UUID.randomUUID().toString();

        assertNull(
                client
                        .xadd(
                                key,
                                Map.of(field1, "foo0", field2, "bar0"),
                                StreamAddOptions.builder().makeStream(Boolean.FALSE).build())
                        .get());

        String timestamp1 = "0-1";
        assertEquals(
                timestamp1,
                client
                        .xadd(
                                key,
                                Map.of(field1, "foo1", field2, "bar1"),
                                StreamAddOptions.builder().id(timestamp1).build())
                        .get());

        assertNotNull(client.xadd(key, Map.of(field1, "foo2", field2, "bar2")).get());
        // TODO update test when XLEN is available
        if (client instanceof RedisClient) {
            assertEquals(2L, ((RedisClient) client).customCommand(new String[] {"XLEN", key}).get());
        } else if (client instanceof RedisClusterClient) {
            assertEquals(
                    2L,
                    ((RedisClusterClient) client)
                            .customCommand(new String[] {"XLEN", key})
                            .get()
                            .getSingleValue());
        }

        // this will trim the first entry.
        String id =
                client
                        .xadd(
                                key,
                                Map.of(field1, "foo3", field2, "bar3"),
                                StreamAddOptions.builder()
                                        .trim(new StreamAddOptions.MaxLen(Boolean.TRUE, 2L))
                                        .build())
                        .get();
        assertNotNull(id);
        // TODO update test when XLEN is available
        if (client instanceof RedisClient) {
            assertEquals(2L, ((RedisClient) client).customCommand(new String[] {"XLEN", key}).get());
        } else if (client instanceof RedisClusterClient) {
            assertEquals(
                    2L,
                    ((RedisClusterClient) client)
                            .customCommand(new String[] {"XLEN", key})
                            .get()
                            .getSingleValue());
        }

        // this will trim the second entry.
        assertNotNull(
                client
                        .xadd(
                                key,
                                Map.of(field1, "foo4", field2, "bar4"),
                                StreamAddOptions.builder()
                                        .trim(new StreamAddOptions.MinId(Boolean.TRUE, id))
                                        .build())
                        .get());
        // TODO update test when XLEN is available
        if (client instanceof RedisClient) {
            assertEquals(2L, ((RedisClient) client).customCommand(new String[] {"XLEN", key}).get());
        } else if (client instanceof RedisClusterClient) {
            assertEquals(
                    2L,
                    ((RedisClusterClient) client)
                            .customCommand(new String[] {"XLEN", key})
                            .get()
                            .getSingleValue());
        }

        /**
         * TODO add test to XTRIM on maxlen expect( await client.xtrim(key, { method: "maxlen",
         * threshold: 1, exact: true, }), ).toEqual(1); expect(await client.customCommand(["XLEN",
         * key])).toEqual(1);
         */
    }

    @SneakyThrows
    @ParameterizedTest(autoCloseArguments = false)
    @MethodSource("getClients")
    public void type(BaseClient client) {
        String nonExistingKey = UUID.randomUUID().toString();
        String stringKey = UUID.randomUUID().toString();
        String listKey = UUID.randomUUID().toString();
        String hashKey = UUID.randomUUID().toString();
        String setKey = UUID.randomUUID().toString();
        String zsetKey = UUID.randomUUID().toString();
        String streamKey = UUID.randomUUID().toString();

        assertEquals(OK, client.set(stringKey, "value").get());
        assertEquals(1, client.lpush(listKey, new String[] {"value"}).get());
        assertEquals(1, client.hset(hashKey, Map.of("1", "2")).get());
        assertEquals(1, client.sadd(setKey, new String[] {"value"}).get());
        assertEquals(1, client.zadd(zsetKey, Map.of("1", 2d)).get());
        assertNotNull(client.xadd(streamKey, Map.of("field", "value")));

        assertTrue("none".equalsIgnoreCase(client.type(nonExistingKey).get()));
        assertTrue("string".equalsIgnoreCase(client.type(stringKey).get()));
        assertTrue("list".equalsIgnoreCase(client.type(listKey).get()));
        assertTrue("hash".equalsIgnoreCase(client.type(hashKey).get()));
        assertTrue("set".equalsIgnoreCase(client.type(setKey).get()));
        assertTrue("zset".equalsIgnoreCase(client.type(zsetKey).get()));
        assertTrue("stream".equalsIgnoreCase(client.type(streamKey).get()));
    }

    @SneakyThrows
    @ParameterizedTest(autoCloseArguments = false)
    @MethodSource("getClients")
    public void linsert(BaseClient client) {
        String key1 = UUID.randomUUID().toString();
        String key2 = UUID.randomUUID().toString();

        assertEquals(4, client.lpush(key1, new String[] {"4", "3", "2", "1"}).get());
        assertEquals(5, client.linsert(key1, BEFORE, "2", "1.5").get());
        assertEquals(6, client.linsert(key1, AFTER, "3", "3.5").get());
        assertArrayEquals(
                new String[] {"1", "1.5", "2", "3", "3.5", "4"}, client.lrange(key1, 0, -1).get());

        assertEquals(0, client.linsert(key2, BEFORE, "pivot", "elem").get());
        assertEquals(-1, client.linsert(key1, AFTER, "5", "6").get());

        // Key exists, but it is not a list
        assertEquals(OK, client.set(key2, "linsert").get());
        ExecutionException executionException =
                assertThrows(ExecutionException.class, () -> client.linsert(key2, AFTER, "p", "e").get());
        assertTrue(executionException.getCause() instanceof RequestException);
    }

    @SneakyThrows
    @ParameterizedTest(autoCloseArguments = false)
    @MethodSource("getClients")
    public void brpop(BaseClient client) {
        String listKey1 = "{listKey}-1-" + UUID.randomUUID();
        String listKey2 = "{listKey}-2-" + UUID.randomUUID();
        String value1 = "value1-" + UUID.randomUUID();
        String value2 = "value2-" + UUID.randomUUID();
        assertEquals(2, client.lpush(listKey1, new String[] {value1, value2}).get());

        var response = client.brpop(new String[] {listKey1, listKey2}, 0.5).get();
        assertArrayEquals(new String[] {listKey1, value1}, response);

        // nothing popped out
        assertNull(
                client
                        .brpop(new String[] {listKey2}, REDIS_VERSION.isLowerThan("7.0.0") ? 1. : 0.001)
                        .get());

        // Key exists, but it is not a list
        assertEquals(OK, client.set("foo", "bar").get());
        ExecutionException executionException =
                assertThrows(
                        ExecutionException.class, () -> client.brpop(new String[] {"foo"}, .0001).get());
        assertTrue(executionException.getCause() instanceof RequestException);
    }

    @SneakyThrows
    @ParameterizedTest(autoCloseArguments = false)
    @MethodSource("getClients")
    public void rpushx(BaseClient client) {
        String key1 = UUID.randomUUID().toString();
        String key2 = UUID.randomUUID().toString();
        String key3 = UUID.randomUUID().toString();

        assertEquals(1, client.rpush(key1, new String[] {"0"}).get());
        assertEquals(4, client.rpushx(key1, new String[] {"1", "2", "3"}).get());
        assertArrayEquals(new String[] {"0", "1", "2", "3"}, client.lrange(key1, 0, -1).get());

        assertEquals(0, client.rpushx(key2, new String[] {"1"}).get());
        assertArrayEquals(new String[0], client.lrange(key2, 0, -1).get());

        // Key exists, but it is not a list
        assertEquals(OK, client.set(key3, "bar").get());
        ExecutionException executionException =
                assertThrows(ExecutionException.class, () -> client.rpushx(key3, new String[] {"_"}).get());
        assertTrue(executionException.getCause() instanceof RequestException);
        // empty element list
        executionException =
                assertThrows(ExecutionException.class, () -> client.rpushx(key2, new String[0]).get());
        assertTrue(executionException.getCause() instanceof RequestException);
    }

    @SneakyThrows
    @ParameterizedTest(autoCloseArguments = false)
    @MethodSource("getClients")
    public void blpop(BaseClient client) {
        String listKey1 = "{listKey}-1-" + UUID.randomUUID();
        String listKey2 = "{listKey}-2-" + UUID.randomUUID();
        String value1 = "value1-" + UUID.randomUUID();
        String value2 = "value2-" + UUID.randomUUID();
        assertEquals(2, client.lpush(listKey1, new String[] {value1, value2}).get());

        var response = client.blpop(new String[] {listKey1, listKey2}, 0.5).get();
        assertArrayEquals(new String[] {listKey1, value2}, response);

        // nothing popped out
        assertNull(
                client
                        .blpop(new String[] {listKey2}, REDIS_VERSION.isLowerThan("7.0.0") ? 1. : 0.001)
                        .get());

        // Key exists, but it is not a list
        assertEquals(OK, client.set("foo", "bar").get());
        ExecutionException executionException =
                assertThrows(
                        ExecutionException.class, () -> client.blpop(new String[] {"foo"}, .0001).get());
        assertTrue(executionException.getCause() instanceof RequestException);
    }

    @SneakyThrows
    @ParameterizedTest(autoCloseArguments = false)
    @MethodSource("getClients")
    public void lpushx(BaseClient client) {
        String key1 = UUID.randomUUID().toString();
        String key2 = UUID.randomUUID().toString();
        String key3 = UUID.randomUUID().toString();

        assertEquals(1, client.lpush(key1, new String[] {"0"}).get());
        assertEquals(4, client.lpushx(key1, new String[] {"1", "2", "3"}).get());
        assertArrayEquals(new String[] {"3", "2", "1", "0"}, client.lrange(key1, 0, -1).get());

        assertEquals(0, client.lpushx(key2, new String[] {"1"}).get());
        assertArrayEquals(new String[0], client.lrange(key2, 0, -1).get());

        // Key exists, but it is not a list
        assertEquals(OK, client.set(key3, "bar").get());
        ExecutionException executionException =
                assertThrows(ExecutionException.class, () -> client.lpushx(key3, new String[] {"_"}).get());
        // empty element list
        executionException =
                assertThrows(ExecutionException.class, () -> client.lpushx(key2, new String[0]).get());
        assertTrue(executionException.getCause() instanceof RequestException);
    }

    @SneakyThrows
    @ParameterizedTest(autoCloseArguments = false)
    @MethodSource("getClients")
    public void zrange_by_index(BaseClient client) {
        String key = UUID.randomUUID().toString();
        Map<String, Double> membersScores = Map.of("one", 1.0, "two", 2.0, "three", 3.0);
        assertEquals(3, client.zadd(key, membersScores).get());

        RangeByIndex query = new RangeByIndex(0, 1);
        assertArrayEquals(new String[] {"one", "two"}, client.zrange(key, query).get());

        query = new RangeByIndex(0, -1);
        assertEquals(
                Map.of("one", 1.0, "two", 2.0, "three", 3.0), client.zrangeWithScores(key, query).get());

        query = new RangeByIndex(0, 1);
        assertArrayEquals(new String[] {"three", "two"}, client.zrange(key, query, true).get());

        query = new RangeByIndex(3, 1);
        assertArrayEquals(new String[] {}, client.zrange(key, query, true).get());
        assertTrue(client.zrangeWithScores(key, query).get().isEmpty());
    }

    @SneakyThrows
    @ParameterizedTest(autoCloseArguments = false)
    @MethodSource("getClients")
    public void zrange_by_score(BaseClient client) {
        String key = UUID.randomUUID().toString();
        Map<String, Double> membersScores = Map.of("one", 1.0, "two", 2.0, "three", 3.0);
        assertEquals(3, client.zadd(key, membersScores).get());

        RangeByScore query = new RangeByScore(NEGATIVE_INFINITY, new ScoreBoundary(3, false));
        assertArrayEquals(new String[] {"one", "two"}, client.zrange(key, query).get());

        query = new RangeByScore(NEGATIVE_INFINITY, POSITIVE_INFINITY);
        assertEquals(
                Map.of("one", 1.0, "two", 2.0, "three", 3.0), client.zrangeWithScores(key, query).get());

        query = new RangeByScore(new ScoreBoundary(3, false), NEGATIVE_INFINITY);
        assertArrayEquals(new String[] {"two", "one"}, client.zrange(key, query, true).get());

        query = new RangeByScore(NEGATIVE_INFINITY, POSITIVE_INFINITY, new Limit(1, 2));
        assertArrayEquals(new String[] {"two", "three"}, client.zrange(key, query).get());

        query = new RangeByScore(NEGATIVE_INFINITY, new ScoreBoundary(3, false));
        assertArrayEquals(
                new String[] {},
                client
                        .zrange(key, query, true)
                        .get()); // stop is greater than start with reverse set to True

        query = new RangeByScore(POSITIVE_INFINITY, new ScoreBoundary(3, false));
        assertArrayEquals(
                new String[] {}, client.zrange(key, query, true).get()); // start is greater than stop

        query = new RangeByScore(POSITIVE_INFINITY, new ScoreBoundary(3, false));
        assertTrue(client.zrangeWithScores(key, query).get().isEmpty()); // start is greater than stop

        query = new RangeByScore(NEGATIVE_INFINITY, new ScoreBoundary(3, false));
        assertTrue(
                client
                        .zrangeWithScores(key, query, true)
                        .get()
                        .isEmpty()); // stop is greater than start with reverse set to True
    }

    @SneakyThrows
    @ParameterizedTest(autoCloseArguments = false)
    @MethodSource("getClients")
    public void zrange_by_lex(BaseClient client) {
        String key = UUID.randomUUID().toString();
        Map<String, Double> membersScores = Map.of("a", 1.0, "b", 2.0, "c", 3.0);
        assertEquals(3, client.zadd(key, membersScores).get());

        RangeByLex query = new RangeByLex(InfLexBound.NEGATIVE_INFINITY, new LexBoundary("c", false));
        assertArrayEquals(new String[] {"a", "b"}, client.zrange(key, query).get());

        query =
                new RangeByLex(
                        InfLexBound.NEGATIVE_INFINITY, InfLexBound.POSITIVE_INFINITY, new Limit(1, 2));
        assertArrayEquals(new String[] {"b", "c"}, client.zrange(key, query).get());

        query = new RangeByLex(new LexBoundary("c", false), InfLexBound.NEGATIVE_INFINITY);
        assertArrayEquals(new String[] {"b", "a"}, client.zrange(key, query, true).get());

        query = new RangeByLex(InfLexBound.NEGATIVE_INFINITY, new LexBoundary("c", false));
        assertArrayEquals(
                new String[] {},
                client
                        .zrange(key, query, true)
                        .get()); // stop is greater than start with reverse set to True

        query = new RangeByLex(InfLexBound.POSITIVE_INFINITY, new LexBoundary("c", false));
        assertArrayEquals(
                new String[] {}, client.zrange(key, query).get()); // start is greater than stop
    }

    @SneakyThrows
    @ParameterizedTest(autoCloseArguments = false)
    @MethodSource("getClients")
    public void zrange_with_different_types_of_keys(BaseClient client) {
        String key = UUID.randomUUID().toString();
        RangeByIndex query = new RangeByIndex(0, 1);

        assertArrayEquals(new String[] {}, client.zrange("non_existing_key", query).get());

        assertTrue(
                client
                        .zrangeWithScores("non_existing_key", query)
                        .get()
                        .isEmpty()); // start is greater than stop

        // Key exists, but it is not a set
        assertEquals(OK, client.set(key, "value").get());
        ExecutionException executionException =
                assertThrows(ExecutionException.class, () -> client.zrange(key, query).get());
        assertTrue(executionException.getCause() instanceof RequestException);

        executionException =
                assertThrows(ExecutionException.class, () -> client.zrangeWithScores(key, query).get());
        assertTrue(executionException.getCause() instanceof RequestException);
    }

    @SneakyThrows
    @ParameterizedTest(autoCloseArguments = false)
    @MethodSource("getClients")
    public void pfadd(BaseClient client) {
        String key = UUID.randomUUID().toString();
        assertEquals(1, client.pfadd(key, new String[0]).get());
        assertEquals(1, client.pfadd(key, new String[] {"one", "two"}).get());
        assertEquals(0, client.pfadd(key, new String[] {"two"}).get());
        assertEquals(0, client.pfadd(key, new String[0]).get());

        // Key exists, but it is not a HyperLogLog
        assertEquals(OK, client.set("foo", "bar").get());
        ExecutionException executionException =
                assertThrows(ExecutionException.class, () -> client.pfadd("foo", new String[0]).get());
        assertTrue(executionException.getCause() instanceof RequestException);
    }

    @SneakyThrows
    @ParameterizedTest(autoCloseArguments = false)
    @MethodSource("getClients")
    public void pfcount(BaseClient client) {
        String key1 = "{test}-hll1-" + UUID.randomUUID();
        String key2 = "{test}-hll2-" + UUID.randomUUID();
        String key3 = "{test}-hll3-" + UUID.randomUUID();
        assertEquals(1, client.pfadd(key1, new String[] {"a", "b", "c"}).get());
        assertEquals(1, client.pfadd(key2, new String[] {"b", "c", "d"}).get());
        assertEquals(3, client.pfcount(new String[] {key1}).get());
        assertEquals(3, client.pfcount(new String[] {key2}).get());
        assertEquals(4, client.pfcount(new String[] {key1, key2}).get());
        assertEquals(4, client.pfcount(new String[] {key1, key2, key3}).get());
        // empty HyperLogLog data set
        assertEquals(1, client.pfadd(key3, new String[0]).get());
        assertEquals(0, client.pfcount(new String[] {key3}).get());

        // Key exists, but it is not a HyperLogLog
        assertEquals(OK, client.set("foo", "bar").get());
        ExecutionException executionException =
                assertThrows(ExecutionException.class, () -> client.pfcount(new String[] {"foo"}).get());
        assertTrue(executionException.getCause() instanceof RequestException);
    }

    @SneakyThrows
    @ParameterizedTest(autoCloseArguments = false)
    @MethodSource("getClients")
    public void pfmerge(BaseClient client) {
        String key1 = "{test}-hll1-" + UUID.randomUUID();
        String key2 = "{test}-hll2-" + UUID.randomUUID();
        String key3 = "{test}-hll3-" + UUID.randomUUID();
        assertEquals(1, client.pfadd(key1, new String[] {"a", "b", "c"}).get());
        assertEquals(1, client.pfadd(key2, new String[] {"b", "c", "d"}).get());
        // new HyperLogLog data set
        assertEquals(OK, client.pfmerge(key3, new String[] {key1, key2}).get());
        assertEquals(
                client.pfcount(new String[] {key1, key2}).get(), client.pfcount(new String[] {key3}).get());
        // existing HyperLogLog data set
        assertEquals(OK, client.pfmerge(key1, new String[] {key2}).get());
        assertEquals(
                client.pfcount(new String[] {key1, key2}).get(), client.pfcount(new String[] {key1}).get());

        // Key exists, but it is not a HyperLogLog
        assertEquals(OK, client.set("foo", "bar").get());
        ExecutionException executionException =
                assertThrows(
                        ExecutionException.class, () -> client.pfmerge("foo", new String[] {key1}).get());
        assertTrue(executionException.getCause() instanceof RequestException);
        executionException =
                assertThrows(
                        ExecutionException.class, () -> client.pfmerge(key1, new String[] {"foo"}).get());
        assertTrue(executionException.getCause() instanceof RequestException);
    }

    @SneakyThrows
    @ParameterizedTest(autoCloseArguments = false)
    @MethodSource("getClients")
    public void objectEncoding_returns_null(BaseClient client) {
        String nonExistingKey = UUID.randomUUID().toString();
        assertNull(client.objectEncoding(nonExistingKey).get());
    }

    @SneakyThrows
    @ParameterizedTest(autoCloseArguments = false)
    @MethodSource("getClients")
    public void objectEncoding_returns_string_raw(BaseClient client) {
        String stringRawKey = UUID.randomUUID().toString();
        assertEquals(
                OK,
                client
                        .set(stringRawKey, "a really loooooooooooooooooooooooooooooooooooooooong value")
                        .get());
        assertEquals("raw", client.objectEncoding(stringRawKey).get());
    }

    @SneakyThrows
    @ParameterizedTest(autoCloseArguments = false)
    @MethodSource("getClients")
    public void objectEncoding_returns_string_int(BaseClient client) {
        String stringIntKey = UUID.randomUUID().toString();
        assertEquals(OK, client.set(stringIntKey, "2").get());
        assertEquals("int", client.objectEncoding(stringIntKey).get());
    }

    @SneakyThrows
    @ParameterizedTest(autoCloseArguments = false)
    @MethodSource("getClients")
    public void objectEncoding_returns_string_embstr(BaseClient client) {
        String stringEmbstrKey = UUID.randomUUID().toString();
        assertEquals(OK, client.set(stringEmbstrKey, "value").get());
        assertEquals("embstr", client.objectEncoding(stringEmbstrKey).get());
    }

    @SneakyThrows
    @ParameterizedTest(autoCloseArguments = false)
    @MethodSource("getClients")
    public void objectEncoding_returns_list_listpack(BaseClient client) {
        String listListpackKey = UUID.randomUUID().toString();
        assertEquals(1, client.lpush(listListpackKey, new String[] {"1"}).get());
        // API documentation states that a ziplist should be returned for Redis versions <= 6.2, but
        // actual behavior returns a quicklist.
        assertEquals(
                REDIS_VERSION.isLowerThan("7.0.0") ? "quicklist" : "listpack",
                client.objectEncoding(listListpackKey).get());
    }

    @SneakyThrows
    @ParameterizedTest(autoCloseArguments = false)
    @MethodSource("getClients")
    public void objectEncoding_returns_set_hashtable(BaseClient client) {
        String setHashtableKey = UUID.randomUUID().toString();
        // The default value of set-max-intset-entries is 512
        for (Integer i = 0; i <= 512; i++) {
            assertEquals(1, client.sadd(setHashtableKey, new String[] {i.toString()}).get());
        }
        assertEquals("hashtable", client.objectEncoding(setHashtableKey).get());
    }

    @SneakyThrows
    @ParameterizedTest(autoCloseArguments = false)
    @MethodSource("getClients")
    public void objectEncoding_returns_set_intset(BaseClient client) {
        String setIntsetKey = UUID.randomUUID().toString();
        assertEquals(1, client.sadd(setIntsetKey, new String[] {"1"}).get());
        assertEquals("intset", client.objectEncoding(setIntsetKey).get());
    }

    @SneakyThrows
    @ParameterizedTest(autoCloseArguments = false)
    @MethodSource("getClients")
    public void objectEncoding_returns_set_listpack(BaseClient client) {
        String setListpackKey = UUID.randomUUID().toString();
        assertEquals(1, client.sadd(setListpackKey, new String[] {"foo"}).get());
        assertEquals(
                REDIS_VERSION.isLowerThan("7.2.0") ? "hashtable" : "listpack",
                client.objectEncoding(setListpackKey).get());
    }

    @SneakyThrows
    @ParameterizedTest(autoCloseArguments = false)
    @MethodSource("getClients")
    public void objectEncoding_returns_hash_hashtable(BaseClient client) {
        String hashHashtableKey = UUID.randomUUID().toString();
        // The default value of hash-max-listpack-entries is 512
        for (Integer i = 0; i <= 512; i++) {
            assertEquals(1, client.hset(hashHashtableKey, Map.of(i.toString(), "2")).get());
        }
        assertEquals("hashtable", client.objectEncoding(hashHashtableKey).get());
    }

    @SneakyThrows
    @ParameterizedTest(autoCloseArguments = false)
    @MethodSource("getClients")
    public void objectEncoding_returns_hash_listpack(BaseClient client) {
        String hashListpackKey = UUID.randomUUID().toString();
        assertEquals(1, client.hset(hashListpackKey, Map.of("1", "2")).get());
        assertEquals(
                REDIS_VERSION.isLowerThan("7.0.0") ? "ziplist" : "listpack",
                client.objectEncoding(hashListpackKey).get());
    }

    @SneakyThrows
    @ParameterizedTest(autoCloseArguments = false)
    @MethodSource("getClients")
    public void objectEncoding_returns_zset_skiplist(BaseClient client) {
        String zsetSkiplistKey = UUID.randomUUID().toString();
        // The default value of zset-max-listpack-entries is 128
        for (Integer i = 0; i <= 128; i++) {
            assertEquals(1, client.zadd(zsetSkiplistKey, Map.of(i.toString(), 2d)).get());
        }
        assertEquals("skiplist", client.objectEncoding(zsetSkiplistKey).get());
    }

    @SneakyThrows
    @ParameterizedTest(autoCloseArguments = false)
    @MethodSource("getClients")
    public void objectEncoding_returns_zset_listpack(BaseClient client) {
        String zsetListpackKey = UUID.randomUUID().toString();
        assertEquals(1, client.zadd(zsetListpackKey, Map.of("1", 2d)).get());
        assertEquals(
                REDIS_VERSION.isLowerThan("7.0.0") ? "ziplist" : "listpack",
                client.objectEncoding(zsetListpackKey).get());
    }

    @SneakyThrows
    @ParameterizedTest(autoCloseArguments = false)
    @MethodSource("getClients")
    public void objectEncoding_returns_stream(BaseClient client) {
        String streamKey = UUID.randomUUID().toString();
        assertNotNull(client.xadd(streamKey, Map.of("field", "value")));
        assertEquals("stream", client.objectEncoding(streamKey).get());
    }

    @SneakyThrows
    @ParameterizedTest(autoCloseArguments = false)
    @MethodSource("getClients")
<<<<<<< HEAD
    public void objectFreq_returns_null(BaseClient client) {
        String nonExistingKey = UUID.randomUUID().toString();
        assertNull(client.objectFreq(nonExistingKey).get());
=======
    public void objectIdletime_returns_null(BaseClient client) {
        String nonExistingKey = UUID.randomUUID().toString();
        assertNull(client.objectIdletime(nonExistingKey).get());
    }

    @SneakyThrows
    @ParameterizedTest(autoCloseArguments = false)
    @MethodSource("getClients")
    public void objectIdletime(BaseClient client) {
        String key = UUID.randomUUID().toString();
        assertEquals(OK, client.set(key, "").get());
        Thread.sleep(1000);
        assertTrue(client.objectIdletime(key).get() > 0L);
>>>>>>> 7bdee547
    }

    @SneakyThrows
    @ParameterizedTest(autoCloseArguments = false)
    @MethodSource("getClients")
    public void objectRefcount_returns_null(BaseClient client) {
        String nonExistingKey = UUID.randomUUID().toString();
        assertNull(client.objectRefcount(nonExistingKey).get());
    }

    @SneakyThrows
    @ParameterizedTest(autoCloseArguments = false)
    @MethodSource("getClients")
    public void objectRefcount(BaseClient client) {
        String key = UUID.randomUUID().toString();
        assertEquals(OK, client.set(key, "").get());
        assertTrue(client.objectRefcount(key).get() >= 0L);
    }
}<|MERGE_RESOLUTION|>--- conflicted
+++ resolved
@@ -2787,11 +2787,14 @@
     @SneakyThrows
     @ParameterizedTest(autoCloseArguments = false)
     @MethodSource("getClients")
-<<<<<<< HEAD
     public void objectFreq_returns_null(BaseClient client) {
         String nonExistingKey = UUID.randomUUID().toString();
         assertNull(client.objectFreq(nonExistingKey).get());
-=======
+    }
+
+    @SneakyThrows
+    @ParameterizedTest(autoCloseArguments = false)
+    @MethodSource("getClients")
     public void objectIdletime_returns_null(BaseClient client) {
         String nonExistingKey = UUID.randomUUID().toString();
         assertNull(client.objectIdletime(nonExistingKey).get());
@@ -2805,7 +2808,6 @@
         assertEquals(OK, client.set(key, "").get());
         Thread.sleep(1000);
         assertTrue(client.objectIdletime(key).get() > 0L);
->>>>>>> 7bdee547
     }
 
     @SneakyThrows
