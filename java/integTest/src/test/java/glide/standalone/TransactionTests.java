/** Copyright GLIDE-for-Redis Project Contributors - SPDX Identifier: Apache-2.0 */
package glide.standalone;

import static glide.TransactionTestUtilities.transactionTest;
import static glide.TransactionTestUtilities.transactionTestResult;
import static glide.api.BaseClient.OK;
import static org.junit.jupiter.api.Assertions.assertArrayEquals;
import static org.junit.jupiter.api.Assertions.assertEquals;
import static org.junit.jupiter.api.Assertions.assertFalse;
import static org.junit.jupiter.api.Assertions.assertTrue;

import glide.TestConfiguration;
import glide.api.RedisClient;
import glide.api.models.Transaction;
import glide.api.models.commands.InfoOptions;
import glide.api.models.configuration.NodeAddress;
import glide.api.models.configuration.RedisClientConfiguration;
import java.time.Instant;
import java.time.temporal.ChronoUnit;
import java.util.Map;
import java.util.UUID;
import lombok.SneakyThrows;
import org.apache.commons.lang3.ArrayUtils;
import org.junit.jupiter.api.AfterAll;
import org.junit.jupiter.api.BeforeAll;
import org.junit.jupiter.api.Test;
import org.junit.jupiter.api.Timeout;

@Timeout(10) // seconds
public class TransactionTests {

    private static RedisClient client = null;

    @BeforeAll
    @SneakyThrows
    public static void init() {
        client =
                RedisClient.CreateClient(
                                RedisClientConfiguration.builder()
                                        .address(
                                                NodeAddress.builder().port(TestConfiguration.STANDALONE_PORTS[0]).build())
                                        .build())
                        .get();
    }

    @AfterAll
    @SneakyThrows
    public static void teardown() {
        client.close();
    }

    @Test
    @SneakyThrows
    public void custom_command_info() {
        Transaction transaction = new Transaction().customCommand(new String[] {"info"});
        Object[] result = client.exec(transaction).get();
        assertTrue(((String) result[0]).contains("# Stats"));
    }

    @Test
    @SneakyThrows
    public void info_test() {
        Transaction transaction =
                new Transaction()
                        .info()
                        .info(InfoOptions.builder().section(InfoOptions.Section.CLUSTER).build());
        Object[] result = client.exec(transaction).get();

        // sanity check
        assertTrue(((String) result[0]).contains("# Stats"));
        assertFalse(((String) result[1]).contains("# Stats"));
    }

    @Test
    @SneakyThrows
    public void ping_tests() {
        Transaction transaction = new Transaction();
        int numberOfPings = 100;
        for (int idx = 0; idx < numberOfPings; idx++) {
            if ((idx % 2) == 0) {
                transaction.ping();
            } else {
                transaction.ping(Integer.toString(idx));
            }
        }
        Object[] result = client.exec(transaction).get();
        for (int idx = 0; idx < numberOfPings; idx++) {
            if ((idx % 2) == 0) {
                assertEquals("PONG", result[idx]);
            } else {
                assertEquals(Integer.toString(idx), result[idx]);
            }
        }
    }

    @SneakyThrows
    @Test
    public void test_standalone_transactions() {
        Transaction transaction = (Transaction) transactionTest(new Transaction());
        Object[] expectedResult = transactionTestResult();

        String key = UUID.randomUUID().toString();
        String value = UUID.randomUUID().toString();

        transaction.select(1);
        transaction.set(key, value);
        transaction.get(key);
        transaction.select(0);
        transaction.get(key);

        expectedResult = ArrayUtils.addAll(expectedResult, OK, OK, value, OK, null);

        Object[] result = client.exec(transaction).get();
        assertArrayEquals(expectedResult, result);
    }

    @Test
    @SneakyThrows
    public void lastsave() {
        var yesterday = Instant.now().minus(1, ChronoUnit.DAYS);

        var response = client.exec(new Transaction().lastsave()).get();
        assertTrue(Instant.ofEpochSecond((long) response[0]).isAfter(yesterday));
    }

    @Test
    @SneakyThrows
<<<<<<< HEAD
    public void objectFreq() {
        String objectFreqKey = "key";
        String maxmemoryPolicy = "maxmemory-policy";

        String oldPolicy = client.configGet(new String[] {maxmemoryPolicy}).get().get(maxmemoryPolicy);
        try {
            Transaction transaction = new Transaction();
            transaction.configSet(Map.of(maxmemoryPolicy, "allkeys-lfu"));
            transaction.set(objectFreqKey, "");
            transaction.objectFreq(objectFreqKey);
            var response = client.exec(transaction).get();
            assertEquals(OK, response[0]);
            assertEquals(OK, response[1]);
            assertTrue((long) response[2] >= 0L);
        } finally {
            client.configSet(Map.of(maxmemoryPolicy, oldPolicy)).get();
        }
=======
    public void objectIdletime() {
        String objectIdletimeKey = "key";
        Transaction transaction = new Transaction();
        transaction.set(objectIdletimeKey, "");
        transaction.objectIdletime(objectIdletimeKey);
        var response = client.exec(transaction).get();
        assertEquals(OK, response[0]);
        assertTrue((long) response[1] >= 0L);
>>>>>>> 7bdee547
    }

    @Test
    @SneakyThrows
    public void objectRefcount() {
        String objectRefcountKey = "key";
        Transaction transaction = new Transaction();
        transaction.set(objectRefcountKey, "");
        transaction.objectRefcount(objectRefcountKey);
        var response = client.exec(transaction).get();
        assertEquals(OK, response[0]);
        assertTrue((long) response[1] >= 0L);
    }
}<|MERGE_RESOLUTION|>--- conflicted
+++ resolved
@@ -125,7 +125,6 @@
 
     @Test
     @SneakyThrows
-<<<<<<< HEAD
     public void objectFreq() {
         String objectFreqKey = "key";
         String maxmemoryPolicy = "maxmemory-policy";
@@ -143,7 +142,10 @@
         } finally {
             client.configSet(Map.of(maxmemoryPolicy, oldPolicy)).get();
         }
-=======
+    }
+
+    @Test
+    @SneakyThrows
     public void objectIdletime() {
         String objectIdletimeKey = "key";
         Transaction transaction = new Transaction();
@@ -152,7 +154,6 @@
         var response = client.exec(transaction).get();
         assertEquals(OK, response[0]);
         assertTrue((long) response[1] >= 0L);
->>>>>>> 7bdee547
     }
 
     @Test
