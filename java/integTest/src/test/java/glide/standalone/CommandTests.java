/** Copyright GLIDE-for-Redis Project Contributors - SPDX Identifier: Apache-2.0 */
package glide.standalone;

import static glide.TestConfiguration.REDIS_VERSION;
import static glide.TestConfiguration.STANDALONE_PORTS;
import static glide.TestUtilities.getValueFromInfo;
import static glide.TestUtilities.tryCommandWithExpectedError;
import static glide.api.BaseClient.OK;
import static glide.api.models.commands.InfoOptions.Section.CLUSTER;
import static glide.api.models.commands.InfoOptions.Section.CPU;
import static glide.api.models.commands.InfoOptions.Section.EVERYTHING;
import static glide.api.models.commands.InfoOptions.Section.MEMORY;
import static glide.api.models.commands.InfoOptions.Section.STATS;
import static glide.cluster.CommandTests.DEFAULT_INFO_SECTIONS;
import static glide.cluster.CommandTests.EVERYTHING_INFO_SECTIONS;
import static org.junit.jupiter.api.Assertions.assertAll;
import static org.junit.jupiter.api.Assertions.assertEquals;
import static org.junit.jupiter.api.Assertions.assertNull;
import static org.junit.jupiter.api.Assertions.assertThrows;
import static org.junit.jupiter.api.Assertions.assertTrue;
import static org.junit.jupiter.api.Assumptions.assumeTrue;

import glide.api.RedisClient;
import glide.api.models.commands.InfoOptions;
import glide.api.models.configuration.NodeAddress;
import glide.api.models.configuration.RedisClientConfiguration;
import glide.api.models.exceptions.RequestException;
import java.time.Instant;
import java.time.temporal.ChronoUnit;
import java.util.Map;
import java.util.UUID;
import java.util.concurrent.ExecutionException;
import lombok.SneakyThrows;
import org.junit.jupiter.api.AfterAll;
import org.junit.jupiter.api.BeforeAll;
import org.junit.jupiter.api.Test;
import org.junit.jupiter.api.Timeout;

@Timeout(10) // seconds
public class CommandTests {

    private static final String INITIAL_VALUE = "VALUE";

    private static RedisClient regularClient = null;

    @BeforeAll
    @SneakyThrows
    public static void init() {
        regularClient =
                RedisClient.CreateClient(
                                RedisClientConfiguration.builder()
                                        .address(NodeAddress.builder().port(STANDALONE_PORTS[0]).build())
                                        .requestTimeout(10000)
                                        .build())
                        .get();
    }

    @AfterAll
    @SneakyThrows
    public static void teardown() {
        regularClient.close();
    }

    @Test
    @SneakyThrows
    public void custom_command_info() {
        Object data = regularClient.customCommand(new String[] {"info"}).get();
        assertTrue(((String) data).contains("# Stats"));
    }

    @Test
    @SneakyThrows
    public void custom_command_del_returns_a_number() {
        String key = "custom_command_del_returns_a_number";
        regularClient.set(key, INITIAL_VALUE).get();
        var del = regularClient.customCommand(new String[] {"DEL", key}).get();
        assertEquals(1L, del);
        var data = regularClient.get(key).get();
        assertNull(data);
    }

    @Test
    @SneakyThrows
    public void ping() {
        String data = regularClient.ping().get();
        assertEquals("PONG", data);
    }

    @Test
    @SneakyThrows
    public void ping_with_message() {
        String data = regularClient.ping("H3LL0").get();
        assertEquals("H3LL0", data);
    }

    @Test
    @SneakyThrows
    public void info_without_options() {
        String data = regularClient.info().get();
        for (String section : DEFAULT_INFO_SECTIONS) {
            assertTrue(data.contains("# " + section), "Section " + section + " is missing");
        }
    }

    @Test
    @SneakyThrows
    public void info_with_multiple_options() {
        InfoOptions.InfoOptionsBuilder builder = InfoOptions.builder().section(CLUSTER);
        if (REDIS_VERSION.isGreaterThanOrEqualTo("7.0.0")) {
            builder.section(CPU).section(MEMORY);
        }
        InfoOptions options = builder.build();
        String data = regularClient.info(options).get();
        for (String section : options.toArgs()) {
            assertTrue(
                    data.toLowerCase().contains("# " + section.toLowerCase()),
                    "Section " + section + " is missing");
        }
    }

    @Test
    @SneakyThrows
    public void info_with_everything_option() {
        InfoOptions options = InfoOptions.builder().section(EVERYTHING).build();
        String data = regularClient.info(options).get();
        for (String section : EVERYTHING_INFO_SECTIONS) {
            assertTrue(data.contains("# " + section), "Section " + section + " is missing");
        }
    }

    @Test
    @SneakyThrows
    public void simple_select_test() {
        assertEquals(OK, regularClient.select(0).get());

        String key = UUID.randomUUID().toString();
        String value = UUID.randomUUID().toString();
        assertEquals(OK, regularClient.set(key, value).get());

        assertEquals(OK, regularClient.select(1).get());
        assertNull(regularClient.get(key).get());

        assertEquals(OK, regularClient.select(0).get());
        assertEquals(value, regularClient.get(key).get());
    }

    @Test
    @SneakyThrows
    public void select_test_gives_error() {
        ExecutionException e =
                assertThrows(ExecutionException.class, () -> regularClient.select(-1).get());
        assertTrue(e.getCause() instanceof RequestException);
    }

    @Test
    @SneakyThrows
    public void clientId() {
        var id = regularClient.clientId().get();
        assertTrue(id > 0);
    }

    @Test
    @SneakyThrows
    public void clientGetName() {
        // TODO replace with the corresponding command once implemented
        regularClient.customCommand(new String[] {"client", "setname", "clientGetName"}).get();

        var name = regularClient.clientGetName().get();

        assertEquals("clientGetName", name);
    }

    @Test
    @SneakyThrows
    public void config_reset_stat() {
        String data = regularClient.info(InfoOptions.builder().section(STATS).build()).get();
        int value_before = getValueFromInfo(data, "total_net_input_bytes");

        var result = regularClient.configResetStat().get();
        assertEquals(OK, result);

        data = regularClient.info(InfoOptions.builder().section(STATS).build()).get();
        int value_after = getValueFromInfo(data, "total_net_input_bytes");
        assertTrue(value_after < value_before);
    }

    @Test
    @SneakyThrows
    public void config_rewrite_non_existent_config_file() {
        // The setup for the Integration Tests server does not include a configuration file for Redis.
        ExecutionException executionException =
                assertThrows(ExecutionException.class, () -> regularClient.configRewrite().get());
        assertTrue(executionException.getCause() instanceof RequestException);
    }

    @Test
    @SneakyThrows
    public void configGet_with_no_args_returns_error() {
        var exception =
                assertThrows(
                        ExecutionException.class, () -> regularClient.configGet(new String[] {}).get());
        assertTrue(exception.getCause() instanceof RequestException);
        assertTrue(exception.getCause().getMessage().contains("wrong number of arguments"));
    }

    @Test
    @SneakyThrows
    public void configGet_with_wildcard() {
        var data = regularClient.configGet(new String[] {"*file"}).get();
        assertTrue(data.size() > 5);
        assertTrue(data.containsKey("pidfile"));
        assertTrue(data.containsKey("logfile"));
    }

    @Test
    @SneakyThrows
    public void configGet_with_multiple_params() {
        assumeTrue(REDIS_VERSION.isGreaterThanOrEqualTo("7.0.0"), "This feature added in redis 7");
        var data = regularClient.configGet(new String[] {"pidfile", "logfile"}).get();
        assertAll(
                () -> assertEquals(2, data.size()),
                () -> assertTrue(data.containsKey("pidfile")),
                () -> assertTrue(data.containsKey("logfile")));
    }

    @Test
    @SneakyThrows
    public void configSet_with_unknown_parameter_returns_error() {
        var exception =
                assertThrows(
                        ExecutionException.class,
                        () -> regularClient.configSet(Map.of("Unknown Option", "Unknown Value")).get());
        assertTrue(exception.getCause() instanceof RequestException);
    }

    @Test
    @SneakyThrows
    public void configSet_a_parameter() {
        var oldValue = regularClient.configGet(new String[] {"maxclients"}).get().get("maxclients");

        var response = regularClient.configSet(Map.of("maxclients", "42")).get();
        assertEquals(OK, response);
        var newValue = regularClient.configGet(new String[] {"maxclients"}).get();
        assertEquals("42", newValue.get("maxclients"));

        response = regularClient.configSet(Map.of("maxclients", oldValue)).get();
        assertEquals(OK, response);
    }

    @SneakyThrows
    @Test
    public void echo() {
        String message = "GLIDE";
        String response = regularClient.echo(message).get();
        assertEquals(message, response);
    }

    @Test
    @SneakyThrows
    public void time() {
        // Take the time now, convert to 10 digits and subtract 1 second
        long now = Instant.now().getEpochSecond() - 1L;
        String[] result = regularClient.time().get();

        assertEquals(2, result.length);

        assertTrue(
                Long.parseLong(result[0]) > now,
                "Time() result (" + result[0] + ") should be greater than now (" + now + ")");
        assertTrue(Long.parseLong(result[1]) < 1000000);
    }

    @Test
    @SneakyThrows
<<<<<<< HEAD
    public void save() {
        String error = "Background save already in progress";
        var response = tryCommandWithExpectedError(() -> regularClient.save(), error);
        assertTrue(response.getValue() != null || response.getKey().equals(OK));
=======
    public void lastsave() {
        long result = regularClient.lastsave().get();
        var yesterday = Instant.now().minus(1, ChronoUnit.DAYS);
        assertTrue(Instant.ofEpochSecond(result).isAfter(yesterday));
>>>>>>> 4480ece1
    }
}<|MERGE_RESOLUTION|>--- conflicted
+++ resolved
@@ -272,16 +272,17 @@
 
     @Test
     @SneakyThrows
-<<<<<<< HEAD
     public void save() {
         String error = "Background save already in progress";
         var response = tryCommandWithExpectedError(() -> regularClient.save(), error);
         assertTrue(response.getValue() != null || response.getKey().equals(OK));
-=======
+    }
+
+    @Test
+    @SneakyThrows
     public void lastsave() {
         long result = regularClient.lastsave().get();
         var yesterday = Instant.now().minus(1, ChronoUnit.DAYS);
         assertTrue(Instant.ofEpochSecond(result).isAfter(yesterday));
->>>>>>> 4480ece1
     }
 }