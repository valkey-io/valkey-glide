/** Copyright Valkey GLIDE Project Contributors - SPDX Identifier: Apache-2.0 */
package glide.modules;

import static glide.TestUtilities.commonClusterClientConfig;
import static glide.api.BaseClient.OK;
import static glide.api.models.GlideString.gs;
import static glide.api.models.configuration.RequestRoutingConfiguration.SimpleMultiNodeRoute.ALL_PRIMARIES;
import static glide.api.models.configuration.RequestRoutingConfiguration.SimpleSingleNodeRoute.RANDOM;
import static org.junit.jupiter.api.Assertions.assertArrayEquals;
import static org.junit.jupiter.api.Assertions.assertEquals;
import static org.junit.jupiter.api.Assertions.assertNull;
import static org.junit.jupiter.api.Assertions.assertThrows;
import static org.junit.jupiter.api.Assertions.assertTrue;

import com.google.gson.JsonParser;
import glide.api.GlideClusterClient;
import glide.api.commands.servermodules.Json;
import glide.api.models.GlideString;
import glide.api.models.commands.ConditionalChange;
import glide.api.models.commands.FlushMode;
import glide.api.models.commands.InfoOptions.Section;
import glide.api.models.commands.json.JsonGetOptions;
import java.util.UUID;
<<<<<<< HEAD

=======
>>>>>>> fb8a63b0
import java.util.concurrent.ExecutionException;
import lombok.SneakyThrows;
import org.junit.jupiter.api.AfterAll;
import org.junit.jupiter.api.BeforeAll;
import org.junit.jupiter.api.Test;

public class JsonTests {

    private static GlideClusterClient client;

    @BeforeAll
    @SneakyThrows
    public static void init() {
        client =
                GlideClusterClient.createClient(commonClusterClientConfig().requestTimeout(5000).build())
                        .get();
        client.flushall(FlushMode.SYNC, ALL_PRIMARIES).get();
    }

    @AfterAll
    @SneakyThrows
    public static void teardown() {
        client.close();
    }

    @Test
    @SneakyThrows
    public void check_module_loaded() {
        var info = client.info(new Section[] {Section.MODULES}, RANDOM).get().getSingleValue();
        assertTrue(info.contains("# json_core_metrics"));
    }

    @Test
    @SneakyThrows
    public void json_set_get() {
        String key = UUID.randomUUID().toString();
        String jsonValue = "{\"a\": 1.0,\"b\": 2}";

        assertEquals(OK, Json.set(client, key, "$", jsonValue).get());

        String getResult = Json.get(client, key).get();

        assertEquals(JsonParser.parseString(jsonValue), JsonParser.parseString(getResult));

        String getResultWithMultiPaths = Json.get(client, key, new String[] {"$.a", "$.b"}).get();

        assertEquals(
                JsonParser.parseString("{\"$.a\":[1.0],\"$.b\":[2]}"),
                JsonParser.parseString(getResultWithMultiPaths));

        assertNull(Json.get(client, "non_existing_key").get());
        assertEquals("[]", Json.get(client, key, new String[] {"$.d"}).get());
    }

    @Test
    @SneakyThrows
    public void json_set_get_multiple_values() {
        String key = UUID.randomUUID().toString();
        String jsonValue = "{\"a\": {\"c\": 1, \"d\": 4}, \"b\": {\"c\": 2}, \"c\": true}";

        assertEquals(OK, Json.set(client, gs(key), gs("$"), gs(jsonValue)).get());

        GlideString getResult = Json.get(client, gs(key), new GlideString[] {gs("$..c")}).get();

        assertEquals(
                JsonParser.parseString("[true, 1, 2]"), JsonParser.parseString(getResult.getString()));

        String getResultWithMultiPaths = Json.get(client, key, new String[] {"$..c", "$.c"}).get();

        assertEquals(
                JsonParser.parseString("{\"$..c\": [True, 1, 2], \"$.c\": [True]}"),
                JsonParser.parseString(getResultWithMultiPaths));

        assertEquals(OK, Json.set(client, key, "$..c", "\"new_value\"").get());
        String getResultAfterSetNewValue = Json.get(client, key, new String[] {"$..c"}).get();
        assertEquals(
                JsonParser.parseString("[\"new_value\", \"new_value\", \"new_value\"]"),
                JsonParser.parseString(getResultAfterSetNewValue));
    }

    @Test
    @SneakyThrows
    public void json_set_get_conditional_set() {
        String key = UUID.randomUUID().toString();
        String jsonValue = "{\"a\": 1.0, \"b\": 2}";

        assertNull(Json.set(client, key, "$", jsonValue, ConditionalChange.ONLY_IF_EXISTS).get());
        assertEquals(
                OK, Json.set(client, key, "$", jsonValue, ConditionalChange.ONLY_IF_DOES_NOT_EXIST).get());
        assertNull(Json.set(client, key, "$.a", "4.5", ConditionalChange.ONLY_IF_DOES_NOT_EXIST).get());
        assertEquals("1.0", Json.get(client, key, new String[] {".a"}).get());
        assertEquals(OK, Json.set(client, key, "$.a", "4.5", ConditionalChange.ONLY_IF_EXISTS).get());
        assertEquals("4.5", Json.get(client, key, new String[] {".a"}).get());
    }

    @Test
    @SneakyThrows
    public void json_set_get_formatting() {
        String key = UUID.randomUUID().toString();

        assertEquals(
                OK,
                Json.set(client, key, "$", "{\"a\": 1.0, \"b\": 2, \"c\": {\"d\": 3, \"e\": 4}}").get());

        String expectedGetResult =
                "[\n"
                        + "  {\n"
                        + "    \"a\": 1.0,\n"
                        + "    \"b\": 2,\n"
                        + "    \"c\": {\n"
                        + "      \"d\": 3,\n"
                        + "      \"e\": 4\n"
                        + "    }\n"
                        + "  }\n"
                        + "]";
        String actualGetResult =
                Json.get(
                                client,
                                key,
                                new String[] {"$"},
                                JsonGetOptions.builder().indent("  ").newline("\n").space(" ").build())
                        .get();
        assertEquals(expectedGetResult, actualGetResult);

        String expectedGetResult2 =
                "[\n~{\n~~\"a\":*1.0,\n~~\"b\":*2,\n~~\"c\":*{\n~~~\"d\":*3,\n~~~\"e\":*4\n~~}\n~}\n]";
        String actualGetResult2 =
                Json.get(
                                client,
                                key,
                                new String[] {"$"},
                                JsonGetOptions.builder().indent("~").newline("\n").space("*").build())
                        .get();
        assertEquals(expectedGetResult2, actualGetResult2);
    }

    @Test
    @SneakyThrows
    public void arrappend() {
        String key = UUID.randomUUID().toString();
        String doc = "{\"a\": 1, \"b\": [\"one\", \"two\"]}";

        assertEquals(OK, Json.set(client, key, "$", doc).get());

        assertArrayEquals(
                new Object[] {3L},
                (Object[]) Json.arrappend(client, key, "$.b", new String[] {"\"three\""}).get());
        assertEquals(
                5L, Json.arrappend(client, key, ".b", new String[] {"\"four\"", "\"five\""}).get());

        String getResult = Json.get(client, key, new String[] {"$"}).get();
        String expectedGetResult =
                "[{\"a\": 1, \"b\": [\"one\", \"two\", \"three\", \"four\", \"five\"]}]";
        assertEquals(JsonParser.parseString(expectedGetResult), JsonParser.parseString(getResult));

        assertArrayEquals(
                new Object[] {null},
                (Object[]) Json.arrappend(client, key, "$.a", new String[] {"\"value\""}).get());

        // JSONPath, path doesn't exist
        assertArrayEquals(
                new Object[] {},
                (Object[])
                        Json.arrappend(client, gs(key), gs("$.c"), new GlideString[] {gs("\"value\"")}).get());

        // Legacy path, path doesn't exist
        var exception =
                assertThrows(
                        ExecutionException.class,
                        () -> Json.arrappend(client, key, ".c", new String[] {"\"value\""}).get());

        // Legacy path, the JSON value at path is not a array
        exception =
                assertThrows(
                        ExecutionException.class,
                        () -> Json.arrappend(client, key, ".a", new String[] {"\"value\""}).get());

        exception =
                assertThrows(
                        ExecutionException.class,
                        () ->
                                Json.arrappend(client, "non_existing_key", "$.b", new String[] {"\"six\""}).get());

        exception =
                assertThrows(
                        ExecutionException.class,
                        () -> Json.arrappend(client, "non_existing_key", ".b", new String[] {"\"six\""}).get());
    }

    @Test
    @SneakyThrows
    public void arrinsert() {
        String key = UUID.randomUUID().toString();

        String doc =
                "{"
                        + "\"a\": [],"
                        + "\"b\": { \"a\": [1, 2, 3, 4] },"
                        + "\"c\": { \"a\": \"not an array\" },"
                        + "\"d\": [{ \"a\": [\"x\", \"y\"] }, { \"a\": [[\"foo\"]] }],"
                        + "\"e\": [{ \"a\": 42 }, { \"a\": {} }],"
                        + "\"f\": { \"a\": [true, false, null] }"
                        + "}";
        assertEquals("OK", Json.set(client, key, "$", doc).get());

        String[] values =
                new String[] {
                    "\"string_value\"", "123", "{\"key\": \"value\"}", "true", "null", "[\"bar\"]"
                };
        var res = Json.arrinsert(client, key, "$..a", 0, values).get();

        doc = Json.get(client, key).get();
        var expected =
                "{"
                        + "    \"a\": [\"string_value\", 123, {\"key\": \"value\"}, true, null, [\"bar\"]],"
                        + "    \"b\": {"
                        + "        \"a\": ["
                        + "            \"string_value\","
                        + "            123,"
                        + "            {\"key\": \"value\"},"
                        + "            true,"
                        + "            null,"
                        + "            [\"bar\"],"
                        + "            1,"
                        + "            2,"
                        + "            3,"
                        + "            4"
                        + "        ]"
                        + "    },"
                        + "    \"c\": {\"a\": \"not an array\"},"
                        + "    \"d\": ["
                        + "        {"
                        + "            \"a\": ["
                        + "                \"string_value\","
                        + "                123,"
                        + "                {\"key\": \"value\"},"
                        + "                true,"
                        + "                null,"
                        + "                [\"bar\"],"
                        + "                \"x\","
                        + "                \"y\""
                        + "            ]"
                        + "        },"
                        + "        {"
                        + "            \"a\": ["
                        + "                \"string_value\","
                        + "                123,"
                        + "                {\"key\": \"value\"},"
                        + "                true,"
                        + "                null,"
                        + "                [\"bar\"],"
                        + "                [\"foo\"]"
                        + "            ]"
                        + "        }"
                        + "    ],"
                        + "    \"e\": [{\"a\": 42}, {\"a\": {}}],"
                        + "    \"f\": {"
                        + "        \"a\": ["
                        + "            \"string_value\","
                        + "            123,"
                        + "            {\"key\": \"value\"},"
                        + "            true,"
                        + "            null,"
                        + "            [\"bar\"],"
                        + "            true,"
                        + "            false,"
                        + "            null"
                        + "        ]"
                        + "    }"
                        + "}";

        assertEquals(JsonParser.parseString(expected), JsonParser.parseString(doc));
    }

    @Test
    @SneakyThrows
    public void arrlen() {
        String key = UUID.randomUUID().toString();

        String doc = "{\"a\": [1, 2, 3], \"b\": {\"a\": [1, 2], \"c\": {\"a\": 42}}}";
        assertEquals("OK", Json.set(client, key, "$", doc).get());

        var res = Json.arrlen(client, key, "$.a").get();
        assertArrayEquals(new Object[] {3L}, (Object[]) res);

        res = Json.arrlen(client, key, "$..a").get();
        assertArrayEquals(new Object[] {3L, 2L, null}, (Object[]) res);

        // Legacy path retrieves the first array match at ..a
        res = Json.arrlen(client, key, "..a").get();
        assertEquals(3L, res);

        doc = "[1, 2, true, null, \"tree\"]";
        assertEquals("OK", Json.set(client, key, "$", doc).get());

        // no path
        res = Json.arrlen(client, key).get();
        assertEquals(5L, res);
    }

    @Test
    @SneakyThrows
<<<<<<< HEAD
    void test_json_numincrby() {
        String key = UUID.randomUUID().toString();

        var jsonValue =
            "{"
                + "    \"key1\": 1,"
                + "    \"key2\": 3.5,"
                + "    \"key3\": {\"nested_key\": {\"key1\": [4, 5]}},"
                + "    \"key4\": [1, 2, 3],"
                + "    \"key5\": 0,"
                + "    \"key6\": \"hello\","
                + "    \"key7\": null,"
                + "    \"key8\": {\"nested_key\": {\"key1\": 69}},"
                + "    \"key9\": 1.7976931348623157e308"
                + "}";

        // Set the initial JSON document at the key
        assertEquals("OK", Json.set(client, key, "$", jsonValue).get());

        // Test JSONPath
        // Increment integer value (key1) by 5
        Object result = Json.numincrby(client, key, "$.key1", 5).get();
        assertArrayEquals(new Object[] {6L}, (Object[]) result); // Expect 1 + 5 = 6

        // Increment float value (key2) by 2.5
        result = Json.numincrby(client, key, "$.key2", 2.5).get();
        assertArrayEquals(new Object[] {6.0}, (Object[]) result); // Expect 3.5 + 2.5 = 6

        // Increment nested object (key3.nested_key.key1[0]) by 7
        result = Json.numincrby(client, key, "$.key3.nested_key.key1[1]", 7).get();
        assertArrayEquals(new Object[] {12L}, (Object[]) result); // Expect 4 + 7 = 12

        // Increment array element (key4[1]) by 1
        result = Json.numincrby(client, key, "$.key4[1]", 1).get();
        assertArrayEquals(new Object[] {3L}, (Object[]) result); // Expect 2 + 1 = 3

        // Increment zero value (key5) by 10.23 (float number)
        result = Json.numincrby(client, key, "$.key5", 10.23).get();
        assertArrayEquals(new Object[] {10.23}, (Object[]) result); // Expect 0 + 10.23 = 10.23

        // Increment a string value (key6) by a number
        result = Json.numincrby(client, key, "$.key6", 99).get();
        assertArrayEquals(new Object[] {null}, (Object[]) result); // Expect null

        // Increment a None value (key7) by a number
        result = Json.numincrby(client, key, "$.key7", 51).get();
        assertArrayEquals(new Object[] {null}, (Object[]) result); // Expect null

        // Check increment for all numbers in the document using JSON Path (First Null: key3 as an entire object. Second Null: The path checks under key3, which is an object, for numeric values).
        result = Json.numincrby(client, key, "$..*", 5).get();
        Object[] expectedArray = new Object[] {11L,11.0,null,null,15.23,null,null,null,1.7976931348623157e+308,null,null,9L,17L,6L,8L,8L,null,74L};
        assertArrayEquals(expectedArray, (Object[]) result);

        // Check for multiple path match in enhanced
        result = Json.numincrby(client, key, "$..key1", 1).get();
        assertArrayEquals(new Object[] {12L, null, 75L}, (Object[]) result); // Expect null

        // Check for non existent path in JSONPath
        result = Json.numincrby(client, key, "$.key10", 51).get();
        assertArrayEquals(new Object[] {}, (Object[]) result); // Expect Empty Array

        // Check for non existent key in JSONPath
        assertThrows(ExecutionException.class, () -> Json.numincrby(client, "non_existent_key", "$.key10", 51).get());

        // Check for Overflow in JSONPath
        assertThrows(ExecutionException.class, () -> Json.numincrby(client, key, "$.key9", 1.7976931348623157e308).get());

        // Decrement integer value (key1) by 12
        result = Json.numincrby(client, key, "$.key1", -12).get();
        assertArrayEquals(new Object[] {0L}, (Object[]) result); // Expect 12 - 12 = 0

        // Decrement integer value (key1) by 0.5
        result = Json.numincrby(client, key, "$.key1", -0.5).get();
        assertArrayEquals(new Object[] {-0.5}, (Object[]) result); // Expect 0 - 0.5 = -0.5

        // Test Legacy Path
        // Increment float value (key1) by 5 (integer)
        result = Json.numincrby(client, key, "key1", 5).get();
        assertArrayEquals(new Object[] {4.5}, (Object[]) result); // Expect -0.5 + 5 = 4.5

        // Decrement float value (key1) by 5.5 (integer)
        result = Json.numincrby(client, key, "key1", -5.5).get();
        assertArrayEquals(new Object[] {-1.0}, (Object[]) result); // Expect 4.5 - 5.5 = -1

        // Increment int value (key2) by 2.5 (a float number)
        result = Json.numincrby(client, key, "key2", 2.5).get();
        assertArrayEquals(new Object[] {13.5}, (Object[]) result); // Expect 11 + 2.5 = 13.5

        // Increment nested value (key3.nested_key.key1[0]) by 7
        result = Json.numincrby(client, key, "key3.nested_key.key1[0]", 7).get();
        assertArrayEquals(new Object[] {16L}, (Object[]) result); // Expect 9 + 7 = 16

        // Increment array element (key4[1]) by 1
        result = Json.numincrby(client, key, "key4[1]", 1).get();
        assertArrayEquals(new Object[] {9L}, (Object[]) result); // Expect 8 + 1 = 9

        // Increment a float value (key5) by 10.2 (a float number)
        result = Json.numincrby(client, key, "key5", 10.2).get();
        assertArrayEquals(new Object[] {25.43}, (Object[]) result); // Expect 15.23 + 10.2 = 25.43

        // Check for multiple path match in legacy and assure that the result of the last updated value is returned
        result = Json.numincrby(client, key, "..key1", 1).get();
        assertArrayEquals(new Object[] {76L}, (Object[]) result);

        // Check if the rest of the key1 path matches were updated and not only the last value
        result = Json.get(client, key, new String[] {"$..key1"}).get();
        assertEquals(result, "[0.0,[16,17],76]");  // First is 0 as 0 + 0 = 0, Second doesn't change as its an array type (non-numeric), third is 76 as 0 + 76 = 0

        // Check for non existent path in legacy
        assertThrows(ExecutionException.class, () -> Json.numincrby(client, key, ".key10", 51).get());

        // Check for non existent key in legacy
        assertThrows(ExecutionException.class, () -> Json.numincrby(client, "non_existent_key", ".key10", 51).get());

        // Check for Overflow in legacy
        assertThrows(ExecutionException.class, () -> Json.numincrby(client, key, ".key9", 1.7976931348623157e308).get());

        // Binary tests
        // Binary integer test
        Object binaryResult = Json.numincrby(client, gs(key), gs("key4[1]"), 1).get();
        assertArrayEquals(new Object[] {10L}, (Object[]) result); // Expect 9 + 1 = 10

        // Binary float test
        binaryResult = Json.numincrby(client, gs(key), gs("key5"), 1.0).get();
        assertArrayEquals(new Object[] {26.43}, (Object[]) result); // Expect 25.43 + 1.0 = 26.43

=======
    public void json_del() {
        String key = UUID.randomUUID().toString();
        assertEquals(
                OK,
                Json.set(client, key, "$", "{\"a\": 1.0, \"b\": {\"a\": 1, \"b\": 2.5, \"c\": true}}")
                        .get());
        assertEquals(2L, Json.del(client, key, "$..a").get());
        assertEquals("[]", Json.get(client, key, new String[] {"$..a"}).get());
        String expectedGetResult = "{\"b\": {\"b\": 2.5, \"c\": true}}";
        String actualGetResult = Json.get(client, key).get();
        assertEquals(
                JsonParser.parseString(expectedGetResult), JsonParser.parseString(actualGetResult));

        assertEquals(1L, Json.del(client, gs(key), gs("$")).get());
        assertEquals(0L, Json.del(client, key).get());
        assertNull(Json.get(client, key, new String[] {"$"}).get());
>>>>>>> fb8a63b0
    }

    @Test
    @SneakyThrows
<<<<<<< HEAD
    void test_json_nummultby() {
        String key = UUID.randomUUID().toString();
        var jsonValue =
            "{"
                + "    \"key1\": 1,"
                + "    \"key2\": 3.5,"
                + "    \"key3\": {\"nested_key\": {\"key1\": [4, 5]}},"
                + "    \"key4\": [1, 2, 3],"
                + "    \"key5\": 0,"
                + "    \"key6\": \"hello\","
                + "    \"key7\": null,"
                + "    \"key8\": {\"nested_key\": {\"key1\": 69}},"
                + "    \"key9\": 3.5953862697246314e307"
                + "}";

        // Set the initial JSON document at the key
        assertEquals("OK", Json.set(client, key, "$", jsonValue).get());

        // Test JSONPath
        // Multiply integer value (key1) by 5
        Object result = Json.nummultby(client, key, "$.key1", 5).get();
        assertArrayEquals(new Object[] {5L}, (Object[]) result); // Expect 1 * 5 = 5

        // Multiply float value (key2) by 2.5
        result = Json.nummultby(client, key, "$.key2", 2.5).get();
        assertArrayEquals(new Object[] {8.75}, (Object[]) result); // Expect 3.5 * 2.5 = 8.75

        // Multiply nested object (key3.nested_key.key1[1]) by 7
        result = Json.nummultby(client, key, "$.key3.nested_key.key1[1]", 7).get();
        assertArrayEquals(new Object[] {35L}, (Object[]) result); // Expect 5 * 7 = 35

        // Multiply array element (key4[1]) by 1
        result = Json.nummultby(client, key, "$.key4[1]", 1).get();
        assertArrayEquals(new Object[] {2L}, (Object[]) result); // Expect 2 * 1 = 2

        // Multiply zero value (key5) by 10.23 (float number)
        result = Json.nummultby(client, key, "$.key5", 10.23).get();
        assertArrayEquals(new Object[] {0L}, (Object[]) result); // Expect 0 * 10.23 = 0

        // Multiply a string value (key6) by a number
        result = Json.nummultby(client, key, "$.key6", 99).get();
        assertArrayEquals(new Object[] {null}, (Object[]) result); // Expect null

        // Multiply a None value (key7) by a number
        result = Json.nummultby(client, key, "$.key7", 51).get();
        assertArrayEquals(new Object[] {null}, (Object[]) result); // Expect null

        // Check multiplication for all numbers in the document using JSON Path
        // key1: 5 * 5 = 25
        // key2: 8.75 * 5 = 43.75
        // key3.nested_key.key1[0]: 4 * 5 = 20
        // key3.nested_key.key1[1]: 35 * 5 = 175
        // key4[0]: 1 * 5 = 5
        // key4[1]: 2 * 5 = 10
        // key4[2]: 3 * 5 = 15
        // key5: 0 * 5 = 0
        // key8.nested_key.key1: 69 * 5 = 345
        // key9: 3.5953862697246314e307 * 5 = 1.7976931348623157e308
        result = Json.nummultby(client, key, "$..*", 5).get();
        Object[] expectedResult = new Object[] { 25L,43.75,null,null,0L,null,null,null,1.7976931348623157e+308,null,null,20L,175L,5L,10L,15L,null,345L };
        assertArrayEquals(expectedResult, (Object[]) result);

        // Check for multiple path matches in JSONPath
        // key1: 25 * 2 = 50
        // key8.nested_key.key1: 345 * 2 = 690
        result = Json.nummultby(client, key, "$..key1", 2).get();
        assertArrayEquals(new Object[] {50L,null,690L}, (Object[]) result); // After previous multiplications

        // Check for non-existent path in JSONPath
        result = Json.nummultby(client, key, "$.key10", 51).get();
        assertArrayEquals(new Object[] {}, (Object[]) result); // Expect Empty Array

        // Check for non-existent key in JSONPath
        assertThrows(ExecutionException.class, () -> Json.nummultby(client, "non_existent_key", "$.key10", 51).get());

        // Check for Overflow in JSONPath
        assertThrows(ExecutionException.class, () -> Json.nummultby(client, key, "$.key9", 1.7976931348623157e308).get());

        // Multiply integer value (key1) by -12
        result = Json.nummultby(client, key, "$.key1", -12).get();
        assertArrayEquals(new Object[] {-600L}, (Object[]) result); // Expect 50 * -12 = -600

        // Multiply integer value (key1) by -0.5
        result = Json.nummultby(client, key, "$.key1", -0.5).get();
        assertArrayEquals(new Object[] {300.0}, (Object[]) result); // Expect -600 * -0.5 = 300

        // Test Legacy Path
        // Multiply int value (key1) by 5 (integer)
        result = Json.nummultby(client, key, "key1", 5).get();
        assertArrayEquals(new Object[] {1500L}, (Object[]) result); // Expect 300 * 5 = -1500

        // Multiply int value (key1) by -5.5 (float number)
        result = Json.nummultby(client, key, "key1", -5.5).get();
        assertArrayEquals(new Object[] {-8250.0}, (Object[]) result); // Expect -150 * -5.5 = -8250

        // Multiply int float (key2) by 2.5 (a float number)
        result = Json.nummultby(client, key, "key2", 2.5).get();
        assertArrayEquals(new Object[] {109.375}, (Object[]) result); // Expect 43.75 * 2.5 = 109.375

        // Multiply nested value (key3.nested_key.key1[0]) by 7
        result = Json.nummultby(client, key, "key3.nested_key.key1[0]", 7).get();
        assertArrayEquals(new Object[] {140L}, (Object[]) result); // Expect 20 * 7 = 140

        // Multiply array element (key4[1]) by 1
        result = Json.nummultby(client, key, "key4[1]", 1).get();
        assertArrayEquals(new Object[] {10L}, (Object[]) result); // Expect 10 * 1 = 10

        // Multiply a float value (key5) by 10.2 (a float number)
        result = Json.nummultby(client, key, "key5", 10.2).get();
        assertArrayEquals(new Object[] {0.0}, (Object[]) result); // Expect 0 * 10.2 = 0

        // Check for multiple path matches in legacy and assure that the result of the last updated value is returned
        // last updated value is key8.nested_key.key1: 690 * 2 = 1380
        result = Json.nummultby(client, key, "..key1", 2).get();
        assertArrayEquals(new Object[] {1380L}, (Object[]) result); // Expect the last updated key1 value multiplied by 2

        // Check if the rest of the key1 path matches were updated and not only the last value
        result = Json.get(client, key, new String[] {"$..key1"}).get();
        assertEquals(result, "[-16500,[140,175],1380]");

        // Check for non-existent path in legacy
        assertThrows(ExecutionException.class, () -> Json.nummultby(client, key, ".key10", 51).get());

        // Check for non-existent key in legacy
        assertThrows(ExecutionException.class, () -> Json.nummultby(client, "non_existent_key", ".key10", 51).get());

        // Check for Overflow in legacy
        assertThrows(ExecutionException.class, () -> Json.nummultby(client, key, ".key9", 1.7976931348623157e308).get());

        // Binary tests
        // Binary integer test
        Object binaryResult = Json.nummultby(client, gs(key), gs("key4[1]"), 1).get();
        assertArrayEquals(new Object[] {10L}, (Object[]) binaryResult); // Expect 10 * 1 = 10

        // Binary float test
        binaryResult = Json.nummultby(client, gs(key), gs("key5"), 10.2).get();
        assertArrayEquals(new Object[] {0.0}, (Object[]) binaryResult); // Expect 0 * 10.2 = 0
=======
    public void json_forget() {
        String key = UUID.randomUUID().toString();
        assertEquals(
                OK,
                Json.set(client, key, "$", "{\"a\": 1.0, \"b\": {\"a\": 1, \"b\": 2.5, \"c\": true}}")
                        .get());
        assertEquals(2L, Json.forget(client, key, "$..a").get());
        assertEquals("[]", Json.get(client, key, new String[] {"$..a"}).get());
        String expectedGetResult = "{\"b\": {\"b\": 2.5, \"c\": true}}";
        String actualGetResult = Json.get(client, key).get();
        assertEquals(
                JsonParser.parseString(expectedGetResult), JsonParser.parseString(actualGetResult));

        assertEquals(1L, Json.forget(client, gs(key), gs("$")).get());
        assertEquals(0L, Json.forget(client, key).get());
        assertNull(Json.get(client, key, new String[] {"$"}).get());
    }

    @Test
    @SneakyThrows
    public void toggle() {
        String key = UUID.randomUUID().toString();
        String key2 = UUID.randomUUID().toString();
        String doc = "{\"bool\": true, \"nested\": {\"bool\": false, \"nested\": {\"bool\": 10}}}";

        assertEquals("OK", Json.set(client, key, "$", doc).get());

        assertArrayEquals(
                new Object[] {false, true, null}, (Object[]) Json.toggle(client, key, "$..bool").get());

        assertEquals(true, Json.toggle(client, gs(key), gs("bool")).get());

        assertArrayEquals(new Object[] {}, (Object[]) Json.toggle(client, key, "$.non_existing").get());
        assertArrayEquals(new Object[] {null}, (Object[]) Json.toggle(client, key, "$.nested").get());

        // testing behaviour with default path
        assertEquals("OK", Json.set(client, key2, ".", "true").get());
        assertEquals(false, Json.toggle(client, key2).get());
        assertEquals(true, Json.toggle(client, gs(key2)).get());

        // expect request errors
        var exception =
                assertThrows(ExecutionException.class, () -> Json.toggle(client, key, "nested").get());
        exception =
                assertThrows(
                        ExecutionException.class, () -> Json.toggle(client, key, ".non_existing").get());
        exception =
                assertThrows(
                        ExecutionException.class, () -> Json.toggle(client, "non_existing_key", "$").get());
>>>>>>> fb8a63b0
    }
}<|MERGE_RESOLUTION|>--- conflicted
+++ resolved
@@ -21,10 +21,6 @@
 import glide.api.models.commands.InfoOptions.Section;
 import glide.api.models.commands.json.JsonGetOptions;
 import java.util.UUID;
-<<<<<<< HEAD
-
-=======
->>>>>>> fb8a63b0
 import java.util.concurrent.ExecutionException;
 import lombok.SneakyThrows;
 import org.junit.jupiter.api.AfterAll;
@@ -327,7 +323,6 @@
 
     @Test
     @SneakyThrows
-<<<<<<< HEAD
     void test_json_numincrby() {
         String key = UUID.randomUUID().toString();
 
@@ -453,30 +448,10 @@
         // Binary float test
         binaryResult = Json.numincrby(client, gs(key), gs("key5"), 1.0).get();
         assertArrayEquals(new Object[] {26.43}, (Object[]) result); // Expect 25.43 + 1.0 = 26.43
-
-=======
-    public void json_del() {
-        String key = UUID.randomUUID().toString();
-        assertEquals(
-                OK,
-                Json.set(client, key, "$", "{\"a\": 1.0, \"b\": {\"a\": 1, \"b\": 2.5, \"c\": true}}")
-                        .get());
-        assertEquals(2L, Json.del(client, key, "$..a").get());
-        assertEquals("[]", Json.get(client, key, new String[] {"$..a"}).get());
-        String expectedGetResult = "{\"b\": {\"b\": 2.5, \"c\": true}}";
-        String actualGetResult = Json.get(client, key).get();
-        assertEquals(
-                JsonParser.parseString(expectedGetResult), JsonParser.parseString(actualGetResult));
-
-        assertEquals(1L, Json.del(client, gs(key), gs("$")).get());
-        assertEquals(0L, Json.del(client, key).get());
-        assertNull(Json.get(client, key, new String[] {"$"}).get());
->>>>>>> fb8a63b0
-    }
-
-    @Test
-    @SneakyThrows
-<<<<<<< HEAD
+    }
+
+    @Test
+    @SneakyThrows
     void test_json_nummultby() {
         String key = UUID.randomUUID().toString();
         var jsonValue =
@@ -614,7 +589,30 @@
         // Binary float test
         binaryResult = Json.nummultby(client, gs(key), gs("key5"), 10.2).get();
         assertArrayEquals(new Object[] {0.0}, (Object[]) binaryResult); // Expect 0 * 10.2 = 0
-=======
+    }
+  
+    @Test
+    @SneakyThrows
+    public void json_del() {
+        String key = UUID.randomUUID().toString();
+        assertEquals(
+                OK,
+                Json.set(client, key, "$", "{\"a\": 1.0, \"b\": {\"a\": 1, \"b\": 2.5, \"c\": true}}")
+                        .get());
+        assertEquals(2L, Json.del(client, key, "$..a").get());
+        assertEquals("[]", Json.get(client, key, new String[] {"$..a"}).get());
+        String expectedGetResult = "{\"b\": {\"b\": 2.5, \"c\": true}}";
+        String actualGetResult = Json.get(client, key).get();
+        assertEquals(
+                JsonParser.parseString(expectedGetResult), JsonParser.parseString(actualGetResult));
+
+        assertEquals(1L, Json.del(client, gs(key), gs("$")).get());
+        assertEquals(0L, Json.del(client, key).get());
+        assertNull(Json.get(client, key, new String[] {"$"}).get());
+    }
+  
+    @Test
+    @SneakyThrows
     public void json_forget() {
         String key = UUID.randomUUID().toString();
         assertEquals(
@@ -664,6 +662,5 @@
         exception =
                 assertThrows(
                         ExecutionException.class, () -> Json.toggle(client, "non_existing_key", "$").get());
->>>>>>> fb8a63b0
     }
 }