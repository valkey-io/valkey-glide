--- conflicted
+++ resolved
@@ -323,7 +323,6 @@
 
     @Test
     @SneakyThrows
-<<<<<<< HEAD
     public void arrtrim() {
         String key = UUID.randomUUID().toString();
 
@@ -409,7 +408,10 @@
         assertArrayEquals(new Object[] {0L}, (Object[]) res);
         res = Json.arrtrim(client, key, ".empty", 0, 1).get();
         assertEquals(0L, res);
-=======
+    }
+
+    @Test
+    @SneakyThrows
     public void objlen() {
         String key = UUID.randomUUID().toString();
 
@@ -427,7 +429,6 @@
         assertEquals(2L, res);
         res = Json.objlen(client, gs(key)).get();
         assertEquals(2L, res);
->>>>>>> b13535aa
     }
 
     @Test
