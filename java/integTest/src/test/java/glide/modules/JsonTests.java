/** Copyright Valkey GLIDE Project Contributors - SPDX Identifier: Apache-2.0 */
package glide.modules;

import static glide.TestUtilities.commonClusterClientConfig;
import static glide.api.BaseClient.OK;
import static glide.api.models.GlideString.gs;
import static glide.api.models.configuration.RequestRoutingConfiguration.SimpleMultiNodeRoute.ALL_PRIMARIES;
import static glide.api.models.configuration.RequestRoutingConfiguration.SimpleSingleNodeRoute.RANDOM;
import static org.junit.jupiter.api.Assertions.assertArrayEquals;
import static org.junit.jupiter.api.Assertions.assertEquals;
import static org.junit.jupiter.api.Assertions.assertInstanceOf;
import static org.junit.jupiter.api.Assertions.assertNull;
import static org.junit.jupiter.api.Assertions.assertThrows;
import static org.junit.jupiter.api.Assertions.assertTrue;

import com.google.gson.JsonParser;
import glide.api.GlideClusterClient;
import glide.api.commands.servermodules.Json;
import glide.api.models.GlideString;
import glide.api.models.commands.ConditionalChange;
import glide.api.models.commands.FlushMode;
import glide.api.models.commands.InfoOptions.Section;
import glide.api.models.commands.json.JsonGetOptions;
import java.util.UUID;
import java.util.concurrent.ExecutionException;
import lombok.SneakyThrows;
import org.junit.jupiter.api.AfterAll;
import org.junit.jupiter.api.BeforeAll;
import org.junit.jupiter.api.Test;

public class JsonTests {

    private static GlideClusterClient client;

    @BeforeAll
    @SneakyThrows
    public static void init() {
        client =
                GlideClusterClient.createClient(commonClusterClientConfig().requestTimeout(5000).build())
                        .get();
        client.flushall(FlushMode.SYNC, ALL_PRIMARIES).get();
    }

    @AfterAll
    @SneakyThrows
    public static void teardown() {
        client.close();
    }

    @Test
    @SneakyThrows
    public void check_module_loaded() {
        var info = client.info(new Section[] {Section.MODULES}, RANDOM).get().getSingleValue();
        assertTrue(info.contains("# json_core_metrics"));
    }

    @Test
    @SneakyThrows
    public void json_set_get() {
        String key = UUID.randomUUID().toString();
        String jsonValue = "{\"a\": 1.0,\"b\": 2}";

        assertEquals(OK, Json.set(client, key, "$", jsonValue).get());

        String getResult = Json.get(client, key).get();

        assertEquals(JsonParser.parseString(jsonValue), JsonParser.parseString(getResult));

        String getResultWithMultiPaths = Json.get(client, key, new String[] {"$.a", "$.b"}).get();

        assertEquals(
                JsonParser.parseString("{\"$.a\":[1.0],\"$.b\":[2]}"),
                JsonParser.parseString(getResultWithMultiPaths));

        assertNull(Json.get(client, "non_existing_key").get());
        assertEquals("[]", Json.get(client, key, new String[] {"$.d"}).get());
    }

    @Test
    @SneakyThrows
    public void json_set_get_multiple_values() {
        String key = UUID.randomUUID().toString();
        String jsonValue = "{\"a\": {\"c\": 1, \"d\": 4}, \"b\": {\"c\": 2}, \"c\": true}";

        assertEquals(OK, Json.set(client, gs(key), gs("$"), gs(jsonValue)).get());

        GlideString getResult = Json.get(client, gs(key), new GlideString[] {gs("$..c")}).get();

        assertEquals(
                JsonParser.parseString("[true, 1, 2]"), JsonParser.parseString(getResult.getString()));

        String getResultWithMultiPaths = Json.get(client, key, new String[] {"$..c", "$.c"}).get();

        assertEquals(
                JsonParser.parseString("{\"$..c\": [True, 1, 2], \"$.c\": [True]}"),
                JsonParser.parseString(getResultWithMultiPaths));

        assertEquals(OK, Json.set(client, key, "$..c", "\"new_value\"").get());
        String getResultAfterSetNewValue = Json.get(client, key, new String[] {"$..c"}).get();
        assertEquals(
                JsonParser.parseString("[\"new_value\", \"new_value\", \"new_value\"]"),
                JsonParser.parseString(getResultAfterSetNewValue));
    }

    @Test
    @SneakyThrows
    public void json_set_get_conditional_set() {
        String key = UUID.randomUUID().toString();
        String jsonValue = "{\"a\": 1.0, \"b\": 2}";

        assertNull(Json.set(client, key, "$", jsonValue, ConditionalChange.ONLY_IF_EXISTS).get());
        assertEquals(
                OK, Json.set(client, key, "$", jsonValue, ConditionalChange.ONLY_IF_DOES_NOT_EXIST).get());
        assertNull(Json.set(client, key, "$.a", "4.5", ConditionalChange.ONLY_IF_DOES_NOT_EXIST).get());
        assertEquals("1.0", Json.get(client, key, new String[] {".a"}).get());
        assertEquals(OK, Json.set(client, key, "$.a", "4.5", ConditionalChange.ONLY_IF_EXISTS).get());
        assertEquals("4.5", Json.get(client, key, new String[] {".a"}).get());
    }

    @Test
    @SneakyThrows
    public void json_set_get_formatting() {
        String key = UUID.randomUUID().toString();

        assertEquals(
                OK,
                Json.set(client, key, "$", "{\"a\": 1.0, \"b\": 2, \"c\": {\"d\": 3, \"e\": 4}}").get());

        String expectedGetResult =
                "[\n"
                        + "  {\n"
                        + "    \"a\": 1.0,\n"
                        + "    \"b\": 2,\n"
                        + "    \"c\": {\n"
                        + "      \"d\": 3,\n"
                        + "      \"e\": 4\n"
                        + "    }\n"
                        + "  }\n"
                        + "]";
        String actualGetResult =
                Json.get(
                                client,
                                key,
                                new String[] {"$"},
                                JsonGetOptions.builder().indent("  ").newline("\n").space(" ").build())
                        .get();
        assertEquals(expectedGetResult, actualGetResult);

        String expectedGetResult2 =
                "[\n~{\n~~\"a\":*1.0,\n~~\"b\":*2,\n~~\"c\":*{\n~~~\"d\":*3,\n~~~\"e\":*4\n~~}\n~}\n]";
        String actualGetResult2 =
                Json.get(
                                client,
                                key,
                                new String[] {"$"},
                                JsonGetOptions.builder().indent("~").newline("\n").space("*").build())
                        .get();
        assertEquals(expectedGetResult2, actualGetResult2);
    }

    @Test
    @SneakyThrows
    public void arrappend() {
        String key = UUID.randomUUID().toString();
        String doc = "{\"a\": 1, \"b\": [\"one\", \"two\"]}";

        assertEquals(OK, Json.set(client, key, "$", doc).get());

        assertArrayEquals(
                new Object[] {3L},
                (Object[]) Json.arrappend(client, key, "$.b", new String[] {"\"three\""}).get());
        assertEquals(
                5L, Json.arrappend(client, key, ".b", new String[] {"\"four\"", "\"five\""}).get());

        String getResult = Json.get(client, key, new String[] {"$"}).get();
        String expectedGetResult =
                "[{\"a\": 1, \"b\": [\"one\", \"two\", \"three\", \"four\", \"five\"]}]";
        assertEquals(JsonParser.parseString(expectedGetResult), JsonParser.parseString(getResult));

        assertArrayEquals(
                new Object[] {null},
                (Object[]) Json.arrappend(client, key, "$.a", new String[] {"\"value\""}).get());

        // JSONPath, path doesn't exist
        assertArrayEquals(
                new Object[] {},
                (Object[])
                        Json.arrappend(client, gs(key), gs("$.c"), new GlideString[] {gs("\"value\"")}).get());

        // Legacy path, path doesn't exist
        var exception =
                assertThrows(
                        ExecutionException.class,
                        () -> Json.arrappend(client, key, ".c", new String[] {"\"value\""}).get());

        // Legacy path, the JSON value at path is not a array
        exception =
                assertThrows(
                        ExecutionException.class,
                        () -> Json.arrappend(client, key, ".a", new String[] {"\"value\""}).get());

        exception =
                assertThrows(
                        ExecutionException.class,
                        () ->
                                Json.arrappend(client, "non_existing_key", "$.b", new String[] {"\"six\""}).get());

        exception =
                assertThrows(
                        ExecutionException.class,
                        () -> Json.arrappend(client, "non_existing_key", ".b", new String[] {"\"six\""}).get());
    }

    @Test
    @SneakyThrows
    public void arrinsert() {
        String key = UUID.randomUUID().toString();

        String doc =
                "{"
                        + "\"a\": [],"
                        + "\"b\": { \"a\": [1, 2, 3, 4] },"
                        + "\"c\": { \"a\": \"not an array\" },"
                        + "\"d\": [{ \"a\": [\"x\", \"y\"] }, { \"a\": [[\"foo\"]] }],"
                        + "\"e\": [{ \"a\": 42 }, { \"a\": {} }],"
                        + "\"f\": { \"a\": [true, false, null] }"
                        + "}";
        assertEquals("OK", Json.set(client, key, "$", doc).get());

        String[] values =
                new String[] {
                    "\"string_value\"", "123", "{\"key\": \"value\"}", "true", "null", "[\"bar\"]"
                };
        var res = Json.arrinsert(client, key, "$..a", 0, values).get();

        doc = Json.get(client, key).get();
        var expected =
                "{"
                        + "    \"a\": [\"string_value\", 123, {\"key\": \"value\"}, true, null, [\"bar\"]],"
                        + "    \"b\": {"
                        + "        \"a\": ["
                        + "            \"string_value\","
                        + "            123,"
                        + "            {\"key\": \"value\"},"
                        + "            true,"
                        + "            null,"
                        + "            [\"bar\"],"
                        + "            1,"
                        + "            2,"
                        + "            3,"
                        + "            4"
                        + "        ]"
                        + "    },"
                        + "    \"c\": {\"a\": \"not an array\"},"
                        + "    \"d\": ["
                        + "        {"
                        + "            \"a\": ["
                        + "                \"string_value\","
                        + "                123,"
                        + "                {\"key\": \"value\"},"
                        + "                true,"
                        + "                null,"
                        + "                [\"bar\"],"
                        + "                \"x\","
                        + "                \"y\""
                        + "            ]"
                        + "        },"
                        + "        {"
                        + "            \"a\": ["
                        + "                \"string_value\","
                        + "                123,"
                        + "                {\"key\": \"value\"},"
                        + "                true,"
                        + "                null,"
                        + "                [\"bar\"],"
                        + "                [\"foo\"]"
                        + "            ]"
                        + "        }"
                        + "    ],"
                        + "    \"e\": [{\"a\": 42}, {\"a\": {}}],"
                        + "    \"f\": {"
                        + "        \"a\": ["
                        + "            \"string_value\","
                        + "            123,"
                        + "            {\"key\": \"value\"},"
                        + "            true,"
                        + "            null,"
                        + "            [\"bar\"],"
                        + "            true,"
                        + "            false,"
                        + "            null"
                        + "        ]"
                        + "    }"
                        + "}";

        assertEquals(JsonParser.parseString(expected), JsonParser.parseString(doc));
    }

    @Test
    @SneakyThrows
    public void arrlen() {
        String key = UUID.randomUUID().toString();

        String doc = "{\"a\": [1, 2, 3], \"b\": {\"a\": [1, 2], \"c\": {\"a\": 42}}}";
        assertEquals("OK", Json.set(client, key, "$", doc).get());

        var res = Json.arrlen(client, key, "$.a").get();
        assertArrayEquals(new Object[] {3L}, (Object[]) res);

        res = Json.arrlen(client, key, "$..a").get();
        assertArrayEquals(new Object[] {3L, 2L, null}, (Object[]) res);

        // Legacy path retrieves the first array match at ..a
        res = Json.arrlen(client, key, "..a").get();
        assertEquals(3L, res);

        doc = "[1, 2, true, null, \"tree\"]";
        assertEquals("OK", Json.set(client, key, "$", doc).get());

        // no path
        res = Json.arrlen(client, key).get();
        assertEquals(5L, res);
    }

    @Test
    @SneakyThrows
<<<<<<< HEAD
    void test_json_numincrby() {
        String key = UUID.randomUUID().toString();

        var jsonValue =
                "{"
                        + "    \"key1\": 1,"
                        + "    \"key2\": 3.5,"
                        + "    \"key3\": {\"nested_key\": {\"key1\": [4, 5]}},"
                        + "    \"key4\": [1, 2, 3],"
                        + "    \"key5\": 0,"
                        + "    \"key6\": \"hello\","
                        + "    \"key7\": null,"
                        + "    \"key8\": {\"nested_key\": {\"key1\": 69}},"
                        + "    \"key9\": 1.7976931348623157e308"
                        + "}";

        // Set the initial JSON document at the key
        assertEquals("OK", Json.set(client, key, "$", jsonValue).get());

        // Test JSONPath
        // Increment integer value (key1) by 5
        String result = Json.numincrby(client, key, "$.key1", 5).get();
        assertEquals("[6]", result); // Expect 1 + 5 = 6

        // Increment float value (key2) by 2.5
        result = Json.numincrby(client, key, "$.key2", 2.5).get();
        assertEquals("[6.0]", result); // Expect 3.5 + 2.5 = 6

        // Increment nested object (key3.nested_key.key1[0]) by 7
        result = Json.numincrby(client, key, "$.key3.nested_key.key1[1]", 7).get();
        assertEquals("[12]", result); // Expect 4 + 7 = 12

        // Increment array element (key4[1]) by 1
        result = Json.numincrby(client, key, "$.key4[1]", 1).get();
        assertEquals("[3]", result); // Expect 2 + 1 = 3

        // Increment zero value (key5) by 10.23 (float number)
        result = Json.numincrby(client, key, "$.key5", 10.23).get();
        assertEquals("[10.23]", result); // Expect 0 + 10.23 = 10.23

        // Increment a string value (key6) by a number
        result = Json.numincrby(client, key, "$.key6", 99).get();
        assertEquals("[null]", result); // Expect null

        // Increment a None value (key7) by a number
        result = Json.numincrby(client, key, "$.key7", 51).get();
        assertEquals("[null]", result); // Expect null

        // Check increment for all numbers in the document using JSON Path (First Null: key3 as an
        // entire object. Second Null: The path checks under key3, which is an object, for numeric
        // values).
        result = Json.numincrby(client, key, "$..*", 5).get();
        assertEquals(
                "[11,11,null,null,15.23,null,null,null,1.7976931348623157e+308,null,null,9,17,6,8,8,null,74]",
                result);

        // Check for multiple path match in enhanced
        result = Json.numincrby(client, key, "$..key1", 1).get();
        assertEquals("[12, null, 75]", result); // Expect null

        // Check for non existent path in JSONPath
        result = Json.numincrby(client, key, "$.key10", 51).get();
        assertEquals("[]", result); // Expect Empty Array

        // Check for non existent key in JSONPath
        assertThrows(
                ExecutionException.class,
                () -> Json.numincrby(client, "non_existent_key", "$.key10", 51).get());

        // Check for Overflow in JSONPath
        assertThrows(
                ExecutionException.class,
                () -> Json.numincrby(client, key, "$.key9", 1.7976931348623157e308).get());

        // Decrement integer value (key1) by 12
        result = Json.numincrby(client, key, "$.key1", -12).get();
        assertEquals("[0]", result); // Expect 12 - 12 = 0

        // Decrement integer value (key1) by 0.5
        result = Json.numincrby(client, key, "$.key1", -0.5).get();
        assertEquals("[-0.5]", result); // Expect 0 - 0.5 = -0.5

        // Test Legacy Path
        // Increment float value (key1) by 5 (integer)
        result = Json.numincrby(client, key, "key1", 5).get();
        assertEquals("[4.5]", result); // Expect -0.5 + 5 = 4.5

        // Decrement float value (key1) by 5.5 (integer)
        result = Json.numincrby(client, key, "key1", -5.5).get();
        assertEquals("[-1.0]", result); // Expect 4.5 - 5.5 = -1

        // Increment int value (key2) by 2.5 (a float number)
        result = Json.numincrby(client, key, "key2", 2.5).get();
        assertEquals("[13.5]", result); // Expect 11 + 2.5 = 13.5

        // Increment nested value (key3.nested_key.key1[0]) by 7
        result = Json.numincrby(client, key, "key3.nested_key.key1[0]", 7).get();
        assertEquals("[16]", result); // Expect 9 + 7 = 16

        // Increment array element (key4[1]) by 1
        result = Json.numincrby(client, key, "key4[1]", 1).get();
        assertEquals("[9]", result); // Expect 8 + 1 = 9

        // Increment a float value (key5) by 10.2 (a float number)
        result = Json.numincrby(client, key, "key5", 10.2).get();
        assertEquals("[25.43]", result); // Expect 15.23 + 10.2 = 25.43

        // Check for multiple path match in legacy and assure that the result of the last updated value
        // is returned
        result = Json.numincrby(client, key, "..key1", 1).get();
        assertEquals("[76L]", result);

        // Check if the rest of the key1 path matches were updated and not only the last value
        result = Json.get(client, key, new String[] {"$..key1"}).get();
        assertEquals(
                result,
                "[0.0,[16,17],76]"); // First is 0 as 0 + 0 = 0, Second doesn't change as its an array type
        // (non-numeric), third is 76 as 0 + 76 = 0

        // Check for non existent path in legacy
        assertThrows(ExecutionException.class, () -> Json.numincrby(client, key, ".key10", 51).get());

        // Check for non existent key in legacy
        assertThrows(
                ExecutionException.class,
                () -> Json.numincrby(client, "non_existent_key", ".key10", 51).get());

        // Check for Overflow in legacy
        assertThrows(
                ExecutionException.class,
                () -> Json.numincrby(client, key, ".key9", 1.7976931348623157e308).get());

        // Binary tests
        // Binary integer test
        GlideString binaryResult = Json.numincrby(client, gs(key), gs("key4[1]"), 1).get();
        assertEquals("[10L]", result); // Expect 9 + 1 = 10

        // Binary float test
        binaryResult = Json.numincrby(client, gs(key), gs("key5"), 1.0).get();
        assertEquals("[26.43]", result); // Expect 25.43 + 1.0 = 26.43
=======
    public void clear() {
        String key = UUID.randomUUID().toString();
        String json =
                "{\"obj\": {\"a\":1, \"b\":2}, \"arr\":[1, 2, 3], \"str\": \"foo\", \"bool\": true,"
                        + " \"int\": 42, \"float\": 3.14, \"nullVal\": null}";

        assertEquals("OK", Json.set(client, key, "$", json).get());

        assertEquals(6L, Json.clear(client, key, "$.*").get());
        var doc = Json.get(client, key, new String[] {"$"}).get();
        assertEquals(
                "[{\"obj\":{},\"arr\":[],\"str\":\"\",\"bool\":false,\"int\":0,\"float\":0.0,\"nullVal\":null}]",
                doc);
        assertEquals(0L, Json.clear(client, gs(key), gs(".*")).get());

        assertEquals(1L, Json.clear(client, gs(key)).get());
        doc = Json.get(client, key, new String[] {"$"}).get();
        assertEquals("[{}]", doc);

        assertThrows(
                ExecutionException.class, () -> Json.clear(client, UUID.randomUUID().toString()).get());
>>>>>>> 190939de
    }

    @Test
    @SneakyThrows
<<<<<<< HEAD
    void test_json_nummultby() {
        String key = UUID.randomUUID().toString();
        var jsonValue =
                "{"
                        + "    \"key1\": 1,"
                        + "    \"key2\": 3.5,"
                        + "    \"key3\": {\"nested_key\": {\"key1\": [4, 5]}},"
                        + "    \"key4\": [1, 2, 3],"
                        + "    \"key5\": 0,"
                        + "    \"key6\": \"hello\","
                        + "    \"key7\": null,"
                        + "    \"key8\": {\"nested_key\": {\"key1\": 69}},"
                        + "    \"key9\": 3.5953862697246314e307"
                        + "}";

        // Set the initial JSON document at the key
        assertEquals("OK", Json.set(client, key, "$", jsonValue).get());

        // Test JSONPath
        // Multiply integer value (key1) by 5
        String result = Json.nummultby(client, key, "$.key1", 5).get();
        assertEquals("[5]", result); // Expect 1 * 5 = 5

        // Multiply float value (key2) by 2.5
        result = Json.nummultby(client, key, "$.key2", 2.5).get();
        assertEquals("[8.75]", result); // Expect 3.5 * 2.5 = 8.75

        // Multiply nested object (key3.nested_key.key1[1]) by 7
        result = Json.nummultby(client, key, "$.key3.nested_key.key1[1]", 7).get();
        assertEquals("[35]", result); // Expect 5 * 7 = 35

        // Multiply array element (key4[1]) by 1
        result = Json.nummultby(client, key, "$.key4[1]", 1).get();
        assertEquals("[2]", result); // Expect 2 * 1 = 2

        // Multiply zero value (key5) by 10.23 (float number)
        result = Json.nummultby(client, key, "$.key5", 10.23).get();
        assertEquals("[0]", result); // Expect 0 * 10.23 = 0

        // Multiply a string value (key6) by a number
        result = Json.nummultby(client, key, "$.key6", 99).get();
        assertEquals("[null]", result); // Expect null

        // Multiply a None value (key7) by a number
        result = Json.nummultby(client, key, "$.key7", 51).get();
        assertEquals("[null]", result); // Expect null

        // Check multiplication for all numbers in the document using JSON Path
        // key1: 5 * 5 = 25
        // key2: 8.75 * 5 = 43.75
        // key3.nested_key.key1[0]: 4 * 5 = 20
        // key3.nested_key.key1[1]: 35 * 5 = 175
        // key4[0]: 1 * 5 = 5
        // key4[1]: 2 * 5 = 10
        // key4[2]: 3 * 5 = 15
        // key5: 0 * 5 = 0
        // key8.nested_key.key1: 69 * 5 = 345
        // key9: 3.5953862697246314e307 * 5 = 1.7976931348623157e308
        result = Json.nummultby(client, key, "$..*", 5).get();
        assertEquals(
                "[25,43.75,null,null,0,null,null,null,1.7976931348623157e+308,null,null,20,175,5,10,15,null,345]",
                result);

        // Check for multiple path matches in JSONPath
        // key1: 25 * 2 = 50
        // key8.nested_key.key1: 345 * 2 = 690
        result = Json.nummultby(client, key, "$..key1", 2).get();
        assertEquals("[50,null,690]", result); // After previous multiplications

        // Check for non-existent path in JSONPath
        result = Json.nummultby(client, key, "$.key10", 51).get();
        assertEquals("[]", result); // Expect Empty Array

        // Check for non-existent key in JSONPath
        assertThrows(
                ExecutionException.class,
                () -> Json.nummultby(client, "non_existent_key", "$.key10", 51).get());

        // Check for Overflow in JSONPath
        assertThrows(
                ExecutionException.class,
                () -> Json.nummultby(client, key, "$.key9", 1.7976931348623157e308).get());

        // Multiply integer value (key1) by -12
        result = Json.nummultby(client, key, "$.key1", -12).get();
        assertEquals("[-600]", result); // Expect 50 * -12 = -600

        // Multiply integer value (key1) by -0.5
        result = Json.nummultby(client, key, "$.key1", -0.5).get();
        assertEquals("[300.0]", result); // Expect -600 * -0.5 = 300

        // Test Legacy Path
        // Multiply int value (key1) by 5 (integer)
        result = Json.nummultby(client, key, "key1", 5).get();
        assertEquals("[1500]", result); // Expect 300 * 5 = -1500

        // Multiply int value (key1) by -5.5 (float number)
        result = Json.nummultby(client, key, "key1", -5.5).get();
        assertEquals("[-8250.0]", result); // Expect -150 * -5.5 = -8250

        // Multiply int float (key2) by 2.5 (a float number)
        result = Json.nummultby(client, key, "key2", 2.5).get();
        assertEquals("[109.375]", result); // Expect 43.75 * 2.5 = 109.375

        // Multiply nested value (key3.nested_key.key1[0]) by 7
        result = Json.nummultby(client, key, "key3.nested_key.key1[0]", 7).get();
        assertEquals("[140]", result); // Expect 20 * 7 = 140

        // Multiply array element (key4[1]) by 1
        result = Json.nummultby(client, key, "key4[1]", 1).get();
        assertEquals("[10]", result); // Expect 10 * 1 = 10

        // Multiply a float value (key5) by 10.2 (a float number)
        result = Json.nummultby(client, key, "key5", 10.2).get();
        assertEquals("[0.0]", result); // Expect 0 * 10.2 = 0

        // Check for multiple path matches in legacy and assure that the result of the last updated
        // value is returned
        // last updated value is key8.nested_key.key1: 690 * 2 = 1380
        result = Json.nummultby(client, key, "..key1", 2).get();
        assertEquals("[1380]", result); // Expect the last updated key1 value multiplied by 2

        // Check if the rest of the key1 path matches were updated and not only the last value
        result = Json.get(client, key, new String[] {"$..key1"}).get();
        assertEquals(result, "[-16500,[140,175],1380]");

        // Check for non-existent path in legacy
        assertThrows(ExecutionException.class, () -> Json.nummultby(client, key, ".key10", 51).get());

        // Check for non-existent key in legacy
        assertThrows(
                ExecutionException.class,
                () -> Json.nummultby(client, "non_existent_key", ".key10", 51).get());

        // Check for Overflow in legacy
        assertThrows(
                ExecutionException.class,
                () -> Json.nummultby(client, key, ".key9", 1.7976931348623157e308).get());

        // Binary tests
        // Binary integer test
        GlideString binaryResult = Json.nummultby(client, gs(key), gs("key4[1]"), 1).get();
        assertEquals("[10]", binaryResult); // Expect 10 * 1 = 10

        // Binary float test
        binaryResult = Json.nummultby(client, gs(key), gs("key5"), 10.2).get();
        assertEquals("[0.0]", binaryResult); // Expect 0 * 10.2 = 0
=======
    public void arrtrim() {
        String key = UUID.randomUUID().toString();

        String doc =
                "{\"a\": [0, 1, 2, 3, 4, 5, 6, 7, 8], \"b\": {\"a\": [0, 9, 10, 11, 12, 13], \"c\": {\"a\":"
                        + " 42}}}";
        assertEquals("OK", Json.set(client, key, "$", doc).get());

        // Basic trim
        var res = Json.arrtrim(client, key, "$..a", 1, 7).get();
        assertArrayEquals(new Object[] {7L, 5L, null}, (Object[]) res);

        String getResult = Json.get(client, key, new String[] {"$..a"}).get();
        String expectedGetResult = "[[1, 2, 3, 4, 5, 6, 7], [9, 10, 11, 12, 13], 42]";
        assertEquals(JsonParser.parseString(expectedGetResult), JsonParser.parseString(getResult));

        // Test end >= size (should be treated as size-1)
        res = Json.arrtrim(client, key, "$.a", 0, 10).get();
        assertArrayEquals(new Object[] {7L}, (Object[]) res);
        res = Json.arrtrim(client, key, ".a", 0, 10).get();
        assertEquals(7L, res);

        // Test negative start (should be treated as 0)
        res = Json.arrtrim(client, key, "$.a", -1, 5).get();
        assertArrayEquals(new Object[] {6L}, (Object[]) res);
        res = Json.arrtrim(client, key, ".a", -1, 5).get();
        assertEquals(6L, res);

        // Test start >= size (should empty the array)
        res = Json.arrtrim(client, key, "$.a", 7, 10).get();
        assertArrayEquals(new Object[] {0L}, (Object[]) res);

        assertEquals("OK", Json.set(client, key, ".a", "[\"a\", \"b\", \"c\"]").get());
        res = Json.arrtrim(client, key, ".a", 7, 10).get();
        assertEquals(0L, res);

        // Test start > end (should empty the array)
        res = Json.arrtrim(client, key, "$..a", 2, 1).get();
        assertArrayEquals(new Object[] {0L, 0L, null}, (Object[]) res);

        assertEquals("OK", Json.set(client, key, ".a", "[\"a\", \"b\", \"c\", \"d\"]").get());
        res = Json.arrtrim(client, key, "..a", 2, 1).get();
        assertEquals(0L, res);

        // Multiple path match
        assertEquals("OK", Json.set(client, key, "$", doc).get());
        res = Json.arrtrim(client, key, "..a", 1, 10).get();
        assertEquals(8L, res);

        getResult = Json.get(client, key, new String[] {"$..a"}).get();
        expectedGetResult = "[[1,2,3,4,5,6,7,8], [9,10,11,12,13], 42]";
        assertEquals(JsonParser.parseString(expectedGetResult), JsonParser.parseString(getResult));

        // Test with non-existing path
        var exception =
                assertThrows(
                        ExecutionException.class, () -> Json.arrtrim(client, key, ".non_existing", 0, 1).get());

        res = Json.arrtrim(client, key, "$.non_existing", 0, 1).get();
        assertArrayEquals(new Object[] {}, (Object[]) res);

        // Test with non-array path
        res = Json.arrtrim(client, key, "$", 0, 1).get();
        assertArrayEquals(new Object[] {null}, (Object[]) res);

        exception =
                assertThrows(ExecutionException.class, () -> Json.arrtrim(client, key, ".", 0, 1).get());

        // Test with non-existing key
        exception =
                assertThrows(
                        ExecutionException.class,
                        () -> Json.arrtrim(client, "non_existing_key", "$", 0, 1).get());

        exception =
                assertThrows(
                        ExecutionException.class,
                        () -> Json.arrtrim(client, "non_existing_key", ".", 0, 1).get());

        // Test with empty array
        assertEquals("OK", Json.set(client, key, "$.empty", "[]").get());
        res = Json.arrtrim(client, key, "$.empty", 0, 1).get();
        assertArrayEquals(new Object[] {0L}, (Object[]) res);
        res = Json.arrtrim(client, key, ".empty", 0, 1).get();
        assertEquals(0L, res);
    }

    @Test
    @SneakyThrows
    public void objlen() {
        String key = UUID.randomUUID().toString();

        String doc = "{\"a\": 1.0, \"b\": {\"a\": {\"x\": 1, \"y\": 2}, \"b\": 2.5, \"c\": true}}";
        assertEquals("OK", Json.set(client, key, "$", doc).get());

        var res = Json.objlen(client, key, "$..").get();
        assertArrayEquals(new Object[] {2L, 3L, 2L}, (Object[]) res);

        res = Json.objlen(client, gs(key), gs("..b")).get();
        assertEquals(3L, res);

        // without path
        res = Json.objlen(client, key).get();
        assertEquals(2L, res);
        res = Json.objlen(client, gs(key)).get();
        assertEquals(2L, res);
>>>>>>> 190939de
    }

    @Test
    @SneakyThrows
    public void json_del() {
        String key = UUID.randomUUID().toString();
        assertEquals(
                OK,
                Json.set(client, key, "$", "{\"a\": 1.0, \"b\": {\"a\": 1, \"b\": 2.5, \"c\": true}}")
                        .get());
        assertEquals(2L, Json.del(client, key, "$..a").get());
        assertEquals("[]", Json.get(client, key, new String[] {"$..a"}).get());
        String expectedGetResult = "{\"b\": {\"b\": 2.5, \"c\": true}}";
        String actualGetResult = Json.get(client, key).get();
        assertEquals(
                JsonParser.parseString(expectedGetResult), JsonParser.parseString(actualGetResult));

        assertEquals(1L, Json.del(client, gs(key), gs("$")).get());
        assertEquals(0L, Json.del(client, key).get());
        assertNull(Json.get(client, key, new String[] {"$"}).get());
    }

    @Test
    @SneakyThrows
    public void objkeys() {
        String key = UUID.randomUUID().toString();

        String doc = "{\"a\": 1.0, \"b\": {\"a\": {\"x\": 1, \"y\": 2}, \"b\": 2.5, \"c\": true}}";
        assertEquals("OK", Json.set(client, key, "$", doc).get());

        var res = Json.objkeys(client, key, "..").get();
        assertArrayEquals(new Object[] {"a", "b"}, res);

        res = Json.objkeys(client, gs(key), gs("$..b")).get();
        assertArrayEquals(new Object[][] {{gs("a"), gs("b"), gs("c")}, {}}, res);

        // without path
        res = Json.objkeys(client, key).get();
        assertArrayEquals(new Object[] {"a", "b"}, res);
        res = Json.objkeys(client, gs(key)).get();
        assertArrayEquals(new Object[] {gs("a"), gs("b")}, res);
    }

    @Test
    @SneakyThrows
    public void json_forget() {
        String key = UUID.randomUUID().toString();
        assertEquals(
                OK,
                Json.set(client, key, "$", "{\"a\": 1.0, \"b\": {\"a\": 1, \"b\": 2.5, \"c\": true}}")
                        .get());
        assertEquals(2L, Json.forget(client, key, "$..a").get());
        assertEquals("[]", Json.get(client, key, new String[] {"$..a"}).get());
        String expectedGetResult = "{\"b\": {\"b\": 2.5, \"c\": true}}";
        String actualGetResult = Json.get(client, key).get();
        assertEquals(
                JsonParser.parseString(expectedGetResult), JsonParser.parseString(actualGetResult));

        assertEquals(1L, Json.forget(client, gs(key), gs("$")).get());
        assertEquals(0L, Json.forget(client, key).get());
        assertNull(Json.get(client, key, new String[] {"$"}).get());
    }

    @Test
    @SneakyThrows
    public void toggle() {
        String key = UUID.randomUUID().toString();
        String key2 = UUID.randomUUID().toString();
        String doc = "{\"bool\": true, \"nested\": {\"bool\": false, \"nested\": {\"bool\": 10}}}";

        assertEquals("OK", Json.set(client, key, "$", doc).get());

        assertArrayEquals(
                new Object[] {false, true, null}, (Object[]) Json.toggle(client, key, "$..bool").get());

        assertEquals(true, Json.toggle(client, gs(key), gs("bool")).get());

        assertArrayEquals(new Object[] {}, (Object[]) Json.toggle(client, key, "$.non_existing").get());
        assertArrayEquals(new Object[] {null}, (Object[]) Json.toggle(client, key, "$.nested").get());

        // testing behaviour with default path
        assertEquals("OK", Json.set(client, key2, ".", "true").get());
        assertEquals(false, Json.toggle(client, key2).get());
        assertEquals(true, Json.toggle(client, gs(key2)).get());

        // expect request errors
        var exception =
                assertThrows(ExecutionException.class, () -> Json.toggle(client, key, "nested").get());
        exception =
                assertThrows(
                        ExecutionException.class, () -> Json.toggle(client, key, ".non_existing").get());
        exception =
                assertThrows(
                        ExecutionException.class, () -> Json.toggle(client, "non_existing_key", "$").get());
    }

    @Test
    @SneakyThrows
    public void json_resp() {
        String key = UUID.randomUUID().toString();
        String jsonValue =
                "{\"obj\":{\"a\":1, \"b\":2}, \"arr\":[1,2,3], \"str\": \"foo\", \"bool\": true, \"int\":"
                        + " 42, \"float\": 3.14, \"nullVal\": null}";
        assertEquals(OK, Json.set(client, key, "$", jsonValue).get());

        Object actualResult1 = Json.resp(client, key, "$.*").get();
        Object[] expectedResult1 =
                new Object[] {
                    new Object[] {
                        "{",
                        new Object[] {"a", 1L},
                        new Object[] {"b", 2L} // leading "{" indicates JSON objects
                    },
                    new Object[] {"[", 1L, 2L, 3L}, // leading "[" indicates JSON arrays
                    "foo",
                    "true",
                    42L,
                    "3.14",
                    null
                };
        assertInstanceOf(Object[].class, actualResult1);
        assertArrayEquals(expectedResult1, (Object[]) actualResult1);

        // multiple path match, the first will be returned
        Object actualResult2 = Json.resp(client, key, "*").get();
        Object[] expectedResult2 = new Object[] {"{", new Object[] {"a", 1L}, new Object[] {"b", 2L}};
        assertInstanceOf(Object[].class, actualResult2);
        assertArrayEquals(expectedResult2, (Object[]) actualResult2);

        Object actualResult3 = Json.resp(client, key, "$").get();
        Object[] expectedResult3 =
                new Object[] {
                    new Object[] {
                        "{",
                        new Object[] {
                            "obj", new Object[] {"{", new Object[] {"a", 1L}, new Object[] {"b", 2L}}
                        },
                        new Object[] {"arr", new Object[] {"[", 1L, 2L, 3L}},
                        new Object[] {"str", "foo"},
                        new Object[] {"bool", "true"},
                        new Object[] {"int", 42L},
                        new Object[] {"float", "3.14"},
                        new Object[] {"nullVal", null}
                    }
                };
        assertInstanceOf(Object[].class, actualResult3);
        assertArrayEquals(expectedResult3, (Object[]) actualResult3);

        Object actualResult4 = Json.resp(client, key, ".").get();
        Object[] expectedResult4 =
                new Object[] {
                    "{",
                    new Object[] {"obj", new Object[] {"{", new Object[] {"a", 1L}, new Object[] {"b", 2L}}},
                    new Object[] {"arr", new Object[] {"[", 1L, 2L, 3L}},
                    new Object[] {"str", "foo"},
                    new Object[] {"bool", "true"},
                    new Object[] {"int", 42L},
                    new Object[] {"float", "3.14"},
                    new Object[] {"nullVal", null}
                };
        assertInstanceOf(Object[].class, actualResult4);
        assertArrayEquals(expectedResult4, (Object[]) actualResult4);
        // resp without path defaults to the same behavior of passing "." as path
        Object actualResult4WithoutPath = Json.resp(client, key).get();
        assertArrayEquals(expectedResult4, (Object[]) actualResult4WithoutPath);
        assertArrayEquals(expectedResult4, (Object[]) actualResult4WithoutPath);

        Object actualResult5 = Json.resp(client, gs(key), gs("$.str")).get();
        Object[] expectedResult5 = new Object[] {gs("foo")};
        assertInstanceOf(Object[].class, actualResult5);
        assertArrayEquals(expectedResult5, (Object[]) actualResult5);

        Object actualResult6 = Json.resp(client, key, ".str").get();
        String expectedResult6 = "foo";
        assertEquals(expectedResult6, actualResult6);

        assertArrayEquals(new Object[] {}, (Object[]) Json.resp(client, key, "$.nonexistent").get());

        assertThrows(ExecutionException.class, () -> Json.resp(client, key, "nonexistent").get());

        assertNull(Json.resp(client, "nonexistent_key", "$").get());
        assertNull(Json.resp(client, "nonexistent_key", ".").get());
        assertNull(Json.resp(client, "nonexistent_key").get());
    }
}<|MERGE_RESOLUTION|>--- conflicted
+++ resolved
@@ -321,10 +321,34 @@
         res = Json.arrlen(client, key).get();
         assertEquals(5L, res);
     }
-
-    @Test
-    @SneakyThrows
-<<<<<<< HEAD
+  
+    @Test
+    @SneakyThrows
+    public void clear() {
+        String key = UUID.randomUUID().toString();
+        String json =
+                "{\"obj\": {\"a\":1, \"b\":2}, \"arr\":[1, 2, 3], \"str\": \"foo\", \"bool\": true,"
+                        + " \"int\": 42, \"float\": 3.14, \"nullVal\": null}";
+
+        assertEquals("OK", Json.set(client, key, "$", json).get());
+
+        assertEquals(6L, Json.clear(client, key, "$.*").get());
+        var doc = Json.get(client, key, new String[] {"$"}).get();
+        assertEquals(
+                "[{\"obj\":{},\"arr\":[],\"str\":\"\",\"bool\":false,\"int\":0,\"float\":0.0,\"nullVal\":null}]",
+                doc);
+        assertEquals(0L, Json.clear(client, gs(key), gs(".*")).get());
+
+        assertEquals(1L, Json.clear(client, gs(key)).get());
+        doc = Json.get(client, key, new String[] {"$"}).get();
+        assertEquals("[{}]", doc);
+
+        assertThrows(
+                ExecutionException.class, () -> Json.clear(client, UUID.randomUUID().toString()).get());
+    }
+  
+    @Test
+    @SneakyThrows
     void test_json_numincrby() {
         String key = UUID.randomUUID().toString();
 
@@ -465,34 +489,10 @@
         // Binary float test
         binaryResult = Json.numincrby(client, gs(key), gs("key5"), 1.0).get();
         assertEquals("[26.43]", result); // Expect 25.43 + 1.0 = 26.43
-=======
-    public void clear() {
-        String key = UUID.randomUUID().toString();
-        String json =
-                "{\"obj\": {\"a\":1, \"b\":2}, \"arr\":[1, 2, 3], \"str\": \"foo\", \"bool\": true,"
-                        + " \"int\": 42, \"float\": 3.14, \"nullVal\": null}";
-
-        assertEquals("OK", Json.set(client, key, "$", json).get());
-
-        assertEquals(6L, Json.clear(client, key, "$.*").get());
-        var doc = Json.get(client, key, new String[] {"$"}).get();
-        assertEquals(
-                "[{\"obj\":{},\"arr\":[],\"str\":\"\",\"bool\":false,\"int\":0,\"float\":0.0,\"nullVal\":null}]",
-                doc);
-        assertEquals(0L, Json.clear(client, gs(key), gs(".*")).get());
-
-        assertEquals(1L, Json.clear(client, gs(key)).get());
-        doc = Json.get(client, key, new String[] {"$"}).get();
-        assertEquals("[{}]", doc);
-
-        assertThrows(
-                ExecutionException.class, () -> Json.clear(client, UUID.randomUUID().toString()).get());
->>>>>>> 190939de
-    }
-
-    @Test
-    @SneakyThrows
-<<<<<<< HEAD
+    }
+
+    @Test
+    @SneakyThrows
     void test_json_nummultby() {
         String key = UUID.randomUUID().toString();
         var jsonValue =
@@ -640,7 +640,10 @@
         // Binary float test
         binaryResult = Json.nummultby(client, gs(key), gs("key5"), 10.2).get();
         assertEquals("[0.0]", binaryResult); // Expect 0 * 10.2 = 0
-=======
+    }
+
+    @Test
+    @SneakyThrows
     public void arrtrim() {
         String key = UUID.randomUUID().toString();
 
@@ -747,7 +750,6 @@
         assertEquals(2L, res);
         res = Json.objlen(client, gs(key)).get();
         assertEquals(2L, res);
->>>>>>> 190939de
     }
 
     @Test
