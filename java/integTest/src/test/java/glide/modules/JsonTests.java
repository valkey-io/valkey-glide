--- conflicted
+++ resolved
@@ -323,37 +323,6 @@
 
     @Test
     @SneakyThrows
-<<<<<<< HEAD
-    public void toggle() {
-        String key = UUID.randomUUID().toString();
-        String key2 = UUID.randomUUID().toString();
-        String doc = "{\"bool\": true, \"nested\": {\"bool\": false, \"nested\": {\"bool\": 10}}}";
-
-        assertEquals("OK", Json.set(client, key, "$", doc).get());
-
-        assertArrayEquals(
-                new Object[] {false, true, null}, (Object[]) Json.toggle(client, key, "$..bool").get());
-
-        assertEquals(true, Json.toggle(client, key, "bool").get());
-
-        assertArrayEquals(new Object[] {}, (Object[]) Json.toggle(client, key, "$.non_existing").get());
-        assertArrayEquals(new Object[] {null}, (Object[]) Json.toggle(client, key, "$.nested").get());
-
-        // testing behaviour with default path
-        assertEquals("OK", Json.set(client, key2, ".", "true").get());
-        assertEquals(false, Json.toggle(client, key2).get());
-        assertEquals(true, Json.toggle(client, key2).get());
-
-        // expect request errors
-        var exception =
-                assertThrows(ExecutionException.class, () -> Json.toggle(client, key, "nested").get());
-        exception =
-                assertThrows(
-                        ExecutionException.class, () -> Json.toggle(client, key, ".non_existing").get());
-        exception =
-                assertThrows(
-                        ExecutionException.class, () -> Json.toggle(client, "non_existing_key", "$").get());
-=======
     public void json_del() {
         String key = UUID.randomUUID().toString();
         assertEquals(
@@ -390,6 +359,38 @@
         assertEquals(1L, Json.forget(client, gs(key), gs("$")).get());
         assertEquals(0L, Json.forget(client, key).get());
         assertNull(Json.get(client, key, new String[] {"$"}).get());
->>>>>>> f65b0fe2
+    }
+  
+    @Test
+    @SneakyThrows
+    public void toggle() {
+        String key = UUID.randomUUID().toString();
+        String key2 = UUID.randomUUID().toString();
+        String doc = "{\"bool\": true, \"nested\": {\"bool\": false, \"nested\": {\"bool\": 10}}}";
+
+        assertEquals("OK", Json.set(client, key, "$", doc).get());
+
+        assertArrayEquals(
+                new Object[] {false, true, null}, (Object[]) Json.toggle(client, key, "$..bool").get());
+
+        assertEquals(true, Json.toggle(client, key, "bool").get());
+
+        assertArrayEquals(new Object[] {}, (Object[]) Json.toggle(client, key, "$.non_existing").get());
+        assertArrayEquals(new Object[] {null}, (Object[]) Json.toggle(client, key, "$.nested").get());
+
+        // testing behaviour with default path
+        assertEquals("OK", Json.set(client, key2, ".", "true").get());
+        assertEquals(false, Json.toggle(client, key2).get());
+        assertEquals(true, Json.toggle(client, key2).get());
+
+        // expect request errors
+        var exception =
+                assertThrows(ExecutionException.class, () -> Json.toggle(client, key, "nested").get());
+        exception =
+                assertThrows(
+                        ExecutionException.class, () -> Json.toggle(client, key, ".non_existing").get());
+        exception =
+                assertThrows(
+                        ExecutionException.class, () -> Json.toggle(client, "non_existing_key", "$").get());
     }
 }