--- conflicted
+++ resolved
@@ -28,12 +28,9 @@
 import glide.api.models.commands.FlushMode;
 import glide.api.models.commands.InfoOptions.Section;
 import glide.api.models.exceptions.RequestException;
-<<<<<<< HEAD
+import java.util.HashSet;
 import java.util.Map;
-=======
-import java.util.HashSet;
 import java.util.Set;
->>>>>>> 15d57b23
 import java.util.UUID;
 import java.util.concurrent.ExecutionException;
 import lombok.SneakyThrows;
@@ -195,22 +192,16 @@
 
     @SneakyThrows
     @Test
-<<<<<<< HEAD
     public void ft_search() {
         String prefix = "{" + UUID.randomUUID() + "}:";
         String index = prefix + "index";
 
-=======
-    public void ft_drop() {
-        var index = UUID.randomUUID().toString();
->>>>>>> 15d57b23
         assertEquals(
                 OK,
                 FT.create(
                                 client,
                                 index,
                                 new FieldInfo[] {
-<<<<<<< HEAD
                                     new FieldInfo("vec", "VEC", VectorFieldHnsw.builder(DistanceMetric.L2, 2).build())
                                 },
                                 FTCreateOptions.builder()
@@ -309,7 +300,18 @@
                                         .get());
         assertInstanceOf(RequestException.class, exception.getCause());
         assertTrue(exception.getMessage().contains("Index not found"));
-=======
+    }
+
+    @SneakyThrows
+    @Test
+    public void ft_drop() {
+        var index = UUID.randomUUID().toString();
+        assertEquals(
+                OK,
+                FT.create(
+                                client,
+                                index,
+                                new FieldInfo[] {
                                     new FieldInfo("vec", VectorFieldHnsw.builder(DistanceMetric.L2, 2).build())
                                 })
                         .get());
@@ -333,6 +335,5 @@
         var exception = assertThrows(ExecutionException.class, () -> FT.dropindex(client, index).get());
         assertInstanceOf(RequestException.class, exception.getCause());
         assertTrue(exception.getMessage().contains("Index does not exist"));
->>>>>>> 15d57b23
     }
 }