/** Copyright GLIDE-for-Redis Project Contributors - SPDX Identifier: Apache-2.0 */
package glide.cluster;

import static glide.TestConfiguration.REDIS_VERSION;
import static glide.TestUtilities.tryCommandWithExpectedError;
import static glide.TransactionTestUtilities.transactionTest;
import static glide.TransactionTestUtilities.transactionTestResult;
import static glide.api.BaseClient.OK;
import static glide.api.models.configuration.RequestRoutingConfiguration.SimpleSingleNodeRoute.RANDOM;
import static org.junit.jupiter.api.Assertions.assertArrayEquals;
import static org.junit.jupiter.api.Assertions.assertEquals;
import static org.junit.jupiter.api.Assertions.assertInstanceOf;
import static org.junit.jupiter.api.Assertions.assertNull;
import static org.junit.jupiter.api.Assertions.assertThrows;
import static org.junit.jupiter.api.Assertions.assertTrue;

import glide.TestConfiguration;
import glide.api.RedisClusterClient;
import glide.api.models.ClusterTransaction;
import glide.api.models.configuration.NodeAddress;
import glide.api.models.configuration.RedisClusterClientConfiguration;
<<<<<<< HEAD
import glide.api.models.exceptions.RequestException;
import java.util.concurrent.ExecutionException;
=======
import java.time.Instant;
import java.time.temporal.ChronoUnit;
>>>>>>> 4480ece1
import lombok.SneakyThrows;
import org.junit.jupiter.api.AfterAll;
import org.junit.jupiter.api.BeforeAll;
import org.junit.jupiter.api.Test;
import org.junit.jupiter.api.Timeout;

@Timeout(10) // seconds
public class ClusterTransactionTests {

    private static RedisClusterClient clusterClient = null;

    @BeforeAll
    @SneakyThrows
    public static void init() {
        clusterClient =
                RedisClusterClient.CreateClient(
                                RedisClusterClientConfiguration.builder()
                                        .address(NodeAddress.builder().port(TestConfiguration.CLUSTER_PORTS[0]).build())
                                        .requestTimeout(5000)
                                        .build())
                        .get();
    }

    @AfterAll
    @SneakyThrows
    public static void teardown() {
        clusterClient.close();
    }

    @Test
    @SneakyThrows
    public void custom_command_info() {
        ClusterTransaction transaction = new ClusterTransaction().customCommand(new String[] {"info"});
        Object[] result = clusterClient.exec(transaction).get();
        assertTrue(((String) result[0]).contains("# Stats"));
    }

    @Test
    @SneakyThrows
    public void WATCH_transaction_failure_returns_null() {
        ClusterTransaction transaction = new ClusterTransaction();
        transaction.get("key");
        assertEquals(
                OK, clusterClient.customCommand(new String[] {"WATCH", "key"}).get().getSingleValue());
        assertEquals(OK, clusterClient.set("key", "foo").get());
        assertNull(clusterClient.exec(transaction).get());
    }

    @Test
    @SneakyThrows
    public void info_simple_route_test() {
        ClusterTransaction transaction = new ClusterTransaction().info().info();
        Object[] result = clusterClient.exec(transaction, RANDOM).get();

        assertTrue(((String) result[0]).contains("# Stats"));
        assertTrue(((String) result[1]).contains("# Stats"));
    }

    @SneakyThrows
    @Test
    public void test_cluster_transactions() {
        ClusterTransaction transaction = (ClusterTransaction) transactionTest(new ClusterTransaction());
        Object[] expectedResult = transactionTestResult();

        Object[] results = clusterClient.exec(transaction, RANDOM).get();
        assertArrayEquals(expectedResult, results);
    }

    @Test
    @SneakyThrows
<<<<<<< HEAD
    public void save() {
        String error = "Background save already in progress";

        if (REDIS_VERSION.isGreaterThanOrEqualTo("7.0.0")) {
            Exception ex =
                    assertThrows(
                            ExecutionException.class,
                            () -> clusterClient.exec(new ClusterTransaction().save()).get());
            assertInstanceOf(RequestException.class, ex.getCause());
            assertTrue(ex.getCause().getMessage().contains("Command not allowed inside a transaction"));
        } else {
            var transactionResponse =
                    tryCommandWithExpectedError(
                            () -> clusterClient.exec(new ClusterTransaction().save()), error);
            assertTrue(
                    transactionResponse.getValue() != null || transactionResponse.getKey()[0].equals(OK));
        }
=======
    public void lastsave() {
        var yesterday = Instant.now().minus(1, ChronoUnit.DAYS);
        var response = clusterClient.exec(new ClusterTransaction().lastsave()).get();
        assertTrue(Instant.ofEpochSecond((long) response[0]).isAfter(yesterday));
>>>>>>> 4480ece1
    }
}<|MERGE_RESOLUTION|>--- conflicted
+++ resolved
@@ -19,13 +19,10 @@
 import glide.api.models.ClusterTransaction;
 import glide.api.models.configuration.NodeAddress;
 import glide.api.models.configuration.RedisClusterClientConfiguration;
-<<<<<<< HEAD
 import glide.api.models.exceptions.RequestException;
-import java.util.concurrent.ExecutionException;
-=======
 import java.time.Instant;
 import java.time.temporal.ChronoUnit;
->>>>>>> 4480ece1
+import java.util.concurrent.ExecutionException;
 import lombok.SneakyThrows;
 import org.junit.jupiter.api.AfterAll;
 import org.junit.jupiter.api.BeforeAll;
@@ -96,7 +93,6 @@
 
     @Test
     @SneakyThrows
-<<<<<<< HEAD
     public void save() {
         String error = "Background save already in progress";
 
@@ -114,11 +110,13 @@
             assertTrue(
                     transactionResponse.getValue() != null || transactionResponse.getKey()[0].equals(OK));
         }
-=======
+    }
+
+    @Test
+    @SneakyThrows
     public void lastsave() {
         var yesterday = Instant.now().minus(1, ChronoUnit.DAYS);
         var response = clusterClient.exec(new ClusterTransaction().lastsave()).get();
         assertTrue(Instant.ofEpochSecond((long) response[0]).isAfter(yesterday));
->>>>>>> 4480ece1
     }
 }