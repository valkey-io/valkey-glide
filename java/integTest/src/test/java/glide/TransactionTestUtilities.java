--- conflicted
+++ resolved
@@ -26,10 +26,7 @@
     private static final String listKey3 = "{key}:listKey3-" + UUID.randomUUID();
     private static final String key7 = "{key}" + UUID.randomUUID();
     private static final String setKey2 = "{key}" + UUID.randomUUID();
-<<<<<<< HEAD
-=======
     private static final String setKey3 = "{key}" + UUID.randomUUID();
->>>>>>> ddf5bf81
     private static final String key8 = "{key}" + UUID.randomUUID();
     private static final String zSetKey2 = "{key}:zsetKey2-" + UUID.randomUUID();
     private static final String key9 = "{key}" + UUID.randomUUID();
@@ -108,12 +105,10 @@
         baseTransaction.scard(key7);
         baseTransaction.sismember(key7, "baz");
         baseTransaction.smembers(key7);
-<<<<<<< HEAD
-        baseTransaction.smove(key7, setKey2, "baz");
-=======
+
         baseTransaction.sadd(setKey2, new String[] {"a", "b"});
         baseTransaction.sinterstore(setKey3, new String[] {setKey2, key7});
->>>>>>> ddf5bf81
+        baseTransaction.smove(key7, setKey2, "baz");
 
         baseTransaction.zadd(key8, Map.of("one", 1.0, "two", 2.0, "three", 3.0));
         baseTransaction.zrank(key8, "one");
@@ -219,12 +214,9 @@
             1L,
             true, // sismember(key7, "baz")
             Set.of("baz"),
-<<<<<<< HEAD
-            true, // smove(key7, setKey2, "baz")
-=======
             2L, // sadd(setKey2, new String[] { "a", "b" })
             0L, // sinterstore(setKey3, new String[] { setKey2, key7 })
->>>>>>> ddf5bf81
+            true, // smove(key7, setKey2, "baz")
             3L,
             0L, // zrank(key8, "one")
             4.0,
