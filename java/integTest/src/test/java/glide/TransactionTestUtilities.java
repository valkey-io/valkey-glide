--- conflicted
+++ resolved
@@ -20,7 +20,6 @@
     private static final String key8 = "{key}" + UUID.randomUUID();
     // TODO rename after #160
     private static final String hllKey1 = "{key}:hllKey1-" + UUID.randomUUID();
-    private static final String hllKey2 = "{key}:hllKey2-" + UUID.randomUUID();
     private static final String value1 = UUID.randomUUID().toString();
     private static final String value2 = UUID.randomUUID().toString();
     private static final String value3 = UUID.randomUUID().toString();
@@ -100,11 +99,9 @@
 
         baseTransaction.configResetStat();
 
-<<<<<<< HEAD
+        baseTransaction.echo("GLIDE");
+
         baseTransaction.pfadd(hllKey1, new String[] {"a", "b", "c"});
-=======
-        baseTransaction.echo("GLIDE");
->>>>>>> 3158103d
 
         return baseTransaction;
     }
@@ -163,11 +160,8 @@
             OK,
             Map.of("timeout", "1000"),
             OK,
-<<<<<<< HEAD
+            "GLIDE", // echo
             1L, // pfadd(hllKey1, new String[] {"a", "b", "c"})
-=======
-            "GLIDE", // echo
->>>>>>> 3158103d
         };
     }
 }