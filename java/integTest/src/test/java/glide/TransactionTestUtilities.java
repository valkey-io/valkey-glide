--- conflicted
+++ resolved
@@ -785,17 +785,8 @@
         final String libName = "mylib1T";
         final String funcName = "myfunc1T";
 
-<<<<<<< HEAD
         // function $funcName returns first argument
         final String code = generateLuaLibCode(libName, Map.of(funcName, "return args[1]"), true);
-=======
-        final String code =
-                "#!lua name="
-                        + libName
-                        + "\n redis.register_function('"
-                        + funcName
-                        + "', function(keys, args) return args[1] end)"; // function returns first argument
->>>>>>> 0b302867
 
         var expectedFuncData =
                 new HashMap<String, Object>() {
@@ -839,7 +830,7 @@
                 .functionList(false)
                 .functionLoad(code, false)
                 .functionLoad(code, true)
-<<<<<<< HEAD
+                .functionStats()
                 .fcall(funcName, new String[0], new String[] {"a", "b"})
                 .fcall(funcName, new String[] {"a", "b"})
                 .fcallReadOnly(funcName, new String[0], new String[] {"a", "b"})
@@ -847,35 +838,19 @@
                 .functionList("otherLib", false)
                 .functionList(libName, true)
                 .functionDelete(libName)
-                .functionList(true);
-=======
-                .functionStats()
-                .fcall("myfunc1T", new String[0], new String[] {"a", "b"})
-                .fcall("myfunc1T", new String[] {"a", "b"})
-                .functionList("otherLib", false)
-                .functionList("mylib1T", true)
-                .functionDelete("mylib1T")
                 .functionList(true)
                 .functionStats();
->>>>>>> 0b302867
 
         return new Object[] {
             OK, // functionFlush(SYNC)
             new Map[0], // functionList(false)
-<<<<<<< HEAD
             libName, // functionLoad(code, false)
             libName, // functionLoad(code, true)
+            expectedFunctionStatsNonEmpty, // functionStats()
             "a", // fcall(funcName, new String[0], new String[]{"a", "b"})
             "a", // fcall(funcName, new String[] {"a", "b"})
             "a", // fcallReadOnly(funcName, new String[0], new String[]{"a", "b"})
             "a", // fcallReadOnly(funcName, new String[] {"a", "b"})
-=======
-            "mylib1T", // functionLoad(code, false)
-            "mylib1T", // functionLoad(code, true)
-            expectedFunctionStatsNonEmpty, // functionStats()
-            "a", // fcall("myfunc1T", new String[0], new String[]{"a", "b"})
-            "a", // fcall("myfunc1T", new String[] {"a", "b"})
->>>>>>> 0b302867
             new Map[0], // functionList("otherLib", false)
             expectedLibData, // functionList(libName, true)
             OK, // functionDelete(libName)
