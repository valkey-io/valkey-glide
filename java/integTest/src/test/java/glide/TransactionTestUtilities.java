/** Copyright GLIDE-for-Redis Project Contributors - SPDX Identifier: Apache-2.0 */
package glide;

import static glide.TestConfiguration.REDIS_VERSION;
import static glide.api.BaseClient.OK;
import static glide.api.models.commands.FlushMode.ASYNC;
import static glide.api.models.commands.LInsertOptions.InsertPosition.AFTER;
<<<<<<< HEAD
import static glide.api.models.commands.ScoreModifier.MAX;
import static glide.api.models.commands.ScoreModifier.MIN;
=======
import static glide.utils.ArrayTransformUtils.concatenateArrays;
>>>>>>> d4ffa996

import glide.api.models.BaseTransaction;
import glide.api.models.commands.ExpireOptions;
import glide.api.models.commands.RangeOptions.InfLexBound;
import glide.api.models.commands.RangeOptions.InfScoreBound;
import glide.api.models.commands.RangeOptions.LexBoundary;
import glide.api.models.commands.RangeOptions.RangeByIndex;
import glide.api.models.commands.RangeOptions.ScoreBoundary;
import glide.api.models.commands.SetOptions;
import glide.api.models.commands.WeightAggregateOptions.Aggregate;
import glide.api.models.commands.WeightAggregateOptions.KeyArray;
import glide.api.models.commands.geospatial.GeospatialData;
import glide.api.models.commands.stream.StreamAddOptions;
import glide.api.models.commands.stream.StreamTrimOptions.MinId;
import java.util.Map;
import java.util.Set;
import java.util.UUID;
import java.util.function.Function;
import java.util.stream.Stream;
import org.junit.jupiter.params.provider.Arguments;

public class TransactionTestUtilities {

    private static final String value1 = "value1-" + UUID.randomUUID();
    private static final String value2 = "value2-" + UUID.randomUUID();
    private static final String value3 = "value3-" + UUID.randomUUID();
    private static final String field1 = "field1-" + UUID.randomUUID();
    private static final String field2 = "field2-" + UUID.randomUUID();
    private static final String field3 = "field3-" + UUID.randomUUID();

    @FunctionalInterface
    public interface TransactionBuilder extends Function<BaseTransaction<?>, Object[]> {}

    /** Generate test samples for parametrized tests. Could be routed to random node. */
    public static Stream<Arguments> getCommonTransactionBuilders() {
        return Stream.of(
                Arguments.of(
                        "Generic Commands", (TransactionBuilder) TransactionTestUtilities::genericCommands),
                Arguments.of(
                        "String Commands", (TransactionBuilder) TransactionTestUtilities::stringCommands),
                Arguments.of("Hash Commands", (TransactionBuilder) TransactionTestUtilities::hashCommands),
                Arguments.of("List Commands", (TransactionBuilder) TransactionTestUtilities::listCommands),
                Arguments.of("Set Commands", (TransactionBuilder) TransactionTestUtilities::setCommands),
                Arguments.of(
                        "Sorted Set Commands",
                        (TransactionBuilder) TransactionTestUtilities::sortedSetCommands),
                Arguments.of(
                        "HyperLogLog Commands",
                        (TransactionBuilder) TransactionTestUtilities::hyperLogLogCommands),
                Arguments.of(
                        "Stream Commands", (TransactionBuilder) TransactionTestUtilities::streamCommands),
                Arguments.of(
                        "Connection Management Commands",
                        (TransactionBuilder) TransactionTestUtilities::connectionManagementCommands),
                Arguments.of(
                        "Geospatial Commands",
                        (TransactionBuilder) TransactionTestUtilities::geospatialCommands));
    }

    /** Generate test samples for parametrized tests. Could be routed to primary nodes only. */
    public static Stream<Arguments> getPrimaryNodeTransactionBuilders() {
        return Stream.of(
                Arguments.of(
                        "Server Management Commands",
                        (TransactionBuilder) TransactionTestUtilities::serverManagementCommands));
    }

    private static Object[] genericCommands(BaseTransaction<?> transaction) {
        String genericKey1 = "{GenericKey}-1-" + UUID.randomUUID();
        String genericKey2 = "{GenericKey}-2-" + UUID.randomUUID();

        transaction
                .set(genericKey1, value1)
                .customCommand(new String[] {"MGET", genericKey1, genericKey2})
                .exists(new String[] {genericKey1})
                .persist(genericKey1)
                .type(genericKey1)
                .objectEncoding(genericKey1)
                .touch(new String[] {genericKey1})
                .set(genericKey2, value2)
                .renamenx(genericKey1, genericKey2)
                .unlink(new String[] {genericKey2})
                .get(genericKey2)
                .del(new String[] {genericKey1})
                .get(genericKey1)
                .set(genericKey1, value1)
                .expire(genericKey1, 100500)
                .expireAt(genericKey1, 42) // expire (delete) key immediately
                .pexpire(genericKey1, 42)
                .pexpireAt(genericKey1, 42)
                .ttl(genericKey2);

        if (REDIS_VERSION.isGreaterThanOrEqualTo("7.0.0")) {
            transaction
                    .set(genericKey1, value1)
                    .expire(genericKey1, 42, ExpireOptions.HAS_NO_EXPIRY)
                    .expireAt(genericKey1, 500, ExpireOptions.HAS_EXISTING_EXPIRY)
                    .pexpire(genericKey1, 42, ExpireOptions.NEW_EXPIRY_GREATER_THAN_CURRENT)
                    .pexpireAt(genericKey1, 42, ExpireOptions.HAS_NO_EXPIRY);
        }

        var expectedResults =
                new Object[] {
                    OK, // set(genericKey1, value1)
                    new String[] {value1, null}, // customCommand("MGET", genericKey1, genericKey2)
                    1L, // exists(new String[] {genericKey1})
                    false, // persist(key1)
                    "string", // type(genericKey1)
                    "embstr", // objectEncoding(genericKey1)
                    1L, // touch(new String[] {genericKey1})
                    OK, // set(genericKey2, value2)
                    false, // renamenx(genericKey1, genericKey2)
                    1L, // unlink(new String[] {genericKey2})
                    null, // get(genericKey2)
                    1L, // del(new String[] {genericKey1})
                    null, // get(genericKey1)
                    OK, // set(genericKey1, value1)
                    true, // expire(genericKey1, 100500)
                    true, // expireAt(genericKey1, 42)
                    false, // pexpire(genericKey1, 42)
                    false, // pexpireAt(genericKey1, 42)
                    -2L, // ttl(genericKey2)
                };

        if (REDIS_VERSION.isGreaterThanOrEqualTo("7.0.0")) {
            return concatenateArrays(
                    expectedResults,
                    new Object[] {
                        OK, // set(genericKey1, value1)
                        true, // expire(genericKey1, 42, ExpireOptions.HAS_NO_EXPIRY)
                        true, // expireAt(genericKey1, 500, ExpireOptions.HAS_EXISTING_EXPIRY)
                        false, // pexpire(genericKey1, 42, ExpireOptions.NEW_EXPIRY_GREATER_THAN_CURRENT)
                        false, // pexpireAt(genericKey1, 42, ExpireOptions.HAS_NO_EXPIRY)
                    });
        }
        return expectedResults;
    }

    private static Object[] stringCommands(BaseTransaction<?> transaction) {
        String stringKey1 = "{StringKey}-1-" + UUID.randomUUID();
        String stringKey2 = "{StringKey}-2-" + UUID.randomUUID();
        String stringKey3 = "{StringKey}-3-" + UUID.randomUUID();

        transaction
                .set(stringKey1, value1)
                .get(stringKey1)
                .set(stringKey2, value2, SetOptions.builder().returnOldValue(true).build())
                .strlen(stringKey2)
                .mset(Map.of(stringKey1, value2, stringKey2, value1))
                .mget(new String[] {stringKey1, stringKey2})
                .incr(stringKey3)
                .incrBy(stringKey3, 2)
                .decr(stringKey3)
                .decrBy(stringKey3, 2)
                .incrByFloat(stringKey3, 0.5)
                .setrange(stringKey3, 0, "GLIDE")
                .getrange(stringKey3, 0, 5);

        return new Object[] {
            OK, // set(stringKey1, value1)
            value1, // get(stringKey1)
            null, // set(stringKey2, value2, returnOldValue(true))
            (long) value1.length(), // strlen(key2)
            OK, // mset(Map.of(stringKey1, value2, stringKey2, value1))
            new String[] {value2, value1}, // mget(new String[] {stringKey1, stringKey2})
            1L, // incr(stringKey3)
            3L, // incrBy(stringKey3, 2)
            2L, // decr(stringKey3)
            0L, // decrBy(stringKey3, 2)
            0.5, // incrByFloat(stringKey3, 0.5)
            5L, // setrange(stringKey3, 0, "GLIDE")
            "GLIDE" // getrange(stringKey3, 0, 5)
        };
    }

    private static Object[] hashCommands(BaseTransaction<?> transaction) {
        String hashKey1 = "{HashKey}-1-" + UUID.randomUUID();

        transaction
                .hset(hashKey1, Map.of(field1, value1, field2, value2))
                .hget(hashKey1, field1)
                .hlen(hashKey1)
                .hexists(hashKey1, field2)
                .hsetnx(hashKey1, field1, value1)
                .hmget(hashKey1, new String[] {field1, "non_existing_field", field2})
                .hgetall(hashKey1)
                .hdel(hashKey1, new String[] {field1})
                .hvals(hashKey1)
                .hincrBy(hashKey1, field3, 5)
                .hincrByFloat(hashKey1, field3, 5.5)
                .hkeys(hashKey1);

        return new Object[] {
            2L, // hset(hashKey1, Map.of(field1, value1, field2, value2))
            value1, // hget(hashKey1, field1)
            2L, // hlen(hashKey1)
            true, // hexists(hashKey1, field2)
            false, // hsetnx(hashKey1, field1, value1)
            new String[] {value1, null, value2}, // hmget(hashKey1, new String[] {...})
            Map.of(field1, value1, field2, value2), // hgetall(hashKey1)
            1L, // hdel(hashKey1, new String[] {field1})
            new String[] {value2}, // hvals(hashKey1)
            5L, // hincrBy(hashKey1, field3, 5)
            10.5, // hincrByFloat(hashKey1, field3, 5.5)
            new String[] {field2, field3}, // hkeys(hashKey1)
        };
    }

    private static Object[] listCommands(BaseTransaction<?> transaction) {
        String listKey1 = "{ListKey}-1-" + UUID.randomUUID();
        String listKey2 = "{ListKey}-2-" + UUID.randomUUID();
        String listKey3 = "{ListKey}-3-" + UUID.randomUUID();

        transaction
                .lpush(listKey1, new String[] {value1, value1, value2, value3, value3})
                .llen(listKey1)
                .lindex(listKey1, 0)
                .lrem(listKey1, 1, value1)
                .ltrim(listKey1, 1, -1)
                .lrange(listKey1, 0, -2)
                .lpop(listKey1)
                .lpopCount(listKey1, 2)
                .rpush(listKey2, new String[] {value1, value2, value2})
                .rpop(listKey2)
                .rpopCount(listKey2, 2)
                .rpushx(listKey3, new String[] {"_"})
                .lpushx(listKey3, new String[] {"_"})
                .lpush(listKey3, new String[] {value1, value2, value3})
                .linsert(listKey3, AFTER, value2, value2)
                .blpop(new String[] {listKey3}, 0.01)
                .brpop(new String[] {listKey3}, 0.01);

        return new Object[] {
            5L, // lpush(listKey1, new String[] {value1, value1, value2, value3, value3})
            5L, // llen(listKey1)
            value3, // lindex(key5, 0)
            1L, // lrem(listKey1, 1, value1)
            OK, // ltrim(listKey1, 1, -1)
            new String[] {value3, value2}, // lrange(listKey1, 0, -2)
            value3, // lpop(listKey1)
            new String[] {value2, value1}, // lpopCount(listKey1, 2)
            3L, // rpush(listKey2, new String[] {value1, value2, value2})
            value2, // rpop(listKey2)
            new String[] {value2, value1}, // rpopCount(listKey2, 2)
            0L, // rpushx(listKey3, new String[] { "_" })
            0L, // lpushx(listKey3, new String[] { "_" })
            3L, // lpush(listKey3, new String[] { value1, value2, value3})
            4L, // linsert(listKey3, AFTER, value2, value2)
            new String[] {listKey3, value3}, // blpop(new String[] { listKey3 }, 0.01)
            new String[] {listKey3, value1}, // brpop(new String[] { listKey3 }, 0.01)
        };
    }

<<<<<<< HEAD
    // only commands supported by redis >= 7
    public static <T extends BaseTransaction<?>> Object[] transactionTestRedis7(T transaction) {
        String zSetKey1 = "{key}-zSet-1-" + UUID.randomUUID();

        transaction
                .zadd(zSetKey1, Map.of("a", 1., "b", 2., "c", 3., "d", 4.))
                .bzmpop(new String[] {zSetKey1}, MAX, .1)
                .bzmpop(new String[] {zSetKey1}, MIN, .1, 2);

        return new Object[] {
            4L, // zadd(zSetKey1, Map.of("a", 1., "b", 2., "c", 3., "d", 4.))
            new Object[] {zSetKey1, Map.of("d", 4.)}, // bzmpop(.1, new String[] { zSetKey1 }, MAX)
            new Object[] {
                zSetKey1, Map.of("a", 1., "b", 2.)
            }, // bzmpop(.1, new String[] { zSetKey1 }, MIN, 2)
        };
    }

    public static Object[] transactionTestResult() {
=======
    private static Object[] setCommands(BaseTransaction<?> transaction) {
        String setKey1 = "{setKey}-1-" + UUID.randomUUID();
        String setKey2 = "{setKey}-2-" + UUID.randomUUID();
        String setKey3 = "{setKey}-3-" + UUID.randomUUID();

        transaction
                .sadd(setKey1, new String[] {"baz", "foo"})
                .srem(setKey1, new String[] {"foo"})
                .scard(setKey1)
                .sismember(setKey1, "baz")
                .smembers(setKey1)
                .smismember(setKey1, new String[] {"baz", "foo"})
                .sinter(new String[] {setKey1, setKey1})
                .sadd(setKey2, new String[] {"a", "b"})
                .sunionstore(setKey3, new String[] {setKey2, setKey1})
                .sdiffstore(setKey3, new String[] {setKey2, setKey1})
                .sinterstore(setKey3, new String[] {setKey2, setKey1})
                .sdiff(new String[] {setKey2, setKey3})
                .smove(setKey1, setKey2, "baz");

>>>>>>> d4ffa996
        return new Object[] {
            2L, // sadd(setKey1, new String[] {"baz", "foo"});
            1L, // srem(setKey1, new String[] {"foo"});
            1L, // scard(setKey1);
            true, // sismember(setKey1, "baz")
            Set.of("baz"), // smembers(setKey1);
            new Boolean[] {true, false}, // smismembmer(setKey1, new String[] {"baz", "foo"})
            Set.of("baz"), // sinter(new String[] { setKey1, setKey1 })
            2L, // sadd(setKey2, new String[] { "a", "b" })
            3L, // sunionstore(setKey3, new String[] { setKey2, setKey1 })
            2L, // sdiffstore(setKey3, new String[] { setKey2, setKey1 })
            0L, // sinterstore(setKey3, new String[] { setKey2, setKey1 })
            Set.of("a", "b"), // sdiff(new String[] {setKey2, setKey3})
            true, // smove(setKey1, setKey2, "baz")
        };
    }

    private static Object[] sortedSetCommands(BaseTransaction<?> transaction) {
        String zSetKey1 = "{ZSetKey}-1-" + UUID.randomUUID();
        String zSetKey2 = "{ZSetKey}-2-" + UUID.randomUUID();

        transaction
                .zadd(zSetKey1, Map.of("one", 1.0, "two", 2.0, "three", 3.0))
                .zrank(zSetKey1, "one")
                .zrevrank(zSetKey1, "one")
                .zaddIncr(zSetKey1, "one", 3)
                .zrem(zSetKey1, new String[] {"one"})
                .zcard(zSetKey1)
                .zmscore(zSetKey1, new String[] {"two", "three"})
                .zrange(zSetKey1, new RangeByIndex(0, 1))
                .zrangeWithScores(zSetKey1, new RangeByIndex(0, 1))
                .zrangestore(zSetKey1, zSetKey1, new RangeByIndex(0, -1))
                .zscore(zSetKey1, "two")
                .zcount(zSetKey1, new ScoreBoundary(2, true), InfScoreBound.POSITIVE_INFINITY)
                .zlexcount(zSetKey1, new LexBoundary("a", true), InfLexBound.POSITIVE_INFINITY)
                .zpopmin(zSetKey1)
                .zpopmax(zSetKey1)
                .zremrangebyrank(zSetKey1, 5, 10)
                .zremrangebylex(zSetKey1, new LexBoundary("j"), InfLexBound.POSITIVE_INFINITY)
                .zremrangebyscore(zSetKey1, new ScoreBoundary(5), InfScoreBound.POSITIVE_INFINITY)
                .zdiffstore(zSetKey1, new String[] {zSetKey1, zSetKey1})
                .zadd(zSetKey2, Map.of("one", 1.0, "two", 2.0))
                .zdiff(new String[] {zSetKey2, zSetKey1})
                .zdiffWithScores(new String[] {zSetKey2, zSetKey1})
                .zunionstore(zSetKey2, new KeyArray(new String[] {zSetKey2, zSetKey1}))
                .zunion(new KeyArray(new String[] {zSetKey2, zSetKey1}))
                .zunion(new KeyArray(new String[] {zSetKey2, zSetKey1}), Aggregate.MAX)
                .zunionWithScores(new KeyArray(new String[] {zSetKey2, zSetKey1}))
                .zunionWithScores(new KeyArray(new String[] {zSetKey2, zSetKey1}), Aggregate.MAX)
                .zinterstore(zSetKey1, new KeyArray(new String[] {zSetKey2, zSetKey1}))
                .bzpopmax(new String[] {zSetKey2}, .1)
                .zrandmember(zSetKey2)
                .zrandmemberWithCount(zSetKey2, 1)
                .zrandmemberWithCountWithScores(zSetKey2, 1)
                .bzpopmin(new String[] {zSetKey2}, .1);
        // zSetKey2 is now empty

        return new Object[] {
            3L, // zadd(zSetKey1, Map.of("one", 1.0, "two", 2.0, "three", 3.0))
            0L, // zrank(zSetKey1, "one")
            2L, // zrevrank(zSetKey1, "one")
            4.0, // zaddIncr(zSetKey1, "one", 3)
            1L, // zrem(zSetKey1, new String[] {"one"})
            2L, // zcard(zSetKey1)
            new Double[] {2.0, 3.0}, // zmscore(zSetKey1, new String[] {"two", "three"})
            new String[] {"two", "three"}, // zrange(zSetKey1, new RangeByIndex(0, 1))
            Map.of("two", 2.0, "three", 3.0), // zrangeWithScores(zSetKey1, new RangeByIndex(0, 1))
            2L, // zrangestore(zSetKey1, zSetKey1, new RangeByIndex(0, -1))
            2.0, // zscore(zSetKey1, "two")
            2L, // zcount(zSetKey1, new ScoreBoundary(2, true), InfScoreBound.POSITIVE_INFINITY)
            2L, // zlexcount(zSetKey1, new LexBoundary("a", true), InfLexBound.POSITIVE_INFINITY)
            Map.of("two", 2.0), // zpopmin(zSetKey1)
            Map.of("three", 3.0), // zpopmax(zSetKey1)
            0L, // zremrangebyrank(zSetKey1, 5, 10)
            0L, // zremrangebylex(zSetKey1, new LexBoundary("j"), InfLexBound.POSITIVE_INFINITY)
            0L, // zremrangebyscore(zSetKey1, new ScoreBoundary(5), InfScoreBound.POSITIVE_INFINITY)
            0L, // zdiffstore(zSetKey1, new String[] {zSetKey1, zSetKey1})
            2L, // zadd(zSetKey2, Map.of("one", 1.0, "two", 2.0))
            new String[] {"one", "two"}, // zdiff(new String[] {zSetKey2, zSetKey1})
            Map.of("one", 1.0, "two", 2.0), // zdiffWithScores(new String[] {zSetKey2, zSetKey1})
            2L, // zunionstore(zSetKey2, new KeyArray(new String[] {zSetKey2, zSetKey1}))
            new String[] {"one", "two"}, // zunion(new KeyArray({zSetKey2, zSetKey1}))
            new String[] {"one", "two"}, // zunion(new KeyArray({zSetKey2, zSetKey1}), Aggregate.MAX);
            Map.of("one", 1.0, "two", 2.0), // zunionWithScores(new KeyArray({zSetKey2, zSetKey1}));
            Map.of("one", 1.0, "two", 2.0), // zunionWithScores(new KeyArray({zSetKey2, zSetKey1}), MAX)
            0L, // zinterstore(zSetKey1, new String[] {zSetKey2, zSetKey1})
            new Object[] {zSetKey2, "two", 2.0}, // bzpopmax(new String[] { zsetKey2 }, .1)
            "one", // .zrandmember(zSetKey2)
            new String[] {"one"}, // .zrandmemberWithCount(zSetKey2, 1)
            new Object[][] {{"one", 1.0}}, // .zrandmemberWithCountWithScores(zSetKey2, 1);
            new Object[] {zSetKey2, "one", 1.0}, // bzpopmin(new String[] { zsetKey2 }, .1)
        };
    }

    private static Object[] serverManagementCommands(BaseTransaction<?> transaction) {
        transaction
                .configSet(Map.of("timeout", "1000"))
                .configGet(new String[] {"timeout"})
                .configResetStat()
                .lolwut(1)
                .flushall()
                .flushall(ASYNC);

        return new Object[] {
            OK, // configSet(Map.of("timeout", "1000"))
            Map.of("timeout", "1000"), // configGet(new String[] {"timeout"})
            OK, // configResetStat()
            "Redis ver. " + REDIS_VERSION + '\n', // lolwut(1)
            OK, // flushall()
            OK, // flushall(ASYNC)
        };
    }

    private static Object[] connectionManagementCommands(BaseTransaction<?> transaction) {
        transaction.ping().ping(value1).echo(value2);
        // untested:
        // clientId
        // clientGetName

        return new Object[] {
            "PONG", // ping()
            value1, // ping(value1)
            value2, // echo(value2)
        };
    }

    private static Object[] hyperLogLogCommands(BaseTransaction<?> transaction) {
        String hllKey1 = "{HllKey}-1-" + UUID.randomUUID();
        String hllKey2 = "{HllKey}-2-" + UUID.randomUUID();
        String hllKey3 = "{HllKey}-3-" + UUID.randomUUID();

        transaction
                .pfadd(hllKey1, new String[] {"a", "b", "c"})
                .pfcount(new String[] {hllKey1, hllKey2})
                .pfmerge(hllKey3, new String[] {hllKey1, hllKey2})
                .pfcount(new String[] {hllKey3});

        return new Object[] {
            1L, // pfadd(hllKey1, new String[] {"a", "b", "c"})
            3L, // pfcount(new String[] { hllKey1, hllKey2 })
            OK, // pfmerge(hllKey3, new String[] {hllKey1, hllKey2})
            3L, // pfcount(new String[] { hllKey3 })
        };
    }

    private static Object[] streamCommands(BaseTransaction<?> transaction) {
        final String streamKey1 = "{streamKey}-1-" + UUID.randomUUID();

        transaction
                .xadd(streamKey1, Map.of("field1", "value1"), StreamAddOptions.builder().id("0-1").build())
                .xadd(streamKey1, Map.of("field2", "value2"), StreamAddOptions.builder().id("0-2").build())
                .xadd(streamKey1, Map.of("field3", "value3"), StreamAddOptions.builder().id("0-3").build())
                .xtrim(streamKey1, new MinId(true, "0-2"));

        return new Object[] {
            "0-1", // xadd(streamKey1, Map.of("field1", "value1"), ... .id("0-1").build());
            "0-2", // xadd(streamKey1, Map.of("field2", "value2"), ... .id("0-2").build());
            "0-3", // xadd(streamKey1, Map.of("field3", "value3"), ... .id("0-3").build());
            1L, // xtrim(streamKey1, new MinId(true, "0-2"))
        };
    }

    private static Object[] geospatialCommands(BaseTransaction<?> transaction) {
        final String geoKey1 = "{geoKey}-1-" + UUID.randomUUID();

        transaction
                .geoadd(
                        geoKey1,
                        Map.of(
                                "Palermo",
                                new GeospatialData(13.361389, 38.115556),
                                "Catania",
                                new GeospatialData(15.087269, 37.502669)))
                .geopos(geoKey1, new String[] {"Palermo", "Catania"});

        return new Object[] {
            2L, // geoadd(geoKey1, Map.of("Palermo", ..., "Catania", ...))
            new Double[][] {
                {13.36138933897018433, 38.11555639549629859},
                {15.08726745843887329, 37.50266842333162032},
            }, // geopos(new String[]{"Palermo", "Catania"})
        };
    }
}<|MERGE_RESOLUTION|>--- conflicted
+++ resolved
@@ -5,12 +5,9 @@
 import static glide.api.BaseClient.OK;
 import static glide.api.models.commands.FlushMode.ASYNC;
 import static glide.api.models.commands.LInsertOptions.InsertPosition.AFTER;
-<<<<<<< HEAD
 import static glide.api.models.commands.ScoreModifier.MAX;
 import static glide.api.models.commands.ScoreModifier.MIN;
-=======
 import static glide.utils.ArrayTransformUtils.concatenateArrays;
->>>>>>> d4ffa996
 
 import glide.api.models.BaseTransaction;
 import glide.api.models.commands.ExpireOptions;
@@ -264,27 +261,6 @@
         };
     }
 
-<<<<<<< HEAD
-    // only commands supported by redis >= 7
-    public static <T extends BaseTransaction<?>> Object[] transactionTestRedis7(T transaction) {
-        String zSetKey1 = "{key}-zSet-1-" + UUID.randomUUID();
-
-        transaction
-                .zadd(zSetKey1, Map.of("a", 1., "b", 2., "c", 3., "d", 4.))
-                .bzmpop(new String[] {zSetKey1}, MAX, .1)
-                .bzmpop(new String[] {zSetKey1}, MIN, .1, 2);
-
-        return new Object[] {
-            4L, // zadd(zSetKey1, Map.of("a", 1., "b", 2., "c", 3., "d", 4.))
-            new Object[] {zSetKey1, Map.of("d", 4.)}, // bzmpop(.1, new String[] { zSetKey1 }, MAX)
-            new Object[] {
-                zSetKey1, Map.of("a", 1., "b", 2.)
-            }, // bzmpop(.1, new String[] { zSetKey1 }, MIN, 2)
-        };
-    }
-
-    public static Object[] transactionTestResult() {
-=======
     private static Object[] setCommands(BaseTransaction<?> transaction) {
         String setKey1 = "{setKey}-1-" + UUID.randomUUID();
         String setKey2 = "{setKey}-2-" + UUID.randomUUID();
@@ -305,7 +281,6 @@
                 .sdiff(new String[] {setKey2, setKey3})
                 .smove(setKey1, setKey2, "baz");
 
->>>>>>> d4ffa996
         return new Object[] {
             2L, // sadd(setKey1, new String[] {"baz", "foo"});
             1L, // srem(setKey1, new String[] {"foo"});
@@ -326,6 +301,7 @@
     private static Object[] sortedSetCommands(BaseTransaction<?> transaction) {
         String zSetKey1 = "{ZSetKey}-1-" + UUID.randomUUID();
         String zSetKey2 = "{ZSetKey}-2-" + UUID.randomUUID();
+        String zSetKey3 = "{ZSetKey}-3-" + UUID.randomUUID();
 
         transaction
                 .zadd(zSetKey1, Map.of("one", 1.0, "two", 2.0, "three", 3.0))
@@ -363,41 +339,60 @@
                 .bzpopmin(new String[] {zSetKey2}, .1);
         // zSetKey2 is now empty
 
-        return new Object[] {
-            3L, // zadd(zSetKey1, Map.of("one", 1.0, "two", 2.0, "three", 3.0))
-            0L, // zrank(zSetKey1, "one")
-            2L, // zrevrank(zSetKey1, "one")
-            4.0, // zaddIncr(zSetKey1, "one", 3)
-            1L, // zrem(zSetKey1, new String[] {"one"})
-            2L, // zcard(zSetKey1)
-            new Double[] {2.0, 3.0}, // zmscore(zSetKey1, new String[] {"two", "three"})
-            new String[] {"two", "three"}, // zrange(zSetKey1, new RangeByIndex(0, 1))
-            Map.of("two", 2.0, "three", 3.0), // zrangeWithScores(zSetKey1, new RangeByIndex(0, 1))
-            2L, // zrangestore(zSetKey1, zSetKey1, new RangeByIndex(0, -1))
-            2.0, // zscore(zSetKey1, "two")
-            2L, // zcount(zSetKey1, new ScoreBoundary(2, true), InfScoreBound.POSITIVE_INFINITY)
-            2L, // zlexcount(zSetKey1, new LexBoundary("a", true), InfLexBound.POSITIVE_INFINITY)
-            Map.of("two", 2.0), // zpopmin(zSetKey1)
-            Map.of("three", 3.0), // zpopmax(zSetKey1)
-            0L, // zremrangebyrank(zSetKey1, 5, 10)
-            0L, // zremrangebylex(zSetKey1, new LexBoundary("j"), InfLexBound.POSITIVE_INFINITY)
-            0L, // zremrangebyscore(zSetKey1, new ScoreBoundary(5), InfScoreBound.POSITIVE_INFINITY)
-            0L, // zdiffstore(zSetKey1, new String[] {zSetKey1, zSetKey1})
-            2L, // zadd(zSetKey2, Map.of("one", 1.0, "two", 2.0))
-            new String[] {"one", "two"}, // zdiff(new String[] {zSetKey2, zSetKey1})
-            Map.of("one", 1.0, "two", 2.0), // zdiffWithScores(new String[] {zSetKey2, zSetKey1})
-            2L, // zunionstore(zSetKey2, new KeyArray(new String[] {zSetKey2, zSetKey1}))
-            new String[] {"one", "two"}, // zunion(new KeyArray({zSetKey2, zSetKey1}))
-            new String[] {"one", "two"}, // zunion(new KeyArray({zSetKey2, zSetKey1}), Aggregate.MAX);
-            Map.of("one", 1.0, "two", 2.0), // zunionWithScores(new KeyArray({zSetKey2, zSetKey1}));
-            Map.of("one", 1.0, "two", 2.0), // zunionWithScores(new KeyArray({zSetKey2, zSetKey1}), MAX)
-            0L, // zinterstore(zSetKey1, new String[] {zSetKey2, zSetKey1})
-            new Object[] {zSetKey2, "two", 2.0}, // bzpopmax(new String[] { zsetKey2 }, .1)
-            "one", // .zrandmember(zSetKey2)
-            new String[] {"one"}, // .zrandmemberWithCount(zSetKey2, 1)
-            new Object[][] {{"one", 1.0}}, // .zrandmemberWithCountWithScores(zSetKey2, 1);
-            new Object[] {zSetKey2, "one", 1.0}, // bzpopmin(new String[] { zsetKey2 }, .1)
-        };
+        if (REDIS_VERSION.isGreaterThanOrEqualTo("7.0.0")) {
+            transaction
+                    .zadd(zSetKey3, Map.of("a", 1., "b", 2., "c", 3., "d", 4.))
+                    .bzmpop(new String[] {zSetKey3}, MAX, .1)
+                    .bzmpop(new String[] {zSetKey3}, MIN, .1, 2);
+        }
+
+        var expectedResults =
+                new Object[] {
+                    3L, // zadd(zSetKey1, Map.of("one", 1.0, "two", 2.0, "three", 3.0))
+                    0L, // zrank(zSetKey1, "one")
+                    2L, // zrevrank(zSetKey1, "one")
+                    4.0, // zaddIncr(zSetKey1, "one", 3)
+                    1L, // zrem(zSetKey1, new String[] {"one"})
+                    2L, // zcard(zSetKey1)
+                    new Double[] {2.0, 3.0}, // zmscore(zSetKey1, new String[] {"two", "three"})
+                    new String[] {"two", "three"}, // zrange(zSetKey1, new RangeByIndex(0, 1))
+                    Map.of("two", 2.0, "three", 3.0), // zrangeWithScores(zSetKey1, new RangeByIndex(0, 1))
+                    2L, // zrangestore(zSetKey1, zSetKey1, new RangeByIndex(0, -1))
+                    2.0, // zscore(zSetKey1, "two")
+                    2L, // zcount(zSetKey1, new ScoreBoundary(2, true), InfScoreBound.POSITIVE_INFINITY)
+                    2L, // zlexcount(zSetKey1, new LexBoundary("a", true), InfLexBound.POSITIVE_INFINITY)
+                    Map.of("two", 2.0), // zpopmin(zSetKey1)
+                    Map.of("three", 3.0), // zpopmax(zSetKey1)
+                    0L, // zremrangebyrank(zSetKey1, 5, 10)
+                    0L, // zremrangebylex(zSetKey1, new LexBoundary("j"), InfLexBound.POSITIVE_INFINITY)
+                    0L, // zremrangebyscore(zSetKey1, new ScoreBoundary(5), InfScoreBound.POSITIVE_INFINITY)
+                    0L, // zdiffstore(zSetKey1, new String[] {zSetKey1, zSetKey1})
+                    2L, // zadd(zSetKey2, Map.of("one", 1.0, "two", 2.0))
+                    new String[] {"one", "two"}, // zdiff(new String[] {zSetKey2, zSetKey1})
+                    Map.of("one", 1.0, "two", 2.0), // zdiffWithScores(new String[] {zSetKey2, zSetKey1})
+                    2L, // zunionstore(zSetKey2, new KeyArray(new String[] {zSetKey2, zSetKey1}))
+                    new String[] {"one", "two"}, // zunion(new KeyArray({zSetKey2, zSetKey1}))
+                    new String[] {"one", "two"}, // zunion(new KeyArray({zSetKey2, zSetKey1}), Aggregate.MAX);
+                    Map.of("one", 1.0, "two", 2.0), // zunionWithScores(KeyArray({zSetKey2, zSetKey1}));
+                    Map.of("one", 1.0, "two", 2.0), // zunionWithScores(KeyArray({zSetKey2, zSetKey1}), MAX)
+                    0L, // zinterstore(zSetKey1, new String[] {zSetKey2, zSetKey1})
+                    new Object[] {zSetKey2, "two", 2.0}, // bzpopmax(new String[] { zsetKey2 }, .1)
+                    "one", // .zrandmember(zSetKey2)
+                    new String[] {"one"}, // .zrandmemberWithCount(zSetKey2, 1)
+                    new Object[][] {{"one", 1.0}}, // .zrandmemberWithCountWithScores(zSetKey2, 1);
+                    new Object[] {zSetKey2, "one", 1.0}, // bzpopmin(new String[] { zsetKey2 }, .1)
+                };
+
+        if (REDIS_VERSION.isGreaterThanOrEqualTo("7.0.0")) {
+            return concatenateArrays(
+                    expectedResults,
+                    new Object[] {
+                        4L, // zadd(zSetKey3, Map.of("a", 1., "b", 2., "c", 3., "d", 4.))
+                        new Object[] {zSetKey3, Map.of("d", 4.)}, // bzmpop(zSetKey3, MAX, .1)
+                        new Object[] {zSetKey3, Map.of("a", 1., "b", 2.)}, // bzmpop(zSetKey3, MIN, .1, 2)
+                    });
+        }
+        return expectedResults;
     }
 
     private static Object[] serverManagementCommands(BaseTransaction<?> transaction) {
