maturin==1.9.1
anyio[trio]>=4.9.0
uvloop
pytest
pytest-html
pytest-timeout
black >= 24.3.0
<<<<<<< HEAD
flake8 == 5.0
mypy == 1.17.0
mypy-protobuf == 3.6.0
=======
flake8 == 7.3.0
>>>>>>> 97e4ecbd
isort == 6.0.1
types-protobuf ~= 6.30.2
packaging >= 22.0
sphinx >= 7.4.7
sphinx-rtd-theme
psutil
pytest_asyncio<|MERGE_RESOLUTION|>--- conflicted
+++ resolved
@@ -5,13 +5,9 @@
 pytest-html
 pytest-timeout
 black >= 24.3.0
-<<<<<<< HEAD
-flake8 == 5.0
 mypy == 1.17.0
 mypy-protobuf == 3.6.0
-=======
 flake8 == 7.3.0
->>>>>>> 97e4ecbd
 isort == 6.0.1
 types-protobuf ~= 6.30.2
 packaging >= 22.0
