--- conflicted
+++ resolved
@@ -6,15 +6,9 @@
 pytest-timeout
 black >= 24.3.0
 flake8 == 5.0
-<<<<<<< HEAD
-isort == 5.10
 mypy == 1.17.0
 mypy-protobuf == 3.6.0
-=======
 isort == 6.0.1
-mypy == 1.13.0
-mypy-protobuf == 3.5
->>>>>>> e02e8046
 types-protobuf ~= 5.29.1
 packaging >= 22.0
 sphinx >= 7.4.7
