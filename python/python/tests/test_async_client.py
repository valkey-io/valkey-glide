# Copyright Valkey GLIDE Project Contributors - SPDX Identifier: Apache-2.0

from __future__ import annotations

import asyncio
import copy
import math
import time
from collections.abc import Mapping
from datetime import date, datetime, timedelta, timezone
from typing import Any, Dict, List, Union, cast

import pytest
from glide import ClosingError, RequestError, Script
from glide.async_commands.bitmap import (
    BitFieldGet,
    BitFieldIncrBy,
    BitFieldOverflow,
    BitFieldSet,
    BitmapIndexType,
    BitOffset,
    BitOffsetMultiplier,
    BitOverflowControl,
    BitwiseOperation,
    OffsetOptions,
    SignedEncoding,
    UnsignedEncoding,
)
from glide.async_commands.command_args import Limit, ListDirection, OrderBy
from glide.async_commands.core import (
    ConditionalChange,
    ExpireOptions,
    ExpiryGetEx,
    ExpirySet,
    ExpiryType,
    ExpiryTypeGetEx,
    FlushMode,
    InfBound,
    InfoSection,
    InsertPosition,
    UpdateOptions,
)
from glide.async_commands.sorted_set import (
    AggregationType,
    GeoSearchByBox,
    GeoSearchByRadius,
    GeoSearchCount,
    GeospatialData,
    GeoUnit,
    InfBound,
    LexBoundary,
    RangeByIndex,
    RangeByLex,
    RangeByScore,
    ScoreBoundary,
    ScoreFilter,
)
from glide.async_commands.stream import (
    ExclusiveIdBound,
    IdBound,
    MaxId,
    MinId,
    StreamAddOptions,
    StreamGroupOptions,
    StreamPendingOptions,
    StreamReadGroupOptions,
    StreamReadOptions,
    TrimByMaxLen,
    TrimByMinId,
)
from glide.config import (
    ClusterClientConfiguration,
    GlideClientConfiguration,
    ProtocolVersion,
    RedisCredentials,
)
from glide.constants import OK, TResult
from glide.glide_client import GlideClient, GlideClusterClient, TGlideClient
from glide.routes import (
    AllNodes,
    AllPrimaries,
    ByAddressRoute,
    RandomNode,
    Route,
    SlotIdRoute,
    SlotKeyRoute,
    SlotType,
)
from tests.conftest import create_client
from tests.utils.utils import (
    check_if_server_version_lt,
    compare_maps,
    generate_lua_lib_code,
    get_first_result,
    get_random_string,
    is_single_response,
    parse_info_response,
)


@pytest.mark.asyncio
class TestGlideClients:
    @pytest.mark.parametrize("cluster_mode", [True, False])
    @pytest.mark.parametrize("protocol", [ProtocolVersion.RESP2, ProtocolVersion.RESP3])
    async def test_register_client_name_and_version(self, redis_client: TGlideClient):
        min_version = "7.2.0"
        if await check_if_server_version_lt(redis_client, min_version):
            # TODO: change it to pytest fixture after we'll implement a sync client
            return pytest.mark.skip(reason=f"Redis version required >= {min_version}")
        info = await redis_client.custom_command(["CLIENT", "INFO"])
        assert type(info) is str
        assert "lib-name=GlidePy" in info
        assert "lib-ver=unknown" in info

    @pytest.mark.parametrize("cluster_mode", [True, False])
    @pytest.mark.parametrize("protocol", [ProtocolVersion.RESP2, ProtocolVersion.RESP3])
    async def test_send_and_receive_large_values(self, request, cluster_mode, protocol):
        redis_client = await create_client(
            request, cluster_mode=cluster_mode, protocol=protocol, timeout=5000
        )
        length = 2**25  # 33mb
        key = "0" * length
        value = "0" * length
        assert len(key) == length
        assert len(value) == length
        await redis_client.set(key, value)
        assert await redis_client.get(key) == value

    @pytest.mark.parametrize("cluster_mode", [True, False])
    @pytest.mark.parametrize("protocol", [ProtocolVersion.RESP2, ProtocolVersion.RESP3])
    async def test_send_and_receive_non_ascii_unicode(self, redis_client: TGlideClient):
        key = "foo"
        value = "שלום hello 汉字"
        assert value == "שלום hello 汉字"
        await redis_client.set(key, value)
        assert await redis_client.get(key) == value

    @pytest.mark.parametrize("value_size", [100, 2**16])
    @pytest.mark.parametrize("cluster_mode", [True, False])
    @pytest.mark.parametrize("protocol", [ProtocolVersion.RESP2, ProtocolVersion.RESP3])
    async def test_client_handle_concurrent_workload_without_dropping_or_changing_values(
        self, redis_client: TGlideClient, value_size
    ):
        num_of_concurrent_tasks = 100
        running_tasks = set()

        async def exec_command(i):
            range_end = 1 if value_size > 100 else 100
            for _ in range(range_end):
                value = get_random_string(value_size)
                assert await redis_client.set(str(i), value) == OK
                assert await redis_client.get(str(i)) == value

        for i in range(num_of_concurrent_tasks):
            task = asyncio.create_task(exec_command(i))
            running_tasks.add(task)
            task.add_done_callback(running_tasks.discard)
        await asyncio.gather(*(list(running_tasks)))

    @pytest.mark.parametrize("cluster_mode", [True, False])
    @pytest.mark.parametrize("protocol", [ProtocolVersion.RESP2, ProtocolVersion.RESP3])
    async def test_can_connect_with_auth_requirepass(
        self, redis_client: TGlideClient, request
    ):
        is_cluster = isinstance(redis_client, GlideClusterClient)
        password = "TEST_AUTH"
        credentials = RedisCredentials(password)
        try:
            await redis_client.custom_command(
                ["CONFIG", "SET", "requirepass", password]
            )

            with pytest.raises(ClosingError, match="NOAUTH"):
                # Creation of a new client without password should fail
                await create_client(
                    request,
                    is_cluster,
                    addresses=redis_client.config.addresses,
                )

            auth_client = await create_client(
                request,
                is_cluster,
                credentials,
                addresses=redis_client.config.addresses,
            )
            key = get_random_string(10)
            assert await auth_client.set(key, key) == OK
            assert await auth_client.get(key) == key
        finally:
            # Reset the password
            auth_client = await create_client(
                request,
                is_cluster,
                credentials,
                addresses=redis_client.config.addresses,
            )
            await auth_client.custom_command(["CONFIG", "SET", "requirepass", ""])

    @pytest.mark.parametrize("cluster_mode", [True, False])
    @pytest.mark.parametrize("protocol", [ProtocolVersion.RESP2, ProtocolVersion.RESP3])
    async def test_can_connect_with_auth_acl(
        self, redis_client: Union[GlideClient, GlideClusterClient], request
    ):
        is_cluster = isinstance(redis_client, GlideClusterClient)
        username = "testuser"
        password = "TEST_AUTH"
        try:
            assert (
                await redis_client.custom_command(
                    [
                        "ACL",
                        "SETUSER",
                        username,
                        "on",
                        "allkeys",
                        "+get",
                        "+cluster",
                        "+ping",
                        "+info",
                        "+client",
                        f">{password}",
                    ]
                )
                == OK
            )
            key = get_random_string(10)
            assert await redis_client.set(key, key) == OK
            credentials = RedisCredentials(password, username)

            testuser_client = await create_client(
                request,
                is_cluster,
                credentials,
                addresses=redis_client.config.addresses,
            )
            assert await testuser_client.get(key) == key
            with pytest.raises(RequestError) as e:
                # This client isn't authorized to perform SET
                await testuser_client.set("foo", "bar")
            assert "NOPERM" in str(e)
        finally:
            # Delete this user
            await redis_client.custom_command(["ACL", "DELUSER", username])

    @pytest.mark.parametrize("cluster_mode", [False])
    async def test_select_standalone_database_id(self, request, cluster_mode):
        redis_client = await create_client(
            request, cluster_mode=cluster_mode, database_id=4
        )
        client_info = await redis_client.custom_command(["CLIENT", "INFO"])
        assert "db=4" in client_info

    @pytest.mark.parametrize("cluster_mode", [True, False])
    @pytest.mark.parametrize("protocol", [ProtocolVersion.RESP2, ProtocolVersion.RESP3])
    async def test_client_name(self, request, cluster_mode, protocol):
        redis_client = await create_client(
            request,
            cluster_mode=cluster_mode,
            client_name="TEST_CLIENT_NAME",
            protocol=protocol,
        )
        client_info = await redis_client.custom_command(["CLIENT", "INFO"])
        assert "name=TEST_CLIENT_NAME" in client_info

    @pytest.mark.parametrize("cluster_mode", [True, False])
    @pytest.mark.parametrize("protocol", [ProtocolVersion.RESP2, ProtocolVersion.RESP3])
    async def test_closed_client_raises_error(self, redis_client: TGlideClient):
        await redis_client.close()
        with pytest.raises(ClosingError) as e:
            await redis_client.set("foo", "bar")
        assert "the client is closed" in str(e)


@pytest.mark.asyncio
class TestCommands:
    @pytest.mark.smoke_test
    @pytest.mark.parametrize("cluster_mode", [True, False])
    @pytest.mark.parametrize("protocol", [ProtocolVersion.RESP2, ProtocolVersion.RESP3])
    async def test_socket_set_get(self, redis_client: TGlideClient):
        key = get_random_string(10)
        value = datetime.now(timezone.utc).strftime("%m/%d/%Y, %H:%M:%S")
        assert await redis_client.set(key, value) == OK
        assert await redis_client.get(key) == value

    @pytest.mark.parametrize("cluster_mode", [True, False])
    @pytest.mark.parametrize("protocol", [ProtocolVersion.RESP3])
    async def test_use_resp3_protocol(self, redis_client: TGlideClient):
        result = cast(Dict[str, str], await redis_client.custom_command(["HELLO"]))

        assert int(result["proto"]) == 3

    @pytest.mark.parametrize("cluster_mode", [True, False])
    @pytest.mark.parametrize("protocol", [ProtocolVersion.RESP2])
    async def test_allow_opt_in_to_resp2_protocol(self, redis_client: TGlideClient):
        result = cast(Dict[str, str], await redis_client.custom_command(["HELLO"]))

        assert int(result["proto"]) == 2

    @pytest.mark.parametrize("cluster_mode", [True, False])
    @pytest.mark.parametrize("protocol", [ProtocolVersion.RESP2, ProtocolVersion.RESP3])
    async def test_conditional_set(self, redis_client: TGlideClient):
        key = get_random_string(10)
        value = get_random_string(10)
        res = await redis_client.set(
            key, value, conditional_set=ConditionalChange.ONLY_IF_EXISTS
        )
        assert res is None
        res = await redis_client.set(
            key, value, conditional_set=ConditionalChange.ONLY_IF_DOES_NOT_EXIST
        )
        assert res == OK
        assert await redis_client.get(key) == value
        res = await redis_client.set(
            key, "foobar", conditional_set=ConditionalChange.ONLY_IF_DOES_NOT_EXIST
        )
        assert res is None
        assert await redis_client.get(key) == value

    @pytest.mark.parametrize("cluster_mode", [True, False])
    @pytest.mark.parametrize("protocol", [ProtocolVersion.RESP2, ProtocolVersion.RESP3])
    async def test_set_return_old_value(self, redis_client: TGlideClient):
        min_version = "6.2.0"
        if await check_if_server_version_lt(redis_client, min_version):
            # TODO: change it to pytest fixture after we'll implement a sync client
            return pytest.mark.skip(reason=f"Redis version required >= {min_version}")
        key = get_random_string(10)
        value = get_random_string(10)
        res = await redis_client.set(key, value)
        assert res == OK
        assert await redis_client.get(key) == value
        new_value = get_random_string(10)
        res = await redis_client.set(key, new_value, return_old_value=True)
        assert res == value
        assert await redis_client.get(key) == new_value

    @pytest.mark.parametrize("cluster_mode", [True, False])
    @pytest.mark.parametrize("protocol", [ProtocolVersion.RESP2, ProtocolVersion.RESP3])
    async def test_custom_command_single_arg(self, redis_client: TGlideClient):
        # Test single arg command
        res = await redis_client.custom_command(["PING"])
        assert res == "PONG"

    @pytest.mark.parametrize("cluster_mode", [True, False])
    @pytest.mark.parametrize("protocol", [ProtocolVersion.RESP2, ProtocolVersion.RESP3])
    async def test_custom_command_multi_arg(self, redis_client: TGlideClient):
        # Test multi args command
        client_list = await redis_client.custom_command(
            ["CLIENT", "LIST", "TYPE", "NORMAL"]
        )
        assert isinstance(client_list, (str, list))
        res: str = get_first_result(client_list)
        assert res is not None
        assert "id" in res
        assert "cmd=client" in res

    @pytest.mark.parametrize("cluster_mode", [True, False])
    @pytest.mark.parametrize("protocol", [ProtocolVersion.RESP2, ProtocolVersion.RESP3])
    async def test_custom_command_lower_and_upper_case(
        self, redis_client: TGlideClient
    ):
        # Test multi args command
        client_list = await redis_client.custom_command(
            ["CLIENT", "LIST", "TYPE", "NORMAL"]
        )
        assert isinstance(client_list, (str, list))
        res: str = get_first_result(client_list)
        assert res is not None
        assert "id" in res
        assert "cmd=client" in res

    @pytest.mark.parametrize("cluster_mode", [True, False])
    @pytest.mark.parametrize("protocol", [ProtocolVersion.RESP2, ProtocolVersion.RESP3])
    async def test_request_error_raises_exception(self, redis_client: TGlideClient):
        key = get_random_string(10)
        value = get_random_string(10)
        await redis_client.set(key, value)
        with pytest.raises(RequestError) as e:
            await redis_client.custom_command(["HSET", key, "1", "bar"])
        assert "WRONGTYPE" in str(e)

    @pytest.mark.parametrize("cluster_mode", [True, False])
    @pytest.mark.parametrize("protocol", [ProtocolVersion.RESP2, ProtocolVersion.RESP3])
    async def test_info_server_replication(self, redis_client: TGlideClient):
        info = get_first_result(await redis_client.info([InfoSection.SERVER]))
        assert "# Server" in info
        cluster_mode = parse_info_response(info)["redis_mode"]
        expected_cluster_mode = isinstance(redis_client, GlideClusterClient)
        assert cluster_mode == "cluster" if expected_cluster_mode else "standalone"
        info = get_first_result(await redis_client.info([InfoSection.REPLICATION]))
        assert "# Replication" in info
        assert "# Errorstats" not in info

    @pytest.mark.parametrize("cluster_mode", [True, False])
    @pytest.mark.parametrize("protocol", [ProtocolVersion.RESP2, ProtocolVersion.RESP3])
    async def test_info_default(self, redis_client: TGlideClient):
        cluster_mode = isinstance(redis_client, GlideClusterClient)
        info_result = await redis_client.info()
        if cluster_mode:
            cluster_nodes = await redis_client.custom_command(["CLUSTER", "NODES"])
            assert isinstance(cluster_nodes, (str, list))
            cluster_nodes = get_first_result(cluster_nodes)
            expected_num_of_results = cluster_nodes.count("master")
            assert len(info_result) == expected_num_of_results
        info_result = get_first_result(info_result)
        assert "# Memory" in info_result

    @pytest.mark.parametrize("cluster_mode", [False])
    @pytest.mark.parametrize("protocol", [ProtocolVersion.RESP2, ProtocolVersion.RESP3])
    async def test_select(self, redis_client: GlideClient):
        assert await redis_client.select(0) == OK
        key = get_random_string(10)
        value = get_random_string(10)
        assert await redis_client.set(key, value) == OK
        assert await redis_client.get(key) == value
        assert await redis_client.select(1) == OK
        assert await redis_client.get(key) is None
        assert await redis_client.select(0) == OK
        assert await redis_client.get(key) == value

    @pytest.mark.parametrize("cluster_mode", [False])
    @pytest.mark.parametrize("protocol", [ProtocolVersion.RESP2, ProtocolVersion.RESP3])
    async def test_move(self, redis_client: GlideClient):
        key = get_random_string(10)
        value = get_random_string(10)

        assert await redis_client.select(0) == OK
        assert await redis_client.move(key, 1) is False

        assert await redis_client.set(key, value) == OK
        assert await redis_client.get(key) == value

        assert await redis_client.move(key, 1) is True
        assert await redis_client.get(key) is None
        assert await redis_client.select(1) == OK
        assert await redis_client.get(key) == value

        with pytest.raises(RequestError) as e:
            await redis_client.move(key, -1)

    @pytest.mark.parametrize("cluster_mode", [True, False])
    @pytest.mark.parametrize("protocol", [ProtocolVersion.RESP2, ProtocolVersion.RESP3])
    async def test_delete(self, redis_client: TGlideClient):
        keys = [get_random_string(10), get_random_string(10), get_random_string(10)]
        value = get_random_string(10)
        [await redis_client.set(key, value) for key in keys]
        assert await redis_client.get(keys[0]) == value
        assert await redis_client.get(keys[1]) == value
        assert await redis_client.get(keys[2]) == value
        delete_keys = keys + [get_random_string(10)]
        assert await redis_client.delete(delete_keys) == 3
        assert await redis_client.delete(keys) == 0

    @pytest.mark.parametrize("cluster_mode", [True, False])
    @pytest.mark.parametrize("protocol", [ProtocolVersion.RESP2, ProtocolVersion.RESP3])
    async def test_getdel(self, redis_client: TGlideClient):
        key = get_random_string(10)
        value = get_random_string(10)
        non_existing_key = get_random_string(10)
        list_key = get_random_string(10)
        assert await redis_client.set(key, value) == "OK"

        # Retrieve and delete existing key
        assert await redis_client.getdel(key) == value
        assert await redis_client.get(key) is None

        # Try to get and delete a non-existing key
        assert await redis_client.getdel(non_existing_key) is None

        assert await redis_client.lpush(list_key, [value]) == 1
        with pytest.raises(RequestError) as e:
            await redis_client.getdel(list_key)

    @pytest.mark.parametrize("cluster_mode", [True, False])
    @pytest.mark.parametrize("protocol", [ProtocolVersion.RESP2, ProtocolVersion.RESP3])
    async def test_getrange(self, redis_client: TGlideClient):
        key = get_random_string(16)
        value = get_random_string(10)
        non_string_key = get_random_string(10)

        assert await redis_client.set(key, value) == OK
        assert await redis_client.getrange(key, 0, 3) == value[:4]
        assert await redis_client.getrange(key, -3, -1) == value[-3:]
        assert await redis_client.getrange(key, 0, -1) == value

        # out of range
        assert await redis_client.getrange(key, 10, 100) == value[10:]
        assert await redis_client.getrange(key, -200, -3) == value[-200:-2]
        assert await redis_client.getrange(key, 100, 200) == ""

        # incorrect range
        assert await redis_client.getrange(key, -1, -3) == ""

        # a redis bug, fixed in version 8: https://github.com/redis/redis/issues/13207
        if await check_if_server_version_lt(redis_client, "8.0.0"):
            assert await redis_client.getrange(key, -200, -100) == value[0]
        else:
            assert await redis_client.getrange(key, -200, -100) == ""

        if await check_if_server_version_lt(redis_client, "8.0.0"):
            assert await redis_client.getrange(non_string_key, 0, -1) == ""

        # non-string key
        assert await redis_client.lpush(non_string_key, ["_"]) == 1
        with pytest.raises(RequestError):
            await redis_client.getrange(non_string_key, 0, -1)

    @pytest.mark.parametrize("cluster_mode", [True, False])
    @pytest.mark.parametrize("protocol", [ProtocolVersion.RESP2, ProtocolVersion.RESP3])
    async def test_config_reset_stat(self, redis_client: TGlideClient):
        # we execute set and info so the commandstats will show `cmdstat_set::calls` greater than 1
        # after the configResetStat call we initiate an info command and the the commandstats won't contain `cmdstat_set`.
        await redis_client.set("foo", "bar")
        info_stats = str(await redis_client.info([InfoSection.COMMAND_STATS]))

        assert "cmdstat_set" in info_stats

        assert await redis_client.config_resetstat() == OK
        info_stats = str(await redis_client.info([InfoSection.COMMAND_STATS]))

        # 1 stands for the second info command
        assert "cmdstat_set" not in info_stats

    @pytest.mark.parametrize("cluster_mode", [True, False])
    @pytest.mark.parametrize("protocol", [ProtocolVersion.RESP2, ProtocolVersion.RESP3])
    async def test_config_rewrite(self, redis_client: TGlideClient):
        info_server = parse_info_response(
            get_first_result(await redis_client.info([InfoSection.SERVER]))
        )
        if len(info_server["config_file"]) > 0:
            assert await redis_client.config_rewrite() == OK
        else:
            # We expect Redis to return an error since the test cluster doesn't use redis.conf file
            with pytest.raises(RequestError) as e:
                await redis_client.config_rewrite()
            assert "The server is running without a config file" in str(e)

    @pytest.mark.parametrize("cluster_mode", [True, False])
    @pytest.mark.parametrize("protocol", [ProtocolVersion.RESP2, ProtocolVersion.RESP3])
    async def test_client_id(self, redis_client: TGlideClient):
        client_id = await redis_client.client_id()
        assert type(client_id) is int
        assert client_id > 0

    @pytest.mark.parametrize("cluster_mode", [True, False])
    @pytest.mark.parametrize("protocol", [ProtocolVersion.RESP2, ProtocolVersion.RESP3])
    async def test_incr_commands_existing_key(self, redis_client: TGlideClient):
        key = get_random_string(10)
        assert await redis_client.set(key, "10") == OK
        assert await redis_client.incr(key) == 11
        assert await redis_client.get(key) == "11"
        assert await redis_client.incrby(key, 4) == 15
        assert await redis_client.get(key) == "15"
        assert await redis_client.incrbyfloat(key, 5.5) == 20.5
        assert await redis_client.get(key) == "20.5"

    @pytest.mark.parametrize("cluster_mode", [True, False])
    @pytest.mark.parametrize("protocol", [ProtocolVersion.RESP2, ProtocolVersion.RESP3])
    async def test_incr_commands_non_existing_key(self, redis_client: TGlideClient):
        key = get_random_string(10)
        key2 = get_random_string(10)
        key3 = get_random_string(10)

        assert await redis_client.get(key) is None
        assert await redis_client.incr(key) == 1
        assert await redis_client.get(key) == "1"

        assert await redis_client.get(key2) is None
        assert await redis_client.incrby(key2, 3) == 3
        assert await redis_client.get(key2) == "3"

        assert await redis_client.get(key3) is None
        assert await redis_client.incrbyfloat(key3, 0.5) == 0.5
        assert await redis_client.get(key3) == "0.5"

    @pytest.mark.parametrize("cluster_mode", [True, False])
    @pytest.mark.parametrize("protocol", [ProtocolVersion.RESP2, ProtocolVersion.RESP3])
    async def test_incr_commands_with_str_value(self, redis_client: TGlideClient):
        key = get_random_string(10)
        assert await redis_client.set(key, "foo") == OK
        with pytest.raises(RequestError) as e:
            await redis_client.incr(key)

        assert "value is not an integer" in str(e)

        with pytest.raises(RequestError) as e:
            await redis_client.incrby(key, 3)

        assert "value is not an integer" in str(e)

        with pytest.raises(RequestError) as e:
            await redis_client.incrbyfloat(key, 3.5)
        assert "value is not a valid float" in str(e)

    @pytest.mark.parametrize("cluster_mode", [True, False])
    @pytest.mark.parametrize("protocol", [ProtocolVersion.RESP2, ProtocolVersion.RESP3])
    async def test_client_getname(self, redis_client: TGlideClient):
        assert await redis_client.client_getname() is None
        assert (
            await redis_client.custom_command(["CLIENT", "SETNAME", "GlideConnection"])
            == OK
        )
        assert await redis_client.client_getname() == "GlideConnection"

    @pytest.mark.parametrize("cluster_mode", [True, False])
    @pytest.mark.parametrize("protocol", [ProtocolVersion.RESP2, ProtocolVersion.RESP3])
    async def test_mset_mget(self, redis_client: TGlideClient):
        keys = [get_random_string(10), get_random_string(10), get_random_string(10)]
        non_existing_key = get_random_string(10)
        key_value_pairs = {key: value for key, value in zip(keys, keys)}

        assert await redis_client.mset(key_value_pairs) == OK

        # Add the non-existing key
        keys.append(non_existing_key)
        mget_res = await redis_client.mget(keys)
        keys[-1] = None
        assert mget_res == keys

    @pytest.mark.parametrize("cluster_mode", [True, False])
    @pytest.mark.parametrize("protocol", [ProtocolVersion.RESP2, ProtocolVersion.RESP3])
    async def test_touch(self, redis_client: TGlideClient):
        keys = [get_random_string(10), get_random_string(10)]
        key_value_pairs = {key: value for key, value in zip(keys, keys)}

        assert await redis_client.mset(key_value_pairs) == OK
        assert await redis_client.touch(keys) == 2

        # 2 existing keys, one non-existing
        assert await redis_client.touch([*keys, get_random_string(3)]) == 2

    @pytest.mark.parametrize("cluster_mode", [True, False])
    @pytest.mark.parametrize("protocol", [ProtocolVersion.RESP2, ProtocolVersion.RESP3])
    async def test_msetnx(self, redis_client: TGlideClient):
        key1 = f"{{key}}-1{get_random_string(5)}"
        key2 = f"{{key}}-2{get_random_string(5)}"
        key3 = f"{{key}}-3{get_random_string(5)}"
        non_existing = get_random_string(5)
        value = get_random_string(5)
        key_value_map1 = {key1: value, key2: value}
        key_value_map2 = {key2: get_random_string(5), key3: value}

        assert await redis_client.msetnx(key_value_map1) is True
        mget_res = await redis_client.mget([key1, key2, non_existing])
        assert mget_res == [value, value, None]

        assert await redis_client.msetnx(key_value_map2) is False
        assert await redis_client.get(key3) is None
        assert await redis_client.get(key2) == value

    @pytest.mark.parametrize("cluster_mode", [True, False])
    @pytest.mark.parametrize("protocol", [ProtocolVersion.RESP2, ProtocolVersion.RESP3])
    async def test_ping(self, redis_client: TGlideClient):
        assert await redis_client.ping() == "PONG"
        assert await redis_client.ping("HELLO") == "HELLO"

    @pytest.mark.parametrize("cluster_mode", [True, False])
    @pytest.mark.parametrize("protocol", [ProtocolVersion.RESP2, ProtocolVersion.RESP3])
    async def test_config_get_set(self, redis_client: TGlideClient):
        previous_timeout = await redis_client.config_get(["timeout"])
        assert await redis_client.config_set({"timeout": "1000"}) == OK
        assert await redis_client.config_get(["timeout"]) == {"timeout": "1000"}
        # revert changes to previous timeout
        assert isinstance(previous_timeout, dict)
        assert isinstance(previous_timeout["timeout"], str)
        assert (
            await redis_client.config_set({"timeout": previous_timeout["timeout"]})
            == OK
        )

    @pytest.mark.parametrize("cluster_mode", [True, False])
    @pytest.mark.parametrize("protocol", [ProtocolVersion.RESP2, ProtocolVersion.RESP3])
    async def test_decr_decrby_existing_key(self, redis_client: TGlideClient):
        key = get_random_string(10)
        assert await redis_client.set(key, "10") == OK
        assert await redis_client.decr(key) == 9
        assert await redis_client.get(key) == "9"
        assert await redis_client.decrby(key, 4) == 5
        assert await redis_client.get(key) == "5"

    @pytest.mark.parametrize("cluster_mode", [True, False])
    @pytest.mark.parametrize("protocol", [ProtocolVersion.RESP2, ProtocolVersion.RESP3])
    async def test_decr_decrby_non_existing_key(self, redis_client: TGlideClient):
        key = get_random_string(10)
        key2 = get_random_string(10)

        assert await redis_client.get(key) is None
        assert await redis_client.decr(key) == -1
        assert await redis_client.get(key) == "-1"

        assert await redis_client.get(key2) is None
        assert await redis_client.decrby(key2, 3) == -3
        assert await redis_client.get(key2) == "-3"

    @pytest.mark.parametrize("cluster_mode", [True, False])
    @pytest.mark.parametrize("protocol", [ProtocolVersion.RESP2, ProtocolVersion.RESP3])
    async def test_decr_with_str_value(self, redis_client: TGlideClient):
        key = get_random_string(10)
        assert await redis_client.set(key, "foo") == OK
        with pytest.raises(RequestError) as e:
            await redis_client.decr(key)

        assert "value is not an integer" in str(e)

        with pytest.raises(RequestError) as e:
            await redis_client.decrby(key, 3)

        assert "value is not an integer" in str(e)

    @pytest.mark.parametrize("cluster_mode", [True, False])
    @pytest.mark.parametrize("protocol", [ProtocolVersion.RESP2, ProtocolVersion.RESP3])
    async def test_setrange(self, redis_client: TGlideClient):
        key1 = get_random_string(10)
        key2 = get_random_string(10)

        # test new key and existing key
        assert await redis_client.setrange(key1, 0, "Hello World") == 11
        assert await redis_client.setrange(key1, 6, "GLIDE") == 11

        # offset > len
        assert await redis_client.setrange(key1, 15, "GLIDE") == 20

        # negative offset
        with pytest.raises(RequestError):
            assert await redis_client.setrange(key1, -1, "GLIDE")

        # non-string key throws RequestError
        assert await redis_client.lpush(key2, ["_"]) == 1
        with pytest.raises(RequestError):
            assert await redis_client.setrange(key2, 0, "_")

    @pytest.mark.parametrize("cluster_mode", [True, False])
    @pytest.mark.parametrize("protocol", [ProtocolVersion.RESP2, ProtocolVersion.RESP3])
    async def test_hset_hget_hgetall(self, redis_client: TGlideClient):
        key = get_random_string(10)
        field = get_random_string(5)
        field2 = get_random_string(5)
        field_value_map = {field: "value", field2: "value2"}

        assert await redis_client.hset(key, field_value_map) == 2
        assert await redis_client.hget(key, field) == "value"
        assert await redis_client.hget(key, field2) == "value2"
        assert await redis_client.hget(key, "non_existing_field") is None

        hgetall_map = await redis_client.hgetall(key)
        expected_map = {field: "value", field2: "value2"}
        assert compare_maps(hgetall_map, expected_map) is True
        assert await redis_client.hgetall("non_existing_field") == {}

    @pytest.mark.parametrize("cluster_mode", [True, False])
    @pytest.mark.parametrize("protocol", [ProtocolVersion.RESP2, ProtocolVersion.RESP3])
    async def test_hdel(self, redis_client: TGlideClient):
        key = get_random_string(10)
        field = get_random_string(5)
        field2 = get_random_string(5)
        field3 = get_random_string(5)
        field_value_map = {field: "value", field2: "value2", field3: "value3"}

        assert await redis_client.hset(key, field_value_map) == 3
        assert await redis_client.hdel(key, [field, field2]) == 2
        assert await redis_client.hdel(key, ["nonExistingField"]) == 0
        assert await redis_client.hdel("nonExistingKey", [field3]) == 0

    @pytest.mark.parametrize("cluster_mode", [True, False])
    @pytest.mark.parametrize("protocol", [ProtocolVersion.RESP2, ProtocolVersion.RESP3])
    async def test_hsetnx(self, redis_client: TGlideClient):
        key = get_random_string(10)
        field = get_random_string(5)

        assert await redis_client.hsetnx(key, field, "value") == True
        assert await redis_client.hsetnx(key, field, "new value") == False
        assert await redis_client.hget(key, field) == "value"
        key = get_random_string(5)
        assert await redis_client.set(key, "value") == OK
        with pytest.raises(RequestError):
            await redis_client.hsetnx(key, field, "value")

    @pytest.mark.parametrize("cluster_mode", [True, False])
    @pytest.mark.parametrize("protocol", [ProtocolVersion.RESP2, ProtocolVersion.RESP3])
    async def test_hmget(self, redis_client: TGlideClient):
        key = get_random_string(10)
        field = get_random_string(5)
        field2 = get_random_string(5)
        field_value_map = {field: "value", field2: "value2"}

        assert await redis_client.hset(key, field_value_map) == 2
        assert await redis_client.hmget(key, [field, "nonExistingField", field2]) == [
            "value",
            None,
            "value2",
        ]
        assert await redis_client.hmget("nonExistingKey", [field, field2]) == [
            None,
            None,
        ]

    @pytest.mark.parametrize("cluster_mode", [True, False])
    @pytest.mark.parametrize("protocol", [ProtocolVersion.RESP2, ProtocolVersion.RESP3])
    async def test_hset_without_data(self, redis_client: TGlideClient):
        with pytest.raises(RequestError) as e:
            await redis_client.hset("key", {})

        assert "wrong number of arguments" in str(e)

    @pytest.mark.parametrize("cluster_mode", [True, False])
    @pytest.mark.parametrize("protocol", [ProtocolVersion.RESP2, ProtocolVersion.RESP3])
    async def test_hincrby_hincrbyfloat(self, redis_client: TGlideClient):
        key = get_random_string(10)
        field = get_random_string(5)
        field_value_map = {field: "10"}

        assert await redis_client.hset(key, field_value_map) == 1
        assert await redis_client.hincrby(key, field, 1) == 11
        assert await redis_client.hincrby(key, field, 4) == 15
        assert await redis_client.hincrbyfloat(key, field, 1.5) == 16.5

    @pytest.mark.parametrize("cluster_mode", [True, False])
    @pytest.mark.parametrize("protocol", [ProtocolVersion.RESP2, ProtocolVersion.RESP3])
    async def test_hincrby_non_existing_key_field(self, redis_client: TGlideClient):
        key = get_random_string(10)
        key2 = get_random_string(10)
        field = get_random_string(5)
        field_value_map = {field: "10"}

        assert await redis_client.hincrby("nonExistingKey", field, 1) == 1
        assert await redis_client.hset(key, field_value_map) == 1
        assert await redis_client.hincrby(key, "nonExistingField", 2) == 2
        assert await redis_client.hset(key2, field_value_map) == 1
        assert await redis_client.hincrbyfloat(key2, "nonExistingField", -0.5) == -0.5

    @pytest.mark.parametrize("cluster_mode", [True, False])
    @pytest.mark.parametrize("protocol", [ProtocolVersion.RESP2, ProtocolVersion.RESP3])
    async def test_hincrby_invalid_value(self, redis_client: TGlideClient):
        key = get_random_string(10)
        field = get_random_string(5)
        field_value_map = {field: "value"}

        assert await redis_client.hset(key, field_value_map) == 1

        with pytest.raises(RequestError) as e:
            await redis_client.hincrby(key, field, 2)
        assert "hash value is not an integer" in str(e)

        with pytest.raises(RequestError) as e:
            await redis_client.hincrbyfloat(key, field, 1.5)
        assert "hash value is not a float" in str(e)

    @pytest.mark.parametrize("cluster_mode", [True, False])
    @pytest.mark.parametrize("protocol", [ProtocolVersion.RESP2, ProtocolVersion.RESP3])
    async def test_hexist(self, redis_client: TGlideClient):
        key = get_random_string(10)
        field = get_random_string(5)
        field2 = get_random_string(5)
        field_value_map = {field: "value", field2: "value2"}

        assert await redis_client.hset(key, field_value_map) == 2
        assert await redis_client.hexists(key, field)
        assert not await redis_client.hexists(key, "nonExistingField")
        assert not await redis_client.hexists("nonExistingKey", field2)

    @pytest.mark.parametrize("cluster_mode", [True, False])
    @pytest.mark.parametrize("protocol", [ProtocolVersion.RESP2, ProtocolVersion.RESP3])
    async def test_hlen(self, redis_client: TGlideClient):
        key = get_random_string(10)
        key2 = get_random_string(5)
        field = get_random_string(5)
        field2 = get_random_string(5)
        field_value_map = {field: "value", field2: "value2"}

        assert await redis_client.hset(key, field_value_map) == 2
        assert await redis_client.hlen(key) == 2
        assert await redis_client.hdel(key, [field]) == 1
        assert await redis_client.hlen(key) == 1
        assert await redis_client.hlen("non_existing_hash") == 0

        assert await redis_client.set(key2, "value") == OK
        with pytest.raises(RequestError):
            await redis_client.hlen(key2)

    @pytest.mark.parametrize("cluster_mode", [True, False])
    @pytest.mark.parametrize("protocol", [ProtocolVersion.RESP2, ProtocolVersion.RESP3])
    async def test_hvals(self, redis_client: TGlideClient):
        key = get_random_string(10)
        key2 = get_random_string(5)
        field = get_random_string(5)
        field2 = get_random_string(5)
        field_value_map = {field: "value", field2: "value2"}

        assert await redis_client.hset(key, field_value_map) == 2
        assert await redis_client.hvals(key) == ["value", "value2"]
        assert await redis_client.hdel(key, [field]) == 1
        assert await redis_client.hvals(key) == ["value2"]
        assert await redis_client.hvals("non_existing_key") == []

        assert await redis_client.set(key2, "value") == OK
        with pytest.raises(RequestError):
            await redis_client.hvals(key2)

    @pytest.mark.parametrize("cluster_mode", [True, False])
    @pytest.mark.parametrize("protocol", [ProtocolVersion.RESP2, ProtocolVersion.RESP3])
    async def test_hkeys(self, redis_client: TGlideClient):
        key = get_random_string(10)
        key2 = get_random_string(5)
        field = get_random_string(5)
        field2 = get_random_string(5)
        field_value_map = {field: "value", field2: "value2"}

        assert await redis_client.hset(key, field_value_map) == 2
        assert await redis_client.hkeys(key) == [field, field2]
        assert await redis_client.hdel(key, [field]) == 1
        assert await redis_client.hkeys(key) == [field2]
        assert await redis_client.hkeys("non_existing_key") == []

        assert await redis_client.set(key2, "value") == OK
        with pytest.raises(RequestError):
            await redis_client.hkeys(key2)

    @pytest.mark.parametrize("cluster_mode", [True, False])
    @pytest.mark.parametrize("protocol", [ProtocolVersion.RESP2, ProtocolVersion.RESP3])
    async def test_hrandfield(self, redis_client: TGlideClient):
        key = get_random_string(10)
        key2 = get_random_string(5)
        field = get_random_string(5)
        field2 = get_random_string(5)
        field_value_map = {field: "value", field2: "value2"}

        assert await redis_client.hset(key, field_value_map) == 2
        assert await redis_client.hrandfield(key) in [field, field2]
        assert await redis_client.hrandfield("non_existing_key") is None

        assert await redis_client.set(key2, "value") == OK
        with pytest.raises(RequestError):
            await redis_client.hrandfield(key2)

    @pytest.mark.parametrize("cluster_mode", [True, False])
    @pytest.mark.parametrize("protocol", [ProtocolVersion.RESP2, ProtocolVersion.RESP3])
    async def test_hrandfield_count(self, redis_client: TGlideClient):
        key = get_random_string(10)
        key2 = get_random_string(5)
        field = get_random_string(5)
        field2 = get_random_string(5)
        field_value_map = {field: "value", field2: "value2"}

        assert await redis_client.hset(key, field_value_map) == 2
        # Unique values are expected as count is positive
        rand_fields = await redis_client.hrandfield_count(key, 4)
        assert len(rand_fields) == 2
        assert set(rand_fields) == {field, field2}

        # Duplicate values are expected as count is negative
        rand_fields = await redis_client.hrandfield_count(key, -4)
        assert len(rand_fields) == 4
        for rand_field in rand_fields:
            assert rand_field in [field, field2]

        assert await redis_client.hrandfield_count(key, 0) == []
        assert await redis_client.hrandfield_count("non_existing_key", 4) == []

        assert await redis_client.set(key2, "value") == OK
        with pytest.raises(RequestError):
            await redis_client.hrandfield_count(key2, 5)

    @pytest.mark.parametrize("cluster_mode", [True, False])
    @pytest.mark.parametrize("protocol", [ProtocolVersion.RESP2, ProtocolVersion.RESP3])
    async def test_hrandfield_withvalues(self, redis_client: TGlideClient):
        key = get_random_string(10)
        key2 = get_random_string(5)
        field = get_random_string(5)
        field2 = get_random_string(5)
        field_value_map = {field: "value", field2: "value2"}

        assert await redis_client.hset(key, field_value_map) == 2
        # Unique values are expected as count is positive
        rand_fields_with_values = await redis_client.hrandfield_withvalues(key, 4)
        assert len(rand_fields_with_values) == 2
        for field_with_value in rand_fields_with_values:
            assert field_with_value in [[field, "value"], [field2, "value2"]]

        # Duplicate values are expected as count is negative
        rand_fields_with_values = await redis_client.hrandfield_withvalues(key, -4)
        assert len(rand_fields_with_values) == 4
        for field_with_value in rand_fields_with_values:
            assert field_with_value in [[field, "value"], [field2, "value2"]]

        assert await redis_client.hrandfield_withvalues(key, 0) == []
        assert await redis_client.hrandfield_withvalues("non_existing_key", 4) == []

        assert await redis_client.set(key2, "value") == OK
        with pytest.raises(RequestError):
            await redis_client.hrandfield_withvalues(key2, 5)

    @pytest.mark.parametrize("cluster_mode", [True, False])
    @pytest.mark.parametrize("protocol", [ProtocolVersion.RESP2, ProtocolVersion.RESP3])
    async def test_hstrlen(self, redis_client: TGlideClient):
        key = get_random_string(10)

        assert await redis_client.hstrlen(key, "field") == 0
        assert await redis_client.hset(key, {"field": "value"}) == 1
        assert await redis_client.hstrlen(key, "field") == 5

        assert await redis_client.hstrlen(key, "field2") == 0

        await redis_client.set(key, "value")
        with pytest.raises(RequestError):
            await redis_client.hstrlen(key, "field")

    @pytest.mark.parametrize("cluster_mode", [True, False])
    @pytest.mark.parametrize("protocol", [ProtocolVersion.RESP2, ProtocolVersion.RESP3])
    async def test_lpush_lpop_lrange(self, redis_client: TGlideClient):
        key = get_random_string(10)
        value_list = ["value4", "value3", "value2", "value1"]

        assert await redis_client.lpush(key, value_list) == 4
        assert await redis_client.lpop(key) == value_list[-1]
        assert await redis_client.lrange(key, 0, -1) == value_list[-2::-1]
        assert await redis_client.lpop_count(key, 2) == value_list[-2:0:-1]
        assert await redis_client.lrange("non_existing_key", 0, -1) == []
        assert await redis_client.lpop("non_existing_key") is None

    @pytest.mark.parametrize("cluster_mode", [True, False])
    @pytest.mark.parametrize("protocol", [ProtocolVersion.RESP2, ProtocolVersion.RESP3])
    async def test_lpush_lpop_lrange_wrong_type_raise_error(
        self, redis_client: TGlideClient
    ):
        key = get_random_string(10)
        assert await redis_client.set(key, "foo") == OK

        with pytest.raises(RequestError) as e:
            await redis_client.lpush(key, ["bar"])
        assert "Operation against a key holding the wrong kind of value" in str(e)

        with pytest.raises(RequestError) as e:
            await redis_client.lpop(key)
        assert "Operation against a key holding the wrong kind of value" in str(e)

        with pytest.raises(RequestError) as e:
            await redis_client.lrange(key, 0, -1)
        assert "Operation against a key holding the wrong kind of value" in str(e)

    @pytest.mark.parametrize("cluster_mode", [True, False])
    @pytest.mark.parametrize("protocol", [ProtocolVersion.RESP2, ProtocolVersion.RESP3])
    async def test_lpushx(self, redis_client: TGlideClient):
        key1 = get_random_string(10)
        key2 = get_random_string(10)

        # new key
        assert await redis_client.lpushx(key1, ["1"]) == 0
        assert await redis_client.lrange(key1, 0, -1) == []
        # existing key
        assert await redis_client.lpush(key1, ["0"]) == 1
        assert await redis_client.lpushx(key1, ["1", "2", "3"]) == 4
        assert await redis_client.lrange(key1, 0, -1) == ["3", "2", "1", "0"]
        # key exists, but not a list
        assert await redis_client.set(key2, "bar") == OK
        with pytest.raises(RequestError) as e:
            await redis_client.lpushx(key2, ["_"])
        # incorrect arguments
        with pytest.raises(RequestError):
            await redis_client.lpushx(key1, [])

    @pytest.mark.parametrize("cluster_mode", [True, False])
    @pytest.mark.parametrize("protocol", [ProtocolVersion.RESP2, ProtocolVersion.RESP3])
    async def test_blpop(self, redis_client: TGlideClient):
        key1 = f"{{test}}-1-f{get_random_string(10)}"
        key2 = f"{{test}}-2-f{get_random_string(10)}"
        value1 = "value1"
        value2 = "value2"
        value_list = [value1, value2]

        assert await redis_client.lpush(key1, value_list) == 2
        assert await redis_client.blpop([key1, key2], 0.5) == [key1, value2]
        # ensure that command doesn't time out even if timeout > request timeout (250ms by default)
        assert await redis_client.blpop(["non_existent_key"], 0.5) is None

        # key exists, but not a list
        assert await redis_client.set("foo", "bar")
        with pytest.raises(RequestError):
            await redis_client.blpop(["foo"], 0.001)

        async def endless_blpop_call():
            await redis_client.blpop(["non_existent_key"], 0)

        # blpop is called against a non-existing key with no timeout, but we wrap the call in an asyncio timeout to
        # avoid having the test block forever
        with pytest.raises(asyncio.TimeoutError):
            await asyncio.wait_for(endless_blpop_call(), timeout=3)

    @pytest.mark.parametrize("cluster_mode", [True, False])
    @pytest.mark.parametrize("protocol", [ProtocolVersion.RESP2, ProtocolVersion.RESP3])
    async def test_lmpop(self, redis_client: TGlideClient):
        min_version = "7.0.0"
        if await check_if_server_version_lt(redis_client, min_version):
            return pytest.mark.skip(reason=f"Redis version required >= {min_version}")

        key1 = f"{{test}}-1-f{get_random_string(10)}"
        key2 = f"{{test}}-2-f{get_random_string(10)}"
        key3 = f"{{test}}-3-f{get_random_string(10)}"

        # Initialize the lists
        assert await redis_client.lpush(key1, ["3", "2", "1"]) == 3
        assert await redis_client.lpush(key2, ["6", "5", "4"]) == 3

        # Pop from LEFT
        result = await redis_client.lmpop([key1, key2], ListDirection.LEFT, 2)
        expected_result = {key1: ["1", "2"]}
        assert compare_maps(result, expected_result) is True

        # Pop from RIGHT
        result = await redis_client.lmpop([key2, key1], ListDirection.RIGHT, 2)
        expected_result = {key2: ["6", "5"]}
        assert compare_maps(result, expected_result) is True

        # Pop without count (default is 1)
        result = await redis_client.lmpop([key1, key2], ListDirection.LEFT)
        expected_result = {key1: ["3"]}
        assert compare_maps(result, expected_result) is True

        # Non-existing key
        result = await redis_client.lmpop([key3], ListDirection.LEFT, 1)
        assert result is None

        # Non-list key
        assert await redis_client.set(key3, "value") == OK
        with pytest.raises(RequestError):
            await redis_client.lmpop([key3], ListDirection.LEFT, 1)

    @pytest.mark.parametrize("cluster_mode", [True, False])
    @pytest.mark.parametrize("protocol", [ProtocolVersion.RESP2, ProtocolVersion.RESP3])
    async def test_blmpop(self, redis_client: TGlideClient):
        min_version = "7.0.0"
        if await check_if_server_version_lt(redis_client, min_version):
            return pytest.mark.skip(reason=f"Redis version required >= {min_version}")

        key1 = f"{{test}}-1-f{get_random_string(10)}"
        key2 = f"{{test}}-2-f{get_random_string(10)}"
        key3 = f"{{test}}-3-f{get_random_string(10)}"
        key4 = f"{{test}}-4-f{get_random_string(10)}"

        # Initialize the lists
        assert await redis_client.lpush(key1, ["3", "2", "1"]) == 3
        assert await redis_client.lpush(key2, ["6", "5", "4"]) == 3

        # Pop from LEFT with blocking
        result = await redis_client.blmpop([key1, key2], ListDirection.LEFT, 0.1, 2)
        expected_result = {key1: ["1", "2"]}
        assert compare_maps(result, expected_result) is True

        # Pop from RIGHT with blocking
        result = await redis_client.blmpop([key2, key1], ListDirection.RIGHT, 0.1, 2)
        expected_result = {key2: ["6", "5"]}
        assert compare_maps(result, expected_result) is True

        # Pop without count (default is 1)
        result = await redis_client.blmpop([key1, key2], ListDirection.LEFT, 0.1)
        expected_result = {key1: ["3"]}
        assert compare_maps(result, expected_result) is True

        # Non-existing key with blocking
        result = await redis_client.blmpop([key3], ListDirection.LEFT, 0.1, 1)
        assert result is None

        # Non-list key with blocking
        assert await redis_client.set(key4, "value") == OK
        with pytest.raises(RequestError):
            await redis_client.blmpop([key4], ListDirection.LEFT, 0.1, 1)

        # BLMPOP is called against a non-existing key with no timeout, but we wrap the call in an asyncio timeout to
        # avoid having the test block forever
        async def endless_blmpop_call():
            await redis_client.blmpop([key3], ListDirection.LEFT, 0, 1)

        with pytest.raises(asyncio.TimeoutError):
            await asyncio.wait_for(endless_blmpop_call(), timeout=3)

    @pytest.mark.parametrize("cluster_mode", [True, False])
    @pytest.mark.parametrize("protocol", [ProtocolVersion.RESP2, ProtocolVersion.RESP3])
    async def test_lindex(self, redis_client: TGlideClient):
        key = get_random_string(10)
        value_list = [get_random_string(5), get_random_string(5)]
        assert await redis_client.lpush(key, value_list) == 2
        assert await redis_client.lindex(key, 0) == value_list[1]
        assert await redis_client.lindex(key, 1) == value_list[0]
        assert await redis_client.lindex(key, 3) is None
        assert await redis_client.lindex("non_existing_key", 0) is None

    @pytest.mark.parametrize("cluster_mode", [True, False])
    @pytest.mark.parametrize("protocol", [ProtocolVersion.RESP2, ProtocolVersion.RESP3])
    async def test_rpush_rpop(self, redis_client: TGlideClient):
        key = get_random_string(10)
        value_list = ["value4", "value3", "value2", "value1"]

        assert await redis_client.rpush(key, value_list) == 4
        assert await redis_client.rpop(key) == value_list[-1]

        assert await redis_client.rpop_count(key, 2) == value_list[-2:0:-1]
        assert await redis_client.rpop("non_existing_key") is None

    @pytest.mark.parametrize("cluster_mode", [True, False])
    @pytest.mark.parametrize("protocol", [ProtocolVersion.RESP2, ProtocolVersion.RESP3])
    async def test_rpush_rpop_wrong_type_raise_error(self, redis_client: TGlideClient):
        key = get_random_string(10)
        assert await redis_client.set(key, "foo") == OK

        with pytest.raises(RequestError) as e:
            await redis_client.rpush(key, ["bar"])
        assert "Operation against a key holding the wrong kind of value" in str(e)

        with pytest.raises(RequestError) as e:
            await redis_client.rpop(key)
        assert "Operation against a key holding the wrong kind of value" in str(e)

    @pytest.mark.parametrize("cluster_mode", [True, False])
    @pytest.mark.parametrize("protocol", [ProtocolVersion.RESP2, ProtocolVersion.RESP3])
    async def test_rpushx(self, redis_client: TGlideClient):
        key1 = get_random_string(10)
        key2 = get_random_string(10)

        # new key
        assert await redis_client.rpushx(key1, ["1"]) == 0
        assert await redis_client.lrange(key1, 0, -1) == []
        # existing key
        assert await redis_client.rpush(key1, ["0"]) == 1
        assert await redis_client.rpushx(key1, ["1", "2", "3"]) == 4
        assert await redis_client.lrange(key1, 0, -1) == ["0", "1", "2", "3"]
        # key existing, but it is not a list
        assert await redis_client.set(key2, "bar") == OK
        with pytest.raises(RequestError) as e:
            await redis_client.rpushx(key2, ["_"])
        # incorrect arguments
        with pytest.raises(RequestError):
            await redis_client.rpushx(key2, [])

    @pytest.mark.parametrize("cluster_mode", [True, False])
    @pytest.mark.parametrize("protocol", [ProtocolVersion.RESP2, ProtocolVersion.RESP3])
    async def test_brpop(self, redis_client: TGlideClient):
        key1 = f"{{test}}-1-f{get_random_string(10)}"
        key2 = f"{{test}}-2-f{get_random_string(10)}"
        value1 = "value1"
        value2 = "value2"
        value_list = [value1, value2]

        assert await redis_client.lpush(key1, value_list) == 2
        # ensure that command doesn't time out even if timeout > request timeout (250ms by default)
        assert await redis_client.brpop([key1, key2], 0.5) == [key1, value1]

        assert await redis_client.brpop(["non_existent_key"], 0.5) is None

        # key exists, but not a list
        assert await redis_client.set("foo", "bar")
        with pytest.raises(RequestError):
            await redis_client.brpop(["foo"], 0.001)

        async def endless_brpop_call():
            await redis_client.brpop(["non_existent_key"], 0)

        # brpop is called against a non-existing key with no timeout, but we wrap the call in an asyncio timeout to
        # avoid having the test block forever
        with pytest.raises(asyncio.TimeoutError):
            await asyncio.wait_for(endless_brpop_call(), timeout=3)

    @pytest.mark.parametrize("cluster_mode", [True, False])
    @pytest.mark.parametrize("protocol", [ProtocolVersion.RESP2, ProtocolVersion.RESP3])
    async def test_linsert(self, redis_client: TGlideClient):
        key1 = get_random_string(10)
        key2 = get_random_string(10)

        assert await redis_client.lpush(key1, ["4", "3", "2", "1"]) == 4
        assert await redis_client.linsert(key1, InsertPosition.BEFORE, "2", "1.5") == 5
        assert await redis_client.linsert(key1, InsertPosition.AFTER, "3", "3.5") == 6
        assert await redis_client.lrange(key1, 0, -1) == [
            "1",
            "1.5",
            "2",
            "3",
            "3.5",
            "4",
        ]

        assert (
            await redis_client.linsert(
                "non_existing_key", InsertPosition.BEFORE, "pivot", "elem"
            )
            == 0
        )
        assert await redis_client.linsert(key1, InsertPosition.AFTER, "5", "6") == -1

        # key exists, but it is not a list
        assert await redis_client.set(key2, "value") == OK
        with pytest.raises(RequestError):
            await redis_client.linsert(key2, InsertPosition.AFTER, "p", "e")

    @pytest.mark.parametrize("cluster_mode", [True, False])
    @pytest.mark.parametrize("protocol", [ProtocolVersion.RESP2, ProtocolVersion.RESP3])
    async def test_lmove(self, redis_client: TGlideClient):
        key1 = "{SameSlot}" + get_random_string(10)
        key2 = "{SameSlot}" + get_random_string(10)

        # Initialize the lists
        assert await redis_client.lpush(key1, ["2", "1"]) == 2
        assert await redis_client.lpush(key2, ["4", "3"]) == 2

        # Move from LEFT to LEFT
        assert (
            await redis_client.lmove(key1, key2, ListDirection.LEFT, ListDirection.LEFT)
            == "1"
        )
        assert await redis_client.lrange(key1, 0, -1) == ["2"]
        assert await redis_client.lrange(key2, 0, -1) == ["1", "3", "4"]

        # Move from LEFT to RIGHT
        assert (
            await redis_client.lmove(
                key1, key2, ListDirection.LEFT, ListDirection.RIGHT
            )
            == "2"
        )
        assert await redis_client.lrange(key1, 0, -1) == []
        assert await redis_client.lrange(key2, 0, -1) == ["1", "3", "4", "2"]

        # Move from RIGHT to LEFT - non-existing destination key
        assert (
            await redis_client.lmove(
                key2, key1, ListDirection.RIGHT, ListDirection.LEFT
            )
            == "2"
        )
        assert await redis_client.lrange(key2, 0, -1) == ["1", "3", "4"]
        assert await redis_client.lrange(key1, 0, -1) == ["2"]

        # Move from RIGHT to RIGHT
        assert (
            await redis_client.lmove(
                key2, key1, ListDirection.RIGHT, ListDirection.RIGHT
            )
            == "4"
        )
        assert await redis_client.lrange(key2, 0, -1) == ["1", "3"]
        assert await redis_client.lrange(key1, 0, -1) == ["2", "4"]

        # Non-existing source key
        assert (
            await redis_client.lmove(
                "{SameSlot}non_existing_key",
                key1,
                ListDirection.LEFT,
                ListDirection.LEFT,
            )
            is None
        )

        # Non-list source key
        key3 = get_random_string(10)
        assert await redis_client.set(key3, "value") == OK
        with pytest.raises(RequestError):
            await redis_client.lmove(key3, key1, ListDirection.LEFT, ListDirection.LEFT)

        # Non-list destination key
        with pytest.raises(RequestError):
            await redis_client.lmove(key1, key3, ListDirection.LEFT, ListDirection.LEFT)

    @pytest.mark.parametrize("cluster_mode", [True, False])
    @pytest.mark.parametrize("protocol", [ProtocolVersion.RESP2, ProtocolVersion.RESP3])
    async def test_blmove(self, redis_client: TGlideClient):
        key1 = "{SameSlot}" + get_random_string(10)
        key2 = "{SameSlot}" + get_random_string(10)

        # Initialize the lists
        assert await redis_client.lpush(key1, ["2", "1"]) == 2
        assert await redis_client.lpush(key2, ["4", "3"]) == 2

        # Move from LEFT to LEFT with blocking
        assert (
            await redis_client.blmove(
                key1, key2, ListDirection.LEFT, ListDirection.LEFT, 0.1
            )
            == "1"
        )
        assert await redis_client.lrange(key1, 0, -1) == ["2"]
        assert await redis_client.lrange(key2, 0, -1) == ["1", "3", "4"]

        # Move from LEFT to RIGHT with blocking
        assert (
            await redis_client.blmove(
                key1, key2, ListDirection.LEFT, ListDirection.RIGHT, 0.1
            )
            == "2"
        )
        assert await redis_client.lrange(key1, 0, -1) == []
        assert await redis_client.lrange(key2, 0, -1) == ["1", "3", "4", "2"]

        # Move from RIGHT to LEFT non-existing destination with blocking
        assert (
            await redis_client.blmove(
                key2, key1, ListDirection.RIGHT, ListDirection.LEFT, 0.1
            )
            == "2"
        )
        assert await redis_client.lrange(key2, 0, -1) == ["1", "3", "4"]
        assert await redis_client.lrange(key1, 0, -1) == ["2"]

        # Move from RIGHT to RIGHT with blocking
        assert (
            await redis_client.blmove(
                key2, key1, ListDirection.RIGHT, ListDirection.RIGHT, 0.1
            )
            == "4"
        )
        assert await redis_client.lrange(key2, 0, -1) == ["1", "3"]
        assert await redis_client.lrange(key1, 0, -1) == ["2", "4"]

        # Non-existing source key with blocking
        assert (
            await redis_client.blmove(
                "{SameSlot}non_existing_key",
                key1,
                ListDirection.LEFT,
                ListDirection.LEFT,
                0.1,
            )
            is None
        )

        # Non-list source key with blocking
        key3 = get_random_string(10)
        assert await redis_client.set(key3, "value") == OK
        with pytest.raises(RequestError):
            await redis_client.blmove(
                key3, key1, ListDirection.LEFT, ListDirection.LEFT, 0.1
            )

        # Non-list destination key with blocking
        with pytest.raises(RequestError):
            await redis_client.blmove(
                key1, key3, ListDirection.LEFT, ListDirection.LEFT, 0.1
            )

        # BLMOVE is called against a non-existing key with no timeout, but we wrap the call in an asyncio timeout to
        # avoid having the test block forever
        async def endless_blmove_call():
            await redis_client.blmove(
                "{SameSlot}non_existing_key",
                key2,
                ListDirection.LEFT,
                ListDirection.RIGHT,
                0,
            )

        with pytest.raises(asyncio.TimeoutError):
            await asyncio.wait_for(endless_blmove_call(), timeout=3)

    @pytest.mark.parametrize("cluster_mode", [True, False])
    @pytest.mark.parametrize("protocol", [ProtocolVersion.RESP2, ProtocolVersion.RESP3])
    async def test_lset(self, redis_client: TGlideClient):
        key = get_random_string(10)
        element = get_random_string(5)
        values = [get_random_string(5) for _ in range(4)]

        # key does not exist
        with pytest.raises(RequestError):
            await redis_client.lset("non_existing_key", 0, element)

        # pushing elements to list
        await redis_client.lpush(key, values) == 4

        # index out of range
        with pytest.raises(RequestError):
            await redis_client.lset(key, 10, element)

        # assert lset result
        assert await redis_client.lset(key, 0, element) == OK

        values = [element] + values[:-1][::-1]
        assert await redis_client.lrange(key, 0, -1) == values

        # assert lset with a negative index for the last element in the list
        assert await redis_client.lset(key, -1, element) == OK

        values[-1] = element
        assert await redis_client.lrange(key, 0, -1) == values

    @pytest.mark.parametrize("cluster_mode", [True, False])
    @pytest.mark.parametrize("protocol", [ProtocolVersion.RESP2, ProtocolVersion.RESP3])
    async def test_sadd_srem_smembers_scard(self, redis_client: TGlideClient):
        key = get_random_string(10)
        value_list = ["member1", "member2", "member3", "member4"]

        assert await redis_client.sadd(key, value_list) == 4
        assert await redis_client.srem(key, ["member4", "nonExistingMember"]) == 1

        assert set(await redis_client.smembers(key)) == set(value_list[:3])

        assert await redis_client.srem(key, ["member1"]) == 1
        assert await redis_client.scard(key) == 2

    @pytest.mark.parametrize("cluster_mode", [True, False])
    @pytest.mark.parametrize("protocol", [ProtocolVersion.RESP2, ProtocolVersion.RESP3])
    async def test_sadd_srem_smembers_scard_non_existing_key(
        self, redis_client: TGlideClient
    ):
        non_existing_key = get_random_string(10)
        assert await redis_client.srem(non_existing_key, ["member"]) == 0
        assert await redis_client.scard(non_existing_key) == 0
        assert await redis_client.smembers(non_existing_key) == set()

    @pytest.mark.parametrize("cluster_mode", [True, False])
    @pytest.mark.parametrize("protocol", [ProtocolVersion.RESP2, ProtocolVersion.RESP3])
    async def test_sadd_srem_smembers_scard_wrong_type_raise_error(
        self, redis_client: TGlideClient
    ):
        key = get_random_string(10)
        assert await redis_client.set(key, "foo") == OK

        with pytest.raises(RequestError) as e:
            await redis_client.sadd(key, ["bar"])
        assert "Operation against a key holding the wrong kind of value" in str(e)

        with pytest.raises(RequestError) as e:
            await redis_client.srem(key, ["bar"])
        assert "Operation against a key holding the wrong kind of value" in str(e)

        with pytest.raises(RequestError) as e:
            await redis_client.scard(key)
        assert "Operation against a key holding the wrong kind of value" in str(e)

        with pytest.raises(RequestError) as e:
            await redis_client.smembers(key)
        assert "Operation against a key holding the wrong kind of value" in str(e)

    @pytest.mark.parametrize("cluster_mode", [True, False])
    @pytest.mark.parametrize("protocol", [ProtocolVersion.RESP2, ProtocolVersion.RESP3])
    async def test_sismember(self, redis_client: TGlideClient):
        key = get_random_string(10)
        member = get_random_string(5)
        assert await redis_client.sadd(key, [member]) == 1
        assert await redis_client.sismember(key, member)
        assert not await redis_client.sismember(key, get_random_string(5))
        assert not await redis_client.sismember("non_existing_key", member)

    @pytest.mark.parametrize("cluster_mode", [True, False])
    @pytest.mark.parametrize("protocol", [ProtocolVersion.RESP2, ProtocolVersion.RESP3])
    async def test_spop(self, redis_client: TGlideClient):
        key = get_random_string(10)
        member = get_random_string(5)
        assert await redis_client.sadd(key, [member]) == 1
        assert await redis_client.spop(key) == member

        member2 = get_random_string(5)
        member3 = get_random_string(5)
        assert await redis_client.sadd(key, [member, member2, member3]) == 3
        assert await redis_client.spop_count(key, 4) == {member, member2, member3}

        assert await redis_client.scard(key) == 0

        assert await redis_client.spop("non_existing_key") == None
        assert await redis_client.spop_count("non_existing_key", 3) == set()

    @pytest.mark.parametrize("cluster_mode", [True, False])
    @pytest.mark.parametrize("protocol", [ProtocolVersion.RESP2, ProtocolVersion.RESP3])
    async def test_smove(self, redis_client: TGlideClient):
        key1 = f"{{testKey}}:1-{get_random_string(10)}"
        key2 = f"{{testKey}}:2-{get_random_string(10)}"
        key3 = f"{{testKey}}:3-{get_random_string(10)}"
        string_key = f"{{testKey}}:4-{get_random_string(10)}"
        non_existing_key = f"{{testKey}}:5-{get_random_string(10)}"

        assert await redis_client.sadd(key1, ["1", "2", "3"]) == 3
        assert await redis_client.sadd(key2, ["2", "3"]) == 2

        # move an element
        assert await redis_client.smove(key1, key2, "1") is True
        assert await redis_client.smembers(key1) == {"2", "3"}
        assert await redis_client.smembers(key2) == {"1", "2", "3"}

        # moved element already exists in the destination set
        assert await redis_client.smove(key2, key1, "2") is True
        assert await redis_client.smembers(key1) == {"2", "3"}
        assert await redis_client.smembers(key2) == {"1", "3"}

        # attempt to move from a non-existing key
        assert await redis_client.smove(non_existing_key, key1, "4") is False
        assert await redis_client.smembers(key1) == {"2", "3"}

        # move to a new set
        assert await redis_client.smove(key1, key3, "2")
        assert await redis_client.smembers(key1) == {"3"}
        assert await redis_client.smembers(key3) == {"2"}

        # attempt to move a missing element
        assert await redis_client.smove(key1, key3, "42") is False
        assert await redis_client.smembers(key1) == {"3"}
        assert await redis_client.smembers(key3) == {"2"}

        # move missing element to missing key
        assert await redis_client.smove(key1, non_existing_key, "42") is False
        assert await redis_client.smembers(key1) == {"3"}
        assert await redis_client.type(non_existing_key) == "none"

        # key exists, but it is not a set
        assert await redis_client.set(string_key, "value") == OK
        with pytest.raises(RequestError):
            await redis_client.smove(string_key, key1, "_")

    @pytest.mark.parametrize("cluster_mode", [True, False])
    @pytest.mark.parametrize("protocol", [ProtocolVersion.RESP2, ProtocolVersion.RESP3])
    async def test_sunion(self, redis_client: TGlideClient):
        key1 = f"{{testKey}}:{get_random_string(10)}"
        key2 = f"{{testKey}}:{get_random_string(10)}"
        non_existing_key = f"{{testKey}}:non_existing_key"
        member1_list = ["a", "b", "c"]
        member2_list = ["b", "c", "d", "e"]

        assert await redis_client.sadd(key1, member1_list) == 3
        assert await redis_client.sadd(key2, member2_list) == 4
        assert await redis_client.sunion([key1, key2]) == {"a", "b", "c", "d", "e"}

        # invalid argument - key list must not be empty
        with pytest.raises(RequestError):
            await redis_client.sunion([])

        # non-existing key returns the set of existing keys
        assert await redis_client.sunion([key1, non_existing_key]) == set(member1_list)

        # non-set key
        assert await redis_client.set(key2, "value") == OK
        with pytest.raises(RequestError) as e:
            await redis_client.sunion([key2])

    @pytest.mark.parametrize("cluster_mode", [True, False])
    @pytest.mark.parametrize("protocol", [ProtocolVersion.RESP2, ProtocolVersion.RESP3])
    async def test_sunionstore(self, redis_client: TGlideClient):
        key1 = f"{{testKey}}:1-{get_random_string(10)}"
        key2 = f"{{testKey}}:2-{get_random_string(10)}"
        key3 = f"{{testKey}}:3-{get_random_string(10)}"
        key4 = f"{{testKey}}:4-{get_random_string(10)}"
        string_key = f"{{testKey}}:4-{get_random_string(10)}"
        non_existing_key = f"{{testKey}}:5-{get_random_string(10)}"

        assert await redis_client.sadd(key1, ["a", "b", "c"]) == 3
        assert await redis_client.sadd(key2, ["c", "d", "e"]) == 3
        assert await redis_client.sadd(key3, ["e", "f", "g"]) == 3

        # store union in new key
        assert await redis_client.sunionstore(key4, [key1, key2]) == 5
        assert await redis_client.smembers(key4) == {"a", "b", "c", "d", "e"}

        # overwrite existing set
        assert await redis_client.sunionstore(key1, [key4, key2]) == 5
        assert await redis_client.smembers(key1) == {"a", "b", "c", "d", "e"}

        # overwrite one of the source keys
        assert await redis_client.sunionstore(key2, [key4, key2]) == 5
        assert await redis_client.smembers(key1) == {"a", "b", "c", "d", "e"}

        # union with a non existing key
        assert await redis_client.sunionstore(key2, [non_existing_key]) == 0
        assert await redis_client.smembers(key2) == set()

        # key exists, but it is not a sorted set
        assert await redis_client.set(string_key, "value") == OK
        with pytest.raises(RequestError):
            await redis_client.sunionstore(key4, [string_key, key1])

        # overwrite destination when destination is not a set
        assert await redis_client.sunionstore(string_key, [key1, key3]) == 7
        assert await redis_client.smembers(string_key) == {
            "a",
            "b",
            "c",
            "d",
            "e",
            "f",
            "g",
        }

    @pytest.mark.parametrize("cluster_mode", [True, False])
    @pytest.mark.parametrize("protocol", [ProtocolVersion.RESP2, ProtocolVersion.RESP3])
    async def test_sinter(self, redis_client: TGlideClient):
        key1 = f"{{testKey}}:{get_random_string(10)}"
        key2 = f"{{testKey}}:{get_random_string(10)}"
        non_existing_key = f"{{testKey}}:non_existing_key"
        member1_list = ["a", "b", "c"]
        member2_list = ["c", "d", "e"]

        # positive test case
        assert await redis_client.sadd(key1, member1_list) == 3
        assert await redis_client.sadd(key2, member2_list) == 3
        assert await redis_client.sinter([key1, key2]) == set(["c"])

        # invalid argument - key list must not be empty
        with pytest.raises(RequestError):
            await redis_client.sinter([])

        # non-existing key returns empty set
        assert await redis_client.sinter([key1, non_existing_key]) == set()

        # non-set key
        assert await redis_client.set(key2, "value") == OK
        with pytest.raises(RequestError) as e:
            await redis_client.sinter([key2])
        assert "Operation against a key holding the wrong kind of value" in str(e)

    @pytest.mark.parametrize("cluster_mode", [True, False])
    @pytest.mark.parametrize("protocol", [ProtocolVersion.RESP2, ProtocolVersion.RESP3])
    async def test_sinterstore(self, redis_client: TGlideClient):
        key1 = f"{{testKey}}:{get_random_string(10)}"
        key2 = f"{{testKey}}:{get_random_string(10)}"
        key3 = f"{{testKey}}:{get_random_string(10)}"
        string_key = f"{{testKey}}:{get_random_string(10)}"
        non_existing_key = f"{{testKey}}:non_existing_key"
        member1_list = ["a", "b", "c"]
        member2_list = ["c", "d", "e"]

        assert await redis_client.sadd(key1, member1_list) == 3
        assert await redis_client.sadd(key2, member2_list) == 3

        # store in new key
        assert await redis_client.sinterstore(key3, [key1, key2]) == 1
        assert await redis_client.smembers(key3) == {"c"}

        # overwrite existing set, which is also a source set
        assert await redis_client.sinterstore(key2, [key2, key3]) == 1
        assert await redis_client.smembers(key2) == {"c"}

        # source set is the same as the existing set
        assert await redis_client.sinterstore(key2, [key2]) == 1
        assert await redis_client.smembers(key2) == {"c"}

        # intersection with non-existing key
        assert await redis_client.sinterstore(key1, [key2, non_existing_key]) == 0
        assert await redis_client.smembers(key1) == set()

        # invalid argument - key list must not be empty
        with pytest.raises(RequestError):
            await redis_client.sinterstore(key3, [])

        # non-set key
        assert await redis_client.set(string_key, "value") == OK
        with pytest.raises(RequestError) as e:
            await redis_client.sinterstore(key3, [string_key])

        # overwrite non-set key
        assert await redis_client.sinterstore(string_key, [key2]) == 1
        assert await redis_client.smembers(string_key) == {"c"}

    @pytest.mark.parametrize("cluster_mode", [True, False])
    @pytest.mark.parametrize("protocol", [ProtocolVersion.RESP2, ProtocolVersion.RESP3])
    async def test_sintercard(self, redis_client: TGlideClient):
        min_version = "7.0.0"
        if await check_if_server_version_lt(redis_client, min_version):
            return pytest.mark.skip(reason=f"Redis version required >= {min_version}")

        key1 = f"{{testKey}}:{get_random_string(10)}"
        key2 = f"{{testKey}}:{get_random_string(10)}"
        key3 = f"{{testKey}}:{get_random_string(10)}"
        string_key = f"{{testKey}}:{get_random_string(10)}"
        non_existing_key = f"{{testKey}}:non_existing_key"
        member1_list = ["a", "b", "c"]
        member2_list = ["b", "c", "d", "e"]
        member3_list = ["b", "c", "f", "g"]

        assert await redis_client.sadd(key1, member1_list) == 3
        assert await redis_client.sadd(key2, member2_list) == 4
        assert await redis_client.sadd(key3, member3_list) == 4

        # Basic intersection
        assert (
            await redis_client.sintercard([key1, key2]) == 2
        )  # Intersection of key1 and key2 is {"b", "c"}

        # Intersection with non-existing key
        assert (
            await redis_client.sintercard([key1, non_existing_key]) == 0
        )  # No common elements

        # Intersection with a single key
        assert await redis_client.sintercard([key1]) == 3  # All elements in key1

        # Intersection with limit
        assert (
            await redis_client.sintercard([key1, key2, key3], limit=1) == 1
        )  # Stops early at limit

        # Invalid argument - key list must not be empty
        with pytest.raises(RequestError):
            await redis_client.sintercard([])

        # Non-set key
        assert await redis_client.set(string_key, "value") == "OK"
        with pytest.raises(RequestError):
            await redis_client.sintercard([string_key])

    @pytest.mark.parametrize("cluster_mode", [True, False])
    @pytest.mark.parametrize("protocol", [ProtocolVersion.RESP2, ProtocolVersion.RESP3])
    async def test_sdiff(self, redis_client: TGlideClient):
        key1 = f"{{testKey}}:1-{get_random_string(10)}"
        key2 = f"{{testKey}}:2-{get_random_string(10)}"
        string_key = f"{{testKey}}:4-{get_random_string(10)}"
        non_existing_key = f"{{testKey}}:5-{get_random_string(10)}"

        assert await redis_client.sadd(key1, ["a", "b", "c"]) == 3
        assert await redis_client.sadd(key2, ["c", "d", "e"]) == 3

        assert await redis_client.sdiff([key1, key2]) == {"a", "b"}
        assert await redis_client.sdiff([key2, key1]) == {"d", "e"}

        assert await redis_client.sdiff([key1, non_existing_key]) == {"a", "b", "c"}
        assert await redis_client.sdiff([non_existing_key, key1]) == set()

        # invalid argument - key list must not be empty
        with pytest.raises(RequestError):
            await redis_client.sdiff([])

        # key exists, but it is not a set
        assert await redis_client.set(string_key, "value") == OK
        with pytest.raises(RequestError):
            await redis_client.sdiff([string_key])

    @pytest.mark.parametrize("cluster_mode", [True, False])
    @pytest.mark.parametrize("protocol", [ProtocolVersion.RESP2, ProtocolVersion.RESP3])
    async def test_sdiffstore(self, redis_client: TGlideClient):
        key1 = f"{{testKey}}:1-{get_random_string(10)}"
        key2 = f"{{testKey}}:2-{get_random_string(10)}"
        key3 = f"{{testKey}}:3-{get_random_string(10)}"
        string_key = f"{{testKey}}:4-{get_random_string(10)}"
        non_existing_key = f"{{testKey}}:5-{get_random_string(10)}"

        assert await redis_client.sadd(key1, ["a", "b", "c"]) == 3
        assert await redis_client.sadd(key2, ["c", "d", "e"]) == 3

        # Store diff in new key
        assert await redis_client.sdiffstore(key3, [key1, key2]) == 2
        assert await redis_client.smembers(key3) == {"a", "b"}

        # Overwrite existing set
        assert await redis_client.sdiffstore(key3, [key2, key1]) == 2
        assert await redis_client.smembers(key3) == {"d", "e"}

        # Overwrite one of the source sets
        assert await redis_client.sdiffstore(key3, [key2, key3]) == 1
        assert await redis_client.smembers(key3) == {"c"}

        # Diff between non-empty set and empty set
        assert await redis_client.sdiffstore(key3, [key1, non_existing_key]) == 3
        assert await redis_client.smembers(key3) == {"a", "b", "c"}

        # Diff between empty set and non-empty set
        assert await redis_client.sdiffstore(key3, [non_existing_key, key1]) == 0
        assert await redis_client.smembers(key3) == set()

        # invalid argument - key list must not be empty
        with pytest.raises(RequestError):
            await redis_client.sdiffstore(key3, [])

        # source key exists, but it is not a set
        assert await redis_client.set(string_key, "value") == OK
        with pytest.raises(RequestError):
            await redis_client.sdiffstore(key3, [string_key])

        # Overwrite a key holding a non-set value
        assert await redis_client.sdiffstore(string_key, [key1, key2]) == 2
        assert await redis_client.smembers(string_key) == {"a", "b"}

    @pytest.mark.parametrize("cluster_mode", [True, False])
    @pytest.mark.parametrize("protocol", [ProtocolVersion.RESP2, ProtocolVersion.RESP3])
    async def test_smismember(self, redis_client: TGlideClient):
        key1 = get_random_string(10)
        string_key = get_random_string(10)
        non_existing_key = get_random_string(10)

        assert await redis_client.sadd(key1, ["one", "two"]) == 2
        assert await redis_client.smismember(key1, ["two", "three"]) == [True, False]

        assert await redis_client.smismember(non_existing_key, ["two"]) == [False]

        # invalid argument - member list must not be empty
        with pytest.raises(RequestError):
            await redis_client.smismember(key1, [])

        # source key exists, but it is not a set
        assert await redis_client.set(string_key, "value") == OK
        with pytest.raises(RequestError):
            await redis_client.smismember(string_key, ["two"])

    @pytest.mark.parametrize("cluster_mode", [True, False])
    @pytest.mark.parametrize("protocol", [ProtocolVersion.RESP2, ProtocolVersion.RESP3])
    async def test_ltrim(self, redis_client: TGlideClient):
        key = get_random_string(10)
        value_list = ["value4", "value3", "value2", "value1"]

        assert await redis_client.lpush(key, value_list) == 4
        assert await redis_client.ltrim(key, 0, 1) == OK
        assert await redis_client.lrange(key, 0, -1) == ["value1", "value2"]

        assert await redis_client.ltrim(key, 4, 2) == OK
        assert await redis_client.lrange(key, 0, -1) == []

        assert await redis_client.ltrim("non_existing_key", 0, 1) == OK

        assert await redis_client.set(key, "foo") == OK
        with pytest.raises(RequestError) as e:
            await redis_client.ltrim(key, 0, 1)
        assert "Operation against a key holding the wrong kind of value" in str(e)

    @pytest.mark.parametrize("cluster_mode", [True, False])
    @pytest.mark.parametrize("protocol", [ProtocolVersion.RESP2, ProtocolVersion.RESP3])
    async def test_lrem(self, redis_client: TGlideClient):
        key = get_random_string(10)
        value_list = ["value1", "value2", "value1", "value1", "value2"]

        assert await redis_client.lpush(key, value_list) == 5

        assert await redis_client.lrem(key, 2, "value1") == 2
        assert await redis_client.lrange(key, 0, -1) == ["value2", "value2", "value1"]

        assert await redis_client.lrem(key, -1, "value2") == 1
        assert await redis_client.lrange(key, 0, -1) == ["value2", "value1"]

        assert await redis_client.lrem(key, 0, "value2") == 1
        assert await redis_client.lrange(key, 0, -1) == ["value1"]

        assert await redis_client.lrem("non_existing_key", 2, "value") == 0

    @pytest.mark.parametrize("cluster_mode", [True, False])
    @pytest.mark.parametrize("protocol", [ProtocolVersion.RESP2, ProtocolVersion.RESP3])
    async def test_llen(self, redis_client: TGlideClient):
        key1 = get_random_string(10)
        key2 = get_random_string(10)
        value_list = ["value4", "value3", "value2", "value1"]

        assert await redis_client.lpush(key1, value_list) == 4
        assert await redis_client.llen(key1) == 4

        assert await redis_client.llen("non_existing_key") == 0

        assert await redis_client.set(key2, "foo") == OK
        with pytest.raises(RequestError) as e:
            await redis_client.llen(key2)
        assert "Operation against a key holding the wrong kind of value" in str(e)

    @pytest.mark.parametrize("cluster_mode", [True, False])
    @pytest.mark.parametrize("protocol", [ProtocolVersion.RESP2, ProtocolVersion.RESP3])
    async def test_strlen(self, redis_client: TGlideClient):
        key1 = get_random_string(10)
        key2 = get_random_string(10)
        value_list = ["value4", "value3", "value2", "value1"]

        assert await redis_client.set(key1, "foo") == OK
        assert await redis_client.strlen(key1) == 3
        assert await redis_client.strlen("non_existing_key") == 0

        assert await redis_client.lpush(key2, value_list) == 4
        with pytest.raises(RequestError):
            assert await redis_client.strlen(key2)

    @pytest.mark.parametrize("cluster_mode", [True, False])
    @pytest.mark.parametrize("protocol", [ProtocolVersion.RESP2, ProtocolVersion.RESP3])
    async def test_rename(self, redis_client: TGlideClient):
        key1 = "{" + get_random_string(10) + "}"
        assert await redis_client.set(key1, "foo") == OK
        assert await redis_client.rename(key1, key1 + "_rename") == OK
        assert await redis_client.exists([key1 + "_rename"]) == 1

        with pytest.raises(RequestError):
            assert await redis_client.rename(
                "{same_slot}" + "non_existing_key", "{same_slot}" + "_rename"
            )

    @pytest.mark.parametrize("cluster_mode", [True, False])
    @pytest.mark.parametrize("protocol", [ProtocolVersion.RESP2, ProtocolVersion.RESP3])
    async def test_renamenx(self, redis_client: TGlideClient):
        key1 = f"{{testKey}}:1-{get_random_string(10)}"
        key2 = f"{{testKey}}:2-{get_random_string(10)}"
        key3 = f"{{testKey}}:3-{get_random_string(10)}"
        non_existing_key = f"{{testKey}}:5-{get_random_string(10)}"

        # Verify that attempting to rename a non-existing key throws an error
        with pytest.raises(RequestError):
            assert await redis_client.renamenx(non_existing_key, key1)

        # Test RENAMENX with string values
        assert await redis_client.set(key1, "key1") == OK
        assert await redis_client.set(key3, "key3") == OK
        # Test that RENAMENX can rename key1 to key2 (where key2 does not yet exist)
        assert await redis_client.renamenx(key1, key2) is True
        # Verify that key2 now holds the value that was in key1
        assert await redis_client.get(key2) == "key1"
        # Verify that RENAMENX doesn't rename key2 to key3, since key3 already exists
        assert await redis_client.renamenx(key2, key3) is False
        # Verify that key3 remains unchanged
        assert await redis_client.get(key3) == "key3"

    @pytest.mark.parametrize("cluster_mode", [True, False])
    @pytest.mark.parametrize("protocol", [ProtocolVersion.RESP2, ProtocolVersion.RESP3])
    async def test_exists(self, redis_client: TGlideClient):
        keys = [get_random_string(10), get_random_string(10)]

        assert await redis_client.set(keys[0], "value") == OK
        assert await redis_client.exists(keys) == 1

        assert await redis_client.set(keys[1], "value") == OK
        assert await redis_client.exists(keys) == 2
        keys.append("non_existing_key")
        assert await redis_client.exists(keys) == 2

    @pytest.mark.parametrize("cluster_mode", [True, False])
    @pytest.mark.parametrize("protocol", [ProtocolVersion.RESP2, ProtocolVersion.RESP3])
    async def test_unlink(self, redis_client: TGlideClient):
        key1 = get_random_string(10)
        key2 = get_random_string(10)
        key3 = get_random_string(10)

        assert await redis_client.set(key1, "value") == OK
        assert await redis_client.set(key2, "value") == OK
        assert await redis_client.set(key3, "value") == OK
        assert await redis_client.unlink([key1, key2, "non_existing_key", key3]) == 3

    @pytest.mark.parametrize("cluster_mode", [True, False])
    @pytest.mark.parametrize("protocol", [ProtocolVersion.RESP2, ProtocolVersion.RESP3])
    async def test_expire_pexpire_ttl_expiretime_pexpiretime_with_positive_timeout(
        self, redis_client: TGlideClient
    ):
        key = get_random_string(10)
        assert await redis_client.set(key, "foo") == OK
        assert await redis_client.ttl(key) == -1

        if not await check_if_server_version_lt(redis_client, "7.0.0"):
            assert await redis_client.expiretime(key) == -1
            assert await redis_client.pexpiretime(key) == -1

        assert await redis_client.expire(key, 10) == 1
        assert await redis_client.ttl(key) in range(11)

        # set command clears the timeout.
        assert await redis_client.set(key, "bar") == OK
        if await check_if_server_version_lt(redis_client, "7.0.0"):
            assert await redis_client.pexpire(key, 10000)
        else:
            assert await redis_client.pexpire(key, 10000, ExpireOptions.HasNoExpiry)
        assert await redis_client.ttl(key) in range(11)

        if await check_if_server_version_lt(redis_client, "7.0.0"):
            assert await redis_client.expire(key, 15)
        else:
            assert await redis_client.expire(key, 15, ExpireOptions.HasExistingExpiry)
            assert await redis_client.expiretime(key) > int(time.time())
            assert await redis_client.pexpiretime(key) > (int(time.time()) * 1000)
        assert await redis_client.ttl(key) in range(16)

    @pytest.mark.parametrize("cluster_mode", [True, False])
    @pytest.mark.parametrize("protocol", [ProtocolVersion.RESP2, ProtocolVersion.RESP3])
    async def test_expireat_pexpireat_ttl_with_positive_timeout(
        self, redis_client: TGlideClient
    ):
        key = get_random_string(10)
        assert await redis_client.set(key, "foo") == OK
        current_time = int(time.time())

        assert await redis_client.expireat(key, current_time + 10) == 1
        assert await redis_client.ttl(key) in range(11)
        if await check_if_server_version_lt(redis_client, "7.0.0"):
            assert await redis_client.expireat(key, current_time + 50) == 1
        else:
            assert (
                await redis_client.expireat(
                    key, current_time + 50, ExpireOptions.NewExpiryGreaterThanCurrent
                )
                == 1
            )
        assert await redis_client.ttl(key) in range(51)

        # set command clears the timeout.
        assert await redis_client.set(key, "bar") == OK
        current_time_ms = int(time.time() * 1000)
        if not await check_if_server_version_lt(redis_client, "7.0.0"):
            assert not await redis_client.pexpireat(
                key, current_time_ms + 50000, ExpireOptions.HasExistingExpiry
            )

    @pytest.mark.parametrize("cluster_mode", [True, False])
    @pytest.mark.parametrize("protocol", [ProtocolVersion.RESP2, ProtocolVersion.RESP3])
    async def test_expire_pexpire_expireat_pexpireat_expiretime_pexpiretime_past_or_negative_timeout(
        self, redis_client: TGlideClient
    ):
        key = get_random_string(10)
        assert await redis_client.set(key, "foo") == OK
        assert await redis_client.ttl(key) == -1

        if not await check_if_server_version_lt(redis_client, "7.0.0"):
            assert await redis_client.expiretime(key) == -1
            assert await redis_client.pexpiretime(key) == -1

        assert await redis_client.expire(key, -10) is True
        assert await redis_client.ttl(key) == -2
        if not await check_if_server_version_lt(redis_client, "7.0.0"):
            assert await redis_client.expiretime(key) == -2
            assert await redis_client.pexpiretime(key) == -2

        assert await redis_client.set(key, "foo") == OK
        assert await redis_client.pexpire(key, -10000)
        assert await redis_client.ttl(key) == -2
        if not await check_if_server_version_lt(redis_client, "7.0.0"):
            assert await redis_client.expiretime(key) == -2
            assert await redis_client.pexpiretime(key) == -2

        assert await redis_client.set(key, "foo") == OK
        assert await redis_client.expireat(key, int(time.time()) - 50) == 1
        assert await redis_client.ttl(key) == -2
        if not await check_if_server_version_lt(redis_client, "7.0.0"):
            assert await redis_client.expiretime(key) == -2
            assert await redis_client.pexpiretime(key) == -2

        assert await redis_client.set(key, "foo") == OK
        assert await redis_client.pexpireat(key, int(time.time() * 1000) - 50000)
        assert await redis_client.ttl(key) == -2
        if not await check_if_server_version_lt(redis_client, "7.0.0"):
            assert await redis_client.expiretime(key) == -2
            assert await redis_client.pexpiretime(key) == -2

    @pytest.mark.parametrize("cluster_mode", [True, False])
    @pytest.mark.parametrize("protocol", [ProtocolVersion.RESP2, ProtocolVersion.RESP3])
    async def test_expire_pexpire_expireAt_pexpireAt_ttl_expiretime_pexpiretime_non_existing_key(
        self, redis_client: TGlideClient
    ):
        key = get_random_string(10)

        assert await redis_client.expire(key, 10) == 0
        assert not await redis_client.pexpire(key, 10000)
        assert await redis_client.expireat(key, int(time.time()) + 50) == 0
        assert not await redis_client.pexpireat(key, int(time.time() * 1000) + 50000)
        assert await redis_client.ttl(key) == -2
        if not await check_if_server_version_lt(redis_client, "7.0.0"):
            assert await redis_client.expiretime(key) == -2
            assert await redis_client.pexpiretime(key) == -2

    @pytest.mark.parametrize("cluster_mode", [True, False])
    @pytest.mark.parametrize("protocol", [ProtocolVersion.RESP2, ProtocolVersion.RESP3])
    async def test_pttl(self, redis_client: TGlideClient):
        key = get_random_string(10)
        assert await redis_client.pttl(key) == -2
        current_time = int(time.time())

        assert await redis_client.set(key, "value") == OK
        assert await redis_client.pttl(key) == -1

        assert await redis_client.expire(key, 10)
        assert 0 < await redis_client.pttl(key) <= 10000

        assert await redis_client.expireat(key, current_time + 20)
        assert 0 < await redis_client.pttl(key) <= 20000

        assert await redis_client.pexpireat(key, current_time * 1000 + 30000)
        assert 0 < await redis_client.pttl(key) <= 30000

    @pytest.mark.parametrize("cluster_mode", [True, False])
    @pytest.mark.parametrize("protocol", [ProtocolVersion.RESP2, ProtocolVersion.RESP3])
    async def test_persist(self, redis_client: TGlideClient):
        key = get_random_string(10)
        assert await redis_client.set(key, "value") == OK
        assert not await redis_client.persist(key)

        assert await redis_client.expire(key, 10)
        assert await redis_client.persist(key)

    @pytest.mark.parametrize("cluster_mode", [True, False])
    @pytest.mark.parametrize("protocol", [ProtocolVersion.RESP2, ProtocolVersion.RESP3])
    async def test_geoadd(self, redis_client: TGlideClient):
        key, key2 = get_random_string(10), get_random_string(10)
        members_coordinates = {
            "Palermo": GeospatialData(13.361389, 38.115556),
            "Catania": GeospatialData(15.087269, 37.502669),
        }
        assert await redis_client.geoadd(key, members_coordinates) == 2
        members_coordinates["Catania"].latitude = 39
        assert (
            await redis_client.geoadd(
                key,
                members_coordinates,
                existing_options=ConditionalChange.ONLY_IF_DOES_NOT_EXIST,
            )
            == 0
        )
        assert (
            await redis_client.geoadd(
                key,
                members_coordinates,
                existing_options=ConditionalChange.ONLY_IF_EXISTS,
            )
            == 0
        )
        members_coordinates["Catania"].latitude = 40
        members_coordinates.update({"Tel-Aviv": GeospatialData(32.0853, 34.7818)})
        assert (
            await redis_client.geoadd(
                key,
                members_coordinates,
                changed=True,
            )
            == 2
        )

        assert await redis_client.set(key2, "value") == OK
        with pytest.raises(RequestError):
            await redis_client.geoadd(key2, members_coordinates)

    @pytest.mark.parametrize("cluster_mode", [True, False])
    @pytest.mark.parametrize("protocol", [ProtocolVersion.RESP2, ProtocolVersion.RESP3])
    async def test_geoadd_invalid_args(self, redis_client: TGlideClient):
        key = get_random_string(10)

        with pytest.raises(RequestError):
            await redis_client.geoadd(key, {})

        with pytest.raises(RequestError):
            await redis_client.geoadd(key, {"Place": GeospatialData(-181, 0)})

        with pytest.raises(RequestError):
            await redis_client.geoadd(key, {"Place": GeospatialData(181, 0)})

        with pytest.raises(RequestError):
            await redis_client.geoadd(key, {"Place": GeospatialData(0, 86)})

        with pytest.raises(RequestError):
            await redis_client.geoadd(key, {"Place": GeospatialData(0, -86)})

    @pytest.mark.parametrize("cluster_mode", [True, False])
    @pytest.mark.parametrize("protocol", [ProtocolVersion.RESP2, ProtocolVersion.RESP3])
    async def test_geosearch_by_box(self, redis_client: TGlideClient):
        key = get_random_string(10)
        members = ["Catania", "Palermo", "edge2", "edge1"]
        members_coordinates = {
            "Palermo": GeospatialData(13.361389, 38.115556),
            "Catania": GeospatialData(15.087269, 37.502669),
            "edge1": GeospatialData(12.758489, 38.788135),
            "edge2": GeospatialData(17.241510, 38.788135),
        }
        result = [
            [
                "Catania",
                [56.4413, 3479447370796909, [15.087267458438873, 37.50266842333162]],
            ],
            [
                "Palermo",
                [190.4424, 3479099956230698, [13.361389338970184, 38.1155563954963]],
            ],
            [
                "edge2",
                [279.7403, 3481342659049484, [17.241510450839996, 38.78813451624225]],
            ],
            [
                "edge1",
                [279.7405, 3479273021651468, [12.75848776102066, 38.78813451624225]],
            ],
        ]
        assert await redis_client.geoadd(key, members_coordinates) == 4

        # Test search by box, unit: kilometers, from a geospatial data
        assert (
            await redis_client.geosearch(
                key,
                GeospatialData(15, 37),
                GeoSearchByBox(400, 400, GeoUnit.KILOMETERS),
                OrderBy.ASC,
            )
            == members
        )

        assert (
            await redis_client.geosearch(
                key,
                GeospatialData(15, 37),
                GeoSearchByBox(400, 400, GeoUnit.KILOMETERS),
                OrderBy.DESC,
                with_coord=True,
                with_dist=True,
                with_hash=True,
            )
            == result[::-1]
        )

        assert await redis_client.geosearch(
            key,
            GeospatialData(15, 37),
            GeoSearchByBox(400, 400, GeoUnit.KILOMETERS),
            OrderBy.ASC,
            count=GeoSearchCount(1),
            with_dist=True,
            with_hash=True,
        ) == [["Catania", [56.4413, 3479447370796909]]]

        # Test search by box, unit: meters, from a member, with distance
        meters = 400 * 1000
        assert await redis_client.geosearch(
            key,
            "Catania",
            GeoSearchByBox(meters, meters, GeoUnit.METERS),
            OrderBy.DESC,
            with_dist=True,
        ) == [["edge2", [236529.1799]], ["Palermo", [166274.1516]], ["Catania", [0.0]]]

        # Test search by box, unit: feet, from a member, with limited count to 2, with hash
        feet = 400 * 3280.8399
        assert await redis_client.geosearch(
            key,
            "Palermo",
            GeoSearchByBox(feet, feet, GeoUnit.FEET),
            OrderBy.ASC,
            count=GeoSearchCount(2),
            with_hash=True,
        ) == [["Palermo", [3479099956230698]], ["edge1", [3479273021651468]]]

        # Test search by box, unit: miles, from a geospatial data, with limited ANY count to 1
        assert (
            await redis_client.geosearch(
                key,
                GeospatialData(15, 37),
                GeoSearchByBox(250, 250, GeoUnit.MILES),
                OrderBy.ASC,
                count=GeoSearchCount(1, True),
            )
        )[0] in members

    @pytest.mark.parametrize("cluster_mode", [True, False])
    @pytest.mark.parametrize("protocol", [ProtocolVersion.RESP2, ProtocolVersion.RESP3])
    async def test_geosearch_by_radius(self, redis_client: TGlideClient):
        key = get_random_string(10)
        members_coordinates = {
            "Palermo": GeospatialData(13.361389, 38.115556),
            "Catania": GeospatialData(15.087269, 37.502669),
            "edge1": GeospatialData(12.758489, 38.788135),
            "edge2": GeospatialData(17.241510, 38.788135),
        }
        result = [
            [
                "Catania",
                [56.4413, 3479447370796909, [15.087267458438873, 37.50266842333162]],
            ],
            [
                "Palermo",
                [190.4424, 3479099956230698, [13.361389338970184, 38.1155563954963]],
            ],
        ]
        members = ["Catania", "Palermo", "edge2", "edge1"]
        assert await redis_client.geoadd(key, members_coordinates) == 4

        # Test search by radius, units: feet, from a member
        feet = 200 * 3280.8399
        assert (
            await redis_client.geosearch(
                key,
                "Catania",
                GeoSearchByRadius(feet, GeoUnit.FEET),
                OrderBy.ASC,
            )
            == members[:2]
        )

        # Test search by radius, units: meters, from a member
        meters = 200 * 1000
        assert (
            await redis_client.geosearch(
                key,
                "Catania",
                GeoSearchByRadius(meters, GeoUnit.METERS),
                OrderBy.DESC,
            )
            == members[:2][::-1]
        )

        # Test search by radius, unit: miles, from a geospatial data
        assert (
            await redis_client.geosearch(
                key,
                GeospatialData(15, 37),
                GeoSearchByRadius(175, GeoUnit.MILES),
                OrderBy.DESC,
            )
            == members[::-1]
        )

        # Test search by radius, unit: kilometers, from a geospatial data, with limited count to 2
        assert (
            await redis_client.geosearch(
                key,
                GeospatialData(15, 37),
                GeoSearchByRadius(200, GeoUnit.KILOMETERS),
                OrderBy.ASC,
                count=GeoSearchCount(2),
                with_coord=True,
                with_dist=True,
                with_hash=True,
            )
            == result
        )

        # Test search by radius, unit: kilometers, from a geospatial data, with limited ANY count to 1
        assert (
            await redis_client.geosearch(
                key,
                GeospatialData(15, 37),
                GeoSearchByRadius(200, GeoUnit.KILOMETERS),
                OrderBy.ASC,
                count=GeoSearchCount(1, True),
                with_coord=True,
                with_dist=True,
                with_hash=True,
            )
        )[0] in result

    @pytest.mark.parametrize("cluster_mode", [True, False])
    @pytest.mark.parametrize("protocol", [ProtocolVersion.RESP2, ProtocolVersion.RESP3])
    async def test_geosearch_no_result(self, redis_client: TGlideClient):
        key = get_random_string(10)
        members_coordinates = {
            "Palermo": GeospatialData(13.361389, 38.115556),
            "Catania": GeospatialData(15.087269, 37.502669),
            "edge1": GeospatialData(12.758489, 38.788135),
            "edge2": GeospatialData(17.241510, 38.788135),
        }
        assert await redis_client.geoadd(key, members_coordinates) == 4

        # No membes within the aea
        assert (
            await redis_client.geosearch(
                key,
                GeospatialData(15, 37),
                GeoSearchByBox(50, 50, GeoUnit.METERS),
                OrderBy.ASC,
            )
            == []
        )

        assert (
            await redis_client.geosearch(
                key,
                GeospatialData(15, 37),
                GeoSearchByRadius(10, GeoUnit.METERS),
                OrderBy.ASC,
            )
            == []
        )

        # No members in the area (apart from the member we seach fom itself)
        assert await redis_client.geosearch(
            key,
            "Catania",
            GeoSearchByBox(10, 10, GeoUnit.KILOMETERS),
        ) == ["Catania"]

        assert await redis_client.geosearch(
            key,
            "Catania",
            GeoSearchByRadius(10, GeoUnit.METERS),
        ) == ["Catania"]

        # Search from non exiting memeber
        with pytest.raises(RequestError):
            await redis_client.geosearch(
                key,
                "non_existing_member",
                GeoSearchByBox(10, 10, GeoUnit.MILES),
            )

        assert await redis_client.set(key, "foo") == OK
        with pytest.raises(RequestError):
            await redis_client.geosearch(
                key,
                "Catania",
                GeoSearchByBox(10, 10, GeoUnit.MILES),
            )

    @pytest.mark.parametrize("cluster_mode", [True, False])
    @pytest.mark.parametrize("protocol", [ProtocolVersion.RESP2, ProtocolVersion.RESP3])
    async def test_geosearchstore_by_box(self, redis_client: TGlideClient):
        key = f"{{testKey}}:{get_random_string(10)}"
        destination_key = f"{{testKey}}:{get_random_string(8)}"
        members_coordinates = {
            "Palermo": GeospatialData(13.361389, 38.115556),
            "Catania": GeospatialData(15.087269, 37.502669),
            "edge1": GeospatialData(12.758489, 38.788135),
            "edge2": GeospatialData(17.241510, 38.788135),
        }
        result = {
            "Catania": [56.4412578701582, 3479447370796909.0],
            "Palermo": [190.44242984775784, 3479099956230698.0],
            "edge2": [279.7403417843143, 3481342659049484.0],
            "edge1": [279.7404521356343, 3479273021651468.0],
        }
        assert await redis_client.geoadd(key, members_coordinates) == 4

        # Test storing results of a box search, unit: kilometes, from a geospatial data
        assert (
            await redis_client.geosearchstore(
                destination_key,
                key,
                GeospatialData(15, 37),
                GeoSearchByBox(400, 400, GeoUnit.KILOMETERS),
            )
        ) == 4  # Number of elements stored

        # Verify the stored results
        zrange_map = await redis_client.zrange_withscores(
            destination_key, RangeByIndex(0, -1)
        )
        expected_map = {member: value[1] for member, value in result.items()}
        sorted_expected_map = dict(sorted(expected_map.items(), key=lambda x: x[1]))
        assert compare_maps(zrange_map, sorted_expected_map) is True

        # Test storing results of a box search, unit: kilometes, from a geospatial data, with distance
        assert (
            await redis_client.geosearchstore(
                destination_key,
                key,
                GeospatialData(15, 37),
                GeoSearchByBox(400, 400, GeoUnit.KILOMETERS),
                store_dist=True,
            )
        ) == 4  # Number of elements stored

        # Verify the stored results
        zrange_map = await redis_client.zrange_withscores(
            destination_key, RangeByIndex(0, -1)
        )
        expected_map = {member: value[0] for member, value in result.items()}
        sorted_expected_map = dict(sorted(expected_map.items(), key=lambda x: x[1]))
        assert compare_maps(zrange_map, sorted_expected_map) is True

        # Test storing results of a box search, unit: kilometes, from a geospatial data, with count
        assert (
            await redis_client.geosearchstore(
                destination_key,
                key,
                GeospatialData(15, 37),
                GeoSearchByBox(400, 400, GeoUnit.KILOMETERS),
                count=GeoSearchCount(1),
            )
        ) == 1  # Number of elements stored

        # Verify the stored results
        zrange_map = await redis_client.zrange_withscores(
            destination_key, RangeByIndex(0, -1)
        )
        assert compare_maps(zrange_map, {"Catania": 3479447370796909.0}) is True

        # Test storing results of a box search, unit: meters, from a member, with distance
        meters = 400 * 1000
        assert (
            await redis_client.geosearchstore(
                destination_key,
                key,
                "Catania",
                GeoSearchByBox(meters, meters, GeoUnit.METERS),
                store_dist=True,
            )
        ) == 3  # Number of elements stored

        # Verify the stored results with distances
        zrange_map = await redis_client.zrange_withscores(
            destination_key, RangeByIndex(0, -1)
        )
        expected_distances = {
            "Catania": 0.0,
            "Palermo": 166274.15156960033,
            "edge2": 236529.17986494553,
        }
        assert compare_maps(zrange_map, expected_distances) is True

        # Test search by box, unit: feet, from a member, with limited ANY count to 2, with hash
        feet = 400 * 3280.8399
        assert (
            await redis_client.geosearchstore(
                destination_key,
                key,
                "Palermo",
                GeoSearchByBox(feet, feet, GeoUnit.FEET),
                count=GeoSearchCount(2),
            )
            == 2
        )

        # Verify the stored results
        zrange_map = await redis_client.zrange_withscores(
            destination_key, RangeByIndex(0, -1)
        )
        for member in zrange_map:
            assert member in result

    @pytest.mark.parametrize("cluster_mode", [True, False])
    @pytest.mark.parametrize("protocol", [ProtocolVersion.RESP2, ProtocolVersion.RESP3])
    async def test_geosearchstore_by_radius(self, redis_client: TGlideClient):
        key = f"{{testKey}}:{get_random_string(10)}"
        destination_key = f"{{testKey}}:{get_random_string(8)}"
        members_coordinates = {
            "Palermo": GeospatialData(13.361389, 38.115556),
            "Catania": GeospatialData(15.087269, 37.502669),
            "edge1": GeospatialData(12.758489, 38.788135),
            "edge2": GeospatialData(17.241510, 38.788135),
        }
        result = {
            "Catania": [56.4412578701582, 3479447370796909.0],
            "Palermo": [190.44242984775784, 3479099956230698.0],
        }
        assert await redis_client.geoadd(key, members_coordinates) == 4

        # Test storing results of a radius search, unit: feet, from a member
        feet = 200 * 3280.8399
        assert (
            await redis_client.geosearchstore(
                destination_key,
                key,
                "Catania",
                GeoSearchByRadius(feet, GeoUnit.FEET),
            )
            == 2
        )

        # Verify the stored results
        zrange_map = await redis_client.zrange_withscores(
            destination_key, RangeByIndex(0, -1)
        )
        expected_map = {member: value[1] for member, value in result.items()}
        sorted_expected_map = dict(sorted(expected_map.items(), key=lambda x: x[1]))
        assert compare_maps(zrange_map, sorted_expected_map) is True

        # Test search by radius, units: meters, from a member
        meters = 200 * 1000
        assert (
            await redis_client.geosearchstore(
                destination_key,
                key,
                "Catania",
                GeoSearchByRadius(meters, GeoUnit.METERS),
                store_dist=True,
            )
            == 2
        )

        # Verify the stored results
        zrange_map = await redis_client.zrange_withscores(
            destination_key, RangeByIndex(0, -1)
        )
        expected_distances = {
            "Catania": 0.0,
            "Palermo": 166274.15156960033,
        }
        assert compare_maps(zrange_map, expected_distances) is True

        # Test search by radius, unit: miles, from a geospatial data
        assert (
            await redis_client.geosearchstore(
                destination_key,
                key,
                GeospatialData(15, 37),
                GeoSearchByRadius(175, GeoUnit.MILES),
            )
            == 4
        )

        # Test storing results of a radius search, unit: kilometers, from a geospatial data, with limited count to 2
        kilometers = 200
        assert (
            await redis_client.geosearchstore(
                destination_key,
                key,
                GeospatialData(15, 37),
                GeoSearchByRadius(kilometers, GeoUnit.KILOMETERS),
                count=GeoSearchCount(2),
                store_dist=True,
            )
            == 2
        )

        # Verify the stored results
        zrange_map = await redis_client.zrange_withscores(
            destination_key, RangeByIndex(0, -1)
        )
        expected_map = {member: value[0] for member, value in result.items()}
        sorted_expected_map = dict(sorted(expected_map.items(), key=lambda x: x[1]))
        assert compare_maps(zrange_map, sorted_expected_map) is True

        # Test storing results of a radius search, unit: kilometers, from a geospatial data, with limited ANY count to 1
        assert (
            await redis_client.geosearchstore(
                destination_key,
                key,
                GeospatialData(15, 37),
                GeoSearchByRadius(kilometers, GeoUnit.KILOMETERS),
                count=GeoSearchCount(1, True),
            )
            == 1
        )

        # Verify the stored results
        zrange_map = await redis_client.zrange_withscores(
            destination_key, RangeByIndex(0, -1)
        )

        for member in zrange_map:
            assert member in result

    @pytest.mark.parametrize("cluster_mode", [True, False])
    @pytest.mark.parametrize("protocol", [ProtocolVersion.RESP2, ProtocolVersion.RESP3])
    async def test_geosearchstore_no_result(self, redis_client: TGlideClient):
        key = f"{{testKey}}:{get_random_string(10)}"
        destination_key = f"{{testKey}}:{get_random_string(8)}"
        members_coordinates = {
            "Palermo": GeospatialData(13.361389, 38.115556),
            "Catania": GeospatialData(15.087269, 37.502669),
            "edge1": GeospatialData(12.758489, 38.788135),
            "edge2": GeospatialData(17.241510, 38.788135),
        }
        assert await redis_client.geoadd(key, members_coordinates) == 4

        # No members within the area
        assert (
            await redis_client.geosearchstore(
                destination_key,
                key,
                GeospatialData(15, 37),
                GeoSearchByBox(50, 50, GeoUnit.METERS),
            )
            == 0
        )

        assert (
            await redis_client.geosearchstore(
                destination_key,
                key,
                GeospatialData(15, 37),
                GeoSearchByRadius(10, GeoUnit.METERS),
            )
            == 0
        )

        # No members in the area (apart from the member we search from itself)
        assert (
            await redis_client.geosearchstore(
                destination_key,
                key,
                "Catania",
                GeoSearchByBox(10, 10, GeoUnit.KILOMETERS),
            )
            == 1
        )

        assert (
            await redis_client.geosearchstore(
                destination_key,
                key,
                "Catania",
                GeoSearchByRadius(10, GeoUnit.METERS),
            )
            == 1
        )

        # Search from non-existing member
        with pytest.raises(RequestError):
            await redis_client.geosearchstore(
                destination_key,
                key,
                "non_existing_member",
                GeoSearchByBox(10, 10, GeoUnit.MILES),
            )

        assert await redis_client.set(key, "foo") == OK
        with pytest.raises(RequestError):
            await redis_client.geosearchstore(
                destination_key,
                key,
                "Catania",
                GeoSearchByBox(10, 10, GeoUnit.MILES),
            )

    @pytest.mark.parametrize("cluster_mode", [True, False])
    @pytest.mark.parametrize("protocol", [ProtocolVersion.RESP2, ProtocolVersion.RESP3])
    async def test_geohash(self, redis_client: TGlideClient):
        key = get_random_string(10)
        members_coordinates = {
            "Palermo": GeospatialData(13.361389, 38.115556),
            "Catania": GeospatialData(15.087269, 37.502669),
        }
        assert await redis_client.geoadd(key, members_coordinates) == 2
        assert await redis_client.geohash(key, ["Palermo", "Catania", "Place"]) == [
            "sqc8b49rny0",
            "sqdtr74hyu0",
            None,
        ]

        assert (
            await redis_client.geohash(
                "non_existing_key", ["Palermo", "Catania", "Place"]
            )
            == [None] * 3
        )

        # Neccessary to check since we are enforcing the user to pass a list of members while redis don't
        # But when running the command with key only (and no members) the returned value will always be an empty list
        # So in case of any changes, this test will fail and inform us that we should allow not passing any members.
        assert await redis_client.geohash(key, []) == []

        assert await redis_client.set(key, "value") == OK
        with pytest.raises(RequestError):
            await redis_client.geohash(key, ["Palermo", "Catania"])

    @pytest.mark.parametrize("cluster_mode", [True, False])
    @pytest.mark.parametrize("protocol", [ProtocolVersion.RESP2, ProtocolVersion.RESP3])
    async def test_geodist(self, redis_client: TGlideClient):
        key, key2 = get_random_string(10), get_random_string(10)
        members_coordinates = {
            "Palermo": GeospatialData(13.361389, 38.115556),
            "Catania": GeospatialData(15.087269, 37.502669),
        }
        assert await redis_client.geoadd(key, members_coordinates) == 2

        assert await redis_client.geodist(key, "Palermo", "Catania") == 166274.1516
        assert (
            await redis_client.geodist(key, "Palermo", "Catania", GeoUnit.KILOMETERS)
            == 166.2742
        )
        assert await redis_client.geodist(key, "Palermo", "Palermo", GeoUnit.MILES) == 0
        assert (
            await redis_client.geodist(
                key, "Palermo", "non-existing-member", GeoUnit.FEET
            )
            == None
        )

        assert await redis_client.set(key2, "value") == OK
        with pytest.raises(RequestError):
            await redis_client.geodist(key2, "Palmero", "Catania")

    @pytest.mark.parametrize("cluster_mode", [True, False])
    @pytest.mark.parametrize("protocol", [ProtocolVersion.RESP2, ProtocolVersion.RESP3])
    async def test_geopos(self, redis_client: TGlideClient):
        key = get_random_string(10)
        members_coordinates = {
            "Palermo": GeospatialData(13.361389, 38.115556),
            "Catania": GeospatialData(15.087269, 37.502669),
        }
        assert await redis_client.geoadd(key, members_coordinates) == 2

        # The comparison allows for a small tolerance level due to potential precision errors in floating-point calculations
        # No worries, Python can handle it, therefore, this shouldn't fail
        positions = await redis_client.geopos(key, ["Palermo", "Catania", "Place"])
        expected_positions = [
            [13.36138933897018433, 38.11555639549629859],
            [15.08726745843887329, 37.50266842333162032],
        ]
        assert len(positions) == 3 and positions[2] is None

        assert all(
            all(
                math.isclose(actual_coord, expected_coord)
                for actual_coord, expected_coord in zip(actual_pos, expected_pos)
            )
            for actual_pos, expected_pos in zip(positions, expected_positions)
            if actual_pos is not None
        )

        assert (
            await redis_client.geopos(
                "non_existing_key", ["Palermo", "Catania", "Place"]
            )
            == [None] * 3
        )

        # Neccessary to check since we are enforcing the user to pass a list of members while redis don't
        # But when running the command with key only (and no members) the returned value will always be an empty list
        # So in case of any changes, this test will fail and inform us that we should allow not passing any members.
        assert await redis_client.geohash(key, []) == []

        assert await redis_client.set(key, "value") == OK
        with pytest.raises(RequestError):
            await redis_client.geopos(key, ["Palermo", "Catania"])

    @pytest.mark.parametrize("cluster_mode", [True, False])
    @pytest.mark.parametrize("protocol", [ProtocolVersion.RESP2, ProtocolVersion.RESP3])
    async def test_zadd_zaddincr(self, redis_client: TGlideClient):
        key = get_random_string(10)
        members_scores = {"one": 1, "two": 2, "three": 3}
        assert await redis_client.zadd(key, members_scores=members_scores) == 3
        assert await redis_client.zadd_incr(key, member="one", increment=2) == 3.0

    @pytest.mark.parametrize("cluster_mode", [True, False])
    @pytest.mark.parametrize("protocol", [ProtocolVersion.RESP2, ProtocolVersion.RESP3])
    async def test_zadd_nx_xx(self, redis_client: TGlideClient):
        key = get_random_string(10)
        members_scores = {"one": 1, "two": 2, "three": 3}
        assert (
            await redis_client.zadd(
                key,
                members_scores=members_scores,
                existing_options=ConditionalChange.ONLY_IF_EXISTS,
            )
            == 0
        )
        assert (
            await redis_client.zadd(
                key,
                members_scores=members_scores,
                existing_options=ConditionalChange.ONLY_IF_DOES_NOT_EXIST,
            )
            == 3
        )

        assert (
            await redis_client.zadd_incr(
                key,
                member="one",
                increment=5.0,
                existing_options=ConditionalChange.ONLY_IF_DOES_NOT_EXIST,
            )
            is None
        )

        assert (
            await redis_client.zadd_incr(
                key,
                member="one",
                increment=5.0,
                existing_options=ConditionalChange.ONLY_IF_EXISTS,
            )
            == 6.0
        )

    @pytest.mark.parametrize("cluster_mode", [True, False])
    @pytest.mark.parametrize("protocol", [ProtocolVersion.RESP2, ProtocolVersion.RESP3])
    async def test_zadd_gt_lt(self, redis_client: TGlideClient):
        key = get_random_string(10)
        members_scores = {"one": -3, "two": 2, "three": 3}
        assert await redis_client.zadd(key, members_scores=members_scores) == 3
        members_scores["one"] = 10
        assert (
            await redis_client.zadd(
                key,
                members_scores=members_scores,
                update_condition=UpdateOptions.GREATER_THAN,
                changed=True,
            )
            == 1
        )

        assert (
            await redis_client.zadd(
                key,
                members_scores=members_scores,
                update_condition=UpdateOptions.LESS_THAN,
                changed=True,
            )
            == 0
        )

        assert (
            await redis_client.zadd_incr(
                key,
                member="one",
                increment=-3.0,
                update_condition=UpdateOptions.LESS_THAN,
            )
            == 7.0
        )

        assert (
            await redis_client.zadd_incr(
                key,
                member="one",
                increment=-3.0,
                update_condition=UpdateOptions.GREATER_THAN,
            )
            is None
        )

    @pytest.mark.parametrize("cluster_mode", [True, False])
    @pytest.mark.parametrize("protocol", [ProtocolVersion.RESP2, ProtocolVersion.RESP3])
    async def test_zincrby(self, redis_client: TGlideClient):
        key, member, member2 = (
            get_random_string(10),
            get_random_string(5),
            get_random_string(5),
        )

        # key does not exist
        assert await redis_client.zincrby(key, 2.5, member) == 2.5
        assert await redis_client.zscore(key, member) == 2.5

        # key exists, but value doesn't
        assert await redis_client.zincrby(key, -3.3, member2) == -3.3
        assert await redis_client.zscore(key, member2) == -3.3

        # updating existing value in existing key
        assert await redis_client.zincrby(key, 1.0, member) == 3.5
        assert await redis_client.zscore(key, member) == 3.5

        # Key exists, but it is not a sorted set
        assert await redis_client.set(key, "_") == OK
        with pytest.raises(RequestError):
            await redis_client.zincrby(key, 0.5, "_")

    @pytest.mark.parametrize("cluster_mode", [True, False])
    @pytest.mark.parametrize("protocol", [ProtocolVersion.RESP2, ProtocolVersion.RESP3])
    async def test_zrem(self, redis_client: TGlideClient):
        key = get_random_string(10)
        members_scores = {"one": 1, "two": 2, "three": 3}
        assert await redis_client.zadd(key, members_scores=members_scores) == 3

        assert await redis_client.zrem(key, ["one"]) == 1
        assert await redis_client.zrem(key, ["one", "two", "three"]) == 2

        assert await redis_client.zrem("non_existing_set", ["member"]) == 0

    @pytest.mark.parametrize("cluster_mode", [True, False])
    @pytest.mark.parametrize("protocol", [ProtocolVersion.RESP2, ProtocolVersion.RESP3])
    async def test_zremrangebyscore(self, redis_client: TGlideClient):
        key = get_random_string(10)
        members_scores = {"one": 1, "two": 2, "three": 3}
        assert await redis_client.zadd(key, members_scores) == 3

        assert (
            await redis_client.zremrangebyscore(
                key, ScoreBoundary(1, False), ScoreBoundary(2)
            )
            == 1
        )
        assert (
            await redis_client.zremrangebyscore(key, ScoreBoundary(1), InfBound.NEG_INF)
            == 0
        )
        assert (
            await redis_client.zremrangebyscore(
                "non_existing_set", InfBound.NEG_INF, InfBound.POS_INF
            )
            == 0
        )

        assert await redis_client.set(key, "value") == OK
        with pytest.raises(RequestError):
            await redis_client.zremrangebyscore(key, InfBound.NEG_INF, InfBound.POS_INF)

    @pytest.mark.parametrize("cluster_mode", [True, False])
    @pytest.mark.parametrize("protocol", [ProtocolVersion.RESP2, ProtocolVersion.RESP3])
    async def test_zremrangebylex(self, redis_client: TGlideClient):
        key1 = get_random_string(10)
        key2 = get_random_string(10)
        range = RangeByIndex(0, -1)
        members_scores = {"a": 1, "b": 2, "c": 3, "d": 4}
        assert await redis_client.zadd(key1, members_scores) == 4

        assert (
            await redis_client.zremrangebylex(
                key1, LexBoundary("a", False), LexBoundary("c")
            )
            == 2
        )
        zremrangebylex_res = await redis_client.zrange_withscores(key1, range)
        assert compare_maps(zremrangebylex_res, {"a": 1.0, "d": 4.0}) is True

        assert (
            await redis_client.zremrangebylex(key1, LexBoundary("d"), InfBound.POS_INF)
            == 1
        )
        assert await redis_client.zrange_withscores(key1, range) == {"a": 1.0}

        # min_lex > max_lex
        assert (
            await redis_client.zremrangebylex(key1, LexBoundary("a"), InfBound.NEG_INF)
            == 0
        )
        assert await redis_client.zrange_withscores(key1, range) == {"a": 1.0}

        assert (
            await redis_client.zremrangebylex(
                "non_existing_key", InfBound.NEG_INF, InfBound.POS_INF
            )
            == 0
        )

        # key exists, but it is not a sorted set
        assert await redis_client.set(key2, "value") == OK
        with pytest.raises(RequestError):
            await redis_client.zremrangebylex(
                key2, LexBoundary("a", False), LexBoundary("c")
            )

    @pytest.mark.parametrize("cluster_mode", [True, False])
    @pytest.mark.parametrize("protocol", [ProtocolVersion.RESP2, ProtocolVersion.RESP3])
    async def test_zremrangebyrank(self, redis_client: TGlideClient):
        key1 = get_random_string(10)
        key2 = get_random_string(10)
        range = RangeByIndex(0, -1)
        members_scores = {"a": 1, "b": 2, "c": 3, "d": 4, "e": 5}
        assert await redis_client.zadd(key1, members_scores) == 5

        # Test start exceeding end
        assert await redis_client.zremrangebyrank(key1, 2, 1) == 0

        # Test removing elements by rank
        assert await redis_client.zremrangebyrank(key1, 0, 2) == 3
        zremrangebyrank_res = await redis_client.zrange_withscores(key1, range)
        assert compare_maps(zremrangebyrank_res, {"d": 4.0, "e": 5.0}) is True

        # Test removing elements beyond the existing range
        assert await redis_client.zremrangebyrank(key1, 0, 10) == 2
        assert await redis_client.zrange_withscores(key1, range) == {}

        # Test with non-existing key
        assert await redis_client.zremrangebyrank("non_existing_key", 0, 1) == 0

        # Key exists, but it is not a sorted set
        assert await redis_client.set(key2, "value") == OK
        with pytest.raises(RequestError):
            await redis_client.zremrangebyrank(key2, 0, 1)

    @pytest.mark.parametrize("cluster_mode", [True, False])
    @pytest.mark.parametrize("protocol", [ProtocolVersion.RESP2, ProtocolVersion.RESP3])
    async def test_zlexcount(self, redis_client: TGlideClient):
        key1 = get_random_string(10)
        key2 = get_random_string(10)
        members_scores = {"a": 1.0, "b": 2.0, "c": 3.0}

        assert await redis_client.zadd(key1, members_scores) == 3
        assert (
            await redis_client.zlexcount(key1, InfBound.NEG_INF, InfBound.POS_INF) == 3
        )
        assert (
            await redis_client.zlexcount(
                key1,
                LexBoundary("a", is_inclusive=False),
                LexBoundary("c", is_inclusive=True),
            )
            == 2
        )
        assert (
            await redis_client.zlexcount(
                key1, InfBound.NEG_INF, LexBoundary("c", is_inclusive=True)
            )
            == 3
        )
        # Incorrect range; start > end
        assert (
            await redis_client.zlexcount(
                key1, InfBound.POS_INF, LexBoundary("c", is_inclusive=True)
            )
            == 0
        )
        assert (
            await redis_client.zlexcount(
                "non_existing_key", InfBound.NEG_INF, InfBound.POS_INF
            )
            == 0
        )

        # key exists, but it is not a sorted set
        assert await redis_client.set(key2, "value") == OK
        with pytest.raises(RequestError):
            await redis_client.zlexcount(key2, InfBound.NEG_INF, InfBound.POS_INF)

    @pytest.mark.parametrize("cluster_mode", [True, False])
    @pytest.mark.parametrize("protocol", [ProtocolVersion.RESP2, ProtocolVersion.RESP3])
    async def test_zcard(self, redis_client: TGlideClient):
        key = get_random_string(10)
        members_scores = {"one": 1, "two": 2, "three": 3}
        assert await redis_client.zadd(key, members_scores=members_scores) == 3
        assert await redis_client.zcard(key) == 3

        assert await redis_client.zrem(key, ["one"]) == 1
        assert await redis_client.zcard(key) == 2
        assert await redis_client.zcard("non_existing_key") == 0

    @pytest.mark.parametrize("cluster_mode", [True, False])
    @pytest.mark.parametrize("protocol", [ProtocolVersion.RESP2, ProtocolVersion.RESP3])
    async def test_zcount(self, redis_client: TGlideClient):
        key = get_random_string(10)
        members_scores = {"one": 1, "two": 2, "three": 3}
        assert await redis_client.zadd(key, members_scores=members_scores) == 3

        assert await redis_client.zcount(key, InfBound.NEG_INF, InfBound.POS_INF) == 3
        assert (
            await redis_client.zcount(
                key,
                ScoreBoundary(1, is_inclusive=False),
                ScoreBoundary(3, is_inclusive=False),
            )
            == 1
        )
        assert (
            await redis_client.zcount(
                key,
                ScoreBoundary(1, is_inclusive=False),
                ScoreBoundary(3, is_inclusive=True),
            )
            == 2
        )
        assert (
            await redis_client.zcount(
                key, InfBound.NEG_INF, ScoreBoundary(3, is_inclusive=True)
            )
            == 3
        )
        assert (
            await redis_client.zcount(
                key, InfBound.POS_INF, ScoreBoundary(3, is_inclusive=True)
            )
            == 0
        )
        assert (
            await redis_client.zcount(
                "non_existing_key", InfBound.NEG_INF, InfBound.POS_INF
            )
            == 0
        )

    @pytest.mark.parametrize("cluster_mode", [True, False])
    @pytest.mark.parametrize("protocol", [ProtocolVersion.RESP2, ProtocolVersion.RESP3])
    async def test_zscore(self, redis_client: TGlideClient):
        key = get_random_string(10)
        members_scores = {"one": 1, "two": 2, "three": 3}
        assert await redis_client.zadd(key, members_scores=members_scores) == 3
        assert await redis_client.zscore(key, "one") == 1.0

        assert await redis_client.zscore(key, "non_existing_member") is None
        assert (
            await redis_client.zscore("non_existing_key", "non_existing_member") is None
        )

    @pytest.mark.parametrize("cluster_mode", [True, False])
    @pytest.mark.parametrize("protocol", [ProtocolVersion.RESP2, ProtocolVersion.RESP3])
    async def test_zmscore(self, redis_client: TGlideClient):
        key1 = get_random_string(10)
        key2 = get_random_string(10)
        members_scores = {"one": 1, "two": 2, "three": 3}

        assert await redis_client.zadd(key1, members_scores=members_scores) == 3
        assert await redis_client.zmscore(key1, ["one", "two", "three"]) == [
            1.0,
            2.0,
            3.0,
        ]
        assert await redis_client.zmscore(
            key1, ["one", "non_existing_member", "non_existing_member", "three"]
        ) == [1.0, None, None, 3.0]
        assert await redis_client.zmscore("non_existing_key", ["one"]) == [None]

        assert await redis_client.set(key2, "value") == OK
        with pytest.raises(RequestError):
            await redis_client.zmscore(key2, ["one"])

    @pytest.mark.parametrize("cluster_mode", [True, False])
    @pytest.mark.parametrize("protocol", [ProtocolVersion.RESP2, ProtocolVersion.RESP3])
    async def test_zinter_commands(self, redis_client: TGlideClient):
        key1 = "{testKey}:1-" + get_random_string(10)
        key2 = "{testKey}:2-" + get_random_string(10)
        key3 = "{testKey}:3-" + get_random_string(10)
        range = RangeByIndex(0, -1)
        members_scores1 = {"one": 1.0, "two": 2.0}
        members_scores2 = {"one": 1.5, "two": 2.5, "three": 3.5}

        assert await redis_client.zadd(key1, members_scores1) == 2
        assert await redis_client.zadd(key2, members_scores2) == 3

        # zinter tests
        zinter_map = await redis_client.zinter([key1, key2])
        expected_zinter_map = ["one", "two"]
        assert zinter_map == expected_zinter_map

        # zinterstore tests
        assert await redis_client.zinterstore(key3, [key1, key2]) == 2
        zinterstore_map = await redis_client.zrange_withscores(key3, range)
        expected_zinter_map_withscores = {
            "one": 2.5,
            "two": 4.5,
        }
        assert compare_maps(zinterstore_map, expected_zinter_map_withscores) is True

        # zinter_withscores tests
        zinter_withscores_map = await redis_client.zinter_withscores([key1, key2])
        assert (
            compare_maps(zinter_withscores_map, expected_zinter_map_withscores) is True
        )

        # MAX aggregation tests
        assert (
            await redis_client.zinterstore(key3, [key1, key2], AggregationType.MAX) == 2
        )
        zinterstore_map_max = await redis_client.zrange_withscores(key3, range)
        expected_zinter_map_max = {
            "one": 1.5,
            "two": 2.5,
        }
        assert compare_maps(zinterstore_map_max, expected_zinter_map_max) is True

        zinter_withscores_map_max = await redis_client.zinter_withscores(
            [key1, key2], AggregationType.MAX
        )
        assert compare_maps(zinter_withscores_map_max, expected_zinter_map_max) is True

        # MIN aggregation tests
        assert (
            await redis_client.zinterstore(key3, [key1, key2], AggregationType.MIN) == 2
        )
        zinterstore_map_min = await redis_client.zrange_withscores(key3, range)
        expected_zinter_map_min = {
            "one": 1.0,
            "two": 2.0,
        }
        assert compare_maps(zinterstore_map_min, expected_zinter_map_min) is True

        zinter_withscores_map_min = await redis_client.zinter_withscores(
            [key1, key2], AggregationType.MIN
        )
        assert compare_maps(zinter_withscores_map_min, expected_zinter_map_min) is True

        # SUM aggregation tests
        assert (
            await redis_client.zinterstore(key3, [key1, key2], AggregationType.SUM) == 2
        )
        zinterstore_map_sum = await redis_client.zrange_withscores(key3, range)
        assert compare_maps(zinterstore_map_sum, expected_zinter_map_withscores) is True

        zinter_withscores_map_sum = await redis_client.zinter_withscores(
            [key1, key2], AggregationType.SUM
        )
        assert (
            compare_maps(zinter_withscores_map_sum, expected_zinter_map_withscores)
            is True
        )

        # Multiplying scores during aggregation tests
        assert (
            await redis_client.zinterstore(
                key3, [(key1, 2.0), (key2, 2.0)], AggregationType.SUM
            )
            == 2
        )
        zinterstore_map_multiplied = await redis_client.zrange_withscores(key3, range)
        expected_zinter_map_multiplied = {
            "one": 5.0,
            "two": 9.0,
        }
        assert (
            compare_maps(zinterstore_map_multiplied, expected_zinter_map_multiplied)
            is True
        )

        zinter_withscores_map_multiplied = await redis_client.zinter_withscores(
            [(key1, 2.0), (key2, 2.0)], AggregationType.SUM
        )
        assert (
            compare_maps(
                zinter_withscores_map_multiplied, expected_zinter_map_multiplied
            )
            is True
        )

        # Non-existing key test
        assert (
            await redis_client.zinterstore(key3, [key1, "{testKey}-non_existing_key"])
            == 0
        )
        zinter_withscores_non_existing = await redis_client.zinter_withscores(
            [key1, "{testKey}-non_existing_key"]
        )
        assert zinter_withscores_non_existing == {}

        # Empty list check
        with pytest.raises(RequestError) as e:
            await redis_client.zinterstore("{xyz}", [])
        assert "wrong number of arguments" in str(e)

        with pytest.raises(RequestError) as e:
            await redis_client.zinter([])
        assert "wrong number of arguments" in str(e)

        with pytest.raises(RequestError) as e:
            await redis_client.zinter_withscores([])
        assert "at least 1 input key is needed" in str(e)

    @pytest.mark.parametrize("cluster_mode", [True, False])
    @pytest.mark.parametrize("protocol", [ProtocolVersion.RESP2, ProtocolVersion.RESP3])
    async def test_zunion_commands(self, redis_client: TGlideClient):
        key1 = "{testKey}:1-" + get_random_string(10)
        key2 = "{testKey}:2-" + get_random_string(10)
        key3 = "{testKey}:3-" + get_random_string(10)
        range = RangeByIndex(0, -1)
        members_scores1 = {"one": 1.0, "two": 2.0}
        members_scores2 = {"one": 1.5, "two": 2.5, "three": 3.5}

        assert await redis_client.zadd(key1, members_scores1) == 2
        assert await redis_client.zadd(key2, members_scores2) == 3

        # zunion tests
        zunion_map = await redis_client.zunion([key1, key2])
        expected_zunion_map = ["one", "three", "two"]
        assert zunion_map == expected_zunion_map

        # zunionstore tests
        assert await redis_client.zunionstore(key3, [key1, key2]) == 3
        zunionstore_map = await redis_client.zrange_withscores(key3, range)
        expected_zunion_map_withscores = {
            "one": 2.5,
            "three": 3.5,
            "two": 4.5,
        }
        assert compare_maps(zunionstore_map, expected_zunion_map_withscores) is True

        # zunion_withscores tests
        zunion_withscores_map = await redis_client.zunion_withscores([key1, key2])
        assert (
            compare_maps(zunion_withscores_map, expected_zunion_map_withscores) is True
        )

        # MAX aggregation tests
        assert (
            await redis_client.zunionstore(key3, [key1, key2], AggregationType.MAX) == 3
        )
        zunionstore_map_max = await redis_client.zrange_withscores(key3, range)
        expected_zunion_map_max = {
            "one": 1.5,
            "two": 2.5,
            "three": 3.5,
        }
        assert compare_maps(zunionstore_map_max, expected_zunion_map_max) is True

        zunion_withscores_map_max = await redis_client.zunion_withscores(
            [key1, key2], AggregationType.MAX
        )
        assert compare_maps(zunion_withscores_map_max, expected_zunion_map_max) is True

        # MIN aggregation tests
        assert (
            await redis_client.zunionstore(key3, [key1, key2], AggregationType.MIN) == 3
        )
        zunionstore_map_min = await redis_client.zrange_withscores(key3, range)
        expected_zunion_map_min = {
            "one": 1.0,
            "two": 2.0,
            "three": 3.5,
        }
        assert compare_maps(zunionstore_map_min, expected_zunion_map_min) is True

        zunion_withscores_map_min = await redis_client.zunion_withscores(
            [key1, key2], AggregationType.MIN
        )
        assert compare_maps(zunion_withscores_map_min, expected_zunion_map_min) is True

        # SUM aggregation tests
        assert (
            await redis_client.zunionstore(key3, [key1, key2], AggregationType.SUM) == 3
        )
        zunionstore_map_sum = await redis_client.zrange_withscores(key3, range)
        assert compare_maps(zunionstore_map_sum, expected_zunion_map_withscores) is True

        zunion_withscores_map_sum = await redis_client.zunion_withscores(
            [key1, key2], AggregationType.SUM
        )
        assert (
            compare_maps(zunion_withscores_map_sum, expected_zunion_map_withscores)
            is True
        )

        # Multiplying scores during aggregation tests
        assert (
            await redis_client.zunionstore(
                key3, [(key1, 2.0), (key2, 2.0)], AggregationType.SUM
            )
            == 3
        )
        zunionstore_map_multiplied = await redis_client.zrange_withscores(key3, range)
        expected_zunion_map_multiplied = {
            "one": 5.0,
            "three": 7.0,
            "two": 9.0,
        }
        assert (
            compare_maps(zunionstore_map_multiplied, expected_zunion_map_multiplied)
            is True
        )

        zunion_withscores_map_multiplied = await redis_client.zunion_withscores(
            [(key1, 2.0), (key2, 2.0)], AggregationType.SUM
        )
        assert (
            compare_maps(
                zunion_withscores_map_multiplied, expected_zunion_map_multiplied
            )
            is True
        )

        # Non-existing key test
        assert (
            await redis_client.zunionstore(key3, [key1, "{testKey}-non_existing_key"])
            == 2
        )
        zunionstore_map_nonexistingkey = await redis_client.zrange_withscores(
            key3, range
        )
        expected_zunion_map_nonexistingkey = {
            "one": 1.0,
            "two": 2.0,
        }
        assert (
            compare_maps(
                zunionstore_map_nonexistingkey, expected_zunion_map_nonexistingkey
            )
            is True
        )

        zunion_withscores_non_existing = await redis_client.zunion_withscores(
            [key1, "{testKey}-non_existing_key"]
        )
        assert (
            compare_maps(
                zunion_withscores_non_existing, expected_zunion_map_nonexistingkey
            )
            is True
        )

        # Empty list check
        with pytest.raises(RequestError) as e:
            await redis_client.zunionstore("{xyz}", [])
        assert "wrong number of arguments" in str(e)

        with pytest.raises(RequestError) as e:
            await redis_client.zunion([])
        assert "wrong number of arguments" in str(e)

        with pytest.raises(RequestError) as e:
            await redis_client.zunion_withscores([])
        assert "at least 1 input key is needed" in str(e)

    @pytest.mark.parametrize("cluster_mode", [True, False])
    @pytest.mark.parametrize("protocol", [ProtocolVersion.RESP2, ProtocolVersion.RESP3])
    async def test_zpopmin(self, redis_client: TGlideClient):
        key = get_random_string(10)
        members_scores = {"a": 1.0, "b": 2.0, "c": 3.0}
        assert await redis_client.zadd(key, members_scores=members_scores) == 3
        assert await redis_client.zpopmin(key) == {"a": 1.0}

        zpopmin_map = await redis_client.zpopmin(key, 3)
        expected_map = {"b": 2.0, "c": 3.0}
        assert compare_maps(zpopmin_map, expected_map) is True

        assert await redis_client.zpopmin(key) == {}
        assert await redis_client.set(key, "value") == OK
        with pytest.raises(RequestError):
            await redis_client.zpopmin(key)

        assert await redis_client.zpopmin("non_exisitng_key") == {}

    @pytest.mark.parametrize("cluster_mode", [True, False])
    @pytest.mark.parametrize("protocol", [ProtocolVersion.RESP2, ProtocolVersion.RESP3])
    async def test_bzpopmin(self, redis_client: TGlideClient):
        key1 = f"{{testKey}}:{get_random_string(10)}"
        key2 = f"{{testKey}}:{get_random_string(10)}"
        non_existing_key = f"{{testKey}}:non_existing_key"

        assert await redis_client.zadd(key1, {"a": 1.0, "b": 1.5}) == 2
        assert await redis_client.zadd(key2, {"c": 2.0}) == 1
        assert await redis_client.bzpopmin([key1, key2], 0.5) == [key1, "a", 1.0]
        assert await redis_client.bzpopmin([non_existing_key, key2], 0.5) == [
            key2,
            "c",
            2.0,
        ]
        assert await redis_client.bzpopmin(["non_existing_key"], 0.5) is None

        # invalid argument - key list must not be empty
        with pytest.raises(RequestError):
            await redis_client.bzpopmin([], 0.5)

        # key exists, but it is not a sorted set
        assert await redis_client.set("foo", "value") == OK
        with pytest.raises(RequestError):
            await redis_client.bzpopmin(["foo"], 0.5)

        async def endless_bzpopmin_call():
            await redis_client.bzpopmin(["non_existent_key"], 0)

        # bzpopmin is called against a non-existing key with no timeout, but we wrap the call in an asyncio timeout to
        # avoid having the test block forever
        with pytest.raises(asyncio.TimeoutError):
            await asyncio.wait_for(endless_bzpopmin_call(), timeout=0.5)

    @pytest.mark.parametrize("cluster_mode", [True, False])
    @pytest.mark.parametrize("protocol", [ProtocolVersion.RESP2, ProtocolVersion.RESP3])
    async def test_zpopmax(self, redis_client: TGlideClient):
        key = get_random_string(10)
        members_scores = {"a": 1.0, "b": 2.0, "c": 3.0}
        assert await redis_client.zadd(key, members_scores) == 3
        assert await redis_client.zpopmax(key) == {"c": 3.0}

        zpopmax_map = await redis_client.zpopmax(key, 3)
        expected_map = {"b": 2.0, "a": 1.0}
        assert compare_maps(zpopmax_map, expected_map) is True

        assert await redis_client.zpopmax(key) == {}
        assert await redis_client.set(key, "value") == OK
        with pytest.raises(RequestError):
            await redis_client.zpopmax(key)

        assert await redis_client.zpopmax("non_exisitng_key") == {}

    @pytest.mark.parametrize("cluster_mode", [True, False])
    @pytest.mark.parametrize("protocol", [ProtocolVersion.RESP2, ProtocolVersion.RESP3])
    async def test_bzpopmax(self, redis_client: TGlideClient):
        key1 = f"{{testKey}}:{get_random_string(10)}"
        key2 = f"{{testKey}}:{get_random_string(10)}"
        non_existing_key = f"{{testKey}}:non_existing_key"

        assert await redis_client.zadd(key1, {"a": 1.0, "b": 1.5}) == 2
        assert await redis_client.zadd(key2, {"c": 2.0}) == 1
        assert await redis_client.bzpopmax([key1, key2], 0.5) == [key1, "b", 1.5]
        assert await redis_client.bzpopmax([non_existing_key, key2], 0.5) == [
            key2,
            "c",
            2.0,
        ]
        assert await redis_client.bzpopmax(["non_existing_key"], 0.5) is None

        # invalid argument - key list must not be empty
        with pytest.raises(RequestError):
            await redis_client.bzpopmax([], 0.5)

        # key exists, but it is not a sorted set
        assert await redis_client.set("foo", "value") == OK
        with pytest.raises(RequestError):
            await redis_client.bzpopmax(["foo"], 0.5)

        async def endless_bzpopmax_call():
            await redis_client.bzpopmax(["non_existent_key"], 0)

        # bzpopmax is called against a non-existing key with no timeout, but we wrap the call in an asyncio timeout to
        # avoid having the test block forever
        with pytest.raises(asyncio.TimeoutError):
            await asyncio.wait_for(endless_bzpopmax_call(), timeout=0.5)

    @pytest.mark.parametrize("cluster_mode", [True, False])
    @pytest.mark.parametrize("protocol", [ProtocolVersion.RESP2, ProtocolVersion.RESP3])
    async def test_zrange_by_index(self, redis_client: TGlideClient):
        key = get_random_string(10)
        members_scores = {"one": 1, "two": 2, "three": 3}
        assert await redis_client.zadd(key, members_scores=members_scores) == 3

        assert await redis_client.zrange(key, RangeByIndex(start=0, stop=1)) == [
            "one",
            "two",
        ]

        zrange_map = await redis_client.zrange_withscores(
            key, RangeByIndex(start=0, stop=-1)
        )
        expected_map = {"one": 1.0, "two": 2.0, "three": 3.0}
        assert compare_maps(zrange_map, expected_map) is True

        assert await redis_client.zrange(
            key, RangeByIndex(start=0, stop=1), reverse=True
        ) == [
            "three",
            "two",
        ]

        assert await redis_client.zrange(key, RangeByIndex(start=3, stop=1)) == []
        assert (
            await redis_client.zrange_withscores(key, RangeByIndex(start=3, stop=1))
            == {}
        )

    @pytest.mark.parametrize("cluster_mode", [True, False])
    @pytest.mark.parametrize("protocol", [ProtocolVersion.RESP2, ProtocolVersion.RESP3])
    async def test_zrange_byscore(self, redis_client: TGlideClient):
        key = get_random_string(10)
        members_scores = {"one": 1, "two": 2, "three": 3}
        assert await redis_client.zadd(key, members_scores=members_scores) == 3

        assert await redis_client.zrange(
            key,
            RangeByScore(
                start=InfBound.NEG_INF, stop=ScoreBoundary(3, is_inclusive=False)
            ),
        ) == ["one", "two"]

        zrange_map = await redis_client.zrange_withscores(
            key,
            RangeByScore(start=InfBound.NEG_INF, stop=InfBound.POS_INF),
        )
        expected_map = {"one": 1.0, "two": 2.0, "three": 3.0}
        assert compare_maps(zrange_map, expected_map) is True

        assert await redis_client.zrange(
            key,
            RangeByScore(
                start=ScoreBoundary(3, is_inclusive=False), stop=InfBound.NEG_INF
            ),
            reverse=True,
        ) == ["two", "one"]

        assert (
            await redis_client.zrange(
                key,
                RangeByScore(
                    start=InfBound.NEG_INF,
                    stop=InfBound.POS_INF,
                    limit=Limit(offset=1, count=2),
                ),
            )
        ) == ["two", "three"]

        assert (
            await redis_client.zrange(
                key,
                RangeByScore(
                    start=InfBound.NEG_INF, stop=ScoreBoundary(3, is_inclusive=False)
                ),
                reverse=True,
            )
            == []
        )  # stop is greater than start with reverse set to True

        assert (
            await redis_client.zrange(
                key,
                RangeByScore(
                    start=InfBound.POS_INF, stop=ScoreBoundary(3, is_inclusive=False)
                ),
            )
            == []
        )  # start is greater than stop

        assert (
            await redis_client.zrange_withscores(
                key,
                RangeByScore(
                    start=InfBound.POS_INF, stop=ScoreBoundary(3, is_inclusive=False)
                ),
            )
            == {}
        )  # start is greater than stop

        assert (
            await redis_client.zrange_withscores(
                key,
                RangeByScore(
                    start=InfBound.NEG_INF, stop=ScoreBoundary(3, is_inclusive=False)
                ),
                reverse=True,
            )
            == {}
        )  # stop is greater than start with reverse set to True

    @pytest.mark.parametrize("cluster_mode", [True, False])
    @pytest.mark.parametrize("protocol", [ProtocolVersion.RESP2, ProtocolVersion.RESP3])
    async def test_zrange_bylex(self, redis_client: TGlideClient):
        key = get_random_string(10)
        members_scores = {"a": 1, "b": 2, "c": 3}
        assert await redis_client.zadd(key, members_scores=members_scores) == 3

        assert await redis_client.zrange(
            key,
            RangeByLex(
                start=InfBound.NEG_INF, stop=LexBoundary("c", is_inclusive=False)
            ),
        ) == ["a", "b"]

        assert (
            await redis_client.zrange(
                key,
                RangeByLex(
                    start=InfBound.NEG_INF,
                    stop=InfBound.POS_INF,
                    limit=Limit(offset=1, count=2),
                ),
            )
        ) == ["b", "c"]

        assert await redis_client.zrange(
            key,
            RangeByLex(
                start=LexBoundary("c", is_inclusive=False), stop=InfBound.NEG_INF
            ),
            reverse=True,
        ) == ["b", "a"]

        assert (
            await redis_client.zrange(
                key,
                RangeByLex(
                    start=InfBound.NEG_INF, stop=LexBoundary("c", is_inclusive=False)
                ),
                reverse=True,
            )
            == []
        )  # stop is greater than start with reverse set to True

        assert (
            await redis_client.zrange(
                key,
                RangeByLex(
                    start=InfBound.POS_INF, stop=LexBoundary("c", is_inclusive=False)
                ),
            )
            == []
        )  # start is greater than stop

    @pytest.mark.parametrize("cluster_mode", [True, False])
    @pytest.mark.parametrize("protocol", [ProtocolVersion.RESP2, ProtocolVersion.RESP3])
    async def test_zrange_different_types_of_keys(self, redis_client: TGlideClient):
        key = get_random_string(10)

        assert (
            await redis_client.zrange("non_existing_key", RangeByIndex(start=0, stop=1))
            == []
        )

        assert (
            await redis_client.zrange_withscores(
                "non_existing_key", RangeByIndex(start=0, stop=-1)
            )
        ) == {}

        assert await redis_client.set(key, "value") == OK
        with pytest.raises(RequestError):
            await redis_client.zrange(key, RangeByIndex(start=0, stop=1))

        with pytest.raises(RequestError):
            await redis_client.zrange_withscores(key, RangeByIndex(start=0, stop=1))

    @pytest.mark.parametrize("cluster_mode", [True, False])
    @pytest.mark.parametrize("protocol", [ProtocolVersion.RESP2, ProtocolVersion.RESP3])
    async def test_zrangestore_by_index(self, redis_client: TGlideClient):
        destination = f"{{testKey}}:{get_random_string(10)}"
        source = f"{{testKey}}:{get_random_string(10)}"
        string_key = f"{{testKey}}:{get_random_string(10)}"
        non_existing_key = f"{{testKey}}:{get_random_string(10)}"

        member_scores = {"one": 1.0, "two": 2.0, "three": 3.0}
        assert await redis_client.zadd(source, member_scores) == 3

        # full range
        assert (
            await redis_client.zrangestore(destination, source, RangeByIndex(0, -1))
            == 3
        )
        zrange_res = await redis_client.zrange_withscores(
            destination, RangeByIndex(0, -1)
        )
        assert compare_maps(zrange_res, {"one": 1.0, "two": 2.0, "three": 3.0}) is True

        # range from rank 0 to 1, from highest to lowest score
        assert (
            await redis_client.zrangestore(
                destination, source, RangeByIndex(0, 1), True
            )
            == 2
        )

        zrange_res = await redis_client.zrange_withscores(
            destination, RangeByIndex(0, -1)
        )
        assert compare_maps(zrange_res, {"two": 2.0, "three": 3.0}) is True

        # incorrect range, as start > stop
        assert (
            await redis_client.zrangestore(destination, source, RangeByIndex(3, 1)) == 0
        )
        assert (
            await redis_client.zrange_withscores(destination, RangeByIndex(0, -1)) == {}
        )

        # non-existing source
        assert (
            await redis_client.zrangestore(
                destination, non_existing_key, RangeByIndex(0, -1)
            )
            == 0
        )
        assert (
            await redis_client.zrange_withscores(destination, RangeByIndex(0, -1)) == {}
        )

        # key exists, but it is not a set
        assert await redis_client.set(string_key, "value") == OK
        with pytest.raises(RequestError):
            await redis_client.zrangestore(destination, string_key, RangeByIndex(0, -1))

    @pytest.mark.parametrize("cluster_mode", [True, False])
    @pytest.mark.parametrize("protocol", [ProtocolVersion.RESP2, ProtocolVersion.RESP3])
    async def test_zrangestore_by_score(self, redis_client: TGlideClient):
        destination = f"{{testKey}}:{get_random_string(10)}"
        source = f"{{testKey}}:{get_random_string(10)}"
        string_key = f"{{testKey}}:{get_random_string(10)}"
        non_existing_key = f"{{testKey}}:{get_random_string(10)}"

        member_scores = {"one": 1.0, "two": 2.0, "three": 3.0}
        assert await redis_client.zadd(source, member_scores) == 3

        # range from negative infinity to 3 (exclusive)
        assert (
            await redis_client.zrangestore(
                destination,
                source,
                RangeByScore(InfBound.NEG_INF, ScoreBoundary(3, False)),
            )
            == 2
        )

        zrange_res = await redis_client.zrange_withscores(
            destination, RangeByIndex(0, -1)
        )
        assert compare_maps(zrange_res, {"one": 1.0, "two": 2.0}) is True

        # range from 1 (inclusive) to positive infinity
        assert (
            await redis_client.zrangestore(
                destination, source, RangeByScore(ScoreBoundary(1), InfBound.POS_INF)
            )
            == 3
        )
        zrange_res = await redis_client.zrange_withscores(
            destination, RangeByIndex(0, -1)
        )
        assert compare_maps(zrange_res, {"one": 1.0, "two": 2.0, "three": 3.0}) is True

        # range from negative to positive infinity, limited to ranks 1 to 2
        assert (
            await redis_client.zrangestore(
                destination,
                source,
                RangeByScore(InfBound.NEG_INF, InfBound.POS_INF, Limit(1, 2)),
            )
            == 2
        )
        zrange_res = await redis_client.zrange_withscores(
            destination, RangeByIndex(0, -1)
        )
        assert compare_maps(zrange_res, {"two": 2.0, "three": 3.0}) is True

        # range from positive to negative infinity reversed, limited to ranks 1 to 2
        assert (
            await redis_client.zrangestore(
                destination,
                source,
                RangeByScore(InfBound.POS_INF, InfBound.NEG_INF, Limit(1, 2)),
                True,
            )
            == 2
        )

        zrange_res = await redis_client.zrange_withscores(
            destination, RangeByIndex(0, -1)
        )
        assert compare_maps(zrange_res, {"one": 1.0, "two": 2.0}) is True

        # incorrect range as start > stop
        assert (
            await redis_client.zrangestore(
                destination,
                source,
                RangeByScore(ScoreBoundary(3, False), InfBound.NEG_INF),
            )
            == 0
        )
        assert (
            await redis_client.zrange_withscores(destination, RangeByIndex(0, -1)) == {}
        )

        # non-existing source
        assert (
            await redis_client.zrangestore(
                destination,
                non_existing_key,
                RangeByScore(InfBound.NEG_INF, ScoreBoundary(3, False)),
            )
            == 0
        )
        assert (
            await redis_client.zrange_withscores(destination, RangeByIndex(0, -1)) == {}
        )

        # key exists, but it is not a set
        assert await redis_client.set(string_key, "value") == OK
        with pytest.raises(RequestError):
            await redis_client.zrangestore(
                destination,
                string_key,
                RangeByScore(ScoreBoundary(0), ScoreBoundary(3)),
            )

    @pytest.mark.parametrize("cluster_mode", [True, False])
    @pytest.mark.parametrize("protocol", [ProtocolVersion.RESP2, ProtocolVersion.RESP3])
    async def test_zrangestore_by_lex(self, redis_client: TGlideClient):
        destination = f"{{testKey}}:{get_random_string(10)}"
        source = f"{{testKey}}:{get_random_string(10)}"
        string_key = f"{{testKey}}:4-{get_random_string(10)}"
        non_existing_key = f"{{testKey}}:5-{get_random_string(10)}"

        member_scores = {"a": 1.0, "b": 2.0, "c": 3.0}
        assert await redis_client.zadd(source, member_scores) == 3

        # range from negative infinity to "c" (exclusive)
        assert (
            await redis_client.zrangestore(
                destination,
                source,
                RangeByLex(InfBound.NEG_INF, LexBoundary("c", False)),
            )
            == 2
        )

        zrange_res = await redis_client.zrange_withscores(
            destination, RangeByIndex(0, -1)
        )
        assert compare_maps(zrange_res, {"a": 1.0, "b": 2.0}) is True

        # range from "a" (inclusive) to positive infinity
        assert (
            await redis_client.zrangestore(
                destination, source, RangeByLex(LexBoundary("a"), InfBound.POS_INF)
            )
            == 3
        )

        zrange_res = await redis_client.zrange_withscores(
            destination, RangeByIndex(0, -1)
        )
        assert compare_maps(zrange_res, {"a": 1.0, "b": 2.0, "c": 3.0}) is True

        # range from negative to positive infinity, limited to ranks 1 to 2
        assert (
            await redis_client.zrangestore(
                destination,
                source,
                RangeByLex(InfBound.NEG_INF, InfBound.POS_INF, Limit(1, 2)),
            )
            == 2
        )

        zrange_res = await redis_client.zrange_withscores(
            destination, RangeByIndex(0, -1)
        )
        assert compare_maps(zrange_res, {"b": 2.0, "c": 3.0}) is True

        # range from positive to negative infinity reversed, limited to ranks 1 to 2
        assert (
            await redis_client.zrangestore(
                destination,
                source,
                RangeByLex(InfBound.POS_INF, InfBound.NEG_INF, Limit(1, 2)),
                True,
            )
            == 2
        )

        zrange_res = await redis_client.zrange_withscores(
            destination, RangeByIndex(0, -1)
        )
        assert compare_maps(zrange_res, {"a": 1.0, "b": 2.0}) is True

        # incorrect range as start > stop
        assert (
            await redis_client.zrangestore(
                destination,
                source,
                RangeByLex(LexBoundary("c", False), InfBound.NEG_INF),
            )
            == 0
        )
        assert (
            await redis_client.zrange_withscores(destination, RangeByIndex(0, -1)) == {}
        )

        # non-existing source
        assert (
            await redis_client.zrangestore(
                destination,
                non_existing_key,
                RangeByLex(InfBound.NEG_INF, InfBound.POS_INF),
            )
            == 0
        )
        assert (
            await redis_client.zrange_withscores(destination, RangeByIndex(0, -1)) == {}
        )

        # key exists, but it is not a set
        assert await redis_client.set(string_key, "value") == OK
        with pytest.raises(RequestError):
            await redis_client.zrangestore(
                destination, string_key, RangeByLex(InfBound.NEG_INF, InfBound.POS_INF)
            )

    @pytest.mark.parametrize("cluster_mode", [True, False])
    @pytest.mark.parametrize("protocol", [ProtocolVersion.RESP2, ProtocolVersion.RESP3])
    async def test_zrank(self, redis_client: TGlideClient):
        key = get_random_string(10)
        members_scores = {"one": 1.5, "two": 2, "three": 3}
        assert await redis_client.zadd(key, members_scores) == 3
        assert await redis_client.zrank(key, "one") == 0
        if not await check_if_server_version_lt(redis_client, "7.2.0"):
            assert await redis_client.zrank_withscore(key, "one") == [0, 1.5]
            assert await redis_client.zrank_withscore(key, "non_existing_field") is None
            assert (
                await redis_client.zrank_withscore("non_existing_key", "field") is None
            )

        assert await redis_client.zrank(key, "non_existing_field") is None
        assert await redis_client.zrank("non_existing_key", "field") is None

        assert await redis_client.set(key, "value") == OK
        with pytest.raises(RequestError):
            await redis_client.zrank(key, "one")

    @pytest.mark.parametrize("cluster_mode", [True, False])
    @pytest.mark.parametrize("protocol", [ProtocolVersion.RESP2, ProtocolVersion.RESP3])
    async def test_zrevrank(self, redis_client: TGlideClient):
        key = get_random_string(10)
        non_existing_key = get_random_string(10)
        string_key = get_random_string(10)
        member_scores = {"one": 1.0, "two": 2.0, "three": 3.0}

        assert await redis_client.zadd(key, member_scores) == 3
        assert await redis_client.zrevrank(key, "three") == 0
        assert await redis_client.zrevrank(key, "non_existing_member") is None
        assert (
            await redis_client.zrevrank(non_existing_key, "non_existing_member") is None
        )

        if not check_if_server_version_lt(redis_client, "7.2.0"):
            assert await redis_client.zrevrank_withscore(key, "one") == [2, 1.0]
            assert (
                await redis_client.zrevrank_withscore(key, "non_existing_member")
                is None
            )
            assert (
                await redis_client.zrevrank_withscore(
                    non_existing_key, "non_existing_member"
                )
                is None
            )

        # key exists, but it is not a sorted set
        assert await redis_client.set(string_key, "foo") == OK
        with pytest.raises(RequestError):
            await redis_client.zrevrank(string_key, "member")
        with pytest.raises(RequestError):
            await redis_client.zrevrank_withscore(string_key, "member")

    @pytest.mark.parametrize("cluster_mode", [True, False])
    @pytest.mark.parametrize("protocol", [ProtocolVersion.RESP2, ProtocolVersion.RESP3])
    async def test_zdiff(self, redis_client: TGlideClient):
        key1 = f"{{testKey}}:1-{get_random_string(10)}"
        key2 = f"{{testKey}}:2-{get_random_string(10)}"
        key3 = f"{{testKey}}:3-{get_random_string(10)}"
        string_key = f"{{testKey}}:4-{get_random_string(10)}"
        non_existing_key = f"{{testKey}}:5-{get_random_string(10)}"

        member_scores1 = {"one": 1.0, "two": 2.0, "three": 3.0}
        member_scores2 = {"two": 2.0}
        member_scores3 = {"one": 1.0, "two": 2.0, "three": 3.0, "four": 4.0}

        assert await redis_client.zadd(key1, member_scores1) == 3
        assert await redis_client.zadd(key2, member_scores2) == 1
        assert await redis_client.zadd(key3, member_scores3) == 4

        assert await redis_client.zdiff([key1, key2]) == ["one", "three"]
        assert await redis_client.zdiff([key1, key3]) == []
        assert await redis_client.zdiff([non_existing_key, key3]) == []

        zdiff_map = await redis_client.zdiff_withscores([key1, key2])
        expected_map = {
            "one": 1.0,
            "three": 3.0,
        }
        assert compare_maps(zdiff_map, expected_map) is True
        assert (
            compare_maps(await redis_client.zdiff_withscores([key1, key3]), {}) is True
        )
        assert (
            compare_maps(
                await redis_client.zdiff_withscores([non_existing_key, key3]), {}
            )
            is True
        )

        # invalid argument - key list must not be empty
        with pytest.raises(RequestError):
            await redis_client.zdiff([])

        # invalid argument - key list must not be empty
        with pytest.raises(RequestError):
            await redis_client.zdiff_withscores([])

        # key exists, but it is not a sorted set
        assert await redis_client.set(string_key, "foo") == OK
        with pytest.raises(RequestError):
            await redis_client.zdiff([string_key, key2])

        assert await redis_client.set(string_key, "foo") == OK
        with pytest.raises(RequestError):
            await redis_client.zdiff_withscores([string_key, key2])

    @pytest.mark.parametrize("cluster_mode", [True, False])
    @pytest.mark.parametrize("protocol", [ProtocolVersion.RESP2, ProtocolVersion.RESP3])
    async def test_zdiffstore(self, redis_client: TGlideClient):
        key1 = f"{{testKey}}:1-{get_random_string(10)}"
        key2 = f"{{testKey}}:2-{get_random_string(10)}"
        key3 = f"{{testKey}}:3-{get_random_string(10)}"
        key4 = f"{{testKey}}:4-{get_random_string(10)}"
        string_key = f"{{testKey}}:4-{get_random_string(10)}"
        non_existing_key = f"{{testKey}}:5-{get_random_string(10)}"

        member_scores1 = {"one": 1.0, "two": 2.0, "three": 3.0}
        member_scores2 = {"two": 2.0}
        member_scores3 = {"one": 1.0, "two": 2.0, "three": 3.0, "four": 4.0}

        assert await redis_client.zadd(key1, member_scores1) == 3
        assert await redis_client.zadd(key2, member_scores2) == 1
        assert await redis_client.zadd(key3, member_scores3) == 4

        assert await redis_client.zdiffstore(key4, [key1, key2]) == 2

        zrange_res = await redis_client.zrange_withscores(key4, RangeByIndex(0, -1))
        assert compare_maps(zrange_res, {"one": 1.0, "three": 3.0}) is True

        assert await redis_client.zdiffstore(key4, [key3, key2, key1]) == 1
        assert await redis_client.zrange_withscores(key4, RangeByIndex(0, -1)) == {
            "four": 4.0
        }

        assert await redis_client.zdiffstore(key4, [key1, key3]) == 0
        assert await redis_client.zrange_withscores(key4, RangeByIndex(0, -1)) == {}

        assert await redis_client.zdiffstore(key4, [non_existing_key, key1]) == 0
        assert await redis_client.zrange_withscores(key4, RangeByIndex(0, -1)) == {}

        # key exists, but it is not a sorted set
        assert await redis_client.set(string_key, "value") == OK
        with pytest.raises(RequestError):
            await redis_client.zdiffstore(key4, [string_key, key1])

    @pytest.mark.parametrize("cluster_mode", [True, False])
    @pytest.mark.parametrize("protocol", [ProtocolVersion.RESP2, ProtocolVersion.RESP3])
    async def test_bzmpop(self, redis_client: TGlideClient):
        min_version = "7.0.0"
        if await check_if_server_version_lt(redis_client, min_version):
            return pytest.mark.skip(reason=f"Redis version required >= {min_version}")

        key1 = f"{{test}}-1-f{get_random_string(10)}"
        key2 = f"{{test}}-2-f{get_random_string(10)}"
        non_existing_key = f"{{test}}-non_existing_key"
        string_key = f"{{test}}-3-f{get_random_string(10)}"

        assert await redis_client.zadd(key1, {"a1": 1, "b1": 2}) == 2
        assert await redis_client.zadd(key2, {"a2": 0.1, "b2": 0.2}) == 2

        assert await redis_client.bzmpop([key1, key2], ScoreFilter.MAX, 0.1) == [
            key1,
            {"b1": 2},
        ]
        assert await redis_client.bzmpop([key2, key1], ScoreFilter.MAX, 0.1, 10) == [
            key2,
            {"b2": 0.2, "a2": 0.1},
        ]

        # ensure that command doesn't time out even if timeout > request timeout (250ms by default)
        assert (
            await redis_client.bzmpop([non_existing_key], ScoreFilter.MIN, 0.5) is None
        )
        assert (
            await redis_client.bzmpop([non_existing_key], ScoreFilter.MIN, 0.55, 1)
            is None
        )

        # key exists, but it is not a sorted set
        assert await redis_client.set(string_key, "value") == OK
        with pytest.raises(RequestError):
            await redis_client.bzmpop([string_key], ScoreFilter.MAX, 0.1)
        with pytest.raises(RequestError):
            await redis_client.bzmpop([string_key], ScoreFilter.MAX, 0.1, 1)

        # incorrect argument: key list should not be empty
        with pytest.raises(RequestError):
            assert await redis_client.bzmpop([], ScoreFilter.MAX, 0.1, 1)

        # incorrect argument: count should be greater than 0
        with pytest.raises(RequestError):
            assert await redis_client.bzmpop([key1], ScoreFilter.MAX, 0.1, 0)

        # check that order of entries in the response is preserved
        entries = {}
        for i in range(0, 10):
            entries.update({f"a{i}": float(i)})

        assert await redis_client.zadd(key2, entries) == 10
        result = await redis_client.bzmpop([key2], ScoreFilter.MIN, 0.1, 10)
        assert result is not None
        result_map = cast(Mapping[str, float], result[1])
        assert compare_maps(entries, result_map) is True

        async def endless_bzmpop_call():
            await redis_client.bzmpop(["non_existent_key"], ScoreFilter.MAX, 0)

        # bzmpop is called against a non-existing key with no timeout, but we wrap the call in an asyncio timeout to
        # avoid having the test block forever
        with pytest.raises(asyncio.TimeoutError):
            await asyncio.wait_for(endless_bzmpop_call(), timeout=0.5)

    @pytest.mark.parametrize("cluster_mode", [True, False])
    @pytest.mark.parametrize("protocol", [ProtocolVersion.RESP2, ProtocolVersion.RESP3])
    async def test_zrandmember(self, redis_client: TGlideClient):
        key = get_random_string(10)
        string_key = get_random_string(10)
        scores = {"one": 1, "two": 2}
        assert await redis_client.zadd(key, scores) == 2

        member = await redis_client.zrandmember(key)
        assert member in scores
        assert await redis_client.zrandmember("non_existing_key") is None

        # key exists, but it is not a set
        assert await redis_client.set(string_key, "value") == OK
        with pytest.raises(RequestError):
            await redis_client.zrandmember(string_key)

    @pytest.mark.parametrize("cluster_mode", [True, False])
    @pytest.mark.parametrize("protocol", [ProtocolVersion.RESP2, ProtocolVersion.RESP3])
    async def test_zrandmember_count(self, redis_client: TGlideClient):
        key = get_random_string(10)
        string_key = get_random_string(10)
        scores = {"one": 1, "two": 2}
        assert await redis_client.zadd(key, scores) == 2

        # unique values are expected as count is positive
        members = await redis_client.zrandmember_count(key, 4)
        assert len(members) == 2
        assert set(members) == {"one", "two"}

        # duplicate values are expected as count is negative
        members = await redis_client.zrandmember_count(key, -4)
        assert len(members) == 4
        for member in members:
            assert member in scores

        assert await redis_client.zrandmember_count(key, 0) == []
        assert await redis_client.zrandmember_count("non_existing_key", 0) == []

        # key exists, but it is not a set
        assert await redis_client.set(string_key, "value") == OK
        with pytest.raises(RequestError):
            await redis_client.zrandmember_count(string_key, 5)

    @pytest.mark.parametrize("cluster_mode", [True, False])
    @pytest.mark.parametrize("protocol", [ProtocolVersion.RESP2, ProtocolVersion.RESP3])
    async def test_zrandmember_withscores(self, redis_client: TGlideClient):
        key = get_random_string(10)
        string_key = get_random_string(10)
        scores = {"one": 1, "two": 2}
        assert await redis_client.zadd(key, scores) == 2

        # unique values are expected as count is positive
        elements = await redis_client.zrandmember_withscores(key, 4)
        assert len(elements) == 2

        for member, score in elements:
            assert scores[str(member)] == score

        # duplicate values are expected as count is negative
        elements = await redis_client.zrandmember_withscores(key, -4)
        assert len(elements) == 4
        for member, score in elements:
            assert scores[str(member)] == score

        assert await redis_client.zrandmember_withscores(key, 0) == []
        assert await redis_client.zrandmember_withscores("non_existing_key", 0) == []

        # key exists, but it is not a set
        assert await redis_client.set(string_key, "value") == OK
        with pytest.raises(RequestError):
            await redis_client.zrandmember_withscores(string_key, 5)

    @pytest.mark.parametrize("cluster_mode", [True, False])
    @pytest.mark.parametrize("protocol", [ProtocolVersion.RESP2, ProtocolVersion.RESP3])
    async def test_zintercard(self, redis_client: TGlideClient):
        min_version = "7.0.0"
        if await check_if_server_version_lt(redis_client, min_version):
            return pytest.mark.skip(reason=f"Redis version required >= {min_version}")

        key1 = f"{{testKey}}:1-{get_random_string(10)}"
        key2 = f"{{testKey}}:2-{get_random_string(10)}"
        string_key = f"{{testKey}}:4-{get_random_string(10)}"
        non_existing_key = f"{{testKey}}:5-{get_random_string(10)}"

        member_scores1 = {"one": 1.0, "two": 2.0, "three": 3.0}
        member_scores2 = {"two": 2.0, "three": 3.0, "four": 4.0}

        assert await redis_client.zadd(key1, member_scores1) == 3
        assert await redis_client.zadd(key2, member_scores2) == 3

        assert await redis_client.zintercard([key1, key2]) == 2
        assert await redis_client.zintercard([key1, non_existing_key]) == 0

        assert await redis_client.zintercard([key1, key2], 0) == 2
        assert await redis_client.zintercard([key1, key2], 1) == 1
        assert await redis_client.zintercard([key1, key2], 3) == 2

        # invalid argument - key list must not be empty
        with pytest.raises(RequestError):
            await redis_client.zintercard([])

        # key exists, but it is not a sorted set
        assert await redis_client.set(string_key, "value") == OK
        with pytest.raises(RequestError):
            await redis_client.zintercard([string_key])

    @pytest.mark.parametrize("cluster_mode", [True, False])
    @pytest.mark.parametrize("protocol", [ProtocolVersion.RESP2, ProtocolVersion.RESP3])
    async def test_zmpop(self, redis_client: TGlideClient):
        min_version = "7.0.0"
        if await check_if_server_version_lt(redis_client, min_version):
            return pytest.mark.skip(reason=f"Redis version required >= {min_version}")

        key1 = f"{{test}}-1-f{get_random_string(10)}"
        key2 = f"{{test}}-2-f{get_random_string(10)}"
        non_existing_key = f"{{test}}-non_existing_key"
        string_key = f"{{test}}-3-f{get_random_string(10)}"

        assert await redis_client.zadd(key1, {"a1": 1, "b1": 2}) == 2
        assert await redis_client.zadd(key2, {"a2": 0.1, "b2": 0.2}) == 2

        assert await redis_client.zmpop([key1, key2], ScoreFilter.MAX) == [
            key1,
            {"b1": 2},
        ]
        assert await redis_client.zmpop([key2, key1], ScoreFilter.MAX, 10) == [
            key2,
            {"b2": 0.2, "a2": 0.1},
        ]

        assert await redis_client.zmpop([non_existing_key], ScoreFilter.MIN) is None
        assert await redis_client.zmpop([non_existing_key], ScoreFilter.MIN, 1) is None

        # key exists, but it is not a sorted set
        assert await redis_client.set(string_key, "value") == OK
        with pytest.raises(RequestError):
            await redis_client.zmpop([string_key], ScoreFilter.MAX)
        with pytest.raises(RequestError):
            await redis_client.zmpop([string_key], ScoreFilter.MAX, 1)

        # incorrect argument: key list should not be empty
        with pytest.raises(RequestError):
            assert await redis_client.zmpop([], ScoreFilter.MAX, 1)

        # incorrect argument: count should be greater than 0
        with pytest.raises(RequestError):
            assert await redis_client.zmpop([key1], ScoreFilter.MAX, 0)

        # check that order of entries in the response is preserved
        entries = {}
        for i in range(0, 10):
            entries.update({f"a{i}": float(i)})

        assert await redis_client.zadd(key2, entries) == 10
        result = await redis_client.zmpop([key2], ScoreFilter.MIN, 10)
        assert result is not None
        result_map = cast(Mapping[str, float], result[1])
        assert compare_maps(entries, result_map) is True

    @pytest.mark.parametrize("cluster_mode", [True, False])
    @pytest.mark.parametrize("protocol", [ProtocolVersion.RESP2, ProtocolVersion.RESP3])
    async def test_type(self, redis_client: TGlideClient):
        key = get_random_string(10)
        assert await redis_client.set(key, "value") == OK
        assert (await redis_client.type(key)).lower() == "string"
        assert await redis_client.delete([key]) == 1

        assert await redis_client.lpush(key, ["value"]) == 1
        assert (await redis_client.type(key)).lower() == "list"
        assert await redis_client.delete([key]) == 1

        assert await redis_client.sadd(key, ["value"]) == 1
        assert (await redis_client.type(key)).lower() == "set"
        assert await redis_client.delete([key]) == 1

        assert await redis_client.zadd(key, {"member": 1.0}) == 1
        assert (await redis_client.type(key)).lower() == "zset"
        assert await redis_client.delete([key]) == 1

        assert await redis_client.hset(key, {"field": "value"}) == 1
        assert (await redis_client.type(key)).lower() == "hash"
        assert await redis_client.delete([key]) == 1

        await redis_client.xadd(key, [("field", "value")])
        assert await redis_client.type(key) == "stream"
        assert await redis_client.delete([key]) == 1

        assert (await redis_client.type(key)).lower() == "none"

    @pytest.mark.parametrize("cluster_mode", [False])
    @pytest.mark.parametrize("protocol", [ProtocolVersion.RESP2, ProtocolVersion.RESP3])
    async def test_sort_and_sort_store_with_get_or_by_args(
        self, redis_client: GlideClient
    ):
        key = "{SameSlotKey}" + get_random_string(10)
        store = "{SameSlotKey}" + get_random_string(10)
        user_key1, user_key2, user_key3, user_key4, user_key5 = (
            "user:1",
            "user:2",
            "user:3",
            "user:4",
            "user:5",
        )

        # Prepare some data
        assert await redis_client.hset(user_key1, {"name": "Alice", "age": "30"}) == 2
        assert await redis_client.hset(user_key2, {"name": "Bob", "age": "25"}) == 2
        assert await redis_client.hset(user_key3, {"name": "Charlie", "age": "35"}) == 2
        assert await redis_client.hset(user_key4, {"name": "Dave", "age": "20"}) == 2
        assert await redis_client.hset(user_key5, {"name": "Eve", "age": "40"}) == 2
        assert await redis_client.lpush("user_ids", ["5", "4", "3", "2", "1"]) == 5

        # Test sort with all arguments
        assert await redis_client.lpush(key, ["3", "1", "2"]) == 3
        result = await redis_client.sort(
            key,
            limit=Limit(0, 2),
            get_patterns=["user:*->name"],
            order=OrderBy.ASC,
            alpha=True,
        )
        assert result == ["Alice", "Bob"]

        # Test sort_store with all arguments
        sort_store_result = await redis_client.sort_store(
            key,
            store,
            limit=Limit(0, 2),
            get_patterns=["user:*->name"],
            order=OrderBy.ASC,
            alpha=True,
        )
        assert sort_store_result == 2
        sorted_list = await redis_client.lrange(store, 0, -1)
        assert sorted_list == ["Alice", "Bob"]

        # Test sort with `by` argument
        result = await redis_client.sort(
            "user_ids",
            by_pattern="user:*->age",
            get_patterns=["user:*->name"],
            alpha=True,
        )
        assert result == ["Dave", "Bob", "Alice", "Charlie", "Eve"]

        # Test sort with `by` argument with missing keys to sort by
        assert await redis_client.lpush("user_ids", ["a"]) == 6
        result = await redis_client.sort(
            "user_ids",
            by_pattern="user:*->age",
            get_patterns=["user:*->name"],
            alpha=True,
        )
        assert result == [None, "Dave", "Bob", "Alice", "Charlie", "Eve"]

        # Test sort with `by` argument with missing keys to sort by
        result = await redis_client.sort(
            "user_ids",
            by_pattern="user:*->name",
            get_patterns=["user:*->age"],
            alpha=True,
        )
        assert result == [None, "30", "25", "35", "20", "40"]

        # Test Limit with count 0
        result = await redis_client.sort(
            "user_ids",
            limit=Limit(0, 0),
            alpha=True,
        )
        assert result == []

    @pytest.mark.parametrize("cluster_mode", [True, False])
    @pytest.mark.parametrize("protocol", [ProtocolVersion.RESP2, ProtocolVersion.RESP3])
    async def test_sort_and_sort_store_without_get_or_by_args(
        self, redis_client: TGlideClient
    ):
        key = "{SameSlotKey}" + get_random_string(10)
        store = "{SameSlotKey}" + get_random_string(10)

        # Test sort with non-existing key
        result = await redis_client.sort("non_existing_key")
        assert result == []

        # Test sort_store with non-existing key
        sort_store_result = await redis_client.sort_store(
            "{SameSlotKey}:non_existing_key", store
        )
        assert sort_store_result == 0

        # Test each argument separately
        assert await redis_client.lpush(key, ["5", "2", "4", "1", "3"]) == 5

        # Test w/o flags
        result = await redis_client.sort(key)
        assert result == ["1", "2", "3", "4", "5"]

        # limit argument
        result = await redis_client.sort(key, limit=Limit(1, 3))
        assert result == ["2", "3", "4"]

        # order argument
        result = await redis_client.sort(key, order=OrderBy.DESC)
        assert result == ["5", "4", "3", "2", "1"]

        assert await redis_client.lpush(key, ["a"]) == 6

        with pytest.raises(RequestError) as e:
            await redis_client.sort(key)
        assert "can't be converted into double" in str(e).lower()

        # alpha argument
        result = await redis_client.sort(key, alpha=True)
        assert result == ["1", "2", "3", "4", "5", "a"]

        # Combining multiple arguments
        result = await redis_client.sort(
            key, limit=Limit(1, 3), order=OrderBy.DESC, alpha=True
        )
        assert result == ["5", "4", "3"]

        # Test sort_store with combined arguments
        sort_store_result = await redis_client.sort_store(
            key, store, limit=Limit(1, 3), order=OrderBy.DESC, alpha=True
        )
        assert sort_store_result == 3
        sorted_list = await redis_client.lrange(store, 0, -1)
        assert sorted_list == ["5", "4", "3"]

    @pytest.mark.parametrize("cluster_mode", [True, False])
    @pytest.mark.parametrize("protocol", [ProtocolVersion.RESP2, ProtocolVersion.RESP3])
    async def test_echo(self, redis_client: TGlideClient):
        message = get_random_string(5)
        assert await redis_client.echo(message) == message
        if isinstance(redis_client, GlideClusterClient):
            echo_dict = await redis_client.echo(message, AllNodes())
            assert isinstance(echo_dict, dict)
            for value in echo_dict.values():
                assert value == message

    @pytest.mark.parametrize("cluster_mode", [True, False])
    @pytest.mark.parametrize("protocol", [ProtocolVersion.RESP2, ProtocolVersion.RESP3])
    async def test_dbsize(self, redis_client: TGlideClient):
        assert await redis_client.custom_command(["FLUSHALL"]) == OK

        assert await redis_client.dbsize() == 0
        key_value_pairs = [(get_random_string(10), "foo") for _ in range(10)]

        for key, value in key_value_pairs:
            assert await redis_client.set(key, value) == OK
        assert await redis_client.dbsize() == 10

        if isinstance(redis_client, GlideClusterClient):
            assert await redis_client.custom_command(["FLUSHALL"]) == OK
            key = get_random_string(5)
            assert await redis_client.set(key, value) == OK
            assert await redis_client.dbsize(SlotKeyRoute(SlotType.PRIMARY, key)) == 1
        else:
            assert await redis_client.select(1) == OK
            assert await redis_client.dbsize() == 0

    @pytest.mark.parametrize("cluster_mode", [True, False])
    @pytest.mark.parametrize("protocol", [ProtocolVersion.RESP2, ProtocolVersion.RESP3])
    async def test_time(self, redis_client: TGlideClient):
        current_time = int(time.time()) - 1
        result = await redis_client.time()
        assert len(result) == 2
        assert isinstance(result, list)
        assert isinstance(result[0], str)
        assert isinstance(result[1], str)
        assert int(result[0]) > current_time
        assert 0 < int(result[1]) < 1000000

    @pytest.mark.parametrize("cluster_mode", [True, False])
    @pytest.mark.parametrize("protocol", [ProtocolVersion.RESP2, ProtocolVersion.RESP3])
    async def test_lastsave(self, redis_client: TGlideClient):
        yesterday = date.today() - timedelta(1)
        yesterday_unix_time = time.mktime(yesterday.timetuple())

        result = await redis_client.lastsave()
        assert isinstance(result, int)
        assert result > yesterday_unix_time

        if isinstance(redis_client, GlideClusterClient):
            # test with single-node route
            result = await redis_client.lastsave(RandomNode())
            assert isinstance(result, int)
            assert result > yesterday_unix_time

            # test with multi-node route
            result = await redis_client.lastsave(AllNodes())
            assert isinstance(result, dict)
            for lastsave_time in result.values():
                assert lastsave_time > yesterday_unix_time

    @pytest.mark.parametrize("cluster_mode", [True, False])
    @pytest.mark.parametrize("protocol", [ProtocolVersion.RESP2, ProtocolVersion.RESP3])
    async def test_append(self, redis_client: TGlideClient):
        key, value = get_random_string(10), get_random_string(5)
        assert await redis_client.append(key, value) == 5

        assert await redis_client.append(key, value) == 10
        assert await redis_client.get(key) == value * 2

    @pytest.mark.parametrize("cluster_mode", [True, False])
    @pytest.mark.parametrize("protocol", [ProtocolVersion.RESP2, ProtocolVersion.RESP3])
    async def test_xadd_xtrim_xlen(self, redis_client: TGlideClient):
        key = get_random_string(10)
        string_key = get_random_string(10)
        non_existing_key = get_random_string(10)
        field, field2 = get_random_string(10), get_random_string(10)

        assert (
            await redis_client.xadd(
                key,
                [(field, "foo"), (field2, "bar")],
                StreamAddOptions(make_stream=False),
            )
            is None
        )

        assert (
            await redis_client.xadd(
                key, [(field, "foo1"), (field2, "bar1")], StreamAddOptions(id="0-1")
            )
            == "0-1"
        )

        assert (
            await redis_client.xadd(key, [(field, "foo2"), (field2, "bar2")])
        ) is not None
        assert await redis_client.xlen(key) == 2

        # This will trim the first entry.
        id = await redis_client.xadd(
            key,
            [(field, "foo3"), (field2, "bar3")],
            StreamAddOptions(trim=TrimByMaxLen(exact=True, threshold=2)),
        )

        assert id is not None
        assert await redis_client.xlen(key) == 2

        # This will trim the 2nd entry.
        assert (
            await redis_client.xadd(
                key,
                [(field, "foo4"), (field2, "bar4")],
                StreamAddOptions(trim=TrimByMinId(exact=True, threshold=str(id))),
            )
            is not None
        )
        assert await redis_client.xlen(key) == 2

        assert await redis_client.xtrim(key, TrimByMaxLen(threshold=1, exact=True)) == 1
        assert await redis_client.xlen(key) == 1

        assert await redis_client.xtrim(key, TrimByMaxLen(threshold=0, exact=True)) == 1
        # Unlike other Redis collection types, stream keys still exist even after removing all entries
        assert await redis_client.exists([key]) == 1
        assert await redis_client.xlen(key) == 0

        assert (
            await redis_client.xtrim(
                non_existing_key, TrimByMaxLen(threshold=1, exact=True)
            )
            == 0
        )
        assert await redis_client.xlen(non_existing_key) == 0

        # key exists, but it is not a stream
        assert await redis_client.set(string_key, "foo")
        with pytest.raises(RequestError):
            await redis_client.xtrim(string_key, TrimByMaxLen(threshold=1, exact=True))
        with pytest.raises(RequestError):
            await redis_client.xlen(string_key)

    @pytest.mark.parametrize("cluster_mode", [True, False])
    @pytest.mark.parametrize("protocol", [ProtocolVersion.RESP2, ProtocolVersion.RESP3])
    async def test_xdel(self, redis_client: TGlideClient):
        key1 = get_random_string(10)
        string_key = get_random_string(10)
        non_existing_key = get_random_string(10)
        stream_id1 = "0-1"
        stream_id2 = "0-2"
        stream_id3 = "0-3"

        assert (
            await redis_client.xadd(
                key1, [("f1", "foo1"), ("f2", "foo2")], StreamAddOptions(stream_id1)
            )
            == stream_id1
        )
        assert (
            await redis_client.xadd(
                key1, [("f1", "foo1"), ("f2", "foo2")], StreamAddOptions(stream_id2)
            )
            == stream_id2
        )
        assert await redis_client.xlen(key1) == 2

        # deletes one stream id, and ignores anything invalid
        assert await redis_client.xdel(key1, [stream_id1, stream_id3]) == 1
        assert await redis_client.xdel(non_existing_key, [stream_id3]) == 0

        # invalid argument - id list should not be empty
        with pytest.raises(RequestError):
            await redis_client.xdel(key1, [])

        # key exists, but it is not a stream
        assert await redis_client.set(string_key, "foo") == OK
        with pytest.raises(RequestError):
            await redis_client.xdel(string_key, [stream_id3])

    @pytest.mark.parametrize("cluster_mode", [True, False])
    @pytest.mark.parametrize("protocol", [ProtocolVersion.RESP2, ProtocolVersion.RESP3])
    async def test_xrange_and_xrevrange(self, redis_client: TGlideClient):
        key = get_random_string(10)
        non_existing_key = get_random_string(10)
        string_key = get_random_string(10)
        stream_id1 = "0-1"
        stream_id2 = "0-2"
        stream_id3 = "0-3"

        assert (
            await redis_client.xadd(
                key, [("f1", "v1")], StreamAddOptions(id=stream_id1)
            )
            == stream_id1
        )
        assert (
            await redis_client.xadd(
                key, [("f2", "v2")], StreamAddOptions(id=stream_id2)
            )
            == stream_id2
        )
        assert await redis_client.xlen(key) == 2

        # get everything from the stream
        assert await redis_client.xrange(key, MinId(), MaxId()) == {
            stream_id1: [["f1", "v1"]],
            stream_id2: [["f2", "v2"]],
        }
        assert await redis_client.xrevrange(key, MaxId(), MinId()) == {
            stream_id2: [["f2", "v2"]],
            stream_id1: [["f1", "v1"]],
        }

        # returns empty mapping if + before -
        assert await redis_client.xrange(key, MaxId(), MinId()) == {}
        # rev search returns empty mapping if - before +
        assert await redis_client.xrevrange(key, MinId(), MaxId()) == {}

        assert (
            await redis_client.xadd(
                key, [("f3", "v3")], StreamAddOptions(id=stream_id3)
            )
            == stream_id3
        )

        # get the newest entry
        assert await redis_client.xrange(
            key, ExclusiveIdBound(stream_id2), ExclusiveIdBound.from_timestamp(5), 1
        ) == {stream_id3: [["f3", "v3"]]}
        assert await redis_client.xrevrange(
            key, ExclusiveIdBound.from_timestamp(5), ExclusiveIdBound(stream_id2), 1
        ) == {stream_id3: [["f3", "v3"]]}

        # xrange/xrevrange against an emptied stream
        assert await redis_client.xdel(key, [stream_id1, stream_id2, stream_id3]) == 3
        assert await redis_client.xrange(key, MinId(), MaxId(), 10) == {}
        assert await redis_client.xrevrange(key, MaxId(), MinId(), 10) == {}

        assert await redis_client.xrange(non_existing_key, MinId(), MaxId()) == {}
        assert await redis_client.xrevrange(non_existing_key, MaxId(), MinId()) == {}

        # count value < 1 returns None
        assert await redis_client.xrange(key, MinId(), MaxId(), 0) is None
        assert await redis_client.xrange(key, MinId(), MaxId(), -1) is None
        assert await redis_client.xrevrange(key, MaxId(), MinId(), 0) is None
        assert await redis_client.xrevrange(key, MaxId(), MinId(), -1) is None

        # key exists, but it is not a stream
        assert await redis_client.set(string_key, "foo")
        with pytest.raises(RequestError):
            await redis_client.xrange(string_key, MinId(), MaxId())
        with pytest.raises(RequestError):
            await redis_client.xrevrange(string_key, MaxId(), MinId())

        # invalid start bound
        with pytest.raises(RequestError):
            await redis_client.xrange(key, IdBound("not_a_stream_id"), MaxId())
        with pytest.raises(RequestError):
            await redis_client.xrevrange(key, MaxId(), IdBound("not_a_stream_id"))

        # invalid end bound
        with pytest.raises(RequestError):
            await redis_client.xrange(key, MinId(), IdBound("not_a_stream_id"))
        with pytest.raises(RequestError):
            await redis_client.xrevrange(key, IdBound("not_a_stream_id"), MinId())

    @pytest.mark.parametrize("cluster_mode", [True, False])
    @pytest.mark.parametrize("protocol", [ProtocolVersion.RESP2, ProtocolVersion.RESP3])
    async def test_xread(
        self, redis_client: TGlideClient, cluster_mode, protocol, request
    ):
        key1 = f"{{testKey}}:1-{get_random_string(10)}"
        key2 = f"{{testKey}}:2-{get_random_string(10)}"
        non_existing_key = f"{{testKey}}:3-{get_random_string(10)}"
        stream_id1_1 = "1-1"
        stream_id1_2 = "1-2"
        stream_id1_3 = "1-3"
        stream_id2_1 = "2-1"
        stream_id2_2 = "2-2"
        stream_id2_3 = "2-3"
        non_existing_id = "99-99"

        # setup first entries in streams key1 and key2
        assert (
            await redis_client.xadd(
                key1, [("f1_1", "v1_1")], StreamAddOptions(id=stream_id1_1)
            )
            == stream_id1_1
        )
        assert (
            await redis_client.xadd(
                key2, [("f2_1", "v2_1")], StreamAddOptions(id=stream_id2_1)
            )
            == stream_id2_1
        )

        # setup second entries in streams key1 and key2
        assert (
            await redis_client.xadd(
                key1, [("f1_2", "v1_2")], StreamAddOptions(id=stream_id1_2)
            )
            == stream_id1_2
        )
        assert (
            await redis_client.xadd(
                key2, [("f2_2", "v2_2")], StreamAddOptions(id=stream_id2_2)
            )
            == stream_id2_2
        )

        # setup third entries in streams key1 and key2
        assert (
            await redis_client.xadd(
                key1, [("f1_3", "v1_3")], StreamAddOptions(id=stream_id1_3)
            )
            == stream_id1_3
        )
        assert (
            await redis_client.xadd(
                key2, [("f2_3", "v2_3")], StreamAddOptions(id=stream_id2_3)
            )
            == stream_id2_3
        )

        assert await redis_client.xread({key1: stream_id1_1, key2: stream_id2_1}) == {
            key1: {
                stream_id1_2: [["f1_2", "v1_2"]],
                stream_id1_3: [["f1_3", "v1_3"]],
            },
            key2: {
                stream_id2_2: [["f2_2", "v2_2"]],
                stream_id2_3: [["f2_3", "v2_3"]],
            },
        }

        assert await redis_client.xread({non_existing_key: stream_id1_1}) is None
        assert await redis_client.xread({key1: non_existing_id}) is None

        # passing an empty read options argument has no effect
        assert await redis_client.xread({key1: stream_id1_1}, StreamReadOptions()) == {
            key1: {
                stream_id1_2: [["f1_2", "v1_2"]],
                stream_id1_3: [["f1_3", "v1_3"]],
            },
        }

        assert await redis_client.xread(
            {key1: stream_id1_1}, StreamReadOptions(count=1)
        ) == {
            key1: {
                stream_id1_2: [["f1_2", "v1_2"]],
            },
        }
        assert await redis_client.xread(
            {key1: stream_id1_1}, StreamReadOptions(count=1, block_ms=1000)
        ) == {
            key1: {
                stream_id1_2: [["f1_2", "v1_2"]],
            },
        }

    @pytest.mark.parametrize("cluster_mode", [True, False])
    @pytest.mark.parametrize("protocol", [ProtocolVersion.RESP2, ProtocolVersion.RESP3])
    async def test_xread_edge_cases_and_failures(
        self, redis_client: TGlideClient, cluster_mode, protocol, request
    ):
        key1 = f"{{testKey}}:1-{get_random_string(10)}"
        string_key = f"{{testKey}}:2-{get_random_string(10)}"
        stream_id0 = "0-0"
        stream_id1 = "1-1"
        stream_id2 = "1-2"

        assert (
            await redis_client.xadd(
                key1, [("f1", "v1")], StreamAddOptions(id=stream_id1)
            )
            == stream_id1
        )
        assert (
            await redis_client.xadd(
                key1, [("f2", "v2")], StreamAddOptions(id=stream_id2)
            )
            == stream_id2
        )

        test_client = await create_client(
            request=request, protocol=protocol, cluster_mode=cluster_mode, timeout=900
        )
        # ensure command doesn't time out even if timeout > request timeout
        assert (
            await test_client.xread(
                {key1: stream_id2}, StreamReadOptions(block_ms=1000)
            )
            is None
        )

        async def endless_xread_call():
            await test_client.xread({key1: stream_id2}, StreamReadOptions(block_ms=0))

        # when xread is called with a block timeout of 0, it should never timeout, but we wrap the test with a timeout
        # to avoid the test getting stuck forever.
        with pytest.raises(asyncio.TimeoutError):
            await asyncio.wait_for(endless_xread_call(), timeout=3)

        # if count is non-positive, it is ignored
        assert await redis_client.xread(
            {key1: stream_id0}, StreamReadOptions(count=0)
        ) == {
            key1: {
                stream_id1: [["f1", "v1"]],
                stream_id2: [["f2", "v2"]],
            },
        }
        assert await redis_client.xread(
            {key1: stream_id0}, StreamReadOptions(count=-1)
        ) == {
            key1: {
                stream_id1: [["f1", "v1"]],
                stream_id2: [["f2", "v2"]],
            },
        }

        # invalid stream ID
        with pytest.raises(RequestError):
            await redis_client.xread({key1: "invalid_stream_id"})

        # invalid argument - block cannot be negative
        with pytest.raises(RequestError):
            await redis_client.xread({key1: stream_id1}, StreamReadOptions(block_ms=-1))

        # invalid argument - keys_and_ids must not be empty
        with pytest.raises(RequestError):
            await redis_client.xread({})

        # key exists, but it is not a stream
        assert await redis_client.set(string_key, "foo")
        with pytest.raises(RequestError):
            await redis_client.xread({string_key: stream_id1, key1: stream_id1})
        with pytest.raises(RequestError):
            await redis_client.xread({key1: stream_id1, string_key: stream_id1})

    @pytest.mark.parametrize("cluster_mode", [True, False])
    @pytest.mark.parametrize("protocol", [ProtocolVersion.RESP2, ProtocolVersion.RESP3])
    async def test_xgroup_create_xgroup_destroy(
        self, redis_client: TGlideClient, cluster_mode, protocol, request
    ):
        key = get_random_string(10)
        non_existing_key = get_random_string(10)
        string_key = get_random_string(10)
        group_name1 = get_random_string(10)
        group_name2 = get_random_string(10)
        stream_id = "0-1"

        # trying to create a consumer group for a non-existing stream without the "MKSTREAM" arg results in error
        with pytest.raises(RequestError):
            await redis_client.xgroup_create(non_existing_key, group_name1, stream_id)

        # calling with the "MKSTREAM" arg should create the new stream automatically
        assert (
            await redis_client.xgroup_create(
                key, group_name1, stream_id, StreamGroupOptions(make_stream=True)
            )
            == OK
        )

        # invalid arg - group names must be unique, but group_name1 already exists
        with pytest.raises(RequestError):
            await redis_client.xgroup_create(key, group_name1, stream_id)

        # invalid stream ID format
        with pytest.raises(RequestError):
            await redis_client.xgroup_create(
                key, group_name2, "invalid_stream_id_format"
            )

        assert await redis_client.xgroup_destroy(key, group_name1) is True
        # calling xgroup_destroy again returns False because the group was already destroyed above
        assert await redis_client.xgroup_destroy(key, group_name1) is False

        # attempting to destroy a group for a non-existing key should raise an error
        with pytest.raises(RequestError):
            await redis_client.xgroup_destroy(non_existing_key, group_name1)

        # "ENTRIESREAD" option was added in Redis 7.0.0
        if await check_if_server_version_lt(redis_client, "7.0.0"):
            with pytest.raises(RequestError):
                await redis_client.xgroup_create(
                    key,
                    group_name1,
                    stream_id,
                    StreamGroupOptions(entries_read_id="10"),
                )
        else:
            assert (
                await redis_client.xgroup_create(
                    key,
                    group_name1,
                    stream_id,
                    StreamGroupOptions(entries_read_id="10"),
                )
                == OK
            )

            # invalid entries_read_id - cannot be the zero ("0-0") ID
            with pytest.raises(RequestError):
                await redis_client.xgroup_create(
                    key,
                    group_name2,
                    stream_id,
                    StreamGroupOptions(entries_read_id="0-0"),
                )

        # key exists, but it is not a stream
        assert await redis_client.set(string_key, "foo") == OK
        with pytest.raises(RequestError):
            await redis_client.xgroup_create(
                string_key, group_name1, stream_id, StreamGroupOptions(make_stream=True)
            )
        with pytest.raises(RequestError):
            await redis_client.xgroup_destroy(string_key, group_name1)

    @pytest.mark.parametrize("cluster_mode", [True, False])
    @pytest.mark.parametrize("protocol", [ProtocolVersion.RESP2, ProtocolVersion.RESP3])
    async def test_xgroup_create_consumer_xreadgroup_xgroup_del_consumer(
        self, redis_client: TGlideClient, cluster_mode, protocol, request
    ):
        key = f"{{testKey}}:{get_random_string(10)}"
        non_existing_key = f"{{testKey}}:{get_random_string(10)}"
        string_key = f"{{testKey}}:{get_random_string(10)}"
        group_name = get_random_string(10)
        consumer_name = get_random_string(10)
        stream_id0 = "0"
        stream_id1_0 = "1-0"
        stream_id1_1 = "1-1"
        stream_id1_2 = "1-2"
        stream_id1_3 = "1-3"

        # create group and consumer for the group
        assert (
            await redis_client.xgroup_create(
                key, group_name, stream_id0, StreamGroupOptions(make_stream=True)
            )
            == OK
        )
        assert (
            await redis_client.xgroup_create_consumer(key, group_name, consumer_name)
            is True
        )

        # attempting to create/delete a consumer for a group that does not exist results in a NOGROUP request error
        with pytest.raises(RequestError):
            await redis_client.xgroup_create_consumer(
                key, "non_existing_group", consumer_name
            )
        with pytest.raises(RequestError):
            await redis_client.xgroup_del_consumer(
                key, "non_existing_group", consumer_name
            )

        # attempt to create consumer for group again
        assert (
            await redis_client.xgroup_create_consumer(key, group_name, consumer_name)
            is False
        )

        # attempting to delete a consumer that has not been created yet returns 0
        assert (
            await redis_client.xgroup_del_consumer(
                key, group_name, "non_existing_consumer"
            )
            == 0
        )

        # add two stream entries
        assert (
            await redis_client.xadd(
                key, [("f1_0", "v1_0")], StreamAddOptions(stream_id1_0)
            )
            == stream_id1_0
        )
        assert (
            await redis_client.xadd(
                key, [("f1_1", "v1_1")], StreamAddOptions(stream_id1_1)
            )
            == stream_id1_1
        )

        # read the entire stream for the consumer and mark messages as pending
        assert await redis_client.xreadgroup(
            {key: ">"},
            group_name,
            consumer_name,
            StreamReadGroupOptions(block_ms=1000, count=10),
        ) == {
            key: {
                stream_id1_0: [["f1_0", "v1_0"]],
                stream_id1_1: [["f1_1", "v1_1"]],
            }
        }

        # delete one of the stream entries
        assert await redis_client.xdel(key, [stream_id1_0]) == 1

        # now xreadgroup yields one empty stream entry and one non-empty stream entry
        assert await redis_client.xreadgroup({key: "0"}, group_name, consumer_name) == {
            key: {stream_id1_0: None, stream_id1_1: [["f1_1", "v1_1"]]}
        }

        assert (
            await redis_client.xadd(
                key, [("f1_2", "v1_2")], StreamAddOptions(stream_id1_2)
            )
            == stream_id1_2
        )

        # delete the consumer group and expect 2 pending messages
        assert (
            await redis_client.xgroup_del_consumer(key, group_name, consumer_name) == 2
        )

        # consume the last message with the previously deleted consumer (create the consumer anew)
        assert await redis_client.xreadgroup(
            {key: ">"},
            group_name,
            consumer_name,
            StreamReadGroupOptions(count=5, block_ms=1000),
        ) == {key: {stream_id1_2: [["f1_2", "v1_2"]]}}

        # delete the consumer group and expect the pending message
        assert (
            await redis_client.xgroup_del_consumer(key, group_name, consumer_name) == 1
        )

        # test NOACK option
        assert (
            await redis_client.xadd(
                key, [("f1_3", "v1_3")], StreamAddOptions(stream_id1_3)
            )
            == stream_id1_3
        )
        # since NOACK is passed, stream entry will be consumed without being added to the pending entries
        assert await redis_client.xreadgroup(
            {key: ">"},
            group_name,
            consumer_name,
            StreamReadGroupOptions(no_ack=True, count=5, block_ms=1000),
        ) == {key: {stream_id1_3: [["f1_3", "v1_3"]]}}
        assert (
            await redis_client.xreadgroup(
                {key: ">"},
                group_name,
                consumer_name,
                StreamReadGroupOptions(no_ack=False, count=5, block_ms=1000),
            )
            is None
        )
        assert await redis_client.xreadgroup(
            {key: "0"},
            group_name,
            consumer_name,
            StreamReadGroupOptions(no_ack=False, count=5, block_ms=1000),
        ) == {key: {}}

        # attempting to call XGROUP CREATECONSUMER or XGROUP DELCONSUMER with a non-existing key should raise an error
        with pytest.raises(RequestError):
            await redis_client.xgroup_create_consumer(
                non_existing_key, group_name, consumer_name
            )
        with pytest.raises(RequestError):
            await redis_client.xgroup_del_consumer(
                non_existing_key, group_name, consumer_name
            )

        # key exists, but it is not a stream
        assert await redis_client.set(string_key, "foo") == OK
        with pytest.raises(RequestError):
            await redis_client.xgroup_create_consumer(
                string_key, group_name, consumer_name
            )
        with pytest.raises(RequestError):
            await redis_client.xgroup_del_consumer(
                string_key, group_name, consumer_name
            )

    @pytest.mark.parametrize("cluster_mode", [True, False])
    @pytest.mark.parametrize("protocol", [ProtocolVersion.RESP2, ProtocolVersion.RESP3])
    async def test_xreadgroup_edge_cases_and_failures(
        self, redis_client: TGlideClient, cluster_mode, protocol, request
    ):
        key = f"{{testKey}}:{get_random_string(10)}"
        non_existing_key = f"{{testKey}}:{get_random_string(10)}"
        string_key = f"{{testKey}}:{get_random_string(10)}"
        group_name = get_random_string(10)
        consumer_name = get_random_string(10)
        stream_id0 = "0"
        stream_id1_0 = "1-0"
        stream_id1_1 = "1-1"

        # attempting to execute against a non-existing key results in an error
        with pytest.raises(RequestError):
            await redis_client.xreadgroup(
                {non_existing_key: stream_id0}, group_name, consumer_name
            )

        # create group and consumer for group
        assert await redis_client.xgroup_create(
            key, group_name, stream_id0, StreamGroupOptions(make_stream=True)
        )
        assert (
            await redis_client.xgroup_create_consumer(key, group_name, consumer_name)
            is True
        )

        # read from empty stream
        assert (
            await redis_client.xreadgroup({key: ">"}, group_name, consumer_name) is None
        )
        assert await redis_client.xreadgroup({key: "0"}, group_name, consumer_name) == {
            key: {}
        }

        # setup first entry
        assert (
            await redis_client.xadd(key, [("f1", "v1")], StreamAddOptions(stream_id1_1))
            == stream_id1_1
        )

        # if count is non-positive, it is ignored
        assert await redis_client.xreadgroup(
            {key: ">"}, group_name, consumer_name, StreamReadGroupOptions(count=0)
        ) == {
            key: {
                stream_id1_1: [["f1", "v1"]],
            },
        }
        assert await redis_client.xreadgroup(
            {key: stream_id1_0},
            group_name,
            consumer_name,
            StreamReadGroupOptions(count=-1),
        ) == {
            key: {
                stream_id1_1: [["f1", "v1"]],
            },
        }

        # invalid stream ID
        with pytest.raises(RequestError):
            await redis_client.xreadgroup(
                {key: "invalid_stream_id"}, group_name, consumer_name
            )

        # invalid argument - block cannot be negative
        with pytest.raises(RequestError):
            await redis_client.xreadgroup(
                {key: stream_id0},
                group_name,
                consumer_name,
                StreamReadGroupOptions(block_ms=-1),
            )

        # invalid argument - keys_and_ids must not be empty
        with pytest.raises(RequestError):
            await redis_client.xreadgroup({}, group_name, consumer_name)

        # first key exists, but it is not a stream
        assert await redis_client.set(string_key, "foo") == OK
        with pytest.raises(RequestError):
            await redis_client.xreadgroup(
                {string_key: stream_id1_1, key: stream_id1_1}, group_name, consumer_name
            )

        # second key exists, but it is not a stream
        with pytest.raises(RequestError):
            await redis_client.xreadgroup(
                {key: stream_id1_1, string_key: stream_id1_1}, group_name, consumer_name
            )

        # attempting to execute command with a non-existing group results in an error
        with pytest.raises(RequestError):
            await redis_client.xreadgroup(
                {key: stream_id1_1}, "non_existing_group", consumer_name
            )

        test_client = await create_client(
            request=request, protocol=protocol, cluster_mode=cluster_mode, timeout=900
        )
        timeout_key = f"{{testKey}}:{get_random_string(10)}"
        timeout_group_name = get_random_string(10)
        timeout_consumer_name = get_random_string(10)

        # create a group read with the test client
        # add a single stream entry and consumer
        # the first call to ">" will return and update consumer group
        # the second call to ">" will block waiting for new entries
        # using anything other than ">" won't block, but will return the empty consumer result
        # see: https://github.com/redis/redis/issues/6587
        assert (
            await test_client.xgroup_create(
                timeout_key,
                timeout_group_name,
                stream_id0,
                StreamGroupOptions(make_stream=True),
            )
            == OK
        )
        assert (
            await test_client.xgroup_create_consumer(
                timeout_key, timeout_group_name, timeout_consumer_name
            )
            is True
        )
        assert (
            await test_client.xadd(
                timeout_key, [("f1", "v1")], StreamAddOptions(stream_id1_1)
            )
            == stream_id1_1
        )

        # read the entire stream for the consumer and mark messages as pending
        assert await test_client.xreadgroup(
            {timeout_key: ">"}, timeout_group_name, timeout_consumer_name
        ) == {timeout_key: {stream_id1_1: [["f1", "v1"]]}}

        # subsequent calls to read ">" will block
        assert (
            await test_client.xreadgroup(
                {timeout_key: ">"},
                timeout_group_name,
                timeout_consumer_name,
                StreamReadGroupOptions(block_ms=1000),
            )
            is None
        )

        # ensure that command doesn't time out even if timeout > request timeout
        async def endless_xreadgroup_call():
            await test_client.xreadgroup(
                {timeout_key: ">"},
                timeout_group_name,
                timeout_consumer_name,
                StreamReadGroupOptions(block_ms=0),
            )

        # when xreadgroup is called with a block timeout of 0, it should never timeout, but we wrap the test with a
        # timeout to avoid the test getting stuck forever.
        with pytest.raises(asyncio.TimeoutError):
            await asyncio.wait_for(endless_xreadgroup_call(), timeout=3)

    @pytest.mark.parametrize("cluster_mode", [True, False])
    @pytest.mark.parametrize("protocol", [ProtocolVersion.RESP2, ProtocolVersion.RESP3])
    async def test_xack(
        self, redis_client: TGlideClient, cluster_mode, protocol, request
    ):
        key = f"{{testKey}}:{get_random_string(10)}"
        non_existing_key = f"{{testKey}}:{get_random_string(10)}"
        string_key = f"{{testKey}}:{get_random_string(10)}"
        group_name = get_random_string(10)
        consumer_name = get_random_string(10)
        stream_id0 = "0"
        stream_id1_0 = "1-0"
        stream_id1_1 = "1-1"
        stream_id1_2 = "1-2"

        # setup: add 2 entries to the stream, create consumer group, read to mark them as pending
        assert (
            await redis_client.xadd(key, [("f0", "v0")], StreamAddOptions(stream_id1_0))
            == stream_id1_0
        )
        assert (
            await redis_client.xadd(key, [("f1", "v1")], StreamAddOptions(stream_id1_1))
            == stream_id1_1
        )
        assert await redis_client.xgroup_create(key, group_name, stream_id0) == OK
        assert await redis_client.xreadgroup({key: ">"}, group_name, consumer_name) == {
            key: {
                stream_id1_0: [["f0", "v0"]],
                stream_id1_1: [["f1", "v1"]],
            }
        }

        # add one more entry
        assert (
            await redis_client.xadd(key, [("f2", "v2")], StreamAddOptions(stream_id1_2))
            == stream_id1_2
        )

        # acknowledge the first 2 entries
        assert (
            await redis_client.xack(key, group_name, [stream_id1_0, stream_id1_1]) == 2
        )
        # attempting to acknowledge the first 2 entries again returns 0 since they were already acknowledged
        assert (
            await redis_client.xack(key, group_name, [stream_id1_0, stream_id1_1]) == 0
        )
        # read the last, unacknowledged entry
        assert await redis_client.xreadgroup({key: ">"}, group_name, consumer_name) == {
            key: {stream_id1_2: [["f2", "v2"]]}
        }
        # deleting the consumer returns 1 since the last entry still hasn't been acknowledged
        assert (
            await redis_client.xgroup_del_consumer(key, group_name, consumer_name) == 1
        )

        # attempting to acknowledge a non-existing key returns 0
        assert (
            await redis_client.xack(non_existing_key, group_name, [stream_id1_0]) == 0
        )
        # attempting to acknowledge a non-existing group returns 0
        assert await redis_client.xack(key, "non_existing_group", [stream_id1_0]) == 0
        # attempting to acknowledge a non-existing ID returns 0
        assert await redis_client.xack(key, group_name, ["99-99"]) == 0

        # invalid arg - ID list must not be empty
        with pytest.raises(RequestError):
            await redis_client.xack(key, group_name, [])

        # invalid arg - invalid stream ID format
        with pytest.raises(RequestError):
            await redis_client.xack(key, group_name, ["invalid_ID_format"])

        # key exists, but it is not a stream
        assert await redis_client.set(string_key, "foo") == OK
        with pytest.raises(RequestError):
            await redis_client.xack(string_key, group_name, [stream_id1_0])

    @pytest.mark.parametrize("cluster_mode", [True, False])
    @pytest.mark.parametrize("protocol", [ProtocolVersion.RESP2, ProtocolVersion.RESP3])
    async def test_xpending(self, redis_client: TGlideClient):
        key = get_random_string(10)
        group_name = get_random_string(10)
        consumer1 = get_random_string(10)
        consumer2 = get_random_string(10)
        stream_id0 = "0"
        stream_id1_0 = "1-0"
        stream_id1_1 = "1-1"
        stream_id1_2 = "1-2"
        stream_id1_3 = "1-3"
        stream_id1_4 = "1-4"

        # create group and consumer for group
        assert (
            await redis_client.xgroup_create(
                key, group_name, stream_id0, StreamGroupOptions(make_stream=True)
            )
            == OK
        )
        assert (
            await redis_client.xgroup_create_consumer(key, group_name, consumer1)
            is True
        )
        assert (
            await redis_client.xgroup_create_consumer(key, group_name, consumer2)
            is True
        )

        # add two stream entries for consumer1
        assert (
            await redis_client.xadd(
                key, [("f1_0", "v1_0")], StreamAddOptions(stream_id1_0)
            )
            == stream_id1_0
        )
        assert (
            await redis_client.xadd(
                key, [("f1_1", "v1_1")], StreamAddOptions(stream_id1_1)
            )
            == stream_id1_1
        )

        # read the entire stream with consumer1 and mark messages as pending
        assert await redis_client.xreadgroup({key: ">"}, group_name, consumer1) == {
            key: {
                stream_id1_0: [["f1_0", "v1_0"]],
                stream_id1_1: [["f1_1", "v1_1"]],
            }
        }

        # add three stream entries for consumer2
        assert (
            await redis_client.xadd(
                key, [("f1_2", "v1_2")], StreamAddOptions(stream_id1_2)
            )
            == stream_id1_2
        )
        assert (
            await redis_client.xadd(
                key, [("f1_3", "v1_3")], StreamAddOptions(stream_id1_3)
            )
            == stream_id1_3
        )
        assert (
            await redis_client.xadd(
                key, [("f1_4", "v1_4")], StreamAddOptions(stream_id1_4)
            )
            == stream_id1_4
        )

        # read the entire stream with consumer2 and mark messages as pending
        assert await redis_client.xreadgroup({key: ">"}, group_name, consumer2) == {
            key: {
                stream_id1_2: [["f1_2", "v1_2"]],
                stream_id1_3: [["f1_3", "v1_3"]],
                stream_id1_4: [["f1_4", "v1_4"]],
            }
        }

        # inner array order is non-deterministic, so we have to assert against it separately from the other info
        result = await redis_client.xpending(key, group_name)
        consumer_results = cast(List, result[3])
        assert [consumer1, "2"] in consumer_results
        assert [consumer2, "3"] in consumer_results

        result.remove(consumer_results)
        assert result == [5, stream_id1_0, stream_id1_4]

        range_result = await redis_client.xpending_range(
            key, group_name, MinId(), MaxId(), 10
        )
        # the inner lists of the result have format [stream_entry_id, consumer, idle_time, times_delivered]
        # because the idle time return value is not deterministic, we have to assert against it separately
        idle_time = cast(int, range_result[0][2])
        assert idle_time > 0
        range_result[0].remove(idle_time)
        assert range_result[0] == [stream_id1_0, consumer1, 1]

        idle_time = cast(int, range_result[1][2])
        assert idle_time > 0
        range_result[1].remove(idle_time)
        assert range_result[1] == [stream_id1_1, consumer1, 1]

        idle_time = cast(int, range_result[2][2])
        assert idle_time > 0
        range_result[2].remove(idle_time)
        assert range_result[2] == [stream_id1_2, consumer2, 1]

        idle_time = cast(int, range_result[3][2])
        assert idle_time > 0
        range_result[3].remove(idle_time)
        assert range_result[3] == [stream_id1_3, consumer2, 1]

        idle_time = cast(int, range_result[4][2])
        assert idle_time > 0
        range_result[4].remove(idle_time)
        assert range_result[4] == [stream_id1_4, consumer2, 1]

        # acknowledge streams 1-1 to 1-3 and remove them from the xpending results
        assert (
            await redis_client.xack(
                key, group_name, [stream_id1_1, stream_id1_2, stream_id1_3]
            )
            == 3
        )

        range_result = await redis_client.xpending_range(
            key, group_name, IdBound(stream_id1_4), MaxId(), 10
        )
        assert len(range_result) == 1
        assert range_result[0][0] == stream_id1_4
        assert range_result[0][1] == consumer2

        range_result = await redis_client.xpending_range(
            key, group_name, MinId(), IdBound(stream_id1_3), 10
        )
        assert len(range_result) == 1
        assert range_result[0][0] == stream_id1_0
        assert range_result[0][1] == consumer1

        # passing an empty StreamPendingOptions object should have no effect
        range_result = await redis_client.xpending_range(
            key, group_name, MinId(), IdBound(stream_id1_3), 10, StreamPendingOptions()
        )
        assert len(range_result) == 1
        assert range_result[0][0] == stream_id1_0
        assert range_result[0][1] == consumer1

        range_result = await redis_client.xpending_range(
            key,
            group_name,
            MinId(),
            MaxId(),
            10,
            StreamPendingOptions(min_idle_time_ms=1, consumer_name=consumer2),
        )
        assert len(range_result) == 1
        assert range_result[0][0] == stream_id1_4
        assert range_result[0][1] == consumer2

    @pytest.mark.parametrize("cluster_mode", [True, False])
    @pytest.mark.parametrize("protocol", [ProtocolVersion.RESP2, ProtocolVersion.RESP3])
    async def test_xpending_edge_cases_and_failures(self, redis_client: TGlideClient):
        key = get_random_string(10)
        non_existing_key = get_random_string(10)
        string_key = get_random_string(10)
        group_name = get_random_string(10)
        consumer = get_random_string(10)
        stream_id0 = "0"
        stream_id1_0 = "1-0"
        stream_id1_1 = "1-1"

        # create group and consumer for the group
        assert (
            await redis_client.xgroup_create(
                key, group_name, stream_id0, StreamGroupOptions(make_stream=True)
            )
            == OK
        )
        assert (
            await redis_client.xgroup_create_consumer(key, group_name, consumer) is True
        )

        # add two stream entries for consumer
        assert (
            await redis_client.xadd(
                key, [("f1_0", "v1_0")], StreamAddOptions(stream_id1_0)
            )
            == stream_id1_0
        )
        assert (
            await redis_client.xadd(
                key, [("f1_1", "v1_1")], StreamAddOptions(stream_id1_1)
            )
            == stream_id1_1
        )

        # no pending messages yet...
        assert await redis_client.xpending(key, group_name) == [0, None, None, None]
        assert (
            await redis_client.xpending_range(key, group_name, MinId(), MaxId(), 10)
            == []
        )

        # read the entire stream with consumer and mark messages as pending
        assert await redis_client.xreadgroup({key: ">"}, group_name, consumer) == {
            key: {
                stream_id1_0: [["f1_0", "v1_0"]],
                stream_id1_1: [["f1_1", "v1_1"]],
            }
        }

        # sanity check - expect some results
        assert await redis_client.xpending(key, group_name) == [
            2,
            stream_id1_0,
            stream_id1_1,
            [[consumer, "2"]],
        ]
        result = await redis_client.xpending_range(
            key, group_name, MinId(), MaxId(), 10
        )
        assert len(result[0]) > 0

        # returns empty if + before -
        assert (
            await redis_client.xpending_range(key, group_name, MaxId(), MinId(), 10)
            == []
        )
        assert (
            await redis_client.xpending_range(
                key,
                group_name,
                MaxId(),
                MinId(),
                10,
                StreamPendingOptions(consumer_name=consumer),
            )
            == []
        )

        # min idle time of 100 seconds shouldn't produce any results
        assert (
            await redis_client.xpending_range(
                key,
                group_name,
                MinId(),
                MaxId(),
                10,
                StreamPendingOptions(min_idle_time_ms=100_000),
            )
            == []
        )

        # non-existing consumer: no results
        assert (
            await redis_client.xpending_range(
                key,
                group_name,
                MinId(),
                MaxId(),
                10,
                StreamPendingOptions(consumer_name="non_existing_consumer"),
            )
            == []
        )

        # xpending when range bound is not a valid ID raises a RequestError
        with pytest.raises(RequestError):
            await redis_client.xpending_range(
                key, group_name, IdBound("invalid_stream_id_format"), MaxId(), 10
            )
        with pytest.raises(RequestError):
            await redis_client.xpending_range(
                key, group_name, MinId(), IdBound("invalid_stream_id_format"), 10
            )

        # non-positive count returns no results
        assert (
            await redis_client.xpending_range(key, group_name, MinId(), MaxId(), -10)
            == []
        )
        assert (
            await redis_client.xpending_range(key, group_name, MinId(), MaxId(), 0)
            == []
        )

        # non-positive min-idle-time values are allowed
        result = await redis_client.xpending_range(
            key,
            group_name,
            MinId(),
            MaxId(),
            10,
            StreamPendingOptions(min_idle_time_ms=-100),
        )
        assert len(result[0]) > 0
        result = await redis_client.xpending_range(
            key,
            group_name,
            MinId(),
            MaxId(),
            10,
            StreamPendingOptions(min_idle_time_ms=0),
        )
        assert len(result[0]) > 0

        # non-existing group name raises a RequestError (NOGROUP)
        with pytest.raises(RequestError):
            await redis_client.xpending(key, "non_existing_group")
        with pytest.raises(RequestError):
            await redis_client.xpending_range(
                key, "non_existing_group", MinId(), MaxId(), 10
            )

        # non-existing key raises a RequestError
        with pytest.raises(RequestError):
            await redis_client.xpending(non_existing_key, group_name)
        with pytest.raises(RequestError):
            await redis_client.xpending_range(
                non_existing_key, group_name, MinId(), MaxId(), 10
            )

        # key exists but it is not a stream
        assert await redis_client.set(string_key, "foo") == OK
        with pytest.raises(RequestError):
            await redis_client.xpending(string_key, group_name)
        with pytest.raises(RequestError):
            await redis_client.xpending_range(
                string_key, group_name, MinId(), MaxId(), 10
            )

    @pytest.mark.parametrize("cluster_mode", [True, False])
    @pytest.mark.parametrize("protocol", [ProtocolVersion.RESP2, ProtocolVersion.RESP3])
    async def test_xgroup_set_id(
        self, redis_client: TGlideClient, cluster_mode, protocol, request
    ):
        key = f"{{testKey}}:{get_random_string(10)}"
        non_existing_key = f"{{testKey}}:{get_random_string(10)}"
        string_key = f"{{testKey}}:{get_random_string(10)}"
        group_name = get_random_string(10)
        consumer_name = get_random_string(10)
        stream_id0 = "0"
        stream_id1_0 = "1-0"
        stream_id1_1 = "1-1"
        stream_id1_2 = "1-2"

        # setup: create stream with 3 entries, create consumer group, read entries to add them to the Pending Entries
        # List
        assert (
            await redis_client.xadd(key, [("f0", "v0")], StreamAddOptions(stream_id1_0))
            == stream_id1_0
        )
        assert (
            await redis_client.xadd(key, [("f1", "v1")], StreamAddOptions(stream_id1_1))
            == stream_id1_1
        )
        assert (
            await redis_client.xadd(key, [("f2", "v2")], StreamAddOptions(stream_id1_2))
            == stream_id1_2
        )
        assert await redis_client.xgroup_create(key, group_name, stream_id0) == OK
        assert await redis_client.xreadgroup({key: ">"}, group_name, consumer_name) == {
            key: {
                stream_id1_0: [["f0", "v0"]],
                stream_id1_1: [["f1", "v1"]],
                stream_id1_2: [["f2", "v2"]],
            }
        }
        # sanity check: xreadgroup should not return more entries since they're all already in the Pending Entries List
        assert (
            await redis_client.xreadgroup({key: ">"}, group_name, consumer_name) is None
        )

        # reset the last delivered ID for the consumer group to "1-1"
        # ENTRIESREAD is only supported in Redis version 7.0.0 and above
        if await check_if_server_version_lt(redis_client, "7.0.0"):
            assert await redis_client.xgroup_set_id(key, group_name, stream_id1_1) == OK
        else:
            assert (
                await redis_client.xgroup_set_id(
                    key, group_name, stream_id1_1, entries_read_id=stream_id0
                )
                == OK
            )

            # the entries_read_id cannot be the first, last, or zero ID. Here we pass the first ID and assert that an
            # error is raised.
            with pytest.raises(RequestError):
                await redis_client.xgroup_set_id(
                    key, group_name, stream_id1_1, entries_read_id=stream_id1_0
                )

        # xreadgroup should only return entry 1-2 since we reset the last delivered ID to 1-1
        assert await redis_client.xreadgroup({key: ">"}, group_name, consumer_name) == {
            key: {
                stream_id1_2: [["f2", "v2"]],
            }
        }

        # an error is raised if XGROUP SETID is called with a non-existing key
        with pytest.raises(RequestError):
            await redis_client.xgroup_set_id(non_existing_key, group_name, stream_id0)

        # an error is raised if XGROUP SETID is called with a non-existing group
        with pytest.raises(RequestError):
            await redis_client.xgroup_set_id(key, "non_existing_group", stream_id0)

        # setting the ID to a non-existing ID is allowed
        assert await redis_client.xgroup_set_id(key, group_name, "99-99") == OK

        # key exists, but it is not a stream
        assert await redis_client.set(string_key, "foo") == OK
        with pytest.raises(RequestError):
            await redis_client.xgroup_set_id(string_key, group_name, stream_id0)

    @pytest.mark.parametrize("cluster_mode", [True, False])
    @pytest.mark.parametrize("protocol", [ProtocolVersion.RESP2, ProtocolVersion.RESP3])
    async def test_pfadd(self, redis_client: TGlideClient):
        key = get_random_string(10)
        assert await redis_client.pfadd(key, []) == 1
        assert await redis_client.pfadd(key, ["one", "two"]) == 1
        assert await redis_client.pfadd(key, ["two"]) == 0
        assert await redis_client.pfadd(key, []) == 0

        assert await redis_client.set("foo", "value") == OK
        with pytest.raises(RequestError):
            await redis_client.pfadd("foo", [])

    @pytest.mark.parametrize("cluster_mode", [True, False])
    @pytest.mark.parametrize("protocol", [ProtocolVersion.RESP2, ProtocolVersion.RESP3])
    async def test_pfcount(self, redis_client: TGlideClient):
        key1 = f"{{testKey}}:1-{get_random_string(10)}"
        key2 = f"{{testKey}}:2-{get_random_string(10)}"
        key3 = f"{{testKey}}:3-{get_random_string(10)}"
        string_key = f"{{testKey}}:4-{get_random_string(10)}"
        non_existing_key = f"{{testKey}}:5-{get_random_string(10)}"

        assert await redis_client.pfadd(key1, ["a", "b", "c"]) == 1
        assert await redis_client.pfadd(key2, ["b", "c", "d"]) == 1
        assert await redis_client.pfcount([key1]) == 3
        assert await redis_client.pfcount([key2]) == 3
        assert await redis_client.pfcount([key1, key2]) == 4
        assert await redis_client.pfcount([key1, key2, non_existing_key]) == 4
        # empty HyperLogLog data set
        assert await redis_client.pfadd(key3, []) == 1
        assert await redis_client.pfcount([key3]) == 0

        # incorrect argument - key list cannot be empty
        with pytest.raises(RequestError):
            await redis_client.pfcount([])

        # key exists, but it is not a HyperLogLog
        assert await redis_client.set(string_key, "value") == OK
        with pytest.raises(RequestError):
            await redis_client.pfcount([string_key])

    @pytest.mark.parametrize("cluster_mode", [True, False])
    @pytest.mark.parametrize("protocol", [ProtocolVersion.RESP2, ProtocolVersion.RESP3])
    async def test_pfmerge(self, redis_client: TGlideClient):
        key1 = f"{{testKey}}:1-{get_random_string(10)}"
        key2 = f"{{testKey}}:2-{get_random_string(10)}"
        key3 = f"{{testKey}}:3-{get_random_string(10)}"
        string_key = f"{{testKey}}:4-{get_random_string(10)}"
        non_existing_key = f"{{testKey}}:5-{get_random_string(10)}"

        assert await redis_client.pfadd(key1, ["a", "b", "c"]) == 1
        assert await redis_client.pfadd(key2, ["b", "c", "d"]) == 1

        # merge into new HyperLogLog data set
        assert await redis_client.pfmerge(key3, [key1, key2]) == OK
        assert await redis_client.pfcount([key3]) == 4

        # merge into existing HyperLogLog data set
        assert await redis_client.pfmerge(key1, [key2]) == OK
        assert await redis_client.pfcount([key1]) == 4

        # non-existing source key
        assert await redis_client.pfmerge(key2, [key1, non_existing_key]) == OK
        assert await redis_client.pfcount([key2]) == 4

        # empty source key list
        assert await redis_client.pfmerge(key1, []) == OK
        assert await redis_client.pfcount([key1]) == 4

        # source key exists, but it is not a HyperLogLog
        assert await redis_client.set(string_key, "foo")
        with pytest.raises(RequestError):
            assert await redis_client.pfmerge(key3, [string_key])

        # destination key exists, but it is not a HyperLogLog
        with pytest.raises(RequestError):
            assert await redis_client.pfmerge(string_key, [key3])

    @pytest.mark.parametrize("cluster_mode", [True, False])
    @pytest.mark.parametrize("protocol", [ProtocolVersion.RESP2, ProtocolVersion.RESP3])
    async def test_bitcount(self, redis_client: TGlideClient):
        key1 = get_random_string(10)
        set_key = get_random_string(10)
        non_existing_key = get_random_string(10)
        value = "foobar"

        assert await redis_client.set(key1, value) == OK
        assert await redis_client.bitcount(key1) == 26
        assert await redis_client.bitcount(key1, OffsetOptions(1, 1)) == 6
        assert await redis_client.bitcount(key1, OffsetOptions(0, -5)) == 10
        assert await redis_client.bitcount(non_existing_key, OffsetOptions(5, 30)) == 0
        assert await redis_client.bitcount(non_existing_key) == 0

        # key exists, but it is not a string
        assert await redis_client.sadd(set_key, [value]) == 1
        with pytest.raises(RequestError):
            await redis_client.bitcount(set_key)
        with pytest.raises(RequestError):
            await redis_client.bitcount(set_key, OffsetOptions(1, 1))

        if await check_if_server_version_lt(redis_client, "7.0.0"):
            # exception thrown because BIT and BYTE options were implemented after 7.0.0
            with pytest.raises(RequestError):
                await redis_client.bitcount(
                    key1, OffsetOptions(2, 5, BitmapIndexType.BYTE)
                )
            with pytest.raises(RequestError):
                await redis_client.bitcount(
                    key1, OffsetOptions(2, 5, BitmapIndexType.BIT)
                )
        else:
            assert (
                await redis_client.bitcount(
                    key1, OffsetOptions(2, 5, BitmapIndexType.BYTE)
                )
                == 16
            )
            assert (
                await redis_client.bitcount(
                    key1, OffsetOptions(5, 30, BitmapIndexType.BIT)
                )
                == 17
            )
            assert (
                await redis_client.bitcount(
                    key1, OffsetOptions(5, -5, BitmapIndexType.BIT)
                )
                == 23
            )
            assert (
                await redis_client.bitcount(
                    non_existing_key, OffsetOptions(5, 30, BitmapIndexType.BIT)
                )
                == 0
            )

            # key exists but it is not a string
            with pytest.raises(RequestError):
                await redis_client.bitcount(
                    set_key, OffsetOptions(1, 1, BitmapIndexType.BIT)
                )

    @pytest.mark.parametrize("cluster_mode", [True, False])
    @pytest.mark.parametrize("protocol", [ProtocolVersion.RESP2, ProtocolVersion.RESP3])
    async def test_setbit(self, redis_client: TGlideClient):
        key = get_random_string(10)
        set_key = get_random_string(10)

        assert await redis_client.setbit(key, 0, 1) == 0
        assert await redis_client.setbit(key, 0, 0) == 1

        # invalid argument - offset can't be negative
        with pytest.raises(RequestError):
            assert await redis_client.setbit(key, -1, 0) == 1

        # key exists, but it is not a string
        assert await redis_client.sadd(set_key, ["foo"]) == 1
        with pytest.raises(RequestError):
            await redis_client.setbit(set_key, 0, 0)

    @pytest.mark.parametrize("cluster_mode", [True, False])
    @pytest.mark.parametrize("protocol", [ProtocolVersion.RESP2, ProtocolVersion.RESP3])
    async def test_getbit(self, redis_client: TGlideClient):
        key = get_random_string(10)
        non_existing_key = get_random_string(10)
        set_key = get_random_string(10)
        value = "foobar"

        assert await redis_client.set(key, value) == OK
        assert await redis_client.getbit(key, 1) == 1
        # When offset is beyond the string length, the string is assumed to be a contiguous space with 0 bits.
        assert await redis_client.getbit(key, 1000) == 0
        # When key does not exist it is assumed to be an empty string, so offset is always out of range and the value is
        # also assumed to be a contiguous space with 0 bits.
        assert await redis_client.getbit(non_existing_key, 1) == 0

        # invalid argument - offset can't be negative
        with pytest.raises(RequestError):
            assert await redis_client.getbit(key, -1) == 1

        # key exists, but it is not a string
        assert await redis_client.sadd(set_key, ["foo"]) == 1
        with pytest.raises(RequestError):
            await redis_client.getbit(set_key, 0)

    @pytest.mark.parametrize("cluster_mode", [True, False])
    @pytest.mark.parametrize("protocol", [ProtocolVersion.RESP2, ProtocolVersion.RESP3])
    async def test_bitpos_and_bitpos_interval(self, redis_client: TGlideClient):
        key = get_random_string(10)
        non_existing_key = get_random_string(10)
        set_key = get_random_string(10)
        value = (
            "?f0obar"  # 00111111 01100110 00110000 01101111 01100010 01100001 01110010
        )

        assert await redis_client.set(key, value) == OK
        assert await redis_client.bitpos(key, 0) == 0
        assert await redis_client.bitpos(key, 1) == 2
        assert await redis_client.bitpos(key, 1, 1) == 9
        assert await redis_client.bitpos_interval(key, 0, 3, 5) == 24

        # `BITPOS` returns -1 for non-existing strings
        assert await redis_client.bitpos(non_existing_key, 1) == -1
        assert await redis_client.bitpos_interval(non_existing_key, 1, 3, 5) == -1

        # invalid argument - bit value must be 0 or 1
        with pytest.raises(RequestError):
            await redis_client.bitpos(key, 2)
        with pytest.raises(RequestError):
            await redis_client.bitpos_interval(key, 2, 3, 5)

        # key exists, but it is not a string
        assert await redis_client.sadd(set_key, [value]) == 1
        with pytest.raises(RequestError):
            await redis_client.bitpos(set_key, 1)
        with pytest.raises(RequestError):
            await redis_client.bitpos_interval(set_key, 1, 1, -1)

        if await check_if_server_version_lt(redis_client, "7.0.0"):
            # error thrown because BIT and BYTE options were implemented after 7.0.0
            with pytest.raises(RequestError):
                await redis_client.bitpos_interval(key, 1, 1, -1, BitmapIndexType.BYTE)
            with pytest.raises(RequestError):
                await redis_client.bitpos_interval(key, 1, 1, -1, BitmapIndexType.BIT)
        else:
            assert (
                await redis_client.bitpos_interval(key, 0, 3, 5, BitmapIndexType.BYTE)
                == 24
            )
            assert (
                await redis_client.bitpos_interval(key, 1, 43, -2, BitmapIndexType.BIT)
                == 47
            )
            assert (
                await redis_client.bitpos_interval(
                    non_existing_key, 1, 3, 5, BitmapIndexType.BYTE
                )
                == -1
            )
            assert (
                await redis_client.bitpos_interval(
                    non_existing_key, 1, 3, 5, BitmapIndexType.BIT
                )
                == -1
            )

            # key exists, but it is not a string
            with pytest.raises(RequestError):
                await redis_client.bitpos_interval(
                    set_key, 1, 1, -1, BitmapIndexType.BIT
                )

    @pytest.mark.parametrize("cluster_mode", [True, False])
    @pytest.mark.parametrize("protocol", [ProtocolVersion.RESP2, ProtocolVersion.RESP3])
    async def test_bitop(self, redis_client: TGlideClient):
        key1 = f"{{testKey}}:1-{get_random_string(10)}"
        key2 = f"{{testKey}}:2-{get_random_string(10)}"
        keys = [key1, key2]
        destination = f"{{testKey}}:3-{get_random_string(10)}"
        non_existing_key1 = f"{{testKey}}:4-{get_random_string(10)}"
        non_existing_key2 = f"{{testKey}}:5-{get_random_string(10)}"
        non_existing_keys = [non_existing_key1, non_existing_key2]
        set_key = f"{{testKey}}:6-{get_random_string(10)}"
        value1 = "foobar"
        value2 = "abcdef"

        assert await redis_client.set(key1, value1) == OK
        assert await redis_client.set(key2, value2) == OK
        assert await redis_client.bitop(BitwiseOperation.AND, destination, keys) == 6
        assert await redis_client.get(destination) == "`bc`ab"
        assert await redis_client.bitop(BitwiseOperation.OR, destination, keys) == 6
        assert await redis_client.get(destination) == "goofev"

        # reset values for simplicity of results in XOR
        assert await redis_client.set(key1, "a") == OK
        assert await redis_client.set(key2, "b") == OK
        assert await redis_client.bitop(BitwiseOperation.XOR, destination, keys) == 1
        assert await redis_client.get(destination) == "\u0003"

        # test single source key
        assert await redis_client.bitop(BitwiseOperation.AND, destination, [key1]) == 1
        assert await redis_client.get(destination) == "a"
        assert await redis_client.bitop(BitwiseOperation.OR, destination, [key1]) == 1
        assert await redis_client.get(destination) == "a"
        assert await redis_client.bitop(BitwiseOperation.XOR, destination, [key1]) == 1
        assert await redis_client.get(destination) == "a"
        assert await redis_client.bitop(BitwiseOperation.NOT, destination, [key1]) == 1
        # currently, attempting to get the value from destination after the above NOT incorrectly raises an error
        # TODO: update with a GET call once fix is implemented for https://github.com/aws/glide-for-redis/issues/1447

        assert await redis_client.setbit(key1, 0, 1) == 0
        assert await redis_client.bitop(BitwiseOperation.NOT, destination, [key1]) == 1
        assert await redis_client.get(destination) == "\u001e"

        # stores None when all keys hold empty strings
        assert (
            await redis_client.bitop(
                BitwiseOperation.AND, destination, non_existing_keys
            )
            == 0
        )
        assert await redis_client.get(destination) is None
        assert (
            await redis_client.bitop(
                BitwiseOperation.OR, destination, non_existing_keys
            )
            == 0
        )
        assert await redis_client.get(destination) is None
        assert (
            await redis_client.bitop(
                BitwiseOperation.XOR, destination, non_existing_keys
            )
            == 0
        )
        assert await redis_client.get(destination) is None
        assert (
            await redis_client.bitop(
                BitwiseOperation.NOT, destination, [non_existing_key1]
            )
            == 0
        )
        assert await redis_client.get(destination) is None

        # invalid argument - source key list cannot be empty
        with pytest.raises(RequestError):
            await redis_client.bitop(BitwiseOperation.OR, destination, [])

        # invalid arguments - NOT cannot be passed more than 1 key
        with pytest.raises(RequestError):
            await redis_client.bitop(BitwiseOperation.NOT, destination, [key1, key2])

        assert await redis_client.sadd(set_key, [value1]) == 1
        # invalid argument - source key has the wrong type
        with pytest.raises(RequestError):
            await redis_client.bitop(BitwiseOperation.AND, destination, [set_key])

    @pytest.mark.parametrize("cluster_mode", [True, False])
    @pytest.mark.parametrize("protocol", [ProtocolVersion.RESP2, ProtocolVersion.RESP3])
    async def test_bitfield(self, redis_client: TGlideClient):
        key1 = get_random_string(10)
        key2 = get_random_string(10)
        non_existing_key = get_random_string(10)
        set_key = get_random_string(10)
        foobar = "foobar"
        u2 = UnsignedEncoding(2)
        u7 = UnsignedEncoding(7)
        i3 = SignedEncoding(3)
        i8 = SignedEncoding(8)
        offset1 = BitOffset(1)
        offset5 = BitOffset(5)
        offset_multiplier4 = BitOffsetMultiplier(4)
        offset_multiplier8 = BitOffsetMultiplier(8)
        overflow_set = BitFieldSet(u2, offset1, -10)
        overflow_get = BitFieldGet(u2, offset1)

        # binary value: 01100110 01101111 01101111 01100010 01100001 01110010
        assert await redis_client.set(key1, foobar) == OK

        # SET tests
        assert await redis_client.bitfield(
            key1,
            [
                # binary value becomes: 0(10)00110 01101111 01101111 01100010 01100001 01110010
                BitFieldSet(u2, offset1, 2),
                # binary value becomes: 01000(011) 01101111 01101111 01100010 01100001 01110010
                BitFieldSet(i3, offset5, 3),
                # binary value becomes: 01000011 01101111 01101111 0110(0010 010)00001 01110010
                BitFieldSet(u7, offset_multiplier4, 18),
                # addressing with SET or INCRBY bits outside the current string length will enlarge the string,
                # zero-padding it, as needed, for the minimal length needed, according to the most far bit touched.
                #
                # binary value becomes:
                # 01000011 01101111 01101111 01100010 01000001 01110010 00000000 00000000 (00010100)
                BitFieldSet(i8, offset_multiplier8, 20),
                BitFieldGet(u2, offset1),
                BitFieldGet(i3, offset5),
                BitFieldGet(u7, offset_multiplier4),
                BitFieldGet(i8, offset_multiplier8),
            ],
        ) == [3, -2, 19, 0, 2, 3, 18, 20]

        # INCRBY tests
        assert await redis_client.bitfield(
            key1,
            [
                # binary value becomes:
                # 0(11)00011 01101111 01101111 01100010 01000001 01110010 00000000 00000000 00010100
                BitFieldIncrBy(u2, offset1, 1),
                # binary value becomes:
                # 01100(101) 01101111 01101111 01100010 01000001 01110010 00000000 00000000 00010100
                BitFieldIncrBy(i3, offset5, 2),
                # binary value becomes:
                # 01100101 01101111 01101111 0110(0001 111)00001 01110010 00000000 00000000 00010100
                BitFieldIncrBy(u7, offset_multiplier4, -3),
                # binary value becomes:
                # 01100101 01101111 01101111 01100001 11100001 01110010 00000000 00000000 (00011110)
                BitFieldIncrBy(i8, offset_multiplier8, 10),
            ],
        ) == [3, -3, 15, 30]

        # OVERFLOW WRAP is used by default if no OVERFLOW is specified
        assert await redis_client.bitfield(
            key2,
            [
                overflow_set,
                BitFieldOverflow(BitOverflowControl.WRAP),
                overflow_set,
                overflow_get,
            ],
        ) == [0, 2, 2]

        # OVERFLOW affects only SET or INCRBY after OVERFLOW subcommand
        assert await redis_client.bitfield(
            key2,
            [
                overflow_set,
                BitFieldOverflow(BitOverflowControl.SAT),
                overflow_set,
                overflow_get,
                BitFieldOverflow(BitOverflowControl.FAIL),
                overflow_set,
            ],
        ) == [2, 2, 3, None]

        # if the key doesn't exist, the operation is performed as though the missing value was a string with all bits
        # set to 0.
        assert await redis_client.bitfield(
            non_existing_key, [BitFieldSet(UnsignedEncoding(2), BitOffset(3), 2)]
        ) == [0]

        # empty subcommands argument returns an empty list
        assert await redis_client.bitfield(key1, []) == []

        # invalid argument - offset must be >= 0
        with pytest.raises(RequestError):
            await redis_client.bitfield(
                key1, [BitFieldSet(UnsignedEncoding(5), BitOffset(-1), 1)]
            )

        # invalid argument - encoding size must be > 0
        with pytest.raises(RequestError):
            await redis_client.bitfield(
                key1, [BitFieldSet(UnsignedEncoding(0), BitOffset(1), 1)]
            )

        # invalid argument - unsigned encoding size must be < 64
        with pytest.raises(RequestError):
            await redis_client.bitfield(
                key1, [BitFieldSet(UnsignedEncoding(64), BitOffset(1), 1)]
            )

        # invalid argument - signed encoding size must be < 65
        with pytest.raises(RequestError):
            await redis_client.bitfield(
                key1, [BitFieldSet(SignedEncoding(65), BitOffset(1), 1)]
            )

        # key exists, but it is not a string
        assert await redis_client.sadd(set_key, [foobar]) == 1
        with pytest.raises(RequestError):
            await redis_client.bitfield(
                set_key, [BitFieldSet(SignedEncoding(3), BitOffset(1), 2)]
            )

    @pytest.mark.parametrize("cluster_mode", [True, False])
    @pytest.mark.parametrize("protocol", [ProtocolVersion.RESP2, ProtocolVersion.RESP3])
    async def test_bitfield_read_only(self, redis_client: TGlideClient):
        min_version = "6.0.0"
        if await check_if_server_version_lt(redis_client, min_version):
            return pytest.mark.skip(reason=f"Redis version required >= {min_version}")

        key = get_random_string(10)
        non_existing_key = get_random_string(10)
        set_key = get_random_string(10)
        foobar = "foobar"
        unsigned_offset_get = BitFieldGet(UnsignedEncoding(2), BitOffset(1))

        # binary value: 01100110 01101111 01101111 01100010 01100001 01110010
        assert await redis_client.set(key, foobar) == OK
        assert await redis_client.bitfield_read_only(
            key,
            [
                # Get value in: 0(11)00110 01101111 01101111 01100010 01100001 01110010 00010100
                unsigned_offset_get,
                # Get value in: 01100(110) 01101111 01101111 01100010 01100001 01110010 00010100
                BitFieldGet(SignedEncoding(3), BitOffset(5)),
                # Get value in: 01100110 01101111 01101(111 0110)0010 01100001 01110010 00010100
                BitFieldGet(UnsignedEncoding(7), BitOffsetMultiplier(3)),
                # Get value in: 01100110 01101111 (01101111) 01100010 01100001 01110010 00010100
                BitFieldGet(SignedEncoding(8), BitOffsetMultiplier(2)),
            ],
        ) == [3, -2, 118, 111]
        # offset is greater than current length of string: the operation is performed like the missing part all consists
        # of bits set to 0.
        assert await redis_client.bitfield_read_only(
            key, [BitFieldGet(UnsignedEncoding(3), BitOffset(100))]
        ) == [0]
        # similarly, if the key doesn't exist, the operation is performed as though the missing value was a string with
        # all bits set to 0.
        assert await redis_client.bitfield_read_only(
            non_existing_key, [unsigned_offset_get]
        ) == [0]

        # empty subcommands argument returns an empty list
        assert await redis_client.bitfield_read_only(key, []) == []

        # invalid argument - offset must be >= 0
        with pytest.raises(RequestError):
            await redis_client.bitfield_read_only(
                key, [BitFieldGet(UnsignedEncoding(5), BitOffset(-1))]
            )

        # invalid argument - encoding size must be > 0
        with pytest.raises(RequestError):
            await redis_client.bitfield_read_only(
                key, [BitFieldGet(UnsignedEncoding(0), BitOffset(1))]
            )

        # invalid argument - unsigned encoding size must be < 64
        with pytest.raises(RequestError):
            await redis_client.bitfield_read_only(
                key, [BitFieldGet(UnsignedEncoding(64), BitOffset(1))]
            )

        # invalid argument - signed encoding size must be < 65
        with pytest.raises(RequestError):
            await redis_client.bitfield_read_only(
                key, [BitFieldGet(SignedEncoding(65), BitOffset(1))]
            )

        # key exists, but it is not a string
        assert await redis_client.sadd(set_key, [foobar]) == 1
        with pytest.raises(RequestError):
            await redis_client.bitfield_read_only(set_key, [unsigned_offset_get])

    @pytest.mark.parametrize("cluster_mode", [True, False])
    @pytest.mark.parametrize("protocol", [ProtocolVersion.RESP2, ProtocolVersion.RESP3])
    async def test_object_encoding(self, redis_client: TGlideClient):
        string_key = get_random_string(10)
        list_key = get_random_string(10)
        hashtable_key = get_random_string(10)
        intset_key = get_random_string(10)
        set_listpack_key = get_random_string(10)
        hash_hashtable_key = get_random_string(10)
        hash_listpack_key = get_random_string(10)
        skiplist_key = get_random_string(10)
        zset_listpack_key = get_random_string(10)
        stream_key = get_random_string(10)
        non_existing_key = get_random_string(10)

        assert await redis_client.object_encoding(non_existing_key) is None

        assert await redis_client.set(
            string_key, "a really loooooooooooooooooooooooooooooooooooooooong value"
        )
        assert await redis_client.object_encoding(string_key) == "raw"

        assert await redis_client.set(string_key, "2") == OK
        assert await redis_client.object_encoding(string_key) == "int"

        assert await redis_client.set(string_key, "value") == OK
        assert await redis_client.object_encoding(string_key) == "embstr"

        assert await redis_client.lpush(list_key, ["1"]) == 1
        if await check_if_server_version_lt(redis_client, "7.0.0"):
            assert await redis_client.object_encoding(list_key) == "quicklist"
        else:
            assert await redis_client.object_encoding(list_key) == "listpack"

        # The default value of set-max-intset-entries is 512
        for i in range(0, 513):
            assert await redis_client.sadd(hashtable_key, [str(i)]) == 1
        assert await redis_client.object_encoding(hashtable_key) == "hashtable"

        assert await redis_client.sadd(intset_key, ["1"]) == 1
        assert await redis_client.object_encoding(intset_key) == "intset"

        assert await redis_client.sadd(set_listpack_key, ["foo"]) == 1
        if await check_if_server_version_lt(redis_client, "7.2.0"):
            assert await redis_client.object_encoding(set_listpack_key) == "hashtable"
        else:
            assert await redis_client.object_encoding(set_listpack_key) == "listpack"

        # The default value of hash-max-listpack-entries is 512
        for i in range(0, 513):
            assert await redis_client.hset(hash_hashtable_key, {str(i): "2"}) == 1
        assert await redis_client.object_encoding(hash_hashtable_key) == "hashtable"

        assert await redis_client.hset(hash_listpack_key, {"1": "2"}) == 1
        if await check_if_server_version_lt(redis_client, "7.0.0"):
            assert await redis_client.object_encoding(hash_listpack_key) == "ziplist"
        else:
            assert await redis_client.object_encoding(hash_listpack_key) == "listpack"

        # The default value of zset-max-listpack-entries is 128
        for i in range(0, 129):
            assert await redis_client.zadd(skiplist_key, {str(i): 2.0}) == 1
        assert await redis_client.object_encoding(skiplist_key) == "skiplist"

        assert await redis_client.zadd(zset_listpack_key, {"1": 2.0}) == 1
        if await check_if_server_version_lt(redis_client, "7.0.0"):
            assert await redis_client.object_encoding(zset_listpack_key) == "ziplist"
        else:
            assert await redis_client.object_encoding(zset_listpack_key) == "listpack"

        assert await redis_client.xadd(stream_key, [("field", "value")]) is not None
        assert await redis_client.object_encoding(stream_key) == "stream"

    @pytest.mark.parametrize("cluster_mode", [True, False])
    @pytest.mark.parametrize("protocol", [ProtocolVersion.RESP2, ProtocolVersion.RESP3])
    async def test_object_freq(self, redis_client: TGlideClient):
        key = get_random_string(10)
        non_existing_key = get_random_string(10)
        maxmemory_policy_key = "maxmemory-policy"
        config = await redis_client.config_get([maxmemory_policy_key])
        maxmemory_policy = cast(str, config.get(maxmemory_policy_key))

        try:
            assert (
                await redis_client.config_set({maxmemory_policy_key: "allkeys-lfu"})
                == OK
            )
            assert await redis_client.object_freq(non_existing_key) is None
            assert await redis_client.set(key, "") == OK
            freq = await redis_client.object_freq(key)
            assert freq is not None and freq >= 0
        finally:
            await redis_client.config_set({maxmemory_policy_key: maxmemory_policy})

    @pytest.mark.parametrize("cluster_mode", [True, False])
    @pytest.mark.parametrize("protocol", [ProtocolVersion.RESP2, ProtocolVersion.RESP3])
    async def test_object_idletime(self, redis_client: TGlideClient):
        string_key = get_random_string(10)
        non_existing_key = get_random_string(10)

        assert await redis_client.object_idletime(non_existing_key) is None
        assert await redis_client.set(string_key, "foo") == OK
        time.sleep(2)
        idletime = await redis_client.object_idletime(string_key)
        assert idletime is not None and idletime > 0

    @pytest.mark.parametrize("cluster_mode", [True, False])
    @pytest.mark.parametrize("protocol", [ProtocolVersion.RESP2, ProtocolVersion.RESP3])
    async def test_object_refcount(self, redis_client: TGlideClient):
        string_key = get_random_string(10)
        non_existing_key = get_random_string(10)

        assert await redis_client.object_refcount(non_existing_key) is None
        assert await redis_client.set(string_key, "foo") == OK
        refcount = await redis_client.object_refcount(string_key)
        assert refcount is not None and refcount >= 0

    @pytest.mark.parametrize("cluster_mode", [True, False])
    @pytest.mark.parametrize("protocol", [ProtocolVersion.RESP2, ProtocolVersion.RESP3])
    async def test_function_load(self, redis_client: TGlideClient):
        # TODO: Test function with FCALL
        # TODO: Test with FUNCTION LIST
        min_version = "7.0.0"
        if await check_if_server_version_lt(redis_client, min_version):
            return pytest.mark.skip(reason=f"Redis version required >= {min_version}")

        lib_name = f"mylib1C{get_random_string(5)}"
        func_name = f"myfunc1c{get_random_string(5)}"
        code = generate_lua_lib_code(lib_name, {func_name: "return args[1]"}, True)

        assert await redis_client.function_load(code) == lib_name

        # TODO: change when FCALL, FCALL_RO is implemented
        assert (
            await redis_client.custom_command(["FCALL", func_name, "0", "one", "two"])
            == "one"
        )
        assert (
            await redis_client.custom_command(
                ["FCALL_RO", func_name, "0", "one", "two"]
            )
            == "one"
        )

        # TODO: add FUNCTION LIST once implemented

        # re-load library without replace
        with pytest.raises(RequestError) as e:
            await redis_client.function_load(code)
        assert "Library '" + lib_name + "' already exists" in str(e)

        # re-load library with replace
        assert await redis_client.function_load(code, True) == lib_name

        func2_name = f"myfunc2c{get_random_string(5)}"
        new_code = generate_lua_lib_code(
            lib_name, {func_name: "return args[1]", func2_name: "return #args"}, True
        )

        assert await redis_client.function_load(new_code, True) == lib_name

    @pytest.mark.parametrize("cluster_mode", [True])
    @pytest.mark.parametrize("protocol", [ProtocolVersion.RESP2, ProtocolVersion.RESP3])
    @pytest.mark.parametrize("single_route", [True, False])
    async def test_function_load_cluster_with_route(
        self, redis_client: GlideClusterClient, single_route: bool
    ):
        # TODO: Test function with FCALL
        # TODO: Test with FUNCTION LIST
        min_version = "7.0.0"
        if await check_if_server_version_lt(redis_client, min_version):
            return pytest.mark.skip(reason=f"Redis version required >= {min_version}")

        lib_name = f"mylib1C{get_random_string(5)}"
        func_name = f"myfunc1c{get_random_string(5)}"
        code = generate_lua_lib_code(lib_name, {func_name: "return args[1]"}, True)
        route = SlotKeyRoute(SlotType.PRIMARY, "1") if single_route else AllPrimaries()

        assert await redis_client.function_load(code, False, route) == lib_name

        # TODO: change when FCALL, FCALL_RO is implemented.
        assert (
            await redis_client.custom_command(
                ["FCALL", func_name, "0", "one", "two"],
                SlotKeyRoute(SlotType.PRIMARY, "1"),
            )
            == "one"
        )
        assert (
            await redis_client.custom_command(
                ["FCALL_RO", func_name, "0", "one", "two"],
                SlotKeyRoute(SlotType.PRIMARY, "1"),
            )
            == "one"
        )

        # TODO: add FUNCTION LIST once implemented

        # re-load library without replace
        with pytest.raises(RequestError) as e:
            await redis_client.function_load(code, False, route)
        assert "Library '" + lib_name + "' already exists" in str(e)

        # re-load library with replace
        assert await redis_client.function_load(code, True, route) == lib_name

        func2_name = f"myfunc2c{get_random_string(5)}"
        new_code = generate_lua_lib_code(
            lib_name, {func_name: "return args[1]", func2_name: "return #args"}, True
        )

        assert await redis_client.function_load(new_code, True, route) == lib_name

    @pytest.mark.parametrize("cluster_mode", [True, False])
    @pytest.mark.parametrize("protocol", [ProtocolVersion.RESP2, ProtocolVersion.RESP3])
    async def test_function_flush(self, redis_client: TGlideClient):
        min_version = "7.0.0"
        if await check_if_server_version_lt(redis_client, min_version):
            pytest.skip(f"Redis version required >= {min_version}")

        lib_name = f"mylib1C{get_random_string(5)}"
        func_name = f"myfunc1c{get_random_string(5)}"
        code = generate_lua_lib_code(lib_name, {func_name: "return args[1]"}, True)

        # Load the function
        assert await redis_client.function_load(code) == lib_name

        # TODO: Ensure the function exists with FUNCTION LIST

        # Flush functions
        assert await redis_client.function_flush(FlushMode.SYNC) == OK
        assert await redis_client.function_flush(FlushMode.ASYNC) == OK

        # TODO: Ensure the function is no longer present with FUNCTION LIST

        # Attempt to re-load library without overwriting to ensure FLUSH was effective
        assert await redis_client.function_load(code) == lib_name

        # Clean up by flushing functions again
        await redis_client.function_flush()

    @pytest.mark.parametrize("cluster_mode", [True])
    @pytest.mark.parametrize("protocol", [ProtocolVersion.RESP2, ProtocolVersion.RESP3])
    @pytest.mark.parametrize("single_route", [True, False])
    async def test_function_flush_with_routing(
        self, redis_client: GlideClusterClient, single_route: bool
    ):
        min_version = "7.0.0"
        if await check_if_server_version_lt(redis_client, min_version):
            pytest.skip(f"Redis version required >= {min_version}")

        lib_name = f"mylib1C{get_random_string(5)}"
        func_name = f"myfunc1c{get_random_string(5)}"
        code = generate_lua_lib_code(lib_name, {func_name: "return args[1]"}, True)
        route = SlotKeyRoute(SlotType.PRIMARY, "1") if single_route else AllPrimaries()

        # Load the function
        assert await redis_client.function_load(code, False, route) == lib_name

        # TODO: Ensure the function exists with FUNCTION LIST

        # Flush functions
        assert await redis_client.function_flush(FlushMode.SYNC, route) == OK
        assert await redis_client.function_flush(FlushMode.ASYNC, route) == OK

        # TODO: Ensure the function is no longer present with FUNCTION LIST

        # Attempt to re-load library without overwriting to ensure FLUSH was effective
        assert await redis_client.function_load(code, False, route) == lib_name

        # Clean up by flushing functions again
        assert await redis_client.function_flush(route=route) == OK

    @pytest.mark.parametrize("cluster_mode", [True, False])
    @pytest.mark.parametrize("protocol", [ProtocolVersion.RESP2, ProtocolVersion.RESP3])
    async def test_srandmember(self, redis_client: TGlideClient):
        key = get_random_string(10)
        string_key = get_random_string(10)
        elements = ["one", "two"]
        assert await redis_client.sadd(key, elements) == 2

        member = await redis_client.srandmember(key)
        assert member in elements
        assert await redis_client.srandmember("non_existing_key") is None

        # key exists, but it is not a set
        assert await redis_client.set(string_key, "value") == OK
        with pytest.raises(RequestError):
            await redis_client.srandmember(string_key)

    @pytest.mark.parametrize("cluster_mode", [True, False])
    @pytest.mark.parametrize("protocol", [ProtocolVersion.RESP2, ProtocolVersion.RESP3])
    async def test_srandmember_count(self, redis_client: TGlideClient):
        key = get_random_string(10)
        string_key = get_random_string(10)
        elements = ["one", "two"]
        assert await redis_client.sadd(key, elements) == 2

        # unique values are expected as count is positive
        members = await redis_client.srandmember_count(key, 4)
        assert len(members) == 2
        assert set(members) == {"one", "two"}

        # duplicate values are expected as count is negative
        members = await redis_client.srandmember_count(key, -4)
        assert len(members) == 4
        for member in members:
            assert member in elements

        # empty return values for non-existing or empty keys
        assert await redis_client.srandmember_count(key, 0) == []
        assert await redis_client.srandmember_count("non_existing_key", 0) == []

        # key exists, but it is not a set
        assert await redis_client.set(string_key, "value") == OK
        with pytest.raises(RequestError):
            await redis_client.srandmember_count(string_key, 8)

    @pytest.mark.parametrize("cluster_mode", [True, False])
    @pytest.mark.parametrize("protocol", [ProtocolVersion.RESP2, ProtocolVersion.RESP3])
    async def test_flushall(self, redis_client: TGlideClient):
        min_version = "6.2.0"
        key = f"{{key}}-1{get_random_string(5)}"
        value = get_random_string(5)

        await redis_client.set(key, value)
        assert await redis_client.dbsize() > 0
        assert await redis_client.flushall() is OK
        assert await redis_client.flushall(FlushMode.ASYNC) is OK
        if not await check_if_server_version_lt(redis_client, min_version):
            assert await redis_client.flushall(FlushMode.SYNC) is OK
        assert await redis_client.dbsize() == 0

        if isinstance(redis_client, GlideClusterClient):
            await redis_client.set(key, value)
            assert await redis_client.flushall(route=AllPrimaries()) is OK
            assert await redis_client.flushall(FlushMode.ASYNC, AllPrimaries()) is OK
            if not await check_if_server_version_lt(redis_client, min_version):
                assert await redis_client.flushall(FlushMode.SYNC, AllPrimaries()) is OK
            assert await redis_client.dbsize() == 0

    @pytest.mark.parametrize("cluster_mode", [False])
    @pytest.mark.parametrize("protocol", [ProtocolVersion.RESP2, ProtocolVersion.RESP3])
    async def test_standalone_flushdb(self, redis_client: GlideClient):
        min_version = "6.2.0"
        key1 = f"{{key}}-1{get_random_string(5)}"
        key2 = f"{{key}}-2{get_random_string(5)}"
        value = get_random_string(5)

        # fill DB 0 and check size non-empty
        assert await redis_client.select(0) is OK
        await redis_client.set(key1, value)
        assert await redis_client.dbsize() > 0

        # fill DB 1 and check size non-empty
        assert await redis_client.select(1) is OK
        await redis_client.set(key2, value)
        assert await redis_client.dbsize() > 0

        # flush DB 1 and check again
        assert await redis_client.flushdb() is OK
        assert await redis_client.dbsize() == 0

        # swith to DB 0, flush, and check
        assert await redis_client.select(0) is OK
        assert await redis_client.dbsize() > 0
        assert await redis_client.flushdb(FlushMode.ASYNC) is OK
        assert await redis_client.dbsize() == 0

        # verify flush SYNC
        if not await check_if_server_version_lt(redis_client, min_version):
            await redis_client.set(key2, value)
            assert await redis_client.dbsize() > 0
            assert await redis_client.flushdb(FlushMode.SYNC) is OK
            assert await redis_client.dbsize() == 0

    @pytest.mark.parametrize("cluster_mode", [True, False])
    @pytest.mark.parametrize("protocol", [ProtocolVersion.RESP2, ProtocolVersion.RESP3])
    async def test_getex(self, redis_client: TGlideClient):
        min_version = "6.2.0"
        if await check_if_server_version_lt(redis_client, min_version):
            return pytest.mark.skip(reason=f"Redis version required >= {min_version}")

        key1 = get_random_string(10)
        non_existing_key = get_random_string(10)
        value = get_random_string(10)

        assert await redis_client.set(key1, value) == OK
        assert await redis_client.getex(non_existing_key) is None
        assert await redis_client.getex(key1) == value
        assert await redis_client.ttl(key1) == -1

        # setting expiration timer
        assert (
            await redis_client.getex(key1, ExpiryGetEx(ExpiryTypeGetEx.MILLSEC, 50))
            == value
        )
        assert await redis_client.ttl(key1) != -1

        # setting and clearing expiration timer
        assert await redis_client.set(key1, value) == OK
        assert (
            await redis_client.getex(key1, ExpiryGetEx(ExpiryTypeGetEx.SEC, 10))
            == value
        )
        assert (
            await redis_client.getex(key1, ExpiryGetEx(ExpiryTypeGetEx.PERSIST, None))
            == value
        )
        assert await redis_client.ttl(key1) == -1

    @pytest.mark.parametrize("cluster_mode", [True, False])
    @pytest.mark.parametrize("protocol", [ProtocolVersion.RESP2, ProtocolVersion.RESP3])
    async def test_copy_no_database(self, redis_client: TGlideClient):
        min_version = "6.2.0"
        if await check_if_server_version_lt(redis_client, min_version):
            return pytest.mark.skip(reason=f"Redis version required >= {min_version}")

        source = f"{{testKey}}:1-{get_random_string(10)}"
        destination = f"{{testKey}}:2-{get_random_string(10)}"
        value1 = get_random_string(5)
        value2 = get_random_string(5)

        # neither key exists
        assert await redis_client.copy(source, destination, replace=False) is False
        assert await redis_client.copy(source, destination) is False

        # source exists, destination does not
        await redis_client.set(source, value1)
        assert await redis_client.copy(source, destination, replace=False) is True
        assert await redis_client.get(destination) == value1

        # new value for source key
        await redis_client.set(source, value2)

        # both exists, no REPLACE
        assert await redis_client.copy(source, destination) is False
        assert await redis_client.copy(source, destination, replace=False) is False
        assert await redis_client.get(destination) == value1

        # both exists, with REPLACE
        assert await redis_client.copy(source, destination, replace=True) is True
        assert await redis_client.get(destination) == value2

    @pytest.mark.parametrize("cluster_mode", [False])
    @pytest.mark.parametrize("protocol", [ProtocolVersion.RESP2, ProtocolVersion.RESP3])
    async def test_copy_database(self, redis_client: GlideClient):
        min_version = "6.2.0"
        if await check_if_server_version_lt(redis_client, min_version):
            return pytest.mark.skip(reason=f"Redis version required >= {min_version}")

        source = get_random_string(10)
        destination = get_random_string(10)
        value1 = get_random_string(5)
        value2 = get_random_string(5)
        index0 = 0
        index1 = 1
        index2 = 2

        try:
            assert await redis_client.select(index0) == OK

            # neither key exists
            assert (
                await redis_client.copy(source, destination, index1, replace=False)
                is False
            )

            # source exists, destination does not
            await redis_client.set(source, value1)
            assert (
                await redis_client.copy(source, destination, index1, replace=False)
                is True
            )
            assert await redis_client.select(index1) == OK
            assert await redis_client.get(destination) == value1

            # new value for source key
            assert await redis_client.select(index0) == OK
            await redis_client.set(source, value2)

            # no REPLACE, copying to existing key on DB 0 & 1, non-existing key on DB 2
            assert (
                await redis_client.copy(source, destination, index1, replace=False)
                is False
            )
            assert (
                await redis_client.copy(source, destination, index2, replace=False)
                is True
            )

            # new value only gets copied to DB 2
            assert await redis_client.select(index1) == OK
            assert await redis_client.get(destination) == value1
            assert await redis_client.select(index2) == OK
            assert await redis_client.get(destination) == value2

            # both exists, with REPLACE, when value isn't the same, source always get copied to destination
            assert await redis_client.select(index0) == OK
            assert (
                await redis_client.copy(source, destination, index1, replace=True)
                is True
            )
            assert await redis_client.select(index1) == OK
            assert await redis_client.get(destination) == value2

            # invalid DB index
            with pytest.raises(RequestError):
                await redis_client.copy(source, destination, -1, replace=True)
        finally:
            assert await redis_client.select(0) == OK

<<<<<<< HEAD
    @pytest.mark.parametrize("cluster_mode", [False])
    @pytest.mark.parametrize("protocol", [ProtocolVersion.RESP2, ProtocolVersion.RESP3])
    async def test_dump_restore(self, redis_client: RedisClient):
        key = f"{{key}}-1{get_random_string(5)}"
        value = get_random_string(5)

        await redis_client.set(key, value)
        assert await redis_client.dump(key) == value
=======
    @pytest.mark.parametrize("cluster_mode", [True, False])
    @pytest.mark.parametrize("protocol", [ProtocolVersion.RESP2, ProtocolVersion.RESP3])
    async def test_lolwut(self, redis_client: TGlideClient):
        result = await redis_client.lolwut()
        assert "Redis ver. " in result
        result = await redis_client.lolwut(parameters=[])
        assert "Redis ver. " in result
        result = await redis_client.lolwut(parameters=[50, 20])
        assert "Redis ver. " in result
        result = await redis_client.lolwut(6)
        assert "Redis ver. " in result
        result = await redis_client.lolwut(5, [30, 4, 4])
        assert "Redis ver. " in result

        if isinstance(redis_client, GlideClusterClient):
            # test with multi-node route
            result = await redis_client.lolwut(route=AllNodes())
            assert isinstance(result, dict)
            for node_result in result.values():
                assert "Redis ver. " in node_result

            result = await redis_client.lolwut(parameters=[10, 20], route=AllNodes())
            assert isinstance(result, dict)
            for node_result in result.values():
                assert "Redis ver. " in node_result

            # test with single-node route
            result = await redis_client.lolwut(2, route=RandomNode())
            assert "Redis ver. " in node_result

            result = await redis_client.lolwut(2, [10, 20], RandomNode())
            assert "Redis ver. " in node_result

    @pytest.mark.parametrize("cluster_mode", [True])
    @pytest.mark.parametrize("protocol", [ProtocolVersion.RESP2, ProtocolVersion.RESP3])
    async def test_cluster_client_random_key(self, redis_client: GlideClusterClient):
        key = get_random_string(10)

        # setup: delete all keys
        assert await redis_client.flushall(FlushMode.SYNC)

        # no keys exists, so random_key returns None
        assert await redis_client.random_key() is None

        assert await redis_client.set(key, "foo") == OK
        # `key` should be the only existing key, so random_key should return `key`
        assert await redis_client.random_key() == key
        assert await redis_client.random_key(AllPrimaries()) == key

    @pytest.mark.parametrize("cluster_mode", [False])
    @pytest.mark.parametrize("protocol", [ProtocolVersion.RESP2, ProtocolVersion.RESP3])
    async def test_standalone_client_random_key(self, redis_client: GlideClient):
        key = get_random_string(10)

        # setup: delete all keys in DB 0 and DB 1
        assert await redis_client.select(0) == OK
        assert await redis_client.flushdb(FlushMode.SYNC) == OK
        assert await redis_client.select(1) == OK
        assert await redis_client.flushdb(FlushMode.SYNC) == OK

        # no keys exist so random_key returns None
        assert await redis_client.random_key() is None
        # set `key` in DB 1
        assert await redis_client.set(key, "foo") == OK
        # `key` should be the only key in the database
        assert await redis_client.random_key() == key

        # switch back to DB 0
        assert await redis_client.select(0) == OK
        # DB 0 should still have no keys, so random_key should still return None
        assert await redis_client.random_key() is None
>>>>>>> af50da9d


class TestMultiKeyCommandCrossSlot:
    @pytest.mark.parametrize("cluster_mode", [True])
    @pytest.mark.parametrize("protocol", [ProtocolVersion.RESP2, ProtocolVersion.RESP3])
    async def test_multi_key_command_returns_cross_slot_error(
        self, redis_client: GlideClusterClient
    ):
        promises: list[Any] = [
            redis_client.blpop(["abc", "zxy", "lkn"], 0.1),
            redis_client.brpop(["abc", "zxy", "lkn"], 0.1),
            redis_client.rename("abc", "zxy"),
            redis_client.zdiffstore("abc", ["zxy", "lkn"]),
            redis_client.zdiff(["abc", "zxy", "lkn"]),
            redis_client.zdiff_withscores(["abc", "zxy", "lkn"]),
            redis_client.zrangestore("abc", "zxy", RangeByIndex(0, -1)),
            redis_client.zinterstore("{xyz}", ["{abc}", "{def}"]),
            redis_client.zunionstore("{xyz}", ["{abc}", "{def}"]),
            redis_client.bzpopmin(["abc", "zxy", "lkn"], 0.5),
            redis_client.bzpopmax(["abc", "zxy", "lkn"], 0.5),
            redis_client.smove("abc", "def", "_"),
            redis_client.sunionstore("abc", ["zxy", "lkn"]),
            redis_client.sinter(["abc", "zxy", "lkn"]),
            redis_client.sinterstore("abc", ["zxy", "lkn"]),
            redis_client.sdiff(["abc", "zxy", "lkn"]),
            redis_client.sdiffstore("abc", ["def", "ghi"]),
            redis_client.renamenx("abc", "def"),
            redis_client.pfcount(["def", "ghi"]),
            redis_client.pfmerge("abc", ["def", "ghi"]),
            redis_client.zinter(["def", "ghi"]),
            redis_client.zinter_withscores(["def", "ghi"]),
            redis_client.zunion(["def", "ghi"]),
            redis_client.zunion_withscores(["def", "ghi"]),
            redis_client.sort_store("abc", "zxy"),
            redis_client.lmove("abc", "zxy", ListDirection.LEFT, ListDirection.LEFT),
            redis_client.blmove(
                "abc", "zxy", ListDirection.LEFT, ListDirection.LEFT, 1
            ),
            redis_client.msetnx({"abc": "abc", "zxy": "zyx"}),
            redis_client.sunion(["def", "ghi"]),
            redis_client.bitop(BitwiseOperation.OR, "abc", ["zxy", "lkn"]),
            redis_client.xread({"abc": "0-0", "zxy": "0-0"}),
        ]

        if not await check_if_server_version_lt(redis_client, "6.2.0"):
            promises.extend(
                [
                    redis_client.geosearchstore(
                        "abc",
                        "zxy",
                        GeospatialData(15, 37),
                        GeoSearchByBox(400, 400, GeoUnit.KILOMETERS),
                    ),
                    redis_client.copy("abc", "zxy", replace=True),
                ]
            )

        if not await check_if_server_version_lt(redis_client, "7.0.0"):
            promises.extend(
                [
                    redis_client.bzmpop(["abc", "zxy", "lkn"], ScoreFilter.MAX, 0.1),
                    redis_client.zintercard(["abc", "def"]),
                    redis_client.zmpop(["abc", "zxy", "lkn"], ScoreFilter.MAX),
                    redis_client.sintercard(["def", "ghi"]),
                    redis_client.lmpop(["def", "ghi"], ListDirection.LEFT),
                    redis_client.blmpop(["def", "ghi"], ListDirection.LEFT, 1),
                ]
            )

        for promise in promises:
            with pytest.raises(RequestError) as e:
                await promise
            assert "crossslot" in str(e).lower()

        # TODO bz*, zunion, sdiff and others - all rest multi-key commands except ones tested below
        pass

    @pytest.mark.parametrize("cluster_mode", [True])
    @pytest.mark.parametrize("protocol", [ProtocolVersion.RESP2, ProtocolVersion.RESP3])
    async def test_multi_key_command_routed_to_multiple_nodes(
        self, redis_client: GlideClusterClient
    ):
        await redis_client.exists(["abc", "zxy", "lkn"])
        await redis_client.unlink(["abc", "zxy", "lkn"])
        await redis_client.delete(["abc", "zxy", "lkn"])
        await redis_client.mget(["abc", "zxy", "lkn"])
        await redis_client.mset({"abc": "1", "zxy": "2", "lkn": "3"})
        await redis_client.touch(["abc", "zxy", "lkn"])


class TestCommandsUnitTests:
    def test_expiry_cmd_args(self):
        exp_sec = ExpirySet(ExpiryType.SEC, 5)
        assert exp_sec.get_cmd_args() == ["EX", "5"]

        exp_sec_timedelta = ExpirySet(ExpiryType.SEC, timedelta(seconds=5))
        assert exp_sec_timedelta.get_cmd_args() == ["EX", "5"]

        exp_millsec = ExpirySet(ExpiryType.MILLSEC, 5)
        assert exp_millsec.get_cmd_args() == ["PX", "5"]

        exp_millsec_timedelta = ExpirySet(ExpiryType.MILLSEC, timedelta(seconds=5))
        assert exp_millsec_timedelta.get_cmd_args() == ["PX", "5000"]

        exp_millsec_timedelta = ExpirySet(ExpiryType.MILLSEC, timedelta(seconds=5))
        assert exp_millsec_timedelta.get_cmd_args() == ["PX", "5000"]

        exp_unix_sec = ExpirySet(ExpiryType.UNIX_SEC, 1682575739)
        assert exp_unix_sec.get_cmd_args() == ["EXAT", "1682575739"]

        exp_unix_sec_datetime = ExpirySet(
            ExpiryType.UNIX_SEC,
            datetime(2023, 4, 27, 23, 55, 59, 342380, timezone.utc),
        )
        assert exp_unix_sec_datetime.get_cmd_args() == ["EXAT", "1682639759"]

        exp_unix_millisec = ExpirySet(ExpiryType.UNIX_MILLSEC, 1682586559964)
        assert exp_unix_millisec.get_cmd_args() == ["PXAT", "1682586559964"]

        exp_unix_millisec_datetime = ExpirySet(
            ExpiryType.UNIX_MILLSEC,
            datetime(2023, 4, 27, 23, 55, 59, 342380, timezone.utc),
        )
        assert exp_unix_millisec_datetime.get_cmd_args() == ["PXAT", "1682639759342"]

    def test_get_expiry_cmd_args(self):
        exp_sec = ExpiryGetEx(ExpiryTypeGetEx.SEC, 5)
        assert exp_sec.get_cmd_args() == ["EX", "5"]

        exp_sec_timedelta = ExpiryGetEx(ExpiryTypeGetEx.SEC, timedelta(seconds=5))
        assert exp_sec_timedelta.get_cmd_args() == ["EX", "5"]

        exp_millsec = ExpiryGetEx(ExpiryTypeGetEx.MILLSEC, 5)
        assert exp_millsec.get_cmd_args() == ["PX", "5"]

        exp_millsec_timedelta = ExpiryGetEx(
            ExpiryTypeGetEx.MILLSEC, timedelta(seconds=5)
        )
        assert exp_millsec_timedelta.get_cmd_args() == ["PX", "5000"]

        exp_millsec_timedelta = ExpiryGetEx(
            ExpiryTypeGetEx.MILLSEC, timedelta(seconds=5)
        )
        assert exp_millsec_timedelta.get_cmd_args() == ["PX", "5000"]

        exp_unix_sec = ExpiryGetEx(ExpiryTypeGetEx.UNIX_SEC, 1682575739)
        assert exp_unix_sec.get_cmd_args() == ["EXAT", "1682575739"]

        exp_unix_sec_datetime = ExpiryGetEx(
            ExpiryTypeGetEx.UNIX_SEC,
            datetime(2023, 4, 27, 23, 55, 59, 342380, timezone.utc),
        )
        assert exp_unix_sec_datetime.get_cmd_args() == ["EXAT", "1682639759"]

        exp_unix_millisec = ExpiryGetEx(ExpiryTypeGetEx.UNIX_MILLSEC, 1682586559964)
        assert exp_unix_millisec.get_cmd_args() == ["PXAT", "1682586559964"]

        exp_unix_millisec_datetime = ExpiryGetEx(
            ExpiryTypeGetEx.UNIX_MILLSEC,
            datetime(2023, 4, 27, 23, 55, 59, 342380, timezone.utc),
        )
        assert exp_unix_millisec_datetime.get_cmd_args() == ["PXAT", "1682639759342"]

        exp_persist = ExpiryGetEx(
            ExpiryTypeGetEx.PERSIST,
            None,
        )
        assert exp_persist.get_cmd_args() == ["PERSIST"]

    def test_expiry_raises_on_value_error(self):
        with pytest.raises(ValueError):
            ExpirySet(ExpiryType.SEC, 5.5)

    def test_is_single_response(self):
        assert is_single_response("This is a string value", "")
        assert is_single_response(["value", "value"], [""])
        assert not is_single_response(
            [["value", ["value"]], ["value", ["valued"]]], [""]
        )
        assert is_single_response(None, None)


@pytest.mark.asyncio
class TestClusterRoutes:
    async def cluster_route_custom_command_multi_nodes(
        self,
        redis_client: GlideClusterClient,
        route: Route,
    ):
        cluster_nodes = await redis_client.custom_command(["CLUSTER", "NODES"])
        assert isinstance(cluster_nodes, (str, list))
        cluster_nodes = get_first_result(cluster_nodes)
        num_of_nodes = len(cluster_nodes.splitlines())
        expected_num_of_results = (
            num_of_nodes
            if isinstance(route, AllNodes)
            else num_of_nodes - cluster_nodes.count("slave")
        )
        expected_primary_count = cluster_nodes.count("master")
        expected_replica_count = (
            cluster_nodes.count("slave") if isinstance(route, AllNodes) else 0
        )

        all_results = await redis_client.custom_command(["INFO", "REPLICATION"], route)
        assert isinstance(all_results, dict)
        assert len(all_results) == expected_num_of_results
        primary_count = 0
        replica_count = 0
        for _, info_res in all_results.items():
            assert "role:master" in info_res or "role:slave" in info_res
            if "role:master" in info_res:
                primary_count += 1
            else:
                replica_count += 1
        assert primary_count == expected_primary_count
        assert replica_count == expected_replica_count

    @pytest.mark.parametrize("cluster_mode", [True])
    @pytest.mark.parametrize("protocol", [ProtocolVersion.RESP2, ProtocolVersion.RESP3])
    async def test_cluster_route_custom_command_all_nodes(
        self, redis_client: GlideClusterClient
    ):
        await self.cluster_route_custom_command_multi_nodes(redis_client, AllNodes())

    @pytest.mark.parametrize("cluster_mode", [True])
    @pytest.mark.parametrize("protocol", [ProtocolVersion.RESP2, ProtocolVersion.RESP3])
    async def test_cluster_route_custom_command_all_primaries(
        self, redis_client: GlideClusterClient
    ):
        await self.cluster_route_custom_command_multi_nodes(
            redis_client, AllPrimaries()
        )

    @pytest.mark.parametrize("cluster_mode", [True])
    @pytest.mark.parametrize("protocol", [ProtocolVersion.RESP2, ProtocolVersion.RESP3])
    async def test_cluster_route_custom_command_random_node(
        self, redis_client: GlideClusterClient
    ):
        info_res = await redis_client.custom_command(
            ["INFO", "REPLICATION"], RandomNode()
        )
        assert type(info_res) is str
        assert "role:master" in info_res or "role:slave" in info_res

    async def cluster_route_custom_command_slot_route(
        self, redis_client: GlideClusterClient, is_slot_key: bool
    ):
        route_class = SlotKeyRoute if is_slot_key else SlotIdRoute
        route_second_arg = "foo" if is_slot_key else 4000
        primary_res = await redis_client.custom_command(
            ["CLUSTER", "NODES"], route_class(SlotType.PRIMARY, route_second_arg)
        )
        assert type(primary_res) is str
        assert "myself,master" in primary_res
        expected_primary_node_id = ""
        for node_line in primary_res.splitlines():
            if "myself" in node_line:
                expected_primary_node_id = node_line.split(" ")[0]

        replica_res = await redis_client.custom_command(
            ["CLUSTER", "NODES"], route_class(SlotType.REPLICA, route_second_arg)
        )
        assert isinstance(replica_res, str)
        assert "myself,slave" in replica_res
        for node_line in replica_res:
            if "myself" in node_line:
                primary_node_id = node_line.split(" ")[3]
                assert primary_node_id == expected_primary_node_id

    @pytest.mark.parametrize("cluster_mode", [True])
    @pytest.mark.parametrize("protocol", [ProtocolVersion.RESP2, ProtocolVersion.RESP3])
    async def test_cluster_route_custom_command_slot_key_route(
        self, redis_client: GlideClusterClient
    ):
        await self.cluster_route_custom_command_slot_route(redis_client, True)

    @pytest.mark.parametrize("cluster_mode", [True])
    @pytest.mark.parametrize("protocol", [ProtocolVersion.RESP2, ProtocolVersion.RESP3])
    async def test_cluster_route_custom_command_slot_id_route(
        self, redis_client: GlideClusterClient
    ):
        await self.cluster_route_custom_command_slot_route(redis_client, False)

    @pytest.mark.parametrize("cluster_mode", [True])
    @pytest.mark.parametrize("protocol", [ProtocolVersion.RESP2, ProtocolVersion.RESP3])
    async def test_info_random_route(self, redis_client: GlideClusterClient):
        info = await redis_client.info([InfoSection.SERVER], RandomNode())
        assert isinstance(info, str)
        assert "# Server" in info

    @pytest.mark.parametrize("cluster_mode", [True])
    @pytest.mark.parametrize("protocol", [ProtocolVersion.RESP2, ProtocolVersion.RESP3])
    async def test_cluster_route_by_address_reaches_correct_node(
        self, redis_client: GlideClusterClient
    ):
        # returns the line that contains the word "myself", up to that point. This is done because the values after it might change with time.
        def clean_result(value: TResult):
            assert type(value) is str
            for line in value.splitlines():
                if "myself" in line:
                    return line.split("myself")[0]
            raise Exception(
                f"Couldn't find 'myself' in the cluster nodes output: {value}"
            )

        cluster_nodes = clean_result(
            await redis_client.custom_command(["cluster", "nodes"], RandomNode())
        )
        assert isinstance(cluster_nodes, str)
        host = cluster_nodes.split(" ")[1].split("@")[0]

        second_result = clean_result(
            await redis_client.custom_command(
                ["cluster", "nodes"], ByAddressRoute(host)
            )
        )

        assert cluster_nodes == second_result

        host, port = host.split(":")
        port_as_int = int(port)

        third_result = clean_result(
            await redis_client.custom_command(
                ["cluster", "nodes"], ByAddressRoute(host, port_as_int)
            )
        )

        assert cluster_nodes == third_result

    @pytest.mark.parametrize("cluster_mode", [True])
    @pytest.mark.parametrize("protocol", [ProtocolVersion.RESP2, ProtocolVersion.RESP3])
    async def test_cluster_fail_routing_by_address_if_no_port_is_provided(
        self, redis_client: GlideClusterClient
    ):
        with pytest.raises(RequestError):
            await redis_client.info(route=ByAddressRoute("foo"))

    @pytest.mark.parametrize("cluster_mode", [True])
    @pytest.mark.parametrize("protocol", [ProtocolVersion.RESP2, ProtocolVersion.RESP3])
    async def test_cluster_flushdb(self, redis_client: GlideClusterClient):
        min_version = "6.2.0"
        key = f"{{key}}-1{get_random_string(5)}"
        value = get_random_string(5)

        await redis_client.set(key, value)
        assert await redis_client.dbsize() > 0
        assert await redis_client.flushdb(route=AllPrimaries()) is OK
        assert await redis_client.dbsize() == 0

        await redis_client.set(key, value)
        assert await redis_client.dbsize() > 0
        assert await redis_client.flushdb(FlushMode.ASYNC, AllPrimaries()) is OK
        assert await redis_client.dbsize() == 0

        if not await check_if_server_version_lt(redis_client, min_version):
            await redis_client.set(key, value)
            assert await redis_client.dbsize() > 0
            assert await redis_client.flushdb(FlushMode.SYNC, AllPrimaries()) is OK
            assert await redis_client.dbsize() == 0


@pytest.mark.asyncio
class TestScripts:
    @pytest.mark.smoke_test
    @pytest.mark.parametrize("cluster_mode", [True, False])
    @pytest.mark.parametrize("protocol", [ProtocolVersion.RESP2, ProtocolVersion.RESP3])
    async def test_script(self, redis_client: TGlideClient):
        key1 = get_random_string(10)
        key2 = get_random_string(10)
        script = Script("return 'Hello'")
        assert await redis_client.invoke_script(script) == "Hello"

        script = Script("return redis.call('SET', KEYS[1], ARGV[1])")
        assert (
            await redis_client.invoke_script(script, keys=[key1], args=["value1"])
            == "OK"
        )
        # Reuse the same script with different parameters.
        assert (
            await redis_client.invoke_script(script, keys=[key2], args=["value2"])
            == "OK"
        )
        script = Script("return redis.call('GET', KEYS[1])")
        assert await redis_client.invoke_script(script, keys=[key1]) == "value1"
        assert await redis_client.invoke_script(script, keys=[key2]) == "value2"<|MERGE_RESOLUTION|>--- conflicted
+++ resolved
@@ -7030,16 +7030,6 @@
         finally:
             assert await redis_client.select(0) == OK
 
-<<<<<<< HEAD
-    @pytest.mark.parametrize("cluster_mode", [False])
-    @pytest.mark.parametrize("protocol", [ProtocolVersion.RESP2, ProtocolVersion.RESP3])
-    async def test_dump_restore(self, redis_client: RedisClient):
-        key = f"{{key}}-1{get_random_string(5)}"
-        value = get_random_string(5)
-
-        await redis_client.set(key, value)
-        assert await redis_client.dump(key) == value
-=======
     @pytest.mark.parametrize("cluster_mode", [True, False])
     @pytest.mark.parametrize("protocol", [ProtocolVersion.RESP2, ProtocolVersion.RESP3])
     async def test_lolwut(self, redis_client: TGlideClient):
@@ -7111,7 +7101,15 @@
         assert await redis_client.select(0) == OK
         # DB 0 should still have no keys, so random_key should still return None
         assert await redis_client.random_key() is None
->>>>>>> af50da9d
+
+    @pytest.mark.parametrize("cluster_mode", [False])
+    @pytest.mark.parametrize("protocol", [ProtocolVersion.RESP2, ProtocolVersion.RESP3])
+    async def test_dump_restore(self, redis_client: RedisClient):
+        key = f"{{key}}-1{get_random_string(5)}"
+        value = get_random_string(5)
+
+        await redis_client.set(key, value)
+        assert await redis_client.dump(key) == value
 
 
 class TestMultiKeyCommandCrossSlot:
