--- conflicted
+++ resolved
@@ -6218,7 +6218,6 @@
 
     @pytest.mark.parametrize("cluster_mode", [True, False])
     @pytest.mark.parametrize("protocol", [ProtocolVersion.RESP2, ProtocolVersion.RESP3])
-<<<<<<< HEAD
     async def test_function_load(self, redis_client: TRedisClient):
         # TODO: Test function with FCALL
         # TODO: Test with FUNCTION LIST
@@ -6312,7 +6311,9 @@
         )
 
         assert await redis_client.function_load(new_code, True, route) == lib_name
-=======
+
+    @pytest.mark.parametrize("cluster_mode", [True, False])
+    @pytest.mark.parametrize("protocol", [ProtocolVersion.RESP2, ProtocolVersion.RESP3])
     async def test_srandmember(self, redis_client: TGlideClient):
         key = get_random_string(10)
         string_key = get_random_string(10)
@@ -6582,7 +6583,6 @@
 
             result = await redis_client.lolwut(2, [10, 20], RandomNode())
             assert "Redis ver. " in node_result
->>>>>>> 7b6b2207
 
 
 class TestMultiKeyCommandCrossSlot:
