# Copyright Valkey GLIDE Project Contributors - SPDX Identifier: Apache-2.0

from __future__ import annotations

import asyncio
import copy
import math
import time
from collections.abc import Mapping
from datetime import date, datetime, timedelta, timezone
from typing import Any, Dict, List, Union, cast

import pytest
from glide import ClosingError, RequestError, Script
from glide.async_commands.bitmap import (
    BitFieldGet,
    BitFieldIncrBy,
    BitFieldOverflow,
    BitFieldSet,
    BitmapIndexType,
    BitOffset,
    BitOffsetMultiplier,
    BitOverflowControl,
    BitwiseOperation,
    OffsetOptions,
    SignedEncoding,
    UnsignedEncoding,
)
from glide.async_commands.command_args import Limit, ListDirection, OrderBy
from glide.async_commands.core import (
    ConditionalChange,
    ExpireOptions,
    ExpiryGetEx,
    ExpirySet,
    ExpiryType,
    ExpiryTypeGetEx,
    FlushMode,
    InfBound,
    InfoSection,
    InsertPosition,
    UpdateOptions,
)
from glide.async_commands.sorted_set import (
    AggregationType,
    GeoSearchByBox,
    GeoSearchByRadius,
    GeoSearchCount,
    GeospatialData,
    GeoUnit,
    InfBound,
    LexBoundary,
    RangeByIndex,
    RangeByLex,
    RangeByScore,
    ScoreBoundary,
    ScoreFilter,
)
from glide.async_commands.stream import (
    ExclusiveIdBound,
    IdBound,
    MaxId,
    MinId,
    StreamAddOptions,
    StreamGroupOptions,
    StreamPendingOptions,
    StreamReadGroupOptions,
    StreamReadOptions,
    TrimByMaxLen,
    TrimByMinId,
)
from glide.config import (
    ClusterClientConfiguration,
    GlideClientConfiguration,
    ProtocolVersion,
    RedisCredentials,
)
from glide.constants import OK, TResult
from glide.glide_client import GlideClient, GlideClusterClient, TGlideClient
from glide.routes import (
    AllNodes,
    AllPrimaries,
    ByAddressRoute,
    RandomNode,
    Route,
    SlotIdRoute,
    SlotKeyRoute,
    SlotType,
)
from tests.conftest import create_client
from tests.utils.utils import (
    check_if_server_version_lt,
    compare_maps,
    convert_bytes_to_string_object,
    convert_string_to_bytes_object,
    generate_lua_lib_code,
    get_first_result,
    get_random_string,
    is_single_response,
    parse_info_response,
)


@pytest.mark.asyncio
class TestGlideClients:
    @pytest.mark.parametrize("cluster_mode", [True, False])
    @pytest.mark.parametrize("protocol", [ProtocolVersion.RESP2, ProtocolVersion.RESP3])
    async def test_register_client_name_and_version(self, redis_client: TGlideClient):
        min_version = "7.2.0"
        if await check_if_server_version_lt(redis_client, min_version):
            # TODO: change it to pytest fixture after we'll implement a sync client
            return pytest.mark.skip(reason=f"Redis version required >= {min_version}")
        info = await redis_client.custom_command(["CLIENT", "INFO"])
        assert isinstance(info, bytes)
        info_str = info.decode()
        assert "lib-name=GlidePy" in info_str
        assert "lib-ver=unknown" in info_str

    @pytest.mark.parametrize("cluster_mode", [True, False])
    @pytest.mark.parametrize("protocol", [ProtocolVersion.RESP2, ProtocolVersion.RESP3])
    async def test_send_and_receive_large_values(self, request, cluster_mode, protocol):
        redis_client = await create_client(
            request, cluster_mode=cluster_mode, protocol=protocol, timeout=5000
        )
        length = 2**25  # 33mb
        key = "0" * length
        value = "0" * length
        assert len(key) == length
        assert len(value) == length
        await redis_client.set(key, value)
        assert await redis_client.get(key) == value.encode()

    @pytest.mark.parametrize("cluster_mode", [True, False])
    @pytest.mark.parametrize("protocol", [ProtocolVersion.RESP2, ProtocolVersion.RESP3])
    async def test_send_and_receive_non_ascii_unicode(self, redis_client: TGlideClient):
        key = "foo"
        value = "שלום hello 汉字"
        assert value == "שלום hello 汉字"
        await redis_client.set(key, value)
        assert await redis_client.get(key) == value.encode()

    @pytest.mark.parametrize("value_size", [100, 2**16])
    @pytest.mark.parametrize("cluster_mode", [True, False])
    @pytest.mark.parametrize("protocol", [ProtocolVersion.RESP2, ProtocolVersion.RESP3])
    async def test_client_handle_concurrent_workload_without_dropping_or_changing_values(
        self, redis_client: TGlideClient, value_size
    ):
        num_of_concurrent_tasks = 100
        running_tasks = set()

        async def exec_command(i):
            range_end = 1 if value_size > 100 else 100
            for _ in range(range_end):
                value = get_random_string(value_size)
                assert await redis_client.set(str(i), value) == OK
                assert await redis_client.get(str(i)) == value.encode()

        for i in range(num_of_concurrent_tasks):
            task = asyncio.create_task(exec_command(i))
            running_tasks.add(task)
            task.add_done_callback(running_tasks.discard)
        await asyncio.gather(*(list(running_tasks)))

    @pytest.mark.parametrize("cluster_mode", [True, False])
    @pytest.mark.parametrize("protocol", [ProtocolVersion.RESP2, ProtocolVersion.RESP3])
    async def test_can_connect_with_auth_requirepass(
        self, redis_client: TGlideClient, request
    ):
        is_cluster = isinstance(redis_client, GlideClusterClient)
        password = "TEST_AUTH"
        credentials = RedisCredentials(password)
        try:
            await redis_client.custom_command(
                ["CONFIG", "SET", "requirepass", password]
            )

            with pytest.raises(ClosingError, match="NOAUTH"):
                # Creation of a new client without password should fail
                await create_client(
                    request,
                    is_cluster,
                    addresses=redis_client.config.addresses,
                )

            auth_client = await create_client(
                request,
                is_cluster,
                credentials,
                addresses=redis_client.config.addresses,
            )
            key = get_random_string(10)
            assert await auth_client.set(key, key) == OK
            assert await auth_client.get(key) == key.encode()
        finally:
            # Reset the password
            auth_client = await create_client(
                request,
                is_cluster,
                credentials,
                addresses=redis_client.config.addresses,
            )
            await auth_client.custom_command(["CONFIG", "SET", "requirepass", ""])

    @pytest.mark.parametrize("cluster_mode", [True, False])
    @pytest.mark.parametrize("protocol", [ProtocolVersion.RESP2, ProtocolVersion.RESP3])
    async def test_can_connect_with_auth_acl(
        self, redis_client: Union[GlideClient, GlideClusterClient], request
    ):
        is_cluster = isinstance(redis_client, GlideClusterClient)
        username = "testuser"
        password = "TEST_AUTH"
        try:
            assert (
                await redis_client.custom_command(
                    [
                        "ACL",
                        "SETUSER",
                        username,
                        "on",
                        "allkeys",
                        "+get",
                        "+cluster",
                        "+ping",
                        "+info",
                        "+client",
                        f">{password}",
                    ]
                )
                == OK
            )
            key = get_random_string(10)
            assert await redis_client.set(key, key) == OK
            credentials = RedisCredentials(password, username)

            testuser_client = await create_client(
                request,
                is_cluster,
                credentials,
                addresses=redis_client.config.addresses,
            )
            assert await testuser_client.get(key) == key.encode()
            with pytest.raises(RequestError) as e:
                # This client isn't authorized to perform SET
                await testuser_client.set("foo", "bar")
            assert "NOPERM" in str(e)
        finally:
            # Delete this user
            await redis_client.custom_command(["ACL", "DELUSER", username])

    @pytest.mark.parametrize("cluster_mode", [False])
    async def test_select_standalone_database_id(self, request, cluster_mode):
        redis_client = await create_client(
            request, cluster_mode=cluster_mode, database_id=4
        )
        client_info = await redis_client.custom_command(["CLIENT", "INFO"])
        assert b"db=4" in client_info

    @pytest.mark.parametrize("cluster_mode", [True, False])
    @pytest.mark.parametrize("protocol", [ProtocolVersion.RESP2, ProtocolVersion.RESP3])
    async def test_client_name(self, request, cluster_mode, protocol):
        redis_client = await create_client(
            request,
            cluster_mode=cluster_mode,
            client_name="TEST_CLIENT_NAME",
            protocol=protocol,
        )
        client_info = await redis_client.custom_command(["CLIENT", "INFO"])
        assert b"name=TEST_CLIENT_NAME" in client_info

    @pytest.mark.parametrize("cluster_mode", [True, False])
    @pytest.mark.parametrize("protocol", [ProtocolVersion.RESP2, ProtocolVersion.RESP3])
    async def test_closed_client_raises_error(self, redis_client: TGlideClient):
        await redis_client.close()
        with pytest.raises(ClosingError) as e:
            await redis_client.set("foo", "bar")
        assert "the client is closed" in str(e)


@pytest.mark.asyncio
class TestCommands:
    @pytest.mark.smoke_test
    @pytest.mark.parametrize("cluster_mode", [True, False])
    @pytest.mark.parametrize("protocol", [ProtocolVersion.RESP2, ProtocolVersion.RESP3])
    async def test_socket_set_get(self, redis_client: TGlideClient):
        key = get_random_string(10)
        value = datetime.now(timezone.utc).strftime("%m/%d/%Y, %H:%M:%S")
        assert await redis_client.set(key, value) == OK
        assert await redis_client.get(key) == value.encode()

    @pytest.mark.parametrize("cluster_mode", [True, False])
    @pytest.mark.parametrize("protocol", [ProtocolVersion.RESP3])
    async def test_use_resp3_protocol(self, redis_client: TGlideClient):
        result = cast(Dict[bytes, bytes], await redis_client.custom_command(["HELLO"]))

        assert int(result[b"proto"]) == 3

    @pytest.mark.parametrize("cluster_mode", [True, False])
    @pytest.mark.parametrize("protocol", [ProtocolVersion.RESP2])
    async def test_allow_opt_in_to_resp2_protocol(self, redis_client: TGlideClient):
        result = cast(Dict[bytes, bytes], await redis_client.custom_command(["HELLO"]))

        assert int(result[b"proto"]) == 2

    @pytest.mark.parametrize("cluster_mode", [True, False])
    @pytest.mark.parametrize("protocol", [ProtocolVersion.RESP2, ProtocolVersion.RESP3])
    async def test_conditional_set(self, redis_client: TGlideClient):
        key = get_random_string(10)
        value = get_random_string(10)
        res = await redis_client.set(
            key, value, conditional_set=ConditionalChange.ONLY_IF_EXISTS
        )
        assert res is None
        res = await redis_client.set(
            key, value, conditional_set=ConditionalChange.ONLY_IF_DOES_NOT_EXIST
        )
        assert res == OK
        assert await redis_client.get(key) == value.encode()
        res = await redis_client.set(
            key, "foobar", conditional_set=ConditionalChange.ONLY_IF_DOES_NOT_EXIST
        )
        assert res is None
        assert await redis_client.get(key) == value.encode()

    @pytest.mark.parametrize("cluster_mode", [True, False])
    @pytest.mark.parametrize("protocol", [ProtocolVersion.RESP2, ProtocolVersion.RESP3])
    async def test_set_return_old_value(self, redis_client: TGlideClient):
        min_version = "6.2.0"
        if await check_if_server_version_lt(redis_client, min_version):
            # TODO: change it to pytest fixture after we'll implement a sync client
            return pytest.mark.skip(reason=f"Redis version required >= {min_version}")
        key = get_random_string(10)
        value = get_random_string(10)
        res = await redis_client.set(key, value)
        assert res == OK
        assert await redis_client.get(key) == value.encode()
        new_value = get_random_string(10)
        res = await redis_client.set(key, new_value, return_old_value=True)
        assert res == value.encode()
        assert await redis_client.get(key) == new_value.encode()

    @pytest.mark.parametrize("cluster_mode", [True, False])
    @pytest.mark.parametrize("protocol", [ProtocolVersion.RESP2, ProtocolVersion.RESP3])
    async def test_custom_command_single_arg(self, redis_client: TGlideClient):
        # Test single arg command
        res = await redis_client.custom_command(["PING"])
        assert res == b"PONG"

    @pytest.mark.parametrize("cluster_mode", [True, False])
    @pytest.mark.parametrize("protocol", [ProtocolVersion.RESP2, ProtocolVersion.RESP3])
    async def test_custom_command_multi_arg(self, redis_client: TGlideClient):
        # Test multi args command
        client_list = await redis_client.custom_command(
            ["CLIENT", "LIST", "TYPE", "NORMAL"]
        )
        assert isinstance(client_list, (bytes, list))
        res = get_first_result(client_list)
        assert res is not None
        assert b"id" in res
        assert b"cmd=client" in res

    @pytest.mark.parametrize("cluster_mode", [True, False])
    @pytest.mark.parametrize("protocol", [ProtocolVersion.RESP2, ProtocolVersion.RESP3])
    async def test_custom_command_lower_and_upper_case(
        self, redis_client: TGlideClient
    ):
        # Test multi args command
        client_list = await redis_client.custom_command(
            ["CLIENT", "LIST", "TYPE", "NORMAL"]
        )
        assert isinstance(client_list, (bytes, list))
        res = get_first_result(client_list)
        assert res is not None
        assert b"id" in res
        assert b"cmd=client" in res

    @pytest.mark.parametrize("cluster_mode", [True, False])
    @pytest.mark.parametrize("protocol", [ProtocolVersion.RESP2, ProtocolVersion.RESP3])
    async def test_request_error_raises_exception(self, redis_client: TGlideClient):
        key = get_random_string(10)
        value = get_random_string(10)
        await redis_client.set(key, value)
        with pytest.raises(RequestError) as e:
            await redis_client.custom_command(["HSET", key, "1", "bar"])
        assert "WRONGTYPE" in str(e)

    @pytest.mark.parametrize("cluster_mode", [True, False])
    @pytest.mark.parametrize("protocol", [ProtocolVersion.RESP2, ProtocolVersion.RESP3])
    async def test_info_server_replication(self, redis_client: TGlideClient):
        info_res = get_first_result(await redis_client.info([InfoSection.SERVER]))
        info = info_res.decode()
        assert "# Server" in info
        cluster_mode = parse_info_response(info_res)["redis_mode"]
        expected_cluster_mode = isinstance(redis_client, GlideClusterClient)
        assert cluster_mode == "cluster" if expected_cluster_mode else "standalone"
        info = get_first_result(
            await redis_client.info([InfoSection.REPLICATION])
        ).decode()
        assert "# Replication" in info
        assert "# Errorstats" not in info

    @pytest.mark.parametrize("cluster_mode", [True, False])
    @pytest.mark.parametrize("protocol", [ProtocolVersion.RESP2, ProtocolVersion.RESP3])
    async def test_info_default(self, redis_client: TGlideClient):
        cluster_mode = isinstance(redis_client, GlideClusterClient)
        info_result = await redis_client.info()
        if cluster_mode:
            cluster_nodes = await redis_client.custom_command(["CLUSTER", "NODES"])
            assert isinstance(cluster_nodes, (bytes, list))
            cluster_nodes = get_first_result(cluster_nodes)
            expected_num_of_results = cluster_nodes.count(b"master")
            assert len(info_result) == expected_num_of_results
        info_result = get_first_result(info_result)
        assert b"# Memory" in info_result

    @pytest.mark.parametrize("cluster_mode", [False])
    @pytest.mark.parametrize("protocol", [ProtocolVersion.RESP2, ProtocolVersion.RESP3])
    async def test_select(self, redis_client: GlideClient):
        assert await redis_client.select(0) == OK
        key = get_random_string(10)
        value = get_random_string(10)
        assert await redis_client.set(key, value) == OK
        assert await redis_client.get(key) == value.encode()
        assert await redis_client.select(1) == OK
        assert await redis_client.get(key) is None
        assert await redis_client.select(0) == OK
        assert await redis_client.get(key) == value.encode()

    @pytest.mark.parametrize("cluster_mode", [False])
    @pytest.mark.parametrize("protocol", [ProtocolVersion.RESP2, ProtocolVersion.RESP3])
    async def test_move(self, redis_client: GlideClient):
        key = get_random_string(10)
        value = get_random_string(10)

        assert await redis_client.select(0) == OK
        assert await redis_client.move(key, 1) is False

        assert await redis_client.set(key, value) == OK
        assert await redis_client.get(key) == value.encode()

        assert await redis_client.move(key, 1) is True
        assert await redis_client.get(key) is None
        assert await redis_client.select(1) == OK
        assert await redis_client.get(key) == value.encode()

        with pytest.raises(RequestError) as e:
            await redis_client.move(key, -1)

    @pytest.mark.parametrize("cluster_mode", [True, False])
    @pytest.mark.parametrize("protocol", [ProtocolVersion.RESP2, ProtocolVersion.RESP3])
    async def test_delete(self, redis_client: TGlideClient):
        keys = [get_random_string(10), get_random_string(10), get_random_string(10)]
        value = get_random_string(10)
        value_encoded = value.encode()
        [await redis_client.set(key, value) for key in keys]
        assert await redis_client.get(keys[0]) == value_encoded
        assert await redis_client.get(keys[1]) == value_encoded
        assert await redis_client.get(keys[2]) == value_encoded
        delete_keys = keys + [get_random_string(10)]
        assert await redis_client.delete(delete_keys) == 3
        assert await redis_client.delete(keys) == 0

    @pytest.mark.parametrize("cluster_mode", [True, False])
    @pytest.mark.parametrize("protocol", [ProtocolVersion.RESP2, ProtocolVersion.RESP3])
    async def test_getdel(self, redis_client: TGlideClient):
        key = get_random_string(10)
        value = get_random_string(10)
        non_existing_key = get_random_string(10)
        list_key = get_random_string(10)
        assert await redis_client.set(key, value) == "OK"

        # Retrieve and delete existing key
        assert await redis_client.getdel(key) == value.encode()
        assert await redis_client.get(key) is None

        # Try to get and delete a non-existing key
        assert await redis_client.getdel(non_existing_key) is None

        assert await redis_client.lpush(list_key, [value]) == 1
        with pytest.raises(RequestError) as e:
            await redis_client.getdel(list_key)

    @pytest.mark.parametrize("cluster_mode", [True, False])
    @pytest.mark.parametrize("protocol", [ProtocolVersion.RESP2, ProtocolVersion.RESP3])
    async def test_getrange(self, redis_client: TGlideClient):
        key = get_random_string(16)
        value = get_random_string(10)
        value_encoded = value.encode()
        non_string_key = get_random_string(10)

        assert await redis_client.set(key, value) == OK
        assert await redis_client.getrange(key, 0, 3) == value_encoded[:4]
        assert await redis_client.getrange(key, -3, -1) == value_encoded[-3:]
        assert await redis_client.getrange(key, 0, -1) == value_encoded

        # out of range
        assert await redis_client.getrange(key, 10, 100) == value_encoded[10:]
        assert await redis_client.getrange(key, -200, -3) == value_encoded[-200:-2]
        assert await redis_client.getrange(key, 100, 200) == b""

        # incorrect range
        assert await redis_client.getrange(key, -1, -3) == b""

        # a redis bug, fixed in version 8: https://github.com/redis/redis/issues/13207
        if await check_if_server_version_lt(redis_client, "8.0.0"):
            assert await redis_client.getrange(key, -200, -100) == value[0].encode()
        else:
            assert await redis_client.getrange(key, -200, -100) == b""

        if await check_if_server_version_lt(redis_client, "8.0.0"):
            assert await redis_client.getrange(non_string_key, 0, -1) == b""

        # non-string key
        assert await redis_client.lpush(non_string_key, ["_"]) == 1
        with pytest.raises(RequestError):
            await redis_client.getrange(non_string_key, 0, -1)

    @pytest.mark.parametrize("cluster_mode", [True, False])
    @pytest.mark.parametrize("protocol", [ProtocolVersion.RESP2, ProtocolVersion.RESP3])
    async def test_config_reset_stat(self, redis_client: TGlideClient):
        # we execute set and info so the commandstats will show `cmdstat_set::calls` greater than 1
        # after the configResetStat call we initiate an info command and the the commandstats won't contain `cmdstat_set`.
        await redis_client.set("foo", "bar")
        info_stats = str(await redis_client.info([InfoSection.COMMAND_STATS]))

        assert "cmdstat_set" in info_stats

        assert await redis_client.config_resetstat() == OK
        info_stats = str(await redis_client.info([InfoSection.COMMAND_STATS]))

        # 1 stands for the second info command
        assert "cmdstat_set" not in info_stats

    @pytest.mark.parametrize("cluster_mode", [True, False])
    @pytest.mark.parametrize("protocol", [ProtocolVersion.RESP2, ProtocolVersion.RESP3])
    async def test_config_rewrite(self, redis_client: TGlideClient):
        info_server = parse_info_response(
            get_first_result(await redis_client.info([InfoSection.SERVER]))
        )
        if len(info_server["config_file"]) > 0:
            assert await redis_client.config_rewrite() == OK
        else:
            # We expect Redis to return an error since the test cluster doesn't use redis.conf file
            with pytest.raises(RequestError) as e:
                await redis_client.config_rewrite()
            assert "The server is running without a config file" in str(e)

    @pytest.mark.parametrize("cluster_mode", [True, False])
    @pytest.mark.parametrize("protocol", [ProtocolVersion.RESP2, ProtocolVersion.RESP3])
    async def test_client_id(self, redis_client: TGlideClient):
        client_id = await redis_client.client_id()
        assert type(client_id) is int
        assert client_id > 0

    @pytest.mark.parametrize("cluster_mode", [True, False])
    @pytest.mark.parametrize("protocol", [ProtocolVersion.RESP2, ProtocolVersion.RESP3])
    async def test_incr_commands_existing_key(self, redis_client: TGlideClient):
        key = get_random_string(10)
        assert await redis_client.set(key, "10") == OK
        assert await redis_client.incr(key) == 11
        assert await redis_client.get(key) == b"11"
        assert await redis_client.incrby(key, 4) == 15
        assert await redis_client.get(key) == b"15"
        assert await redis_client.incrbyfloat(key, 5.5) == 20.5
        assert await redis_client.get(key) == b"20.5"

    @pytest.mark.parametrize("cluster_mode", [True, False])
    @pytest.mark.parametrize("protocol", [ProtocolVersion.RESP2, ProtocolVersion.RESP3])
    async def test_incr_commands_non_existing_key(self, redis_client: TGlideClient):
        key = get_random_string(10)
        key2 = get_random_string(10)
        key3 = get_random_string(10)

        assert await redis_client.get(key) is None
        assert await redis_client.incr(key) == 1
        assert await redis_client.get(key) == b"1"

        assert await redis_client.get(key2) is None
        assert await redis_client.incrby(key2, 3) == 3
        assert await redis_client.get(key2) == b"3"

        assert await redis_client.get(key3) is None
        assert await redis_client.incrbyfloat(key3, 0.5) == 0.5
        assert await redis_client.get(key3) == b"0.5"

    @pytest.mark.parametrize("cluster_mode", [True, False])
    @pytest.mark.parametrize("protocol", [ProtocolVersion.RESP2, ProtocolVersion.RESP3])
    async def test_incr_commands_with_str_value(self, redis_client: TGlideClient):
        key = get_random_string(10)
        assert await redis_client.set(key, "foo") == OK
        with pytest.raises(RequestError) as e:
            await redis_client.incr(key)

        assert "value is not an integer" in str(e)

        with pytest.raises(RequestError) as e:
            await redis_client.incrby(key, 3)

        assert "value is not an integer" in str(e)

        with pytest.raises(RequestError) as e:
            await redis_client.incrbyfloat(key, 3.5)
        assert "value is not a valid float" in str(e)

    @pytest.mark.parametrize("cluster_mode", [True, False])
    @pytest.mark.parametrize("protocol", [ProtocolVersion.RESP2, ProtocolVersion.RESP3])
    async def test_client_getname(self, redis_client: TGlideClient):
        assert await redis_client.client_getname() is None
        assert (
            await redis_client.custom_command(["CLIENT", "SETNAME", "GlideConnection"])
            == OK
        )
        assert await redis_client.client_getname() == b"GlideConnection"

    @pytest.mark.parametrize("cluster_mode", [True, False])
    @pytest.mark.parametrize("protocol", [ProtocolVersion.RESP2, ProtocolVersion.RESP3])
    async def test_mset_mget(self, redis_client: TGlideClient):
        keys = [get_random_string(10), get_random_string(10), get_random_string(10)]
        non_existing_key = get_random_string(10)
        key_value_pairs = {key: value for key, value in zip(keys, keys)}

        assert await redis_client.mset(key_value_pairs) == OK

        # Add the non-existing key
        keys.append(non_existing_key)
        mget_res = await redis_client.mget(keys)
        keys[-1] = None
        assert mget_res == [key.encode() if key is not None else key for key in keys]

    @pytest.mark.parametrize("cluster_mode", [True, False])
    @pytest.mark.parametrize("protocol", [ProtocolVersion.RESP2, ProtocolVersion.RESP3])
    async def test_touch(self, redis_client: TGlideClient):
        keys = [get_random_string(10), get_random_string(10)]
        key_value_pairs = {key: value for key, value in zip(keys, keys)}

        assert await redis_client.mset(key_value_pairs) == OK
        assert await redis_client.touch(keys) == 2

        # 2 existing keys, one non-existing
        assert await redis_client.touch([*keys, get_random_string(3)]) == 2

    @pytest.mark.parametrize("cluster_mode", [True, False])
    @pytest.mark.parametrize("protocol", [ProtocolVersion.RESP2, ProtocolVersion.RESP3])
    async def test_msetnx(self, redis_client: TGlideClient):
        key1 = f"{{key}}-1{get_random_string(5)}"
        key2 = f"{{key}}-2{get_random_string(5)}"
        key3 = f"{{key}}-3{get_random_string(5)}"
        non_existing = get_random_string(5)
        value = get_random_string(5)
        value_encoded = value.encode()
        key_value_map1 = {key1: value, key2: value}
        key_value_map2 = {key2: get_random_string(5), key3: value}

        assert await redis_client.msetnx(key_value_map1) is True
        mget_res = await redis_client.mget([key1, key2, non_existing])
        assert mget_res == [value_encoded, value_encoded, None]

        assert await redis_client.msetnx(key_value_map2) is False
        assert await redis_client.get(key3) is None
        assert await redis_client.get(key2) == value_encoded

    @pytest.mark.parametrize("cluster_mode", [True, False])
    @pytest.mark.parametrize("protocol", [ProtocolVersion.RESP2, ProtocolVersion.RESP3])
    async def test_ping(self, redis_client: TGlideClient):
        assert await redis_client.ping() == b"PONG"
        assert await redis_client.ping("HELLO") == b"HELLO"

    @pytest.mark.parametrize("cluster_mode", [True, False])
    @pytest.mark.parametrize("protocol", [ProtocolVersion.RESP2, ProtocolVersion.RESP3])
    async def test_config_get_set(self, redis_client: TGlideClient):
        previous_timeout = await redis_client.config_get(["timeout"])
        assert await redis_client.config_set({"timeout": "1000"}) == OK
        assert await redis_client.config_get(["timeout"]) == {b"timeout": b"1000"}
        # revert changes to previous timeout
        previous_timeout_decoded = convert_bytes_to_string_object(previous_timeout)
        assert isinstance(previous_timeout_decoded, dict)
        assert isinstance(previous_timeout_decoded["timeout"], str)
        assert (
            await redis_client.config_set(
                {"timeout": previous_timeout_decoded["timeout"]}
            )
            == OK
        )

    @pytest.mark.parametrize("cluster_mode", [True, False])
    @pytest.mark.parametrize("protocol", [ProtocolVersion.RESP2, ProtocolVersion.RESP3])
    async def test_decr_decrby_existing_key(self, redis_client: TGlideClient):
        key = get_random_string(10)
        assert await redis_client.set(key, "10") == OK
        assert await redis_client.decr(key) == 9
        assert await redis_client.get(key) == b"9"
        assert await redis_client.decrby(key, 4) == 5
        assert await redis_client.get(key) == b"5"

    @pytest.mark.parametrize("cluster_mode", [True, False])
    @pytest.mark.parametrize("protocol", [ProtocolVersion.RESP2, ProtocolVersion.RESP3])
    async def test_decr_decrby_non_existing_key(self, redis_client: TGlideClient):
        key = get_random_string(10)
        key2 = get_random_string(10)

        assert await redis_client.get(key) is None
        assert await redis_client.decr(key) == -1
        assert await redis_client.get(key) == b"-1"

        assert await redis_client.get(key2) is None
        assert await redis_client.decrby(key2, 3) == -3
        assert await redis_client.get(key2) == b"-3"

    @pytest.mark.parametrize("cluster_mode", [True, False])
    @pytest.mark.parametrize("protocol", [ProtocolVersion.RESP2, ProtocolVersion.RESP3])
    async def test_decr_with_str_value(self, redis_client: TGlideClient):
        key = get_random_string(10)
        assert await redis_client.set(key, "foo") == OK
        with pytest.raises(RequestError) as e:
            await redis_client.decr(key)

        assert "value is not an integer" in str(e)

        with pytest.raises(RequestError) as e:
            await redis_client.decrby(key, 3)

        assert "value is not an integer" in str(e)

    @pytest.mark.parametrize("cluster_mode", [True, False])
    @pytest.mark.parametrize("protocol", [ProtocolVersion.RESP2, ProtocolVersion.RESP3])
    async def test_setrange(self, redis_client: TGlideClient):
        key1 = get_random_string(10)
        key2 = get_random_string(10)

        # test new key and existing key
        assert await redis_client.setrange(key1, 0, "Hello World") == 11
        assert await redis_client.setrange(key1, 6, "GLIDE") == 11

        # offset > len
        assert await redis_client.setrange(key1, 15, "GLIDE") == 20

        # negative offset
        with pytest.raises(RequestError):
            assert await redis_client.setrange(key1, -1, "GLIDE")

        # non-string key throws RequestError
        assert await redis_client.lpush(key2, ["_"]) == 1
        with pytest.raises(RequestError):
            assert await redis_client.setrange(key2, 0, "_")

    @pytest.mark.parametrize("cluster_mode", [True, False])
    @pytest.mark.parametrize("protocol", [ProtocolVersion.RESP2, ProtocolVersion.RESP3])
    async def test_hset_hget_hgetall(self, redis_client: TGlideClient):
        key = get_random_string(10)
        field = get_random_string(5)
        field2 = get_random_string(5)
        field_value_map = {field: "value", field2: "value2"}

        assert await redis_client.hset(key, field_value_map) == 2
        assert await redis_client.hget(key, field) == b"value"
        assert await redis_client.hget(key, field2) == b"value2"
        assert await redis_client.hget(key, "non_existing_field") is None

        hgetall_map = await redis_client.hgetall(key)
        expected_map = {
            field.encode(): b"value",
            field2.encode(): b"value2",
        }
        assert compare_maps(hgetall_map, expected_map) is True
        assert await redis_client.hgetall("non_existing_field") == {}

    @pytest.mark.parametrize("cluster_mode", [True, False])
    @pytest.mark.parametrize("protocol", [ProtocolVersion.RESP2, ProtocolVersion.RESP3])
    async def test_hdel(self, redis_client: TGlideClient):
        key = get_random_string(10)
        field = get_random_string(5)
        field2 = get_random_string(5)
        field3 = get_random_string(5)
        field_value_map = {field: "value", field2: "value2", field3: "value3"}

        assert await redis_client.hset(key, field_value_map) == 3
        assert await redis_client.hdel(key, [field, field2]) == 2
        assert await redis_client.hdel(key, ["nonExistingField"]) == 0
        assert await redis_client.hdel("nonExistingKey", [field3]) == 0

    @pytest.mark.parametrize("cluster_mode", [True, False])
    @pytest.mark.parametrize("protocol", [ProtocolVersion.RESP2, ProtocolVersion.RESP3])
    async def test_hsetnx(self, redis_client: TGlideClient):
        key = get_random_string(10)
        field = get_random_string(5)

        assert await redis_client.hsetnx(key, field, "value") == True
        assert await redis_client.hsetnx(key, field, "new value") == False
        assert await redis_client.hget(key, field) == b"value"
        key = get_random_string(5)
        assert await redis_client.set(key, "value") == OK
        with pytest.raises(RequestError):
            await redis_client.hsetnx(key, field, "value")

    @pytest.mark.parametrize("cluster_mode", [True, False])
    @pytest.mark.parametrize("protocol", [ProtocolVersion.RESP2, ProtocolVersion.RESP3])
    async def test_hmget(self, redis_client: TGlideClient):
        key = get_random_string(10)
        field = get_random_string(5)
        field2 = get_random_string(5)
        field_value_map = {field: "value", field2: "value2"}

        assert await redis_client.hset(key, field_value_map) == 2
        assert await redis_client.hmget(key, [field, "nonExistingField", field2]) == [
            b"value",
            None,
            b"value2",
        ]
        assert await redis_client.hmget("nonExistingKey", [field, field2]) == [
            None,
            None,
        ]

    @pytest.mark.parametrize("cluster_mode", [True, False])
    @pytest.mark.parametrize("protocol", [ProtocolVersion.RESP2, ProtocolVersion.RESP3])
    async def test_hset_without_data(self, redis_client: TGlideClient):
        with pytest.raises(RequestError) as e:
            await redis_client.hset("key", {})

        assert "wrong number of arguments" in str(e)

    @pytest.mark.parametrize("cluster_mode", [True, False])
    @pytest.mark.parametrize("protocol", [ProtocolVersion.RESP2, ProtocolVersion.RESP3])
    async def test_hincrby_hincrbyfloat(self, redis_client: TGlideClient):
        key = get_random_string(10)
        field = get_random_string(5)
        field_value_map = {field: "10"}

        assert await redis_client.hset(key, field_value_map) == 1
        assert await redis_client.hincrby(key, field, 1) == 11
        assert await redis_client.hincrby(key, field, 4) == 15
        assert await redis_client.hincrbyfloat(key, field, 1.5) == 16.5

    @pytest.mark.parametrize("cluster_mode", [True, False])
    @pytest.mark.parametrize("protocol", [ProtocolVersion.RESP2, ProtocolVersion.RESP3])
    async def test_hincrby_non_existing_key_field(self, redis_client: TGlideClient):
        key = get_random_string(10)
        key2 = get_random_string(10)
        field = get_random_string(5)
        field_value_map = {field: "10"}

        assert await redis_client.hincrby("nonExistingKey", field, 1) == 1
        assert await redis_client.hset(key, field_value_map) == 1
        assert await redis_client.hincrby(key, "nonExistingField", 2) == 2
        assert await redis_client.hset(key2, field_value_map) == 1
        assert await redis_client.hincrbyfloat(key2, "nonExistingField", -0.5) == -0.5

    @pytest.mark.parametrize("cluster_mode", [True, False])
    @pytest.mark.parametrize("protocol", [ProtocolVersion.RESP2, ProtocolVersion.RESP3])
    async def test_hincrby_invalid_value(self, redis_client: TGlideClient):
        key = get_random_string(10)
        field = get_random_string(5)
        field_value_map = {field: "value"}

        assert await redis_client.hset(key, field_value_map) == 1

        with pytest.raises(RequestError) as e:
            await redis_client.hincrby(key, field, 2)
        assert "hash value is not an integer" in str(e)

        with pytest.raises(RequestError) as e:
            await redis_client.hincrbyfloat(key, field, 1.5)
        assert "hash value is not a float" in str(e)

    @pytest.mark.parametrize("cluster_mode", [True, False])
    @pytest.mark.parametrize("protocol", [ProtocolVersion.RESP2, ProtocolVersion.RESP3])
    async def test_hexist(self, redis_client: TGlideClient):
        key = get_random_string(10)
        field = get_random_string(5)
        field2 = get_random_string(5)
        field_value_map = {field: "value", field2: "value2"}

        assert await redis_client.hset(key, field_value_map) == 2
        assert await redis_client.hexists(key, field)
        assert not await redis_client.hexists(key, "nonExistingField")
        assert not await redis_client.hexists("nonExistingKey", field2)

    @pytest.mark.parametrize("cluster_mode", [True, False])
    @pytest.mark.parametrize("protocol", [ProtocolVersion.RESP2, ProtocolVersion.RESP3])
    async def test_hlen(self, redis_client: TGlideClient):
        key = get_random_string(10)
        key2 = get_random_string(5)
        field = get_random_string(5)
        field2 = get_random_string(5)
        field_value_map = {field: "value", field2: "value2"}

        assert await redis_client.hset(key, field_value_map) == 2
        assert await redis_client.hlen(key) == 2
        assert await redis_client.hdel(key, [field]) == 1
        assert await redis_client.hlen(key) == 1
        assert await redis_client.hlen("non_existing_hash") == 0

        assert await redis_client.set(key2, "value") == OK
        with pytest.raises(RequestError):
            await redis_client.hlen(key2)

    @pytest.mark.parametrize("cluster_mode", [True, False])
    @pytest.mark.parametrize("protocol", [ProtocolVersion.RESP2, ProtocolVersion.RESP3])
    async def test_hvals(self, redis_client: TGlideClient):
        key = get_random_string(10)
        key2 = get_random_string(5)
        field = get_random_string(5)
        field2 = get_random_string(5)
        field_value_map = {field: "value", field2: "value2"}

        assert await redis_client.hset(key, field_value_map) == 2
        assert await redis_client.hvals(key) == [b"value", b"value2"]
        assert await redis_client.hdel(key, [field]) == 1
        assert await redis_client.hvals(key) == [b"value2"]
        assert await redis_client.hvals("non_existing_key") == []

        assert await redis_client.set(key2, "value") == OK
        with pytest.raises(RequestError):
            await redis_client.hvals(key2)

    @pytest.mark.parametrize("cluster_mode", [True, False])
    @pytest.mark.parametrize("protocol", [ProtocolVersion.RESP2, ProtocolVersion.RESP3])
    async def test_hkeys(self, redis_client: TGlideClient):
        key = get_random_string(10)
        key2 = get_random_string(5)
        field = get_random_string(5)
        field2 = get_random_string(5)
        field_value_map = {field: "value", field2: "value2"}

        assert await redis_client.hset(key, field_value_map) == 2
        assert await redis_client.hkeys(key) == [
            field.encode(),
            field2.encode(),
        ]
        assert await redis_client.hdel(key, [field]) == 1
        assert await redis_client.hkeys(key) == [field2.encode()]
        assert await redis_client.hkeys("non_existing_key") == []

        assert await redis_client.set(key2, "value") == OK
        with pytest.raises(RequestError):
            await redis_client.hkeys(key2)

    @pytest.mark.parametrize("cluster_mode", [True, False])
    @pytest.mark.parametrize("protocol", [ProtocolVersion.RESP2, ProtocolVersion.RESP3])
    async def test_hrandfield(self, redis_client: TGlideClient):
        key = get_random_string(10)
        key2 = get_random_string(5)
        field = get_random_string(5)
        field2 = get_random_string(5)
        field_value_map = {field: "value", field2: "value2"}

        assert await redis_client.hset(key, field_value_map) == 2
        assert await redis_client.hrandfield(key) in [
            field.encode(),
            field2.encode(),
        ]
        assert await redis_client.hrandfield("non_existing_key") is None

        assert await redis_client.set(key2, "value") == OK
        with pytest.raises(RequestError):
            await redis_client.hrandfield(key2)

    @pytest.mark.parametrize("cluster_mode", [True, False])
    @pytest.mark.parametrize("protocol", [ProtocolVersion.RESP2, ProtocolVersion.RESP3])
    async def test_hrandfield_count(self, redis_client: TGlideClient):
        key = get_random_string(10)
        key2 = get_random_string(5)
        field = get_random_string(5)
        field2 = get_random_string(5)
        field_value_map = {field: "value", field2: "value2"}

        assert await redis_client.hset(key, field_value_map) == 2
        # Unique values are expected as count is positive
        rand_fields = await redis_client.hrandfield_count(key, 4)
        assert len(rand_fields) == 2
        assert set(rand_fields) == {field.encode(), field2.encode()}

        # Duplicate values are expected as count is negative
        rand_fields = await redis_client.hrandfield_count(key, -4)
        assert len(rand_fields) == 4
        for rand_field in rand_fields:
            assert rand_field in [field.encode(), field2.encode()]

        assert await redis_client.hrandfield_count(key, 0) == []
        assert await redis_client.hrandfield_count("non_existing_key", 4) == []

        assert await redis_client.set(key2, "value") == OK
        with pytest.raises(RequestError):
            await redis_client.hrandfield_count(key2, 5)

    @pytest.mark.parametrize("cluster_mode", [True, False])
    @pytest.mark.parametrize("protocol", [ProtocolVersion.RESP2, ProtocolVersion.RESP3])
    async def test_hrandfield_withvalues(self, redis_client: TGlideClient):
        key = get_random_string(10)
        key2 = get_random_string(5)
        field = get_random_string(5)
        field2 = get_random_string(5)
        field_value_map = {field: "value", field2: "value2"}

        assert await redis_client.hset(key, field_value_map) == 2
        # Unique values are expected as count is positive
        rand_fields_with_values = await redis_client.hrandfield_withvalues(key, 4)
        assert len(rand_fields_with_values) == 2
        for field_with_value in rand_fields_with_values:
            assert field_with_value in [
                [field.encode(), b"value"],
                [field2.encode(), b"value2"],
            ]

        # Duplicate values are expected as count is negative
        rand_fields_with_values = await redis_client.hrandfield_withvalues(key, -4)
        assert len(rand_fields_with_values) == 4
        for field_with_value in rand_fields_with_values:
            assert field_with_value in [
                [field.encode(), b"value"],
                [field2.encode(), b"value2"],
            ]

        assert await redis_client.hrandfield_withvalues(key, 0) == []
        assert await redis_client.hrandfield_withvalues("non_existing_key", 4) == []

        assert await redis_client.set(key2, "value") == OK
        with pytest.raises(RequestError):
            await redis_client.hrandfield_withvalues(key2, 5)

    @pytest.mark.parametrize("cluster_mode", [True, False])
    @pytest.mark.parametrize("protocol", [ProtocolVersion.RESP2, ProtocolVersion.RESP3])
    async def test_hstrlen(self, redis_client: TGlideClient):
        key = get_random_string(10)

        assert await redis_client.hstrlen(key, "field") == 0
        assert await redis_client.hset(key, {"field": "value"}) == 1
        assert await redis_client.hstrlen(key, "field") == 5

        assert await redis_client.hstrlen(key, "field2") == 0

        await redis_client.set(key, "value")
        with pytest.raises(RequestError):
            await redis_client.hstrlen(key, "field")

    @pytest.mark.parametrize("cluster_mode", [True, False])
    @pytest.mark.parametrize("protocol", [ProtocolVersion.RESP2, ProtocolVersion.RESP3])
    async def test_lpush_lpop_lrange(self, redis_client: TGlideClient):
        key = get_random_string(10)
        value_list = ["value4", "value3", "value2", "value1"]

        assert await redis_client.lpush(key, value_list) == 4
        assert await redis_client.lpop(key) == value_list[-1].encode()
        assert await redis_client.lrange(key, 0, -1) == convert_string_to_bytes_object(
            value_list[-2::-1]
        )
        assert await redis_client.lpop_count(key, 2) == convert_string_to_bytes_object(
            value_list[-2:0:-1]
        )
        assert await redis_client.lrange("non_existing_key", 0, -1) == []
        assert await redis_client.lpop("non_existing_key") is None

    @pytest.mark.parametrize("cluster_mode", [True, False])
    @pytest.mark.parametrize("protocol", [ProtocolVersion.RESP2, ProtocolVersion.RESP3])
    async def test_lpush_lpop_lrange_wrong_type_raise_error(
        self, redis_client: TGlideClient
    ):
        key = get_random_string(10)
        assert await redis_client.set(key, "foo") == OK

        with pytest.raises(RequestError) as e:
            await redis_client.lpush(key, ["bar"])
        assert "Operation against a key holding the wrong kind of value" in str(e)

        with pytest.raises(RequestError) as e:
            await redis_client.lpop(key)
        assert "Operation against a key holding the wrong kind of value" in str(e)

        with pytest.raises(RequestError) as e:
            await redis_client.lrange(key, 0, -1)
        assert "Operation against a key holding the wrong kind of value" in str(e)

    @pytest.mark.parametrize("cluster_mode", [True, False])
    @pytest.mark.parametrize("protocol", [ProtocolVersion.RESP2, ProtocolVersion.RESP3])
    async def test_lpushx(self, redis_client: TGlideClient):
        key1 = get_random_string(10)
        key2 = get_random_string(10)

        # new key
        assert await redis_client.lpushx(key1, ["1"]) == 0
        assert await redis_client.lrange(key1, 0, -1) == []
        # existing key
        assert await redis_client.lpush(key1, ["0"]) == 1
        assert await redis_client.lpushx(key1, ["1", "2", "3"]) == 4
        assert await redis_client.lrange(key1, 0, -1) == convert_string_to_bytes_object(
            ["3", "2", "1", "0"]
        )
        # key exists, but not a list
        assert await redis_client.set(key2, "bar") == OK
        with pytest.raises(RequestError) as e:
            await redis_client.lpushx(key2, ["_"])
        # incorrect arguments
        with pytest.raises(RequestError):
            await redis_client.lpushx(key1, [])

    @pytest.mark.parametrize("cluster_mode", [True, False])
    @pytest.mark.parametrize("protocol", [ProtocolVersion.RESP2, ProtocolVersion.RESP3])
    async def test_blpop(self, redis_client: TGlideClient):
        key1 = f"{{test}}-1-f{get_random_string(10)}"
        key2 = f"{{test}}-2-f{get_random_string(10)}"
        value1 = "value1"
        value2 = "value2"
        value_list = [value1, value2]

        assert await redis_client.lpush(key1, value_list) == 2
        assert await redis_client.blpop(
            [key1, key2], 0.5
        ) == convert_string_to_bytes_object([key1, value2])
        # ensure that command doesn't time out even if timeout > request timeout (250ms by default)
        assert await redis_client.blpop(["non_existent_key"], 0.5) is None

        # key exists, but not a list
        assert await redis_client.set("foo", "bar")
        with pytest.raises(RequestError):
            await redis_client.blpop(["foo"], 0.001)

        async def endless_blpop_call():
            await redis_client.blpop(["non_existent_key"], 0)

        # blpop is called against a non-existing key with no timeout, but we wrap the call in an asyncio timeout to
        # avoid having the test block forever
        with pytest.raises(asyncio.TimeoutError):
            await asyncio.wait_for(endless_blpop_call(), timeout=3)

    @pytest.mark.parametrize("cluster_mode", [True, False])
    @pytest.mark.parametrize("protocol", [ProtocolVersion.RESP2, ProtocolVersion.RESP3])
    async def test_lmpop(self, redis_client: TGlideClient):
        min_version = "7.0.0"
        if await check_if_server_version_lt(redis_client, min_version):
            return pytest.mark.skip(reason=f"Redis version required >= {min_version}")

        key1 = f"{{test}}-1-f{get_random_string(10)}"
        key2 = f"{{test}}-2-f{get_random_string(10)}"
        key3 = f"{{test}}-3-f{get_random_string(10)}"

        # Initialize the lists
        assert await redis_client.lpush(key1, ["3", "2", "1"]) == 3
        assert await redis_client.lpush(key2, ["6", "5", "4"]) == 3

        # Pop from LEFT
        result = await redis_client.lmpop([key1, key2], ListDirection.LEFT, 2)
        expected_result = {key1: ["1", "2"]}
        assert compare_maps(result, expected_result) is True

        # Pop from RIGHT
        result = await redis_client.lmpop([key2, key1], ListDirection.RIGHT, 2)
        expected_result = {key2: ["6", "5"]}
        assert compare_maps(result, expected_result) is True

        # Pop without count (default is 1)
        result = await redis_client.lmpop([key1, key2], ListDirection.LEFT)
        expected_result = {key1: ["3"]}
        assert compare_maps(result, expected_result) is True

        # Non-existing key
        result = await redis_client.lmpop([key3], ListDirection.LEFT, 1)
        assert result is None

        # Non-list key
        assert await redis_client.set(key3, "value") == OK
        with pytest.raises(RequestError):
            await redis_client.lmpop([key3], ListDirection.LEFT, 1)

    @pytest.mark.parametrize("cluster_mode", [True, False])
    @pytest.mark.parametrize("protocol", [ProtocolVersion.RESP2, ProtocolVersion.RESP3])
    async def test_blmpop(self, redis_client: TGlideClient):
        min_version = "7.0.0"
        if await check_if_server_version_lt(redis_client, min_version):
            return pytest.mark.skip(reason=f"Redis version required >= {min_version}")

        key1 = f"{{test}}-1-f{get_random_string(10)}"
        key2 = f"{{test}}-2-f{get_random_string(10)}"
        key3 = f"{{test}}-3-f{get_random_string(10)}"
        key4 = f"{{test}}-4-f{get_random_string(10)}"

        # Initialize the lists
        assert await redis_client.lpush(key1, ["3", "2", "1"]) == 3
        assert await redis_client.lpush(key2, ["6", "5", "4"]) == 3

        # Pop from LEFT with blocking
        result = await redis_client.blmpop([key1, key2], ListDirection.LEFT, 0.1, 2)
        expected_result = {key1: ["1", "2"]}
        assert compare_maps(result, expected_result) is True

        # Pop from RIGHT with blocking
        result = await redis_client.blmpop([key2, key1], ListDirection.RIGHT, 0.1, 2)
        expected_result = {key2: ["6", "5"]}
        assert compare_maps(result, expected_result) is True

        # Pop without count (default is 1)
        result = await redis_client.blmpop([key1, key2], ListDirection.LEFT, 0.1)
        expected_result = {key1: ["3"]}
        assert compare_maps(result, expected_result) is True

        # Non-existing key with blocking
        result = await redis_client.blmpop([key3], ListDirection.LEFT, 0.1, 1)
        assert result is None

        # Non-list key with blocking
        assert await redis_client.set(key4, "value") == OK
        with pytest.raises(RequestError):
            await redis_client.blmpop([key4], ListDirection.LEFT, 0.1, 1)

        # BLMPOP is called against a non-existing key with no timeout, but we wrap the call in an asyncio timeout to
        # avoid having the test block forever
        async def endless_blmpop_call():
            await redis_client.blmpop([key3], ListDirection.LEFT, 0, 1)

        with pytest.raises(asyncio.TimeoutError):
            await asyncio.wait_for(endless_blmpop_call(), timeout=3)

    @pytest.mark.parametrize("cluster_mode", [True, False])
    @pytest.mark.parametrize("protocol", [ProtocolVersion.RESP2, ProtocolVersion.RESP3])
    async def test_lindex(self, redis_client: TGlideClient):
        key = get_random_string(10)
        value_list = [get_random_string(5), get_random_string(5)]
        assert await redis_client.lpush(key, value_list) == 2
        assert await redis_client.lindex(key, 0) == value_list[1].encode()
        assert await redis_client.lindex(key, 1) == value_list[0].encode()
        assert await redis_client.lindex(key, 3) is None
        assert await redis_client.lindex("non_existing_key", 0) is None

    @pytest.mark.parametrize("cluster_mode", [True, False])
    @pytest.mark.parametrize("protocol", [ProtocolVersion.RESP2, ProtocolVersion.RESP3])
    async def test_rpush_rpop(self, redis_client: TGlideClient):
        key = get_random_string(10)
        value_list = ["value4", "value3", "value2", "value1"]

        assert await redis_client.rpush(key, value_list) == 4
        assert await redis_client.rpop(key) == value_list[-1].encode()

        assert await redis_client.rpop_count(key, 2) == convert_string_to_bytes_object(
            value_list[-2:0:-1]
        )
        assert await redis_client.rpop("non_existing_key") is None

    @pytest.mark.parametrize("cluster_mode", [True, False])
    @pytest.mark.parametrize("protocol", [ProtocolVersion.RESP2, ProtocolVersion.RESP3])
    async def test_rpush_rpop_wrong_type_raise_error(self, redis_client: TGlideClient):
        key = get_random_string(10)
        assert await redis_client.set(key, "foo") == OK

        with pytest.raises(RequestError) as e:
            await redis_client.rpush(key, ["bar"])
        assert "Operation against a key holding the wrong kind of value" in str(e)

        with pytest.raises(RequestError) as e:
            await redis_client.rpop(key)
        assert "Operation against a key holding the wrong kind of value" in str(e)

    @pytest.mark.parametrize("cluster_mode", [True, False])
    @pytest.mark.parametrize("protocol", [ProtocolVersion.RESP2, ProtocolVersion.RESP3])
    async def test_rpushx(self, redis_client: TGlideClient):
        key1 = get_random_string(10)
        key2 = get_random_string(10)

        # new key
        assert await redis_client.rpushx(key1, ["1"]) == 0
        assert await redis_client.lrange(key1, 0, -1) == []
        # existing key
        assert await redis_client.rpush(key1, ["0"]) == 1
        assert await redis_client.rpushx(key1, ["1", "2", "3"]) == 4
        assert await redis_client.lrange(key1, 0, -1) == convert_string_to_bytes_object(
            ["0", "1", "2", "3"]
        )
        # key existing, but it is not a list
        assert await redis_client.set(key2, "bar") == OK
        with pytest.raises(RequestError) as e:
            await redis_client.rpushx(key2, ["_"])
        # incorrect arguments
        with pytest.raises(RequestError):
            await redis_client.rpushx(key2, [])

    @pytest.mark.parametrize("cluster_mode", [True, False])
    @pytest.mark.parametrize("protocol", [ProtocolVersion.RESP2, ProtocolVersion.RESP3])
    async def test_brpop(self, redis_client: TGlideClient):
        key1 = f"{{test}}-1-f{get_random_string(10)}"
        key2 = f"{{test}}-2-f{get_random_string(10)}"
        value1 = "value1"
        value2 = "value2"
        value_list = [value1, value2]

        assert await redis_client.lpush(key1, value_list) == 2
        # ensure that command doesn't time out even if timeout > request timeout (250ms by default)
        assert await redis_client.brpop(
            [key1, key2], 0.5
        ) == convert_string_to_bytes_object([key1, value1])

        assert await redis_client.brpop(["non_existent_key"], 0.5) is None

        # key exists, but not a list
        assert await redis_client.set("foo", "bar")
        with pytest.raises(RequestError):
            await redis_client.brpop(["foo"], 0.001)

        async def endless_brpop_call():
            await redis_client.brpop(["non_existent_key"], 0)

        # brpop is called against a non-existing key with no timeout, but we wrap the call in an asyncio timeout to
        # avoid having the test block forever
        with pytest.raises(asyncio.TimeoutError):
            await asyncio.wait_for(endless_brpop_call(), timeout=3)

    @pytest.mark.parametrize("cluster_mode", [True, False])
    @pytest.mark.parametrize("protocol", [ProtocolVersion.RESP2, ProtocolVersion.RESP3])
    async def test_linsert(self, redis_client: TGlideClient):
        key1 = get_random_string(10)
        key2 = get_random_string(10)

        assert await redis_client.lpush(key1, ["4", "3", "2", "1"]) == 4
        assert await redis_client.linsert(key1, InsertPosition.BEFORE, "2", "1.5") == 5
        assert await redis_client.linsert(key1, InsertPosition.AFTER, "3", "3.5") == 6
        assert await redis_client.lrange(key1, 0, -1) == convert_string_to_bytes_object(
            [
                "1",
                "1.5",
                "2",
                "3",
                "3.5",
                "4",
            ]
        )

        assert (
            await redis_client.linsert(
                "non_existing_key", InsertPosition.BEFORE, "pivot", "elem"
            )
            == 0
        )
        assert await redis_client.linsert(key1, InsertPosition.AFTER, "5", "6") == -1

        # key exists, but it is not a list
        assert await redis_client.set(key2, "value") == OK
        with pytest.raises(RequestError):
            await redis_client.linsert(key2, InsertPosition.AFTER, "p", "e")

    @pytest.mark.parametrize("cluster_mode", [True, False])
    @pytest.mark.parametrize("protocol", [ProtocolVersion.RESP2, ProtocolVersion.RESP3])
    async def test_lmove(self, redis_client: TGlideClient):
        key1 = "{SameSlot}" + get_random_string(10)
        key2 = "{SameSlot}" + get_random_string(10)

        # Initialize the lists
        assert await redis_client.lpush(key1, ["2", "1"]) == 2
        assert await redis_client.lpush(key2, ["4", "3"]) == 2

        # Move from LEFT to LEFT
        assert (
            await redis_client.lmove(key1, key2, ListDirection.LEFT, ListDirection.LEFT)
            == b"1"
        )
        assert await redis_client.lrange(key1, 0, -1) == convert_string_to_bytes_object(
            ["2"]
        )
        assert await redis_client.lrange(key2, 0, -1) == convert_string_to_bytes_object(
            ["1", "3", "4"]
        )

        # Move from LEFT to RIGHT
        assert (
            await redis_client.lmove(
                key1, key2, ListDirection.LEFT, ListDirection.RIGHT
            )
            == b"2"
        )
        assert await redis_client.lrange(key1, 0, -1) == []
        assert await redis_client.lrange(key2, 0, -1) == convert_string_to_bytes_object(
            ["1", "3", "4", "2"]
        )

        # Move from RIGHT to LEFT - non-existing destination key
        assert (
            await redis_client.lmove(
                key2, key1, ListDirection.RIGHT, ListDirection.LEFT
            )
            == b"2"
        )
        assert await redis_client.lrange(key2, 0, -1) == convert_string_to_bytes_object(
            ["1", "3", "4"]
        )
        assert await redis_client.lrange(key1, 0, -1) == convert_string_to_bytes_object(
            ["2"]
        )

        # Move from RIGHT to RIGHT
        assert (
            await redis_client.lmove(
                key2, key1, ListDirection.RIGHT, ListDirection.RIGHT
            )
            == b"4"
        )
        assert await redis_client.lrange(key2, 0, -1) == convert_string_to_bytes_object(
            ["1", "3"]
        )
        assert await redis_client.lrange(key1, 0, -1) == convert_string_to_bytes_object(
            ["2", "4"]
        )

        # Non-existing source key
        assert (
            await redis_client.lmove(
                "{SameSlot}non_existing_key",
                key1,
                ListDirection.LEFT,
                ListDirection.LEFT,
            )
            is None
        )

        # Non-list source key
        key3 = get_random_string(10)
        assert await redis_client.set(key3, "value") == OK
        with pytest.raises(RequestError):
            await redis_client.lmove(key3, key1, ListDirection.LEFT, ListDirection.LEFT)

        # Non-list destination key
        with pytest.raises(RequestError):
            await redis_client.lmove(key1, key3, ListDirection.LEFT, ListDirection.LEFT)

    @pytest.mark.parametrize("cluster_mode", [True, False])
    @pytest.mark.parametrize("protocol", [ProtocolVersion.RESP2, ProtocolVersion.RESP3])
    async def test_blmove(self, redis_client: TGlideClient):
        key1 = "{SameSlot}" + get_random_string(10)
        key2 = "{SameSlot}" + get_random_string(10)

        # Initialize the lists
        assert await redis_client.lpush(key1, ["2", "1"]) == 2
        assert await redis_client.lpush(key2, ["4", "3"]) == 2

        # Move from LEFT to LEFT with blocking
        assert (
            await redis_client.blmove(
                key1, key2, ListDirection.LEFT, ListDirection.LEFT, 0.1
            )
            == b"1"
        )
        assert await redis_client.lrange(key1, 0, -1) == convert_string_to_bytes_object(
            ["2"]
        )
        assert await redis_client.lrange(key2, 0, -1) == convert_string_to_bytes_object(
            ["1", "3", "4"]
        )

        # Move from LEFT to RIGHT with blocking
        assert (
            await redis_client.blmove(
                key1, key2, ListDirection.LEFT, ListDirection.RIGHT, 0.1
            )
            == b"2"
        )
        assert await redis_client.lrange(key1, 0, -1) == []
        assert await redis_client.lrange(key2, 0, -1) == convert_string_to_bytes_object(
            ["1", "3", "4", "2"]
        )

        # Move from RIGHT to LEFT non-existing destination with blocking
        assert (
            await redis_client.blmove(
                key2, key1, ListDirection.RIGHT, ListDirection.LEFT, 0.1
            )
            == b"2"
        )
        assert await redis_client.lrange(key2, 0, -1) == convert_string_to_bytes_object(
            ["1", "3", "4"]
        )
        assert await redis_client.lrange(key1, 0, -1) == convert_string_to_bytes_object(
            ["2"]
        )

        # Move from RIGHT to RIGHT with blocking
        assert (
            await redis_client.blmove(
                key2, key1, ListDirection.RIGHT, ListDirection.RIGHT, 0.1
            )
            == b"4"
        )
        assert await redis_client.lrange(key2, 0, -1) == convert_string_to_bytes_object(
            ["1", "3"]
        )
        assert await redis_client.lrange(key1, 0, -1) == convert_string_to_bytes_object(
            ["2", "4"]
        )

        # Non-existing source key with blocking
        assert (
            await redis_client.blmove(
                "{SameSlot}non_existing_key",
                key1,
                ListDirection.LEFT,
                ListDirection.LEFT,
                0.1,
            )
            is None
        )

        # Non-list source key with blocking
        key3 = get_random_string(10)
        assert await redis_client.set(key3, "value") == OK
        with pytest.raises(RequestError):
            await redis_client.blmove(
                key3, key1, ListDirection.LEFT, ListDirection.LEFT, 0.1
            )

        # Non-list destination key with blocking
        with pytest.raises(RequestError):
            await redis_client.blmove(
                key1, key3, ListDirection.LEFT, ListDirection.LEFT, 0.1
            )

        # BLMOVE is called against a non-existing key with no timeout, but we wrap the call in an asyncio timeout to
        # avoid having the test block forever
        async def endless_blmove_call():
            await redis_client.blmove(
                "{SameSlot}non_existing_key",
                key2,
                ListDirection.LEFT,
                ListDirection.RIGHT,
                0,
            )

        with pytest.raises(asyncio.TimeoutError):
            await asyncio.wait_for(endless_blmove_call(), timeout=3)

    @pytest.mark.parametrize("cluster_mode", [True, False])
    @pytest.mark.parametrize("protocol", [ProtocolVersion.RESP2, ProtocolVersion.RESP3])
    async def test_lset(self, redis_client: TGlideClient):
        key = get_random_string(10)
        element = get_random_string(5)
        values = [get_random_string(5) for _ in range(4)]

        # key does not exist
        with pytest.raises(RequestError):
            await redis_client.lset("non_existing_key", 0, element)

        # pushing elements to list
        await redis_client.lpush(key, values) == 4

        # index out of range
        with pytest.raises(RequestError):
            await redis_client.lset(key, 10, element)

        # assert lset result
        assert await redis_client.lset(key, 0, element) == OK

        values = [element] + values[:-1][::-1]
        assert await redis_client.lrange(key, 0, -1) == convert_string_to_bytes_object(
            values
        )

        # assert lset with a negative index for the last element in the list
        assert await redis_client.lset(key, -1, element) == OK

        values[-1] = element
        assert await redis_client.lrange(key, 0, -1) == convert_string_to_bytes_object(
            values
        )

    @pytest.mark.parametrize("cluster_mode", [True, False])
    @pytest.mark.parametrize("protocol", [ProtocolVersion.RESP2, ProtocolVersion.RESP3])
    async def test_sadd_srem_smembers_scard(self, redis_client: TGlideClient):
        key = get_random_string(10)
        value_list = ["member1", "member2", "member3", "member4"]

        assert await redis_client.sadd(key, value_list) == 4
        assert await redis_client.srem(key, ["member4", "nonExistingMember"]) == 1

        assert set(await redis_client.smembers(key)) == set(
            cast(list, convert_string_to_bytes_object(value_list[:3]))
        )

        assert await redis_client.srem(key, ["member1"]) == 1
        assert await redis_client.scard(key) == 2

    @pytest.mark.parametrize("cluster_mode", [True, False])
    @pytest.mark.parametrize("protocol", [ProtocolVersion.RESP2, ProtocolVersion.RESP3])
    async def test_sadd_srem_smembers_scard_non_existing_key(
        self, redis_client: TGlideClient
    ):
        non_existing_key = get_random_string(10)
        assert await redis_client.srem(non_existing_key, ["member"]) == 0
        assert await redis_client.scard(non_existing_key) == 0
        assert await redis_client.smembers(non_existing_key) == set()

    @pytest.mark.parametrize("cluster_mode", [True, False])
    @pytest.mark.parametrize("protocol", [ProtocolVersion.RESP2, ProtocolVersion.RESP3])
    async def test_sadd_srem_smembers_scard_wrong_type_raise_error(
        self, redis_client: TGlideClient
    ):
        key = get_random_string(10)
        assert await redis_client.set(key, "foo") == OK

        with pytest.raises(RequestError) as e:
            await redis_client.sadd(key, ["bar"])
        assert "Operation against a key holding the wrong kind of value" in str(e)

        with pytest.raises(RequestError) as e:
            await redis_client.srem(key, ["bar"])
        assert "Operation against a key holding the wrong kind of value" in str(e)

        with pytest.raises(RequestError) as e:
            await redis_client.scard(key)
        assert "Operation against a key holding the wrong kind of value" in str(e)

        with pytest.raises(RequestError) as e:
            await redis_client.smembers(key)
        assert "Operation against a key holding the wrong kind of value" in str(e)

    @pytest.mark.parametrize("cluster_mode", [True, False])
    @pytest.mark.parametrize("protocol", [ProtocolVersion.RESP2, ProtocolVersion.RESP3])
    async def test_sismember(self, redis_client: TGlideClient):
        key = get_random_string(10)
        member = get_random_string(5)
        assert await redis_client.sadd(key, [member]) == 1
        assert await redis_client.sismember(key, member)
        assert not await redis_client.sismember(key, get_random_string(5))
        assert not await redis_client.sismember("non_existing_key", member)

    @pytest.mark.parametrize("cluster_mode", [True, False])
    @pytest.mark.parametrize("protocol", [ProtocolVersion.RESP2, ProtocolVersion.RESP3])
    async def test_spop(self, redis_client: TGlideClient):
        key = get_random_string(10)
        member = get_random_string(5)
        assert await redis_client.sadd(key, [member]) == 1
        assert await redis_client.spop(key) == member.encode()

        member2 = get_random_string(5)
        member3 = get_random_string(5)
        assert await redis_client.sadd(key, [member, member2, member3]) == 3
        assert await redis_client.spop_count(key, 4) == convert_string_to_bytes_object(
            {member, member2, member3}
        )

        assert await redis_client.scard(key) == 0

        assert await redis_client.spop("non_existing_key") == None
        assert await redis_client.spop_count("non_existing_key", 3) == set()

    @pytest.mark.parametrize("cluster_mode", [True, False])
    @pytest.mark.parametrize("protocol", [ProtocolVersion.RESP2, ProtocolVersion.RESP3])
    async def test_smove(self, redis_client: TGlideClient):
        key1 = f"{{testKey}}:1-{get_random_string(10)}"
        key2 = f"{{testKey}}:2-{get_random_string(10)}"
        key3 = f"{{testKey}}:3-{get_random_string(10)}"
        string_key = f"{{testKey}}:4-{get_random_string(10)}"
        non_existing_key = f"{{testKey}}:5-{get_random_string(10)}"

        assert await redis_client.sadd(key1, ["1", "2", "3"]) == 3
        assert await redis_client.sadd(key2, ["2", "3"]) == 2

        # move an element
        assert await redis_client.smove(key1, key2, "1") is True
        assert await redis_client.smembers(key1) == convert_string_to_bytes_object(
            {"2", "3"}
        )
        assert await redis_client.smembers(key2) == convert_string_to_bytes_object(
            {"1", "2", "3"}
        )

        # moved element already exists in the destination set
        assert await redis_client.smove(key2, key1, "2") is True
        assert await redis_client.smembers(key1) == convert_string_to_bytes_object(
            {"2", "3"}
        )
        assert await redis_client.smembers(key2) == convert_string_to_bytes_object(
            {"1", "3"}
        )

        # attempt to move from a non-existing key
        assert await redis_client.smove(non_existing_key, key1, "4") is False
        assert await redis_client.smembers(key1) == convert_string_to_bytes_object(
            {"2", "3"}
        )

        # move to a new set
        assert await redis_client.smove(key1, key3, "2")
        assert await redis_client.smembers(key1) == {b"3"}
        assert await redis_client.smembers(key3) == {b"2"}

        # attempt to move a missing element
        assert await redis_client.smove(key1, key3, "42") is False
        assert await redis_client.smembers(key1) == {b"3"}
        assert await redis_client.smembers(key3) == {b"2"}

        # move missing element to missing key
        assert await redis_client.smove(key1, non_existing_key, "42") is False
        assert await redis_client.smembers(key1) == {b"3"}
        assert await redis_client.type(non_existing_key) == b"none"

        # key exists, but it is not a set
        assert await redis_client.set(string_key, "value") == OK
        with pytest.raises(RequestError):
            await redis_client.smove(string_key, key1, "_")

    @pytest.mark.parametrize("cluster_mode", [True, False])
    @pytest.mark.parametrize("protocol", [ProtocolVersion.RESP2, ProtocolVersion.RESP3])
    async def test_sunion(self, redis_client: TGlideClient):
        key1 = f"{{testKey}}:{get_random_string(10)}"
        key2 = f"{{testKey}}:{get_random_string(10)}"
        non_existing_key = f"{{testKey}}:non_existing_key"
        member1_list = ["a", "b", "c"]
        member2_list = ["b", "c", "d", "e"]

        assert await redis_client.sadd(key1, member1_list) == 3
        assert await redis_client.sadd(key2, member2_list) == 4
        assert await redis_client.sunion([key1, key2]) == {b"a", b"b", b"c", b"d", b"e"}

        # invalid argument - key list must not be empty
        with pytest.raises(RequestError):
            await redis_client.sunion([])

        # non-existing key returns the set of existing keys
        assert await redis_client.sunion(
            [key1, non_existing_key]
        ) == convert_string_to_bytes_object(set(member1_list))

        # non-set key
        assert await redis_client.set(key2, "value") == OK
        with pytest.raises(RequestError) as e:
            await redis_client.sunion([key2])

    @pytest.mark.parametrize("cluster_mode", [True, False])
    @pytest.mark.parametrize("protocol", [ProtocolVersion.RESP2, ProtocolVersion.RESP3])
    async def test_sunionstore(self, redis_client: TGlideClient):
        key1 = f"{{testKey}}:1-{get_random_string(10)}"
        key2 = f"{{testKey}}:2-{get_random_string(10)}"
        key3 = f"{{testKey}}:3-{get_random_string(10)}"
        key4 = f"{{testKey}}:4-{get_random_string(10)}"
        string_key = f"{{testKey}}:4-{get_random_string(10)}"
        non_existing_key = f"{{testKey}}:5-{get_random_string(10)}"

        assert await redis_client.sadd(key1, ["a", "b", "c"]) == 3
        assert await redis_client.sadd(key2, ["c", "d", "e"]) == 3
        assert await redis_client.sadd(key3, ["e", "f", "g"]) == 3

        # store union in new key
        assert await redis_client.sunionstore(key4, [key1, key2]) == 5
        assert await redis_client.smembers(key4) == convert_string_to_bytes_object(
            {"a", "b", "c", "d", "e"}
        )

        # overwrite existing set
        assert await redis_client.sunionstore(key1, [key4, key2]) == 5
        assert await redis_client.smembers(key1) == convert_string_to_bytes_object(
            {"a", "b", "c", "d", "e"}
        )

        # overwrite one of the source keys
        assert await redis_client.sunionstore(key2, [key4, key2]) == 5
        assert await redis_client.smembers(key1) == convert_string_to_bytes_object(
            {"a", "b", "c", "d", "e"}
        )

        # union with a non existing key
        assert await redis_client.sunionstore(key2, [non_existing_key]) == 0
        assert await redis_client.smembers(key2) == set()

        # key exists, but it is not a sorted set
        assert await redis_client.set(string_key, "value") == OK
        with pytest.raises(RequestError):
            await redis_client.sunionstore(key4, [string_key, key1])

        # overwrite destination when destination is not a set
        assert await redis_client.sunionstore(string_key, [key1, key3]) == 7
        assert await redis_client.smembers(
            string_key
        ) == convert_string_to_bytes_object(
            {
                "a",
                "b",
                "c",
                "d",
                "e",
                "f",
                "g",
            }
        )

    @pytest.mark.parametrize("cluster_mode", [True, False])
    @pytest.mark.parametrize("protocol", [ProtocolVersion.RESP2, ProtocolVersion.RESP3])
    async def test_sinter(self, redis_client: TGlideClient):
        key1 = f"{{testKey}}:{get_random_string(10)}"
        key2 = f"{{testKey}}:{get_random_string(10)}"
        non_existing_key = f"{{testKey}}:non_existing_key"
        member1_list = ["a", "b", "c"]
        member2_list = ["c", "d", "e"]

        # positive test case
        assert await redis_client.sadd(key1, member1_list) == 3
        assert await redis_client.sadd(key2, member2_list) == 3
        assert await redis_client.sinter([key1, key2]) == {b"c"}

        # invalid argument - key list must not be empty
        with pytest.raises(RequestError):
            await redis_client.sinter([])

        # non-existing key returns empty set
        assert await redis_client.sinter([key1, non_existing_key]) == set()

        # non-set key
        assert await redis_client.set(key2, "value") == OK
        with pytest.raises(RequestError) as e:
            await redis_client.sinter([key2])
        assert "Operation against a key holding the wrong kind of value" in str(e)

    @pytest.mark.parametrize("cluster_mode", [True, False])
    @pytest.mark.parametrize("protocol", [ProtocolVersion.RESP2, ProtocolVersion.RESP3])
    async def test_sinterstore(self, redis_client: TGlideClient):
        key1 = f"{{testKey}}:{get_random_string(10)}"
        key2 = f"{{testKey}}:{get_random_string(10)}"
        key3 = f"{{testKey}}:{get_random_string(10)}"
        string_key = f"{{testKey}}:{get_random_string(10)}"
        non_existing_key = f"{{testKey}}:non_existing_key"
        member1_list = ["a", "b", "c"]
        member2_list = ["c", "d", "e"]

        assert await redis_client.sadd(key1, member1_list) == 3
        assert await redis_client.sadd(key2, member2_list) == 3

        # store in new key
        assert await redis_client.sinterstore(key3, [key1, key2]) == 1
        assert await redis_client.smembers(key3) == {b"c"}

        # overwrite existing set, which is also a source set
        assert await redis_client.sinterstore(key2, [key2, key3]) == 1
        assert await redis_client.smembers(key2) == {b"c"}

        # source set is the same as the existing set
        assert await redis_client.sinterstore(key2, [key2]) == 1
        assert await redis_client.smembers(key2) == {b"c"}

        # intersection with non-existing key
        assert await redis_client.sinterstore(key1, [key2, non_existing_key]) == 0
        assert await redis_client.smembers(key1) == set()

        # invalid argument - key list must not be empty
        with pytest.raises(RequestError):
            await redis_client.sinterstore(key3, [])

        # non-set key
        assert await redis_client.set(string_key, "value") == OK
        with pytest.raises(RequestError) as e:
            await redis_client.sinterstore(key3, [string_key])

        # overwrite non-set key
        assert await redis_client.sinterstore(string_key, [key2]) == 1
        assert await redis_client.smembers(string_key) == {b"c"}

    @pytest.mark.parametrize("cluster_mode", [True, False])
    @pytest.mark.parametrize("protocol", [ProtocolVersion.RESP2, ProtocolVersion.RESP3])
    async def test_sintercard(self, redis_client: TGlideClient):
        min_version = "7.0.0"
        if await check_if_server_version_lt(redis_client, min_version):
            return pytest.mark.skip(reason=f"Redis version required >= {min_version}")

        key1 = f"{{testKey}}:{get_random_string(10)}"
        key2 = f"{{testKey}}:{get_random_string(10)}"
        key3 = f"{{testKey}}:{get_random_string(10)}"
        string_key = f"{{testKey}}:{get_random_string(10)}"
        non_existing_key = f"{{testKey}}:non_existing_key"
        member1_list = ["a", "b", "c"]
        member2_list = ["b", "c", "d", "e"]
        member3_list = ["b", "c", "f", "g"]

        assert await redis_client.sadd(key1, member1_list) == 3
        assert await redis_client.sadd(key2, member2_list) == 4
        assert await redis_client.sadd(key3, member3_list) == 4

        # Basic intersection
        assert (
            await redis_client.sintercard([key1, key2]) == 2
        )  # Intersection of key1 and key2 is {"b", "c"}

        # Intersection with non-existing key
        assert (
            await redis_client.sintercard([key1, non_existing_key]) == 0
        )  # No common elements

        # Intersection with a single key
        assert await redis_client.sintercard([key1]) == 3  # All elements in key1

        # Intersection with limit
        assert (
            await redis_client.sintercard([key1, key2, key3], limit=1) == 1
        )  # Stops early at limit

        # Invalid argument - key list must not be empty
        with pytest.raises(RequestError):
            await redis_client.sintercard([])

        # Non-set key
        assert await redis_client.set(string_key, "value") == "OK"
        with pytest.raises(RequestError):
            await redis_client.sintercard([string_key])

    @pytest.mark.parametrize("cluster_mode", [True, False])
    @pytest.mark.parametrize("protocol", [ProtocolVersion.RESP2, ProtocolVersion.RESP3])
    async def test_sdiff(self, redis_client: TGlideClient):
        key1 = f"{{testKey}}:1-{get_random_string(10)}"
        key2 = f"{{testKey}}:2-{get_random_string(10)}"
        string_key = f"{{testKey}}:4-{get_random_string(10)}"
        non_existing_key = f"{{testKey}}:5-{get_random_string(10)}"

        assert await redis_client.sadd(key1, ["a", "b", "c"]) == 3
        assert await redis_client.sadd(key2, ["c", "d", "e"]) == 3

        assert await redis_client.sdiff([key1, key2]) == convert_string_to_bytes_object(
            {"a", "b"}
        )
        assert await redis_client.sdiff([key2, key1]) == convert_string_to_bytes_object(
            {"d", "e"}
        )

        assert await redis_client.sdiff(
            [key1, non_existing_key]
        ) == convert_string_to_bytes_object({"a", "b", "c"})
        assert await redis_client.sdiff([non_existing_key, key1]) == set()

        # invalid argument - key list must not be empty
        with pytest.raises(RequestError):
            await redis_client.sdiff([])

        # key exists, but it is not a set
        assert await redis_client.set(string_key, "value") == OK
        with pytest.raises(RequestError):
            await redis_client.sdiff([string_key])

    @pytest.mark.parametrize("cluster_mode", [True, False])
    @pytest.mark.parametrize("protocol", [ProtocolVersion.RESP2, ProtocolVersion.RESP3])
    async def test_sdiffstore(self, redis_client: TGlideClient):
        key1 = f"{{testKey}}:1-{get_random_string(10)}"
        key2 = f"{{testKey}}:2-{get_random_string(10)}"
        key3 = f"{{testKey}}:3-{get_random_string(10)}"
        string_key = f"{{testKey}}:4-{get_random_string(10)}"
        non_existing_key = f"{{testKey}}:5-{get_random_string(10)}"

        assert await redis_client.sadd(key1, ["a", "b", "c"]) == 3
        assert await redis_client.sadd(key2, ["c", "d", "e"]) == 3

        # Store diff in new key
        assert await redis_client.sdiffstore(key3, [key1, key2]) == 2
        assert await redis_client.smembers(key3) == convert_string_to_bytes_object(
            {"a", "b"}
        )

        # Overwrite existing set
        assert await redis_client.sdiffstore(key3, [key2, key1]) == 2
        assert await redis_client.smembers(key3) == convert_string_to_bytes_object(
            {"d", "e"}
        )

        # Overwrite one of the source sets
        assert await redis_client.sdiffstore(key3, [key2, key3]) == 1
        assert await redis_client.smembers(key3) == {b"c"}

        # Diff between non-empty set and empty set
        assert await redis_client.sdiffstore(key3, [key1, non_existing_key]) == 3
        assert await redis_client.smembers(key3) == convert_string_to_bytes_object(
            {"a", "b", "c"}
        )

        # Diff between empty set and non-empty set
        assert await redis_client.sdiffstore(key3, [non_existing_key, key1]) == 0
        assert await redis_client.smembers(key3) == set()

        # invalid argument - key list must not be empty
        with pytest.raises(RequestError):
            await redis_client.sdiffstore(key3, [])

        # source key exists, but it is not a set
        assert await redis_client.set(string_key, "value") == OK
        with pytest.raises(RequestError):
            await redis_client.sdiffstore(key3, [string_key])

        # Overwrite a key holding a non-set value
        assert await redis_client.sdiffstore(string_key, [key1, key2]) == 2
        assert await redis_client.smembers(
            string_key
        ) == convert_string_to_bytes_object({"a", "b"})

    @pytest.mark.parametrize("cluster_mode", [True, False])
    @pytest.mark.parametrize("protocol", [ProtocolVersion.RESP2, ProtocolVersion.RESP3])
    async def test_smismember(self, redis_client: TGlideClient):
        key1 = get_random_string(10)
        string_key = get_random_string(10)
        non_existing_key = get_random_string(10)

        assert await redis_client.sadd(key1, ["one", "two"]) == 2
        assert await redis_client.smismember(key1, ["two", "three"]) == [True, False]

        assert await redis_client.smismember(non_existing_key, ["two"]) == [False]

        # invalid argument - member list must not be empty
        with pytest.raises(RequestError):
            await redis_client.smismember(key1, [])

        # source key exists, but it is not a set
        assert await redis_client.set(string_key, "value") == OK
        with pytest.raises(RequestError):
            await redis_client.smismember(string_key, ["two"])

    @pytest.mark.parametrize("cluster_mode", [True, False])
    @pytest.mark.parametrize("protocol", [ProtocolVersion.RESP2, ProtocolVersion.RESP3])
    async def test_ltrim(self, redis_client: TGlideClient):
        key = get_random_string(10)
        value_list = ["value4", "value3", "value2", "value1"]

        assert await redis_client.lpush(key, value_list) == 4
        assert await redis_client.ltrim(key, 0, 1) == OK
        assert await redis_client.lrange(key, 0, -1) == convert_string_to_bytes_object(
            ["value1", "value2"]
        )

        assert await redis_client.ltrim(key, 4, 2) == OK
        assert await redis_client.lrange(key, 0, -1) == []

        assert await redis_client.ltrim("non_existing_key", 0, 1) == OK

        assert await redis_client.set(key, "foo") == OK
        with pytest.raises(RequestError) as e:
            await redis_client.ltrim(key, 0, 1)
        assert "Operation against a key holding the wrong kind of value" in str(e)

    @pytest.mark.parametrize("cluster_mode", [True, False])
    @pytest.mark.parametrize("protocol", [ProtocolVersion.RESP2, ProtocolVersion.RESP3])
    async def test_lrem(self, redis_client: TGlideClient):
        key = get_random_string(10)
        value_list = ["value1", "value2", "value1", "value1", "value2"]

        assert await redis_client.lpush(key, value_list) == 5

        assert await redis_client.lrem(key, 2, "value1") == 2
        assert await redis_client.lrange(key, 0, -1) == convert_string_to_bytes_object(
            ["value2", "value2", "value1"]
        )

        assert await redis_client.lrem(key, -1, "value2") == 1
        assert await redis_client.lrange(key, 0, -1) == convert_string_to_bytes_object(
            ["value2", "value1"]
        )

        assert await redis_client.lrem(key, 0, "value2") == 1
        assert await redis_client.lrange(key, 0, -1) == [b"value1"]

        assert await redis_client.lrem("non_existing_key", 2, "value") == 0

    @pytest.mark.parametrize("cluster_mode", [True, False])
    @pytest.mark.parametrize("protocol", [ProtocolVersion.RESP2, ProtocolVersion.RESP3])
    async def test_llen(self, redis_client: TGlideClient):
        key1 = get_random_string(10)
        key2 = get_random_string(10)
        value_list = ["value4", "value3", "value2", "value1"]

        assert await redis_client.lpush(key1, value_list) == 4
        assert await redis_client.llen(key1) == 4

        assert await redis_client.llen("non_existing_key") == 0

        assert await redis_client.set(key2, "foo") == OK
        with pytest.raises(RequestError) as e:
            await redis_client.llen(key2)
        assert "Operation against a key holding the wrong kind of value" in str(e)

    @pytest.mark.parametrize("cluster_mode", [True, False])
    @pytest.mark.parametrize("protocol", [ProtocolVersion.RESP2, ProtocolVersion.RESP3])
    async def test_strlen(self, redis_client: TGlideClient):
        key1 = get_random_string(10)
        key2 = get_random_string(10)
        value_list = ["value4", "value3", "value2", "value1"]

        assert await redis_client.set(key1, "foo") == OK
        assert await redis_client.strlen(key1) == 3
        assert await redis_client.strlen("non_existing_key") == 0

        assert await redis_client.lpush(key2, value_list) == 4
        with pytest.raises(RequestError):
            assert await redis_client.strlen(key2)

    @pytest.mark.parametrize("cluster_mode", [True, False])
    @pytest.mark.parametrize("protocol", [ProtocolVersion.RESP2, ProtocolVersion.RESP3])
    async def test_rename(self, redis_client: TGlideClient):
        key1 = "{" + get_random_string(10) + "}"
        assert await redis_client.set(key1, "foo") == OK
        assert await redis_client.rename(key1, key1 + "_rename") == OK
        assert await redis_client.exists([key1 + "_rename"]) == 1

        with pytest.raises(RequestError):
            assert await redis_client.rename(
                "{same_slot}" + "non_existing_key", "{same_slot}" + "_rename"
            )

    @pytest.mark.parametrize("cluster_mode", [True, False])
    @pytest.mark.parametrize("protocol", [ProtocolVersion.RESP2, ProtocolVersion.RESP3])
    async def test_renamenx(self, redis_client: TGlideClient):
        key1 = f"{{testKey}}:1-{get_random_string(10)}"
        key2 = f"{{testKey}}:2-{get_random_string(10)}"
        key3 = f"{{testKey}}:3-{get_random_string(10)}"
        non_existing_key = f"{{testKey}}:5-{get_random_string(10)}"

        # Verify that attempting to rename a non-existing key throws an error
        with pytest.raises(RequestError):
            assert await redis_client.renamenx(non_existing_key, key1)

        # Test RENAMENX with string values
        assert await redis_client.set(key1, "key1") == OK
        assert await redis_client.set(key3, "key3") == OK
        # Test that RENAMENX can rename key1 to key2 (where key2 does not yet exist)
        assert await redis_client.renamenx(key1, key2) is True
        # Verify that key2 now holds the value that was in key1
        assert await redis_client.get(key2) == b"key1"
        # Verify that RENAMENX doesn't rename key2 to key3, since key3 already exists
        assert await redis_client.renamenx(key2, key3) is False
        # Verify that key3 remains unchanged
        assert await redis_client.get(key3) == b"key3"

    @pytest.mark.parametrize("cluster_mode", [True, False])
    @pytest.mark.parametrize("protocol", [ProtocolVersion.RESP2, ProtocolVersion.RESP3])
    async def test_exists(self, redis_client: TGlideClient):
        keys = [get_random_string(10), get_random_string(10)]

        assert await redis_client.set(keys[0], "value") == OK
        assert await redis_client.exists(keys) == 1

        assert await redis_client.set(keys[1], "value") == OK
        assert await redis_client.exists(keys) == 2
        keys.append("non_existing_key")
        assert await redis_client.exists(keys) == 2

    @pytest.mark.parametrize("cluster_mode", [True, False])
    @pytest.mark.parametrize("protocol", [ProtocolVersion.RESP2, ProtocolVersion.RESP3])
    async def test_unlink(self, redis_client: TGlideClient):
        key1 = get_random_string(10)
        key2 = get_random_string(10)
        key3 = get_random_string(10)

        assert await redis_client.set(key1, "value") == OK
        assert await redis_client.set(key2, "value") == OK
        assert await redis_client.set(key3, "value") == OK
        assert await redis_client.unlink([key1, key2, "non_existing_key", key3]) == 3

    @pytest.mark.parametrize("cluster_mode", [True, False])
    @pytest.mark.parametrize("protocol", [ProtocolVersion.RESP2, ProtocolVersion.RESP3])
    async def test_expire_pexpire_ttl_expiretime_pexpiretime_with_positive_timeout(
        self, redis_client: TGlideClient
    ):
        key = get_random_string(10)
        assert await redis_client.set(key, "foo") == OK
        assert await redis_client.ttl(key) == -1

        if not await check_if_server_version_lt(redis_client, "7.0.0"):
            assert await redis_client.expiretime(key) == -1
            assert await redis_client.pexpiretime(key) == -1

        assert await redis_client.expire(key, 10) == 1
        assert await redis_client.ttl(key) in range(11)

        # set command clears the timeout.
        assert await redis_client.set(key, "bar") == OK
        if await check_if_server_version_lt(redis_client, "7.0.0"):
            assert await redis_client.pexpire(key, 10000)
        else:
            assert await redis_client.pexpire(key, 10000, ExpireOptions.HasNoExpiry)
        assert await redis_client.ttl(key) in range(11)

        if await check_if_server_version_lt(redis_client, "7.0.0"):
            assert await redis_client.expire(key, 15)
        else:
            assert await redis_client.expire(key, 15, ExpireOptions.HasExistingExpiry)
            assert await redis_client.expiretime(key) > int(time.time())
            assert await redis_client.pexpiretime(key) > (int(time.time()) * 1000)
        assert await redis_client.ttl(key) in range(16)

    @pytest.mark.parametrize("cluster_mode", [True, False])
    @pytest.mark.parametrize("protocol", [ProtocolVersion.RESP2, ProtocolVersion.RESP3])
    async def test_expireat_pexpireat_ttl_with_positive_timeout(
        self, redis_client: TGlideClient
    ):
        key = get_random_string(10)
        assert await redis_client.set(key, "foo") == OK
        current_time = int(time.time())

        assert await redis_client.expireat(key, current_time + 10) == 1
        assert await redis_client.ttl(key) in range(11)
        if await check_if_server_version_lt(redis_client, "7.0.0"):
            assert await redis_client.expireat(key, current_time + 50) == 1
        else:
            assert (
                await redis_client.expireat(
                    key, current_time + 50, ExpireOptions.NewExpiryGreaterThanCurrent
                )
                == 1
            )
        assert await redis_client.ttl(key) in range(51)

        # set command clears the timeout.
        assert await redis_client.set(key, "bar") == OK
        current_time_ms = int(time.time() * 1000)
        if not await check_if_server_version_lt(redis_client, "7.0.0"):
            assert not await redis_client.pexpireat(
                key, current_time_ms + 50000, ExpireOptions.HasExistingExpiry
            )

    @pytest.mark.parametrize("cluster_mode", [True, False])
    @pytest.mark.parametrize("protocol", [ProtocolVersion.RESP2, ProtocolVersion.RESP3])
    async def test_expire_pexpire_expireat_pexpireat_expiretime_pexpiretime_past_or_negative_timeout(
        self, redis_client: TGlideClient
    ):
        key = get_random_string(10)
        assert await redis_client.set(key, "foo") == OK
        assert await redis_client.ttl(key) == -1

        if not await check_if_server_version_lt(redis_client, "7.0.0"):
            assert await redis_client.expiretime(key) == -1
            assert await redis_client.pexpiretime(key) == -1

        assert await redis_client.expire(key, -10) is True
        assert await redis_client.ttl(key) == -2
        if not await check_if_server_version_lt(redis_client, "7.0.0"):
            assert await redis_client.expiretime(key) == -2
            assert await redis_client.pexpiretime(key) == -2

        assert await redis_client.set(key, "foo") == OK
        assert await redis_client.pexpire(key, -10000)
        assert await redis_client.ttl(key) == -2
        if not await check_if_server_version_lt(redis_client, "7.0.0"):
            assert await redis_client.expiretime(key) == -2
            assert await redis_client.pexpiretime(key) == -2

        assert await redis_client.set(key, "foo") == OK
        assert await redis_client.expireat(key, int(time.time()) - 50) == 1
        assert await redis_client.ttl(key) == -2
        if not await check_if_server_version_lt(redis_client, "7.0.0"):
            assert await redis_client.expiretime(key) == -2
            assert await redis_client.pexpiretime(key) == -2

        assert await redis_client.set(key, "foo") == OK
        assert await redis_client.pexpireat(key, int(time.time() * 1000) - 50000)
        assert await redis_client.ttl(key) == -2
        if not await check_if_server_version_lt(redis_client, "7.0.0"):
            assert await redis_client.expiretime(key) == -2
            assert await redis_client.pexpiretime(key) == -2

    @pytest.mark.parametrize("cluster_mode", [True, False])
    @pytest.mark.parametrize("protocol", [ProtocolVersion.RESP2, ProtocolVersion.RESP3])
    async def test_expire_pexpire_expireAt_pexpireAt_ttl_expiretime_pexpiretime_non_existing_key(
        self, redis_client: TGlideClient
    ):
        key = get_random_string(10)

        assert await redis_client.expire(key, 10) == 0
        assert not await redis_client.pexpire(key, 10000)
        assert await redis_client.expireat(key, int(time.time()) + 50) == 0
        assert not await redis_client.pexpireat(key, int(time.time() * 1000) + 50000)
        assert await redis_client.ttl(key) == -2
        if not await check_if_server_version_lt(redis_client, "7.0.0"):
            assert await redis_client.expiretime(key) == -2
            assert await redis_client.pexpiretime(key) == -2

    @pytest.mark.parametrize("cluster_mode", [True, False])
    @pytest.mark.parametrize("protocol", [ProtocolVersion.RESP2, ProtocolVersion.RESP3])
    async def test_pttl(self, redis_client: TGlideClient):
        key = get_random_string(10)
        assert await redis_client.pttl(key) == -2
        current_time = int(time.time())

        assert await redis_client.set(key, "value") == OK
        assert await redis_client.pttl(key) == -1

        assert await redis_client.expire(key, 10)
        assert 0 < await redis_client.pttl(key) <= 10000

        assert await redis_client.expireat(key, current_time + 20)
        assert 0 < await redis_client.pttl(key) <= 20000

        assert await redis_client.pexpireat(key, current_time * 1000 + 30000)
        assert 0 < await redis_client.pttl(key) <= 30000

    @pytest.mark.parametrize("cluster_mode", [True, False])
    @pytest.mark.parametrize("protocol", [ProtocolVersion.RESP2, ProtocolVersion.RESP3])
    async def test_persist(self, redis_client: TGlideClient):
        key = get_random_string(10)
        assert await redis_client.set(key, "value") == OK
        assert not await redis_client.persist(key)

        assert await redis_client.expire(key, 10)
        assert await redis_client.persist(key)

    @pytest.mark.parametrize("cluster_mode", [True, False])
    @pytest.mark.parametrize("protocol", [ProtocolVersion.RESP2, ProtocolVersion.RESP3])
    async def test_geoadd(self, redis_client: TGlideClient):
        key, key2 = get_random_string(10), get_random_string(10)
        members_coordinates = {
            "Palermo": GeospatialData(13.361389, 38.115556),
            "Catania": GeospatialData(15.087269, 37.502669),
        }
        assert await redis_client.geoadd(key, members_coordinates) == 2
        members_coordinates["Catania"].latitude = 39
        assert (
            await redis_client.geoadd(
                key,
                members_coordinates,
                existing_options=ConditionalChange.ONLY_IF_DOES_NOT_EXIST,
            )
            == 0
        )
        assert (
            await redis_client.geoadd(
                key,
                members_coordinates,
                existing_options=ConditionalChange.ONLY_IF_EXISTS,
            )
            == 0
        )
        members_coordinates["Catania"].latitude = 40
        members_coordinates.update({"Tel-Aviv": GeospatialData(32.0853, 34.7818)})
        assert (
            await redis_client.geoadd(
                key,
                members_coordinates,
                changed=True,
            )
            == 2
        )

        assert await redis_client.set(key2, "value") == OK
        with pytest.raises(RequestError):
            await redis_client.geoadd(key2, members_coordinates)

    @pytest.mark.parametrize("cluster_mode", [True, False])
    @pytest.mark.parametrize("protocol", [ProtocolVersion.RESP2, ProtocolVersion.RESP3])
    async def test_geoadd_invalid_args(self, redis_client: TGlideClient):
        key = get_random_string(10)

        with pytest.raises(RequestError):
            await redis_client.geoadd(key, {})

        with pytest.raises(RequestError):
            await redis_client.geoadd(key, {"Place": GeospatialData(-181, 0)})

        with pytest.raises(RequestError):
            await redis_client.geoadd(key, {"Place": GeospatialData(181, 0)})

        with pytest.raises(RequestError):
            await redis_client.geoadd(key, {"Place": GeospatialData(0, 86)})

        with pytest.raises(RequestError):
            await redis_client.geoadd(key, {"Place": GeospatialData(0, -86)})

    @pytest.mark.parametrize("cluster_mode", [True, False])
    @pytest.mark.parametrize("protocol", [ProtocolVersion.RESP2, ProtocolVersion.RESP3])
    async def test_geosearch_by_box(self, redis_client: TGlideClient):
        key = get_random_string(10)
        members = ["Catania", "Palermo", "edge2", "edge1"]
        members_coordinates = {
            "Palermo": GeospatialData(13.361389, 38.115556),
            "Catania": GeospatialData(15.087269, 37.502669),
            "edge1": GeospatialData(12.758489, 38.788135),
            "edge2": GeospatialData(17.241510, 38.788135),
        }
        result = [
            [
                "Catania",
                [56.4413, 3479447370796909, [15.087267458438873, 37.50266842333162]],
            ],
            [
                "Palermo",
                [190.4424, 3479099956230698, [13.361389338970184, 38.1155563954963]],
            ],
            [
                "edge2",
                [279.7403, 3481342659049484, [17.241510450839996, 38.78813451624225]],
            ],
            [
                "edge1",
                [279.7405, 3479273021651468, [12.75848776102066, 38.78813451624225]],
            ],
        ]
        assert await redis_client.geoadd(key, members_coordinates) == 4

        # Test search by box, unit: kilometers, from a geospatial data
        assert await redis_client.geosearch(
            key,
            GeospatialData(15, 37),
            GeoSearchByBox(400, 400, GeoUnit.KILOMETERS),
            OrderBy.ASC,
        ) == convert_string_to_bytes_object(members)

        assert await redis_client.geosearch(
            key,
            GeospatialData(15, 37),
            GeoSearchByBox(400, 400, GeoUnit.KILOMETERS),
            OrderBy.DESC,
            with_coord=True,
            with_dist=True,
            with_hash=True,
        ) == convert_string_to_bytes_object(result[::-1])

        assert await redis_client.geosearch(
            key,
            GeospatialData(15, 37),
            GeoSearchByBox(400, 400, GeoUnit.KILOMETERS),
            OrderBy.ASC,
            count=GeoSearchCount(1),
            with_dist=True,
            with_hash=True,
        ) == [[b"Catania", [56.4413, 3479447370796909]]]

        # Test search by box, unit: meters, from a member, with distance
        meters = 400 * 1000
        assert await redis_client.geosearch(
            key,
            "Catania",
            GeoSearchByBox(meters, meters, GeoUnit.METERS),
            OrderBy.DESC,
            with_dist=True,
        ) == convert_string_to_bytes_object(
            [["edge2", [236529.1799]], ["Palermo", [166274.1516]], ["Catania", [0.0]]]
        )

        # Test search by box, unit: feet, from a member, with limited count to 2, with hash
        feet = 400 * 3280.8399
        assert await redis_client.geosearch(
            key,
            "Palermo",
            GeoSearchByBox(feet, feet, GeoUnit.FEET),
            OrderBy.ASC,
            count=GeoSearchCount(2),
            with_hash=True,
        ) == [[b"Palermo", [3479099956230698]], [b"edge1", [3479273021651468]]]

        # Test search by box, unit: miles, from a geospatial data, with limited ANY count to 1
        assert (
            await redis_client.geosearch(
                key,
                GeospatialData(15, 37),
                GeoSearchByBox(250, 250, GeoUnit.MILES),
                OrderBy.ASC,
                count=GeoSearchCount(1, True),
            )
        )[0] in cast(list, convert_string_to_bytes_object(members))

    @pytest.mark.parametrize("cluster_mode", [True, False])
    @pytest.mark.parametrize("protocol", [ProtocolVersion.RESP2, ProtocolVersion.RESP3])
    async def test_geosearch_by_radius(self, redis_client: TGlideClient):
        key = get_random_string(10)
        members_coordinates = {
            "Palermo": GeospatialData(13.361389, 38.115556),
            "Catania": GeospatialData(15.087269, 37.502669),
            "edge1": GeospatialData(12.758489, 38.788135),
            "edge2": GeospatialData(17.241510, 38.788135),
        }
        result = [
            [
                "Catania",
                [56.4413, 3479447370796909, [15.087267458438873, 37.50266842333162]],
            ],
            [
                "Palermo",
                [190.4424, 3479099956230698, [13.361389338970184, 38.1155563954963]],
            ],
        ]
        members = ["Catania", "Palermo", "edge2", "edge1"]
        assert await redis_client.geoadd(key, members_coordinates) == 4

        # Test search by radius, units: feet, from a member
        feet = 200 * 3280.8399
        assert await redis_client.geosearch(
            key,
            "Catania",
            GeoSearchByRadius(feet, GeoUnit.FEET),
            OrderBy.ASC,
        ) == convert_string_to_bytes_object(members[:2])

        # Test search by radius, units: meters, from a member
        meters = 200 * 1000
        assert await redis_client.geosearch(
            key,
            "Catania",
            GeoSearchByRadius(meters, GeoUnit.METERS),
            OrderBy.DESC,
        ) == convert_string_to_bytes_object(members[:2][::-1])

        # Test search by radius, unit: miles, from a geospatial data
        assert await redis_client.geosearch(
            key,
            GeospatialData(15, 37),
            GeoSearchByRadius(175, GeoUnit.MILES),
            OrderBy.DESC,
        ) == convert_string_to_bytes_object(members[::-1])

        # Test search by radius, unit: kilometers, from a geospatial data, with limited count to 2
        assert await redis_client.geosearch(
            key,
            GeospatialData(15, 37),
            GeoSearchByRadius(200, GeoUnit.KILOMETERS),
            OrderBy.ASC,
            count=GeoSearchCount(2),
            with_coord=True,
            with_dist=True,
            with_hash=True,
        ) == convert_string_to_bytes_object(result)

        # Test search by radius, unit: kilometers, from a geospatial data, with limited ANY count to 1
        assert (
            await redis_client.geosearch(
                key,
                GeospatialData(15, 37),
                GeoSearchByRadius(200, GeoUnit.KILOMETERS),
                OrderBy.ASC,
                count=GeoSearchCount(1, True),
                with_coord=True,
                with_dist=True,
                with_hash=True,
            )
        )[0] in cast(list, convert_string_to_bytes_object(result))

    @pytest.mark.parametrize("cluster_mode", [True, False])
    @pytest.mark.parametrize("protocol", [ProtocolVersion.RESP2, ProtocolVersion.RESP3])
    async def test_geosearch_no_result(self, redis_client: TGlideClient):
        key = get_random_string(10)
        members_coordinates = {
            "Palermo": GeospatialData(13.361389, 38.115556),
            "Catania": GeospatialData(15.087269, 37.502669),
            "edge1": GeospatialData(12.758489, 38.788135),
            "edge2": GeospatialData(17.241510, 38.788135),
        }
        assert await redis_client.geoadd(key, members_coordinates) == 4

        # No membes within the aea
        assert (
            await redis_client.geosearch(
                key,
                GeospatialData(15, 37),
                GeoSearchByBox(50, 50, GeoUnit.METERS),
                OrderBy.ASC,
            )
            == []
        )

        assert (
            await redis_client.geosearch(
                key,
                GeospatialData(15, 37),
                GeoSearchByRadius(10, GeoUnit.METERS),
                OrderBy.ASC,
            )
            == []
        )

        # No members in the area (apart from the member we seach fom itself)
        assert await redis_client.geosearch(
            key,
            "Catania",
            GeoSearchByBox(10, 10, GeoUnit.KILOMETERS),
        ) == [b"Catania"]

        assert await redis_client.geosearch(
            key,
            "Catania",
            GeoSearchByRadius(10, GeoUnit.METERS),
        ) == [b"Catania"]

        # Search from non exiting memeber
        with pytest.raises(RequestError):
            await redis_client.geosearch(
                key,
                "non_existing_member",
                GeoSearchByBox(10, 10, GeoUnit.MILES),
            )

        assert await redis_client.set(key, "foo") == OK
        with pytest.raises(RequestError):
            await redis_client.geosearch(
                key,
                "Catania",
                GeoSearchByBox(10, 10, GeoUnit.MILES),
            )

    @pytest.mark.parametrize("cluster_mode", [True, False])
    @pytest.mark.parametrize("protocol", [ProtocolVersion.RESP2, ProtocolVersion.RESP3])
    async def test_geosearchstore_by_box(self, redis_client: TGlideClient):
        key = f"{{testKey}}:{get_random_string(10)}"
        destination_key = f"{{testKey}}:{get_random_string(8)}"
        members_coordinates = {
            "Palermo": GeospatialData(13.361389, 38.115556),
            "Catania": GeospatialData(15.087269, 37.502669),
            "edge1": GeospatialData(12.758489, 38.788135),
            "edge2": GeospatialData(17.241510, 38.788135),
        }
        result = {
            b"Catania": [56.4412578701582, 3479447370796909.0],
            b"Palermo": [190.44242984775784, 3479099956230698.0],
            b"edge2": [279.7403417843143, 3481342659049484.0],
            b"edge1": [279.7404521356343, 3479273021651468.0],
        }
        assert await redis_client.geoadd(key, members_coordinates) == 4

        # Test storing results of a box search, unit: kilometes, from a geospatial data
        assert (
            await redis_client.geosearchstore(
                destination_key,
                key,
                GeospatialData(15, 37),
                GeoSearchByBox(400, 400, GeoUnit.KILOMETERS),
            )
        ) == 4  # Number of elements stored

        # Verify the stored results
        zrange_map = await redis_client.zrange_withscores(
            destination_key, RangeByIndex(0, -1)
        )
        expected_map = {member: value[1] for member, value in result.items()}
        sorted_expected_map = dict(sorted(expected_map.items(), key=lambda x: x[1]))
        assert compare_maps(zrange_map, sorted_expected_map) is True

        # Test storing results of a box search, unit: kilometes, from a geospatial data, with distance
        assert (
            await redis_client.geosearchstore(
                destination_key,
                key,
                GeospatialData(15, 37),
                GeoSearchByBox(400, 400, GeoUnit.KILOMETERS),
                store_dist=True,
            )
        ) == 4  # Number of elements stored

        # Verify the stored results
        zrange_map = await redis_client.zrange_withscores(
            destination_key, RangeByIndex(0, -1)
        )
        expected_map = {member: value[0] for member, value in result.items()}
        sorted_expected_map = dict(sorted(expected_map.items(), key=lambda x: x[1]))
        assert compare_maps(zrange_map, sorted_expected_map) is True

        # Test storing results of a box search, unit: kilometes, from a geospatial data, with count
        assert (
            await redis_client.geosearchstore(
                destination_key,
                key,
                GeospatialData(15, 37),
                GeoSearchByBox(400, 400, GeoUnit.KILOMETERS),
                count=GeoSearchCount(1),
            )
        ) == 1  # Number of elements stored

        # Verify the stored results
        zrange_map = await redis_client.zrange_withscores(
            destination_key, RangeByIndex(0, -1)
        )
        assert compare_maps(zrange_map, {b"Catania": 3479447370796909.0}) is True

        # Test storing results of a box search, unit: meters, from a member, with distance
        meters = 400 * 1000
        assert (
            await redis_client.geosearchstore(
                destination_key,
                key,
                "Catania",
                GeoSearchByBox(meters, meters, GeoUnit.METERS),
                store_dist=True,
            )
        ) == 3  # Number of elements stored

        # Verify the stored results with distances
        zrange_map = await redis_client.zrange_withscores(
            destination_key, RangeByIndex(0, -1)
        )
        expected_distances = {
            b"Catania": 0.0,
            b"Palermo": 166274.15156960033,
            b"edge2": 236529.17986494553,
        }
        assert compare_maps(zrange_map, expected_distances) is True

        # Test search by box, unit: feet, from a member, with limited ANY count to 2, with hash
        feet = 400 * 3280.8399
        assert (
            await redis_client.geosearchstore(
                destination_key,
                key,
                "Palermo",
                GeoSearchByBox(feet, feet, GeoUnit.FEET),
                count=GeoSearchCount(2),
            )
            == 2
        )

        # Verify the stored results
        zrange_map = await redis_client.zrange_withscores(
            destination_key, RangeByIndex(0, -1)
        )
        for member in zrange_map:
            assert member in result

    @pytest.mark.parametrize("cluster_mode", [True, False])
    @pytest.mark.parametrize("protocol", [ProtocolVersion.RESP2, ProtocolVersion.RESP3])
    async def test_geosearchstore_by_radius(self, redis_client: TGlideClient):
        key = f"{{testKey}}:{get_random_string(10)}"
        destination_key = f"{{testKey}}:{get_random_string(8)}"
        members_coordinates = {
            "Palermo": GeospatialData(13.361389, 38.115556),
            "Catania": GeospatialData(15.087269, 37.502669),
            "edge1": GeospatialData(12.758489, 38.788135),
            "edge2": GeospatialData(17.241510, 38.788135),
        }
        result = {
            b"Catania": [56.4412578701582, 3479447370796909.0],
            b"Palermo": [190.44242984775784, 3479099956230698.0],
        }
        assert await redis_client.geoadd(key, members_coordinates) == 4

        # Test storing results of a radius search, unit: feet, from a member
        feet = 200 * 3280.8399
        assert (
            await redis_client.geosearchstore(
                destination_key,
                key,
                "Catania",
                GeoSearchByRadius(feet, GeoUnit.FEET),
            )
            == 2
        )

        # Verify the stored results
        zrange_map = await redis_client.zrange_withscores(
            destination_key, RangeByIndex(0, -1)
        )
        expected_map = {member: value[1] for member, value in result.items()}
        sorted_expected_map = dict(sorted(expected_map.items(), key=lambda x: x[1]))
        assert compare_maps(zrange_map, sorted_expected_map) is True

        # Test search by radius, units: meters, from a member
        meters = 200 * 1000
        assert (
            await redis_client.geosearchstore(
                destination_key,
                key,
                "Catania",
                GeoSearchByRadius(meters, GeoUnit.METERS),
                store_dist=True,
            )
            == 2
        )

        # Verify the stored results
        zrange_map = await redis_client.zrange_withscores(
            destination_key, RangeByIndex(0, -1)
        )
        expected_distances = {
            b"Catania": 0.0,
            b"Palermo": 166274.15156960033,
        }
        assert compare_maps(zrange_map, expected_distances) is True

        # Test search by radius, unit: miles, from a geospatial data
        assert (
            await redis_client.geosearchstore(
                destination_key,
                key,
                GeospatialData(15, 37),
                GeoSearchByRadius(175, GeoUnit.MILES),
            )
            == 4
        )

        # Test storing results of a radius search, unit: kilometers, from a geospatial data, with limited count to 2
        kilometers = 200
        assert (
            await redis_client.geosearchstore(
                destination_key,
                key,
                GeospatialData(15, 37),
                GeoSearchByRadius(kilometers, GeoUnit.KILOMETERS),
                count=GeoSearchCount(2),
                store_dist=True,
            )
            == 2
        )

        # Verify the stored results
        zrange_map = await redis_client.zrange_withscores(
            destination_key, RangeByIndex(0, -1)
        )
        expected_map = {member: value[0] for member, value in result.items()}
        sorted_expected_map = dict(sorted(expected_map.items(), key=lambda x: x[1]))
        assert compare_maps(zrange_map, sorted_expected_map) is True

        # Test storing results of a radius search, unit: kilometers, from a geospatial data, with limited ANY count to 1
        assert (
            await redis_client.geosearchstore(
                destination_key,
                key,
                GeospatialData(15, 37),
                GeoSearchByRadius(kilometers, GeoUnit.KILOMETERS),
                count=GeoSearchCount(1, True),
            )
            == 1
        )

        # Verify the stored results
        zrange_map = await redis_client.zrange_withscores(
            destination_key, RangeByIndex(0, -1)
        )

        for member in zrange_map:
            assert member in result

    @pytest.mark.parametrize("cluster_mode", [True, False])
    @pytest.mark.parametrize("protocol", [ProtocolVersion.RESP2, ProtocolVersion.RESP3])
    async def test_geosearchstore_no_result(self, redis_client: TGlideClient):
        key = f"{{testKey}}:{get_random_string(10)}"
        destination_key = f"{{testKey}}:{get_random_string(8)}"
        members_coordinates = {
            "Palermo": GeospatialData(13.361389, 38.115556),
            "Catania": GeospatialData(15.087269, 37.502669),
            "edge1": GeospatialData(12.758489, 38.788135),
            "edge2": GeospatialData(17.241510, 38.788135),
        }
        assert await redis_client.geoadd(key, members_coordinates) == 4

        # No members within the area
        assert (
            await redis_client.geosearchstore(
                destination_key,
                key,
                GeospatialData(15, 37),
                GeoSearchByBox(50, 50, GeoUnit.METERS),
            )
            == 0
        )

        assert (
            await redis_client.geosearchstore(
                destination_key,
                key,
                GeospatialData(15, 37),
                GeoSearchByRadius(10, GeoUnit.METERS),
            )
            == 0
        )

        # No members in the area (apart from the member we search from itself)
        assert (
            await redis_client.geosearchstore(
                destination_key,
                key,
                "Catania",
                GeoSearchByBox(10, 10, GeoUnit.KILOMETERS),
            )
            == 1
        )

        assert (
            await redis_client.geosearchstore(
                destination_key,
                key,
                "Catania",
                GeoSearchByRadius(10, GeoUnit.METERS),
            )
            == 1
        )

        # Search from non-existing member
        with pytest.raises(RequestError):
            await redis_client.geosearchstore(
                destination_key,
                key,
                "non_existing_member",
                GeoSearchByBox(10, 10, GeoUnit.MILES),
            )

        assert await redis_client.set(key, "foo") == OK
        with pytest.raises(RequestError):
            await redis_client.geosearchstore(
                destination_key,
                key,
                "Catania",
                GeoSearchByBox(10, 10, GeoUnit.MILES),
            )

    @pytest.mark.parametrize("cluster_mode", [True, False])
    @pytest.mark.parametrize("protocol", [ProtocolVersion.RESP2, ProtocolVersion.RESP3])
    async def test_geohash(self, redis_client: TGlideClient):
        key = get_random_string(10)
        members_coordinates = {
            "Palermo": GeospatialData(13.361389, 38.115556),
            "Catania": GeospatialData(15.087269, 37.502669),
        }
        assert await redis_client.geoadd(key, members_coordinates) == 2
        assert await redis_client.geohash(
            key, ["Palermo", "Catania", "Place"]
        ) == convert_string_to_bytes_object(
            [
                "sqc8b49rny0",
                "sqdtr74hyu0",
                None,
            ]
        )

        assert (
            await redis_client.geohash(
                "non_existing_key", ["Palermo", "Catania", "Place"]
            )
            == [None] * 3
        )

        # Neccessary to check since we are enforcing the user to pass a list of members while redis don't
        # But when running the command with key only (and no members) the returned value will always be an empty list
        # So in case of any changes, this test will fail and inform us that we should allow not passing any members.
        assert await redis_client.geohash(key, []) == []

        assert await redis_client.set(key, "value") == OK
        with pytest.raises(RequestError):
            await redis_client.geohash(key, ["Palermo", "Catania"])

    @pytest.mark.parametrize("cluster_mode", [True, False])
    @pytest.mark.parametrize("protocol", [ProtocolVersion.RESP2, ProtocolVersion.RESP3])
    async def test_geodist(self, redis_client: TGlideClient):
        key, key2 = get_random_string(10), get_random_string(10)
        members_coordinates = {
            "Palermo": GeospatialData(13.361389, 38.115556),
            "Catania": GeospatialData(15.087269, 37.502669),
        }
        assert await redis_client.geoadd(key, members_coordinates) == 2

        assert await redis_client.geodist(key, "Palermo", "Catania") == 166274.1516
        assert (
            await redis_client.geodist(key, "Palermo", "Catania", GeoUnit.KILOMETERS)
            == 166.2742
        )
        assert await redis_client.geodist(key, "Palermo", "Palermo", GeoUnit.MILES) == 0
        assert (
            await redis_client.geodist(
                key, "Palermo", "non-existing-member", GeoUnit.FEET
            )
            == None
        )

        assert await redis_client.set(key2, "value") == OK
        with pytest.raises(RequestError):
            await redis_client.geodist(key2, "Palmero", "Catania")

    @pytest.mark.parametrize("cluster_mode", [True, False])
    @pytest.mark.parametrize("protocol", [ProtocolVersion.RESP2, ProtocolVersion.RESP3])
    async def test_geopos(self, redis_client: TGlideClient):
        key = get_random_string(10)
        members_coordinates = {
            "Palermo": GeospatialData(13.361389, 38.115556),
            "Catania": GeospatialData(15.087269, 37.502669),
        }
        assert await redis_client.geoadd(key, members_coordinates) == 2

        # The comparison allows for a small tolerance level due to potential precision errors in floating-point calculations
        # No worries, Python can handle it, therefore, this shouldn't fail
        positions = await redis_client.geopos(key, ["Palermo", "Catania", "Place"])
        expected_positions = [
            [13.36138933897018433, 38.11555639549629859],
            [15.08726745843887329, 37.50266842333162032],
        ]
        assert len(positions) == 3 and positions[2] is None

        assert all(
            all(
                math.isclose(actual_coord, expected_coord)
                for actual_coord, expected_coord in zip(actual_pos, expected_pos)
            )
            for actual_pos, expected_pos in zip(positions, expected_positions)
            if actual_pos is not None
        )

        assert (
            await redis_client.geopos(
                "non_existing_key", ["Palermo", "Catania", "Place"]
            )
            == [None] * 3
        )

        # Neccessary to check since we are enforcing the user to pass a list of members while redis don't
        # But when running the command with key only (and no members) the returned value will always be an empty list
        # So in case of any changes, this test will fail and inform us that we should allow not passing any members.
        assert await redis_client.geohash(key, []) == []

        assert await redis_client.set(key, "value") == OK
        with pytest.raises(RequestError):
            await redis_client.geopos(key, ["Palermo", "Catania"])

    @pytest.mark.parametrize("cluster_mode", [True, False])
    @pytest.mark.parametrize("protocol", [ProtocolVersion.RESP2, ProtocolVersion.RESP3])
    async def test_zadd_zaddincr(self, redis_client: TGlideClient):
        key = get_random_string(10)
        members_scores = {"one": 1, "two": 2, "three": 3}
        assert await redis_client.zadd(key, members_scores=members_scores) == 3
        assert await redis_client.zadd_incr(key, member="one", increment=2) == 3.0

    @pytest.mark.parametrize("cluster_mode", [True, False])
    @pytest.mark.parametrize("protocol", [ProtocolVersion.RESP2, ProtocolVersion.RESP3])
    async def test_zadd_nx_xx(self, redis_client: TGlideClient):
        key = get_random_string(10)
        members_scores = {"one": 1, "two": 2, "three": 3}
        assert (
            await redis_client.zadd(
                key,
                members_scores=members_scores,
                existing_options=ConditionalChange.ONLY_IF_EXISTS,
            )
            == 0
        )
        assert (
            await redis_client.zadd(
                key,
                members_scores=members_scores,
                existing_options=ConditionalChange.ONLY_IF_DOES_NOT_EXIST,
            )
            == 3
        )

        assert (
            await redis_client.zadd_incr(
                key,
                member="one",
                increment=5.0,
                existing_options=ConditionalChange.ONLY_IF_DOES_NOT_EXIST,
            )
            is None
        )

        assert (
            await redis_client.zadd_incr(
                key,
                member="one",
                increment=5.0,
                existing_options=ConditionalChange.ONLY_IF_EXISTS,
            )
            == 6.0
        )

    @pytest.mark.parametrize("cluster_mode", [True, False])
    @pytest.mark.parametrize("protocol", [ProtocolVersion.RESP2, ProtocolVersion.RESP3])
    async def test_zadd_gt_lt(self, redis_client: TGlideClient):
        key = get_random_string(10)
        members_scores = {"one": -3, "two": 2, "three": 3}
        assert await redis_client.zadd(key, members_scores=members_scores) == 3
        members_scores["one"] = 10
        assert (
            await redis_client.zadd(
                key,
                members_scores=members_scores,
                update_condition=UpdateOptions.GREATER_THAN,
                changed=True,
            )
            == 1
        )

        assert (
            await redis_client.zadd(
                key,
                members_scores=members_scores,
                update_condition=UpdateOptions.LESS_THAN,
                changed=True,
            )
            == 0
        )

        assert (
            await redis_client.zadd_incr(
                key,
                member="one",
                increment=-3.0,
                update_condition=UpdateOptions.LESS_THAN,
            )
            == 7.0
        )

        assert (
            await redis_client.zadd_incr(
                key,
                member="one",
                increment=-3.0,
                update_condition=UpdateOptions.GREATER_THAN,
            )
            is None
        )

    @pytest.mark.parametrize("cluster_mode", [True, False])
    @pytest.mark.parametrize("protocol", [ProtocolVersion.RESP2, ProtocolVersion.RESP3])
    async def test_zincrby(self, redis_client: TGlideClient):
        key, member, member2 = (
            get_random_string(10),
            get_random_string(5),
            get_random_string(5),
        )

        # key does not exist
        assert await redis_client.zincrby(key, 2.5, member) == 2.5
        assert await redis_client.zscore(key, member) == 2.5

        # key exists, but value doesn't
        assert await redis_client.zincrby(key, -3.3, member2) == -3.3
        assert await redis_client.zscore(key, member2) == -3.3

        # updating existing value in existing key
        assert await redis_client.zincrby(key, 1.0, member) == 3.5
        assert await redis_client.zscore(key, member) == 3.5

        # Key exists, but it is not a sorted set
        assert await redis_client.set(key, "_") == OK
        with pytest.raises(RequestError):
            await redis_client.zincrby(key, 0.5, "_")

    @pytest.mark.parametrize("cluster_mode", [True, False])
    @pytest.mark.parametrize("protocol", [ProtocolVersion.RESP2, ProtocolVersion.RESP3])
    async def test_zrem(self, redis_client: TGlideClient):
        key = get_random_string(10)
        members_scores = {"one": 1, "two": 2, "three": 3}
        assert await redis_client.zadd(key, members_scores=members_scores) == 3

        assert await redis_client.zrem(key, ["one"]) == 1
        assert await redis_client.zrem(key, ["one", "two", "three"]) == 2

        assert await redis_client.zrem("non_existing_set", ["member"]) == 0

    @pytest.mark.parametrize("cluster_mode", [True, False])
    @pytest.mark.parametrize("protocol", [ProtocolVersion.RESP2, ProtocolVersion.RESP3])
    async def test_zremrangebyscore(self, redis_client: TGlideClient):
        key = get_random_string(10)
        members_scores = {"one": 1, "two": 2, "three": 3}
        assert await redis_client.zadd(key, members_scores) == 3

        assert (
            await redis_client.zremrangebyscore(
                key, ScoreBoundary(1, False), ScoreBoundary(2)
            )
            == 1
        )
        assert (
            await redis_client.zremrangebyscore(key, ScoreBoundary(1), InfBound.NEG_INF)
            == 0
        )
        assert (
            await redis_client.zremrangebyscore(
                "non_existing_set", InfBound.NEG_INF, InfBound.POS_INF
            )
            == 0
        )

        assert await redis_client.set(key, "value") == OK
        with pytest.raises(RequestError):
            await redis_client.zremrangebyscore(key, InfBound.NEG_INF, InfBound.POS_INF)

    @pytest.mark.parametrize("cluster_mode", [True, False])
    @pytest.mark.parametrize("protocol", [ProtocolVersion.RESP2, ProtocolVersion.RESP3])
    async def test_zremrangebylex(self, redis_client: TGlideClient):
        key1 = get_random_string(10)
        key2 = get_random_string(10)
        range = RangeByIndex(0, -1)
        members_scores = {"a": 1, "b": 2, "c": 3, "d": 4}
        assert await redis_client.zadd(key1, members_scores) == 4

        assert (
            await redis_client.zremrangebylex(
                key1, LexBoundary("a", False), LexBoundary("c")
            )
            == 2
        )
        zremrangebylex_res = await redis_client.zrange_withscores(key1, range)
        assert compare_maps(zremrangebylex_res, {"a": 1.0, "d": 4.0}) is True

        assert (
            await redis_client.zremrangebylex(key1, LexBoundary("d"), InfBound.POS_INF)
            == 1
        )
        assert await redis_client.zrange_withscores(key1, range) == {b"a": 1.0}

        # min_lex > max_lex
        assert (
            await redis_client.zremrangebylex(key1, LexBoundary("a"), InfBound.NEG_INF)
            == 0
        )
        assert await redis_client.zrange_withscores(key1, range) == {b"a": 1.0}

        assert (
            await redis_client.zremrangebylex(
                "non_existing_key", InfBound.NEG_INF, InfBound.POS_INF
            )
            == 0
        )

        # key exists, but it is not a sorted set
        assert await redis_client.set(key2, "value") == OK
        with pytest.raises(RequestError):
            await redis_client.zremrangebylex(
                key2, LexBoundary("a", False), LexBoundary("c")
            )

    @pytest.mark.parametrize("cluster_mode", [True, False])
    @pytest.mark.parametrize("protocol", [ProtocolVersion.RESP2, ProtocolVersion.RESP3])
    async def test_zremrangebyrank(self, redis_client: TGlideClient):
        key1 = get_random_string(10)
        key2 = get_random_string(10)
        range = RangeByIndex(0, -1)
        members_scores = {"a": 1, "b": 2, "c": 3, "d": 4, "e": 5}
        assert await redis_client.zadd(key1, members_scores) == 5

        # Test start exceeding end
        assert await redis_client.zremrangebyrank(key1, 2, 1) == 0

        # Test removing elements by rank
        assert await redis_client.zremrangebyrank(key1, 0, 2) == 3
        zremrangebyrank_res = await redis_client.zrange_withscores(key1, range)
        assert compare_maps(zremrangebyrank_res, {"d": 4.0, "e": 5.0}) is True

        # Test removing elements beyond the existing range
        assert await redis_client.zremrangebyrank(key1, 0, 10) == 2
        assert await redis_client.zrange_withscores(key1, range) == {}

        # Test with non-existing key
        assert await redis_client.zremrangebyrank("non_existing_key", 0, 1) == 0

        # Key exists, but it is not a sorted set
        assert await redis_client.set(key2, "value") == OK
        with pytest.raises(RequestError):
            await redis_client.zremrangebyrank(key2, 0, 1)

    @pytest.mark.parametrize("cluster_mode", [True, False])
    @pytest.mark.parametrize("protocol", [ProtocolVersion.RESP2, ProtocolVersion.RESP3])
    async def test_zlexcount(self, redis_client: TGlideClient):
        key1 = get_random_string(10)
        key2 = get_random_string(10)
        members_scores = {"a": 1.0, "b": 2.0, "c": 3.0}

        assert await redis_client.zadd(key1, members_scores) == 3
        assert (
            await redis_client.zlexcount(key1, InfBound.NEG_INF, InfBound.POS_INF) == 3
        )
        assert (
            await redis_client.zlexcount(
                key1,
                LexBoundary("a", is_inclusive=False),
                LexBoundary("c", is_inclusive=True),
            )
            == 2
        )
        assert (
            await redis_client.zlexcount(
                key1, InfBound.NEG_INF, LexBoundary("c", is_inclusive=True)
            )
            == 3
        )
        # Incorrect range; start > end
        assert (
            await redis_client.zlexcount(
                key1, InfBound.POS_INF, LexBoundary("c", is_inclusive=True)
            )
            == 0
        )
        assert (
            await redis_client.zlexcount(
                "non_existing_key", InfBound.NEG_INF, InfBound.POS_INF
            )
            == 0
        )

        # key exists, but it is not a sorted set
        assert await redis_client.set(key2, "value") == OK
        with pytest.raises(RequestError):
            await redis_client.zlexcount(key2, InfBound.NEG_INF, InfBound.POS_INF)

    @pytest.mark.parametrize("cluster_mode", [True, False])
    @pytest.mark.parametrize("protocol", [ProtocolVersion.RESP2, ProtocolVersion.RESP3])
    async def test_zcard(self, redis_client: TGlideClient):
        key = get_random_string(10)
        members_scores = {"one": 1, "two": 2, "three": 3}
        assert await redis_client.zadd(key, members_scores=members_scores) == 3
        assert await redis_client.zcard(key) == 3

        assert await redis_client.zrem(key, ["one"]) == 1
        assert await redis_client.zcard(key) == 2
        assert await redis_client.zcard("non_existing_key") == 0

    @pytest.mark.parametrize("cluster_mode", [True, False])
    @pytest.mark.parametrize("protocol", [ProtocolVersion.RESP2, ProtocolVersion.RESP3])
    async def test_zcount(self, redis_client: TGlideClient):
        key = get_random_string(10)
        members_scores = {"one": 1, "two": 2, "three": 3}
        assert await redis_client.zadd(key, members_scores=members_scores) == 3

        assert await redis_client.zcount(key, InfBound.NEG_INF, InfBound.POS_INF) == 3
        assert (
            await redis_client.zcount(
                key,
                ScoreBoundary(1, is_inclusive=False),
                ScoreBoundary(3, is_inclusive=False),
            )
            == 1
        )
        assert (
            await redis_client.zcount(
                key,
                ScoreBoundary(1, is_inclusive=False),
                ScoreBoundary(3, is_inclusive=True),
            )
            == 2
        )
        assert (
            await redis_client.zcount(
                key, InfBound.NEG_INF, ScoreBoundary(3, is_inclusive=True)
            )
            == 3
        )
        assert (
            await redis_client.zcount(
                key, InfBound.POS_INF, ScoreBoundary(3, is_inclusive=True)
            )
            == 0
        )
        assert (
            await redis_client.zcount(
                "non_existing_key", InfBound.NEG_INF, InfBound.POS_INF
            )
            == 0
        )

    @pytest.mark.parametrize("cluster_mode", [True, False])
    @pytest.mark.parametrize("protocol", [ProtocolVersion.RESP2, ProtocolVersion.RESP3])
    async def test_zscore(self, redis_client: TGlideClient):
        key = get_random_string(10)
        members_scores = {"one": 1, "two": 2, "three": 3}
        assert await redis_client.zadd(key, members_scores=members_scores) == 3
        assert await redis_client.zscore(key, "one") == 1.0

        assert await redis_client.zscore(key, "non_existing_member") is None
        assert (
            await redis_client.zscore("non_existing_key", "non_existing_member") is None
        )

    @pytest.mark.parametrize("cluster_mode", [True, False])
    @pytest.mark.parametrize("protocol", [ProtocolVersion.RESP2, ProtocolVersion.RESP3])
    async def test_zmscore(self, redis_client: TGlideClient):
        key1 = get_random_string(10)
        key2 = get_random_string(10)
        members_scores = {"one": 1, "two": 2, "three": 3}

        assert await redis_client.zadd(key1, members_scores=members_scores) == 3
        assert await redis_client.zmscore(key1, ["one", "two", "three"]) == [
            1.0,
            2.0,
            3.0,
        ]
        assert await redis_client.zmscore(
            key1, ["one", "non_existing_member", "non_existing_member", "three"]
        ) == [1.0, None, None, 3.0]
        assert await redis_client.zmscore("non_existing_key", ["one"]) == [None]

        assert await redis_client.set(key2, "value") == OK
        with pytest.raises(RequestError):
            await redis_client.zmscore(key2, ["one"])

    @pytest.mark.parametrize("cluster_mode", [True, False])
    @pytest.mark.parametrize("protocol", [ProtocolVersion.RESP2, ProtocolVersion.RESP3])
    async def test_zinter_commands(self, redis_client: TGlideClient):
        key1 = "{testKey}:1-" + get_random_string(10)
        key2 = "{testKey}:2-" + get_random_string(10)
        key3 = "{testKey}:3-" + get_random_string(10)
        range = RangeByIndex(0, -1)
        members_scores1 = {"one": 1.0, "two": 2.0}
        members_scores2 = {"one": 1.5, "two": 2.5, "three": 3.5}

        assert await redis_client.zadd(key1, members_scores1) == 2
        assert await redis_client.zadd(key2, members_scores2) == 3

        # zinter tests
        zinter_map = await redis_client.zinter([key1, key2])
        expected_zinter_map = [b"one", b"two"]
        assert zinter_map == expected_zinter_map

        # zinterstore tests
        assert await redis_client.zinterstore(key3, [key1, key2]) == 2
        zinterstore_map = await redis_client.zrange_withscores(key3, range)
        expected_zinter_map_withscores = {
            b"one": 2.5,
            b"two": 4.5,
        }
        assert compare_maps(zinterstore_map, expected_zinter_map_withscores) is True

        # zinter_withscores tests
        zinter_withscores_map = await redis_client.zinter_withscores([key1, key2])
        assert (
            compare_maps(zinter_withscores_map, expected_zinter_map_withscores) is True
        )

        # MAX aggregation tests
        assert (
            await redis_client.zinterstore(key3, [key1, key2], AggregationType.MAX) == 2
        )
        zinterstore_map_max = await redis_client.zrange_withscores(key3, range)
        expected_zinter_map_max = {
            b"one": 1.5,
            b"two": 2.5,
        }
        assert compare_maps(zinterstore_map_max, expected_zinter_map_max) is True

        zinter_withscores_map_max = await redis_client.zinter_withscores(
            [key1, key2], AggregationType.MAX
        )
        assert compare_maps(zinter_withscores_map_max, expected_zinter_map_max) is True

        # MIN aggregation tests
        assert (
            await redis_client.zinterstore(key3, [key1, key2], AggregationType.MIN) == 2
        )
        zinterstore_map_min = await redis_client.zrange_withscores(key3, range)
        expected_zinter_map_min = {
            b"one": 1.0,
            b"two": 2.0,
        }
        assert compare_maps(zinterstore_map_min, expected_zinter_map_min) is True

        zinter_withscores_map_min = await redis_client.zinter_withscores(
            [key1, key2], AggregationType.MIN
        )
        assert compare_maps(zinter_withscores_map_min, expected_zinter_map_min) is True

        # SUM aggregation tests
        assert (
            await redis_client.zinterstore(key3, [key1, key2], AggregationType.SUM) == 2
        )
        zinterstore_map_sum = await redis_client.zrange_withscores(key3, range)
        assert compare_maps(zinterstore_map_sum, expected_zinter_map_withscores) is True

        zinter_withscores_map_sum = await redis_client.zinter_withscores(
            [key1, key2], AggregationType.SUM
        )
        assert (
            compare_maps(zinter_withscores_map_sum, expected_zinter_map_withscores)
            is True
        )

        # Multiplying scores during aggregation tests
        assert (
            await redis_client.zinterstore(
                key3, [(key1, 2.0), (key2, 2.0)], AggregationType.SUM
            )
            == 2
        )
        zinterstore_map_multiplied = await redis_client.zrange_withscores(key3, range)
        expected_zinter_map_multiplied = {
            b"one": 5.0,
            b"two": 9.0,
        }
        assert (
            compare_maps(zinterstore_map_multiplied, expected_zinter_map_multiplied)
            is True
        )

        zinter_withscores_map_multiplied = await redis_client.zinter_withscores(
            [(key1, 2.0), (key2, 2.0)], AggregationType.SUM
        )
        assert (
            compare_maps(
                zinter_withscores_map_multiplied, expected_zinter_map_multiplied
            )
            is True
        )

        # Non-existing key test
        assert (
            await redis_client.zinterstore(key3, [key1, "{testKey}-non_existing_key"])
            == 0
        )
        zinter_withscores_non_existing = await redis_client.zinter_withscores(
            [key1, "{testKey}-non_existing_key"]
        )
        assert zinter_withscores_non_existing == {}

        # Empty list check
        with pytest.raises(RequestError) as e:
            await redis_client.zinterstore("{xyz}", [])
        assert "wrong number of arguments" in str(e)

        with pytest.raises(RequestError) as e:
            await redis_client.zinter([])
        assert "wrong number of arguments" in str(e)

        with pytest.raises(RequestError) as e:
            await redis_client.zinter_withscores([])
        assert "at least 1 input key is needed" in str(e)

    @pytest.mark.parametrize("cluster_mode", [True, False])
    @pytest.mark.parametrize("protocol", [ProtocolVersion.RESP2, ProtocolVersion.RESP3])
    async def test_zunion_commands(self, redis_client: TGlideClient):
        key1 = "{testKey}:1-" + get_random_string(10)
        key2 = "{testKey}:2-" + get_random_string(10)
        key3 = "{testKey}:3-" + get_random_string(10)
        range = RangeByIndex(0, -1)
        members_scores1 = {"one": 1.0, "two": 2.0}
        members_scores2 = {"one": 1.5, "two": 2.5, "three": 3.5}

        assert await redis_client.zadd(key1, members_scores1) == 2
        assert await redis_client.zadd(key2, members_scores2) == 3

        # zunion tests
        zunion_map = await redis_client.zunion([key1, key2])
        expected_zunion_map = [b"one", b"three", b"two"]
        assert zunion_map == expected_zunion_map

        # zunionstore tests
        assert await redis_client.zunionstore(key3, [key1, key2]) == 3
        zunionstore_map = await redis_client.zrange_withscores(key3, range)
        expected_zunion_map_withscores = {
            b"one": 2.5,
            b"three": 3.5,
            b"two": 4.5,
        }
        assert compare_maps(zunionstore_map, expected_zunion_map_withscores) is True

        # zunion_withscores tests
        zunion_withscores_map = await redis_client.zunion_withscores([key1, key2])
        assert (
            compare_maps(zunion_withscores_map, expected_zunion_map_withscores) is True
        )

        # MAX aggregation tests
        assert (
            await redis_client.zunionstore(key3, [key1, key2], AggregationType.MAX) == 3
        )
        zunionstore_map_max = await redis_client.zrange_withscores(key3, range)
        expected_zunion_map_max = {
            b"one": 1.5,
            b"two": 2.5,
            b"three": 3.5,
        }
        assert compare_maps(zunionstore_map_max, expected_zunion_map_max) is True

        zunion_withscores_map_max = await redis_client.zunion_withscores(
            [key1, key2], AggregationType.MAX
        )
        assert compare_maps(zunion_withscores_map_max, expected_zunion_map_max) is True

        # MIN aggregation tests
        assert (
            await redis_client.zunionstore(key3, [key1, key2], AggregationType.MIN) == 3
        )
        zunionstore_map_min = await redis_client.zrange_withscores(key3, range)
        expected_zunion_map_min = {
            b"one": 1.0,
            b"two": 2.0,
            b"three": 3.5,
        }
        assert compare_maps(zunionstore_map_min, expected_zunion_map_min) is True

        zunion_withscores_map_min = await redis_client.zunion_withscores(
            [key1, key2], AggregationType.MIN
        )
        assert compare_maps(zunion_withscores_map_min, expected_zunion_map_min) is True

        # SUM aggregation tests
        assert (
            await redis_client.zunionstore(key3, [key1, key2], AggregationType.SUM) == 3
        )
        zunionstore_map_sum = await redis_client.zrange_withscores(key3, range)
        assert compare_maps(zunionstore_map_sum, expected_zunion_map_withscores) is True

        zunion_withscores_map_sum = await redis_client.zunion_withscores(
            [key1, key2], AggregationType.SUM
        )
        assert (
            compare_maps(zunion_withscores_map_sum, expected_zunion_map_withscores)
            is True
        )

        # Multiplying scores during aggregation tests
        assert (
            await redis_client.zunionstore(
                key3, [(key1, 2.0), (key2, 2.0)], AggregationType.SUM
            )
            == 3
        )
        zunionstore_map_multiplied = await redis_client.zrange_withscores(key3, range)
        expected_zunion_map_multiplied = {
            b"one": 5.0,
            b"three": 7.0,
            b"two": 9.0,
        }
        assert (
            compare_maps(zunionstore_map_multiplied, expected_zunion_map_multiplied)
            is True
        )

        zunion_withscores_map_multiplied = await redis_client.zunion_withscores(
            [(key1, 2.0), (key2, 2.0)], AggregationType.SUM
        )
        assert (
            compare_maps(
                zunion_withscores_map_multiplied, expected_zunion_map_multiplied
            )
            is True
        )

        # Non-existing key test
        assert (
            await redis_client.zunionstore(key3, [key1, "{testKey}-non_existing_key"])
            == 2
        )
        zunionstore_map_nonexistingkey = await redis_client.zrange_withscores(
            key3, range
        )
        expected_zunion_map_nonexistingkey = {
            b"one": 1.0,
            b"two": 2.0,
        }
        assert (
            compare_maps(
                zunionstore_map_nonexistingkey, expected_zunion_map_nonexistingkey
            )
            is True
        )

        zunion_withscores_non_existing = await redis_client.zunion_withscores(
            [key1, "{testKey}-non_existing_key"]
        )
        assert (
            compare_maps(
                zunion_withscores_non_existing, expected_zunion_map_nonexistingkey
            )
            is True
        )

        # Empty list check
        with pytest.raises(RequestError) as e:
            await redis_client.zunionstore("{xyz}", [])
        assert "wrong number of arguments" in str(e)

        with pytest.raises(RequestError) as e:
            await redis_client.zunion([])
        assert "wrong number of arguments" in str(e)

        with pytest.raises(RequestError) as e:
            await redis_client.zunion_withscores([])
        assert "at least 1 input key is needed" in str(e)

    @pytest.mark.parametrize("cluster_mode", [True, False])
    @pytest.mark.parametrize("protocol", [ProtocolVersion.RESP2, ProtocolVersion.RESP3])
    async def test_zpopmin(self, redis_client: TGlideClient):
        key = get_random_string(10)
        members_scores = {"a": 1.0, "b": 2.0, "c": 3.0}
        assert await redis_client.zadd(key, members_scores=members_scores) == 3
        assert await redis_client.zpopmin(key) == {b"a": 1.0}

        zpopmin_map = await redis_client.zpopmin(key, 3)
        expected_map = {b"b": 2.0, b"c": 3.0}
        assert compare_maps(zpopmin_map, expected_map) is True

        assert await redis_client.zpopmin(key) == {}
        assert await redis_client.set(key, "value") == OK
        with pytest.raises(RequestError):
            await redis_client.zpopmin(key)

        assert await redis_client.zpopmin("non_exisitng_key") == {}

    @pytest.mark.parametrize("cluster_mode", [True, False])
    @pytest.mark.parametrize("protocol", [ProtocolVersion.RESP2, ProtocolVersion.RESP3])
    async def test_bzpopmin(self, redis_client: TGlideClient):
        key1 = f"{{testKey}}:{get_random_string(10)}"
        key2 = f"{{testKey}}:{get_random_string(10)}"
        non_existing_key = f"{{testKey}}:non_existing_key"

        assert await redis_client.zadd(key1, {"a": 1.0, "b": 1.5}) == 2
        assert await redis_client.zadd(key2, {"c": 2.0}) == 1
        assert await redis_client.bzpopmin(
            [key1, key2], 0.5
        ) == convert_string_to_bytes_object([key1, "a", 1.0])
        assert await redis_client.bzpopmin(
            [non_existing_key, key2], 0.5
        ) == convert_string_to_bytes_object(
            [
                key2,
                "c",
                2.0,
            ]
        )
        assert await redis_client.bzpopmin(["non_existing_key"], 0.5) is None

        # invalid argument - key list must not be empty
        with pytest.raises(RequestError):
            await redis_client.bzpopmin([], 0.5)

        # key exists, but it is not a sorted set
        assert await redis_client.set("foo", "value") == OK
        with pytest.raises(RequestError):
            await redis_client.bzpopmin(["foo"], 0.5)

        async def endless_bzpopmin_call():
            await redis_client.bzpopmin(["non_existent_key"], 0)

        # bzpopmin is called against a non-existing key with no timeout, but we wrap the call in an asyncio timeout to
        # avoid having the test block forever
        with pytest.raises(asyncio.TimeoutError):
            await asyncio.wait_for(endless_bzpopmin_call(), timeout=0.5)

    @pytest.mark.parametrize("cluster_mode", [True, False])
    @pytest.mark.parametrize("protocol", [ProtocolVersion.RESP2, ProtocolVersion.RESP3])
    async def test_zpopmax(self, redis_client: TGlideClient):
        key = get_random_string(10)
        members_scores = {"a": 1.0, "b": 2.0, "c": 3.0}
        assert await redis_client.zadd(key, members_scores) == 3
        assert await redis_client.zpopmax(key) == {b"c": 3.0}

        zpopmax_map = await redis_client.zpopmax(key, 3)
        expected_map = {"b": 2.0, "a": 1.0}
        assert compare_maps(zpopmax_map, expected_map) is True

        assert await redis_client.zpopmax(key) == {}
        assert await redis_client.set(key, "value") == OK
        with pytest.raises(RequestError):
            await redis_client.zpopmax(key)

        assert await redis_client.zpopmax("non_exisitng_key") == {}

    @pytest.mark.parametrize("cluster_mode", [True, False])
    @pytest.mark.parametrize("protocol", [ProtocolVersion.RESP2, ProtocolVersion.RESP3])
    async def test_bzpopmax(self, redis_client: TGlideClient):
        key1 = f"{{testKey}}:{get_random_string(10)}"
        key2 = f"{{testKey}}:{get_random_string(10)}"
        non_existing_key = f"{{testKey}}:non_existing_key"

        assert await redis_client.zadd(key1, {"a": 1.0, "b": 1.5}) == 2
        assert await redis_client.zadd(key2, {"c": 2.0}) == 1
        assert await redis_client.bzpopmax(
            [key1, key2], 0.5
        ) == convert_string_to_bytes_object([key1, "b", 1.5])
        assert await redis_client.bzpopmax(
            [non_existing_key, key2], 0.5
        ) == convert_string_to_bytes_object(
            [
                key2,
                "c",
                2.0,
            ]
        )
        assert await redis_client.bzpopmax(["non_existing_key"], 0.5) is None

        # invalid argument - key list must not be empty
        with pytest.raises(RequestError):
            await redis_client.bzpopmax([], 0.5)

        # key exists, but it is not a sorted set
        assert await redis_client.set("foo", "value") == OK
        with pytest.raises(RequestError):
            await redis_client.bzpopmax(["foo"], 0.5)

        async def endless_bzpopmax_call():
            await redis_client.bzpopmax(["non_existent_key"], 0)

        # bzpopmax is called against a non-existing key with no timeout, but we wrap the call in an asyncio timeout to
        # avoid having the test block forever
        with pytest.raises(asyncio.TimeoutError):
            await asyncio.wait_for(endless_bzpopmax_call(), timeout=0.5)

    @pytest.mark.parametrize("cluster_mode", [True, False])
    @pytest.mark.parametrize("protocol", [ProtocolVersion.RESP2, ProtocolVersion.RESP3])
    async def test_zrange_by_index(self, redis_client: TGlideClient):
        key = get_random_string(10)
        members_scores = {"one": 1, "two": 2, "three": 3}
        assert await redis_client.zadd(key, members_scores=members_scores) == 3

        assert await redis_client.zrange(key, RangeByIndex(start=0, stop=1)) == [
            b"one",
            b"two",
        ]

        zrange_map = await redis_client.zrange_withscores(
            key, RangeByIndex(start=0, stop=-1)
        )
        expected_map = {b"one": 1.0, b"two": 2.0, b"three": 3.0}
        assert compare_maps(zrange_map, expected_map) is True

        assert await redis_client.zrange(
            key, RangeByIndex(start=0, stop=1), reverse=True
        ) == [
            b"three",
            b"two",
        ]

        assert await redis_client.zrange(key, RangeByIndex(start=3, stop=1)) == []
        assert (
            await redis_client.zrange_withscores(key, RangeByIndex(start=3, stop=1))
            == {}
        )

    @pytest.mark.parametrize("cluster_mode", [True, False])
    @pytest.mark.parametrize("protocol", [ProtocolVersion.RESP2, ProtocolVersion.RESP3])
    async def test_zrange_byscore(self, redis_client: TGlideClient):
        key = get_random_string(10)
        members_scores = {"one": 1, "two": 2, "three": 3}
        assert await redis_client.zadd(key, members_scores=members_scores) == 3

        assert await redis_client.zrange(
            key,
            RangeByScore(
                start=InfBound.NEG_INF, stop=ScoreBoundary(3, is_inclusive=False)
            ),
        ) == [b"one", b"two"]

        zrange_map = await redis_client.zrange_withscores(
            key,
            RangeByScore(start=InfBound.NEG_INF, stop=InfBound.POS_INF),
        )
        expected_map = {b"one": 1.0, b"two": 2.0, b"three": 3.0}
        assert compare_maps(zrange_map, expected_map) is True

        assert await redis_client.zrange(
            key,
            RangeByScore(
                start=ScoreBoundary(3, is_inclusive=False), stop=InfBound.NEG_INF
            ),
            reverse=True,
        ) == [b"two", b"one"]

        assert (
            await redis_client.zrange(
                key,
                RangeByScore(
                    start=InfBound.NEG_INF,
                    stop=InfBound.POS_INF,
                    limit=Limit(offset=1, count=2),
                ),
            )
        ) == [b"two", b"three"]

        assert (
            await redis_client.zrange(
                key,
                RangeByScore(
                    start=InfBound.NEG_INF, stop=ScoreBoundary(3, is_inclusive=False)
                ),
                reverse=True,
            )
            == []
        )  # stop is greater than start with reverse set to True

        assert (
            await redis_client.zrange(
                key,
                RangeByScore(
                    start=InfBound.POS_INF, stop=ScoreBoundary(3, is_inclusive=False)
                ),
            )
            == []
        )  # start is greater than stop

        assert (
            await redis_client.zrange_withscores(
                key,
                RangeByScore(
                    start=InfBound.POS_INF, stop=ScoreBoundary(3, is_inclusive=False)
                ),
            )
            == {}
        )  # start is greater than stop

        assert (
            await redis_client.zrange_withscores(
                key,
                RangeByScore(
                    start=InfBound.NEG_INF, stop=ScoreBoundary(3, is_inclusive=False)
                ),
                reverse=True,
            )
            == {}
        )  # stop is greater than start with reverse set to True

    @pytest.mark.parametrize("cluster_mode", [True, False])
    @pytest.mark.parametrize("protocol", [ProtocolVersion.RESP2, ProtocolVersion.RESP3])
    async def test_zrange_bylex(self, redis_client: TGlideClient):
        key = get_random_string(10)
        members_scores = {"a": 1, "b": 2, "c": 3}
        assert await redis_client.zadd(key, members_scores=members_scores) == 3

        assert await redis_client.zrange(
            key,
            RangeByLex(
                start=InfBound.NEG_INF, stop=LexBoundary("c", is_inclusive=False)
            ),
        ) == [b"a", b"b"]

        assert (
            await redis_client.zrange(
                key,
                RangeByLex(
                    start=InfBound.NEG_INF,
                    stop=InfBound.POS_INF,
                    limit=Limit(offset=1, count=2),
                ),
            )
        ) == [b"b", b"c"]

        assert await redis_client.zrange(
            key,
            RangeByLex(
                start=LexBoundary("c", is_inclusive=False), stop=InfBound.NEG_INF
            ),
            reverse=True,
        ) == [b"b", b"a"]

        assert (
            await redis_client.zrange(
                key,
                RangeByLex(
                    start=InfBound.NEG_INF, stop=LexBoundary("c", is_inclusive=False)
                ),
                reverse=True,
            )
            == []
        )  # stop is greater than start with reverse set to True

        assert (
            await redis_client.zrange(
                key,
                RangeByLex(
                    start=InfBound.POS_INF, stop=LexBoundary("c", is_inclusive=False)
                ),
            )
            == []
        )  # start is greater than stop

    @pytest.mark.parametrize("cluster_mode", [True, False])
    @pytest.mark.parametrize("protocol", [ProtocolVersion.RESP2, ProtocolVersion.RESP3])
    async def test_zrange_different_types_of_keys(self, redis_client: TGlideClient):
        key = get_random_string(10)

        assert (
            await redis_client.zrange("non_existing_key", RangeByIndex(start=0, stop=1))
            == []
        )

        assert (
            await redis_client.zrange_withscores(
                "non_existing_key", RangeByIndex(start=0, stop=-1)
            )
        ) == {}

        assert await redis_client.set(key, "value") == OK
        with pytest.raises(RequestError):
            await redis_client.zrange(key, RangeByIndex(start=0, stop=1))

        with pytest.raises(RequestError):
            await redis_client.zrange_withscores(key, RangeByIndex(start=0, stop=1))

    @pytest.mark.parametrize("cluster_mode", [True, False])
    @pytest.mark.parametrize("protocol", [ProtocolVersion.RESP2, ProtocolVersion.RESP3])
    async def test_zrangestore_by_index(self, redis_client: TGlideClient):
        destination = f"{{testKey}}:{get_random_string(10)}"
        source = f"{{testKey}}:{get_random_string(10)}"
        string_key = f"{{testKey}}:{get_random_string(10)}"
        non_existing_key = f"{{testKey}}:{get_random_string(10)}"

        member_scores = {"one": 1.0, "two": 2.0, "three": 3.0}
        assert await redis_client.zadd(source, member_scores) == 3

        # full range
        assert (
            await redis_client.zrangestore(destination, source, RangeByIndex(0, -1))
            == 3
        )
        zrange_res = await redis_client.zrange_withscores(
            destination, RangeByIndex(0, -1)
        )
        assert compare_maps(zrange_res, {"one": 1.0, "two": 2.0, "three": 3.0}) is True

        # range from rank 0 to 1, from highest to lowest score
        assert (
            await redis_client.zrangestore(
                destination, source, RangeByIndex(0, 1), True
            )
            == 2
        )

        zrange_res = await redis_client.zrange_withscores(
            destination, RangeByIndex(0, -1)
        )
        assert compare_maps(zrange_res, {"two": 2.0, "three": 3.0}) is True

        # incorrect range, as start > stop
        assert (
            await redis_client.zrangestore(destination, source, RangeByIndex(3, 1)) == 0
        )
        assert (
            await redis_client.zrange_withscores(destination, RangeByIndex(0, -1)) == {}
        )

        # non-existing source
        assert (
            await redis_client.zrangestore(
                destination, non_existing_key, RangeByIndex(0, -1)
            )
            == 0
        )
        assert (
            await redis_client.zrange_withscores(destination, RangeByIndex(0, -1)) == {}
        )

        # key exists, but it is not a set
        assert await redis_client.set(string_key, "value") == OK
        with pytest.raises(RequestError):
            await redis_client.zrangestore(destination, string_key, RangeByIndex(0, -1))

    @pytest.mark.parametrize("cluster_mode", [True, False])
    @pytest.mark.parametrize("protocol", [ProtocolVersion.RESP2, ProtocolVersion.RESP3])
    async def test_zrangestore_by_score(self, redis_client: TGlideClient):
        destination = f"{{testKey}}:{get_random_string(10)}"
        source = f"{{testKey}}:{get_random_string(10)}"
        string_key = f"{{testKey}}:{get_random_string(10)}"
        non_existing_key = f"{{testKey}}:{get_random_string(10)}"

        member_scores = {"one": 1.0, "two": 2.0, "three": 3.0}
        assert await redis_client.zadd(source, member_scores) == 3

        # range from negative infinity to 3 (exclusive)
        assert (
            await redis_client.zrangestore(
                destination,
                source,
                RangeByScore(InfBound.NEG_INF, ScoreBoundary(3, False)),
            )
            == 2
        )

        zrange_res = await redis_client.zrange_withscores(
            destination, RangeByIndex(0, -1)
        )
        assert compare_maps(zrange_res, {"one": 1.0, "two": 2.0}) is True

        # range from 1 (inclusive) to positive infinity
        assert (
            await redis_client.zrangestore(
                destination, source, RangeByScore(ScoreBoundary(1), InfBound.POS_INF)
            )
            == 3
        )
        zrange_res = await redis_client.zrange_withscores(
            destination, RangeByIndex(0, -1)
        )
        assert compare_maps(zrange_res, {"one": 1.0, "two": 2.0, "three": 3.0}) is True

        # range from negative to positive infinity, limited to ranks 1 to 2
        assert (
            await redis_client.zrangestore(
                destination,
                source,
                RangeByScore(InfBound.NEG_INF, InfBound.POS_INF, Limit(1, 2)),
            )
            == 2
        )
        zrange_res = await redis_client.zrange_withscores(
            destination, RangeByIndex(0, -1)
        )
        assert compare_maps(zrange_res, {"two": 2.0, "three": 3.0}) is True

        # range from positive to negative infinity reversed, limited to ranks 1 to 2
        assert (
            await redis_client.zrangestore(
                destination,
                source,
                RangeByScore(InfBound.POS_INF, InfBound.NEG_INF, Limit(1, 2)),
                True,
            )
            == 2
        )

        zrange_res = await redis_client.zrange_withscores(
            destination, RangeByIndex(0, -1)
        )
        assert compare_maps(zrange_res, {"one": 1.0, "two": 2.0}) is True

        # incorrect range as start > stop
        assert (
            await redis_client.zrangestore(
                destination,
                source,
                RangeByScore(ScoreBoundary(3, False), InfBound.NEG_INF),
            )
            == 0
        )
        assert (
            await redis_client.zrange_withscores(destination, RangeByIndex(0, -1)) == {}
        )

        # non-existing source
        assert (
            await redis_client.zrangestore(
                destination,
                non_existing_key,
                RangeByScore(InfBound.NEG_INF, ScoreBoundary(3, False)),
            )
            == 0
        )
        assert (
            await redis_client.zrange_withscores(destination, RangeByIndex(0, -1)) == {}
        )

        # key exists, but it is not a set
        assert await redis_client.set(string_key, "value") == OK
        with pytest.raises(RequestError):
            await redis_client.zrangestore(
                destination,
                string_key,
                RangeByScore(ScoreBoundary(0), ScoreBoundary(3)),
            )

    @pytest.mark.parametrize("cluster_mode", [True, False])
    @pytest.mark.parametrize("protocol", [ProtocolVersion.RESP2, ProtocolVersion.RESP3])
    async def test_zrangestore_by_lex(self, redis_client: TGlideClient):
        destination = f"{{testKey}}:{get_random_string(10)}"
        source = f"{{testKey}}:{get_random_string(10)}"
        string_key = f"{{testKey}}:4-{get_random_string(10)}"
        non_existing_key = f"{{testKey}}:5-{get_random_string(10)}"

        member_scores = {"a": 1.0, "b": 2.0, "c": 3.0}
        assert await redis_client.zadd(source, member_scores) == 3

        # range from negative infinity to "c" (exclusive)
        assert (
            await redis_client.zrangestore(
                destination,
                source,
                RangeByLex(InfBound.NEG_INF, LexBoundary("c", False)),
            )
            == 2
        )

        zrange_res = await redis_client.zrange_withscores(
            destination, RangeByIndex(0, -1)
        )
        assert compare_maps(zrange_res, {"a": 1.0, "b": 2.0}) is True

        # range from "a" (inclusive) to positive infinity
        assert (
            await redis_client.zrangestore(
                destination, source, RangeByLex(LexBoundary("a"), InfBound.POS_INF)
            )
            == 3
        )

        zrange_res = await redis_client.zrange_withscores(
            destination, RangeByIndex(0, -1)
        )
        assert compare_maps(zrange_res, {"a": 1.0, "b": 2.0, "c": 3.0}) is True

        # range from negative to positive infinity, limited to ranks 1 to 2
        assert (
            await redis_client.zrangestore(
                destination,
                source,
                RangeByLex(InfBound.NEG_INF, InfBound.POS_INF, Limit(1, 2)),
            )
            == 2
        )

        zrange_res = await redis_client.zrange_withscores(
            destination, RangeByIndex(0, -1)
        )
        assert compare_maps(zrange_res, {"b": 2.0, "c": 3.0}) is True

        # range from positive to negative infinity reversed, limited to ranks 1 to 2
        assert (
            await redis_client.zrangestore(
                destination,
                source,
                RangeByLex(InfBound.POS_INF, InfBound.NEG_INF, Limit(1, 2)),
                True,
            )
            == 2
        )

        zrange_res = await redis_client.zrange_withscores(
            destination, RangeByIndex(0, -1)
        )
        assert compare_maps(zrange_res, {"a": 1.0, "b": 2.0}) is True

        # incorrect range as start > stop
        assert (
            await redis_client.zrangestore(
                destination,
                source,
                RangeByLex(LexBoundary("c", False), InfBound.NEG_INF),
            )
            == 0
        )
        assert (
            await redis_client.zrange_withscores(destination, RangeByIndex(0, -1)) == {}
        )

        # non-existing source
        assert (
            await redis_client.zrangestore(
                destination,
                non_existing_key,
                RangeByLex(InfBound.NEG_INF, InfBound.POS_INF),
            )
            == 0
        )
        assert (
            await redis_client.zrange_withscores(destination, RangeByIndex(0, -1)) == {}
        )

        # key exists, but it is not a set
        assert await redis_client.set(string_key, "value") == OK
        with pytest.raises(RequestError):
            await redis_client.zrangestore(
                destination, string_key, RangeByLex(InfBound.NEG_INF, InfBound.POS_INF)
            )

    @pytest.mark.parametrize("cluster_mode", [True, False])
    @pytest.mark.parametrize("protocol", [ProtocolVersion.RESP2, ProtocolVersion.RESP3])
    async def test_zrank(self, redis_client: TGlideClient):
        key = get_random_string(10)
        members_scores = {"one": 1.5, "two": 2, "three": 3}
        assert await redis_client.zadd(key, members_scores) == 3
        assert await redis_client.zrank(key, "one") == 0
        if not await check_if_server_version_lt(redis_client, "7.2.0"):
            assert await redis_client.zrank_withscore(key, "one") == [0, 1.5]
            assert await redis_client.zrank_withscore(key, "non_existing_field") is None
            assert (
                await redis_client.zrank_withscore("non_existing_key", "field") is None
            )

        assert await redis_client.zrank(key, "non_existing_field") is None
        assert await redis_client.zrank("non_existing_key", "field") is None

        assert await redis_client.set(key, "value") == OK
        with pytest.raises(RequestError):
            await redis_client.zrank(key, "one")

    @pytest.mark.parametrize("cluster_mode", [True, False])
    @pytest.mark.parametrize("protocol", [ProtocolVersion.RESP2, ProtocolVersion.RESP3])
    async def test_zrevrank(self, redis_client: TGlideClient):
        key = get_random_string(10)
        non_existing_key = get_random_string(10)
        string_key = get_random_string(10)
        member_scores = {"one": 1.0, "two": 2.0, "three": 3.0}

        assert await redis_client.zadd(key, member_scores) == 3
        assert await redis_client.zrevrank(key, "three") == 0
        assert await redis_client.zrevrank(key, "non_existing_member") is None
        assert (
            await redis_client.zrevrank(non_existing_key, "non_existing_member") is None
        )

        if not check_if_server_version_lt(redis_client, "7.2.0"):
            assert await redis_client.zrevrank_withscore(key, "one") == [2, 1.0]
            assert (
                await redis_client.zrevrank_withscore(key, "non_existing_member")
                is None
            )
            assert (
                await redis_client.zrevrank_withscore(
                    non_existing_key, "non_existing_member"
                )
                is None
            )

        # key exists, but it is not a sorted set
        assert await redis_client.set(string_key, "foo") == OK
        with pytest.raises(RequestError):
            await redis_client.zrevrank(string_key, "member")
        with pytest.raises(RequestError):
            await redis_client.zrevrank_withscore(string_key, "member")

    @pytest.mark.parametrize("cluster_mode", [True, False])
    @pytest.mark.parametrize("protocol", [ProtocolVersion.RESP2, ProtocolVersion.RESP3])
    async def test_zdiff(self, redis_client: TGlideClient):
        key1 = f"{{testKey}}:1-{get_random_string(10)}"
        key2 = f"{{testKey}}:2-{get_random_string(10)}"
        key3 = f"{{testKey}}:3-{get_random_string(10)}"
        string_key = f"{{testKey}}:4-{get_random_string(10)}"
        non_existing_key = f"{{testKey}}:5-{get_random_string(10)}"

        member_scores1 = {"one": 1.0, "two": 2.0, "three": 3.0}
        member_scores2 = {"two": 2.0}
        member_scores3 = {"one": 1.0, "two": 2.0, "three": 3.0, "four": 4.0}

        assert await redis_client.zadd(key1, member_scores1) == 3
        assert await redis_client.zadd(key2, member_scores2) == 1
        assert await redis_client.zadd(key3, member_scores3) == 4

        assert await redis_client.zdiff([key1, key2]) == [b"one", b"three"]
        assert await redis_client.zdiff([key1, key3]) == []
        assert await redis_client.zdiff([non_existing_key, key3]) == []

        zdiff_map = await redis_client.zdiff_withscores([key1, key2])
        expected_map = {
            b"one": 1.0,
            b"three": 3.0,
        }
        assert compare_maps(zdiff_map, expected_map) is True
        assert (
            compare_maps(await redis_client.zdiff_withscores([key1, key3]), {}) is True
        )
        non_exist_res = await redis_client.zdiff_withscores([non_existing_key, key3])
        assert non_exist_res == {}

        # invalid argument - key list must not be empty
        with pytest.raises(RequestError):
            await redis_client.zdiff([])

        # invalid argument - key list must not be empty
        with pytest.raises(RequestError):
            await redis_client.zdiff_withscores([])

        # key exists, but it is not a sorted set
        assert await redis_client.set(string_key, "foo") == OK
        with pytest.raises(RequestError):
            await redis_client.zdiff([string_key, key2])

        assert await redis_client.set(string_key, "foo") == OK
        with pytest.raises(RequestError):
            await redis_client.zdiff_withscores([string_key, key2])

    @pytest.mark.parametrize("cluster_mode", [True, False])
    @pytest.mark.parametrize("protocol", [ProtocolVersion.RESP2, ProtocolVersion.RESP3])
    async def test_zdiffstore(self, redis_client: TGlideClient):
        key1 = f"{{testKey}}:1-{get_random_string(10)}"
        key2 = f"{{testKey}}:2-{get_random_string(10)}"
        key3 = f"{{testKey}}:3-{get_random_string(10)}"
        key4 = f"{{testKey}}:4-{get_random_string(10)}"
        string_key = f"{{testKey}}:4-{get_random_string(10)}"
        non_existing_key = f"{{testKey}}:5-{get_random_string(10)}"

        member_scores1 = {"one": 1.0, "two": 2.0, "three": 3.0}
        member_scores2 = {"two": 2.0}
        member_scores3 = {"one": 1.0, "two": 2.0, "three": 3.0, "four": 4.0}

        assert await redis_client.zadd(key1, member_scores1) == 3
        assert await redis_client.zadd(key2, member_scores2) == 1
        assert await redis_client.zadd(key3, member_scores3) == 4

        assert await redis_client.zdiffstore(key4, [key1, key2]) == 2

        zrange_res = await redis_client.zrange_withscores(key4, RangeByIndex(0, -1))
        assert compare_maps(zrange_res, {"one": 1.0, "three": 3.0}) is True

        assert await redis_client.zdiffstore(key4, [key3, key2, key1]) == 1
        assert await redis_client.zrange_withscores(key4, RangeByIndex(0, -1)) == {
            b"four": 4.0
        }

        assert await redis_client.zdiffstore(key4, [key1, key3]) == 0
        assert await redis_client.zrange_withscores(key4, RangeByIndex(0, -1)) == {}

        assert await redis_client.zdiffstore(key4, [non_existing_key, key1]) == 0
        assert await redis_client.zrange_withscores(key4, RangeByIndex(0, -1)) == {}

        # key exists, but it is not a sorted set
        assert await redis_client.set(string_key, "value") == OK
        with pytest.raises(RequestError):
            await redis_client.zdiffstore(key4, [string_key, key1])

    @pytest.mark.parametrize("cluster_mode", [True, False])
    @pytest.mark.parametrize("protocol", [ProtocolVersion.RESP2, ProtocolVersion.RESP3])
    async def test_bzmpop(self, redis_client: TGlideClient):
        min_version = "7.0.0"
        if await check_if_server_version_lt(redis_client, min_version):
            return pytest.mark.skip(reason=f"Redis version required >= {min_version}")

        key1 = f"{{test}}-1-f{get_random_string(10)}"
        key2 = f"{{test}}-2-f{get_random_string(10)}"
        non_existing_key = f"{{test}}-non_existing_key"
        string_key = f"{{test}}-3-f{get_random_string(10)}"

        assert await redis_client.zadd(key1, {"a1": 1, "b1": 2}) == 2
        assert await redis_client.zadd(key2, {"a2": 0.1, "b2": 0.2}) == 2

        assert await redis_client.bzmpop([key1, key2], ScoreFilter.MAX, 0.1) == [
            key1.encode(),
            {b"b1": 2},
        ]
        assert await redis_client.bzmpop([key2, key1], ScoreFilter.MAX, 0.1, 10) == [
            key2.encode(),
            {b"b2": 0.2, b"a2": 0.1},
        ]

        # ensure that command doesn't time out even if timeout > request timeout (250ms by default)
        assert (
            await redis_client.bzmpop([non_existing_key], ScoreFilter.MIN, 0.5) is None
        )
        assert (
            await redis_client.bzmpop([non_existing_key], ScoreFilter.MIN, 0.55, 1)
            is None
        )

        # key exists, but it is not a sorted set
        assert await redis_client.set(string_key, "value") == OK
        with pytest.raises(RequestError):
            await redis_client.bzmpop([string_key], ScoreFilter.MAX, 0.1)
        with pytest.raises(RequestError):
            await redis_client.bzmpop([string_key], ScoreFilter.MAX, 0.1, 1)

        # incorrect argument: key list should not be empty
        with pytest.raises(RequestError):
            assert await redis_client.bzmpop([], ScoreFilter.MAX, 0.1, 1)

        # incorrect argument: count should be greater than 0
        with pytest.raises(RequestError):
            assert await redis_client.bzmpop([key1], ScoreFilter.MAX, 0.1, 0)

        # check that order of entries in the response is preserved
        entries = {}
        for i in range(0, 10):
            entries.update({f"a{i}": float(i)})

        assert await redis_client.zadd(key2, entries) == 10
        result = await redis_client.bzmpop([key2], ScoreFilter.MIN, 0.1, 10)
        assert result is not None
        result_map = cast(Mapping[bytes, float], result[1])
        assert compare_maps(entries, result_map) is True

        async def endless_bzmpop_call():
            await redis_client.bzmpop(["non_existent_key"], ScoreFilter.MAX, 0)

        # bzmpop is called against a non-existing key with no timeout, but we wrap the call in an asyncio timeout to
        # avoid having the test block forever
        with pytest.raises(asyncio.TimeoutError):
            await asyncio.wait_for(endless_bzmpop_call(), timeout=0.5)

    @pytest.mark.parametrize("cluster_mode", [True, False])
    @pytest.mark.parametrize("protocol", [ProtocolVersion.RESP2, ProtocolVersion.RESP3])
    async def test_zrandmember(self, redis_client: TGlideClient):
        key = get_random_string(10)
        string_key = get_random_string(10)
        scores = {"one": 1, "two": 2}
        assert await redis_client.zadd(key, scores) == 2

        member = await redis_client.zrandmember(key)
        # TODO: remove when functions API is fixed
        assert isinstance(member, bytes)
        assert member.decode() in scores
        assert await redis_client.zrandmember("non_existing_key") is None

        # key exists, but it is not a set
        assert await redis_client.set(string_key, "value") == OK
        with pytest.raises(RequestError):
            await redis_client.zrandmember(string_key)

    @pytest.mark.parametrize("cluster_mode", [True, False])
    @pytest.mark.parametrize("protocol", [ProtocolVersion.RESP2, ProtocolVersion.RESP3])
    async def test_zrandmember_count(self, redis_client: TGlideClient):
        key = get_random_string(10)
        string_key = get_random_string(10)
        scores = {"one": 1, "two": 2}
        assert await redis_client.zadd(key, scores) == 2

        # unique values are expected as count is positive
        members = await redis_client.zrandmember_count(key, 4)
        assert len(members) == 2
        assert set(members) == {b"one", b"two"}

        # duplicate values are expected as count is negative
        members = await redis_client.zrandmember_count(key, -4)
        assert len(members) == 4
        for member in members:
            # TODO: remove when functions API is fixed
            assert isinstance(member, bytes)
            assert member.decode() in scores

        assert await redis_client.zrandmember_count(key, 0) == []
        assert await redis_client.zrandmember_count("non_existing_key", 0) == []

        # key exists, but it is not a set
        assert await redis_client.set(string_key, "value") == OK
        with pytest.raises(RequestError):
            await redis_client.zrandmember_count(string_key, 5)

    @pytest.mark.parametrize("cluster_mode", [True, False])
    @pytest.mark.parametrize("protocol", [ProtocolVersion.RESP2, ProtocolVersion.RESP3])
    async def test_zrandmember_withscores(self, redis_client: TGlideClient):
        key = get_random_string(10)
        string_key = get_random_string(10)
        scores = {"one": 1, "two": 2}
        assert await redis_client.zadd(key, scores) == 2

        # unique values are expected as count is positive
        elements = await redis_client.zrandmember_withscores(key, 4)
        assert len(elements) == 2

        for member, score in elements:
            # TODO: remove when functions API is fixed
            assert isinstance(member, bytes)
            assert scores[(member).decode()] == score

        # duplicate values are expected as count is negative
        elements = await redis_client.zrandmember_withscores(key, -4)
        assert len(elements) == 4
        for member, score in elements:
            # TODO: remove when functions API is fixed
            assert isinstance(member, bytes)
            assert scores[(member).decode()] == score

        assert await redis_client.zrandmember_withscores(key, 0) == []
        assert await redis_client.zrandmember_withscores("non_existing_key", 0) == []

        # key exists, but it is not a set
        assert await redis_client.set(string_key, "value") == OK
        with pytest.raises(RequestError):
            await redis_client.zrandmember_withscores(string_key, 5)

    @pytest.mark.parametrize("cluster_mode", [True, False])
    @pytest.mark.parametrize("protocol", [ProtocolVersion.RESP2, ProtocolVersion.RESP3])
    async def test_zintercard(self, redis_client: TGlideClient):
        min_version = "7.0.0"
        if await check_if_server_version_lt(redis_client, min_version):
            return pytest.mark.skip(reason=f"Redis version required >= {min_version}")

        key1 = f"{{testKey}}:1-{get_random_string(10)}"
        key2 = f"{{testKey}}:2-{get_random_string(10)}"
        string_key = f"{{testKey}}:4-{get_random_string(10)}"
        non_existing_key = f"{{testKey}}:5-{get_random_string(10)}"

        member_scores1 = {"one": 1.0, "two": 2.0, "three": 3.0}
        member_scores2 = {"two": 2.0, "three": 3.0, "four": 4.0}

        assert await redis_client.zadd(key1, member_scores1) == 3
        assert await redis_client.zadd(key2, member_scores2) == 3

        assert await redis_client.zintercard([key1, key2]) == 2
        assert await redis_client.zintercard([key1, non_existing_key]) == 0

        assert await redis_client.zintercard([key1, key2], 0) == 2
        assert await redis_client.zintercard([key1, key2], 1) == 1
        assert await redis_client.zintercard([key1, key2], 3) == 2

        # invalid argument - key list must not be empty
        with pytest.raises(RequestError):
            await redis_client.zintercard([])

        # key exists, but it is not a sorted set
        assert await redis_client.set(string_key, "value") == OK
        with pytest.raises(RequestError):
            await redis_client.zintercard([string_key])

    @pytest.mark.parametrize("cluster_mode", [True, False])
    @pytest.mark.parametrize("protocol", [ProtocolVersion.RESP2, ProtocolVersion.RESP3])
    async def test_zmpop(self, redis_client: TGlideClient):
        min_version = "7.0.0"
        if await check_if_server_version_lt(redis_client, min_version):
            return pytest.mark.skip(reason=f"Redis version required >= {min_version}")

        key1 = f"{{test}}-1-f{get_random_string(10)}"
        key2 = f"{{test}}-2-f{get_random_string(10)}"
        non_existing_key = f"{{test}}-non_existing_key"
        string_key = f"{{test}}-3-f{get_random_string(10)}"

        assert await redis_client.zadd(key1, {"a1": 1, "b1": 2}) == 2
        assert await redis_client.zadd(key2, {"a2": 0.1, "b2": 0.2}) == 2

        assert await redis_client.zmpop([key1, key2], ScoreFilter.MAX) == [
            key1.encode(),
            {b"b1": 2},
        ]
        assert await redis_client.zmpop([key2, key1], ScoreFilter.MAX, 10) == [
            key2.encode(),
            {b"b2": 0.2, b"a2": 0.1},
        ]

        assert await redis_client.zmpop([non_existing_key], ScoreFilter.MIN) is None
        assert await redis_client.zmpop([non_existing_key], ScoreFilter.MIN, 1) is None

        # key exists, but it is not a sorted set
        assert await redis_client.set(string_key, "value") == OK
        with pytest.raises(RequestError):
            await redis_client.zmpop([string_key], ScoreFilter.MAX)
        with pytest.raises(RequestError):
            await redis_client.zmpop([string_key], ScoreFilter.MAX, 1)

        # incorrect argument: key list should not be empty
        with pytest.raises(RequestError):
            assert await redis_client.zmpop([], ScoreFilter.MAX, 1)

        # incorrect argument: count should be greater than 0
        with pytest.raises(RequestError):
            assert await redis_client.zmpop([key1], ScoreFilter.MAX, 0)

        # check that order of entries in the response is preserved
        entries = {}
        for i in range(0, 10):
            entries.update({f"a{i}": float(i)})

        assert await redis_client.zadd(key2, entries) == 10
        result = await redis_client.zmpop([key2], ScoreFilter.MIN, 10)
        assert result is not None
        result_map = cast(Mapping[bytes, float], result[1])
        assert compare_maps(entries, result_map) is True

    @pytest.mark.parametrize("cluster_mode", [True, False])
    @pytest.mark.parametrize("protocol", [ProtocolVersion.RESP2, ProtocolVersion.RESP3])
    async def test_type(self, redis_client: TGlideClient):
        key = get_random_string(10)
        assert await redis_client.set(key, "value") == OK
        assert (await redis_client.type(key)).lower() == b"string"
        assert await redis_client.delete([key]) == 1

        assert await redis_client.lpush(key, ["value"]) == 1
        assert (await redis_client.type(key)).lower() == b"list"
        assert await redis_client.delete([key]) == 1

        assert await redis_client.sadd(key, ["value"]) == 1
        assert (await redis_client.type(key)).lower() == b"set"
        assert await redis_client.delete([key]) == 1

        assert await redis_client.zadd(key, {"member": 1.0}) == 1
        assert (await redis_client.type(key)).lower() == b"zset"
        assert await redis_client.delete([key]) == 1

        assert await redis_client.hset(key, {"field": "value"}) == 1
        assert (await redis_client.type(key)).lower() == b"hash"
        assert await redis_client.delete([key]) == 1

        await redis_client.xadd(key, [("field", "value")])
        assert await redis_client.type(key) == b"stream"
        assert await redis_client.delete([key]) == 1

        assert (await redis_client.type(key)).lower() == b"none"

    @pytest.mark.parametrize("cluster_mode", [False])
    @pytest.mark.parametrize("protocol", [ProtocolVersion.RESP2, ProtocolVersion.RESP3])
    async def test_sort_and_sort_store_with_get_or_by_args(
        self, redis_client: GlideClient
    ):
        key = "{SameSlotKey}" + get_random_string(10)
        store = "{SameSlotKey}" + get_random_string(10)
        user_key1, user_key2, user_key3, user_key4, user_key5 = (
            "user:1",
            "user:2",
            "user:3",
            "user:4",
            "user:5",
        )

        # Prepare some data
        assert await redis_client.hset(user_key1, {"name": "Alice", "age": "30"}) == 2
        assert await redis_client.hset(user_key2, {"name": "Bob", "age": "25"}) == 2
        assert await redis_client.hset(user_key3, {"name": "Charlie", "age": "35"}) == 2
        assert await redis_client.hset(user_key4, {"name": "Dave", "age": "20"}) == 2
        assert await redis_client.hset(user_key5, {"name": "Eve", "age": "40"}) == 2
        assert await redis_client.lpush("user_ids", ["5", "4", "3", "2", "1"]) == 5

        # Test sort with all arguments
        assert await redis_client.lpush(key, ["3", "1", "2"]) == 3
        result = await redis_client.sort(
            key,
            limit=Limit(0, 2),
            get_patterns=["user:*->name"],
            order=OrderBy.ASC,
            alpha=True,
        )
        assert result == [b"Alice", b"Bob"]

        # Test sort_store with all arguments
        sort_store_result = await redis_client.sort_store(
            key,
            store,
            limit=Limit(0, 2),
            get_patterns=["user:*->name"],
            order=OrderBy.ASC,
            alpha=True,
        )
        assert sort_store_result == 2
        sorted_list = await redis_client.lrange(store, 0, -1)
        assert sorted_list == [b"Alice", b"Bob"]

        # Test sort with `by` argument
        result = await redis_client.sort(
            "user_ids",
            by_pattern="user:*->age",
            get_patterns=["user:*->name"],
            alpha=True,
        )
        assert result == convert_string_to_bytes_object(
            ["Dave", "Bob", "Alice", "Charlie", "Eve"]
        )

        # Test sort with `by` argument with missing keys to sort by
        assert await redis_client.lpush("user_ids", ["a"]) == 6
        result = await redis_client.sort(
            "user_ids",
            by_pattern="user:*->age",
            get_patterns=["user:*->name"],
            alpha=True,
        )
        assert result == convert_string_to_bytes_object(
            [None, "Dave", "Bob", "Alice", "Charlie", "Eve"]
        )

        # Test sort with `by` argument with missing keys to sort by
        result = await redis_client.sort(
            "user_ids",
            by_pattern="user:*->name",
            get_patterns=["user:*->age"],
            alpha=True,
        )
        assert result == convert_string_to_bytes_object(
            [None, "30", "25", "35", "20", "40"]
        )

        # Test Limit with count 0
        result = await redis_client.sort(
            "user_ids",
            limit=Limit(0, 0),
            alpha=True,
        )
        assert result == []

    @pytest.mark.parametrize("cluster_mode", [True, False])
    @pytest.mark.parametrize("protocol", [ProtocolVersion.RESP2, ProtocolVersion.RESP3])
    async def test_sort_and_sort_store_without_get_or_by_args(
        self, redis_client: TGlideClient
    ):
        key = "{SameSlotKey}" + get_random_string(10)
        store = "{SameSlotKey}" + get_random_string(10)

        # Test sort with non-existing key
        result = await redis_client.sort("non_existing_key")
        assert result == []

        # Test sort_store with non-existing key
        sort_store_result = await redis_client.sort_store(
            "{SameSlotKey}:non_existing_key", store
        )
        assert sort_store_result == 0

        # Test each argument separately
        assert await redis_client.lpush(key, ["5", "2", "4", "1", "3"]) == 5

        # Test w/o flags
        result = await redis_client.sort(key)
        assert result == [b"1", b"2", b"3", b"4", b"5"]

        # limit argument
        result = await redis_client.sort(key, limit=Limit(1, 3))
        assert result == [b"2", b"3", b"4"]

        # order argument
        result = await redis_client.sort(key, order=OrderBy.DESC)
        assert result == [b"5", b"4", b"3", b"2", b"1"]

        assert await redis_client.lpush(key, ["a"]) == 6

        with pytest.raises(RequestError) as e:
            await redis_client.sort(key)
        assert "can't be converted into double" in str(e).lower()

        # alpha argument
        result = await redis_client.sort(key, alpha=True)
        assert result == [b"1", b"2", b"3", b"4", b"5", b"a"]

        # Combining multiple arguments
        result = await redis_client.sort(
            key, limit=Limit(1, 3), order=OrderBy.DESC, alpha=True
        )
        assert result == [b"5", b"4", b"3"]

        # Test sort_store with combined arguments
        sort_store_result = await redis_client.sort_store(
            key, store, limit=Limit(1, 3), order=OrderBy.DESC, alpha=True
        )
        assert sort_store_result == 3
        sorted_list = await redis_client.lrange(store, 0, -1)
        assert sorted_list == [b"5", b"4", b"3"]

    @pytest.mark.parametrize("cluster_mode", [True, False])
    @pytest.mark.parametrize("protocol", [ProtocolVersion.RESP2, ProtocolVersion.RESP3])
    async def test_echo(self, redis_client: TGlideClient):
        message = get_random_string(5)
        assert await redis_client.echo(message) == message.encode()
        if isinstance(redis_client, GlideClusterClient):
            echo_dict = await redis_client.echo(message, AllNodes())
            assert isinstance(echo_dict, dict)
            for value in echo_dict.values():
                assert value == message.encode()

    @pytest.mark.parametrize("cluster_mode", [True, False])
    @pytest.mark.parametrize("protocol", [ProtocolVersion.RESP2, ProtocolVersion.RESP3])
    async def test_dbsize(self, redis_client: TGlideClient):
        assert await redis_client.custom_command(["FLUSHALL"]) == OK

        assert await redis_client.dbsize() == 0
        key_value_pairs = [(get_random_string(10), "foo") for _ in range(10)]

        for key, value in key_value_pairs:
            assert await redis_client.set(key, value) == OK
        assert await redis_client.dbsize() == 10

        if isinstance(redis_client, GlideClusterClient):
            assert await redis_client.custom_command(["FLUSHALL"]) == OK
            key = get_random_string(5)
            assert await redis_client.set(key, value) == OK
            assert await redis_client.dbsize(SlotKeyRoute(SlotType.PRIMARY, key)) == 1
        else:
            assert await redis_client.select(1) == OK
            assert await redis_client.dbsize() == 0

    @pytest.mark.parametrize("cluster_mode", [True, False])
    @pytest.mark.parametrize("protocol", [ProtocolVersion.RESP2, ProtocolVersion.RESP3])
    async def test_time(self, redis_client: TGlideClient):
        current_time = int(time.time()) - 1
        result = await redis_client.time()
        assert len(result) == 2
        assert isinstance(result, list)
        assert int(result[0]) > current_time
        assert 0 < int(result[1]) < 1000000

    @pytest.mark.parametrize("cluster_mode", [True, False])
    @pytest.mark.parametrize("protocol", [ProtocolVersion.RESP2, ProtocolVersion.RESP3])
    async def test_lastsave(self, redis_client: TGlideClient):
        yesterday = date.today() - timedelta(1)
        yesterday_unix_time = time.mktime(yesterday.timetuple())

        result = await redis_client.lastsave()
        assert isinstance(result, int)
        assert result > yesterday_unix_time

        if isinstance(redis_client, GlideClusterClient):
            # test with single-node route
            result = await redis_client.lastsave(RandomNode())
            assert isinstance(result, int)
            assert result > yesterday_unix_time

            # test with multi-node route
            result = await redis_client.lastsave(AllNodes())
            assert isinstance(result, dict)
            for lastsave_time in result.values():
                assert lastsave_time > yesterday_unix_time

    @pytest.mark.parametrize("cluster_mode", [True, False])
    @pytest.mark.parametrize("protocol", [ProtocolVersion.RESP2, ProtocolVersion.RESP3])
    async def test_append(self, redis_client: TGlideClient):
        key, value = get_random_string(10), get_random_string(5)
        assert await redis_client.append(key, value) == 5

        assert await redis_client.append(key, value) == 10
        assert await redis_client.get(key) == (value * 2).encode()

    @pytest.mark.parametrize("cluster_mode", [True, False])
    @pytest.mark.parametrize("protocol", [ProtocolVersion.RESP2, ProtocolVersion.RESP3])
    async def test_xadd_xtrim_xlen(self, redis_client: TGlideClient):
        key = get_random_string(10)
        string_key = get_random_string(10)
        non_existing_key = get_random_string(10)
        field, field2 = get_random_string(10), get_random_string(10)

        assert (
            await redis_client.xadd(
                key,
                [(field, "foo"), (field2, "bar")],
                StreamAddOptions(make_stream=False),
            )
            is None
        )

        assert (
            await redis_client.xadd(
                key, [(field, "foo1"), (field2, "bar1")], StreamAddOptions(id="0-1")
            )
            == b"0-1"
        )

        assert (
            await redis_client.xadd(key, [(field, "foo2"), (field2, "bar2")])
        ) is not None
        assert await redis_client.xlen(key) == 2

        # This will trim the first entry.
        id = await redis_client.xadd(
            key,
            [(field, "foo3"), (field2, "bar3")],
            StreamAddOptions(trim=TrimByMaxLen(exact=True, threshold=2)),
        )

        assert id is not None
        # TODO: remove when functions API is fixed
        assert isinstance(id, bytes)
        assert await redis_client.xlen(key) == 2

        # This will trim the 2nd entry.
        assert (
            await redis_client.xadd(
                key,
                [(field, "foo4"), (field2, "bar4")],
                StreamAddOptions(trim=TrimByMinId(exact=True, threshold=id.decode())),
            )
            is not None
        )
        assert await redis_client.xlen(key) == 2

        assert await redis_client.xtrim(key, TrimByMaxLen(threshold=1, exact=True)) == 1
        assert await redis_client.xlen(key) == 1

        assert await redis_client.xtrim(key, TrimByMaxLen(threshold=0, exact=True)) == 1
        # Unlike other Redis collection types, stream keys still exist even after removing all entries
        assert await redis_client.exists([key]) == 1
        assert await redis_client.xlen(key) == 0

        assert (
            await redis_client.xtrim(
                non_existing_key, TrimByMaxLen(threshold=1, exact=True)
            )
            == 0
        )
        assert await redis_client.xlen(non_existing_key) == 0

        # key exists, but it is not a stream
        assert await redis_client.set(string_key, "foo")
        with pytest.raises(RequestError):
            await redis_client.xtrim(string_key, TrimByMaxLen(threshold=1, exact=True))
        with pytest.raises(RequestError):
            await redis_client.xlen(string_key)

    @pytest.mark.parametrize("cluster_mode", [True, False])
    @pytest.mark.parametrize("protocol", [ProtocolVersion.RESP2, ProtocolVersion.RESP3])
    async def test_xdel(self, redis_client: TGlideClient):
        key1 = get_random_string(10)
        string_key = get_random_string(10)
        non_existing_key = get_random_string(10)
        stream_id1 = "0-1"
        stream_id2 = "0-2"
        stream_id3 = "0-3"

        assert (
            await redis_client.xadd(
                key1, [("f1", "foo1"), ("f2", "foo2")], StreamAddOptions(stream_id1)
            )
            == stream_id1.encode()
        )
        assert (
            await redis_client.xadd(
                key1, [("f1", "foo1"), ("f2", "foo2")], StreamAddOptions(stream_id2)
            )
            == stream_id2.encode()
        )
        assert await redis_client.xlen(key1) == 2

        # deletes one stream id, and ignores anything invalid
        assert await redis_client.xdel(key1, [stream_id1, stream_id3]) == 1
        assert await redis_client.xdel(non_existing_key, [stream_id3]) == 0

        # invalid argument - id list should not be empty
        with pytest.raises(RequestError):
            await redis_client.xdel(key1, [])

        # key exists, but it is not a stream
        assert await redis_client.set(string_key, "foo") == OK
        with pytest.raises(RequestError):
            await redis_client.xdel(string_key, [stream_id3])

    @pytest.mark.parametrize("cluster_mode", [True, False])
    @pytest.mark.parametrize("protocol", [ProtocolVersion.RESP2, ProtocolVersion.RESP3])
    async def test_xrange_and_xrevrange(self, redis_client: TGlideClient):
        key = get_random_string(10)
        non_existing_key = get_random_string(10)
        string_key = get_random_string(10)
        stream_id1 = "0-1"
        stream_id2 = "0-2"
        stream_id3 = "0-3"

        assert (
            await redis_client.xadd(
                key, [("f1", "v1")], StreamAddOptions(id=stream_id1)
            )
            == stream_id1.encode()
        )
        assert (
            await redis_client.xadd(
                key, [("f2", "v2")], StreamAddOptions(id=stream_id2)
            )
            == stream_id2.encode()
        )
        assert await redis_client.xlen(key) == 2

        # get everything from the stream
        result = await redis_client.xrange(key, MinId(), MaxId())
        assert convert_bytes_to_string_object(result) == {
            stream_id1: [["f1", "v1"]],
            stream_id2: [["f2", "v2"]],
        }
        result = await redis_client.xrevrange(key, MaxId(), MinId())
        assert convert_bytes_to_string_object(result) == {
            stream_id2: [["f2", "v2"]],
            stream_id1: [["f1", "v1"]],
        }

        # returns empty mapping if + before -
        assert await redis_client.xrange(key, MaxId(), MinId()) == {}
        # rev search returns empty mapping if - before +
        assert await redis_client.xrevrange(key, MinId(), MaxId()) == {}

        assert (
            await redis_client.xadd(
                key, [("f3", "v3")], StreamAddOptions(id=stream_id3)
            )
            == stream_id3.encode()
        )

        # get the newest entry
        result = await redis_client.xrange(
            key, ExclusiveIdBound(stream_id2), ExclusiveIdBound.from_timestamp(5), 1
        )
        assert convert_bytes_to_string_object(result) == {stream_id3: [["f3", "v3"]]}
        result = await redis_client.xrevrange(
            key, ExclusiveIdBound.from_timestamp(5), ExclusiveIdBound(stream_id2), 1
        )
        assert convert_bytes_to_string_object(result) == {stream_id3: [["f3", "v3"]]}

        # xrange/xrevrange against an emptied stream
        assert await redis_client.xdel(key, [stream_id1, stream_id2, stream_id3]) == 3
        assert await redis_client.xrange(key, MinId(), MaxId(), 10) == {}
        assert await redis_client.xrevrange(key, MaxId(), MinId(), 10) == {}

        assert await redis_client.xrange(non_existing_key, MinId(), MaxId()) == {}
        assert await redis_client.xrevrange(non_existing_key, MaxId(), MinId()) == {}

        # count value < 1 returns None
        assert await redis_client.xrange(key, MinId(), MaxId(), 0) is None
        assert await redis_client.xrange(key, MinId(), MaxId(), -1) is None
        assert await redis_client.xrevrange(key, MaxId(), MinId(), 0) is None
        assert await redis_client.xrevrange(key, MaxId(), MinId(), -1) is None

        # key exists, but it is not a stream
        assert await redis_client.set(string_key, "foo")
        with pytest.raises(RequestError):
            await redis_client.xrange(string_key, MinId(), MaxId())
        with pytest.raises(RequestError):
            await redis_client.xrevrange(string_key, MaxId(), MinId())

        # invalid start bound
        with pytest.raises(RequestError):
            await redis_client.xrange(key, IdBound("not_a_stream_id"), MaxId())
        with pytest.raises(RequestError):
            await redis_client.xrevrange(key, MaxId(), IdBound("not_a_stream_id"))

        # invalid end bound
        with pytest.raises(RequestError):
            await redis_client.xrange(key, MinId(), IdBound("not_a_stream_id"))
        with pytest.raises(RequestError):
            await redis_client.xrevrange(key, IdBound("not_a_stream_id"), MinId())

    @pytest.mark.parametrize("cluster_mode", [True, False])
    @pytest.mark.parametrize("protocol", [ProtocolVersion.RESP2, ProtocolVersion.RESP3])
    async def test_xread(
        self, redis_client: TGlideClient, cluster_mode, protocol, request
    ):
        key1 = f"{{testKey}}:1-{get_random_string(10)}"
        key2 = f"{{testKey}}:2-{get_random_string(10)}"
        non_existing_key = f"{{testKey}}:3-{get_random_string(10)}"
        stream_id1_1 = "1-1"
        stream_id1_2 = "1-2"
        stream_id1_3 = "1-3"
        stream_id2_1 = "2-1"
        stream_id2_2 = "2-2"
        stream_id2_3 = "2-3"
        non_existing_id = "99-99"

        # setup first entries in streams key1 and key2
        assert (
            await redis_client.xadd(
                key1, [("f1_1", "v1_1")], StreamAddOptions(id=stream_id1_1)
            )
            == stream_id1_1.encode()
        )
        assert (
            await redis_client.xadd(
                key2, [("f2_1", "v2_1")], StreamAddOptions(id=stream_id2_1)
            )
            == stream_id2_1.encode()
        )

        # setup second entries in streams key1 and key2
        assert (
            await redis_client.xadd(
                key1, [("f1_2", "v1_2")], StreamAddOptions(id=stream_id1_2)
            )
            == stream_id1_2.encode()
        )
        assert (
            await redis_client.xadd(
                key2, [("f2_2", "v2_2")], StreamAddOptions(id=stream_id2_2)
            )
            == stream_id2_2.encode()
        )

        # setup third entries in streams key1 and key2
        assert (
            await redis_client.xadd(
                key1, [("f1_3", "v1_3")], StreamAddOptions(id=stream_id1_3)
            )
            == stream_id1_3.encode()
        )
        assert (
            await redis_client.xadd(
                key2, [("f2_3", "v2_3")], StreamAddOptions(id=stream_id2_3)
            )
            == stream_id2_3.encode()
        )

        assert await redis_client.xread({key1: stream_id1_1, key2: stream_id2_1}) == {
            key1.encode(): {
                stream_id1_2.encode(): [[b"f1_2", b"v1_2"]],
                stream_id1_3.encode(): [[b"f1_3", b"v1_3"]],
            },
            key2.encode(): {
                stream_id2_2.encode(): [[b"f2_2", b"v2_2"]],
                stream_id2_3.encode(): [[b"f2_3", b"v2_3"]],
            },
        }

        assert await redis_client.xread({non_existing_key: stream_id1_1}) is None
        assert await redis_client.xread({key1: non_existing_id}) is None

        # passing an empty read options argument has no effect
        assert await redis_client.xread({key1: stream_id1_1}, StreamReadOptions()) == {
            key1.encode(): {
                stream_id1_2.encode(): [[b"f1_2", b"v1_2"]],
                stream_id1_3.encode(): [[b"f1_3", b"v1_3"]],
            },
        }

        assert await redis_client.xread(
            {key1: stream_id1_1}, StreamReadOptions(count=1)
        ) == {
            key1.encode(): {
                stream_id1_2.encode(): [[b"f1_2", b"v1_2"]],
            },
        }
        assert await redis_client.xread(
            {key1: stream_id1_1}, StreamReadOptions(count=1, block_ms=1000)
        ) == {
            key1.encode(): {
                stream_id1_2.encode(): [[b"f1_2", b"v1_2"]],
            },
        }

    @pytest.mark.parametrize("cluster_mode", [True, False])
    @pytest.mark.parametrize("protocol", [ProtocolVersion.RESP2, ProtocolVersion.RESP3])
    async def test_xread_edge_cases_and_failures(
        self, redis_client: TGlideClient, cluster_mode, protocol, request
    ):
        key1 = f"{{testKey}}:1-{get_random_string(10)}"
        string_key = f"{{testKey}}:2-{get_random_string(10)}"
        stream_id0 = "0-0"
        stream_id1 = "1-1"
        stream_id2 = "1-2"

        assert (
            await redis_client.xadd(
                key1, [("f1", "v1")], StreamAddOptions(id=stream_id1)
            )
            == stream_id1.encode()
        )
        assert (
            await redis_client.xadd(
                key1, [("f2", "v2")], StreamAddOptions(id=stream_id2)
            )
            == stream_id2.encode()
        )

        test_client = await create_client(
            request=request, protocol=protocol, cluster_mode=cluster_mode, timeout=900
        )
        # ensure command doesn't time out even if timeout > request timeout
        assert (
            await test_client.xread(
                {key1: stream_id2}, StreamReadOptions(block_ms=1000)
            )
            is None
        )

        async def endless_xread_call():
            await test_client.xread({key1: stream_id2}, StreamReadOptions(block_ms=0))

        # when xread is called with a block timeout of 0, it should never timeout, but we wrap the test with a timeout
        # to avoid the test getting stuck forever.
        with pytest.raises(asyncio.TimeoutError):
            await asyncio.wait_for(endless_xread_call(), timeout=3)

        # if count is non-positive, it is ignored
        assert await redis_client.xread(
            {key1: stream_id0}, StreamReadOptions(count=0)
        ) == {
            key1.encode(): {
                stream_id1.encode(): [[b"f1", b"v1"]],
                stream_id2.encode(): [[b"f2", b"v2"]],
            },
        }
        assert await redis_client.xread(
            {key1: stream_id0}, StreamReadOptions(count=-1)
        ) == {
            key1.encode(): {
                stream_id1.encode(): [[b"f1", b"v1"]],
                stream_id2.encode(): [[b"f2", b"v2"]],
            },
        }

        # invalid stream ID
        with pytest.raises(RequestError):
            await redis_client.xread({key1: "invalid_stream_id"})

        # invalid argument - block cannot be negative
        with pytest.raises(RequestError):
            await redis_client.xread({key1: stream_id1}, StreamReadOptions(block_ms=-1))

        # invalid argument - keys_and_ids must not be empty
        with pytest.raises(RequestError):
            await redis_client.xread({})

        # key exists, but it is not a stream
        assert await redis_client.set(string_key, "foo")
        with pytest.raises(RequestError):
            await redis_client.xread({string_key: stream_id1, key1: stream_id1})
        with pytest.raises(RequestError):
            await redis_client.xread({key1: stream_id1, string_key: stream_id1})

    @pytest.mark.parametrize("cluster_mode", [True, False])
    @pytest.mark.parametrize("protocol", [ProtocolVersion.RESP2, ProtocolVersion.RESP3])
    async def test_xgroup_create_xgroup_destroy(
        self, redis_client: TGlideClient, cluster_mode, protocol, request
    ):
        key = get_random_string(10)
        non_existing_key = get_random_string(10)
        string_key = get_random_string(10)
        group_name1 = get_random_string(10)
        group_name2 = get_random_string(10)
        stream_id = "0-1"

        # trying to create a consumer group for a non-existing stream without the "MKSTREAM" arg results in error
        with pytest.raises(RequestError):
            await redis_client.xgroup_create(non_existing_key, group_name1, stream_id)

        # calling with the "MKSTREAM" arg should create the new stream automatically
        assert (
            await redis_client.xgroup_create(
                key, group_name1, stream_id, StreamGroupOptions(make_stream=True)
            )
            == OK
        )

        # invalid arg - group names must be unique, but group_name1 already exists
        with pytest.raises(RequestError):
            await redis_client.xgroup_create(key, group_name1, stream_id)

        # invalid stream ID format
        with pytest.raises(RequestError):
            await redis_client.xgroup_create(
                key, group_name2, "invalid_stream_id_format"
            )

        assert await redis_client.xgroup_destroy(key, group_name1) is True
        # calling xgroup_destroy again returns False because the group was already destroyed above
        assert await redis_client.xgroup_destroy(key, group_name1) is False

        # attempting to destroy a group for a non-existing key should raise an error
        with pytest.raises(RequestError):
            await redis_client.xgroup_destroy(non_existing_key, group_name1)

        # "ENTRIESREAD" option was added in Redis 7.0.0
        if await check_if_server_version_lt(redis_client, "7.0.0"):
            with pytest.raises(RequestError):
                await redis_client.xgroup_create(
                    key,
                    group_name1,
                    stream_id,
                    StreamGroupOptions(entries_read_id="10"),
                )
        else:
            assert (
                await redis_client.xgroup_create(
                    key,
                    group_name1,
                    stream_id,
                    StreamGroupOptions(entries_read_id="10"),
                )
                == OK
            )

            # invalid entries_read_id - cannot be the zero ("0-0") ID
            with pytest.raises(RequestError):
                await redis_client.xgroup_create(
                    key,
                    group_name2,
                    stream_id,
                    StreamGroupOptions(entries_read_id="0-0"),
                )

        # key exists, but it is not a stream
        assert await redis_client.set(string_key, "foo") == OK
        with pytest.raises(RequestError):
            await redis_client.xgroup_create(
                string_key, group_name1, stream_id, StreamGroupOptions(make_stream=True)
            )
        with pytest.raises(RequestError):
            await redis_client.xgroup_destroy(string_key, group_name1)

    @pytest.mark.parametrize("cluster_mode", [True, False])
    @pytest.mark.parametrize("protocol", [ProtocolVersion.RESP2, ProtocolVersion.RESP3])
    async def test_xgroup_create_consumer_xreadgroup_xgroup_del_consumer(
        self, redis_client: TGlideClient, cluster_mode, protocol, request
    ):
        key = f"{{testKey}}:{get_random_string(10)}"
        non_existing_key = f"{{testKey}}:{get_random_string(10)}"
        string_key = f"{{testKey}}:{get_random_string(10)}"
        group_name = get_random_string(10)
        consumer_name = get_random_string(10)
        stream_id0 = "0"
        stream_id1_0 = "1-0"
        stream_id1_1 = "1-1"
        stream_id1_2 = "1-2"
        stream_id1_3 = "1-3"

        # create group and consumer for the group
        assert (
            await redis_client.xgroup_create(
                key, group_name, stream_id0, StreamGroupOptions(make_stream=True)
            )
            == OK
        )
        assert (
            await redis_client.xgroup_create_consumer(key, group_name, consumer_name)
            is True
        )

        # attempting to create/delete a consumer for a group that does not exist results in a NOGROUP request error
        with pytest.raises(RequestError):
            await redis_client.xgroup_create_consumer(
                key, "non_existing_group", consumer_name
            )
        with pytest.raises(RequestError):
            await redis_client.xgroup_del_consumer(
                key, "non_existing_group", consumer_name
            )

        # attempt to create consumer for group again
        assert (
            await redis_client.xgroup_create_consumer(key, group_name, consumer_name)
            is False
        )

        # attempting to delete a consumer that has not been created yet returns 0
        assert (
            await redis_client.xgroup_del_consumer(
                key, group_name, "non_existing_consumer"
            )
            == 0
        )

        # add two stream entries
        assert (
            await redis_client.xadd(
                key, [("f1_0", "v1_0")], StreamAddOptions(stream_id1_0)
            )
            == stream_id1_0.encode()
        )
        assert (
            await redis_client.xadd(
                key, [("f1_1", "v1_1")], StreamAddOptions(stream_id1_1)
            )
            == stream_id1_1.encode()
        )

        # read the entire stream for the consumer and mark messages as pending
        assert await redis_client.xreadgroup(
            {key: ">"},
            group_name,
            consumer_name,
            StreamReadGroupOptions(block_ms=1000, count=10),
        ) == {
            key.encode(): {
                stream_id1_0.encode(): [[b"f1_0", b"v1_0"]],
                stream_id1_1.encode(): [[b"f1_1", b"v1_1"]],
            }
        }

        # delete one of the stream entries
        assert await redis_client.xdel(key, [stream_id1_0]) == 1

        # now xreadgroup yields one empty stream entry and one non-empty stream entry
        assert await redis_client.xreadgroup({key: "0"}, group_name, consumer_name) == {
            key.encode(): {
                stream_id1_0.encode(): None,
                stream_id1_1.encode(): [[b"f1_1", b"v1_1"]],
            }
        }

        assert (
            await redis_client.xadd(
                key, [("f1_2", "v1_2")], StreamAddOptions(stream_id1_2)
            )
            == stream_id1_2.encode()
        )

        # delete the consumer group and expect 2 pending messages
        assert (
            await redis_client.xgroup_del_consumer(key, group_name, consumer_name) == 2
        )

        # consume the last message with the previously deleted consumer (create the consumer anew)
        assert await redis_client.xreadgroup(
            {key: ">"},
            group_name,
            consumer_name,
            StreamReadGroupOptions(count=5, block_ms=1000),
        ) == {key.encode(): {stream_id1_2.encode(): [[b"f1_2", b"v1_2"]]}}

        # delete the consumer group and expect the pending message
        assert (
            await redis_client.xgroup_del_consumer(key, group_name, consumer_name) == 1
        )

        # test NOACK option
        assert (
            await redis_client.xadd(
                key, [("f1_3", "v1_3")], StreamAddOptions(stream_id1_3)
            )
            == stream_id1_3.encode()
        )
        # since NOACK is passed, stream entry will be consumed without being added to the pending entries
        assert await redis_client.xreadgroup(
            {key: ">"},
            group_name,
            consumer_name,
            StreamReadGroupOptions(no_ack=True, count=5, block_ms=1000),
        ) == {key.encode(): {stream_id1_3.encode(): [[b"f1_3", b"v1_3"]]}}
        assert (
            await redis_client.xreadgroup(
                {key: ">"},
                group_name,
                consumer_name,
                StreamReadGroupOptions(no_ack=False, count=5, block_ms=1000),
            )
            is None
        )
        assert await redis_client.xreadgroup(
            {key: "0"},
            group_name,
            consumer_name,
            StreamReadGroupOptions(no_ack=False, count=5, block_ms=1000),
        ) == {key.encode(): {}}

        # attempting to call XGROUP CREATECONSUMER or XGROUP DELCONSUMER with a non-existing key should raise an error
        with pytest.raises(RequestError):
            await redis_client.xgroup_create_consumer(
                non_existing_key, group_name, consumer_name
            )
        with pytest.raises(RequestError):
            await redis_client.xgroup_del_consumer(
                non_existing_key, group_name, consumer_name
            )

        # key exists, but it is not a stream
        assert await redis_client.set(string_key, "foo") == OK
        with pytest.raises(RequestError):
            await redis_client.xgroup_create_consumer(
                string_key, group_name, consumer_name
            )
        with pytest.raises(RequestError):
            await redis_client.xgroup_del_consumer(
                string_key, group_name, consumer_name
            )

    @pytest.mark.parametrize("cluster_mode", [True, False])
    @pytest.mark.parametrize("protocol", [ProtocolVersion.RESP2, ProtocolVersion.RESP3])
    async def test_xreadgroup_edge_cases_and_failures(
        self, redis_client: TGlideClient, cluster_mode, protocol, request
    ):
        key = f"{{testKey}}:{get_random_string(10)}"
        non_existing_key = f"{{testKey}}:{get_random_string(10)}"
        string_key = f"{{testKey}}:{get_random_string(10)}"
        group_name = get_random_string(10)
        consumer_name = get_random_string(10)
        stream_id0 = "0"
        stream_id1_0 = "1-0"
        stream_id1_1 = "1-1"

        # attempting to execute against a non-existing key results in an error
        with pytest.raises(RequestError):
            await redis_client.xreadgroup(
                {non_existing_key: stream_id0}, group_name, consumer_name
            )

        # create group and consumer for group
        assert await redis_client.xgroup_create(
            key, group_name, stream_id0, StreamGroupOptions(make_stream=True)
        )
        assert (
            await redis_client.xgroup_create_consumer(key, group_name, consumer_name)
            is True
        )

        # read from empty stream
        assert (
            await redis_client.xreadgroup({key: ">"}, group_name, consumer_name) is None
        )
        assert await redis_client.xreadgroup({key: "0"}, group_name, consumer_name) == {
            key.encode(): {}
        }

        # setup first entry
        assert (
            await redis_client.xadd(key, [("f1", "v1")], StreamAddOptions(stream_id1_1))
            == stream_id1_1.encode()
        )

        # if count is non-positive, it is ignored
        assert await redis_client.xreadgroup(
            {key: ">"}, group_name, consumer_name, StreamReadGroupOptions(count=0)
        ) == {
            key.encode(): {
                stream_id1_1.encode(): [[b"f1", b"v1"]],
            },
        }
        assert await redis_client.xreadgroup(
            {key: stream_id1_0},
            group_name,
            consumer_name,
            StreamReadGroupOptions(count=-1),
        ) == {
            key.encode(): {
                stream_id1_1.encode(): [[b"f1", b"v1"]],
            },
        }

        # invalid stream ID
        with pytest.raises(RequestError):
            await redis_client.xreadgroup(
                {key: "invalid_stream_id"}, group_name, consumer_name
            )

        # invalid argument - block cannot be negative
        with pytest.raises(RequestError):
            await redis_client.xreadgroup(
                {key: stream_id0},
                group_name,
                consumer_name,
                StreamReadGroupOptions(block_ms=-1),
            )

        # invalid argument - keys_and_ids must not be empty
        with pytest.raises(RequestError):
            await redis_client.xreadgroup({}, group_name, consumer_name)

        # first key exists, but it is not a stream
        assert await redis_client.set(string_key, "foo") == OK
        with pytest.raises(RequestError):
            await redis_client.xreadgroup(
                {string_key: stream_id1_1, key: stream_id1_1}, group_name, consumer_name
            )

        # second key exists, but it is not a stream
        with pytest.raises(RequestError):
            await redis_client.xreadgroup(
                {key: stream_id1_1, string_key: stream_id1_1}, group_name, consumer_name
            )

        # attempting to execute command with a non-existing group results in an error
        with pytest.raises(RequestError):
            await redis_client.xreadgroup(
                {key: stream_id1_1}, "non_existing_group", consumer_name
            )

        test_client = await create_client(
            request=request, protocol=protocol, cluster_mode=cluster_mode, timeout=900
        )
        timeout_key = f"{{testKey}}:{get_random_string(10)}"
        timeout_group_name = get_random_string(10)
        timeout_consumer_name = get_random_string(10)

        # create a group read with the test client
        # add a single stream entry and consumer
        # the first call to ">" will return and update consumer group
        # the second call to ">" will block waiting for new entries
        # using anything other than ">" won't block, but will return the empty consumer result
        # see: https://github.com/redis/redis/issues/6587
        assert (
            await test_client.xgroup_create(
                timeout_key,
                timeout_group_name,
                stream_id0,
                StreamGroupOptions(make_stream=True),
            )
            == OK
        )
        assert (
            await test_client.xgroup_create_consumer(
                timeout_key, timeout_group_name, timeout_consumer_name
            )
            is True
        )
        assert (
            await test_client.xadd(
                timeout_key, [("f1", "v1")], StreamAddOptions(stream_id1_1)
            )
            == stream_id1_1.encode()
        )

        # read the entire stream for the consumer and mark messages as pending
        assert await test_client.xreadgroup(
            {timeout_key: ">"}, timeout_group_name, timeout_consumer_name
        ) == {timeout_key.encode(): {stream_id1_1.encode(): [[b"f1", b"v1"]]}}

        # subsequent calls to read ">" will block
        assert (
            await test_client.xreadgroup(
                {timeout_key: ">"},
                timeout_group_name,
                timeout_consumer_name,
                StreamReadGroupOptions(block_ms=1000),
            )
            is None
        )

        # ensure that command doesn't time out even if timeout > request timeout
        async def endless_xreadgroup_call():
            await test_client.xreadgroup(
                {timeout_key: ">"},
                timeout_group_name,
                timeout_consumer_name,
                StreamReadGroupOptions(block_ms=0),
            )

        # when xreadgroup is called with a block timeout of 0, it should never timeout, but we wrap the test with a
        # timeout to avoid the test getting stuck forever.
        with pytest.raises(asyncio.TimeoutError):
            await asyncio.wait_for(endless_xreadgroup_call(), timeout=3)

    @pytest.mark.parametrize("cluster_mode", [True, False])
    @pytest.mark.parametrize("protocol", [ProtocolVersion.RESP2, ProtocolVersion.RESP3])
    async def test_xack(
        self, redis_client: TGlideClient, cluster_mode, protocol, request
    ):
        key = f"{{testKey}}:{get_random_string(10)}"
        non_existing_key = f"{{testKey}}:{get_random_string(10)}"
        string_key = f"{{testKey}}:{get_random_string(10)}"
        group_name = get_random_string(10)
        consumer_name = get_random_string(10)
        stream_id0 = "0"
        stream_id1_0 = "1-0"
        stream_id1_1 = "1-1"
        stream_id1_2 = "1-2"

        # setup: add 2 entries to the stream, create consumer group, read to mark them as pending
        assert (
            await redis_client.xadd(key, [("f0", "v0")], StreamAddOptions(stream_id1_0))
            == stream_id1_0.encode()
        )
        assert (
            await redis_client.xadd(key, [("f1", "v1")], StreamAddOptions(stream_id1_1))
            == stream_id1_1.encode()
        )
        assert await redis_client.xgroup_create(key, group_name, stream_id0) == OK
        assert await redis_client.xreadgroup({key: ">"}, group_name, consumer_name) == {
            key.encode(): {
                stream_id1_0.encode(): [[b"f0", b"v0"]],
                stream_id1_1.encode(): [[b"f1", b"v1"]],
            }
        }

        # add one more entry
        assert (
            await redis_client.xadd(key, [("f2", "v2")], StreamAddOptions(stream_id1_2))
            == stream_id1_2.encode()
        )

        # acknowledge the first 2 entries
        assert (
            await redis_client.xack(key, group_name, [stream_id1_0, stream_id1_1]) == 2
        )
        # attempting to acknowledge the first 2 entries again returns 0 since they were already acknowledged
        assert (
            await redis_client.xack(key, group_name, [stream_id1_0, stream_id1_1]) == 0
        )
        # read the last, unacknowledged entry
        assert await redis_client.xreadgroup({key: ">"}, group_name, consumer_name) == {
            key.encode(): {stream_id1_2.encode(): [[b"f2", b"v2"]]}
        }
        # deleting the consumer returns 1 since the last entry still hasn't been acknowledged
        assert (
            await redis_client.xgroup_del_consumer(key, group_name, consumer_name) == 1
        )

        # attempting to acknowledge a non-existing key returns 0
        assert (
            await redis_client.xack(non_existing_key, group_name, [stream_id1_0]) == 0
        )
        # attempting to acknowledge a non-existing group returns 0
        assert await redis_client.xack(key, "non_existing_group", [stream_id1_0]) == 0
        # attempting to acknowledge a non-existing ID returns 0
        assert await redis_client.xack(key, group_name, ["99-99"]) == 0

        # invalid arg - ID list must not be empty
        with pytest.raises(RequestError):
            await redis_client.xack(key, group_name, [])

        # invalid arg - invalid stream ID format
        with pytest.raises(RequestError):
            await redis_client.xack(key, group_name, ["invalid_ID_format"])

        # key exists, but it is not a stream
        assert await redis_client.set(string_key, "foo") == OK
        with pytest.raises(RequestError):
            await redis_client.xack(string_key, group_name, [stream_id1_0])

    @pytest.mark.parametrize("cluster_mode", [True, False])
    @pytest.mark.parametrize("protocol", [ProtocolVersion.RESP2, ProtocolVersion.RESP3])
    async def test_xpending(self, redis_client: TGlideClient):
        key = get_random_string(10)
        group_name = get_random_string(10)
        consumer1 = get_random_string(10)
        consumer2 = get_random_string(10)
        stream_id0 = "0"
        stream_id1_0 = "1-0"
        stream_id1_1 = "1-1"
        stream_id1_2 = "1-2"
        stream_id1_3 = "1-3"
        stream_id1_4 = "1-4"

        # create group and consumer for group
        assert (
            await redis_client.xgroup_create(
                key, group_name, stream_id0, StreamGroupOptions(make_stream=True)
            )
            == OK
        )
        assert (
            await redis_client.xgroup_create_consumer(key, group_name, consumer1)
            is True
        )
        assert (
            await redis_client.xgroup_create_consumer(key, group_name, consumer2)
            is True
        )

        # add two stream entries for consumer1
        assert (
            await redis_client.xadd(
                key, [("f1_0", "v1_0")], StreamAddOptions(stream_id1_0)
            )
            == stream_id1_0.encode()
        )
        assert (
            await redis_client.xadd(
                key, [("f1_1", "v1_1")], StreamAddOptions(stream_id1_1)
            )
            == stream_id1_1.encode()
        )

        # read the entire stream with consumer1 and mark messages as pending
        assert await redis_client.xreadgroup({key: ">"}, group_name, consumer1) == {
            key.encode(): {
                stream_id1_0.encode(): [[b"f1_0", b"v1_0"]],
                stream_id1_1.encode(): [[b"f1_1", b"v1_1"]],
            }
        }

        # add three stream entries for consumer2
        assert (
            await redis_client.xadd(
                key, [("f1_2", "v1_2")], StreamAddOptions(stream_id1_2)
            )
            == stream_id1_2.encode()
        )
        assert (
            await redis_client.xadd(
                key, [("f1_3", "v1_3")], StreamAddOptions(stream_id1_3)
            )
            == stream_id1_3.encode()
        )
        assert (
            await redis_client.xadd(
                key, [("f1_4", "v1_4")], StreamAddOptions(stream_id1_4)
            )
            == stream_id1_4.encode()
        )

        # read the entire stream with consumer2 and mark messages as pending
        assert await redis_client.xreadgroup({key: ">"}, group_name, consumer2) == {
            key.encode(): {
                stream_id1_2.encode(): [[b"f1_2", b"v1_2"]],
                stream_id1_3.encode(): [[b"f1_3", b"v1_3"]],
                stream_id1_4.encode(): [[b"f1_4", b"v1_4"]],
            }
        }

        # inner array order is non-deterministic, so we have to assert against it separately from the other info
        result = await redis_client.xpending(key, group_name)
        consumer_results = cast(List, result[3])
        assert [consumer1.encode(), b"2"] in consumer_results
        assert [consumer2.encode(), b"3"] in consumer_results

        result.remove(consumer_results)
        assert result == [5, stream_id1_0.encode(), stream_id1_4.encode()]

        # to ensure an idle_time > 0
        time.sleep(2)
        range_result = await redis_client.xpending_range(
            key, group_name, MinId(), MaxId(), 10
        )
        # the inner lists of the result have format [stream_entry_id, consumer, idle_time, times_delivered]
        # because the idle time return value is not deterministic, we have to assert against it separately
        idle_time = cast(int, range_result[0][2])
        assert idle_time > 0
        range_result[0].remove(idle_time)
        assert range_result[0] == [stream_id1_0.encode(), consumer1.encode(), 1]

        idle_time = cast(int, range_result[1][2])
        assert idle_time > 0
        range_result[1].remove(idle_time)
        assert range_result[1] == [stream_id1_1.encode(), consumer1.encode(), 1]

        idle_time = cast(int, range_result[2][2])
        assert idle_time > 0
        range_result[2].remove(idle_time)
        assert range_result[2] == [stream_id1_2.encode(), consumer2.encode(), 1]

        idle_time = cast(int, range_result[3][2])
        assert idle_time > 0
        range_result[3].remove(idle_time)
        assert range_result[3] == [stream_id1_3.encode(), consumer2.encode(), 1]

        idle_time = cast(int, range_result[4][2])
        assert idle_time > 0
        range_result[4].remove(idle_time)
        assert range_result[4] == [stream_id1_4.encode(), consumer2.encode(), 1]

        # acknowledge streams 1-1 to 1-3 and remove them from the xpending results
        assert (
            await redis_client.xack(
                key, group_name, [stream_id1_1, stream_id1_2, stream_id1_3]
            )
            == 3
        )

        range_result = await redis_client.xpending_range(
            key, group_name, IdBound(stream_id1_4), MaxId(), 10
        )
        assert len(range_result) == 1
        assert range_result[0][0] == stream_id1_4.encode()
        assert range_result[0][1] == consumer2.encode()

        range_result = await redis_client.xpending_range(
            key, group_name, MinId(), IdBound(stream_id1_3), 10
        )
        assert len(range_result) == 1
        assert range_result[0][0] == stream_id1_0.encode()
        assert range_result[0][1] == consumer1.encode()

        # passing an empty StreamPendingOptions object should have no effect
        range_result = await redis_client.xpending_range(
            key, group_name, MinId(), IdBound(stream_id1_3), 10, StreamPendingOptions()
        )
        assert len(range_result) == 1
        assert range_result[0][0] == stream_id1_0.encode()
        assert range_result[0][1] == consumer1.encode()

        range_result = await redis_client.xpending_range(
            key,
            group_name,
            MinId(),
            MaxId(),
            10,
            StreamPendingOptions(min_idle_time_ms=1, consumer_name=consumer2),
        )
        assert len(range_result) == 1
        assert range_result[0][0] == stream_id1_4.encode()
        assert range_result[0][1] == consumer2.encode()

    @pytest.mark.parametrize("cluster_mode", [True, False])
    @pytest.mark.parametrize("protocol", [ProtocolVersion.RESP2, ProtocolVersion.RESP3])
    async def test_xpending_edge_cases_and_failures(self, redis_client: TGlideClient):
        key = get_random_string(10)
        non_existing_key = get_random_string(10)
        string_key = get_random_string(10)
        group_name = get_random_string(10)
        consumer = get_random_string(10)
        stream_id0 = "0"
        stream_id1_0 = "1-0"
        stream_id1_1 = "1-1"

        # create group and consumer for the group
        assert (
            await redis_client.xgroup_create(
                key, group_name, stream_id0, StreamGroupOptions(make_stream=True)
            )
            == OK
        )
        assert (
            await redis_client.xgroup_create_consumer(key, group_name, consumer) is True
        )

        # add two stream entries for consumer
        assert (
            await redis_client.xadd(
                key, [("f1_0", "v1_0")], StreamAddOptions(stream_id1_0)
            )
            == stream_id1_0.encode()
        )
        assert (
            await redis_client.xadd(
                key, [("f1_1", "v1_1")], StreamAddOptions(stream_id1_1)
            )
            == stream_id1_1.encode()
        )

        # no pending messages yet...
        assert await redis_client.xpending(key, group_name) == [0, None, None, None]
        assert (
            await redis_client.xpending_range(key, group_name, MinId(), MaxId(), 10)
            == []
        )

        # read the entire stream with consumer and mark messages as pending
        assert await redis_client.xreadgroup({key: ">"}, group_name, consumer) == {
            key.encode(): {
                stream_id1_0.encode(): [[b"f1_0", b"v1_0"]],
                stream_id1_1.encode(): [[b"f1_1", b"v1_1"]],
            }
        }

        # sanity check - expect some results
        assert await redis_client.xpending(key, group_name) == [
            2,
            stream_id1_0.encode(),
            stream_id1_1.encode(),
            [[consumer.encode(), b"2"]],
        ]
        result = await redis_client.xpending_range(
            key, group_name, MinId(), MaxId(), 10
        )
        assert len(result[0]) > 0

        # returns empty if + before -
        assert (
            await redis_client.xpending_range(key, group_name, MaxId(), MinId(), 10)
            == []
        )
        assert (
            await redis_client.xpending_range(
                key,
                group_name,
                MaxId(),
                MinId(),
                10,
                StreamPendingOptions(consumer_name=consumer),
            )
            == []
        )

        # min idle time of 100 seconds shouldn't produce any results
        assert (
            await redis_client.xpending_range(
                key,
                group_name,
                MinId(),
                MaxId(),
                10,
                StreamPendingOptions(min_idle_time_ms=100_000),
            )
            == []
        )

        # non-existing consumer: no results
        assert (
            await redis_client.xpending_range(
                key,
                group_name,
                MinId(),
                MaxId(),
                10,
                StreamPendingOptions(consumer_name="non_existing_consumer"),
            )
            == []
        )

        # xpending when range bound is not a valid ID raises a RequestError
        with pytest.raises(RequestError):
            await redis_client.xpending_range(
                key, group_name, IdBound("invalid_stream_id_format"), MaxId(), 10
            )
        with pytest.raises(RequestError):
            await redis_client.xpending_range(
                key, group_name, MinId(), IdBound("invalid_stream_id_format"), 10
            )

        # non-positive count returns no results
        assert (
            await redis_client.xpending_range(key, group_name, MinId(), MaxId(), -10)
            == []
        )
        assert (
            await redis_client.xpending_range(key, group_name, MinId(), MaxId(), 0)
            == []
        )

        # non-positive min-idle-time values are allowed
        result = await redis_client.xpending_range(
            key,
            group_name,
            MinId(),
            MaxId(),
            10,
            StreamPendingOptions(min_idle_time_ms=-100),
        )
        assert len(result[0]) > 0
        result = await redis_client.xpending_range(
            key,
            group_name,
            MinId(),
            MaxId(),
            10,
            StreamPendingOptions(min_idle_time_ms=0),
        )
        assert len(result[0]) > 0

        # non-existing group name raises a RequestError (NOGROUP)
        with pytest.raises(RequestError):
            await redis_client.xpending(key, "non_existing_group")
        with pytest.raises(RequestError):
            await redis_client.xpending_range(
                key, "non_existing_group", MinId(), MaxId(), 10
            )

        # non-existing key raises a RequestError
        with pytest.raises(RequestError):
            await redis_client.xpending(non_existing_key, group_name)
        with pytest.raises(RequestError):
            await redis_client.xpending_range(
                non_existing_key, group_name, MinId(), MaxId(), 10
            )

        # key exists but it is not a stream
        assert await redis_client.set(string_key, "foo") == OK
        with pytest.raises(RequestError):
            await redis_client.xpending(string_key, group_name)
        with pytest.raises(RequestError):
            await redis_client.xpending_range(
                string_key, group_name, MinId(), MaxId(), 10
            )

    @pytest.mark.parametrize("cluster_mode", [True, False])
    @pytest.mark.parametrize("protocol", [ProtocolVersion.RESP2, ProtocolVersion.RESP3])
    async def test_xgroup_set_id(
        self, redis_client: TGlideClient, cluster_mode, protocol, request
    ):
        key = f"{{testKey}}:{get_random_string(10)}"
        non_existing_key = f"{{testKey}}:{get_random_string(10)}"
        string_key = f"{{testKey}}:{get_random_string(10)}"
        group_name = get_random_string(10)
        consumer_name = get_random_string(10)
        stream_id0 = "0"
        stream_id1_0 = "1-0"
        stream_id1_1 = "1-1"
        stream_id1_2 = "1-2"

        # setup: create stream with 3 entries, create consumer group, read entries to add them to the Pending Entries
        # List
        assert (
            await redis_client.xadd(key, [("f0", "v0")], StreamAddOptions(stream_id1_0))
            == stream_id1_0.encode()
        )
        assert (
            await redis_client.xadd(key, [("f1", "v1")], StreamAddOptions(stream_id1_1))
            == stream_id1_1.encode()
        )
        assert (
            await redis_client.xadd(key, [("f2", "v2")], StreamAddOptions(stream_id1_2))
            == stream_id1_2.encode()
        )
        assert await redis_client.xgroup_create(key, group_name, stream_id0) == OK
        assert await redis_client.xreadgroup({key: ">"}, group_name, consumer_name) == {
            key.encode(): {
                stream_id1_0.encode(): [[b"f0", b"v0"]],
                stream_id1_1.encode(): [[b"f1", b"v1"]],
                stream_id1_2.encode(): [[b"f2", b"v2"]],
            }
        }
        # sanity check: xreadgroup should not return more entries since they're all already in the Pending Entries List
        assert (
            await redis_client.xreadgroup({key: ">"}, group_name, consumer_name) is None
        )

        # reset the last delivered ID for the consumer group to "1-1"
        # ENTRIESREAD is only supported in Redis version 7.0.0 and above
        if await check_if_server_version_lt(redis_client, "7.0.0"):
            assert await redis_client.xgroup_set_id(key, group_name, stream_id1_1) == OK
        else:
            assert (
                await redis_client.xgroup_set_id(
                    key, group_name, stream_id1_1, entries_read_id=stream_id0
                )
                == OK
            )

            # the entries_read_id cannot be the first, last, or zero ID. Here we pass the first ID and assert that an
            # error is raised.
            with pytest.raises(RequestError):
                await redis_client.xgroup_set_id(
                    key, group_name, stream_id1_1, entries_read_id=stream_id1_0
                )

        # xreadgroup should only return entry 1-2 since we reset the last delivered ID to 1-1
        assert await redis_client.xreadgroup({key: ">"}, group_name, consumer_name) == {
            key.encode(): {
                stream_id1_2.encode(): [[b"f2", b"v2"]],
            }
        }

        # an error is raised if XGROUP SETID is called with a non-existing key
        with pytest.raises(RequestError):
            await redis_client.xgroup_set_id(non_existing_key, group_name, stream_id0)

        # an error is raised if XGROUP SETID is called with a non-existing group
        with pytest.raises(RequestError):
            await redis_client.xgroup_set_id(key, "non_existing_group", stream_id0)

        # setting the ID to a non-existing ID is allowed
        assert await redis_client.xgroup_set_id(key, group_name, "99-99") == OK

        # key exists, but it is not a stream
        assert await redis_client.set(string_key, "foo") == OK
        with pytest.raises(RequestError):
            await redis_client.xgroup_set_id(string_key, group_name, stream_id0)

    @pytest.mark.parametrize("cluster_mode", [True, False])
    @pytest.mark.parametrize("protocol", [ProtocolVersion.RESP2, ProtocolVersion.RESP3])
    async def test_pfadd(self, redis_client: TGlideClient):
        key = get_random_string(10)
        assert await redis_client.pfadd(key, []) == 1
        assert await redis_client.pfadd(key, ["one", "two"]) == 1
        assert await redis_client.pfadd(key, ["two"]) == 0
        assert await redis_client.pfadd(key, []) == 0

        assert await redis_client.set("foo", "value") == OK
        with pytest.raises(RequestError):
            await redis_client.pfadd("foo", [])

    @pytest.mark.parametrize("cluster_mode", [True, False])
    @pytest.mark.parametrize("protocol", [ProtocolVersion.RESP2, ProtocolVersion.RESP3])
    async def test_pfcount(self, redis_client: TGlideClient):
        key1 = f"{{testKey}}:1-{get_random_string(10)}"
        key2 = f"{{testKey}}:2-{get_random_string(10)}"
        key3 = f"{{testKey}}:3-{get_random_string(10)}"
        string_key = f"{{testKey}}:4-{get_random_string(10)}"
        non_existing_key = f"{{testKey}}:5-{get_random_string(10)}"

        assert await redis_client.pfadd(key1, ["a", "b", "c"]) == 1
        assert await redis_client.pfadd(key2, ["b", "c", "d"]) == 1
        assert await redis_client.pfcount([key1]) == 3
        assert await redis_client.pfcount([key2]) == 3
        assert await redis_client.pfcount([key1, key2]) == 4
        assert await redis_client.pfcount([key1, key2, non_existing_key]) == 4
        # empty HyperLogLog data set
        assert await redis_client.pfadd(key3, []) == 1
        assert await redis_client.pfcount([key3]) == 0

        # incorrect argument - key list cannot be empty
        with pytest.raises(RequestError):
            await redis_client.pfcount([])

        # key exists, but it is not a HyperLogLog
        assert await redis_client.set(string_key, "value") == OK
        with pytest.raises(RequestError):
            await redis_client.pfcount([string_key])

    @pytest.mark.parametrize("cluster_mode", [True, False])
    @pytest.mark.parametrize("protocol", [ProtocolVersion.RESP2, ProtocolVersion.RESP3])
    async def test_pfmerge(self, redis_client: TGlideClient):
        key1 = f"{{testKey}}:1-{get_random_string(10)}"
        key2 = f"{{testKey}}:2-{get_random_string(10)}"
        key3 = f"{{testKey}}:3-{get_random_string(10)}"
        string_key = f"{{testKey}}:4-{get_random_string(10)}"
        non_existing_key = f"{{testKey}}:5-{get_random_string(10)}"

        assert await redis_client.pfadd(key1, ["a", "b", "c"]) == 1
        assert await redis_client.pfadd(key2, ["b", "c", "d"]) == 1

        # merge into new HyperLogLog data set
        assert await redis_client.pfmerge(key3, [key1, key2]) == OK
        assert await redis_client.pfcount([key3]) == 4

        # merge into existing HyperLogLog data set
        assert await redis_client.pfmerge(key1, [key2]) == OK
        assert await redis_client.pfcount([key1]) == 4

        # non-existing source key
        assert await redis_client.pfmerge(key2, [key1, non_existing_key]) == OK
        assert await redis_client.pfcount([key2]) == 4

        # empty source key list
        assert await redis_client.pfmerge(key1, []) == OK
        assert await redis_client.pfcount([key1]) == 4

        # source key exists, but it is not a HyperLogLog
        assert await redis_client.set(string_key, "foo")
        with pytest.raises(RequestError):
            assert await redis_client.pfmerge(key3, [string_key])

        # destination key exists, but it is not a HyperLogLog
        with pytest.raises(RequestError):
            assert await redis_client.pfmerge(string_key, [key3])

    @pytest.mark.parametrize("cluster_mode", [True, False])
    @pytest.mark.parametrize("protocol", [ProtocolVersion.RESP2, ProtocolVersion.RESP3])
    async def test_bitcount(self, redis_client: TGlideClient):
        key1 = get_random_string(10)
        set_key = get_random_string(10)
        non_existing_key = get_random_string(10)
        value = "foobar"

        assert await redis_client.set(key1, value) == OK
        assert await redis_client.bitcount(key1) == 26
        assert await redis_client.bitcount(key1, OffsetOptions(1, 1)) == 6
        assert await redis_client.bitcount(key1, OffsetOptions(0, -5)) == 10
        assert await redis_client.bitcount(non_existing_key, OffsetOptions(5, 30)) == 0
        assert await redis_client.bitcount(non_existing_key) == 0

        # key exists, but it is not a string
        assert await redis_client.sadd(set_key, [value]) == 1
        with pytest.raises(RequestError):
            await redis_client.bitcount(set_key)
        with pytest.raises(RequestError):
            await redis_client.bitcount(set_key, OffsetOptions(1, 1))

        if await check_if_server_version_lt(redis_client, "7.0.0"):
            # exception thrown because BIT and BYTE options were implemented after 7.0.0
            with pytest.raises(RequestError):
                await redis_client.bitcount(
                    key1, OffsetOptions(2, 5, BitmapIndexType.BYTE)
                )
            with pytest.raises(RequestError):
                await redis_client.bitcount(
                    key1, OffsetOptions(2, 5, BitmapIndexType.BIT)
                )
        else:
            assert (
                await redis_client.bitcount(
                    key1, OffsetOptions(2, 5, BitmapIndexType.BYTE)
                )
                == 16
            )
            assert (
                await redis_client.bitcount(
                    key1, OffsetOptions(5, 30, BitmapIndexType.BIT)
                )
                == 17
            )
            assert (
                await redis_client.bitcount(
                    key1, OffsetOptions(5, -5, BitmapIndexType.BIT)
                )
                == 23
            )
            assert (
                await redis_client.bitcount(
                    non_existing_key, OffsetOptions(5, 30, BitmapIndexType.BIT)
                )
                == 0
            )

            # key exists but it is not a string
            with pytest.raises(RequestError):
                await redis_client.bitcount(
                    set_key, OffsetOptions(1, 1, BitmapIndexType.BIT)
                )

    @pytest.mark.parametrize("cluster_mode", [True, False])
    @pytest.mark.parametrize("protocol", [ProtocolVersion.RESP2, ProtocolVersion.RESP3])
    async def test_setbit(self, redis_client: TGlideClient):
        key = get_random_string(10)
        set_key = get_random_string(10)

        assert await redis_client.setbit(key, 0, 1) == 0
        assert await redis_client.setbit(key, 0, 0) == 1

        # invalid argument - offset can't be negative
        with pytest.raises(RequestError):
            assert await redis_client.setbit(key, -1, 0) == 1

        # key exists, but it is not a string
        assert await redis_client.sadd(set_key, ["foo"]) == 1
        with pytest.raises(RequestError):
            await redis_client.setbit(set_key, 0, 0)

    @pytest.mark.parametrize("cluster_mode", [True, False])
    @pytest.mark.parametrize("protocol", [ProtocolVersion.RESP2, ProtocolVersion.RESP3])
    async def test_getbit(self, redis_client: TGlideClient):
        key = get_random_string(10)
        non_existing_key = get_random_string(10)
        set_key = get_random_string(10)
        value = "foobar"

        assert await redis_client.set(key, value) == OK
        assert await redis_client.getbit(key, 1) == 1
        # When offset is beyond the string length, the string is assumed to be a contiguous space with 0 bits.
        assert await redis_client.getbit(key, 1000) == 0
        # When key does not exist it is assumed to be an empty string, so offset is always out of range and the value is
        # also assumed to be a contiguous space with 0 bits.
        assert await redis_client.getbit(non_existing_key, 1) == 0

        # invalid argument - offset can't be negative
        with pytest.raises(RequestError):
            assert await redis_client.getbit(key, -1) == 1

        # key exists, but it is not a string
        assert await redis_client.sadd(set_key, ["foo"]) == 1
        with pytest.raises(RequestError):
            await redis_client.getbit(set_key, 0)

    @pytest.mark.parametrize("cluster_mode", [True, False])
    @pytest.mark.parametrize("protocol", [ProtocolVersion.RESP2, ProtocolVersion.RESP3])
    async def test_bitpos_and_bitpos_interval(self, redis_client: TGlideClient):
        key = get_random_string(10)
        non_existing_key = get_random_string(10)
        set_key = get_random_string(10)
        value = (
            "?f0obar"  # 00111111 01100110 00110000 01101111 01100010 01100001 01110010
        )

        assert await redis_client.set(key, value) == OK
        assert await redis_client.bitpos(key, 0) == 0
        assert await redis_client.bitpos(key, 1) == 2
        assert await redis_client.bitpos(key, 1, 1) == 9
        assert await redis_client.bitpos_interval(key, 0, 3, 5) == 24

        # `BITPOS` returns -1 for non-existing strings
        assert await redis_client.bitpos(non_existing_key, 1) == -1
        assert await redis_client.bitpos_interval(non_existing_key, 1, 3, 5) == -1

        # invalid argument - bit value must be 0 or 1
        with pytest.raises(RequestError):
            await redis_client.bitpos(key, 2)
        with pytest.raises(RequestError):
            await redis_client.bitpos_interval(key, 2, 3, 5)

        # key exists, but it is not a string
        assert await redis_client.sadd(set_key, [value]) == 1
        with pytest.raises(RequestError):
            await redis_client.bitpos(set_key, 1)
        with pytest.raises(RequestError):
            await redis_client.bitpos_interval(set_key, 1, 1, -1)

        if await check_if_server_version_lt(redis_client, "7.0.0"):
            # error thrown because BIT and BYTE options were implemented after 7.0.0
            with pytest.raises(RequestError):
                await redis_client.bitpos_interval(key, 1, 1, -1, BitmapIndexType.BYTE)
            with pytest.raises(RequestError):
                await redis_client.bitpos_interval(key, 1, 1, -1, BitmapIndexType.BIT)
        else:
            assert (
                await redis_client.bitpos_interval(key, 0, 3, 5, BitmapIndexType.BYTE)
                == 24
            )
            assert (
                await redis_client.bitpos_interval(key, 1, 43, -2, BitmapIndexType.BIT)
                == 47
            )
            assert (
                await redis_client.bitpos_interval(
                    non_existing_key, 1, 3, 5, BitmapIndexType.BYTE
                )
                == -1
            )
            assert (
                await redis_client.bitpos_interval(
                    non_existing_key, 1, 3, 5, BitmapIndexType.BIT
                )
                == -1
            )

            # key exists, but it is not a string
            with pytest.raises(RequestError):
                await redis_client.bitpos_interval(
                    set_key, 1, 1, -1, BitmapIndexType.BIT
                )

    @pytest.mark.parametrize("cluster_mode", [True, False])
    @pytest.mark.parametrize("protocol", [ProtocolVersion.RESP2, ProtocolVersion.RESP3])
    async def test_bitop(self, redis_client: TGlideClient):
        key1 = f"{{testKey}}:1-{get_random_string(10)}"
        key2 = f"{{testKey}}:2-{get_random_string(10)}"
        keys = [key1, key2]
        destination = f"{{testKey}}:3-{get_random_string(10)}"
        non_existing_key1 = f"{{testKey}}:4-{get_random_string(10)}"
        non_existing_key2 = f"{{testKey}}:5-{get_random_string(10)}"
        non_existing_keys = [non_existing_key1, non_existing_key2]
        set_key = f"{{testKey}}:6-{get_random_string(10)}"
        value1 = "foobar"
        value2 = "abcdef"

        assert await redis_client.set(key1, value1) == OK
        assert await redis_client.set(key2, value2) == OK
        assert await redis_client.bitop(BitwiseOperation.AND, destination, keys) == 6
        assert await redis_client.get(destination) == b"`bc`ab"
        assert await redis_client.bitop(BitwiseOperation.OR, destination, keys) == 6
        assert await redis_client.get(destination) == b"goofev"

        # reset values for simplicity of results in XOR
        assert await redis_client.set(key1, "a") == OK
        assert await redis_client.set(key2, "b") == OK
        assert await redis_client.bitop(BitwiseOperation.XOR, destination, keys) == 1
        assert await redis_client.get(destination) == "\u0003".encode()

        # test single source key
        assert await redis_client.bitop(BitwiseOperation.AND, destination, [key1]) == 1
        assert await redis_client.get(destination) == b"a"
        assert await redis_client.bitop(BitwiseOperation.OR, destination, [key1]) == 1
        assert await redis_client.get(destination) == b"a"
        assert await redis_client.bitop(BitwiseOperation.XOR, destination, [key1]) == 1
        assert await redis_client.get(destination) == b"a"
        assert await redis_client.bitop(BitwiseOperation.NOT, destination, [key1]) == 1
        # currently, attempting to get the value from destination after the above NOT incorrectly raises an error
        # TODO: update with a GET call once fix is implemented for https://github.com/aws/glide-for-redis/issues/1447

        assert await redis_client.setbit(key1, 0, 1) == 0
        assert await redis_client.bitop(BitwiseOperation.NOT, destination, [key1]) == 1
        assert await redis_client.get(destination) == "\u001e".encode()

        # stores None when all keys hold empty strings
        assert (
            await redis_client.bitop(
                BitwiseOperation.AND, destination, non_existing_keys
            )
            == 0
        )
        assert await redis_client.get(destination) is None
        assert (
            await redis_client.bitop(
                BitwiseOperation.OR, destination, non_existing_keys
            )
            == 0
        )
        assert await redis_client.get(destination) is None
        assert (
            await redis_client.bitop(
                BitwiseOperation.XOR, destination, non_existing_keys
            )
            == 0
        )
        assert await redis_client.get(destination) is None
        assert (
            await redis_client.bitop(
                BitwiseOperation.NOT, destination, [non_existing_key1]
            )
            == 0
        )
        assert await redis_client.get(destination) is None

        # invalid argument - source key list cannot be empty
        with pytest.raises(RequestError):
            await redis_client.bitop(BitwiseOperation.OR, destination, [])

        # invalid arguments - NOT cannot be passed more than 1 key
        with pytest.raises(RequestError):
            await redis_client.bitop(BitwiseOperation.NOT, destination, [key1, key2])

        assert await redis_client.sadd(set_key, [value1]) == 1
        # invalid argument - source key has the wrong type
        with pytest.raises(RequestError):
            await redis_client.bitop(BitwiseOperation.AND, destination, [set_key])

    @pytest.mark.parametrize("cluster_mode", [True, False])
    @pytest.mark.parametrize("protocol", [ProtocolVersion.RESP2, ProtocolVersion.RESP3])
    async def test_bitfield(self, redis_client: TGlideClient):
        key1 = get_random_string(10)
        key2 = get_random_string(10)
        non_existing_key = get_random_string(10)
        set_key = get_random_string(10)
        foobar = "foobar"
        u2 = UnsignedEncoding(2)
        u7 = UnsignedEncoding(7)
        i3 = SignedEncoding(3)
        i8 = SignedEncoding(8)
        offset1 = BitOffset(1)
        offset5 = BitOffset(5)
        offset_multiplier4 = BitOffsetMultiplier(4)
        offset_multiplier8 = BitOffsetMultiplier(8)
        overflow_set = BitFieldSet(u2, offset1, -10)
        overflow_get = BitFieldGet(u2, offset1)

        # binary value: 01100110 01101111 01101111 01100010 01100001 01110010
        assert await redis_client.set(key1, foobar) == OK

        # SET tests
        assert await redis_client.bitfield(
            key1,
            [
                # binary value becomes: 0(10)00110 01101111 01101111 01100010 01100001 01110010
                BitFieldSet(u2, offset1, 2),
                # binary value becomes: 01000(011) 01101111 01101111 01100010 01100001 01110010
                BitFieldSet(i3, offset5, 3),
                # binary value becomes: 01000011 01101111 01101111 0110(0010 010)00001 01110010
                BitFieldSet(u7, offset_multiplier4, 18),
                # addressing with SET or INCRBY bits outside the current string length will enlarge the string,
                # zero-padding it, as needed, for the minimal length needed, according to the most far bit touched.
                #
                # binary value becomes:
                # 01000011 01101111 01101111 01100010 01000001 01110010 00000000 00000000 (00010100)
                BitFieldSet(i8, offset_multiplier8, 20),
                BitFieldGet(u2, offset1),
                BitFieldGet(i3, offset5),
                BitFieldGet(u7, offset_multiplier4),
                BitFieldGet(i8, offset_multiplier8),
            ],
        ) == [3, -2, 19, 0, 2, 3, 18, 20]

        # INCRBY tests
        assert await redis_client.bitfield(
            key1,
            [
                # binary value becomes:
                # 0(11)00011 01101111 01101111 01100010 01000001 01110010 00000000 00000000 00010100
                BitFieldIncrBy(u2, offset1, 1),
                # binary value becomes:
                # 01100(101) 01101111 01101111 01100010 01000001 01110010 00000000 00000000 00010100
                BitFieldIncrBy(i3, offset5, 2),
                # binary value becomes:
                # 01100101 01101111 01101111 0110(0001 111)00001 01110010 00000000 00000000 00010100
                BitFieldIncrBy(u7, offset_multiplier4, -3),
                # binary value becomes:
                # 01100101 01101111 01101111 01100001 11100001 01110010 00000000 00000000 (00011110)
                BitFieldIncrBy(i8, offset_multiplier8, 10),
            ],
        ) == [3, -3, 15, 30]

        # OVERFLOW WRAP is used by default if no OVERFLOW is specified
        assert await redis_client.bitfield(
            key2,
            [
                overflow_set,
                BitFieldOverflow(BitOverflowControl.WRAP),
                overflow_set,
                overflow_get,
            ],
        ) == [0, 2, 2]

        # OVERFLOW affects only SET or INCRBY after OVERFLOW subcommand
        assert await redis_client.bitfield(
            key2,
            [
                overflow_set,
                BitFieldOverflow(BitOverflowControl.SAT),
                overflow_set,
                overflow_get,
                BitFieldOverflow(BitOverflowControl.FAIL),
                overflow_set,
            ],
        ) == [2, 2, 3, None]

        # if the key doesn't exist, the operation is performed as though the missing value was a string with all bits
        # set to 0.
        assert await redis_client.bitfield(
            non_existing_key, [BitFieldSet(UnsignedEncoding(2), BitOffset(3), 2)]
        ) == [0]

        # empty subcommands argument returns an empty list
        assert await redis_client.bitfield(key1, []) == []

        # invalid argument - offset must be >= 0
        with pytest.raises(RequestError):
            await redis_client.bitfield(
                key1, [BitFieldSet(UnsignedEncoding(5), BitOffset(-1), 1)]
            )

        # invalid argument - encoding size must be > 0
        with pytest.raises(RequestError):
            await redis_client.bitfield(
                key1, [BitFieldSet(UnsignedEncoding(0), BitOffset(1), 1)]
            )

        # invalid argument - unsigned encoding size must be < 64
        with pytest.raises(RequestError):
            await redis_client.bitfield(
                key1, [BitFieldSet(UnsignedEncoding(64), BitOffset(1), 1)]
            )

        # invalid argument - signed encoding size must be < 65
        with pytest.raises(RequestError):
            await redis_client.bitfield(
                key1, [BitFieldSet(SignedEncoding(65), BitOffset(1), 1)]
            )

        # key exists, but it is not a string
        assert await redis_client.sadd(set_key, [foobar]) == 1
        with pytest.raises(RequestError):
            await redis_client.bitfield(
                set_key, [BitFieldSet(SignedEncoding(3), BitOffset(1), 2)]
            )

    @pytest.mark.parametrize("cluster_mode", [True, False])
    @pytest.mark.parametrize("protocol", [ProtocolVersion.RESP2, ProtocolVersion.RESP3])
    async def test_bitfield_read_only(self, redis_client: TGlideClient):
        min_version = "6.0.0"
        if await check_if_server_version_lt(redis_client, min_version):
            return pytest.mark.skip(reason=f"Redis version required >= {min_version}")

        key = get_random_string(10)
        non_existing_key = get_random_string(10)
        set_key = get_random_string(10)
        foobar = "foobar"
        unsigned_offset_get = BitFieldGet(UnsignedEncoding(2), BitOffset(1))

        # binary value: 01100110 01101111 01101111 01100010 01100001 01110010
        assert await redis_client.set(key, foobar) == OK
        assert await redis_client.bitfield_read_only(
            key,
            [
                # Get value in: 0(11)00110 01101111 01101111 01100010 01100001 01110010 00010100
                unsigned_offset_get,
                # Get value in: 01100(110) 01101111 01101111 01100010 01100001 01110010 00010100
                BitFieldGet(SignedEncoding(3), BitOffset(5)),
                # Get value in: 01100110 01101111 01101(111 0110)0010 01100001 01110010 00010100
                BitFieldGet(UnsignedEncoding(7), BitOffsetMultiplier(3)),
                # Get value in: 01100110 01101111 (01101111) 01100010 01100001 01110010 00010100
                BitFieldGet(SignedEncoding(8), BitOffsetMultiplier(2)),
            ],
        ) == [3, -2, 118, 111]
        # offset is greater than current length of string: the operation is performed like the missing part all consists
        # of bits set to 0.
        assert await redis_client.bitfield_read_only(
            key, [BitFieldGet(UnsignedEncoding(3), BitOffset(100))]
        ) == [0]
        # similarly, if the key doesn't exist, the operation is performed as though the missing value was a string with
        # all bits set to 0.
        assert await redis_client.bitfield_read_only(
            non_existing_key, [unsigned_offset_get]
        ) == [0]

        # empty subcommands argument returns an empty list
        assert await redis_client.bitfield_read_only(key, []) == []

        # invalid argument - offset must be >= 0
        with pytest.raises(RequestError):
            await redis_client.bitfield_read_only(
                key, [BitFieldGet(UnsignedEncoding(5), BitOffset(-1))]
            )

        # invalid argument - encoding size must be > 0
        with pytest.raises(RequestError):
            await redis_client.bitfield_read_only(
                key, [BitFieldGet(UnsignedEncoding(0), BitOffset(1))]
            )

        # invalid argument - unsigned encoding size must be < 64
        with pytest.raises(RequestError):
            await redis_client.bitfield_read_only(
                key, [BitFieldGet(UnsignedEncoding(64), BitOffset(1))]
            )

        # invalid argument - signed encoding size must be < 65
        with pytest.raises(RequestError):
            await redis_client.bitfield_read_only(
                key, [BitFieldGet(SignedEncoding(65), BitOffset(1))]
            )

        # key exists, but it is not a string
        assert await redis_client.sadd(set_key, [foobar]) == 1
        with pytest.raises(RequestError):
            await redis_client.bitfield_read_only(set_key, [unsigned_offset_get])

    @pytest.mark.parametrize("cluster_mode", [True, False])
    @pytest.mark.parametrize("protocol", [ProtocolVersion.RESP2, ProtocolVersion.RESP3])
    async def test_object_encoding(self, redis_client: TGlideClient):
        string_key = get_random_string(10)
        list_key = get_random_string(10)
        hashtable_key = get_random_string(10)
        intset_key = get_random_string(10)
        set_listpack_key = get_random_string(10)
        hash_hashtable_key = get_random_string(10)
        hash_listpack_key = get_random_string(10)
        skiplist_key = get_random_string(10)
        zset_listpack_key = get_random_string(10)
        stream_key = get_random_string(10)
        non_existing_key = get_random_string(10)

        assert await redis_client.object_encoding(non_existing_key) is None

        assert await redis_client.set(
            string_key, "a really loooooooooooooooooooooooooooooooooooooooong value"
        )
        assert await redis_client.object_encoding(string_key) == "raw".encode()

        assert await redis_client.set(string_key, "2") == OK
        assert await redis_client.object_encoding(string_key) == "int".encode()

        assert await redis_client.set(string_key, "value") == OK
        assert await redis_client.object_encoding(string_key) == "embstr".encode()

        assert await redis_client.lpush(list_key, ["1"]) == 1
        if await check_if_server_version_lt(redis_client, "7.2.0"):
            assert await redis_client.object_encoding(list_key) == "quicklist".encode()
        else:
            assert await redis_client.object_encoding(list_key) == "listpack".encode()

        # The default value of set-max-intset-entries is 512
        for i in range(0, 513):
            assert await redis_client.sadd(hashtable_key, [str(i)]) == 1
        assert await redis_client.object_encoding(hashtable_key) == "hashtable".encode()

        assert await redis_client.sadd(intset_key, ["1"]) == 1
        assert await redis_client.object_encoding(intset_key) == "intset".encode()

        assert await redis_client.sadd(set_listpack_key, ["foo"]) == 1
        if await check_if_server_version_lt(redis_client, "7.2.0"):
            assert (
                await redis_client.object_encoding(set_listpack_key)
                == "hashtable".encode()
            )
        else:
            assert (
                await redis_client.object_encoding(set_listpack_key)
                == "listpack".encode()
            )

        # The default value of hash-max-listpack-entries is 512
        for i in range(0, 513):
            assert await redis_client.hset(hash_hashtable_key, {str(i): "2"}) == 1
        assert (
            await redis_client.object_encoding(hash_hashtable_key)
            == "hashtable".encode()
        )

        assert await redis_client.hset(hash_listpack_key, {"1": "2"}) == 1
        if await check_if_server_version_lt(redis_client, "7.0.0"):
            assert (
                await redis_client.object_encoding(hash_listpack_key)
                == "ziplist".encode()
            )
        else:
            assert (
                await redis_client.object_encoding(hash_listpack_key)
                == "listpack".encode()
            )

        # The default value of zset-max-listpack-entries is 128
        for i in range(0, 129):
            assert await redis_client.zadd(skiplist_key, {str(i): 2.0}) == 1
        assert await redis_client.object_encoding(skiplist_key) == "skiplist".encode()

        assert await redis_client.zadd(zset_listpack_key, {"1": 2.0}) == 1
        if await check_if_server_version_lt(redis_client, "7.0.0"):
            assert (
                await redis_client.object_encoding(zset_listpack_key)
                == "ziplist".encode()
            )
        else:
            assert (
                await redis_client.object_encoding(zset_listpack_key)
                == "listpack".encode()
            )

        assert await redis_client.xadd(stream_key, [("field", "value")]) is not None
        assert await redis_client.object_encoding(stream_key) == "stream".encode()

    @pytest.mark.parametrize("cluster_mode", [True, False])
    @pytest.mark.parametrize("protocol", [ProtocolVersion.RESP2, ProtocolVersion.RESP3])
    async def test_object_freq(self, redis_client: TGlideClient):
        key = get_random_string(10)
        non_existing_key = get_random_string(10)
        maxmemory_policy_key = "maxmemory-policy"
        config = await redis_client.config_get([maxmemory_policy_key])
        config_decoded = cast(dict, convert_bytes_to_string_object(config))
        assert config_decoded is not None
        maxmemory_policy = cast(str, config_decoded.get(maxmemory_policy_key))

        try:
            assert (
                await redis_client.config_set({maxmemory_policy_key: "allkeys-lfu"})
                == OK
            )
            assert await redis_client.object_freq(non_existing_key) is None
            assert await redis_client.set(key, "") == OK
            freq = await redis_client.object_freq(key)
            assert freq is not None and freq >= 0
        finally:
            await redis_client.config_set({maxmemory_policy_key: maxmemory_policy})

    @pytest.mark.parametrize("cluster_mode", [True, False])
    @pytest.mark.parametrize("protocol", [ProtocolVersion.RESP2, ProtocolVersion.RESP3])
    async def test_object_idletime(self, redis_client: TGlideClient):
        string_key = get_random_string(10)
        non_existing_key = get_random_string(10)

        assert await redis_client.object_idletime(non_existing_key) is None
        assert await redis_client.set(string_key, "foo") == OK
        time.sleep(2)
        idletime = await redis_client.object_idletime(string_key)
        assert idletime is not None and idletime > 0

    @pytest.mark.parametrize("cluster_mode", [True, False])
    @pytest.mark.parametrize("protocol", [ProtocolVersion.RESP2, ProtocolVersion.RESP3])
    async def test_object_refcount(self, redis_client: TGlideClient):
        string_key = get_random_string(10)
        non_existing_key = get_random_string(10)

        assert await redis_client.object_refcount(non_existing_key) is None
        assert await redis_client.set(string_key, "foo") == OK
        refcount = await redis_client.object_refcount(string_key)
        assert refcount is not None and refcount >= 0

    @pytest.mark.parametrize("cluster_mode", [True, False])
    @pytest.mark.parametrize("protocol", [ProtocolVersion.RESP2, ProtocolVersion.RESP3])
    async def test_function_load(self, redis_client: TGlideClient):
        # TODO: Test function with FCALL
        # TODO: Test with FUNCTION LIST
        min_version = "7.0.0"
        if await check_if_server_version_lt(redis_client, min_version):
            return pytest.mark.skip(reason=f"Redis version required >= {min_version}")

        lib_name = f"mylib1C{get_random_string(5)}"
        func_name = f"myfunc1c{get_random_string(5)}"
        code = generate_lua_lib_code(lib_name, {func_name: "return args[1]"}, True)

        assert await redis_client.function_load(code) == lib_name.encode()

        # TODO: change when FCALL, FCALL_RO is implemented
        assert (
            await redis_client.custom_command(["FCALL", func_name, "0", "one", "two"])
            == b"one"
        )
        assert (
            await redis_client.custom_command(
                ["FCALL_RO", func_name, "0", "one", "two"]
            )
            == b"one"
        )

        # TODO: add FUNCTION LIST once implemented

        # re-load library without replace
        with pytest.raises(RequestError) as e:
            await redis_client.function_load(code)
        assert "Library '" + lib_name + "' already exists" in str(e)

        # re-load library with replace
        assert await redis_client.function_load(code, True) == lib_name.encode()

        func2_name = f"myfunc2c{get_random_string(5)}"
        new_code = f"""{code}\n redis.register_function({func2_name}, function(keys, args) return #args end)"""
        new_code = generate_lua_lib_code(
            lib_name, {func_name: "return args[1]", func2_name: "return #args"}, True
        )

        assert await redis_client.function_load(new_code, True) == lib_name.encode()

    @pytest.mark.parametrize("cluster_mode", [True])
    @pytest.mark.parametrize("protocol", [ProtocolVersion.RESP2, ProtocolVersion.RESP3])
    @pytest.mark.parametrize("single_route", [True, False])
    async def test_function_load_cluster_with_route(
        self, redis_client: GlideClusterClient, single_route: bool
    ):
        # TODO: Test function with FCALL
        # TODO: Test with FUNCTION LIST
        min_version = "7.0.0"
        if await check_if_server_version_lt(redis_client, min_version):
            return pytest.mark.skip(reason=f"Redis version required >= {min_version}")

        lib_name = f"mylib1C{get_random_string(5)}"
        func_name = f"myfunc1c{get_random_string(5)}"
        code = generate_lua_lib_code(lib_name, {func_name: "return args[1]"}, True)
        route = SlotKeyRoute(SlotType.PRIMARY, "1") if single_route else AllPrimaries()

        assert await redis_client.function_load(code, False, route) == lib_name.encode()

        # TODO: change when FCALL, FCALL_RO is implemented.
        assert (
            await redis_client.custom_command(
                ["FCALL", func_name, "0", "one", "two"],
                SlotKeyRoute(SlotType.PRIMARY, "1"),
            )
            == b"one"
        )
        assert (
            await redis_client.custom_command(
                ["FCALL_RO", func_name, "0", "one", "two"],
                SlotKeyRoute(SlotType.PRIMARY, "1"),
            )
            == b"one"
        )

        # TODO: add FUNCTION LIST once implemented

        # re-load library without replace
        with pytest.raises(RequestError) as e:
            await redis_client.function_load(code, False, route)
        assert "Library '" + lib_name + "' already exists" in str(e)

        # re-load library with replace
        assert await redis_client.function_load(code, True, route) == lib_name.encode()

        func2_name = f"myfunc2c{get_random_string(5)}"
        new_code = f"""{code}\n redis.register_function({func2_name}, function(keys, args) return #args end)"""
        new_code = generate_lua_lib_code(
            lib_name, {func_name: "return args[1]", func2_name: "return #args"}, True
        )

        assert (
            await redis_client.function_load(new_code, True, route) == lib_name.encode()
        )

    @pytest.mark.parametrize("cluster_mode", [True, False])
    @pytest.mark.parametrize("protocol", [ProtocolVersion.RESP2, ProtocolVersion.RESP3])
    async def test_function_flush(self, redis_client: TGlideClient):
        min_version = "7.0.0"
        if await check_if_server_version_lt(redis_client, min_version):
            pytest.skip(f"Redis version required >= {min_version}")

        lib_name = f"mylib1C{get_random_string(5)}"
        func_name = f"myfunc1c{get_random_string(5)}"
        code = generate_lua_lib_code(lib_name, {func_name: "return args[1]"}, True)

        # Load the function
        assert await redis_client.function_load(code) == lib_name.encode()

        # TODO: Ensure the function exists with FUNCTION LIST

        # Flush functions
        assert await redis_client.function_flush(FlushMode.SYNC) == OK
        assert await redis_client.function_flush(FlushMode.ASYNC) == OK

        # TODO: Ensure the function is no longer present with FUNCTION LIST

        # Attempt to re-load library without overwriting to ensure FLUSH was effective
        assert await redis_client.function_load(code) == lib_name.encode()

        # Clean up by flushing functions again
        await redis_client.function_flush()

    @pytest.mark.parametrize("cluster_mode", [True])
    @pytest.mark.parametrize("protocol", [ProtocolVersion.RESP2, ProtocolVersion.RESP3])
    @pytest.mark.parametrize("single_route", [True, False])
    async def test_function_flush_with_routing(
        self, redis_client: GlideClusterClient, single_route: bool
    ):
        min_version = "7.0.0"
        if await check_if_server_version_lt(redis_client, min_version):
            pytest.skip(f"Redis version required >= {min_version}")

        lib_name = f"mylib1C{get_random_string(5)}"
        func_name = f"myfunc1c{get_random_string(5)}"
        code = generate_lua_lib_code(lib_name, {func_name: "return args[1]"}, True)
        route = SlotKeyRoute(SlotType.PRIMARY, "1") if single_route else AllPrimaries()

        # Load the function
        assert await redis_client.function_load(code, False, route) == lib_name.encode()

        # TODO: Ensure the function exists with FUNCTION LIST

        # Flush functions
        assert await redis_client.function_flush(FlushMode.SYNC, route) == OK
        assert await redis_client.function_flush(FlushMode.ASYNC, route) == OK

        # TODO: Ensure the function is no longer present with FUNCTION LIST

        # Attempt to re-load library without overwriting to ensure FLUSH was effective
        assert await redis_client.function_load(code, False, route) == lib_name.encode()

        # Clean up by flushing functions again
        assert await redis_client.function_flush(route=route) == OK

    @pytest.mark.parametrize("cluster_mode", [True, False])
    @pytest.mark.parametrize("protocol", [ProtocolVersion.RESP2, ProtocolVersion.RESP3])
    async def test_function_delete(self, redis_client: TGlideClient):
        min_version = "7.0.0"
        if await check_if_server_version_lt(redis_client, min_version):
            pytest.skip(f"Redis version required >= {min_version}")

        lib_name = f"mylib1C{get_random_string(5)}"
        func_name = f"myfunc1c{get_random_string(5)}"
        code = generate_lua_lib_code(lib_name, {func_name: "return args[1]"}, True)

        # Load the function
        assert await redis_client.function_load(code) == lib_name.encode()

        # TODO: Ensure the library exists with FUNCTION LIST

        # Delete the function
        assert await redis_client.function_delete(lib_name) == OK

        # TODO: Ensure the function is no longer present with FUNCTION LIST

        # deleting a non-existing library
        with pytest.raises(RequestError) as e:
            await redis_client.function_delete(lib_name)
        assert "Library not found" in str(e)

    @pytest.mark.parametrize("cluster_mode", [True])
    @pytest.mark.parametrize("protocol", [ProtocolVersion.RESP2, ProtocolVersion.RESP3])
    @pytest.mark.parametrize("single_route", [True, False])
    async def test_function_delete_with_routing(
        self, redis_client: GlideClusterClient, single_route: bool
    ):
        min_version = "7.0.0"
        if await check_if_server_version_lt(redis_client, min_version):
            pytest.skip(f"Redis version required >= {min_version}")

        lib_name = f"mylib1C{get_random_string(5)}"
        func_name = f"myfunc1c{get_random_string(5)}"
        code = generate_lua_lib_code(lib_name, {func_name: "return args[1]"}, True)
        route = SlotKeyRoute(SlotType.PRIMARY, "1") if single_route else AllPrimaries()

        # Load the function
        assert await redis_client.function_load(code, False, route) == lib_name.encode()

        # TODO: Ensure the library exists with FUNCTION LIST

        # Delete the function
        assert await redis_client.function_delete(lib_name, route) == OK

        # TODO: Ensure the function is no longer present with FUNCTION LIST

        # deleting a non-existing library
        with pytest.raises(RequestError) as e:
            await redis_client.function_delete(lib_name)
        assert "Library not found" in str(e)

    @pytest.mark.parametrize("cluster_mode", [True, False])
    @pytest.mark.parametrize("protocol", [ProtocolVersion.RESP2, ProtocolVersion.RESP3])
    async def test_srandmember(self, redis_client: TGlideClient):
        key = get_random_string(10)
        string_key = get_random_string(10)
        elements = ["one", "two"]
        assert await redis_client.sadd(key, elements) == 2

        member = await redis_client.srandmember(key)
        # TODO: remove when function signature is fixed
        assert isinstance(member, bytes)
        assert member.decode() in elements
        assert await redis_client.srandmember("non_existing_key") is None

        # key exists, but it is not a set
        assert await redis_client.set(string_key, "value") == OK
        with pytest.raises(RequestError):
            await redis_client.srandmember(string_key)

    @pytest.mark.parametrize("cluster_mode", [True, False])
    @pytest.mark.parametrize("protocol", [ProtocolVersion.RESP2, ProtocolVersion.RESP3])
    async def test_srandmember_count(self, redis_client: TGlideClient):
        key = get_random_string(10)
        string_key = get_random_string(10)
        elements = ["one", "two"]
        assert await redis_client.sadd(key, elements) == 2

        # unique values are expected as count is positive
        members = await redis_client.srandmember_count(key, 4)
        assert len(members) == 2
        assert set(members) == {b"one", b"two"}

        # duplicate values are expected as count is negative
        members = await redis_client.srandmember_count(key, -4)
        assert len(members) == 4
        for member in members:
            # TODO: remove when function signature is fixed
            assert isinstance(member, bytes)
            assert member.decode() in elements

        # empty return values for non-existing or empty keys
        assert await redis_client.srandmember_count(key, 0) == []
        assert await redis_client.srandmember_count("non_existing_key", 0) == []

        # key exists, but it is not a set
        assert await redis_client.set(string_key, "value") == OK
        with pytest.raises(RequestError):
            await redis_client.srandmember_count(string_key, 8)

    @pytest.mark.parametrize("cluster_mode", [True, False])
    @pytest.mark.parametrize("protocol", [ProtocolVersion.RESP2, ProtocolVersion.RESP3])
    async def test_flushall(self, redis_client: TGlideClient):
        min_version = "6.2.0"
        key = f"{{key}}-1{get_random_string(5)}"
        value = get_random_string(5)

        await redis_client.set(key, value)
        assert await redis_client.dbsize() > 0
        assert await redis_client.flushall() is OK
        assert await redis_client.flushall(FlushMode.ASYNC) is OK
        if not await check_if_server_version_lt(redis_client, min_version):
            assert await redis_client.flushall(FlushMode.SYNC) is OK
        assert await redis_client.dbsize() == 0

        if isinstance(redis_client, GlideClusterClient):
            await redis_client.set(key, value)
            assert await redis_client.flushall(route=AllPrimaries()) is OK
            assert await redis_client.flushall(FlushMode.ASYNC, AllPrimaries()) is OK
            if not await check_if_server_version_lt(redis_client, min_version):
                assert await redis_client.flushall(FlushMode.SYNC, AllPrimaries()) is OK
            assert await redis_client.dbsize() == 0

    @pytest.mark.parametrize("cluster_mode", [False])
    @pytest.mark.parametrize("protocol", [ProtocolVersion.RESP2, ProtocolVersion.RESP3])
    async def test_standalone_flushdb(self, redis_client: GlideClient):
        min_version = "6.2.0"
        key1 = f"{{key}}-1{get_random_string(5)}"
        key2 = f"{{key}}-2{get_random_string(5)}"
        value = get_random_string(5)

        # fill DB 0 and check size non-empty
        assert await redis_client.select(0) is OK
        await redis_client.set(key1, value)
        assert await redis_client.dbsize() > 0

        # fill DB 1 and check size non-empty
        assert await redis_client.select(1) is OK
        await redis_client.set(key2, value)
        assert await redis_client.dbsize() > 0

        # flush DB 1 and check again
        assert await redis_client.flushdb() is OK
        assert await redis_client.dbsize() == 0

        # swith to DB 0, flush, and check
        assert await redis_client.select(0) is OK
        assert await redis_client.dbsize() > 0
        assert await redis_client.flushdb(FlushMode.ASYNC) is OK
        assert await redis_client.dbsize() == 0

        # verify flush SYNC
        if not await check_if_server_version_lt(redis_client, min_version):
            await redis_client.set(key2, value)
            assert await redis_client.dbsize() > 0
            assert await redis_client.flushdb(FlushMode.SYNC) is OK
            assert await redis_client.dbsize() == 0

    @pytest.mark.parametrize("cluster_mode", [True, False])
    @pytest.mark.parametrize("protocol", [ProtocolVersion.RESP2, ProtocolVersion.RESP3])
    async def test_getex(self, redis_client: TGlideClient):
        min_version = "6.2.0"
        if await check_if_server_version_lt(redis_client, min_version):
            return pytest.mark.skip(reason=f"Redis version required >= {min_version}")

        key1 = get_random_string(10)
        non_existing_key = get_random_string(10)
        value = get_random_string(10)
        value_encoded = value.encode()

        assert await redis_client.set(key1, value) == OK
        assert await redis_client.getex(non_existing_key) is None
        assert await redis_client.getex(key1) == value_encoded
        assert await redis_client.ttl(key1) == -1

        # setting expiration timer
        assert (
            await redis_client.getex(key1, ExpiryGetEx(ExpiryTypeGetEx.MILLSEC, 50))
            == value_encoded
        )
        assert await redis_client.ttl(key1) != -1

        # setting and clearing expiration timer
        assert await redis_client.set(key1, value) == OK
        assert (
            await redis_client.getex(key1, ExpiryGetEx(ExpiryTypeGetEx.SEC, 10))
            == value_encoded
        )
        assert (
            await redis_client.getex(key1, ExpiryGetEx(ExpiryTypeGetEx.PERSIST, None))
            == value_encoded
        )
        assert await redis_client.ttl(key1) == -1

    @pytest.mark.parametrize("cluster_mode", [True, False])
    @pytest.mark.parametrize("protocol", [ProtocolVersion.RESP2, ProtocolVersion.RESP3])
    async def test_copy_no_database(self, redis_client: TGlideClient):
        min_version = "6.2.0"
        if await check_if_server_version_lt(redis_client, min_version):
            return pytest.mark.skip(reason=f"Redis version required >= {min_version}")

        source = f"{{testKey}}:1-{get_random_string(10)}"
        destination = f"{{testKey}}:2-{get_random_string(10)}"
        value1 = get_random_string(5)
        value2 = get_random_string(5)
        value1_encoded = value1.encode()

        # neither key exists
        assert await redis_client.copy(source, destination, replace=False) is False
        assert await redis_client.copy(source, destination) is False

        # source exists, destination does not
        await redis_client.set(source, value1)
        assert await redis_client.copy(source, destination, replace=False) is True
        assert await redis_client.get(destination) == value1_encoded

        # new value for source key
        await redis_client.set(source, value2)

        # both exists, no REPLACE
        assert await redis_client.copy(source, destination) is False
        assert await redis_client.copy(source, destination, replace=False) is False
        assert await redis_client.get(destination) == value1_encoded

        # both exists, with REPLACE
        assert await redis_client.copy(source, destination, replace=True) is True
        assert await redis_client.get(destination) == value2.encode()

    @pytest.mark.parametrize("cluster_mode", [False])
    @pytest.mark.parametrize("protocol", [ProtocolVersion.RESP2, ProtocolVersion.RESP3])
    async def test_copy_database(self, redis_client: GlideClient):
        min_version = "6.2.0"
        if await check_if_server_version_lt(redis_client, min_version):
            return pytest.mark.skip(reason=f"Redis version required >= {min_version}")

        source = get_random_string(10)
        destination = get_random_string(10)
        value1 = get_random_string(5)
        value2 = get_random_string(5)
        value1_encoded = value1.encode()
        value2_encoded = value2.encode()
        index0 = 0
        index1 = 1
        index2 = 2

        try:
            assert await redis_client.select(index0) == OK

            # neither key exists
            assert (
                await redis_client.copy(source, destination, index1, replace=False)
                is False
            )

            # source exists, destination does not
            await redis_client.set(source, value1)
            assert (
                await redis_client.copy(source, destination, index1, replace=False)
                is True
            )
            assert await redis_client.select(index1) == OK
            assert await redis_client.get(destination) == value1_encoded

            # new value for source key
            assert await redis_client.select(index0) == OK
            await redis_client.set(source, value2)

            # no REPLACE, copying to existing key on DB 0 & 1, non-existing key on DB 2
            assert (
                await redis_client.copy(source, destination, index1, replace=False)
                is False
            )
            assert (
                await redis_client.copy(source, destination, index2, replace=False)
                is True
            )

            # new value only gets copied to DB 2
            assert await redis_client.select(index1) == OK
            assert await redis_client.get(destination) == value1_encoded
            assert await redis_client.select(index2) == OK
            assert await redis_client.get(destination) == value2_encoded

            # both exists, with REPLACE, when value isn't the same, source always get copied to destination
            assert await redis_client.select(index0) == OK
            assert (
                await redis_client.copy(source, destination, index1, replace=True)
                is True
            )
            assert await redis_client.select(index1) == OK
            assert await redis_client.get(destination) == value2_encoded

            # invalid DB index
            with pytest.raises(RequestError):
                await redis_client.copy(source, destination, -1, replace=True)
        finally:
            assert await redis_client.select(0) == OK

    @pytest.mark.parametrize("cluster_mode", [True, False])
    @pytest.mark.parametrize("protocol", [ProtocolVersion.RESP2, ProtocolVersion.RESP3])
    async def test_lolwut(self, redis_client: TGlideClient):
        result = await redis_client.lolwut()
        assert b"Redis ver. " in result
        result = await redis_client.lolwut(parameters=[])
        assert b"Redis ver. " in result
        result = await redis_client.lolwut(parameters=[50, 20])
        assert b"Redis ver. " in result
        result = await redis_client.lolwut(6)
        assert b"Redis ver. " in result
        result = await redis_client.lolwut(5, [30, 4, 4])
        assert b"Redis ver. " in result

        if isinstance(redis_client, GlideClusterClient):
            # test with multi-node route
            result = await redis_client.lolwut(route=AllNodes())
            assert isinstance(result, dict)
            result_decoded = cast(dict, convert_bytes_to_string_object(result))
            assert result_decoded is not None
            for node_result in result_decoded.values():
                assert "Redis ver. " in node_result

            result = await redis_client.lolwut(parameters=[10, 20], route=AllNodes())
            assert isinstance(result, dict)
            result_decoded = cast(dict, convert_bytes_to_string_object(result))
            assert result_decoded is not None
            for node_result in result_decoded.values():
                assert "Redis ver. " in node_result

            # test with single-node route
            result = await redis_client.lolwut(2, route=RandomNode())
            assert isinstance(result, bytes)
            result_decoded = convert_bytes_to_string_object(result)
            assert "Redis ver. " in node_result

            result = await redis_client.lolwut(2, [10, 20], RandomNode())
            assert isinstance(result, bytes)
            result_decoded = convert_bytes_to_string_object(result)
            assert "Redis ver. " in node_result

    @pytest.mark.parametrize("cluster_mode", [True])
    @pytest.mark.parametrize("protocol", [ProtocolVersion.RESP2, ProtocolVersion.RESP3])
    async def test_cluster_client_random_key(self, redis_client: GlideClusterClient):
        key = get_random_string(10)

        # setup: delete all keys
        assert await redis_client.flushall(FlushMode.SYNC)

        # no keys exists, so random_key returns None
        assert await redis_client.random_key() is None

        assert await redis_client.set(key, "foo") == OK
        # `key` should be the only existing key, so random_key should return `key`
        assert await redis_client.random_key() == key.encode()
        assert await redis_client.random_key(AllPrimaries()) == key.encode()

    @pytest.mark.parametrize("cluster_mode", [False])
    @pytest.mark.parametrize("protocol", [ProtocolVersion.RESP2, ProtocolVersion.RESP3])
    async def test_standalone_client_random_key(self, redis_client: GlideClient):
        key = get_random_string(10)

        # setup: delete all keys in DB 0 and DB 1
        assert await redis_client.select(0) == OK
        assert await redis_client.flushdb(FlushMode.SYNC) == OK
        assert await redis_client.select(1) == OK
        assert await redis_client.flushdb(FlushMode.SYNC) == OK

        # no keys exist so random_key returns None
        assert await redis_client.random_key() is None
        # set `key` in DB 1
        assert await redis_client.set(key, "foo") == OK
        # `key` should be the only key in the database
        assert await redis_client.random_key() == key.encode()

        # switch back to DB 0
        assert await redis_client.select(0) == OK
        # DB 0 should still have no keys, so random_key should still return None
        assert await redis_client.random_key() is None

    @pytest.mark.parametrize("cluster_mode", [False])
    @pytest.mark.parametrize("protocol", [ProtocolVersion.RESP2, ProtocolVersion.RESP3])
<<<<<<< HEAD
    async def test_dump_restore(self, redis_client: GlideClient):
        key = f"{{key}}-1{get_random_string(5)}"
        value = get_random_string(5)

        await redis_client.set(key, value)
        # TODO: add DUMP and RESTORE once support bytes
        # assert await redis_client.dump(key) == value
=======
    async def test_lcs(self, redis_client: GlideClient):
        min_version = "7.0.0"
        if await check_if_server_version_lt(redis_client, min_version):
            return pytest.mark.skip(reason=f"Redis version required >= {min_version}")
        key1 = "testKey1"
        value1 = "abcd"
        key2 = "testKey2"
        value2 = "axcd"
        nonexistent_key = "nonexistent_key"
        expected_subsequence = "acd"
        expected_subsequence_with_nonexistent_key = ""
        assert await redis_client.mset({key1: value1, key2: value2}) == OK
        assert await redis_client.lcs(key1, key2) == expected_subsequence.encode()
        assert (
            await redis_client.lcs(key1, nonexistent_key)
            == expected_subsequence_with_nonexistent_key.encode()
        )
        lcs_non_string_key = "lcs_non_string_key"
        assert await redis_client.sadd(lcs_non_string_key, ["Hello", "world"]) == 2
        with pytest.raises(RequestError):
            await redis_client.lcs(key1, lcs_non_string_key)

    @pytest.mark.parametrize("cluster_mode", [False])
    @pytest.mark.parametrize("protocol", [ProtocolVersion.RESP2, ProtocolVersion.RESP3])
    async def test_lcs_len(self, redis_client: GlideClient):
        min_version = "7.0.0"
        if await check_if_server_version_lt(redis_client, min_version):
            return pytest.mark.skip(reason=f"Redis version required >= {min_version}")
        key1 = "testKey1"
        value1 = "abcd"
        key2 = "testKey2"
        value2 = "axcd"
        nonexistent_key = "nonexistent_key"
        expected_subsequence_length = 3
        expected_subsequence_length_with_nonexistent_key = 0
        assert await redis_client.mset({key1: value1, key2: value2}) == OK
        assert await redis_client.lcs_len(key1, key2) == expected_subsequence_length
        assert (
            await redis_client.lcs_len(key1, nonexistent_key)
            == expected_subsequence_length_with_nonexistent_key
        )
        lcs_non_string_key = "lcs_non_string_key"
        assert await redis_client.sadd(lcs_non_string_key, ["Hello", "world"]) == 2
        with pytest.raises(RequestError):
            await redis_client.lcs_len(key1, lcs_non_string_key)

    @pytest.mark.parametrize("cluster_mode", [False])
    @pytest.mark.parametrize("protocol", [ProtocolVersion.RESP2, ProtocolVersion.RESP3])
    async def test_lcs_idx(self, redis_client: GlideClient):
        min_version = "7.0.0"
        if await check_if_server_version_lt(redis_client, min_version):
            return pytest.mark.skip(reason=f"Redis version required >= {min_version}")
        key1 = "testKey1"
        value1 = "abcd1234"
        key2 = "testKey2"
        value2 = "bcdef1234"
        nonexistent_key = "nonexistent_key"
        expected_response_no_min_match_len_no_with_match_len = {
            b"matches": [
                [
                    [4, 7],
                    [5, 8],
                ],
                [
                    [1, 3],
                    [0, 2],
                ],
            ],
            b"len": 7,
        }
        expected_response_with_min_match_len_equals_four_no_with_match_len = {
            b"matches": [
                [
                    [4, 7],
                    [5, 8],
                ],
            ],
            b"len": 7,
        }
        expected_response_no_min_match_len_with_match_len = {
            b"matches": [
                [
                    [4, 7],
                    [5, 8],
                    4,
                ],
                [
                    [1, 3],
                    [0, 2],
                    3,
                ],
            ],
            b"len": 7,
        }
        expected_response_with_min_match_len_equals_four_and_with_match_len = {
            b"matches": [
                [
                    [4, 7],
                    [5, 8],
                    4,
                ],
            ],
            b"len": 7,
        }
        expected_response_with_nonexistent_key = {
            b"matches": [],
            b"len": 0,
        }
        assert await redis_client.mset({key1: value1, key2: value2}) == OK
        assert (
            await redis_client.lcs_idx(key1, key2)
            == expected_response_no_min_match_len_no_with_match_len
        )
        assert (
            await redis_client.lcs_idx(key1, key2, min_match_len=4)
            == expected_response_with_min_match_len_equals_four_no_with_match_len
        )
        assert (
            # negative min_match_len should have no affect on the output
            await redis_client.lcs_idx(key1, key2, min_match_len=-3)
            == expected_response_no_min_match_len_no_with_match_len
        )
        assert (
            await redis_client.lcs_idx(key1, key2, with_match_len=True)
            == expected_response_no_min_match_len_with_match_len
        )
        assert (
            await redis_client.lcs_idx(key1, key2, min_match_len=4, with_match_len=True)
            == expected_response_with_min_match_len_equals_four_and_with_match_len
        )
        assert (
            await redis_client.lcs_idx(key1, nonexistent_key)
            == expected_response_with_nonexistent_key
        )
        lcs_non_string_key = "lcs_non_string_key"
        assert await redis_client.sadd(lcs_non_string_key, ["Hello", "world"]) == 2
        with pytest.raises(RequestError):
            await redis_client.lcs_idx(key1, lcs_non_string_key)
>>>>>>> 398065ba


class TestMultiKeyCommandCrossSlot:
    @pytest.mark.parametrize("cluster_mode", [True])
    @pytest.mark.parametrize("protocol", [ProtocolVersion.RESP2, ProtocolVersion.RESP3])
    async def test_multi_key_command_returns_cross_slot_error(
        self, redis_client: GlideClusterClient
    ):
        promises: list[Any] = [
            redis_client.blpop(["abc", "zxy", "lkn"], 0.1),
            redis_client.brpop(["abc", "zxy", "lkn"], 0.1),
            redis_client.rename("abc", "zxy"),
            redis_client.zdiffstore("abc", ["zxy", "lkn"]),
            redis_client.zdiff(["abc", "zxy", "lkn"]),
            redis_client.zdiff_withscores(["abc", "zxy", "lkn"]),
            redis_client.zrangestore("abc", "zxy", RangeByIndex(0, -1)),
            redis_client.zinterstore("{xyz}", ["{abc}", "{def}"]),
            redis_client.zunionstore("{xyz}", ["{abc}", "{def}"]),
            redis_client.bzpopmin(["abc", "zxy", "lkn"], 0.5),
            redis_client.bzpopmax(["abc", "zxy", "lkn"], 0.5),
            redis_client.smove("abc", "def", "_"),
            redis_client.sunionstore("abc", ["zxy", "lkn"]),
            redis_client.sinter(["abc", "zxy", "lkn"]),
            redis_client.sinterstore("abc", ["zxy", "lkn"]),
            redis_client.sdiff(["abc", "zxy", "lkn"]),
            redis_client.sdiffstore("abc", ["def", "ghi"]),
            redis_client.renamenx("abc", "def"),
            redis_client.pfcount(["def", "ghi"]),
            redis_client.pfmerge("abc", ["def", "ghi"]),
            redis_client.zinter(["def", "ghi"]),
            redis_client.zinter_withscores(["def", "ghi"]),
            redis_client.zunion(["def", "ghi"]),
            redis_client.zunion_withscores(["def", "ghi"]),
            redis_client.sort_store("abc", "zxy"),
            redis_client.lmove("abc", "zxy", ListDirection.LEFT, ListDirection.LEFT),
            redis_client.blmove(
                "abc", "zxy", ListDirection.LEFT, ListDirection.LEFT, 1
            ),
            redis_client.msetnx({"abc": "abc", "zxy": "zyx"}),
            redis_client.sunion(["def", "ghi"]),
            redis_client.bitop(BitwiseOperation.OR, "abc", ["zxy", "lkn"]),
            redis_client.xread({"abc": "0-0", "zxy": "0-0"}),
        ]

        if not await check_if_server_version_lt(redis_client, "6.2.0"):
            promises.extend(
                [
                    redis_client.geosearchstore(
                        "abc",
                        "zxy",
                        GeospatialData(15, 37),
                        GeoSearchByBox(400, 400, GeoUnit.KILOMETERS),
                    ),
                    redis_client.copy("abc", "zxy", replace=True),
                ]
            )

        if not await check_if_server_version_lt(redis_client, "7.0.0"):
            promises.extend(
                [
                    redis_client.bzmpop(["abc", "zxy", "lkn"], ScoreFilter.MAX, 0.1),
                    redis_client.zintercard(["abc", "def"]),
                    redis_client.zmpop(["abc", "zxy", "lkn"], ScoreFilter.MAX),
                    redis_client.sintercard(["def", "ghi"]),
                    redis_client.lmpop(["def", "ghi"], ListDirection.LEFT),
                    redis_client.blmpop(["def", "ghi"], ListDirection.LEFT, 1),
                    redis_client.lcs("abc", "def"),
                    redis_client.lcs_len("abc", "def"),
                    redis_client.lcs_idx("abc", "def"),
                ]
            )

        for promise in promises:
            with pytest.raises(RequestError) as e:
                await promise
            assert "crossslot" in str(e).lower()

        # TODO bz*, zunion, sdiff and others - all rest multi-key commands except ones tested below
        pass

    @pytest.mark.parametrize("cluster_mode", [True])
    @pytest.mark.parametrize("protocol", [ProtocolVersion.RESP2, ProtocolVersion.RESP3])
    async def test_multi_key_command_routed_to_multiple_nodes(
        self, redis_client: GlideClusterClient
    ):
        await redis_client.exists(["abc", "zxy", "lkn"])
        await redis_client.unlink(["abc", "zxy", "lkn"])
        await redis_client.delete(["abc", "zxy", "lkn"])
        await redis_client.mget(["abc", "zxy", "lkn"])
        await redis_client.mset({"abc": "1", "zxy": "2", "lkn": "3"})
        await redis_client.touch(["abc", "zxy", "lkn"])


class TestCommandsUnitTests:
    def test_expiry_cmd_args(self):
        exp_sec = ExpirySet(ExpiryType.SEC, 5)
        assert exp_sec.get_cmd_args() == ["EX", "5"]

        exp_sec_timedelta = ExpirySet(ExpiryType.SEC, timedelta(seconds=5))
        assert exp_sec_timedelta.get_cmd_args() == ["EX", "5"]

        exp_millsec = ExpirySet(ExpiryType.MILLSEC, 5)
        assert exp_millsec.get_cmd_args() == ["PX", "5"]

        exp_millsec_timedelta = ExpirySet(ExpiryType.MILLSEC, timedelta(seconds=5))
        assert exp_millsec_timedelta.get_cmd_args() == ["PX", "5000"]

        exp_millsec_timedelta = ExpirySet(ExpiryType.MILLSEC, timedelta(seconds=5))
        assert exp_millsec_timedelta.get_cmd_args() == ["PX", "5000"]

        exp_unix_sec = ExpirySet(ExpiryType.UNIX_SEC, 1682575739)
        assert exp_unix_sec.get_cmd_args() == ["EXAT", "1682575739"]

        exp_unix_sec_datetime = ExpirySet(
            ExpiryType.UNIX_SEC,
            datetime(2023, 4, 27, 23, 55, 59, 342380, timezone.utc),
        )
        assert exp_unix_sec_datetime.get_cmd_args() == ["EXAT", "1682639759"]

        exp_unix_millisec = ExpirySet(ExpiryType.UNIX_MILLSEC, 1682586559964)
        assert exp_unix_millisec.get_cmd_args() == ["PXAT", "1682586559964"]

        exp_unix_millisec_datetime = ExpirySet(
            ExpiryType.UNIX_MILLSEC,
            datetime(2023, 4, 27, 23, 55, 59, 342380, timezone.utc),
        )
        assert exp_unix_millisec_datetime.get_cmd_args() == ["PXAT", "1682639759342"]

    def test_get_expiry_cmd_args(self):
        exp_sec = ExpiryGetEx(ExpiryTypeGetEx.SEC, 5)
        assert exp_sec.get_cmd_args() == ["EX", "5"]

        exp_sec_timedelta = ExpiryGetEx(ExpiryTypeGetEx.SEC, timedelta(seconds=5))
        assert exp_sec_timedelta.get_cmd_args() == ["EX", "5"]

        exp_millsec = ExpiryGetEx(ExpiryTypeGetEx.MILLSEC, 5)
        assert exp_millsec.get_cmd_args() == ["PX", "5"]

        exp_millsec_timedelta = ExpiryGetEx(
            ExpiryTypeGetEx.MILLSEC, timedelta(seconds=5)
        )
        assert exp_millsec_timedelta.get_cmd_args() == ["PX", "5000"]

        exp_millsec_timedelta = ExpiryGetEx(
            ExpiryTypeGetEx.MILLSEC, timedelta(seconds=5)
        )
        assert exp_millsec_timedelta.get_cmd_args() == ["PX", "5000"]

        exp_unix_sec = ExpiryGetEx(ExpiryTypeGetEx.UNIX_SEC, 1682575739)
        assert exp_unix_sec.get_cmd_args() == ["EXAT", "1682575739"]

        exp_unix_sec_datetime = ExpiryGetEx(
            ExpiryTypeGetEx.UNIX_SEC,
            datetime(2023, 4, 27, 23, 55, 59, 342380, timezone.utc),
        )
        assert exp_unix_sec_datetime.get_cmd_args() == ["EXAT", "1682639759"]

        exp_unix_millisec = ExpiryGetEx(ExpiryTypeGetEx.UNIX_MILLSEC, 1682586559964)
        assert exp_unix_millisec.get_cmd_args() == ["PXAT", "1682586559964"]

        exp_unix_millisec_datetime = ExpiryGetEx(
            ExpiryTypeGetEx.UNIX_MILLSEC,
            datetime(2023, 4, 27, 23, 55, 59, 342380, timezone.utc),
        )
        assert exp_unix_millisec_datetime.get_cmd_args() == ["PXAT", "1682639759342"]

        exp_persist = ExpiryGetEx(
            ExpiryTypeGetEx.PERSIST,
            None,
        )
        assert exp_persist.get_cmd_args() == ["PERSIST"]

    def test_expiry_raises_on_value_error(self):
        with pytest.raises(ValueError):
            ExpirySet(ExpiryType.SEC, 5.5)

    def test_is_single_response(self):
        assert is_single_response("This is a string value", "")
        assert is_single_response(["value", "value"], [""])
        assert not is_single_response(
            [["value", ["value"]], ["value", ["valued"]]], [""]
        )
        assert is_single_response(None, None)


@pytest.mark.asyncio
class TestClusterRoutes:
    async def cluster_route_custom_command_multi_nodes(
        self,
        redis_client: GlideClusterClient,
        route: Route,
    ):
        cluster_nodes = await redis_client.custom_command(["CLUSTER", "NODES"])
        assert isinstance(cluster_nodes, bytes)
        cluster_nodes = cluster_nodes.decode()
        assert isinstance(cluster_nodes, (str, list))
        cluster_nodes = get_first_result(cluster_nodes)
        num_of_nodes = len(cluster_nodes.splitlines())
        assert isinstance(cluster_nodes, (str, list))
        expected_num_of_results = (
            num_of_nodes
            if isinstance(route, AllNodes)
            else num_of_nodes - cluster_nodes.count("slave")
        )
        expected_primary_count = cluster_nodes.count("master")
        expected_replica_count = (
            cluster_nodes.count("slave") if isinstance(route, AllNodes) else 0
        )

        all_results = await redis_client.custom_command(["INFO", "REPLICATION"], route)
        assert isinstance(all_results, dict)
        assert len(all_results) == expected_num_of_results
        primary_count = 0
        replica_count = 0
        for _, info_res in all_results.items():
            assert isinstance(info_res, bytes)
            info_res = info_res.decode()
            assert "role:master" in info_res or "role:slave" in info_res
            if "role:master" in info_res:
                primary_count += 1
            else:
                replica_count += 1
        assert primary_count == expected_primary_count
        assert replica_count == expected_replica_count

    @pytest.mark.parametrize("cluster_mode", [True])
    @pytest.mark.parametrize("protocol", [ProtocolVersion.RESP2, ProtocolVersion.RESP3])
    async def test_cluster_route_custom_command_all_nodes(
        self, redis_client: GlideClusterClient
    ):
        await self.cluster_route_custom_command_multi_nodes(redis_client, AllNodes())

    @pytest.mark.parametrize("cluster_mode", [True])
    @pytest.mark.parametrize("protocol", [ProtocolVersion.RESP2, ProtocolVersion.RESP3])
    async def test_cluster_route_custom_command_all_primaries(
        self, redis_client: GlideClusterClient
    ):
        await self.cluster_route_custom_command_multi_nodes(
            redis_client, AllPrimaries()
        )

    @pytest.mark.parametrize("cluster_mode", [True])
    @pytest.mark.parametrize("protocol", [ProtocolVersion.RESP2, ProtocolVersion.RESP3])
    async def test_cluster_route_custom_command_random_node(
        self, redis_client: GlideClusterClient
    ):
        info_res = await redis_client.custom_command(
            ["INFO", "REPLICATION"], RandomNode()
        )
        assert isinstance(info_res, bytes)
        info_res = info_res.decode()
        assert type(info_res) is str
        assert "role:master" in info_res or "role:slave" in info_res

    async def cluster_route_custom_command_slot_route(
        self, redis_client: GlideClusterClient, is_slot_key: bool
    ):
        route_class = SlotKeyRoute if is_slot_key else SlotIdRoute
        route_second_arg = "foo" if is_slot_key else 4000
        primary_res = await redis_client.custom_command(
            ["CLUSTER", "NODES"], route_class(SlotType.PRIMARY, route_second_arg)
        )
        assert isinstance(primary_res, bytes)
        primary_res = primary_res.decode()

        assert type(primary_res) is str
        assert "myself,master" in primary_res
        expected_primary_node_id = ""
        for node_line in primary_res.splitlines():
            if "myself" in node_line:
                expected_primary_node_id = node_line.split(" ")[0]

        replica_res = await redis_client.custom_command(
            ["CLUSTER", "NODES"], route_class(SlotType.REPLICA, route_second_arg)
        )
        assert isinstance(replica_res, bytes)
        replica_res = replica_res.decode()

        assert isinstance(replica_res, str)
        assert "myself,slave" in replica_res
        for node_line in replica_res:
            if "myself" in node_line:
                primary_node_id = node_line.split(" ")[3]
                assert primary_node_id == expected_primary_node_id

    @pytest.mark.parametrize("cluster_mode", [True])
    @pytest.mark.parametrize("protocol", [ProtocolVersion.RESP2, ProtocolVersion.RESP3])
    async def test_cluster_route_custom_command_slot_key_route(
        self, redis_client: GlideClusterClient
    ):
        await self.cluster_route_custom_command_slot_route(redis_client, True)

    @pytest.mark.parametrize("cluster_mode", [True])
    @pytest.mark.parametrize("protocol", [ProtocolVersion.RESP2, ProtocolVersion.RESP3])
    async def test_cluster_route_custom_command_slot_id_route(
        self, redis_client: GlideClusterClient
    ):
        await self.cluster_route_custom_command_slot_route(redis_client, False)

    @pytest.mark.parametrize("cluster_mode", [True])
    @pytest.mark.parametrize("protocol", [ProtocolVersion.RESP2, ProtocolVersion.RESP3])
    async def test_info_random_route(self, redis_client: GlideClusterClient):
        info = await redis_client.info([InfoSection.SERVER], RandomNode())
        assert b"# Server" in info

    @pytest.mark.parametrize("cluster_mode", [True])
    @pytest.mark.parametrize("protocol", [ProtocolVersion.RESP2, ProtocolVersion.RESP3])
    async def test_cluster_route_by_address_reaches_correct_node(
        self, redis_client: GlideClusterClient
    ):
        # returns the line that contains the word "myself", up to that point. This is done because the values after it might change with time.
        def clean_result(value: TResult):
            assert type(value) is str
            for line in value.splitlines():
                if "myself" in line:
                    return line.split("myself")[0]
            raise Exception(
                f"Couldn't find 'myself' in the cluster nodes output: {value}"
            )

        cluster_nodes = await redis_client.custom_command(
            ["cluster", "nodes"], RandomNode()
        )
        assert isinstance(cluster_nodes, bytes)
        cluster_nodes = clean_result(cluster_nodes.decode())

        assert isinstance(cluster_nodes, str)
        host = cluster_nodes.split(" ")[1].split("@")[0]

        second_result = await redis_client.custom_command(
            ["cluster", "nodes"], ByAddressRoute(host)
        )
        assert isinstance(second_result, bytes)
        second_result = clean_result(second_result.decode())

        assert cluster_nodes == second_result

        host, port = host.split(":")
        port_as_int = int(port)

        third_result = await redis_client.custom_command(
            ["cluster", "nodes"], ByAddressRoute(host, port_as_int)
        )
        assert isinstance(third_result, bytes)
        third_result = clean_result(third_result.decode())

        assert cluster_nodes == third_result

    @pytest.mark.parametrize("cluster_mode", [True])
    @pytest.mark.parametrize("protocol", [ProtocolVersion.RESP2, ProtocolVersion.RESP3])
    async def test_cluster_fail_routing_by_address_if_no_port_is_provided(
        self, redis_client: GlideClusterClient
    ):
        with pytest.raises(RequestError):
            await redis_client.info(route=ByAddressRoute("foo"))

    @pytest.mark.parametrize("cluster_mode", [True])
    @pytest.mark.parametrize("protocol", [ProtocolVersion.RESP2, ProtocolVersion.RESP3])
    async def test_cluster_flushdb(self, redis_client: GlideClusterClient):
        min_version = "6.2.0"
        key = f"{{key}}-1{get_random_string(5)}"
        value = get_random_string(5)

        await redis_client.set(key, value)
        assert await redis_client.dbsize() > 0
        assert await redis_client.flushdb(route=AllPrimaries()) is OK
        assert await redis_client.dbsize() == 0

        await redis_client.set(key, value)
        assert await redis_client.dbsize() > 0
        assert await redis_client.flushdb(FlushMode.ASYNC, AllPrimaries()) is OK
        assert await redis_client.dbsize() == 0

        if not await check_if_server_version_lt(redis_client, min_version):
            await redis_client.set(key, value)
            assert await redis_client.dbsize() > 0
            assert await redis_client.flushdb(FlushMode.SYNC, AllPrimaries()) is OK
            assert await redis_client.dbsize() == 0

    @pytest.mark.parametrize("cluster_mode", [True, False])
    @pytest.mark.parametrize("protocol", [ProtocolVersion.RESP2, ProtocolVersion.RESP3])
    async def test_sscan(self, redis_client: GlideClusterClient):
        key1 = f"{{key}}-1{get_random_string(5)}"
        key2 = f"{{key}}-2{get_random_string(5)}"
        initial_cursor = "0"
        result_cursor_index = 0
        result_collection_index = 1
        default_count = 10
        num_members = list(
            map(str, range(50000))
        )  # Use large dataset to force an iterative cursor.
        char_members = ["a", "b", "c", "d", "e"]

        # Empty set
        result = await redis_client.sscan(key1, initial_cursor)
        assert result[result_cursor_index] == initial_cursor.encode()
        assert result[result_collection_index] == []

        # Negative cursor
        result = await redis_client.sscan(key1, "-1")
        assert result[result_cursor_index] == initial_cursor.encode()
        assert result[result_collection_index] == []

        # Result contains the whole set
        assert await redis_client.sadd(key1, char_members) == len(char_members)
        result = await redis_client.sscan(key1, initial_cursor)
        assert result[result_cursor_index] == initial_cursor.encode()
        assert len(result[result_collection_index]) == len(char_members)
        assert set(result[result_collection_index]).issubset(
            cast(list, convert_string_to_bytes_object(char_members))
        )

        result = await redis_client.sscan(key1, initial_cursor, match="a")
        assert result[result_cursor_index] == initial_cursor.encode()
        assert set(result[result_collection_index]).issubset(set([b"a"]))

        # Result contains a subset of the key
        assert await redis_client.sadd(key1, num_members) == len(num_members)
        result_cursor = "0"
        result_values = set()  # type: set[str]
        result = cast(
            list,
            convert_bytes_to_string_object(
                await redis_client.sscan(key1, result_cursor)
            ),
        )
        result_cursor = str(result[result_cursor_index])
        result_values.update(result[result_collection_index])

        # 0 is returned for the cursor of the last iteration.
        while result_cursor != "0":
            next_result = cast(
                list,
                convert_bytes_to_string_object(
                    await redis_client.sscan(key1, result_cursor)
                ),
            )
            next_result_cursor = str(next_result[result_cursor_index])
            assert next_result_cursor != result_cursor

            assert not set(result[result_collection_index]).issubset(
                set(next_result[result_collection_index])
            )
            result_values.update(next_result[result_collection_index])
            result_cursor = next_result_cursor
        assert set(num_members).issubset(result_values)
        assert set(char_members).issubset(result_values)

        # Test match pattern
        result = await redis_client.sscan(key1, initial_cursor, match="*")
        assert result[result_cursor_index] != "0"
        assert len(result[result_collection_index]) >= default_count

        # Test count
        result = await redis_client.sscan(key1, initial_cursor, count=20)
        assert result[result_cursor_index] != "0"
        assert len(result[result_collection_index]) >= 20

        # Test count with match returns a non-empty list
        result = await redis_client.sscan(key1, initial_cursor, match="1*", count=20)
        assert result[result_cursor_index] != "0"
        assert len(result[result_collection_index]) >= 0

        # Exceptions
        # Non-set key
        assert await redis_client.set(key2, "test") == OK
        with pytest.raises(RequestError):
            await redis_client.sscan(key2, initial_cursor)
        with pytest.raises(RequestError):
            await redis_client.sscan(key2, initial_cursor, match="test", count=20)

        # Negative count
        with pytest.raises(RequestError):
            await redis_client.sscan(key2, initial_cursor, count=-1)


@pytest.mark.asyncio
class TestScripts:
    @pytest.mark.smoke_test
    @pytest.mark.parametrize("cluster_mode", [True, False])
    @pytest.mark.parametrize("protocol", [ProtocolVersion.RESP2, ProtocolVersion.RESP3])
    async def test_script(self, redis_client: TGlideClient):
        key1 = get_random_string(10)
        key2 = get_random_string(10)
        script = Script("return 'Hello'")
        assert await redis_client.invoke_script(script) == "Hello".encode()

        script = Script("return redis.call('SET', KEYS[1], ARGV[1])")
        assert (
            await redis_client.invoke_script(script, keys=[key1], args=["value1"])
            == "OK"
        )
        # Reuse the same script with different parameters.
        assert (
            await redis_client.invoke_script(script, keys=[key2], args=["value2"])
            == "OK"
        )
        script = Script("return redis.call('GET', KEYS[1])")
        assert (
            await redis_client.invoke_script(script, keys=[key1]) == "value1".encode()
        )
        assert (
            await redis_client.invoke_script(script, keys=[key2]) == "value2".encode()
        )<|MERGE_RESOLUTION|>--- conflicted
+++ resolved
@@ -7343,7 +7343,6 @@
 
     @pytest.mark.parametrize("cluster_mode", [False])
     @pytest.mark.parametrize("protocol", [ProtocolVersion.RESP2, ProtocolVersion.RESP3])
-<<<<<<< HEAD
     async def test_dump_restore(self, redis_client: GlideClient):
         key = f"{{key}}-1{get_random_string(5)}"
         value = get_random_string(5)
@@ -7351,7 +7350,9 @@
         await redis_client.set(key, value)
         # TODO: add DUMP and RESTORE once support bytes
         # assert await redis_client.dump(key) == value
-=======
+
+    @pytest.mark.parametrize("cluster_mode", [False])
+    @pytest.mark.parametrize("protocol", [ProtocolVersion.RESP2, ProtocolVersion.RESP3])
     async def test_lcs(self, redis_client: GlideClient):
         min_version = "7.0.0"
         if await check_if_server_version_lt(redis_client, min_version):
@@ -7490,7 +7491,6 @@
         assert await redis_client.sadd(lcs_non_string_key, ["Hello", "world"]) == 2
         with pytest.raises(RequestError):
             await redis_client.lcs_idx(key1, lcs_non_string_key)
->>>>>>> 398065ba
 
 
 class TestMultiKeyCommandCrossSlot:
