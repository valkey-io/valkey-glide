# Copyright Valkey GLIDE Project Contributors - SPDX Identifier: Apache-2.0

import copy
import json as OuterJson
import random
import typing

import pytest
from glide.async_commands.core import ConditionalChange, InfoSection
from glide.async_commands.server_modules import glide_json as json
from glide.async_commands.server_modules.glide_json import (
    JsonArrIndexOptions,
    JsonArrPopOptions,
    JsonGetOptions,
)
from glide.config import ProtocolVersion
from glide.constants import OK
from glide.exceptions import RequestError
from glide.glide_client import TGlideClient
from tests.test_async_client import get_random_string, parse_info_response


def get_random_value(value_type="str"):
    if value_type == "int":
        return random.randint(1, 100)
    elif value_type == "float":
        return round(random.uniform(1, 100), 2)
    elif value_type == "str":
        return "".join(random.choices("abcdefghijklmnopqrstuvwxyz", k=5))
    elif value_type == "bool":
        return random.choice([True, False])
    elif value_type == "null":
        return None


@pytest.mark.asyncio
class TestJson:
    @pytest.mark.parametrize("cluster_mode", [True, False])
    @pytest.mark.parametrize("protocol", [ProtocolVersion.RESP2, ProtocolVersion.RESP3])
    async def test_json_set_get(self, glide_client: TGlideClient):
        key = get_random_string(5)

        json_value = {"a": 1.0, "b": 2}
        assert await json.set(glide_client, key, "$", OuterJson.dumps(json_value)) == OK

        result = await json.get(glide_client, key, ".")
        assert isinstance(result, bytes)
        assert OuterJson.loads(result) == json_value

        result = await json.get(glide_client, key, ["$.a", "$.b"])
        assert isinstance(result, bytes)
        assert OuterJson.loads(result) == {"$.a": [1.0], "$.b": [2]}

        assert await json.get(glide_client, "non_existing_key", "$") is None
        assert await json.get(glide_client, key, "$.d") == b"[]"

    @pytest.mark.parametrize("cluster_mode", [True, False])
    @pytest.mark.parametrize("protocol", [ProtocolVersion.RESP2, ProtocolVersion.RESP3])
    async def test_json_set_get_multiple_values(self, glide_client: TGlideClient):
        key = get_random_string(5)

        assert (
            await json.set(
                glide_client,
                key,
                "$",
                OuterJson.dumps({"a": {"c": 1, "d": 4}, "b": {"c": 2}, "c": True}),
            )
            == OK
        )

        result = await json.get(glide_client, key, "$..c")
        assert isinstance(result, bytes)
        assert OuterJson.loads(result) == [True, 1, 2]

        result = await json.get(glide_client, key, ["$..c", "$.c"])
        assert isinstance(result, bytes)
        assert OuterJson.loads(result) == {"$..c": [True, 1, 2], "$.c": [True]}

        assert await json.set(glide_client, key, "$..c", '"new_value"') == OK
        result = await json.get(glide_client, key, "$..c")
        assert isinstance(result, bytes)
        assert OuterJson.loads(result) == ["new_value"] * 3

    @pytest.mark.parametrize("cluster_mode", [True, False])
    @pytest.mark.parametrize("protocol", [ProtocolVersion.RESP2, ProtocolVersion.RESP3])
    async def test_json_set_conditional_set(self, glide_client: TGlideClient):
        key = get_random_string(5)
        value = OuterJson.dumps({"a": 1.0, "b": 2})
        assert (
            await json.set(
                glide_client,
                key,
                "$",
                value,
                ConditionalChange.ONLY_IF_EXISTS,
            )
            is None
        )
        assert (
            await json.set(
                glide_client,
                key,
                "$",
                value,
                ConditionalChange.ONLY_IF_DOES_NOT_EXIST,
            )
            == OK
        )

        assert (
            await json.set(
                glide_client,
                key,
                "$.a",
                "4.5",
                ConditionalChange.ONLY_IF_DOES_NOT_EXIST,
            )
            is None
        )

        assert await json.get(glide_client, key, ".a") == b"1.0"

        assert (
            await json.set(
                glide_client,
                key,
                "$.a",
                "4.5",
                ConditionalChange.ONLY_IF_EXISTS,
            )
            == OK
        )

        assert await json.get(glide_client, key, ".a") == b"4.5"

    @pytest.mark.parametrize("cluster_mode", [True, False])
    @pytest.mark.parametrize("protocol", [ProtocolVersion.RESP2, ProtocolVersion.RESP3])
    async def test_json_get_formatting(self, glide_client: TGlideClient):
        key = get_random_string(5)
        assert (
            await json.set(
                glide_client,
                key,
                "$",
                OuterJson.dumps({"a": 1.0, "b": 2, "c": {"d": 3, "e": 4}}),
            )
            == OK
        )

        result = await json.get(
            glide_client, key, "$", JsonGetOptions(indent="  ", newline="\n", space=" ")
        )

        expected_result = b'[\n  {\n    "a": 1.0,\n    "b": 2,\n    "c": {\n      "d": 3,\n      "e": 4\n    }\n  }\n]'
        assert result == expected_result

        result = await json.get(
            glide_client, key, "$", JsonGetOptions(indent="~", newline="\n", space="*")
        )

        expected_result = b'[\n~{\n~~"a":*1.0,\n~~"b":*2,\n~~"c":*{\n~~~"d":*3,\n~~~"e":*4\n~~}\n~}\n]'
        assert result == expected_result

    @pytest.mark.parametrize("cluster_mode", [True, False])
    @pytest.mark.parametrize("protocol", [ProtocolVersion.RESP2, ProtocolVersion.RESP3])
    async def test_json_mget(self, glide_client: TGlideClient):
        key1 = get_random_string(5)
        key2 = get_random_string(5)

        json1_value = {"a": 1.0, "b": {"a": 1, "b": 2.5, "c": True}}
        json2_value = {"a": 3.0, "b": {"a": 1, "b": 4}}

        assert (
            await json.set(glide_client, key1, "$", OuterJson.dumps(json1_value)) == OK
        )
        assert (
            await json.set(glide_client, key2, "$", OuterJson.dumps(json2_value)) == OK
        )

        # Test with root JSONPath
        result = await json.mget(
            glide_client,
            [key1, key2],
            "$",
        )
        expected_result = [
            b'[{"a":1.0,"b":{"a":1,"b":2.5,"c":true}}]',
            b'[{"a":3.0,"b":{"a":1,"b":4}}]',
        ]
        assert result == expected_result

        # Retrieves the full JSON objects from multiple keys.
        result = await json.mget(
            glide_client,
            [key1, key2],
            ".",
        )
        expected_result = [
            b'{"a":1.0,"b":{"a":1,"b":2.5,"c":true}}',
            b'{"a":3.0,"b":{"a":1,"b":4}}',
        ]
        assert result == expected_result

        result = await json.mget(
            glide_client,
            [key1, key2],
            "$.a",
        )
        expected_result = [b"[1.0]", b"[3.0]"]
        assert result == expected_result

        # Retrieves the value of the 'b' field for multiple keys.
        result = await json.mget(
            glide_client,
            [key1, key2],
            "$.b",
        )
        expected_result = [b'[{"a":1,"b":2.5,"c":true}]', b'[{"a":1,"b":4}]']
        assert result == expected_result

        # Retrieves all values of 'b' fields using recursive path for multiple keys
        result = await json.mget(
            glide_client,
            [key1, key2],
            "$..b",
        )
        expected_result = [b'[{"a":1,"b":2.5,"c":true},2.5]', b'[{"a":1,"b":4},4]']
        assert result == expected_result

        # retrieves the value of the nested 'b.b' field for multiple keys
        result = await json.mget(
            glide_client,
            [key1, key2],
            ".b.b",
        )
        expected_result = [b"2.5", b"4"]
        assert result == expected_result

        # JSONPath that exists in only one of the keys
        result = await json.mget(
            glide_client,
            [key1, key2],
            "$.b.c",
        )
        expected_result = [b"[true]", b"[]"]
        assert result == expected_result

        # Legacy path that exists in only one of the keys
        result = await json.mget(
            glide_client,
            [key1, key2],
            ".b.c",
        )
        expected_result = [b"true", None]
        assert result == expected_result

        # JSONPath doesn't exist
        result = await json.mget(
            glide_client,
            [key1, key2],
            "$non_existing_path",
        )
        expected_result = [b"[]", b"[]"]
        assert result == expected_result

        # Legacy path doesn't exist
        result = await json.mget(
            glide_client,
            [key1, key2],
            ".non_existing_path",
        )
        assert result == [None, None]

        # JSONPath one key doesn't exist
        result = await json.mget(
            glide_client,
            [key1, "{non_existing_key}"],
            "$.a",
        )
        assert result == [b"[1.0]", None]

        # Legacy path one key doesn't exist
        result = await json.mget(
            glide_client,
            [key1, "{non_existing_key}"],
            ".a",
        )
        assert result == [b"1.0", None]

        # Both keys don't exist
        result = await json.mget(
            glide_client,
            ["{non_existing_key}1", "{non_existing_key}2"],
            "$a",
        )
        assert result == [None, None]

        # Test with only one key
        result = await json.mget(
            glide_client,
            [key1],
            "$.a",
        )
        expected_result = [b"[1.0]"]
        assert result == expected_result

    @pytest.mark.parametrize("cluster_mode", [True, False])
    @pytest.mark.parametrize("protocol", [ProtocolVersion.RESP2, ProtocolVersion.RESP3])
    async def test_json_del(self, glide_client: TGlideClient):
        key = get_random_string(5)

        json_value = {"a": 1.0, "b": {"a": 1, "b": 2.5, "c": True}}
        assert await json.set(glide_client, key, "$", OuterJson.dumps(json_value)) == OK

        # Non-exiseting paths
        assert await json.delete(glide_client, key, "$..path") == 0
        assert await json.delete(glide_client, key, "..path") == 0

        assert await json.delete(glide_client, key, "$..a") == 2
        assert await json.get(glide_client, key, "$..a") == b"[]"

        assert await json.set(glide_client, key, "$", OuterJson.dumps(json_value)) == OK

        assert await json.delete(glide_client, key, "..a") == 2
        with pytest.raises(RequestError):
            assert await json.get(glide_client, key, "..a")

        result = await json.get(glide_client, key, "$")
        assert isinstance(result, bytes)
        assert OuterJson.loads(result) == [{"b": {"b": 2.5, "c": True}}]

        assert await json.delete(glide_client, key, "$") == 1
        assert await json.set(glide_client, key, "$", OuterJson.dumps(json_value)) == OK
        assert await json.delete(glide_client, key, ".") == 1
        assert await json.set(glide_client, key, "$", OuterJson.dumps(json_value)) == OK
        assert await json.delete(glide_client, key) == 1
        assert await json.delete(glide_client, key) == 0
        assert await json.get(glide_client, key, "$") == None

        # Non-existing keys
        assert await json.delete(glide_client, "non_existing_key", "$") == 0
        assert await json.delete(glide_client, "non_existing_key", ".") == 0

    @pytest.mark.parametrize("cluster_mode", [True, False])
    @pytest.mark.parametrize("protocol", [ProtocolVersion.RESP2, ProtocolVersion.RESP3])
    async def test_json_forget(self, glide_client: TGlideClient):
        key = get_random_string(5)

        json_value = {"a": 1.0, "b": {"a": 1, "b": 2.5, "c": True}}
        assert await json.set(glide_client, key, "$", OuterJson.dumps(json_value)) == OK

        # Non-existing paths
        assert await json.forget(glide_client, key, "$..path") == 0
        assert await json.forget(glide_client, key, "..path") == 0

        assert await json.forget(glide_client, key, "$..a") == 2
        assert await json.get(glide_client, key, "$..a") == b"[]"

        assert await json.set(glide_client, key, "$", OuterJson.dumps(json_value)) == OK

        assert await json.forget(glide_client, key, "..a") == 2
        with pytest.raises(RequestError):
            assert await json.get(glide_client, key, "..a")

        result = await json.get(glide_client, key, "$")
        assert isinstance(result, bytes)
        assert OuterJson.loads(result) == [{"b": {"b": 2.5, "c": True}}]

        assert await json.forget(glide_client, key, "$") == 1
        assert await json.set(glide_client, key, "$", OuterJson.dumps(json_value)) == OK
        assert await json.forget(glide_client, key, ".") == 1
        assert await json.set(glide_client, key, "$", OuterJson.dumps(json_value)) == OK
        assert await json.forget(glide_client, key) == 1
        assert await json.forget(glide_client, key) == 0
        assert await json.get(glide_client, key, "$") == None

        # Non-existing keys
        assert await json.forget(glide_client, "non_existing_key", "$") == 0
        assert await json.forget(glide_client, "non_existing_key", ".") == 0

    @pytest.mark.parametrize("cluster_mode", [True, False])
    @pytest.mark.parametrize("protocol", [ProtocolVersion.RESP2, ProtocolVersion.RESP3])
    async def test_json_objkeys(self, glide_client: TGlideClient):
        key = get_random_string(5)

        json_value = {"a": 1.0, "b": {"a": {"x": 1, "y": 2}, "b": 2.5, "c": True}}
        assert await json.set(glide_client, key, "$", OuterJson.dumps(json_value)) == OK

        keys = await json.objkeys(glide_client, key, "$")
        assert keys == [[b"a", b"b"]]

        keys = await json.objkeys(glide_client, key, ".")
        assert keys == [b"a", b"b"]

        keys = await json.objkeys(glide_client, key, "$..")
        assert keys == [[b"a", b"b"], [b"a", b"b", b"c"], [b"x", b"y"]]

        keys = await json.objkeys(glide_client, key, "..")
        assert keys == [b"a", b"b"]

        keys = await json.objkeys(glide_client, key, "$..b")
        assert keys == [[b"a", b"b", b"c"], []]

        keys = await json.objkeys(glide_client, key, "..b")
        assert keys == [b"a", b"b", b"c"]

        # path doesn't exist
        assert await json.objkeys(glide_client, key, "$.non_existing_path") == []
        assert await json.objkeys(glide_client, key, "non_existing_path") == None

        # Value at path isnt an object
        assert await json.objkeys(glide_client, key, "$.a") == [[]]
        with pytest.raises(RequestError):
            assert await json.objkeys(glide_client, key, ".a")

        # Non-existing key
        assert await json.objkeys(glide_client, "non_exiting_key", "$") == None
        assert await json.objkeys(glide_client, "non_exiting_key", ".") == None

    @pytest.mark.parametrize("cluster_mode", [True, False])
    @pytest.mark.parametrize("protocol", [ProtocolVersion.RESP2, ProtocolVersion.RESP3])
    async def test_json_toggle(self, glide_client: TGlideClient):
        key = get_random_string(10)
        json_value = {"bool": True, "nested": {"bool": False, "nested": {"bool": 10}}}
        assert await json.set(glide_client, key, "$", OuterJson.dumps(json_value)) == OK

        assert await json.toggle(glide_client, key, "$..bool") == [False, True, None]
        assert await json.toggle(glide_client, key, "bool") is True
        assert await json.toggle(glide_client, key, "$.not_existing") == []

        assert await json.toggle(glide_client, key, "$.nested") == [None]
        with pytest.raises(RequestError):
            assert await json.toggle(glide_client, key, "nested")

        with pytest.raises(RequestError):
            assert await json.toggle(glide_client, key, ".not_existing")

        with pytest.raises(RequestError):
            assert await json.toggle(glide_client, "non_exiting_key", "$")

    @pytest.mark.parametrize("cluster_mode", [True, False])
    @pytest.mark.parametrize("protocol", [ProtocolVersion.RESP2, ProtocolVersion.RESP3])
    async def test_json_type(self, glide_client: TGlideClient):
        key = get_random_string(10)

        json_value = {
            "key1": "value1",
            "key2": 2,
            "key3": [1, 2, 3],
            "key4": {"nested_key": {"key1": [4, 5]}},
            "key5": None,
            "key6": True,
        }
        assert await json.set(glide_client, key, "$", OuterJson.dumps(json_value)) == OK

        result = await json.type(glide_client, key, "$")
        assert result == [b"object"]

        result = await json.type(glide_client, key, "$..key1")
        assert result == [b"string", b"array"]

        result = await json.type(glide_client, key, "$.key2")
        assert result == [b"integer"]

        result = await json.type(glide_client, key, "$.key3")
        assert result == [b"array"]

        result = await json.type(glide_client, key, "$.key4")
        assert result == [b"object"]

        result = await json.type(glide_client, key, "$.key4.nested_key")
        assert result == [b"object"]

        result = await json.type(glide_client, key, "$.key5")
        assert result == [b"null"]

        result = await json.type(glide_client, key, "$.key6")
        assert result == [b"boolean"]

        # Check for non-existent path in enhanced mode $.key7
        result = await json.type(glide_client, key, "$.key7")
        assert result == []

        # Check for non-existent path within an existing key (array bound)
        result = await json.type(
            glide_client, key, "$.key3[3]"
        )  # Out of bounds for the array
        assert result == []

        # Legacy path (without $) - will return None for non-existing path
        result = await json.type(glide_client, key, "key7")
        assert result is None  # Legacy path returns None for non-existent key

        # Check for multiple path match in legacy
        result = await json.type(glide_client, key, "..key1")
        assert result == b"string"

        # Check for non-existent key with enhanced path
        result = await json.type(glide_client, "non_existent_key", "$.key1")
        assert result is None

        # Check for non-existent key with legacy path
        result = await json.type(glide_client, "non_existent_key", "key1")
        assert result is None  # Returns None for legacy path when the key doesn't exist

        # Check for all types in the JSON document using JSON Path
        result = await json.type(glide_client, key, "$[*]")
        assert result == [
            b"string",
            b"integer",
            b"array",
            b"object",
            b"null",
            b"boolean",
        ]

        # Check for all types in the JSON document using legacy path
        result = await json.type(glide_client, key, "[*]")
        assert result == b"string"  # Expecting only the first type (string for key1)

    @pytest.mark.parametrize("cluster_mode", [True, False])
    @pytest.mark.parametrize("protocol", [ProtocolVersion.RESP2, ProtocolVersion.RESP3])
<<<<<<< HEAD
=======
    async def test_json_objlen(self, glide_client: TGlideClient):
        key = get_random_string(5)

        json_value = {"a": 1.0, "b": {"a": {"x": 1, "y": 2}, "b": 2.5, "c": True}}

        assert await json.set(glide_client, key, "$", OuterJson.dumps(json_value)) == OK

        len = await json.objlen(glide_client, key, "$")
        assert len == [2]

        len = await json.objlen(glide_client, key, ".")
        assert len == 2

        len = await json.objlen(glide_client, key, "$..")
        assert len == [2, 3, 2]

        len = await json.objlen(glide_client, key, "..")
        assert len == 2

        len = await json.objlen(glide_client, key, "$..b")
        assert len == [3, None]

        len = await json.objlen(glide_client, key, "..b")
        assert len == 3

        len = await json.objlen(glide_client, key, "..a")
        assert len == 2

        len = await json.objlen(glide_client, key)
        assert len == 2

        # path doesn't exist
        assert await json.objlen(glide_client, key, "$.non_existing_path") == []
        with pytest.raises(RequestError):
            await json.objlen(glide_client, key, "non_existing_path")

        # Value at path isnt an object
        assert await json.objlen(glide_client, key, "$.a") == [None]
        with pytest.raises(RequestError):
            await json.objlen(glide_client, key, ".a")

        # Non-existing key
        assert await json.objlen(glide_client, "non_exiting_key", "$") == None
        assert await json.objlen(glide_client, "non_exiting_key", ".") == None

        assert await json.set(glide_client, key, "$", '{"a": 1, "b": 2, "c":3, "d":4}')
        assert await json.objlen(glide_client, key) == 4

    @pytest.mark.parametrize("cluster_mode", [True, False])
    @pytest.mark.parametrize("protocol", [ProtocolVersion.RESP2, ProtocolVersion.RESP3])
>>>>>>> b9ad36f4
    async def test_json_arrlen(self, glide_client: TGlideClient):
        key = get_random_string(5)

        json_value = '{"a": [1, 2, 3], "b": {"a": [1, 2], "c": {"a": 42}}}'
        assert await json.set(glide_client, key, "$", json_value) == OK

        assert await json.arrlen(glide_client, key, "$.a") == [3]

        assert await json.arrlen(glide_client, key, "$..a") == [3, 2, None]

        # Legacy path retrieves the first array match at ..a
        assert await json.arrlen(glide_client, key, "..a") == 3

        # Value at path is not an array
        assert await json.arrlen(glide_client, key, "$") == [None]
        with pytest.raises(RequestError):
            assert await json.arrlen(glide_client, key, ".")

        # Path doesn't exist
        assert await json.arrlen(glide_client, key, "$.non_existing_path") == []
        with pytest.raises(RequestError):
            assert await json.arrlen(glide_client, key, "non_existing_path")

        # Non-existing key
        assert await json.arrlen(glide_client, "non_existing_key", "$.a") is None
        assert await json.arrlen(glide_client, "non_existing_key", ".a") is None

        # No path
        with pytest.raises(RequestError):
            assert await json.arrlen(glide_client, key)

        assert await json.set(glide_client, key, "$", "[1, 2, 3, 4]") == OK
<<<<<<< HEAD
        assert await json.arrlen(glide_client, key) == 4
=======
        assert await json.arrlen(glide_client, key) == 4

    @pytest.mark.parametrize("cluster_mode", [True, False])
    @pytest.mark.parametrize("protocol", [ProtocolVersion.RESP2, ProtocolVersion.RESP3])
    async def test_json_clear(self, glide_client: TGlideClient):
        key = get_random_string(5)

        json_value = '{"obj":{"a":1, "b":2}, "arr":[1,2,3], "str": "foo", "bool": true, "int": 42, "float": 3.14, "nullVal": null}'
        assert await json.set(glide_client, key, "$", json_value) == OK

        assert await json.clear(glide_client, key, "$.*") == 6
        result = await json.get(glide_client, key, "$")
        assert (
            result
            == b'[{"obj":{},"arr":[],"str":"","bool":false,"int":0,"float":0.0,"nullVal":null}]'
        )
        assert await json.clear(glide_client, key, "$.*") == 0

        assert await json.set(glide_client, key, "$", json_value) == OK
        assert await json.clear(glide_client, key, "*") == 6

        json_value = '{"a": 1, "b": {"a": [5, 6, 7], "b": {"a": true}}, "c": {"a": "value", "b": {"a": 3.5}}, "d": {"a": {"foo": "foo"}}, "nullVal": null}'
        assert await json.set(glide_client, key, "$", json_value) == OK

        assert await json.clear(glide_client, key, "b.a[1:3]") == 2
        assert await json.clear(glide_client, key, "b.a[1:3]") == 0
        assert (
            await json.get(glide_client, key, "$..a")
            == b'[1,[5,0,0],true,"value",3.5,{"foo":"foo"}]'
        )
        assert await json.clear(glide_client, key, "..a") == 6
        assert await json.get(glide_client, key, "$..a") == b'[0,[],false,"",0.0,{}]'

        assert await json.clear(glide_client, key, "$..a") == 0

        # Path doesn't exists
        assert await json.clear(glide_client, key, "$.path") == 0
        assert await json.clear(glide_client, key, "path") == 0

        # Key doesn't exists
        with pytest.raises(RequestError):
            await json.clear(glide_client, "non_existing_key")

        with pytest.raises(RequestError):
            await json.clear(glide_client, "non_existing_key", "$")

        with pytest.raises(RequestError):
            await json.clear(glide_client, "non_existing_key", ".")

    @pytest.mark.parametrize("cluster_mode", [True, False])
    @pytest.mark.parametrize("protocol", [ProtocolVersion.RESP2, ProtocolVersion.RESP3])
    async def test_json_numincrby(self, glide_client: TGlideClient):
        key = get_random_string(10)

        json_value = {
            "key1": 1,
            "key2": 3.5,
            "key3": {"nested_key": {"key1": [4, 5]}},
            "key4": [1, 2, 3],
            "key5": 0,
            "key6": "hello",
            "key7": None,
            "key8": {"nested_key": {"key1": 69}},
            "key9": 1.7976931348623157e308,
        }

        # Set the initial JSON document at the key
        assert await json.set(glide_client, key, "$", OuterJson.dumps(json_value)) == OK

        # Test JSONPath
        # Increment integer value (key1) by 5
        result = await json.numincrby(glide_client, key, "$.key1", 5)
        assert result == b"[6]"  # Expect 1 + 5 = 6

        # Increment float value (key2) by 2.5
        result = await json.numincrby(glide_client, key, "$.key2", 2.5)
        assert result == b"[6]"  # Expect 3.5 + 2.5 = 6

        # Increment nested object (key3.nested_key.key1[0]) by 7
        result = await json.numincrby(glide_client, key, "$.key3.nested_key.key1[1]", 7)
        assert result == b"[12]"  # Expect 4 + 7 = 12

        # Increment array element (key4[1]) by 1
        result = await json.numincrby(glide_client, key, "$.key4[1]", 1)
        assert result == b"[3]"  # Expect 2 + 1 = 3

        # Increment zero value (key5) by 10.23 (float number)
        result = await json.numincrby(glide_client, key, "$.key5", 10.23)
        assert result == b"[10.23]"  # Expect 0 + 10.23 = 10.23

        # Increment a string value (key6) by a number
        result = await json.numincrby(glide_client, key, "$.key6", 99)
        assert result == b"[null]"  # Expect null

        # Increment a None value (key7) by a number
        result = await json.numincrby(glide_client, key, "$.key7", 51)
        assert result == b"[null]"  # Expect null

        # Check increment for all numbers in the document using JSON Path (First Null: key3 as an entire object. Second Null: The path checks under key3, which is an object, for numeric values).
        result = await json.numincrby(glide_client, key, "$..*", 5)
        assert (
            result
            == b"[11,11,null,null,15.23,null,null,null,1.7976931348623157e+308,null,null,9,17,6,8,8,null,74]"
        )

        # Check for multiple path match in enhanced
        result = await json.numincrby(glide_client, key, "$..key1", 1)
        assert result == b"[12,null,75]"

        # Check for non existent path in JSONPath
        result = await json.numincrby(glide_client, key, "$.key10", 51)
        assert result == b"[]"  # Expect Empty Array

        # Check for non existent key in JSONPath
        with pytest.raises(RequestError):
            await json.numincrby(glide_client, "non_existent_key", "$.key10", 51)

        # Check for Overflow in JSONPath
        with pytest.raises(RequestError):
            await json.numincrby(glide_client, key, "$.key9", 1.7976931348623157e308)

        # Decrement integer value (key1) by 12
        result = await json.numincrby(glide_client, key, "$.key1", -12)
        assert result == b"[0]"  # Expect 12 - 12 = 0

        # Decrement integer value (key1) by 0.5
        result = await json.numincrby(glide_client, key, "$.key1", -0.5)
        assert result == b"[-0.5]"  # Expect 0 - 0.5 = -0.5

        # Check 'null' value
        result = await json.numincrby(glide_client, key, "$.key7", 5)
        assert result == b"[null]"  # Expect 'null'

        # Test Legacy Path
        # Increment float value (key1) by 5 (integer)
        result = await json.numincrby(glide_client, key, "key1", 5)
        assert result == b"4.5"  # Expect -0.5 + 5 = 4.5

        # Decrement float value (key1) by 5.5 (integer)
        result = await json.numincrby(glide_client, key, "key1", -5.5)
        assert result == b"-1"  # Expect 4.5 - 5.5 = -1

        # Increment int value (key2) by 2.5 (a float number)
        result = await json.numincrby(glide_client, key, "key2", 2.5)
        assert result == b"13.5"  # Expect 11 + 2.5 = 13.5

        # Increment nested value (key3.nested_key.key1[0]) by 7
        result = await json.numincrby(glide_client, key, "key3.nested_key.key1[0]", 7)
        assert result == b"16"  # Expect 9 + 7 = 16

        # Increment array element (key4[1]) by 1
        result = await json.numincrby(glide_client, key, "key4[1]", 1)
        assert result == b"9"  # Expect 8 + 1 = 9

        # Increment a float value (key5) by 10.2 (a float number)
        result = await json.numincrby(glide_client, key, "key5", 10.2)
        assert result == b"25.43"  # Expect 15.23 + 10.2 = 25.43

        # Check for multiple path match in legacy and assure that the result of the last updated value is returned
        result = await json.numincrby(glide_client, key, "..key1", 1)
        assert result == b"76"

        # Check if the rest of the key1 path matches were updated and not only the last value
        result = await json.get(glide_client, key, "$..key1")  # type: ignore
        assert (
            result == b"[0,[16,17],76]"
        )  # First is 0 as 0 + 0 = 0, Second doesn't change as its an array type (non-numeric), third is 76 as 0 + 76 = 0

        # Check for non existent path in legacy
        with pytest.raises(RequestError):
            await json.numincrby(glide_client, key, ".key10", 51)

        # Check for non existent key in legacy
        with pytest.raises(RequestError):
            await json.numincrby(glide_client, "non_existent_key", ".key10", 51)

        # Check for Overflow in legacy
        with pytest.raises(RequestError):
            await json.numincrby(glide_client, key, ".key9", 1.7976931348623157e308)

        # Check 'null' value
        with pytest.raises(RequestError):
            await json.numincrby(glide_client, key, ".key7", 5)

    @pytest.mark.parametrize("cluster_mode", [True, False])
    @pytest.mark.parametrize("protocol", [ProtocolVersion.RESP2, ProtocolVersion.RESP3])
    async def test_json_nummultby(self, glide_client: TGlideClient):
        key = get_random_string(10)

        json_value = {
            "key1": 1,
            "key2": 3.5,
            "key3": {"nested_key": {"key1": [4, 5]}},
            "key4": [1, 2, 3],
            "key5": 0,
            "key6": "hello",
            "key7": None,
            "key8": {"nested_key": {"key1": 69}},
            "key9": 3.5953862697246314e307,
        }

        # Set the initial JSON document at the key
        assert await json.set(glide_client, key, "$", OuterJson.dumps(json_value)) == OK

        # Test JSONPath
        # Multiply integer value (key1) by 5
        result = await json.nummultby(glide_client, key, "$.key1", 5)
        assert result == b"[5]"  # Expect 1 * 5 = 5

        # Multiply float value (key2) by 2.5
        result = await json.nummultby(glide_client, key, "$.key2", 2.5)
        assert result == b"[8.75]"  # Expect 3.5 * 2.5 = 8.75

        # Multiply nested object (key3.nested_key.key1[1]) by 7
        result = await json.nummultby(glide_client, key, "$.key3.nested_key.key1[1]", 7)
        assert result == b"[35]"  # Expect 5 * 7 = 35

        # Multiply array element (key4[1]) by 1
        result = await json.nummultby(glide_client, key, "$.key4[1]", 1)
        assert result == b"[2]"  # Expect 2 * 1 = 2

        # Multiply zero value (key5) by 10.23 (float number)
        result = await json.nummultby(glide_client, key, "$.key5", 10.23)
        assert result == b"[0]"  # Expect 0 * 10.23 = 0

        # Multiply a string value (key6) by a number
        result = await json.nummultby(glide_client, key, "$.key6", 99)
        assert result == b"[null]"  # Expect null

        # Multiply a None value (key7) by a number
        result = await json.nummultby(glide_client, key, "$.key7", 51)
        assert result == b"[null]"  # Expect null

        # Check multiplication for all numbers in the document using JSON Path
        # key1: 5 * 5 = 25
        # key2: 8.75 * 5 = 43.75
        # key3.nested_key.key1[0]: 4 * 5 = 20
        # key3.nested_key.key1[1]: 35 * 5 = 175
        # key4[0]: 1 * 5 = 5
        # key4[1]: 2 * 5 = 10
        # key4[2]: 3 * 5 = 15
        # key5: 0 * 5 = 0
        # key8.nested_key.key1: 69 * 5 = 345
        # key9: 3.5953862697246314e307 * 5 = 1.7976931348623157e308
        result = await json.nummultby(glide_client, key, "$..*", 5)
        assert (
            result
            == b"[25,43.75,null,null,0,null,null,null,1.7976931348623157e+308,null,null,20,175,5,10,15,null,345]"
        )

        # Check for multiple path matches in JSONPath
        # key1: 25 * 2 = 50
        # key8.nested_key.key1: 345 * 2 = 690
        result = await json.nummultby(glide_client, key, "$..key1", 2)
        assert result == b"[50,null,690]"  # After previous multiplications

        # Check for non-existent path in JSONPath
        result = await json.nummultby(glide_client, key, "$.key10", 51)
        assert result == b"[]"  # Expect Empty Array

        # Check for non-existent key in JSONPath
        with pytest.raises(RequestError):
            await json.nummultby(glide_client, "non_existent_key", "$.key10", 51)

        # Check for Overflow in JSONPath
        with pytest.raises(RequestError):
            await json.nummultby(glide_client, key, "$.key9", 1.7976931348623157e308)

        # Multiply integer value (key1) by -12
        result = await json.nummultby(glide_client, key, "$.key1", -12)
        assert result == b"[-600]"  # Expect 50 * -12 = -600

        # Multiply integer value (key1) by -0.5
        result = await json.nummultby(glide_client, key, "$.key1", -0.5)
        assert result == b"[300]"  # Expect -600 * -0.5 = 300

        # Test Legacy Path
        # Multiply int value (key1) by 5 (integer)
        result = await json.nummultby(glide_client, key, "key1", 5)
        assert result == b"1500"  # Expect 300 * 5 = -1500

        # Multiply int value (key1) by -5.5 (float number)
        result = await json.nummultby(glide_client, key, "key1", -5.5)
        assert result == b"-8250"  # Expect -150 * -5.5 = -8250

        # Multiply int float (key2) by 2.5 (a float number)
        result = await json.nummultby(glide_client, key, "key2", 2.5)
        assert result == b"109.375"  # Expect 43.75 * 2.5 = 109.375

        # Multiply nested value (key3.nested_key.key1[0]) by 7
        result = await json.nummultby(glide_client, key, "key3.nested_key.key1[0]", 7)
        assert result == b"140"  # Expect 20 * 7 = 140

        # Multiply array element (key4[1]) by 1
        result = await json.nummultby(glide_client, key, "key4[1]", 1)
        assert result == b"10"  # Expect 10 * 1 = 10

        # Multiply a float value (key5) by 10.2 (a float number)
        result = await json.nummultby(glide_client, key, "key5", 10.2)
        assert result == b"0"  # Expect 0 * 10.2 = 0

        # Check for multiple path matches in legacy and assure that the result of the last updated value is returned
        # last updated value is key8.nested_key.key1: 690 * 2 = 1380
        result = await json.nummultby(glide_client, key, "..key1", 2)
        assert result == b"1380"  # Expect the last updated key1 value multiplied by 2

        # Check if the rest of the key1 path matches were updated and not only the last value
        result = await json.get(glide_client, key, "$..key1")  # type: ignore
        assert result == b"[-16500,[140,175],1380]"

        # Check 'null' in legacy
        with pytest.raises(RequestError):
            await json.nummultby(glide_client, key, ".key7", 5)

        # Check for non-existent path in legacy
        with pytest.raises(RequestError):
            await json.nummultby(glide_client, key, ".key10", 51)

        # Check for non-existent key in legacy
        with pytest.raises(RequestError):
            await json.nummultby(glide_client, "non_existent_key", ".key10", 51)

        # Check for Overflow in legacy
        with pytest.raises(RequestError):
            await json.nummultby(glide_client, key, ".key9", 1.7976931348623157e308)

    @pytest.mark.parametrize("cluster_mode", [True, False])
    @pytest.mark.parametrize("protocol", [ProtocolVersion.RESP2, ProtocolVersion.RESP3])
    async def test_json_strlen(self, glide_client: TGlideClient):
        key = get_random_string(10)
        json_value = {"a": "foo", "nested": {"a": "hello"}, "nested2": {"a": 31}}
        assert await json.set(glide_client, key, "$", OuterJson.dumps(json_value)) == OK

        assert await json.strlen(glide_client, key, "$..a") == [3, 5, None]
        assert await json.strlen(glide_client, key, "a") == 3

        assert await json.strlen(glide_client, key, "$.nested") == [None]
        with pytest.raises(RequestError):
            assert await json.strlen(glide_client, key, "nested")

        with pytest.raises(RequestError):
            assert await json.strlen(glide_client, key)

        assert await json.strlen(glide_client, key, "$.non_existing_path") == []
        with pytest.raises(RequestError):
            await json.strlen(glide_client, key, ".non_existing_path")

        assert await json.strlen(glide_client, "non_exiting_key", ".") is None
        assert await json.strlen(glide_client, "non_exiting_key", "$") is None

    @pytest.mark.parametrize("cluster_mode", [True, False])
    @pytest.mark.parametrize("protocol", [ProtocolVersion.RESP2, ProtocolVersion.RESP3])
    async def test_json_strappend(self, glide_client: TGlideClient):
        key = get_random_string(10)
        json_value = {"a": "foo", "nested": {"a": "hello"}, "nested2": {"a": 31}}
        assert await json.set(glide_client, key, "$", OuterJson.dumps(json_value)) == OK

        assert await json.strappend(glide_client, key, '"bar"', "$..a") == [6, 8, None]
        assert await json.strappend(glide_client, key, OuterJson.dumps("foo"), "a") == 9

        json_str = await json.get(glide_client, key, ".")
        assert isinstance(json_str, bytes)
        assert OuterJson.loads(json_str) == {
            "a": "foobarfoo",
            "nested": {"a": "hellobar"},
            "nested2": {"a": 31},
        }

        assert await json.strappend(
            glide_client, key, OuterJson.dumps("bar"), "$.nested"
        ) == [None]

        with pytest.raises(RequestError):
            await json.strappend(glide_client, key, OuterJson.dumps("bar"), ".nested")

        with pytest.raises(RequestError):
            await json.strappend(glide_client, key, OuterJson.dumps("bar"))

        assert (
            await json.strappend(
                glide_client, key, OuterJson.dumps("try"), "$.non_existing_path"
            )
            == []
        )
        with pytest.raises(RequestError):
            await json.strappend(
                glide_client, key, OuterJson.dumps("try"), "non_existing_path"
            )

        with pytest.raises(RequestError):
            await json.strappend(
                glide_client, "non_exiting_key", OuterJson.dumps("try")
            )

    @pytest.mark.parametrize("cluster_mode", [True, False])
    @pytest.mark.parametrize("protocol", [ProtocolVersion.RESP2, ProtocolVersion.RESP3])
    @typing.no_type_check  # since this is a complex test, skip typing to be more effective
    async def test_json_arrinsert(self, glide_client: TGlideClient):
        key = get_random_string(10)

        assert (
            await json.set(
                glide_client,
                key,
                "$",
                """
            {
                "a": [],
                "b": { "a": [1, 2, 3, 4] },
                "c": { "a": "not an array" },
                "d": [{ "a": ["x", "y"] }, { "a": [["foo"]] }],
                "e": [{ "a": 42 }, { "a": {} }],
                "f": { "a": [true, false, null] }
            }
            """,
            )
            == OK
        )

        # Insert different types of values into the matching paths
        result = await json.arrinsert(
            glide_client,
            key,
            "$..a",
            0,
            ['"string_value"', "123", '{"key": "value"}', "true", "null", '["bar"]'],
        )
        assert result == [6, 10, None, 8, 7, None, None, 9]

        updated_doc = await json.get(glide_client, key)

        expected_doc = {
            "a": ["string_value", 123, {"key": "value"}, True, None, ["bar"]],
            "b": {
                "a": [
                    "string_value",
                    123,
                    {"key": "value"},
                    True,
                    None,
                    ["bar"],
                    1,
                    2,
                    3,
                    4,
                ],
            },
            "c": {"a": "not an array"},
            "d": [
                {
                    "a": [
                        "string_value",
                        123,
                        {"key": "value"},
                        True,
                        None,
                        ["bar"],
                        "x",
                        "y",
                    ]
                },
                {
                    "a": [
                        "string_value",
                        123,
                        {"key": "value"},
                        True,
                        None,
                        ["bar"],
                        ["foo"],
                    ]
                },
            ],
            "e": [{"a": 42}, {"a": {}}],
            "f": {
                "a": [
                    "string_value",
                    123,
                    {"key": "value"},
                    True,
                    None,
                    ["bar"],
                    True,
                    False,
                    None,
                ]
            },
        }

        assert OuterJson.loads(updated_doc) == expected_doc

        # Insert into a specific index (non-zero)
        result = await json.arrinsert(
            glide_client,
            key,
            "$..a",
            2,
            ['"insert_at_2"'],
        )
        assert result == [7, 11, None, 9, 8, None, None, 10]

        # Check document after insertion at index 2
        updated_doc_at_2 = await json.get(glide_client, key)
        expected_doc["a"].insert(2, "insert_at_2")
        expected_doc["b"]["a"].insert(2, "insert_at_2")
        expected_doc["d"][0]["a"].insert(2, "insert_at_2")
        expected_doc["d"][1]["a"].insert(2, "insert_at_2")
        expected_doc["f"]["a"].insert(2, "insert_at_2")
        assert OuterJson.loads(updated_doc_at_2) == expected_doc

        # Insert with a legacy path
        result = await json.arrinsert(
            glide_client,
            key,
            "..a",  # legacy path
            0,
            ['"legacy_value"'],
        )
        assert (
            result == 8
        )  # Returns length of the first modified array (in this case, 'a')

        # Check document after insertion at root legacy path (all matching arrays should be updated)
        updated_doc_legacy = await json.get(glide_client, key)

        # Update `expected_doc` with the new value inserted at index 0 of all matching arrays
        expected_doc["a"].insert(0, "legacy_value")
        expected_doc["b"]["a"].insert(0, "legacy_value")
        expected_doc["d"][0]["a"].insert(0, "legacy_value")
        expected_doc["d"][1]["a"].insert(0, "legacy_value")
        expected_doc["f"]["a"].insert(0, "legacy_value")

        assert OuterJson.loads(updated_doc_legacy) == expected_doc

        # Insert with an index out of range for some arrays
        with pytest.raises(RequestError):
            await json.arrinsert(
                glide_client,
                key,
                "$..a",
                10,  # Index out of range for some paths but valid for others
                ['"out_of_range_value"'],
            )

        with pytest.raises(RequestError):
            await json.arrinsert(
                glide_client,
                key,
                "..a",
                10,  # Index out of range for some paths but valid for others
                ['"out_of_range_value"'],
            )

        # Negative index insertion (should insert from the end of the array)
        result = await json.arrinsert(
            glide_client,
            key,
            "$..a",
            -1,
            ['"negative_index_value"'],
        )
        assert result == [9, 13, None, 11, 10, None, None, 12]  # Update valid paths

        # Check document after negative index insertion
        updated_doc_negative = await json.get(glide_client, key)
        expected_doc["a"].insert(-1, "negative_index_value")
        expected_doc["b"]["a"].insert(-1, "negative_index_value")
        expected_doc["d"][0]["a"].insert(-1, "negative_index_value")
        expected_doc["d"][1]["a"].insert(-1, "negative_index_value")
        expected_doc["f"]["a"].insert(-1, "negative_index_value")
        assert OuterJson.loads(updated_doc_negative) == expected_doc

        # Non-existing path
        with pytest.raises(RequestError):
            await json.arrinsert(glide_client, key, ".path", 5, ['"value"'])

        await json.arrinsert(glide_client, key, "$.path", 5, ['"value"']) == []

        # Key doesnt exist
        with pytest.raises(RequestError):
            await json.arrinsert(glide_client, "non_existent_key", "$", 5, ['"value"'])

        with pytest.raises(RequestError):
            await json.arrinsert(glide_client, "non_existent_key", ".", 5, ['"value"'])

        # value at path is not an array
        with pytest.raises(RequestError):
            await json.arrinsert(glide_client, key, ".e", 5, ['"value"'])

    @pytest.mark.parametrize("cluster_mode", [True, False])
    @pytest.mark.parametrize("protocol", [ProtocolVersion.RESP2, ProtocolVersion.RESP3])
    async def test_json_debug_fields(self, glide_client: TGlideClient):
        key = get_random_string(10)

        json_value = {
            "key1": 1,
            "key2": 3.5,
            "key3": {"nested_key": {"key1": [4, 5]}},
            "key4": [1, 2, 3],
            "key5": 0,
            "key6": "hello",
            "key7": None,
            "key8": {"nested_key": {"key1": 3.5953862697246314e307}},
            "key9": 3.5953862697246314e307,
            "key10": True,
        }

        assert await json.set(glide_client, key, "$", OuterJson.dumps(json_value)) == OK

        # Test JSONPath - Fields Subcommand
        # Test integer
        result = await json.debug_fields(glide_client, key, "$.key1")
        assert result == [1]

        # Test float
        result = await json.debug_fields(glide_client, key, "$.key2")
        assert result == [1]

        # Test Nested Value
        result = await json.debug_fields(glide_client, key, "$.key3")
        assert result == [4]

        result = await json.debug_fields(glide_client, key, "$.key3.nested_key.key1")
        assert result == [2]

        # Test Array
        result = await json.debug_fields(glide_client, key, "$.key4[2]")
        assert result == [1]

        # Test String
        result = await json.debug_fields(glide_client, key, "$.key6")
        assert result == [1]

        # Test Null
        result = await json.debug_fields(glide_client, key, "$.key7")
        assert result == [1]

        # Test Bool
        result = await json.debug_fields(glide_client, key, "$.key10")
        assert result == [1]

        # Test all keys
        result = await json.debug_fields(glide_client, key, "$[*]")
        assert result == [1, 1, 4, 3, 1, 1, 1, 2, 1, 1]

        # Test multiple paths
        result = await json.debug_fields(glide_client, key, "$..key1")
        assert result == [1, 2, 1]

        # Test for non-existent path
        result = await json.debug_fields(glide_client, key, "$.key11")
        assert result == []

        # Test for non-existent key
        result = await json.debug_fields(glide_client, "non_existent_key", "$.key10")
        assert result == None

        # Test no provided path
        # Total Fields (19) - breakdown:
        # Top-Level Fields: 10
        # Fields within key3: 4 ($.key3, $.key3.nested_key, $.key3.nested_key.key1, $.key3.nested_key.key1)
        # Fields within key4: 3 ($.key4[0], $.key4[1], $.key4[2])
        # Fields within key8: 2 ($.key8, $.key8.nested_key)
        result = await json.debug_fields(glide_client, key)
        assert result == 19

        # Test legacy path - Fields Subcommand
        # Test integer
        result = await json.debug_fields(glide_client, key, ".key1")
        assert result == 1

        # Test float
        result = await json.debug_fields(glide_client, key, ".key2")
        assert result == 1

        # Test Nested Value
        result = await json.debug_fields(glide_client, key, ".key3")
        assert result == 4

        result = await json.debug_fields(glide_client, key, ".key3.nested_key.key1")
        assert result == 2

        # Test Array
        result = await json.debug_fields(glide_client, key, ".key4[2]")
        assert result == 1

        # Test String
        result = await json.debug_fields(glide_client, key, ".key6")
        assert result == 1

        # Test Null
        result = await json.debug_fields(glide_client, key, ".key7")
        assert result == 1

        # Test Bool
        result = await json.debug_fields(glide_client, key, ".key10")
        assert result == 1

        # Test multiple paths
        result = await json.debug_fields(glide_client, key, "..key1")
        assert result == 1  # Returns number of fields of the first JSON value

        # Test for non-existent path
        with pytest.raises(RequestError):
            await json.debug_fields(glide_client, key, ".key11")

        # Test for non-existent key
        result = await json.debug_fields(glide_client, "non_existent_key", ".key10")
        assert result == None

    @pytest.mark.parametrize("cluster_mode", [True, False])
    @pytest.mark.parametrize("protocol", [ProtocolVersion.RESP2, ProtocolVersion.RESP3])
    async def test_json_debug_memory(self, glide_client: TGlideClient):
        key = get_random_string(10)

        json_value = {
            "key1": 1,
            "key2": 3.5,
            "key3": {"nested_key": {"key1": [4, 5]}},
            "key4": [1, 2, 3],
            "key5": 0,
            "key6": "hello",
            "key7": None,
            "key8": {"nested_key": {"key1": 3.5953862697246314e307}},
            "key9": 3.5953862697246314e307,
            "key10": True,
        }

        assert await json.set(glide_client, key, "$", OuterJson.dumps(json_value)) == OK
        # Test JSONPath - Memory Subcommand
        # Test integer
        result = await json.debug_memory(glide_client, key, "$.key1")
        assert result == [16]
        # Test float
        result = await json.debug_memory(glide_client, key, "$.key2")
        assert result == [16]
        # Test Nested Value
        result = await json.debug_memory(glide_client, key, "$.key3.nested_key.key1[0]")
        assert result == [16]
        # Test Array
        result = await json.debug_memory(glide_client, key, "$.key4")
        assert result == [16 * 4]

        result = await json.debug_memory(glide_client, key, "$.key4[2]")
        assert result == [16]
        # Test String
        result = await json.debug_memory(glide_client, key, "$.key6")
        assert result == [16]
        # Test Null
        result = await json.debug_memory(glide_client, key, "$.key7")
        assert result == [16]
        # Test Bool
        result = await json.debug_memory(glide_client, key, "$.key10")
        assert result == [16]
        # Test all keys
        result = await json.debug_memory(glide_client, key, "$[*]")
        assert result == [16, 16, 110, 64, 16, 16, 16, 101, 39, 16]
        # Test multiple paths
        result = await json.debug_memory(glide_client, key, "$..key1")
        assert result == [16, 48, 39]
        # Test for non-existent path
        result = await json.debug_memory(glide_client, key, "$.key11")
        assert result == []
        # Test for non-existent key
        result = await json.debug_memory(glide_client, "non_existent_key", "$.key10")
        assert result == None
        # Test no provided path
        # Total Memory (504 bytes) - visual breakdown:
        # ├── Root Object Overhead (129 bytes)
        # └── JSON Elements (374 bytes)
        #    ├── key1: 16 bytes
        #    ├── key2: 16 bytes
        #    ├── key3: 110 bytes
        #    ├── key4: 64 bytes
        #    ├── key5: 16 bytes
        #    ├── key6: 16 bytes
        #    ├── key7: 16 bytes
        #    ├── key8: 101 bytes
        #    └── key9: 39 bytes
        result = await json.debug_memory(glide_client, key)
        assert result == 504
        # Test Legacy Path - Memory Subcommand
        # Test integer
        result = await json.debug_memory(glide_client, key, ".key1")
        assert result == 16
        # Test float
        result = await json.debug_memory(glide_client, key, ".key2")
        assert result == 16
        # Test Nested Value
        result = await json.debug_memory(glide_client, key, ".key3.nested_key.key1[0]")
        assert result == 16
        # Test Array
        result = await json.debug_memory(glide_client, key, ".key4[2]")
        assert result == 16
        # Test String
        result = await json.debug_memory(glide_client, key, ".key6")
        assert result == 16
        # Test Null
        result = await json.debug_memory(glide_client, key, ".key7")
        assert result == 16
        # Test Bool
        result = await json.debug_memory(glide_client, key, ".key10")
        assert result == 16
        # Test multiple paths
        result = await json.debug_memory(glide_client, key, "..key1")
        assert result == 16  # Returns the memory usage of the first JSON value
        # Test for non-existent path
        with pytest.raises(RequestError):
            await json.debug_memory(glide_client, key, ".key11")
        # Test for non-existent key
        result = await json.debug_memory(glide_client, "non_existent_key", ".key10")
        assert result == None

    @pytest.mark.parametrize("cluster_mode", [True, False])
    @typing.no_type_check
    @pytest.mark.parametrize("protocol", [ProtocolVersion.RESP2, ProtocolVersion.RESP3])
    async def test_json_arrtrim(self, glide_client: TGlideClient):
        key = get_random_string(5)

        # Test with enhanced path syntax
        json_value = '{"a": [0, 1, 2, 3, 4, 5, 6, 7, 8], "b": {"a": [0, 9, 10, 11, 12, 13], "c": {"a": 42}}}'
        assert await json.set(glide_client, key, "$", json_value) == OK

        # Basic trim
        assert await json.arrtrim(glide_client, key, "$..a", 1, 7) == [7, 5, None]
        assert OuterJson.loads(await json.get(glide_client, key, "$..a")) == [
            [1, 2, 3, 4, 5, 6, 7],
            [9, 10, 11, 12, 13],
            42,
        ]

        # Test negative start (should be treated as 0)
        assert await json.arrtrim(glide_client, key, "$.a", -1, 5) == [6]
        assert OuterJson.loads(await json.get(glide_client, key, "$.a")) == [
            [1, 2, 3, 4, 5, 6]
        ]
        assert await json.arrtrim(glide_client, key, ".a", -1, 5) == 6
        assert OuterJson.loads(await json.get(glide_client, key, ".a")) == [
            1,
            2,
            3,
            4,
            5,
            6,
        ]

        # Test end >= size (should be treated as size-1)
        assert await json.arrtrim(glide_client, key, "$.a", 0, 10) == [6]
        assert OuterJson.loads(await json.get(glide_client, key, "$.a")) == [
            [1, 2, 3, 4, 5, 6]
        ]

        assert await json.arrtrim(glide_client, key, ".a", 0, 10) == 6
        assert OuterJson.loads(await json.get(glide_client, key, ".a")) == [
            1,
            2,
            3,
            4,
            5,
            6,
        ]

        # Test start >= size (should empty the array)
        assert await json.arrtrim(glide_client, key, "$.a", 7, 10) == [0]
        assert OuterJson.loads(await json.get(glide_client, key, "$.a")) == [[]]

        assert await json.set(glide_client, key, ".a", '["a", "b", "c"]') == OK
        assert await json.arrtrim(glide_client, key, ".a", 7, 10) == 0
        assert OuterJson.loads(await json.get(glide_client, key, ".a")) == []

        # Test start > end (should empty the array)
        assert await json.arrtrim(glide_client, key, "$..a", 2, 1) == [0, 0, None]
        assert OuterJson.loads(await json.get(glide_client, key, "$..a")) == [
            [],
            [],
            42,
        ]
        assert await json.set(glide_client, key, "..a", '["a", "b", "c", "d"]') == OK
        assert await json.arrtrim(glide_client, key, "..a", 2, 1) == 0
        assert OuterJson.loads(await json.get(glide_client, key, ".a")) == []

        # Multiple path match
        assert await json.set(glide_client, key, "$", json_value) == OK
        assert await json.arrtrim(glide_client, key, "..a", 1, 10) == 8
        assert OuterJson.loads(await json.get(glide_client, key, "$..a")) == [
            [1, 2, 3, 4, 5, 6, 7, 8],
            [9, 10, 11, 12, 13],
            42,
        ]

        # Test with non-existent path
        with pytest.raises(RequestError):
            await json.arrtrim(glide_client, key, ".non_existent", 0, 1)

        assert await json.arrtrim(glide_client, key, "$.non_existent", 0, 1) == []

        # Test with non-array path
        assert await json.arrtrim(glide_client, key, "$", 0, 1) == [None]

        with pytest.raises(RequestError):
            await json.arrtrim(glide_client, key, ".", 0, 1)

        # Test with non-existent key
        with pytest.raises(RequestError):
            await json.arrtrim(glide_client, "non_existent_key", "$", 0, 1)

        # Test with non-existent key
        with pytest.raises(RequestError):
            await json.arrtrim(glide_client, "non_existent_key", ".", 0, 1)

        # Test empty array
        assert await json.set(glide_client, key, "$.empty", "[]") == OK
        assert await json.arrtrim(glide_client, key, "$.empty", 0, 1) == [0]
        assert await json.arrtrim(glide_client, key, ".empty", 0, 1) == 0
        assert OuterJson.loads(await json.get(glide_client, key, "$.empty")) == [[]]

    @pytest.mark.parametrize("cluster_mode", [True, False])
    @pytest.mark.parametrize("protocol", [ProtocolVersion.RESP2, ProtocolVersion.RESP3])
    async def test_json_arrindex(self, glide_client: TGlideClient):
        key = get_random_string(10)

        json_value = {
            "empty_array": [],
            "single_element": ["apple"],
            "multiple_elements": ["banana", "cherry", "date"],
            "nested_arrays": [
                ["alpha"],
                ["beta", "gamma"],
                ["delta", "epsilon", "zeta"],
            ],
            "mixed_types": [1, "two", True, None, 5.5],
            "not_array": 5,
            "nested_arrays2": [
                ["a"],
                ["ab", "abc"],
                ["abcd", "abcde", "abcdef", "abcdefg", "abcdefgh", 1, 2, None, "gamma"],
            ],
            "nested_structure": {
                "level1": {
                    "level2": {
                        "level3": [
                            ["gamma", "theta"],
                            ["iota", "kappa", "gamma"],
                        ]
                    }
                }
            },
        }

        assert await json.set(glide_client, key, "$", OuterJson.dumps(json_value)) == OK

        # JSONPath Syntax Tests
        # Search for "beta" in all arrays at the root level, Non-array values return null
        result = await json.arrindex(glide_client, key, "$[*]", '"beta"')
        assert result == [-1, -1, -1, -1, -1, None, -1, None]

        # Search for a boolean
        result = await json.arrindex(glide_client, key, "$.mixed_types", "true")
        assert result == [2]  # True found at index 2 in the "mixed_types" array

        # Search for a float
        result = await json.arrindex(glide_client, key, "$.mixed_types", "5.5")
        assert result == [4]  # 5.5 found at index 4 in the "mixed_types" array

        # Search for "gamma" at nested level
        result = await json.arrindex(glide_client, key, "$.nested_arrays[*]", '"gamma"')
        assert result == [-1, 1, -1]  # "gamma" found at index 1 in the second array

        # Search for "gamma" at nested level with a specified range
        result = await json.arrindex(
            glide_client,
            key,
            "$.nested_arrays2[*]",
            '"gamma"',
            JsonArrIndexOptions(start=0, end=5),
        )
        assert result == [-1, -1, -1]

        # Search for "gamma" at nested level with start > end
        result = await json.arrindex(
            glide_client,
            key,
            "$.nested_arrays[*]",
            '"gamma"',
            JsonArrIndexOptions(start=2, end=1),
        )
        assert result == [-1, -1, -1]  # Invalid range, returns -1 for all

        # Search for "omega" which does not exist
        result = await json.arrindex(glide_client, key, "$[*]", '"omega"')
        assert result == [-1, -1, -1, -1, -1, None, -1, None]  # "omega" not found

        # Search for null values, null found at at third index in the fifth array
        result = await json.arrindex(glide_client, key, "$[*]", "null")
        assert result == [-1, -1, -1, -1, 3, None, -1, None]

        # Search in mixed types, "two" found at first index in the fifth array
        result = await json.arrindex(glide_client, key, "$[*]", '"two"')
        assert result == [-1, -1, -1, -1, 1, None, -1, None]

        # Out of range check for "start" value
        result = await json.arrindex(
            glide_client, key, "$[*]", '"apple"', JsonArrIndexOptions(start=-200)
        )
        assert result == [
            -1,
            0,
            -1,
            -1,
            -1,
            None,
            -1,
            None,
        ]  # Rounded to the array's start

        # Check for end = -1, tests if the function includes the last element, found "gamma" at index 8 at the third array
        result = await json.arrindex(
            glide_client,
            key,
            "$.nested_arrays2[*]",
            '"gamma"',
            JsonArrIndexOptions(start=0, end=-1),
        )
        assert result == [-1, -1, 8]

        # Check for non-existent key
        with pytest.raises(RequestError):
            await json.arrindex(
                glide_client,
                "Non_existent",
                "$.nested_arrays2[*]",
                '"abcdefg"',
                JsonArrIndexOptions(start=0, end=-1),
            )

        # Check for non-existent path
        result = await json.arrindex(
            glide_client,
            key,
            "$.nested_arrays3[*]",
            '"abcdefg"',
            JsonArrIndexOptions(start=0, end=-1),
        )
        assert result == []

        # Using JSONPath syntax to search for "gamma" in nested_structure.level1.level2.level3
        result = await json.arrindex(
            glide_client, key, "$.nested_structure.level1.level2.level3[*]", '"gamma"'
        )
        assert result == [
            0,
            2,
        ]  # "gamma" at index 0 in first array, index 2 in second array

        # Check for inclusive behavior of start in JSONPath syntax
        result = await json.arrindex(
            glide_client,
            key,
            "$.nested_structure.level1.level2.level3[*]",
            '"gamma"',
            JsonArrIndexOptions(start=0),
        )
        assert result == [
            0,
            2,
        ]  # "gamma" at index 0 of level3[0] and index 2 of level3[1].

        # Check for exclusive behavior of end in JSONPath syntax
        result = await json.arrindex(
            glide_client,
            key,
            "$.nested_structure.level1.level2.level3[*]",
            '"gamma"',
            JsonArrIndexOptions(start=0, end=2),
        )
        assert result == [
            0,
            -1,
        ]  # Only "gamma" at index 0 of level3[0] is found; gamma at index 2 of level3[1] is excluded as its not within the search range.

        # Check for passing start = 0, end = 0 in JSONPath syntax
        result = await json.arrindex(
            glide_client,
            key,
            "$.nested_arrays[2]",
            '"zeta"',
            JsonArrIndexOptions(start=0, end=0),
        )
        assert result == [2]  # "zeta" found at index 2 as the whole range was searched

        # Check for passing start = 1, end = 0 (start>end) but end is a "special value" in JSONPath syntax
        result = await json.arrindex(
            glide_client,
            key,
            "$.nested_arrays[2]",
            '"zeta"',
            JsonArrIndexOptions(start=1, end=0),
        )
        assert result == [2]  # "zeta" found at index 2 as the whole range was searched

        # Check for passing start = 1, end = -1 (start>end) but end is a "special value" in JSONPath syntax
        result = await json.arrindex(
            glide_client,
            key,
            "$.nested_arrays[2]",
            '"zeta"',
            JsonArrIndexOptions(start=1, end=-1),
        )
        assert result == [2]  # "zeta" found at index 2 as the whole range was searched

        # Restricted Path Syntax Tests
        # Search for "abcd" in the "nested_arrays2" array
        result = await json.arrindex(glide_client, key, ".nested_arrays2[2]", '"abcd"')
        assert result == 0  # "abcd" found at index 0

        # Search for "abcd" in the "nested_arrays2" array with specified range
        result = await json.arrindex(
            glide_client,
            key,
            ".nested_arrays2[2]",
            '"abcd"',
            JsonArrIndexOptions(start=1, end=4),
        )
        assert result == -1  # "abcd" not found at the specified range

        # Search for "abcdefg" in the "nested_arrays2" with start > end
        result = await json.arrindex(
            glide_client,
            key,
            ".nested_arrays2[2]",
            '"abcdefg"',
            JsonArrIndexOptions(start=4, end=3),
        )
        assert result == -1

        # Search for "theta" which does not exist
        result = await json.arrindex(glide_client, key, ".multiple_elements", '"theta"')
        assert result == -1  # "theta" not found

        # Check for non_existent path
        with pytest.raises(RequestError):
            await json.arrindex(glide_client, key, ".non_existent", '"value"')

        # Search in an empty array
        result = await json.arrindex(glide_client, key, ".empty_array", '"anything"')
        assert result == -1  # Nothing to find in empty array

        # Search for a boolean
        result = await json.arrindex(glide_client, key, ".mixed_types", "true")
        assert result == 2  # True found at index 2

        # Search for a float
        result = await json.arrindex(glide_client, key, ".mixed_types", "5.5")
        assert result == 4  # 5.5 found at index 4

        # Search for null value
        result = await json.arrindex(glide_client, key, ".mixed_types", "null")
        assert result == 3  # null found at index 3

        # Out of range check for "start" value
        result = await json.arrindex(
            glide_client,
            key,
            ".single_element",
            '"apple"',
            JsonArrIndexOptions(start=-200),
        )
        assert result == 0  # Rounded to the array's start

        # Check for end = -1, tests if the function includes the last element
        result = await json.arrindex(
            glide_client,
            key,
            ".nested_arrays2[2]",
            '"gamma"',
            JsonArrIndexOptions(start=0, end=-1),
        )
        assert result == 8

        # Check for non-existent key
        with pytest.raises(RequestError):
            await json.arrindex(
                glide_client, "Non_existent", ".nested_arrays2[1]", '"abcdefg"'
            )

        # Check for value at path is not an array
        with pytest.raises(RequestError):
            await json.arrindex(glide_client, key, ".not_array", "val")

        # Using legacy syntax to search for "gamma" in nested_structure
        result = await json.arrindex(
            glide_client, key, ".nested_structure.level1.level2.level3[*]", '"gamma"'
        )
        assert result == 0  # Legacy syntax returns index from first matching array

        # Check for inclusive behavior of start in legacy syntax
        result = await json.arrindex(
            glide_client,
            key,
            ".nested_arrays[2]",
            '"epsilon"',
            JsonArrIndexOptions(start=1),
        )
        assert result == 1  # "epsilon" found at index 1 in nested_arrays[2].

        # Check for exclusive behavior of end in legacy syntax
        result = await json.arrindex(
            glide_client,
            key,
            ".nested_arrays[2]",
            '"zeta"',
            JsonArrIndexOptions(start=1, end=2),
        )
        assert result == -1  # "zeta" at index 2 is excluded due to exclusive end.

        # Check for passing start = 0, end = 0
        result = await json.arrindex(
            glide_client,
            key,
            ".nested_arrays[2]",
            '"zeta"',
            JsonArrIndexOptions(start=0, end=0),
        )
        assert result == 2  # "zeta" found at index 2 as the whole range was searched

        # Check for passing start = 1, end = 0 (start>end) but end is a "special value"
        result = await json.arrindex(
            glide_client,
            key,
            ".nested_arrays[2]",
            '"zeta"',
            JsonArrIndexOptions(start=1, end=0),
        )
        assert result == 2  # "zeta" found at index 2 as the whole range was searched

        # Check for passing start = 1, end = -1 (start>end) but end is a "special value"
        result = await json.arrindex(
            glide_client,
            key,
            ".nested_arrays[2]",
            '"zeta"',
            JsonArrIndexOptions(start=1, end=-1),
        )
        assert result == 2  # "zeta" found at index 2 as the whole range was searched

    @pytest.mark.parametrize("cluster_mode", [True, False])
    @pytest.mark.parametrize("protocol", [ProtocolVersion.RESP2, ProtocolVersion.RESP3])
    async def test_json_arrappend(self, glide_client: TGlideClient):
        key = get_random_string(10)
        initial_json_value = '{"a": 1, "b": ["one", "two"]}'
        assert await json.set(glide_client, key, "$", initial_json_value) == OK

        assert await json.arrappend(glide_client, key, "$.b", ['"three"']) == [3]
        assert await json.arrappend(glide_client, key, ".b", ['"four"', '"five"']) == 5

        result = await json.get(glide_client, key, "$")
        assert isinstance(result, bytes)
        assert OuterJson.loads(result) == [
            {"a": 1, "b": ["one", "two", "three", "four", "five"]}
        ]

        assert await json.arrappend(glide_client, key, "$.a", ['"value"']) == [None]

        # JSONPath, path doesnt exist
        assert await json.arrappend(glide_client, key, "$.c", ['"value"']) == []
        # Legacy path, `path` doesnt exist
        with pytest.raises(RequestError):
            await json.arrappend(glide_client, key, ".c", ['"value"'])

        # Legacy path, the JSON value at `path` is not a array
        with pytest.raises(RequestError):
            await json.arrappend(glide_client, key, ".a", ['"value"'])

        with pytest.raises(RequestError):
            await json.arrappend(glide_client, "non_existing_key", "$.b", ['"six"'])
        with pytest.raises(RequestError):
            await json.arrappend(glide_client, "non_existing_key", ".b", ['"six"'])

        # multiple path match
        json_value = '[[], ["a"], ["a", "b"]]'
        assert await json.set(glide_client, key, "$", json_value) == OK
        assert await json.arrappend(glide_client, key, "[*]", ['"c"']) == 1
        result = await json.get(glide_client, key, "$")
        assert isinstance(result, bytes)
        assert OuterJson.loads(result) == [[["c"], ["a", "c"], ["a", "b", "c"]]]

    @pytest.mark.parametrize("cluster_mode", [True, False])
    @pytest.mark.parametrize("protocol", [ProtocolVersion.RESP2, ProtocolVersion.RESP3])
    async def test_json_resp(self, glide_client: TGlideClient):
        key = get_random_string(5)

        # Generate random JSON content with specified types
        json_value = {
            "obj": {"a": get_random_value("int"), "b": get_random_value("float")},
            "arr": [get_random_value("int") for _ in range(3)],
            "str": get_random_value("str"),
            "bool": get_random_value("bool"),
            "int": get_random_value("int"),
            "float": get_random_value("float"),
            "nullVal": get_random_value("null"),
        }

        json_value_expected = copy.deepcopy(json_value)
        json_value_expected["obj"]["b"] = str(json_value["obj"]["b"]).encode()
        json_value_expected["float"] = str(json_value["float"]).encode()
        json_value_expected["str"] = str(json_value["str"]).encode()
        json_value_expected["bool"] = str(json_value["bool"]).lower().encode()
        assert (
            await json.set(glide_client, key, "$", OuterJson.dumps(json_value)) == "OK"
        )

        assert await json.resp(glide_client, key, "$.*") == [
            [
                b"{",
                [b"a", json_value_expected["obj"]["a"]],
                [b"b", json_value_expected["obj"]["b"]],
            ],
            [b"[", *json_value_expected["arr"]],
            json_value_expected["str"],
            json_value_expected["bool"],
            json_value_expected["int"],
            json_value_expected["float"],
            json_value_expected["nullVal"],
        ]

        # multiple path match, the first will be returned
        assert await json.resp(glide_client, key, "*") == [
            b"{",
            [b"a", json_value_expected["obj"]["a"]],
            [b"b", json_value_expected["obj"]["b"]],
        ]

        assert await json.resp(glide_client, key, "$") == [
            [
                b"{",
                [
                    b"obj",
                    [
                        b"{",
                        [b"a", json_value_expected["obj"]["a"]],
                        [b"b", json_value_expected["obj"]["b"]],
                    ],
                ],
                [b"arr", [b"[", *json_value_expected["arr"]]],
                [
                    b"str",
                    json_value_expected["str"],
                ],
                [
                    b"bool",
                    json_value_expected["bool"],
                ],
                [b"int", json_value["int"]],
                [
                    b"float",
                    json_value_expected["float"],
                ],
                [b"nullVal", json_value["nullVal"]],
            ],
        ]

        assert await json.resp(glide_client, key, "$.str") == [
            json_value_expected["str"]
        ]
        assert await json.resp(glide_client, key, ".str") == json_value_expected["str"]

        # Further tests with a new random JSON structure
        json_value = {
            "a": [random.randint(1, 10) for _ in range(3)],
            "b": {
                "a": [random.randint(1, 10) for _ in range(2)],
                "c": {"a": random.randint(1, 10)},
            },
        }
        assert (
            await json.set(glide_client, key, "$", OuterJson.dumps(json_value)) == "OK"
        )

        # Multiple path match
        assert await json.resp(glide_client, key, "$..a") == [
            [b"[", *json_value["a"]],
            [b"[", *json_value["b"]["a"]],
            json_value["b"]["c"]["a"],
        ]

        assert await json.resp(glide_client, key, "..a") == [b"[", *json_value["a"]]

        # Test for non-existent paths
        assert await json.resp(glide_client, key, "$.nonexistent") == []
        with pytest.raises(RequestError):
            await json.resp(glide_client, key, "nonexistent")

        # Test for non-existent key
        assert await json.resp(glide_client, "nonexistent_key", "$") is None
        assert await json.resp(glide_client, "nonexistent_key", ".") is None
        assert await json.resp(glide_client, "nonexistent_key") is None

    @pytest.mark.parametrize("cluster_mode", [True, False])
    @pytest.mark.parametrize("protocol", [ProtocolVersion.RESP2, ProtocolVersion.RESP3])
    async def test_json_arrpop(self, glide_client: TGlideClient):
        key = get_random_string(5)
        key2 = get_random_string(5)

        json_value = '{"a": [1, 2, true], "b": {"a": [3, 4, ["value", 3, false] ,5], "c": {"a": 42}}}'
        assert await json.set(glide_client, key, "$", json_value) == OK

        assert await json.arrpop(
            glide_client, key, JsonArrPopOptions(path="$.a", index=1)
        ) == [b"2"]
        assert (
            await json.arrpop(glide_client, key, JsonArrPopOptions(path="$..a"))
        ) == [b"true", b"5", None]

        assert (
            await json.arrpop(glide_client, key, JsonArrPopOptions(path="..a")) == b"1"
        )
        # Even if only one array element was returned, ensure second array at `..a` was popped
        assert await json.get(glide_client, key, "$..a") == b"[[],[3,4],42]"

        # Out of index
        assert await json.arrpop(
            glide_client, key, JsonArrPopOptions(path="$..a", index=10)
        ) == [None, b"4", None]

        assert (
            await json.arrpop(
                glide_client, key, JsonArrPopOptions(path="..a", index=-10)
            )
            == b"3"
        )

        # Path is not an array
        assert await json.arrpop(glide_client, key, JsonArrPopOptions(path="$")) == [
            None
        ]
        with pytest.raises(RequestError):
            assert await json.arrpop(glide_client, key, JsonArrPopOptions(path="."))
        with pytest.raises(RequestError):
            assert await json.arrpop(glide_client, key)

        # Non existing path
        assert (
            await json.arrpop(
                glide_client, key, JsonArrPopOptions(path="$.non_existing_path")
            )
            == []
        )
        with pytest.raises(RequestError):
            assert await json.arrpop(
                glide_client, key, JsonArrPopOptions(path="non_existing_path")
            )

        # Non existing key
        with pytest.raises(RequestError):
            await json.arrpop(
                glide_client, "non_existing_key", JsonArrPopOptions(path="$.a")
            )
        with pytest.raises(RequestError):
            await json.arrpop(
                glide_client, "non_existing_key", JsonArrPopOptions(path=".a")
            )

        assert (
            await json.set(glide_client, key2, "$", '[[], ["a"], ["a", "b", "c"]]')
            == OK
        )
        assert (
            await json.arrpop(glide_client, key2, JsonArrPopOptions(path=".", index=-1))
            == b'["a","b","c"]'
        )
        assert await json.arrpop(glide_client, key2) == b'["a"]'

        # pop from an empty array
        assert await json.arrpop(glide_client, key2, JsonArrPopOptions("$[0]")) == [
            None
        ]
        assert await json.arrpop(glide_client, key2, JsonArrPopOptions("$[0]", 10)) == [
            None
        ]
        assert await json.arrpop(glide_client, key2, JsonArrPopOptions("[0]")) == None
        assert (
            await json.arrpop(glide_client, key2, JsonArrPopOptions("[0]", 10)) == None
        )

        # non jsonpath pops from all matching paths, even if one result is being returned
        assert (
            await json.set(
                glide_client, key2, "$", '[[], ["a"], ["a", "b"], ["a", "b", "c"]]'
            )
            == OK
        )

        assert await json.arrpop(glide_client, key2, JsonArrPopOptions("[*]")) == b'"a"'
        assert await json.get(glide_client, key2, ".") == b'[[],[],["a"],["a","b"]]'
>>>>>>> b9ad36f4
<|MERGE_RESOLUTION|>--- conflicted
+++ resolved
@@ -521,8 +521,6 @@
 
     @pytest.mark.parametrize("cluster_mode", [True, False])
     @pytest.mark.parametrize("protocol", [ProtocolVersion.RESP2, ProtocolVersion.RESP3])
-<<<<<<< HEAD
-=======
     async def test_json_objlen(self, glide_client: TGlideClient):
         key = get_random_string(5)
 
@@ -573,7 +571,6 @@
 
     @pytest.mark.parametrize("cluster_mode", [True, False])
     @pytest.mark.parametrize("protocol", [ProtocolVersion.RESP2, ProtocolVersion.RESP3])
->>>>>>> b9ad36f4
     async def test_json_arrlen(self, glide_client: TGlideClient):
         key = get_random_string(5)
 
@@ -606,9 +603,6 @@
             assert await json.arrlen(glide_client, key)
 
         assert await json.set(glide_client, key, "$", "[1, 2, 3, 4]") == OK
-<<<<<<< HEAD
-        assert await json.arrlen(glide_client, key) == 4
-=======
         assert await json.arrlen(glide_client, key) == 4
 
     @pytest.mark.parametrize("cluster_mode", [True, False])
@@ -2102,5 +2096,4 @@
         )
 
         assert await json.arrpop(glide_client, key2, JsonArrPopOptions("[*]")) == b'"a"'
-        assert await json.get(glide_client, key2, ".") == b'[[],[],["a"],["a","b"]]'
->>>>>>> b9ad36f4
+        assert await json.get(glide_client, key2, ".") == b'[[],[],["a"],["a","b"]]'