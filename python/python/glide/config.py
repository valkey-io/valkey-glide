--- conflicted
+++ resolved
@@ -205,13 +205,8 @@
                 stuck in case of a queue backlog.
                 If not set, a default value will be used.
             client_az (Optional[str]): Availability Zone of the client.
-<<<<<<< HEAD
-                If ReadFrom strategy is AZAffinity, this setting ensures that readonly commands are directed to replicas
-                within the specified AZ if exits.
-=======
                 If ReadFrom strategy is AZAffinity, this setting ensures that readonly commands are directed to replicas within the specified AZ if exits.
                 If ReadFrom strategy is AZAffinityReplicasAndPrimary, this setting ensures that readonly commands are directed to nodes (first replicas then primary) within the specified AZ if they exist.
->>>>>>> ae6a53c5
             advanced_config (Optional[AdvancedBaseClientConfiguration]): Advanced configuration settings for the client.
         """
         self.addresses = addresses
@@ -329,16 +324,9 @@
             stuck in case of a queue backlog.
             If not set, a default value will be used.
         client_az (Optional[str]): Availability Zone of the client.
-<<<<<<< HEAD
-            If ReadFrom strategy is AZAffinity, this setting ensures that readonly commands are directed to replicas within
-            the specified AZ if exits.
-        advanced_config (Optional[AdvancedGlideClientConfiguration]): Advanced configuration settings for the client,
-            see `AdvancedGlideClientConfiguration`.
-=======
             If ReadFrom strategy is AZAffinity, this setting ensures that readonly commands are directed to replicas within the specified AZ if exits.
             If ReadFrom strategy is AZAffinityReplicasAndPrimary, this setting ensures that readonly commands are directed to nodes (first replicas then primary) within the specified AZ if they exist.
         advanced_config (Optional[AdvancedGlideClientConfiguration]): Advanced configuration settings for the client, see `AdvancedGlideClientConfiguration`.
->>>>>>> ae6a53c5
     """
 
     class PubSubChannelModes(IntEnum):
@@ -499,16 +487,9 @@
             stuck in case of a queue backlog.
             If not set, a default value will be used.
         client_az (Optional[str]): Availability Zone of the client.
-<<<<<<< HEAD
-            If ReadFrom strategy is AZAffinity, this setting ensures that readonly commands are directed to replicas within
-            the specified AZ if exits.
-        advanced_config (Optional[AdvancedGlideClusterClientConfiguration]) : Advanced configuration settings for the client,
-            see `AdvancedGlideClusterClientConfiguration`.
-=======
             If ReadFrom strategy is AZAffinity, this setting ensures that readonly commands are directed to replicas within the specified AZ if exits.
             If ReadFrom strategy is AZAffinityReplicasAndPrimary, this setting ensures that readonly commands are directed to nodes (first replicas then primary) within the specified AZ if they exist.
         advanced_config (Optional[AdvancedGlideClusterClientConfiguration]) : Advanced configuration settings for the client, see `AdvancedGlideClusterClientConfiguration`.
->>>>>>> ae6a53c5
 
 
     Notes:
