# Copyright GLIDE-for-Redis Project Contributors - SPDX Identifier: Apache-2.0

from __future__ import annotations

from typing import Dict, List, Mapping, Optional, cast

from glide.async_commands.command_args import Limit, OrderBy
from glide.async_commands.core import (
    CoreCommands,
    FlushMode,
    InfoSection,
    _build_sort_args,
)
from glide.async_commands.transaction import BaseTransaction, Transaction
from glide.constants import OK, TOK, TResult
from glide.protobuf.redis_request_pb2 import RequestType


class StandaloneCommands(CoreCommands):
    async def custom_command(self, command_args: List[str]) -> TResult:
        """
        Executes a single command, without checking inputs.
        See the [Glide for Redis Wiki](https://github.com/aws/glide-for-redis/wiki/General-Concepts#custom-command)
        for details on the restrictions and limitations of the custom command API.

            @example - Return a list of all pub/sub clients:

                connection.customCommand(["CLIENT", "LIST","TYPE", "PUBSUB"])
        Args:
            command_args (List[str]): List of strings of the command's arguments.
            Every part of the command, including the command name and subcommands, should be added as a separate value in args.

        Returns:
            TResult: The returning value depends on the executed command and the route
        """
        return await self._execute_command(RequestType.CustomCommand, command_args)

    async def info(
        self,
        sections: Optional[List[InfoSection]] = None,
    ) -> str:
        """
        Get information and statistics about the Redis server.
        See https://redis.io/commands/info/ for details.

        Args:
            sections (Optional[List[InfoSection]]): A list of InfoSection values specifying which sections of
            information to retrieve. When no parameter is provided, the default option is assumed.


        Returns:
            str: Returns a string containing the information for the sections requested.
        """
        args = [section.value for section in sections] if sections else []
        return cast(str, await self._execute_command(RequestType.Info, args))

    async def exec(
        self,
        transaction: BaseTransaction | Transaction,
    ) -> Optional[List[TResult]]:
        """
        Execute a transaction by processing the queued commands.
        See https://redis.io/topics/Transactions/ for details on Redis Transactions.

        Args:
            transaction (Transaction): A Transaction object containing a list of commands to be executed.

        Returns:
            Optional[List[TResult]]: A list of results corresponding to the execution of each command
            in the transaction. If a command returns a value, it will be included in the list. If a command
            doesn't return a value, the list entry will be None.
            If the transaction failed due to a WATCH command, `exec` will return `None`.
        """
        commands = transaction.commands[:]
        return await self._execute_transaction(commands)

    async def select(self, index: int) -> TOK:
        """
        Change the currently selected Redis database.
        See https://redis.io/commands/select/ for details.

        Args:
            index (int): The index of the database to select.

        Returns:
            A simple OK response.
        """
        return cast(TOK, await self._execute_command(RequestType.Select, [str(index)]))

    async def config_resetstat(self) -> TOK:
        """
        Resets the statistics reported by Redis using the INFO and LATENCY HISTOGRAM commands.
        See https://redis.io/commands/config-resetstat/ for details.

        Returns:
            OK: Returns "OK" to confirm that the statistics were successfully reset.
        """
        return cast(TOK, await self._execute_command(RequestType.ConfigResetStat, []))

    async def config_rewrite(self) -> TOK:
        """
        Rewrite the configuration file with the current configuration.
        See https://redis.io/commands/config-rewrite/ for details.

        Returns:
            OK: OK is returned when the configuration was rewritten properly. Otherwise, an error is raised.
        """
        return cast(TOK, await self._execute_command(RequestType.ConfigRewrite, []))

    async def client_id(
        self,
    ) -> int:
        """
        Returns the current connection id.
        See https://redis.io/commands/client-id/ for more information.

        Returns:
            int: the id of the client.
        """
        return cast(int, await self._execute_command(RequestType.ClientId, []))

    async def ping(self, message: Optional[str] = None) -> str:
        """
        Ping the Redis server.
        See https://redis.io/commands/ping/ for more details.

        Args:
           message (Optional[str]): An optional message to include in the PING command. If not provided,
            the server will respond with "PONG". If provided, the server will respond with a copy of the message.

        Returns:
           str: "PONG" if `message` is not provided, otherwise return a copy of `message`.

        Examples:
            >>> await client.ping()
            "PONG"
            >>> await client.ping("Hello")
            "Hello"
        """
        argument = [] if message is None else [message]
        return cast(str, await self._execute_command(RequestType.Ping, argument))

    async def config_get(self, parameters: List[str]) -> Dict[str, str]:
        """
        Get the values of configuration parameters.
        See https://redis.io/commands/config-get/ for details.

        Args:
            parameters (List[str]): A list of configuration parameter names to retrieve values for.

        Returns:
            Dict[str, str]: A dictionary of values corresponding to the configuration parameters.

        Examples:
            >>> await client.config_get(["timeout"] , RandomNode())
            {'timeout': '1000'}
            >>> await client.config_get(["timeout" , "maxmemory"])
            {'timeout': '1000', "maxmemory": "1GB"}

        """
        return cast(
            Dict[str, str],
            await self._execute_command(RequestType.ConfigGet, parameters),
        )

    async def config_set(self, parameters_map: Mapping[str, str]) -> TOK:
        """
        Set configuration parameters to the specified values.
        See https://redis.io/commands/config-set/ for details.

        Args:
            parameters_map (Mapping[str, str]): A map consisting of configuration
            parameters and their respective values to set.

        Returns:
            OK: Returns OK if all configurations have been successfully set. Otherwise, raises an error.

        Examples:
            >>> config_set({"timeout": "1000", "maxmemory": "1GB"})
            OK
        """
        parameters: List[str] = []
        for pair in parameters_map.items():
            parameters.extend(pair)
        return cast(TOK, await self._execute_command(RequestType.ConfigSet, parameters))

    async def client_getname(self) -> Optional[str]:
        """
        Get the name of the primary's connection.
        See https://redis.io/commands/client-getname/ for more details.

        Returns:
            Optional[str]: Returns the name of the client connection as a string if a name is set,
            or None if no name is assigned.

        Examples:
            >>> await client.client_getname()
            'Connection Name'
        """
        return cast(
            Optional[str], await self._execute_command(RequestType.ClientGetName, [])
        )

    async def dbsize(self) -> int:
        """
        Returns the number of keys in the currently selected database.
        See https://redis.io/commands/dbsize for more details.

        Returns:
            int: The number of keys in the currently selected database.

        Examples:
            >>> await client.dbsize()
                10  # Indicates there are 10 keys in the current database.
        """
        return cast(int, await self._execute_command(RequestType.DBSize, []))

    async def echo(self, message: str) -> str:
        """
        Echoes the provided `message` back.

        See https://redis.io/commands/echo for more details.

        Args:
            message (str): The message to be echoed back.

        Returns:
            str: The provided `message`.

        Examples:
            >>> await client.echo("Glide-for-Redis")
                'Glide-for-Redis'
        """
        return cast(str, await self._execute_command(RequestType.Echo, [message]))

    async def time(self) -> List[str]:
        """
        Returns the server time.

        See https://redis.io/commands/time/ for more details.

        Returns:
            List[str]:  The current server time as a two items `array`:
            A Unix timestamp and the amount of microseconds already elapsed in the current second.
            The returned `array` is in a [Unix timestamp, Microseconds already elapsed] format.

        Examples:
            >>> await client.time()
            ['1710925775', '913580']
        """
        return cast(
            List[str],
            await self._execute_command(RequestType.Time, []),
        )

    async def lastsave(self) -> int:
        """
        Returns the Unix time of the last DB save timestamp or startup timestamp if no save was made since then.

        See https://valkey.io/commands/lastsave for more details.

        Returns:
            int: The Unix time of the last successful DB save.

        Examples:
            >>> await client.lastsave()
            1710925775  # Unix time of the last DB save
        """
        return cast(
            int,
            await self._execute_command(RequestType.LastSave, []),
        )

    async def move(self, key: str, db_index: int) -> bool:
        """
        Move `key` from the currently selected database to the database specified by `db_index`.

        See https://valkey.io/commands/move/ for more details.

        Args:
            key (str): The key to move.
            db_index (int): The index of the database to move `key` to.

        Returns:
            bool: True if `key` was moved, or False if the `key` already exists in the destination database
                or does not exist in the source database.

        Example:
            >>> await client.move("some_key", 1)
                True
        """
        return cast(
            bool,
            await self._execute_command(RequestType.Move, [key, str(db_index)]),
        )

    async def sort(
        self,
        key: str,
        by_pattern: Optional[str] = None,
        limit: Optional[Limit] = None,
        get_patterns: Optional[List[str]] = None,
        order: Optional[OrderBy] = None,
        alpha: Optional[bool] = None,
    ) -> List[Optional[str]]:
        """
        Sorts the elements in the list, set, or sorted set at `key` and returns the result.
        The `sort` command can be used to sort elements based on different criteria and apply transformations on sorted elements.
        To store the result into a new key, see `sort_store`.

        See https://valkey.io/commands/sort for more details.

        Args:
            key (str): The key of the list, set, or sorted set to be sorted.
            by_pattern (Optional[str]): A pattern to sort by external keys instead of by the elements stored at the key themselves.
                The pattern should contain an asterisk (*) as a placeholder for the element values, where the value
                from the key replaces the asterisk to create the key name. For example, if `key` contains IDs of objects,
                `by_pattern` can be used to sort these IDs based on an attribute of the objects, like their weights or
                timestamps.
                E.g., if `by_pattern` is `weight_*`, the command will sort the elements by the values of the
                keys `weight_<element>`.
                If not provided, elements are sorted by their value.
            limit (Optional[Limit]): Limiting the range of the query by setting offset and result count. See `Limit` class for more information.
            get_pattern (Optional[str]): A pattern used to retrieve external keys' values, instead of the elements at `key`.
                The pattern should contain an asterisk (*) as a placeholder for the element values, where the value
                from `key` replaces the asterisk to create the key name. This allows the sorted elements to be
                transformed based on the related keys values. For example, if `key` contains IDs of users, `get_pattern`
                can be used to retrieve specific attributes of these users, such as their names or email addresses.
                E.g., if `get_pattern` is `name_*`, the command will return the values of the keys `name_<element>`
                for each sorted element. Multiple `get_pattern` arguments can be provided to retrieve multiple attributes.
                The special value `#` can be used to include the actual element from `key` being sorted.
                If not provided, only the sorted elements themselves are returned.
            order (Optional[OrderBy]): Specifies the order to sort the elements.
                Can be `OrderBy.ASC` (ascending) or `OrderBy.DESC` (descending).
            alpha (Optional[bool]): When `True`, sorts elements lexicographically. When `False` (default), sorts elements numerically.
                Use this when the list, set, or sorted set contains string values that cannot be converted into double precision floating point

        Returns:
            List[Optional[str]]: Returns a list of sorted elements.

        Examples:
            >>> await client.lpush("mylist", 3, 1, 2)
            >>> await client.sort("mylist")
            ['1', '2', '3']
            >>> await client.sort("mylist", order=OrderBy.DESC)
            ['3', '2', '1']
            >>> await client.lpush("mylist2", 2, 1, 2, 3, 3, 1)
            >>> await client.sort("mylist2", limit=Limit(2, 3))
            ['2', '2', '3']
            >>> await client.hset("user:1", "name", "Alice", "age", 30)
            >>> await client.hset("user:2", "name", "Bob", "age", 25)
            >>> await client.lpush("user_ids", 2, 1)
            >>> await client.sort("user_ids", by_pattern="user:*->age", get_patterns=["user:*->name"])
            ['Bob', 'Alice']
        """
        args = _build_sort_args(key, by_pattern, limit, get_patterns, order, alpha)
        result = await self._execute_command(RequestType.Sort, args)
        return cast(List[Optional[str]], result)

    async def sort_store(
        self,
        key: str,
        destination: str,
        by_pattern: Optional[str] = None,
        limit: Optional[Limit] = None,
        get_patterns: Optional[List[str]] = None,
        order: Optional[OrderBy] = None,
        alpha: Optional[bool] = None,
    ) -> int:
        """
        Sorts the elements in the list, set, or sorted set at `key` and stores the result in `store`.
        The `sort` command can be used to sort elements based on different criteria, apply transformations on sorted elements, and store the result in a new key.
        To get the sort result without storing it into a key, see `sort`.

        See https://valkey.io/commands/sort for more details.

        Args:
            key (str): The key of the list, set, or sorted set to be sorted.
            destination (str): The key where the sorted result will be stored.
            by_pattern (Optional[str]): A pattern to sort by external keys instead of by the elements stored at the key themselves.
                The pattern should contain an asterisk (*) as a placeholder for the element values, where the value
                from the key replaces the asterisk to create the key name. For example, if `key` contains IDs of objects,
                `by_pattern` can be used to sort these IDs based on an attribute of the objects, like their weights or
                timestamps.
                E.g., if `by_pattern` is `weight_*`, the command will sort the elements by the values of the
                keys `weight_<element>`.
                If not provided, elements are sorted by their value.
            limit (Optional[Limit]): Limiting the range of the query by setting offset and result count. See `Limit` class for more information.
            get_pattern (Optional[str]): A pattern used to retrieve external keys' values, instead of the elements at `key`.
                The pattern should contain an asterisk (*) as a placeholder for the element values, where the value
                from `key` replaces the asterisk to create the key name. This allows the sorted elements to be
                transformed based on the related keys values. For example, if `key` contains IDs of users, `get_pattern`
                can be used to retrieve specific attributes of these users, such as their names or email addresses.
                E.g., if `get_pattern` is `name_*`, the command will return the values of the keys `name_<element>`
                for each sorted element. Multiple `get_pattern` arguments can be provided to retrieve multiple attributes.
                The special value `#` can be used to include the actual element from `key` being sorted.
                If not provided, only the sorted elements themselves are returned.
            order (Optional[OrderBy]): Specifies the order to sort the elements.
                Can be `OrderBy.ASC` (ascending) or `OrderBy.DESC` (descending).
            alpha (Optional[bool]): When `True`, sorts elements lexicographically. When `False` (default), sorts elements numerically.
                Use this when the list, set, or sorted set contains string values that cannot be converted into double precision floating point

        Returns:
            int: The number of elements in the sorted key stored at `store`.

        Examples:
            >>> await client.lpush("mylist", 3, 1, 2)
            >>> await client.sort_store("mylist", "sorted_list")
            3  # Indicates that the sorted list "sorted_list" contains three elements.
            >>> await client.lrange("sorted_list", 0, -1)
            ['1', '2', '3']
        """
        args = _build_sort_args(
            key, by_pattern, limit, get_patterns, order, alpha, store=destination
        )
        result = await self._execute_command(RequestType.Sort, args)
        return cast(int, result)

    async def publish(self, message: str, channel: str) -> TOK:
        """
        Publish a message on pubsub channel.
        See https://valkey.io/commands/publish for more details.

        Args:
            message (str): Message to publish
            channel (str): Channel to publish the message on.

        Returns:
            TOK: a simple `OK` response.

        Examples:
            >>> await client.publish("Hi all!", "global-channel")
                "OK"
        """
        await self._execute_command(RequestType.Publish, [channel, message])
        return cast(TOK, OK)

    async def flushall(self, flush_mode: Optional[FlushMode] = None) -> TOK:
        """
        Deletes all the keys of all the existing databases. This command never fails.

        See https://valkey.io/commands/flushall for more details.

        Args:
            flush_mode (Optional[FlushMode]): The flushing mode, could be either `SYNC` or `ASYNC`.

        Returns:
            TOK: OK.

        Examples:
             >>> await client.flushall(FlushMode.ASYNC)
                 OK  # This command never fails.
        """
        args = []
        if flush_mode is not None:
            args.append(flush_mode.value)

        return cast(
            TOK,
            await self._execute_command(RequestType.FlushAll, args),
        )

<<<<<<< HEAD
    async def lolwut(
        self,
        version: Optional[int] = None,
        parameters: Optional[List[int]] = None,
    ) -> str:
        """
        Displays a piece of generative computer art and the Redis version.

        See https://valkey.io/commands/lolwut for more details.

        Args:
            version (Optional[int]): Version of computer art to generate.
            parameters (Optional[List[int]]): Additional set of arguments in order to change the output:
                For version `5`, those are length of the line, number of squares per row, and number of squares per column.
                For version `6`, those are number of columns and number of lines.

        Returns:
            str: A piece of generative computer art along with the current Redis version.

        Examples:
            >>> await client.lolwut(6, [40, 20]);
            "Redis ver. 7.2.3" # Indicates the current Redis version
            >>> await client.lolwut(5, [30, 5, 5]);
            "Redis ver. 7.2.3" # Indicates the current Redis version
        """
        args = []
        if version is not None:
            args.extend(["VERSION", str(version)])
        if parameters:
            for var in parameters:
                args.extend(str(var))
        return cast(
            str,
            await self._execute_command(RequestType.Lolwut, args),
=======
    async def copy(
        self,
        source: str,
        destination: str,
        destinationDB: Optional[int] = None,
        replace: Optional[bool] = None,
    ) -> bool:
        """
        Copies the value stored at the `source` to the `destination` key. If `destinationDB`
        is specified, the value will be copied to the database specified by `destinationDB`,
        otherwise the current database will be used. When `replace` is True, removes the
        `destination` key first if it already exists, otherwise performs no action.

        See https://valkey.io/commands/copy for more details.

        Args:
            source (str): The key to the source value.
            destination (str): The key where the value should be copied to.
            destinationDB (Optional[int]): The alternative logical database index for the destination key.
            replace (Optional[bool]): If the destination key should be removed before copying the value to it.

        Returns:
            bool: True if the source was copied. Otherwise, return False.

        Examples:
            >>> await client.set("source", "sheep")
            >>> await client.copy("source", "destination", 1, False)
                True # Source was copied
            >>> await client.select(1)
            >>> await client.get("destination")
                "sheep"

        Since: Redis version 6.2.0.
        """
        args = [source, destination]
        if destinationDB is not None:
            args.extend(["DB", str(destinationDB)])
        if replace is True:
            args.append("REPLACE")
        return cast(
            bool,
            await self._execute_command(RequestType.Copy, args),
>>>>>>> 4df0dd93
        )<|MERGE_RESOLUTION|>--- conflicted
+++ resolved
@@ -460,7 +460,50 @@
             await self._execute_command(RequestType.FlushAll, args),
         )
 
-<<<<<<< HEAD
+    async def copy(
+        self,
+        source: str,
+        destination: str,
+        destinationDB: Optional[int] = None,
+        replace: Optional[bool] = None,
+    ) -> bool:
+        """
+        Copies the value stored at the `source` to the `destination` key. If `destinationDB`
+        is specified, the value will be copied to the database specified by `destinationDB`,
+        otherwise the current database will be used. When `replace` is True, removes the
+        `destination` key first if it already exists, otherwise performs no action.
+
+        See https://valkey.io/commands/copy for more details.
+
+        Args:
+            source (str): The key to the source value.
+            destination (str): The key where the value should be copied to.
+            destinationDB (Optional[int]): The alternative logical database index for the destination key.
+            replace (Optional[bool]): If the destination key should be removed before copying the value to it.
+
+        Returns:
+            bool: True if the source was copied. Otherwise, return False.
+
+        Examples:
+            >>> await client.set("source", "sheep")
+            >>> await client.copy("source", "destination", 1, False)
+                True # Source was copied
+            >>> await client.select(1)
+            >>> await client.get("destination")
+                "sheep"
+
+        Since: Redis version 6.2.0.
+        """
+        args = [source, destination]
+        if destinationDB is not None:
+            args.extend(["DB", str(destinationDB)])
+        if replace is True:
+            args.append("REPLACE")
+        return cast(
+            bool,
+            await self._execute_command(RequestType.Copy, args),
+        )
+
     async def lolwut(
         self,
         version: Optional[int] = None,
@@ -495,48 +538,4 @@
         return cast(
             str,
             await self._execute_command(RequestType.Lolwut, args),
-=======
-    async def copy(
-        self,
-        source: str,
-        destination: str,
-        destinationDB: Optional[int] = None,
-        replace: Optional[bool] = None,
-    ) -> bool:
-        """
-        Copies the value stored at the `source` to the `destination` key. If `destinationDB`
-        is specified, the value will be copied to the database specified by `destinationDB`,
-        otherwise the current database will be used. When `replace` is True, removes the
-        `destination` key first if it already exists, otherwise performs no action.
-
-        See https://valkey.io/commands/copy for more details.
-
-        Args:
-            source (str): The key to the source value.
-            destination (str): The key where the value should be copied to.
-            destinationDB (Optional[int]): The alternative logical database index for the destination key.
-            replace (Optional[bool]): If the destination key should be removed before copying the value to it.
-
-        Returns:
-            bool: True if the source was copied. Otherwise, return False.
-
-        Examples:
-            >>> await client.set("source", "sheep")
-            >>> await client.copy("source", "destination", 1, False)
-                True # Source was copied
-            >>> await client.select(1)
-            >>> await client.get("destination")
-                "sheep"
-
-        Since: Redis version 6.2.0.
-        """
-        args = [source, destination]
-        if destinationDB is not None:
-            args.extend(["DB", str(destinationDB)])
-        if replace is True:
-            args.append("REPLACE")
-        return cast(
-            bool,
-            await self._execute_command(RequestType.Copy, args),
->>>>>>> 4df0dd93
         )