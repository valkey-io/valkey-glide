# Copyright Valkey GLIDE Project Contributors - SPDX Identifier: Apache-2.0

from __future__ import annotations

from typing import Any, Dict, List, Mapping, Optional, Set, Union, cast

from glide.async_commands.command_args import Limit, ObjectType, OrderBy
from glide.async_commands.core import (
    CoreCommands,
    FlushMode,
    FunctionRestorePolicy,
    InfoSection,
    _build_sort_args,
)
<<<<<<< HEAD
from glide.async_commands.transaction import Transaction
from glide.constants import OK, TOK, TEncodable, TFunctionListResponse, TResult
=======
from glide.async_commands.transaction import BaseTransaction, Transaction
from glide.constants import (
    OK,
    TOK,
    TEncodable,
    TFunctionListResponse,
    TFunctionStatsResponse,
    TResult,
)
>>>>>>> f1167c17
from glide.protobuf.redis_request_pb2 import RequestType


class StandaloneCommands(CoreCommands):
    async def custom_command(self, command_args: List[TEncodable]) -> TResult:
        """
        Executes a single command, without checking inputs.
        See the [Glide for Redis Wiki](https://github.com/aws/glide-for-redis/wiki/General-Concepts#custom-command)
        for details on the restrictions and limitations of the custom command API.

            @example - Return a list of all pub/sub clients:

                connection.customCommand(["CLIENT", "LIST","TYPE", "PUBSUB"])
        Args:
            command_args (List[TEncodable]): List of the command's arguments, where each argument is either a string or bytes.
            Every part of the command, including the command name and subcommands, should be added as a separate value in args.

        Returns:
            TResult: The returning value depends on the executed command and the route
        """
        return await self._execute_command(RequestType.CustomCommand, command_args)

    async def info(
        self,
        sections: Optional[List[InfoSection]] = None,
    ) -> bytes:
        """
        Get information and statistics about the server.
        See https://valkey.io/commands/info/ for details.

        Args:
            sections (Optional[List[InfoSection]]): A list of InfoSection values specifying which sections of
            information to retrieve. When no parameter is provided, the default option is assumed.


        Returns:
            bytes: Returns bytes containing the information for the sections requested.
        """
        args: List[TEncodable] = (
            [section.value for section in sections] if sections else []
        )
        return cast(bytes, await self._execute_command(RequestType.Info, args))

    async def exec(
        self,
        transaction: Transaction,
    ) -> Optional[List[TResult]]:
        """
        Execute a transaction by processing the queued commands.
        See https://redis.io/topics/Transactions/ for details on Transactions.

        Args:
            transaction (Transaction): A `Transaction` object containing a list of commands to be executed.

        Returns:
            Optional[List[TResult]]: A list of results corresponding to the execution of each command
                in the transaction. If a command returns a value, it will be included in the list. If a command
                doesn't return a value, the list entry will be `None`.
                If the transaction failed due to a WATCH command, `exec` will return `None`.
        """
        commands = transaction.commands[:]
        return await self._execute_transaction(commands)

    async def select(self, index: int) -> TOK:
        """
        Change the currently selected database.
        See https://valkey.io/commands/select/ for details.

        Args:
            index (int): The index of the database to select.

        Returns:
            A simple OK response.
        """
        return cast(TOK, await self._execute_command(RequestType.Select, [str(index)]))

    async def config_resetstat(self) -> TOK:
        """
        Resets the statistics reported by the server using the INFO and LATENCY HISTOGRAM commands.
        See https://valkey.io/commands/config-resetstat/ for details.

        Returns:
            OK: Returns "OK" to confirm that the statistics were successfully reset.
        """
        return cast(TOK, await self._execute_command(RequestType.ConfigResetStat, []))

    async def config_rewrite(self) -> TOK:
        """
        Rewrite the configuration file with the current configuration.
        See https://valkey.io/commands/config-rewrite/ for details.

        Returns:
            OK: OK is returned when the configuration was rewritten properly. Otherwise, an error is raised.
        """
        return cast(TOK, await self._execute_command(RequestType.ConfigRewrite, []))

    async def client_id(
        self,
    ) -> int:
        """
        Returns the current connection id.
        See https://valkey.io/commands/client-id/ for more information.

        Returns:
            int: the id of the client.
        """
        return cast(int, await self._execute_command(RequestType.ClientId, []))

    async def ping(self, message: Optional[TEncodable] = None) -> bytes:
        """
        Ping the server.
        See https://valkey.io/commands/ping/ for more details.

        Args:
           message (Optional[TEncodable]): An optional message to include in the PING command. If not provided,
            the server will respond with b"PONG". If provided, the server will respond with a copy of the message.

        Returns:
           bytes: b"PONG" if `message` is not provided, otherwise return a copy of `message`.

        Examples:
            >>> await client.ping()
                b"PONG"
            >>> await client.ping("Hello")
                b"Hello"
        """
        argument = [] if message is None else [message]
        return cast(bytes, await self._execute_command(RequestType.Ping, argument))

    async def config_get(self, parameters: List[TEncodable]) -> Dict[bytes, bytes]:
        """
        Get the values of configuration parameters.
        See https://valkey.io/commands/config-get/ for details.

        Args:
            parameters (List[TEncodable]): A list of configuration parameter names to retrieve values for.

        Returns:
            Dict[bytes, bytes]: A dictionary of values corresponding to the configuration parameters.

        Examples:
            >>> await client.config_get(["timeout"] , RandomNode())
                {b'timeout': b'1000'}
            >>> await client.config_get([b"timeout" , "maxmemory"])
                {b'timeout': b'1000', b'maxmemory': b'1GB'}
        """
        return cast(
            Dict[bytes, bytes],
            await self._execute_command(RequestType.ConfigGet, parameters),
        )

    async def config_set(self, parameters_map: Mapping[TEncodable, TEncodable]) -> TOK:
        """
        Set configuration parameters to the specified values.
        See https://valkey.io/commands/config-set/ for details.

        Args:
            parameters_map (Mapping[TEncodable, TEncodable]): A map consisting of configuration
            parameters and their respective values to set.

        Returns:
            OK: Returns OK if all configurations have been successfully set. Otherwise, raises an error.

        Examples:
            >>> config_set({"timeout": "1000", "maxmemory": "1GB"})
                OK
        """
        parameters: List[TEncodable] = []
        for pair in parameters_map.items():
            parameters.extend(pair)
        return cast(TOK, await self._execute_command(RequestType.ConfigSet, parameters))

    async def client_getname(self) -> Optional[bytes]:
        """
        Get the name of the primary's connection.
        See https://valkey.io/commands/client-getname/ for more details.

        Returns:
            Optional[bytes]: Returns the name of the client connection as a byte string if a name is set,
            or None if no name is assigned.

        Examples:
            >>> await client.client_getname()
                b'Connection Name'
        """
        return cast(
            Optional[bytes], await self._execute_command(RequestType.ClientGetName, [])
        )

    async def dbsize(self) -> int:
        """
        Returns the number of keys in the currently selected database.
        See https://valkey.io/commands/dbsize for more details.

        Returns:
            int: The number of keys in the currently selected database.

        Examples:
            >>> await client.dbsize()
                10  # Indicates there are 10 keys in the current database.
        """
        return cast(int, await self._execute_command(RequestType.DBSize, []))

    async def echo(self, message: TEncodable) -> bytes:
        """
        Echoes the provided `message` back.

        See https://valkey.io/commands/echo for more details.

        Args:
            message (TEncodable): The message to be echoed back.

        Returns:
            bytes: The provided `message`.

        Examples:
            >>> await client.echo("Valkey GLIDE")
                b'Valkey GLIDE'
        """
        return cast(bytes, await self._execute_command(RequestType.Echo, [message]))

    async def function_load(
        self, library_code: TEncodable, replace: bool = False
    ) -> bytes:
        """
        Loads a library to Valkey.

        See https://valkey.io/commands/function-load/ for more details.

        Args:
            library_code (TEncodable): The source code that implements the library.
            replace (bool): Whether the given library should overwrite a library with the same name if
                it already exists.

        Returns:
            bytes: The library name that was loaded.

        Examples:
            >>> code = "#!lua name=mylib \n redis.register_function('myfunc', function(keys, args) return args[1] end)"
            >>> await client.function_load(code, True)
                b"mylib"

        Since: Valkey 7.0.0.
        """
        return cast(
            bytes,
            await self._execute_command(
                RequestType.FunctionLoad,
                ["REPLACE", library_code] if replace else [library_code],
            ),
        )

    async def function_list(
        self, library_name_pattern: Optional[TEncodable] = None, with_code: bool = False
    ) -> TFunctionListResponse:
        """
        Returns information about the functions and libraries.

        See https://valkey.io/commands/function-list/ for more details.

        Args:
            library_name_pattern (Optional[TEncodable]):  A wildcard pattern for matching library names.
            with_code (bool): Specifies whether to request the library code from the server or not.

        Returns:
            TFunctionListResponse: Info about all or
                selected libraries and their functions.

        Examples:
            >>> response = await client.function_list("myLib?_backup", True)
                [{
                    b"library_name": b"myLib5_backup",
                    b"engine": b"LUA",
                    b"functions": [{
                        b"name": b"myfunc",
                        b"description": None,
                        b"flags": {b"no-writes"},
                    }],
                    b"library_code": b"#!lua name=mylib \n sever.register_function('myfunc', function(keys, args) return args[1] end)"
                }]

        Since: Valkey 7.0.0.
        """
        args = []
        if library_name_pattern is not None:
            args.extend(["LIBRARYNAME", library_name_pattern])
        if with_code:
            args.append("WITHCODE")
        return cast(
            TFunctionListResponse,
            await self._execute_command(
                RequestType.FunctionList,
                args,
            ),
        )

    async def function_flush(self, mode: Optional[FlushMode] = None) -> TOK:
        """
        Deletes all function libraries.

        See https://valkey.io/commands/function-flush/ for more details.

        Args:
            mode (Optional[FlushMode]): The flushing mode, could be either `SYNC` or `ASYNC`.

        Returns:
            TOK: A simple `OK`.

        Examples:
            >>> await client.function_flush(FlushMode.SYNC)
                "OK"

        Since: Valkey 7.0.0.
        """
        return cast(
            TOK,
            await self._execute_command(
                RequestType.FunctionFlush,
                [mode.value] if mode else [],
            ),
        )

    async def function_delete(self, library_name: TEncodable) -> TOK:
        """
        Deletes a library and all its functions.

        See https://valkey.io/commands/function-delete/ for more details.

        Args:
            library_code (TEncodable): The library name to delete

        Returns:
            TOK: A simple `OK`.

        Examples:
            >>> await client.function_delete("my_lib")
                "OK"

        Since: Valkey 7.0.0.
        """
        return cast(
            TOK,
            await self._execute_command(
                RequestType.FunctionDelete,
                [library_name],
            ),
        )

    async def function_kill(self) -> TOK:
        """
        Kills a function that is currently executing.
        This command only terminates read-only functions.

        See https://valkey.io/commands/function-kill/ for more details.

        Returns:
            TOK: A simple `OK`.

        Examples:
            >>> await client.function_kill()
                "OK"

        Since: Redis 7.0.0.
        """
        return cast(
            TOK,
            await self._execute_command(RequestType.FunctionKill, []),
        )

    async def function_stats(self) -> TFunctionStatsResponse:
        """
        Returns information about the function that's currently running and information about the
        available execution engines.

        See https://valkey.io/commands/function-stats/ for more details

        Returns:
            TFunctionStatsResponse: A `Mapping` with two keys:
                - `running_script` with information about the running script.
                - `engines` with information about available engines and their stats.
                See example for more details.

        Examples:
            >>> await client.function_stats()
                {
                    'running_script': {
                        'name': 'foo',
                        'command': ['FCALL', 'foo', '0', 'hello'],
                        'duration_ms': 7758
                    },
                    'engines': {
                        'LUA': {
                            'libraries_count': 1,
                            'functions_count': 1,
                        }
                    }
                }

        Since: Redis version 7.0.0.
        """
        return cast(
            TFunctionStatsResponse,
            await self._execute_command(RequestType.FunctionStats, []),
        )

    async def function_dump(self) -> bytes:
        """
        Returns the serialized payload of all loaded libraries.

        See https://valkey.io/docs/latest/commands/function-dump/ for more details.

        Returns:
            bytes: The serialized payload of all loaded libraries.

        Examples:
            >>> payload = await client.function_dump()
                # The serialized payload of all loaded libraries. This response can
                # be used to restore loaded functions on any Valkey instance.
            >>> await client.function_restore(payload)
                "OK" # The serialized dump response was used to restore the libraries.

        Since: Valkey 7.0.0.
        """
        return cast(bytes, await self._execute_command(RequestType.FunctionDump, []))

    async def function_restore(
        self, payload: TEncodable, policy: Optional[FunctionRestorePolicy] = None
    ) -> TOK:
        """
        Restores libraries from the serialized payload returned by the `function_dump` command.

        See https://valkey.io/docs/latest/commands/function-restore/ for more details.

        Args:
            payload (TEncodable): The serialized data from the `function_dump` command.
            policy (Optional[FunctionRestorePolicy]): A policy for handling existing libraries.

        Returns:
            TOK: OK.

        Examples:
            >>> payload = await client.function_dump()
                # The serialized payload of all loaded libraries. This response can
                # be used to restore loaded functions on any Valkey instance.
            >>> await client.function_restore(payload)
                "OK" # The serialized dump response was used to restore the libraries.
            >>> await client.function_restore(payload, FunctionRestorePolicy.FLUSH)
                "OK" # The serialized dump response was used to restore the libraries with the specified policy.

        Since: Valkey 7.0.0.
        """
        args: List[TEncodable] = [payload]
        if policy is not None:
            args.append(policy.value)

        return cast(TOK, await self._execute_command(RequestType.FunctionRestore, args))

    async def time(self) -> List[bytes]:
        """
        Returns the server time.

        See https://valkey.io/commands/time/ for more details.

        Returns:
            List[bytes]:  The current server time as a two items `array`:
            A Unix timestamp and the amount of microseconds already elapsed in the current second.
            The returned `array` is in a [Unix timestamp, Microseconds already elapsed] format.

        Examples:
            >>> await client.time()
                [b'1710925775', b'913580']
        """
        return cast(
            List[bytes],
            await self._execute_command(RequestType.Time, []),
        )

    async def lastsave(self) -> int:
        """
        Returns the Unix time of the last DB save timestamp or startup timestamp if no save was made since then.

        See https://valkey.io/commands/lastsave for more details.

        Returns:
            int: The Unix time of the last successful DB save.

        Examples:
            >>> await client.lastsave()
                1710925775  # Unix time of the last DB save
        """
        return cast(
            int,
            await self._execute_command(RequestType.LastSave, []),
        )

    async def move(self, key: TEncodable, db_index: int) -> bool:
        """
        Move `key` from the currently selected database to the database specified by `db_index`.

        See https://valkey.io/commands/move/ for more details.

        Args:
            key (TEncodable): The key to move.
            db_index (int): The index of the database to move `key` to.

        Returns:
            bool: True if `key` was moved, or False if the `key` already exists in the destination database
                or does not exist in the source database.

        Example:
            >>> await client.move("some_key", 1)
                True
        """
        return cast(
            bool,
            await self._execute_command(RequestType.Move, [key, str(db_index)]),
        )

    async def sort(
        self,
        key: TEncodable,
        by_pattern: Optional[TEncodable] = None,
        limit: Optional[Limit] = None,
        get_patterns: Optional[List[TEncodable]] = None,
        order: Optional[OrderBy] = None,
        alpha: Optional[bool] = None,
    ) -> List[Optional[bytes]]:
        """
        Sorts the elements in the list, set, or sorted set at `key` and returns the result.
        The `sort` command can be used to sort elements based on different criteria and apply transformations on sorted elements.
        This command is routed to primary nodes only.
        To store the result into a new key, see `sort_store`.

        See https://valkey.io/commands/sort for more details.

        Args:
            key (TEncodable): The key of the list, set, or sorted set to be sorted.
            by_pattern (Optional[TEncodable]): A pattern to sort by external keys instead of by the elements stored at the key themselves.
                The pattern should contain an asterisk (*) as a placeholder for the element values, where the value
                from the key replaces the asterisk to create the key name. For example, if `key` contains IDs of objects,
                `by_pattern` can be used to sort these IDs based on an attribute of the objects, like their weights or
                timestamps.
                E.g., if `by_pattern` is `weight_*`, the command will sort the elements by the values of the
                keys `weight_<element>`.
                If not provided, elements are sorted by their value.
            limit (Optional[Limit]): Limiting the range of the query by setting offset and result count. See `Limit` class for more information.
            get_patterns (Optional[List[TEncodable]]): A pattern used to retrieve external keys' values, instead of the elements at `key`.
                The pattern should contain an asterisk (*) as a placeholder for the element values, where the value
                from `key` replaces the asterisk to create the key name. This allows the sorted elements to be
                transformed based on the related keys values. For example, if `key` contains IDs of users, `get_pattern`
                can be used to retrieve specific attributes of these users, such as their names or email addresses.
                E.g., if `get_pattern` is `name_*`, the command will return the values of the keys `name_<element>`
                for each sorted element. Multiple `get_pattern` arguments can be provided to retrieve multiple attributes.
                The special value `#` can be used to include the actual element from `key` being sorted.
                If not provided, only the sorted elements themselves are returned.
            order (Optional[OrderBy]): Specifies the order to sort the elements.
                Can be `OrderBy.ASC` (ascending) or `OrderBy.DESC` (descending).
            alpha (Optional[bool]): When `True`, sorts elements lexicographically. When `False` (default), sorts elements numerically.
                Use this when the list, set, or sorted set contains string values that cannot be converted into double precision floating point

        Returns:
            List[Optional[bytes]]: Returns a list of sorted elements.

        Examples:
            >>> await client.lpush("mylist", [b"3", b"1", b"2"])
            >>> await client.sort("mylist")
                [b'1', b'2', b'3']
            >>> await client.sort("mylist", order=OrderBy.DESC)
                [b'3', b'2', b'1']
            >>> await client.lpush("mylist2", ['2', '1', '2', '3', '3', '1'])
            >>> await client.sort("mylist2", limit=Limit(2, 3))
                [b'2', b'2', b'3']
            >>> await client.hset("user:1": {"name": "Alice", "age": '30'})
            >>> await client.hset("user:2", {"name": "Bob", "age": '25'})
            >>> await client.lpush("user_ids", ['2', '1'])
            >>> await client.sort("user_ids", by_pattern="user:*->age", get_patterns=["user:*->name"])
                [b'Bob', b'Alice']
        """
        args = _build_sort_args(key, by_pattern, limit, get_patterns, order, alpha)
        result = await self._execute_command(RequestType.Sort, args)
        return cast(List[Optional[bytes]], result)

    async def sort_ro(
        self,
        key: TEncodable,
        by_pattern: Optional[TEncodable] = None,
        limit: Optional[Limit] = None,
        get_patterns: Optional[List[TEncodable]] = None,
        order: Optional[OrderBy] = None,
        alpha: Optional[bool] = None,
    ) -> List[Optional[bytes]]:
        """
        Sorts the elements in the list, set, or sorted set at `key` and returns the result.
        The `sort_ro` command can be used to sort elements based on different criteria and apply transformations on sorted elements.
        This command is routed depending on the client's `ReadFrom` strategy.

        See https://valkey.io/commands/sort for more details.

        Args:
            key (TEncodable): The key of the list, set, or sorted set to be sorted.
            by_pattern (Optional[TEncodable]): A pattern to sort by external keys instead of by the elements stored at the key themselves.
                The pattern should contain an asterisk (*) as a placeholder for the element values, where the value
                from the key replaces the asterisk to create the key name. For example, if `key` contains IDs of objects,
                `by_pattern` can be used to sort these IDs based on an attribute of the objects, like their weights or
                timestamps.
                E.g., if `by_pattern` is `weight_*`, the command will sort the elements by the values of the
                keys `weight_<element>`.
                If not provided, elements are sorted by their value.
            limit (Optional[Limit]): Limiting the range of the query by setting offset and result count. See `Limit` class for more information.
            get_pattern (Optional[TEncodable]): A pattern used to retrieve external keys' values, instead of the elements at `key`.
                The pattern should contain an asterisk (*) as a placeholder for the element values, where the value
                from `key` replaces the asterisk to create the key name. This allows the sorted elements to be
                transformed based on the related keys values. For example, if `key` contains IDs of users, `get_pattern`
                can be used to retrieve specific attributes of these users, such as their names or email addresses.
                E.g., if `get_pattern` is `name_*`, the command will return the values of the keys `name_<element>`
                for each sorted element. Multiple `get_pattern` arguments can be provided to retrieve multiple attributes.
                The special value `#` can be used to include the actual element from `key` being sorted.
                If not provided, only the sorted elements themselves are returned.
            order (Optional[OrderBy]): Specifies the order to sort the elements.
                Can be `OrderBy.ASC` (ascending) or `OrderBy.DESC` (descending).
            alpha (Optional[bool]): When `True`, sorts elements lexicographically. When `False` (default), sorts elements numerically.
                Use this when the list, set, or sorted set contains string values that cannot be converted into double precision floating point

        Returns:
            List[Optional[bytes]]: Returns a list of sorted elements.

        Examples:
            >>> await client.lpush("mylist", 3, 1, 2)
            >>> await client.sort_ro("mylist")
            [b'1', b'2', b'3']
            >>> await client.sort_ro("mylist", order=OrderBy.DESC)
            [b'3', b'2', b'1']
            >>> await client.lpush("mylist2", 2, 1, 2, 3, 3, 1)
            >>> await client.sort_ro("mylist2", limit=Limit(2, 3))
            [b'2', b'2', b'3']
            >>> await client.hset("user:1", "name", "Alice", "age", 30)
            >>> await client.hset("user:2", "name", "Bob", "age", 25)
            >>> await client.lpush("user_ids", 2, 1)
            >>> await client.sort_ro("user_ids", by_pattern="user:*->age", get_patterns=["user:*->name"])
            [b'Bob', b'Alice']

        Since: Redis version 7.0.0.
        """
        args = _build_sort_args(key, by_pattern, limit, get_patterns, order, alpha)
        result = await self._execute_command(RequestType.SortReadOnly, args)
        return cast(List[Optional[bytes]], result)

    async def sort_store(
        self,
        key: TEncodable,
        destination: TEncodable,
        by_pattern: Optional[TEncodable] = None,
        limit: Optional[Limit] = None,
        get_patterns: Optional[List[TEncodable]] = None,
        order: Optional[OrderBy] = None,
        alpha: Optional[bool] = None,
    ) -> int:
        """
        Sorts the elements in the list, set, or sorted set at `key` and stores the result in `store`.
        The `sort` command can be used to sort elements based on different criteria, apply transformations on sorted elements, and store the result in a new key.
        To get the sort result without storing it into a key, see `sort`.

        See https://valkey.io/commands/sort for more details.

        Args:
            key (TEncodable): The key of the list, set, or sorted set to be sorted.
            destination (TEncodable): The key where the sorted result will be stored.
            by_pattern (Optional[TEncodable]): A pattern to sort by external keys instead of by the elements stored at the key themselves.
                The pattern should contain an asterisk (*) as a placeholder for the element values, where the value
                from the key replaces the asterisk to create the key name. For example, if `key` contains IDs of objects,
                `by_pattern` can be used to sort these IDs based on an attribute of the objects, like their weights or
                timestamps.
                E.g., if `by_pattern` is `weight_*`, the command will sort the elements by the values of the
                keys `weight_<element>`.
                If not provided, elements are sorted by their value.
            limit (Optional[Limit]): Limiting the range of the query by setting offset and result count. See `Limit` class for more information.
            get_patterns (Optional[List[TEncodable]]): A pattern used to retrieve external keys' values, instead of the elements at `key`.
                The pattern should contain an asterisk (*) as a placeholder for the element values, where the value
                from `key` replaces the asterisk to create the key name. This allows the sorted elements to be
                transformed based on the related keys values. For example, if `key` contains IDs of users, `get_pattern`
                can be used to retrieve specific attributes of these users, such as their names or email addresses.
                E.g., if `get_pattern` is `name_*`, the command will return the values of the keys `name_<element>`
                for each sorted element. Multiple `get_pattern` arguments can be provided to retrieve multiple attributes.
                The special value `#` can be used to include the actual element from `key` being sorted.
                If not provided, only the sorted elements themselves are returned.
            order (Optional[OrderBy]): Specifies the order to sort the elements.
                Can be `OrderBy.ASC` (ascending) or `OrderBy.DESC` (descending).
            alpha (Optional[bool]): When `True`, sorts elements lexicographically. When `False` (default), sorts elements numerically.
                Use this when the list, set, or sorted set contains string values that cannot be converted into double precision floating point

        Returns:
            int: The number of elements in the sorted key stored at `store`.

        Examples:
            >>> await client.lpush("mylist", ['3', '1', '2'])
            >>> await client.sort_store("mylist", "sorted_list")
                3  # Indicates that the sorted list "sorted_list" contains three elements.
            >>> await client.lrange("sorted_list", 0, -1)
                [b'1', b'2', b'3']
        """
        args = _build_sort_args(
            key, by_pattern, limit, get_patterns, order, alpha, store=destination
        )
        result = await self._execute_command(RequestType.Sort, args)
        return cast(int, result)

    async def publish(self, message: TEncodable, channel: TEncodable) -> int:
        """
        Publish a message on pubsub channel.
        See https://valkey.io/commands/publish for more details.

        Args:
            message (TEncodable): Message to publish
            channel (TEncodable): Channel to publish the message on.

        Returns:
            int: Number of subscriptions in primary node that received the message.
            Note that this value does not include subscriptions that configured on replicas.

        Examples:
            >>> await client.publish("Hi all!", "global-channel")
                1 # This message was posted to 1 subscription which is configured on primary node
        """
        return cast(
            int, await self._execute_command(RequestType.Publish, [channel, message])
        )

    async def flushall(self, flush_mode: Optional[FlushMode] = None) -> TOK:
        """
        Deletes all the keys of all the existing databases. This command never fails.

        See https://valkey.io/commands/flushall for more details.

        Args:
            flush_mode (Optional[FlushMode]): The flushing mode, could be either `SYNC` or `ASYNC`.

        Returns:
            TOK: A simple OK response.

        Examples:
            >>> await client.flushall(FlushMode.ASYNC)
                OK  # This command never fails.
        """
        args: List[TEncodable] = []
        if flush_mode is not None:
            args.append(flush_mode.value)

        return cast(
            TOK,
            await self._execute_command(RequestType.FlushAll, args),
        )

    async def flushdb(self, flush_mode: Optional[FlushMode] = None) -> TOK:
        """
        Deletes all the keys of the currently selected database. This command never fails.

        See https://valkey.io/commands/flushdb for more details.

        Args:
            flush_mode (Optional[FlushMode]): The flushing mode, could be either `SYNC` or `ASYNC`.

        Returns:
            TOK: A simple OK response.

        Examples:
            >>> await client.flushdb()
                OK  # The keys of the currently selected database were deleted.
            >>> await client.flushdb(FlushMode.ASYNC)
                OK  # The keys of the currently selected database were deleted asynchronously.
        """
        args: List[TEncodable] = []
        if flush_mode is not None:
            args.append(flush_mode.value)

        return cast(
            TOK,
            await self._execute_command(RequestType.FlushDB, args),
        )

    async def copy(
        self,
        source: TEncodable,
        destination: TEncodable,
        destinationDB: Optional[int] = None,
        replace: Optional[bool] = None,
    ) -> bool:
        """
        Copies the value stored at the `source` to the `destination` key. If `destinationDB`
        is specified, the value will be copied to the database specified by `destinationDB`,
        otherwise the current database will be used. When `replace` is True, removes the
        `destination` key first if it already exists, otherwise performs no action.

        See https://valkey.io/commands/copy for more details.

        Args:
            source (TEncodable): The key to the source value.
            destination (TEncodable): The key where the value should be copied to.
            destinationDB (Optional[int]): The alternative logical database index for the destination key.
            replace (Optional[bool]): If the destination key should be removed before copying the value to it.

        Returns:
            bool: True if the source was copied. Otherwise, return False.

        Examples:
            >>> await client.set("source", "sheep")
            >>> await client.copy(b"source", b"destination", 1, False)
                True # Source was copied
            >>> await client.select(1)
            >>> await client.get("destination")
                b"sheep"

        Since: Valkey version 6.2.0.
        """
        args: List[TEncodable] = [source, destination]
        if destinationDB is not None:
            args.extend(["DB", str(destinationDB)])
        if replace is True:
            args.append("REPLACE")
        return cast(
            bool,
            await self._execute_command(RequestType.Copy, args),
        )

    async def lolwut(
        self,
        version: Optional[int] = None,
        parameters: Optional[List[int]] = None,
    ) -> bytes:
        """
        Displays a piece of generative computer art and the Valkey version.

        See https://valkey.io/commands/lolwut for more details.

        Args:
            version (Optional[int]): Version of computer art to generate.
            parameters (Optional[List[int]]): Additional set of arguments in order to change the output:
                For version `5`, those are length of the line, number of squares per row, and number of squares per column.
                For version `6`, those are number of columns and number of lines.

        Returns:
            bytes: A piece of generative computer art along with the current Valkey version.

        Examples:
            >>> await client.lolwut(6, [40, 20]);
                b"Redis ver. 7.2.3" # Indicates the current Valkey version
            >>> await client.lolwut(5, [30, 5, 5]);
                b"Redis ver. 7.2.3" # Indicates the current Valkey version
        """
        args: List[TEncodable] = []
        if version is not None:
            args.extend(["VERSION", str(version)])
        if parameters:
            for var in parameters:
                args.extend(str(var))
        return cast(
            bytes,
            await self._execute_command(RequestType.Lolwut, args),
        )

    async def random_key(self) -> Optional[bytes]:
        """
        Returns a random existing key name from the currently selected database.

        See https://valkey.io/commands/randomkey for more details.

        Returns:
            Optional[bytes]: A random existing key name from the currently selected database.

        Examples:
            >>> await client.random_key()
                b"random_key_name"  # "random_key_name" is a random existing key name from the currently selected database.
        """
        return cast(
            Optional[bytes],
            await self._execute_command(RequestType.RandomKey, []),
        )

    async def wait(
        self,
        numreplicas: int,
        timeout: int,
    ) -> int:
        """
        Blocks the current client until all the previous write commands are successfully transferred
        and acknowledged by at least `numreplicas` of replicas. If `timeout` is
        reached, the command returns even if the specified number of replicas were not yet reached.

        See https://valkey.io/commands/wait for more details.

        Args:
            numreplicas (int): The number of replicas to reach.
            timeout (int): The timeout value specified in milliseconds. A value of 0 will block indefinitely.

        Returns:
            int: The number of replicas reached by all the writes performed in the context of the current connection.

        Examples:
            >>> await client.set("key", "value");
            >>> await client.wait(1, 1000);
            // return 1 when a replica is reached or 0 if 1000ms is reached.
        """
        args: List[TEncodable] = [str(numreplicas), str(timeout)]
        return cast(
            int,
            await self._execute_command(RequestType.Wait, args),
        )

    async def unwatch(self) -> TOK:
        """
        Flushes all the previously watched keys for a transaction. Executing a transaction will
        automatically flush all previously watched keys.

        See https://valkey.io/commands/unwatch for more details.

        Returns:
            TOK: A simple "OK" response.

        Examples:
            >>> await client.watch("sampleKey")
                'OK'
            >>> await client.unwatch()
                'OK'
        """
        return cast(
            TOK,
            await self._execute_command(RequestType.UnWatch, []),
        )

    async def scan(
        self,
        cursor: TEncodable,
        match: Optional[TEncodable] = None,
        count: Optional[int] = None,
        type: Optional[ObjectType] = None,
    ) -> List[Union[bytes, List[bytes]]]:
        """
        Incrementally iterate over a collection of keys.
        SCAN is a cursor based iterator. This means that at every call of the command,
        the server returns an updated cursor that the user needs to use as the cursor argument in the next call.
        An iteration starts when the cursor is set to "0", and terminates when the cursor returned by the server is "0".

        A full iteration always retrieves all the elements that were present
        in the collection from the start to the end of a full iteration.
        Elements that were not constantly present in the collection during a full iteration, may be returned or not.

        See https://valkey.io/commands/scan for more details.

        Args:
            cursor (TResult): The cursor used for iteration. For the first iteration, the cursor should be set to "0".
              Using a non-zero cursor in the first iteration,
              or an invalid cursor at any iteration, will lead to undefined results.
              Using the same cursor in multiple iterations will, in case nothing changed between the iterations,
                return the same elements multiple times.
                If the the db has changed, it may result an undefined behavior.
            match (Optional[TResult]): A pattern to match keys against.
            count (Optional[int]): The number of keys to return per iteration.
                The number of keys returned per iteration is not guaranteed to be the same as the count argument.
                the argument is used as a hint for the server to know how many "steps" it can use to retrieve the keys.
                The default value is 10.
            type (ObjectType): The type of object to scan for.

        Returns:
            List[Union[bytes, List[bytes]]]: A List containing the next cursor value and a list of keys,
                formatted as [cursor, [key1, key2, ...]]

        Examples:
        >>> result = await client.scan(b'0')
            print(result) #[b'17', [b'key1', b'key2', b'key3', b'key4', b'key5', b'set1', b'set2', b'set3']]
            first_cursor_result = result[0]
            result = await client.scan(first_cursor_result)
            print(result) #[b'349', [b'key4', b'key5', b'set1', b'hash1', b'zset1', b'list1', b'list2',
                                    b'list3', b'zset2', b'zset3', b'zset4', b'zset5', b'zset6']]
            result = await client.scan(result[0])
            print(result) #[b'0', [b'key6', b'key7']]

        >>> result = await client.scan(first_cursor_result, match=b'key*', count=2)
            print(result) #[b'6', [b'key4', b'key5']]

        >>> result = await client.scan("0", type=ObjectType.Set)
            print(result) #[b'362', [b'set1', b'set2', b'set3']]
        """
        args = [cursor]
        if match:
            args.extend(["MATCH", match])
        if count:
            args.extend(["COUNT", str(count)])
        if type:
            args.extend(["TYPE", type.value])
        return cast(
            List[Union[bytes, List[bytes]]],
            await self._execute_command(RequestType.Scan, args),
        )<|MERGE_RESOLUTION|>--- conflicted
+++ resolved
@@ -12,11 +12,7 @@
     InfoSection,
     _build_sort_args,
 )
-<<<<<<< HEAD
 from glide.async_commands.transaction import Transaction
-from glide.constants import OK, TOK, TEncodable, TFunctionListResponse, TResult
-=======
-from glide.async_commands.transaction import BaseTransaction, Transaction
 from glide.constants import (
     OK,
     TOK,
@@ -25,7 +21,6 @@
     TFunctionStatsResponse,
     TResult,
 )
->>>>>>> f1167c17
 from glide.protobuf.redis_request_pb2 import RequestType
 
 
