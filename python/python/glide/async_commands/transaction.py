# Copyright Valkey GLIDE Project Contributors - SPDX Identifier: Apache-2.0

import threading
from typing import List, Mapping, Optional, Tuple, TypeVar, Union

from glide.async_commands.bitmap import (
    BitFieldGet,
    BitFieldSubCommands,
    BitmapIndexType,
    BitwiseOperation,
    OffsetOptions,
    _create_bitfield_args,
    _create_bitfield_read_only_args,
)
from glide.async_commands.command_args import Limit, ListDirection, OrderBy
from glide.async_commands.core import (
    ConditionalChange,
    ExpireOptions,
    ExpiryGetEx,
    ExpirySet,
    FlushMode,
    GeospatialData,
    GeoUnit,
    InfoSection,
    InsertPosition,
    UpdateOptions,
    _build_sort_args,
)
from glide.async_commands.sorted_set import (
    AggregationType,
    GeoSearchByBox,
    GeoSearchByRadius,
    GeoSearchCount,
    InfBound,
    LexBoundary,
    RangeByIndex,
    RangeByLex,
    RangeByScore,
    ScoreBoundary,
    ScoreFilter,
    _create_geosearch_args,
    _create_zinter_zunion_cmd_args,
    _create_zrange_args,
)
from glide.async_commands.stream import (
    StreamAddOptions,
    StreamGroupOptions,
    StreamPendingOptions,
    StreamRangeBound,
    StreamReadGroupOptions,
    StreamReadOptions,
    StreamTrimOptions,
    _create_xpending_range_args,
)
from glide.protobuf.redis_request_pb2 import RequestType

TTransaction = TypeVar("TTransaction", bound="BaseTransaction")


class BaseTransaction:
    """
    Base class encompassing shared commands for both standalone and cluster mode implementations in transaction.

    Command Response:
        The response for each command depends on the executed Redis command. Specific response types
        are documented alongside each method.

    Example:
        transaction = BaseTransaction()
        >>> transaction.set("key", "value").get("key")
        >>> await client.exec(transaction)
        [OK , "value"]
    """

    def __init__(self) -> None:
        self.commands: List[Tuple[RequestType.ValueType, List[str]]] = []
        self.lock = threading.Lock()

    def append_command(
        self: TTransaction, request_type: RequestType.ValueType, args: List[str]
    ) -> TTransaction:
        self.lock.acquire()
        try:
            self.commands.append((request_type, args))
        finally:
            self.lock.release()
        return self

    def clear(self):
        with self.lock:
            self.commands.clear()

    def get(self: TTransaction, key: str) -> TTransaction:
        """
        Get the value associated with the given key, or null if no such value exists.
        See https://redis.io/commands/get/ for details.

        Args:
            key (str): The key to retrieve from the database.

        Command response:
            Optional[str]: If the key exists, returns the value of the key as a string. Otherwise, return None.
        """
        return self.append_command(RequestType.Get, [key])

    def getdel(self: TTransaction, key: str) -> TTransaction:
        """
        Gets a string value associated with the given `key` and deletes the key.

        See https://valkey.io/commands/getdel for more details.

        Args:
            key (str): The `key` to retrieve from the database.

        Command response:
            Optional[str]: If `key` exists, returns the `value` of `key`. Otherwise, returns `None`.
        """
        return self.append_command(RequestType.GetDel, [key])

    def getrange(self: TTransaction, key: str, start: int, end: int) -> TTransaction:
        """
        Returns the substring of the string value stored at `key`, determined by the offsets `start` and `end` (both are inclusive).
        Negative offsets can be used in order to provide an offset starting from the end of the string.
        So `-1` means the last character, `-2` the penultimate and so forth.

        If `key` does not exist, an empty string is returned. If `start` or `end`
        are out of range, returns the substring within the valid range of the string.

        See https://valkey.io/commands/getrange/ for more details.

        Args:
            key (str): The key of the string.
            start (int): The starting offset.
            end (int): The ending offset.

        Commands response:
            str: A substring extracted from the value stored at `key`.
        """
        return self.append_command(RequestType.GetRange, [key, str(start), str(end)])

    def set(
        self: TTransaction,
        key: str,
        value: str,
        conditional_set: Union[ConditionalChange, None] = None,
        expiry: Union[ExpirySet, None] = None,
        return_old_value: bool = False,
    ) -> TTransaction:
        """
        Set the given key with the given value. Return value is dependent on the passed options.
            See https://redis.io/commands/set/ for details.

            @example - Set "foo" to "bar" only if "foo" already exists, and set the key expiration to 5 seconds:

                connection.set("foo", "bar", conditional_set=ConditionalChange.ONLY_IF_EXISTS, expiry=Expiry(ExpiryType.SEC, 5))

        Args:
            key (str): the key to store.
            value (str): the value to store with the given key.
            conditional_set (Optional[ConditionalChange], optional): set the key only if the given condition is met.
                Equivalent to [`XX` | `NX`] in the Redis API. Defaults to None.
            expiry (Optional[ExpirySet], optional): set expiriation to the given key.
                Equivalent to [`EX` | `PX` | `EXAT` | `PXAT` | `KEEPTTL`] in the Redis API. Defaults to None.
            return_old_value (bool, optional): Return the old string stored at key, or None if key did not exist.
                An error is returned and SET aborted if the value stored at key is not a string.
                Equivalent to `GET` in the Redis API. Defaults to False.

        Command response:
            Optional[str]:
                If the value is successfully set, return OK.
                If value isn't set because of only_if_exists or only_if_does_not_exist conditions, return None.
                If return_old_value is set, return the old value as a string.
        """
        args = [key, value]
        if conditional_set:
            if conditional_set == ConditionalChange.ONLY_IF_EXISTS:
                args.append("XX")
            if conditional_set == ConditionalChange.ONLY_IF_DOES_NOT_EXIST:
                args.append("NX")
        if return_old_value:
            args.append("GET")
        if expiry is not None:
            args.extend(expiry.get_cmd_args())
        return self.append_command(RequestType.Set, args)

    def strlen(self: TTransaction, key: str) -> TTransaction:
        """
        Get the length of the string value stored at `key`.
        See https://redis.io/commands/strlen/ for more details.

        Args:
            key (str): The key to return its length.

        Commands response:
            int: The length of the string value stored at `key`.
                If `key` does not exist, it is treated as an empty string and 0 is returned.
        """
        return self.append_command(RequestType.Strlen, [key])

    def rename(self: TTransaction, key: str, new_key: str) -> TTransaction:
        """
        Renames `key` to `new_key`.
        If `newkey` already exists it is overwritten.
        In Cluster mode, both `key` and `newkey` must be in the same hash slot,
        meaning that in practice only keys that have the same hash tag can be reliably renamed in cluster.
        See https://redis.io/commands/rename/ for more details.

        Args:
            key (str) : The key to rename.
            new_key (str) : The new name of the key.

        Command response:
            OK: If the `key` was successfully renamed, return "OK". If `key` does not exist, the transaction fails with an error.
        """
        return self.append_command(RequestType.Rename, [key, new_key])

    def renamenx(self: TTransaction, key: str, new_key: str) -> TTransaction:
        """
        Renames `key` to `new_key` if `new_key` does not yet exist.

        See https://valkey.io/commands/renamenx for more details.

        Args:
            key (str): The key to rename.
            new_key (str): The new key name.

        Command response:
            bool: True if `key` was renamed to `new_key`, or False if `new_key` already exists.
        """
        return self.append_command(RequestType.RenameNX, [key, new_key])

    def custom_command(self: TTransaction, command_args: List[str]) -> TTransaction:
        """
        Executes a single command, without checking inputs.
        See the [Glide for Redis Wiki](https://github.com/aws/glide-for-redis/wiki/General-Concepts#custom-command)
        for details on the restrictions and limitations of the custom command API.

            @example - Append a command to list of all pub/sub clients:

                transaction.customCommand(["CLIENT", "LIST","TYPE", "PUBSUB"])

        Args:
            command_args (List[str]): List of strings of the command's arguments.
            Every part of the command, including the command name and subcommands, should be added as a separate value in args.

        Command response:
            TResult: The returning value depends on the executed command.
        """
        return self.append_command(RequestType.CustomCommand, command_args)

    def append(self: TTransaction, key: str, value: str) -> TTransaction:
        """
        Appends a value to a key.
        If `key` does not exist it is created and set as an empty string, so `APPEND` will be similar to SET in this special case.

        See https://redis.io/commands/append for more details.

        Args:
            key (str): The key to which the value will be appended.
            value (str): The value to append.

        Commands response:
            int: The length of the string after appending the value.
        """
        return self.append_command(RequestType.Append, [key, value])

    def info(
        self: TTransaction,
        sections: Optional[List[InfoSection]] = None,
    ) -> TTransaction:
        """
        Get information and statistics about the Redis server.
        See https://redis.io/commands/info/ for details.

        Args:
            sections (Optional[List[InfoSection]]): A list of InfoSection values specifying which sections of
            information to retrieve. When no parameter is provided, the default option is assumed.

        Command response:
            str: Returns a string containing the information for the sections requested.
        """
        args = [section.value for section in sections] if sections else []
        return self.append_command(RequestType.Info, args)

    def delete(self: TTransaction, keys: List[str]) -> TTransaction:
        """
        Delete one or more keys from the database. A key is ignored if it does not exist.
        See https://redis.io/commands/del/ for details.

        Args:
            keys (List[str]): A list of keys to be deleted from the database.

        Command response:
            int: The number of keys that were deleted.
        """
        return self.append_command(RequestType.Del, keys)

    def config_get(self: TTransaction, parameters: List[str]) -> TTransaction:
        """
        Get the values of configuration parameters.
        See https://redis.io/commands/config-get/ for details.

        Args:
            parameters (List[str]): A list of configuration parameter names to retrieve values for.

        Command response:
            Dict[str, str]: A dictionary of values corresponding to the configuration parameters.
        """
        return self.append_command(RequestType.ConfigGet, parameters)

    def config_set(
        self: TTransaction, parameters_map: Mapping[str, str]
    ) -> TTransaction:
        """
        Set configuration parameters to the specified values.
        See https://redis.io/commands/config-set/ for details.

        Args:
            parameters_map (Mapping[str, str]): A map consisting of configuration
            parameters and their respective values to set.

        Command response:
            OK: Returns OK if all configurations have been successfully set. Otherwise, the transaction fails with an error.
        """
        parameters: List[str] = []
        for pair in parameters_map.items():
            parameters.extend(pair)
        return self.append_command(RequestType.ConfigSet, parameters)

    def config_resetstat(self: TTransaction) -> TTransaction:
        """
        Resets the statistics reported by Redis using the INFO and LATENCY HISTOGRAM commands.
        See https://redis.io/commands/config-resetstat/ for details.

        Command response:
            OK: a simple OK response.
        """
        return self.append_command(RequestType.ConfigResetStat, [])

    def mset(self: TTransaction, key_value_map: Mapping[str, str]) -> TTransaction:
        """
        Set multiple keys to multiple values in a single atomic operation.
        See https://redis.io/commands/mset/ for more details.

        Args:
            parameters (Mapping[str, str]): A map of key value pairs.

        Command response:
            OK: a simple OK response.
        """
        parameters: List[str] = []
        for pair in key_value_map.items():
            parameters.extend(pair)
        return self.append_command(RequestType.MSet, parameters)

    def msetnx(self: TTransaction, key_value_map: Mapping[str, str]) -> TTransaction:
        """
        Sets multiple keys to values if the key does not exist. The operation is atomic, and if one or
        more keys already exist, the entire operation fails.

        See https://valkey.io/commands/msetnx/ for more details.

        Args:
            key_value_map (Mapping[str, str]): A key-value map consisting of keys and their respective values to set.

        Commands response:
            bool: True if all keys were set. False if no key was set.
        """
        parameters: List[str] = []
        for pair in key_value_map.items():
            parameters.extend(pair)
        return self.append_command(RequestType.MSetNX, parameters)

    def mget(self: TTransaction, keys: List[str]) -> TTransaction:
        """
        Retrieve the values of multiple keys.
        See https://redis.io/commands/mget/ for more details.

        Args:
            keys (List[str]): A list of keys to retrieve values for.

        Command response:
            List[Optional[str]]: A list of values corresponding to the provided keys. If a key is not found,
            its corresponding value in the list will be None.
        """
        return self.append_command(RequestType.MGet, keys)

    def touch(self: TTransaction, keys: List[str]) -> TTransaction:
        """
        Updates the last access time of specified keys.

        See https://valkey.io/commands/touch/ for details.

        Args:
            keys (List[str]): The keys to update last access time.

        Commands response:
            int: The number of keys that were updated, a key is ignored if it doesn't exist.
        """
        return self.append_command(RequestType.Touch, keys)

    def config_rewrite(self: TTransaction) -> TTransaction:
        """
        Rewrite the configuration file with the current configuration.
        See https://redis.io/commands/config-rewrite/ for details.

        Command response:
            OK: OK is returned when the configuration was rewritten properly. Otherwise, the transaction fails with an error.
        """
        return self.append_command(RequestType.ConfigRewrite, [])

    def client_id(self: TTransaction) -> TTransaction:
        """
        Returns the current connection id.
        See https://redis.io/commands/client-id/ for more information.

        Command response:
            int: the id of the client.
        """
        return self.append_command(RequestType.ClientId, [])

    def incr(self: TTransaction, key: str) -> TTransaction:
        """
        Increments the number stored at `key` by one.
        If `key` does not exist, it is set to 0 before performing the
        operation.
        See https://redis.io/commands/incr/ for more details.

        Args:
          key (str): The key to increment its value.

        Command response:
            int: the value of `key` after the increment.
        """
        return self.append_command(RequestType.Incr, [key])

    def incrby(self: TTransaction, key: str, amount: int) -> TTransaction:
        """
        Increments the number stored at `key` by `amount`. If the key does not exist, it is set to 0 before performing
        the operation.
        See https://redis.io/commands/incrby/ for more details.

        Args:
          key (str): The key to increment its value.
          amount (int) : The amount to increment.

        Command response:
            int: The value of `key` after the increment.
        """
        return self.append_command(RequestType.IncrBy, [key, str(amount)])

    def incrbyfloat(self: TTransaction, key: str, amount: float) -> TTransaction:
        """
        Increment the string representing a floating point number stored at `key` by `amount`.
        By using a negative increment value, the value stored at the `key` is decremented.
        If the key does not exist, it is set to 0 before performing the operation.
        See https://redis.io/commands/incrbyfloat/ for more details.

        Args:
          key (str): The key to increment its value.
          amount (float) : The amount to increment.

        Command response:
            float: The value of key after the increment.
        """
        return self.append_command(RequestType.IncrByFloat, [key, str(amount)])

    def ping(self: TTransaction, message: Optional[str] = None) -> TTransaction:
        """
        Ping the Redis server.
        See https://redis.io/commands/ping/ for more details.

        Args:
           message (Optional[str]): An optional message to include in the PING command. If not provided,
            the server will respond with "PONG". If provided, the server will respond with a copy of the message.

        Command response:
           str: "PONG" if `message` is not provided, otherwise return a copy of `message`.
        """
        argument = [] if message is None else [message]
        return self.append_command(RequestType.Ping, argument)

    def decr(self: TTransaction, key: str) -> TTransaction:
        """
        Decrements the number stored at `key` by one. If the key does not exist, it is set to 0 before performing the
        operation.
        See https://redis.io/commands/decr/ for more details.

        Args:
          key (str): The key to decrement its value.

        Command response:
            int: the value of `key` after the decrement.
        """
        return self.append_command(RequestType.Decr, [key])

    def decrby(self: TTransaction, key: str, amount: int) -> TTransaction:
        """
        Decrements the number stored at `key` by `amount`. If the key does not exist, it is set to 0 before performing
        the operation.
        See https://redis.io/commands/decrby/ for more details.

        Args:
          key (str): The key to decrement its value.
         amount (int) : The amount to decrement.

        Command response:
              int: The value of `key` after the decrement.
        """
        return self.append_command(RequestType.DecrBy, [key, str(amount)])

    def setrange(self: TTransaction, key: str, offset: int, value: str) -> TTransaction:
        """
        Overwrites part of the string stored at `key`, starting at the specified
        `offset`, for the entire length of `value`.
        If the `offset` is larger than the current length of the string at `key`,
        the string is padded with zero bytes to make `offset` fit. Creates the `key`
        if it doesn't exist.

        See https://valkey.io/commands/setrange for more details.

        Args:
            key (str): The key of the string to update.
            offset (int): The position in the string where `value` should be written.
            value (str): The string written with `offset`.

        Command response:
            int: The length of the string stored at `key` after it was modified.
        """
        return self.append_command(RequestType.SetRange, [key, str(offset), value])

    def hset(
        self: TTransaction, key: str, field_value_map: Mapping[str, str]
    ) -> TTransaction:
        """
        Sets the specified fields to their respective values in the hash stored at `key`.
        See https://redis.io/commands/hset/ for more details.

        Args:
            key (str): The key of the hash.
            field_value_map (Mapping[str, str]): A field-value map consisting of fields and their corresponding values
            to be set in the hash stored at the specified key.

        Command response:
            int: The number of fields that were added to the hash.
        """
        field_value_list: List[str] = [key]
        for pair in field_value_map.items():
            field_value_list.extend(pair)
        return self.append_command(RequestType.HSet, field_value_list)

    def hget(self: TTransaction, key: str, field: str) -> TTransaction:
        """
        Retrieves the value associated with `field` in the hash stored at `key`.
        See https://redis.io/commands/hget/ for more details.

        Args:
            key (str): The key of the hash.
            field (str): The field whose value should be retrieved.

        Command response:
            Optional[str]: The value associated `field` in the hash.
            Returns None if `field` is not presented in the hash or `key` does not exist.
        """
        return self.append_command(RequestType.HGet, [key, field])

    def hsetnx(
        self: TTransaction,
        key: str,
        field: str,
        value: str,
    ) -> TTransaction:
        """
        Sets `field` in the hash stored at `key` to `value`, only if `field` does not yet exist.
        If `key` does not exist, a new key holding a hash is created.
        If `field` already exists, this operation has no effect.
        See https://redis.io/commands/hsetnx/ for more details.

        Args:
            key (str): The key of the hash.
            field (str): The field to set the value for.
            value (str): The value to set.

        Commands response:
            bool: True if the field was set, False if the field already existed and was not set.
        """
        return self.append_command(RequestType.HSetNX, [key, field, value])

    def hincrby(self: TTransaction, key: str, field: str, amount: int) -> TTransaction:
        """
        Increment or decrement the value of a `field` in the hash stored at `key` by the specified amount.
        By using a negative increment value, the value stored at `field` in the hash stored at `key` is decremented.
        If `field` or `key` does not exist, it is set to 0 before performing the operation.
        See https://redis.io/commands/hincrby/ for more details.

        Args:
            key (str): The key of the hash.
            field (str): The field in the hash stored at `key` to increment or decrement its value.
            amount (int): The amount by which to increment or decrement the field's value.
                Use a negative value to decrement.

        Command response:
            int: The value of the specified field in the hash stored at `key` after the increment or decrement.
        """
        return self.append_command(RequestType.HIncrBy, [key, field, str(amount)])

    def hincrbyfloat(
        self: TTransaction, key: str, field: str, amount: float
    ) -> TTransaction:
        """
        Increment or decrement the floating-point value stored at `field` in the hash stored at `key` by the specified
        amount.
        By using a negative increment value, the value stored at `field` in the hash stored at `key` is decremented.
        If `field` or `key` does not exist, it is set to 0 before performing the operation.
        See https://redis.io/commands/hincrbyfloat/ for more details.

        Args:
            key (str): The key of the hash.
            field (str): The field in the hash stored at `key` to increment or decrement its value.
            amount (float): The amount by which to increment or decrement the field's value.
                Use a negative value to decrement.

        Command response:
            float: The value of the specified field in the hash stored at `key` after the increment as a string.
        """
        return self.append_command(RequestType.HIncrByFloat, [key, field, str(amount)])

    def hexists(self: TTransaction, key: str, field: str) -> TTransaction:
        """
        Check if a field exists in the hash stored at `key`.
        See https://redis.io/commands/hexists/ for more details.

        Args:
            key (str): The key of the hash.
            field (str): The field to check in the hash stored at `key`.

        Command response:
            bool: Returns 'True' if the hash contains the specified field. If the hash does not contain the field,
                or if the key does not exist, it returns 'False'.
        """
        return self.append_command(RequestType.HExists, [key, field])

    def hlen(self: TTransaction, key: str) -> TTransaction:
        """
        Returns the number of fields contained in the hash stored at `key`.

        See https://redis.io/commands/hlen/ for more details.

        Args:
            key (str): The key of the hash.

        Command response:
            int: The number of fields in the hash, or 0 when the key does not exist.
            If `key` holds a value that is not a hash, the transaction fails with an error.
        """
        return self.append_command(RequestType.HLen, [key])

    def client_getname(self: TTransaction) -> TTransaction:
        """
        Get the name of the connection on which the transaction is being executed.
        See https://redis.io/commands/client-getname/ for more details.

        Command response:
            Optional[str]: Returns the name of the client connection as a string if a name is set,
            or None if no name is assigned.
        """
        return self.append_command(RequestType.ClientGetName, [])

    def hgetall(self: TTransaction, key: str) -> TTransaction:
        """
        Returns all fields and values of the hash stored at `key`.
        See https://redis.io/commands/hgetall/ for details.

        Args:
            key (str): The key of the hash.

        Command response:
            Dict[str, str]: A dictionary of fields and their values stored in the hash. Every field name in the list is followed by
            its value.
            If `key` does not exist, it returns an empty dictionary.
        """
        return self.append_command(RequestType.HGetAll, [key])

    def hmget(self: TTransaction, key: str, fields: List[str]) -> TTransaction:
        """
        Retrieve the values associated with specified fields in the hash stored at `key`.
        See https://redis.io/commands/hmget/ for details.

        Args:
            key (str): The key of the hash.
            fields (List[str]): The list of fields in the hash stored at `key` to retrieve from the database.

        Returns:
            List[Optional[str]]: A list of values associated with the given fields, in the same order as they are requested.
            For every field that does not exist in the hash, a null value is returned.
            If `key` does not exist, it is treated as an empty hash, and the function returns a list of null values.
        """
        return self.append_command(RequestType.HMGet, [key] + fields)

    def hdel(self: TTransaction, key: str, fields: List[str]) -> TTransaction:
        """
        Remove specified fields from the hash stored at `key`.
        See https://redis.io/commands/hdel/ for more details.

        Args:
            key (str): The key of the hash.
            fields (List[str]): The list of fields to remove from the hash stored at `key`.

        Returns:
            int: The number of fields that were removed from the hash, excluding specified but non-existing fields.
            If `key` does not exist, it is treated as an empty hash, and the function returns 0.
        """
        return self.append_command(RequestType.HDel, [key] + fields)

    def hvals(self: TTransaction, key: str) -> TTransaction:
        """
        Returns all values in the hash stored at `key`.

        See https://redis.io/commands/hvals/ for more details.

        Args:
            key (str): The key of the hash.

        Command response:
            List[str]: A list of values in the hash, or an empty list when the key does not exist.
        """
        return self.append_command(RequestType.HVals, [key])

    def hkeys(self: TTransaction, key: str) -> TTransaction:
        """
        Returns all field names in the hash stored at `key`.

        See https://redis.io/commands/hkeys/ for more details.

        Args:
            key (str): The key of the hash.

        Command response:
            List[str]: A list of field names for the hash, or an empty list when the key does not exist.
        """
        return self.append_command(RequestType.HKeys, [key])

    def hrandfield(self: TTransaction, key: str) -> TTransaction:
        """
        Returns a random field name from the hash value stored at `key`.

        See https://valkey.io/commands/hrandfield for more details.

        Args:
            key (str): The key of the hash.

        Command response:
            Optional[str]: A random field name from the hash stored at `key`.
            If the hash does not exist or is empty, None will be returned.
        """
        return self.append_command(RequestType.HRandField, [key])

    def hrandfield_count(self: TTransaction, key: str, count: int) -> TTransaction:
        """
        Retrieves up to `count` random field names from the hash value stored at `key`.

        See https://valkey.io/commands/hrandfield for more details.

        Args:
            key (str): The key of the hash.
            count (int): The number of field names to return.
                If `count` is positive, returns unique elements.
                If `count` is negative, allows for duplicates elements.

        Command response:
            List[str]: A list of random field names from the hash.
            If the hash does not exist or is empty, the response will be an empty list.
        """
        return self.append_command(RequestType.HRandField, [key, str(count)])

    def hrandfield_withvalues(self: TTransaction, key: str, count: int) -> TTransaction:
        """
        Retrieves up to `count` random field names along with their values from the hash value stored at `key`.

        See https://valkey.io/commands/hrandfield for more details.

        Args:
            key (str): The key of the hash.
            count (int): The number of field names to return.
                If `count` is positive, returns unique elements.
                If `count` is negative, allows for duplicates elements.

        Command response:
            List[List[str]]: A list of `[field_name, value]` lists, where `field_name` is a random field name from the
            hash and `value` is the associated value of the field name.
            If the hash does not exist or is empty, the response will be an empty list.
        """
        return self.append_command(
            RequestType.HRandField, [key, str(count), "WITHVALUES"]
        )

    def hstrlen(self: TTransaction, key: str, field: str) -> TTransaction:
        """
        Returns the string length of the value associated with `field` in the hash stored at `key`.

        See https://valkey.io/commands/hstrlen/ for more details.

        Args:
            key (str): The key of the hash.
            field (str): The field in the hash.

        Commands response:
            int: The string length or 0 if `field` or `key` does not exist.
        """
        return self.append_command(RequestType.HStrlen, [key, field])

    def lpush(self: TTransaction, key: str, elements: List[str]) -> TTransaction:
        """
        Insert all the specified values at the head of the list stored at `key`.
        `elements` are inserted one after the other to the head of the list, from the leftmost element
        to the rightmost element. If `key` does not exist, it is created as empty list before performing the push operations.
        See https://redis.io/commands/lpush/ for more details.

        Args:
            key (str): The key of the list.
            elements (List[str]): The elements to insert at the head of the list stored at `key`.

        Command response:
            int: The length of the list after the push operations.
        """
        return self.append_command(RequestType.LPush, [key] + elements)

    def lpushx(self: TTransaction, key: str, elements: List[str]) -> TTransaction:
        """
        Inserts all the specified values at the head of the list stored at `key`, only if `key` exists and holds a list.
        If `key` is not a list, this performs no operation.

        See https://redis.io/commands/lpushx/ for more details.

        Args:
            key (str): The key of the list.
            elements (List[str]): The elements to insert at the head of the list stored at `key`.

        Command response:
            int: The length of the list after the push operation.
        """
        return self.append_command(RequestType.LPushX, [key] + elements)

    def lpop(self: TTransaction, key: str) -> TTransaction:
        """
        Remove and return the first elements of the list stored at `key`.
        The command pops a single element from the beginning of the list.
        See https://redis.io/commands/lpop/ for details.

        Args:
            key (str): The key of the list.

        Command response:
            Optional[str]: The value of the first element.
            If `key` does not exist, None will be returned.
        """
        return self.append_command(RequestType.LPop, [key])

    def lpop_count(self: TTransaction, key: str, count: int) -> TTransaction:
        """
        Remove and return up to `count` elements from the list stored at `key`, depending on the list's length.
        See https://redis.io/commands/lpop/ for details.

        Args:
            key (str): The key of the list.
            count (int): The count of elements to pop from the list.

        Command response:
            Optional[List[str]]: A a list of popped elements will be returned depending on the list's length.
            If `key` does not exist, None will be returned.
        """
        return self.append_command(RequestType.LPop, [key, str(count)])

    def blpop(self: TTransaction, keys: List[str], timeout: float) -> TTransaction:
        """
        Pops an element from the head of the first list that is non-empty, with the given keys being checked in the
        order that they are given. Blocks the connection when there are no elements to pop from any of the given lists.

        See https://valkey.io/commands/blpop for details.

        BLPOP is a client blocking command, see https://github.com/aws/glide-for-redis/wiki/General-Concepts#blocking-commands for more details and best practices.

        Args:
            keys (List[str]): The keys of the lists to pop from.
            timeout (float): The number of seconds to wait for a blocking operation to complete. A value of 0 will block indefinitely.

        Command response:
            Optional[List[str]]: A two-element list containing the key from which the element was popped and the value of the
                popped element, formatted as `[key, value]`. If no element could be popped and the `timeout` expired, returns None.
        """
        return self.append_command(RequestType.BLPop, keys + [str(timeout)])

    def lmpop(
        self: TTransaction,
        keys: List[str],
        direction: ListDirection,
        count: Optional[int] = None,
    ) -> TTransaction:
        """
        Pops one or more elements from the first non-empty list from the provided `keys`.

        See https://valkey.io/commands/lmpop/ for details.

        Args:
            keys (List[str]): An array of keys of lists.
            direction (ListDirection): The direction based on which elements are popped from (`ListDirection.LEFT` or `ListDirection.RIGHT`).
            count (Optional[int]): The maximum number of popped elements. If not provided, defaults to popping a single element.

        Command response:
            Optional[Mapping[str, List[str]]]: A map of `key` name mapped to an array of popped elements, or None if no elements could be popped.

        Since: Redis version 7.0.0.
        """
        args = [str(len(keys)), *keys, direction.value]
        if count is not None:
            args += ["COUNT", str(count)]

        return self.append_command(RequestType.LMPop, args)

    def blmpop(
        self: TTransaction,
        keys: List[str],
        direction: ListDirection,
        timeout: float,
        count: Optional[int] = None,
    ) -> TTransaction:
        """
        Blocks the connection until it pops one or more elements from the first non-empty list from the provided `keys`.

        `BLMPOP` is the blocking variant of `LMPOP`.

        See https://valkey.io/commands/blmpop/ for details.

        Args:
            keys (List[str]): An array of keys of lists.
            direction (ListDirection): The direction based on which elements are popped from (`ListDirection.LEFT` or `ListDirection.RIGHT`).
            timeout (float): The number of seconds to wait for a blocking operation to complete. A value of `0` will block indefinitely.
            count (Optional[int]): The maximum number of popped elements. If not provided, defaults to popping a single element.

        Command response:
            Optional[Mapping[str, List[str]]]: A map of `key` name mapped to an array of popped elements, or None if no elements could be popped and the timeout expired.

        Since: Redis version 7.0.0.
        """
        args = [str(timeout), str(len(keys)), *keys, direction.value]
        if count is not None:
            args += ["COUNT", str(count)]

        return self.append_command(RequestType.BLMPop, args)

    def lrange(self: TTransaction, key: str, start: int, end: int) -> TTransaction:
        """
        Retrieve the specified elements of the list stored at `key` within the given range.
        The offsets `start` and `end` are zero-based indexes, with 0 being the first element of the list, 1 being the next
        element and so on. These offsets can also be negative numbers indicating offsets starting at the end of the list,
        with -1 being the last element of the list, -2 being the penultimate, and so on.
        See https://redis.io/commands/lrange/ for details.

        Args:
            key (str): The key of the list.
            start (int): The starting point of the range.
            end (int): The end of the range.

        Command response:
            List[str]: A list of elements within the specified range.
            If `start` exceeds the `end` of the list, or if `start` is greater than `end`, an empty list will be returned.
            If `end` exceeds the actual end of the list, the range will stop at the actual end of the list.
            If `key` does not exist an empty list will be returned.
        """
        return self.append_command(RequestType.LRange, [key, str(start), str(end)])

    def lindex(
        self: TTransaction,
        key: str,
        index: int,
    ) -> TTransaction:
        """
        Returns the element at `index` in the list stored at `key`.

        The index is zero-based, so 0 means the first element, 1 the second element and so on.
        Negative indices can be used to designate elements starting at the tail of the list.
        Here, -1 means the last element, -2 means the penultimate and so forth.

        See https://redis.io/commands/lindex/ for more details.

        Args:
            key (str): The key of the list.
            index (int): The index of the element in the list to retrieve.

        Command response:
            Optional[str]: The element at `index` in the list stored at `key`.
                If `index` is out of range or if `key` does not exist, None is returned.
        """
        return self.append_command(RequestType.LIndex, [key, str(index)])

    def lset(self: TTransaction, key: str, index: int, element: str) -> TTransaction:
        """
        Sets the list element at `index` to `element`.

        The index is zero-based, so `0` means the first element, `1` the second element and so on.
        Negative indices can be used to designate elements starting at the tail of the list.
        Here, `-1` means the last element, `-2` means the penultimate and so forth.

        See https://valkey.io/commands/lset/ for details.

        Args:
            key (str): The key of the list.
            index (int): The index of the element in the list to be set.
            element (str): The new element to set at the specified index.

        Commands response:
            TOK: A simple `OK` response.
        """
        return self.append_command(RequestType.LSet, [key, str(index), element])

    def rpush(self: TTransaction, key: str, elements: List[str]) -> TTransaction:
        """Inserts all the specified values at the tail of the list stored at `key`.
        `elements` are inserted one after the other to the tail of the list, from the leftmost element
        to the rightmost element. If `key` does not exist, it is created as empty list before performing the push operations.
        See https://redis.io/commands/rpush/ for more details.

        Args:
            key (str): The key of the list.
            elements (List[str]): The elements to insert at the tail of the list stored at `key`.

        Command response:
            int: The length of the list after the push operations.
                If `key` holds a value that is not a list, the transaction fails.
        """
        return self.append_command(RequestType.RPush, [key] + elements)

    def rpushx(self: TTransaction, key: str, elements: List[str]) -> TTransaction:
        """
        Inserts all the specified values at the tail of the list stored at `key`, only if `key` exists and holds a list.
        If `key` is not a list, this performs no operation.

        See https://redis.io/commands/rpushx/ for more details.

        Args:
            key (str): The key of the list.
            elements (List[str]): The elements to insert at the tail of the list stored at `key`.

        Command response:
            int: The length of the list after the push operation.
        """
        return self.append_command(RequestType.RPushX, [key] + elements)

    def rpop(self: TTransaction, key: str, count: Optional[int] = None) -> TTransaction:
        """
        Removes and returns the last elements of the list stored at `key`.
        The command pops a single element from the end of the list.
        See https://redis.io/commands/rpop/ for details.

        Args:
            key (str): The key of the list.

        Commands response:
            Optional[str]: The value of the last element.
            If `key` does not exist, None will be returned.
        """
        return self.append_command(RequestType.RPop, [key])

    def rpop_count(self: TTransaction, key: str, count: int) -> TTransaction:
        """
        Removes and returns up to `count` elements from the list stored at `key`, depending on the list's length.
        See https://redis.io/commands/rpop/ for details.

        Args:
            key (str): The key of the list.
            count (int): The count of elements to pop from the list.

        Commands response:
            Optional[List[str]: A list of popped elements will be returned depending on the list's length.
            If `key` does not exist, None will be returned.
        """
        return self.append_command(RequestType.RPop, [key, str(count)])

    def brpop(self: TTransaction, keys: List[str], timeout: float) -> TTransaction:
        """
        Pops an element from the tail of the first list that is non-empty, with the given keys being checked in the
        order that they are given. Blocks the connection when there are no elements to pop from any of the given lists.

        See https://valkey.io/commands/brpop for details.

        BRPOP is a client blocking command, see https://github.com/aws/glide-for-redis/wiki/General-Concepts#blocking-commands for more details and best practices.

        Args:
            keys (List[str]): The keys of the lists to pop from.
            timeout (float): The number of seconds to wait for a blocking operation to complete. A value of 0 will block indefinitely.

        Command response:
            Optional[List[str]]: A two-element list containing the key from which the element was popped and the value of the
                popped element, formatted as `[key, value]`. If no element could be popped and the `timeout` expired, returns None.
        """
        return self.append_command(RequestType.BRPop, keys + [str(timeout)])

    def linsert(
        self: TTransaction, key: str, position: InsertPosition, pivot: str, element: str
    ) -> TTransaction:
        """
        Inserts `element` in the list at `key` either before or after the `pivot`.

        See https://valkey.io/commands/linsert/ for details.

        Args:
            key (str): The key of the list.
            position (InsertPosition): The relative position to insert into - either `InsertPosition.BEFORE` or
                `InsertPosition.AFTER` the `pivot`.
            pivot (str): An element of the list.
            element (str): The new element to insert.

        Command response:
            int: The list length after a successful insert operation.
                If the `key` doesn't exist returns `-1`.
                If the `pivot` wasn't found, returns `0`.
        """
        return self.append_command(
            RequestType.LInsert, [key, position.value, pivot, element]
        )

    def lmove(
        self: TTransaction,
        source: str,
        destination: str,
        where_from: ListDirection,
        where_to: ListDirection,
    ) -> TTransaction:
        """
        Atomically pops and removes the left/right-most element to the list stored at `source`
        depending on `where_from`, and pushes the element at the first/last element of the list
        stored at `destination` depending on `where_to`.

        See https://valkey.io/commands/lmove/ for details.

        Args:
            source (str): The key to the source list.
            destination (str): The key to the destination list.
            where_from (ListDirection): The direction to remove the element from (`ListDirection.LEFT` or `ListDirection.RIGHT`).
            where_to (ListDirection): The direction to add the element to (`ListDirection.LEFT` or `ListDirection.RIGHT`).

        Command response:
            Optional[str]: The popped element, or `None` if `source` does not exist.

        Since: Redis version 6.2.0.
        """
        return self.append_command(
            RequestType.LMove, [source, destination, where_from.value, where_to.value]
        )

    def blmove(
        self: TTransaction,
        source: str,
        destination: str,
        where_from: ListDirection,
        where_to: ListDirection,
        timeout: float,
    ) -> TTransaction:
        """
        Blocks the connection until it pops atomically and removes the left/right-most element to the
        list stored at `source` depending on `where_from`, and pushes the element at the first/last element
        of the list stored at `destination` depending on `where_to`.
        `blmove` is the blocking variant of `lmove`.

        See https://valkey.io/commands/blmove/ for details.

        Args:
            source (str): The key to the source list.
            destination (str): The key to the destination list.
            where_from (ListDirection): The direction to remove the element from (`ListDirection.LEFT` or `ListDirection.RIGHT`).
            where_to (ListDirection): The direction to add the element to (`ListDirection.LEFT` or `ListDirection.RIGHT`).
            timeout (float): The number of seconds to wait for a blocking operation to complete. A value of `0` will block indefinitely.

        Command response:
            Optional[str]: The popped element, or `None` if `source` does not exist or if the operation timed-out.

        Since: Redis version 6.2.0.
        """
        return self.append_command(
            RequestType.BLMove,
            [source, destination, where_from.value, where_to.value, str(timeout)],
        )

    def sadd(self: TTransaction, key: str, members: List[str]) -> TTransaction:
        """
        Add specified members to the set stored at `key`.
        Specified members that are already a member of this set are ignored.
        If `key` does not exist, a new set is created before adding `members`.
        See https://redis.io/commands/sadd/ for more details.

        Args:
            key (str): The key where members will be added to its set.
            members (List[str]): A list of members to add to the set stored at key.

        Command response:
            int: The number of members that were added to the set, excluding members already present.
        """
        return self.append_command(RequestType.SAdd, [key] + members)

    def srem(self: TTransaction, key: str, members: List[str]) -> TTransaction:
        """
        Remove specified members from the set stored at `key`.
        Specified members that are not a member of this set are ignored.
        See https://redis.io/commands/srem/ for details.

        Args:
            key (str): The key from which members will be removed.
            members (List[str]): A list of members to remove from the set stored at key.

        Commands response:
            int: The number of members that were removed from the set, excluding non-existing members.
                If `key` does not exist, it is treated as an empty set and this command returns 0.
        """
        return self.append_command(RequestType.SRem, [key] + members)

    def smembers(self: TTransaction, key: str) -> TTransaction:
        """
        Retrieve all the members of the set value stored at `key`.
        See https://redis.io/commands/smembers/ for details.

        Args:
            key (str): The key from which to retrieve the set members.

        Commands response:
            Set[str]: A set of all members of the set.
                If `key` does not exist an empty list will be returned.
        """
        return self.append_command(RequestType.SMembers, [key])

    def scard(self: TTransaction, key: str) -> TTransaction:
        """
        Retrieve the set cardinality (number of elements) of the set stored at `key`.
        See https://redis.io/commands/scard/ for details.

        Args:
            key (str): The key from which to retrieve the number of set members.

        Commands response:
            int: The cardinality (number of elements) of the set, or 0 if the key does not exist.
        """
        return self.append_command(RequestType.SCard, [key])

    def spop(self: TTransaction, key: str) -> TTransaction:
        """
        Removes and returns one random member from the set stored at `key`.

        See https://valkey-io.github.io/commands/spop/ for more details.
        To pop multiple members, see `spop_count`.

        Args:
            key (str): The key of the set.

        Commands response:
            Optional[str]: The value of the popped member.
            If `key` does not exist, None will be returned.
        """
        return self.append_command(RequestType.SPop, [key])

    def spop_count(self: TTransaction, key: str, count: int) -> TTransaction:
        """
        Removes and returns up to `count` random members from the set stored at `key`, depending on the set's length.

        See https://valkey-io.github.io/commands/spop/ for more details.
        To pop a single member, see `spop`.

        Args:
            key (str): The key of the set.
            count (int): The count of the elements to pop from the set.

        Commands response:
            Set[str]: A set of popped elements will be returned depending on the set's length.
                  If `key` does not exist, an empty set will be returned.
        """
        return self.append_command(RequestType.SPop, [key, str(count)])

    def sismember(
        self: TTransaction,
        key: str,
        member: str,
    ) -> TTransaction:
        """
        Returns if `member` is a member of the set stored at `key`.

        See https://redis.io/commands/sismember/ for more details.

        Args:
            key (str): The key of the set.
            member (str): The member to check for existence in the set.

        Commands response:
            bool: True if the member exists in the set, False otherwise.
            If `key` doesn't exist, it is treated as an empty set and the command returns False.
        """
        return self.append_command(RequestType.SIsMember, [key, member])

    def smove(
        self: TTransaction,
        source: str,
        destination: str,
        member: str,
    ) -> TTransaction:
        """
        Moves `member` from the set at `source` to the set at `destination`, removing it from the source set. Creates a
        new destination set if needed. The operation is atomic.

        See https://valkey.io/commands/smove for more details.

        Args:
            source (str): The key of the set to remove the element from.
            destination (str): The key of the set to add the element to.
            member (str): The set element to move.

        Command response:
            bool: True on success, or False if the `source` set does not exist or the element is not a member of the source set.
        """
        return self.append_command(RequestType.SMove, [source, destination, member])

    def sunion(self: TTransaction, keys: List[str]) -> TTransaction:
        """
        Gets the union of all the given sets.

        See https://valkey.io/commands/sunion for more details.

        Args:
            keys (List[str]): The keys of the sets.

        Commands response:
            Set[str]: A set of members which are present in at least one of the given sets.
                If none of the sets exist, an empty set will be returned.
        """
        return self.append_command(RequestType.SUnion, keys)

    def sunionstore(
        self: TTransaction,
        destination: str,
        keys: List[str],
    ) -> TTransaction:
        """
        Stores the members of the union of all given sets specified by `keys` into a new set at `destination`.

        See https://valkey.io/commands/sunionstore for more details.

        Args:
            destination (str): The key of the destination set.
            keys (List[str]): The keys from which to retrieve the set members.

        Command response:
            int: The number of elements in the resulting set.
        """
        return self.append_command(RequestType.SUnionStore, [destination] + keys)

    def sinter(self: TTransaction, keys: List[str]) -> TTransaction:
        """
        Gets the intersection of all the given sets.

        See https://valkey.io/commands/sinter for more details.

        Args:
            keys (List[str]): The keys of the sets.

        Command response:
            Set[str]: A set of members which are present in all given sets.
                If one or more sets do not exist, an empty set will be returned.
        """
        return self.append_command(RequestType.SInter, keys)

    def sinterstore(
        self: TTransaction, destination: str, keys: List[str]
    ) -> TTransaction:
        """
        Stores the members of the intersection of all given sets specified by `keys` into a new set at `destination`.

        See https://valkey.io/commands/sinterstore for more details.

        Args:
            destination (str): The key of the destination set.
            keys (List[str]): The keys from which to retrieve the set members.

        Command response:
            int: The number of elements in the resulting set.
        """
        return self.append_command(RequestType.SInterStore, [destination] + keys)

    def sintercard(
        self: TTransaction, keys: List[str], limit: Optional[int] = None
    ) -> TTransaction:
        """
        Gets the cardinality of the intersection of all the given sets.
        Optionally, a `limit` can be specified to stop the computation early if the intersection cardinality reaches the specified limit.

        See https://valkey.io/commands/sintercard for more details.

        Args:
            keys (List[str]): A list of keys representing the sets to intersect.
            limit (Optional[int]): An optional limit to the maximum number of intersecting elements to count.
                If specified, the computation stops as soon as the cardinality reaches this limit.

        Command response:
            int: The number of elements in the resulting set of the intersection.
        """
        args = [str(len(keys))]
        args += keys
        if limit is not None:
            args += ["LIMIT", str(limit)]
        return self.append_command(RequestType.SInterCard, args)

    def sdiff(self: TTransaction, keys: List[str]) -> TTransaction:
        """
        Computes the difference between the first set and all the successive sets in `keys`.

        See https://valkey.io/commands/sdiff for more details.

        Args:
            keys (List[str]): The keys of the sets to diff.

        Command response:
            Set[str]: A set of elements representing the difference between the sets.
                If any of the keys in `keys` do not exist, they are treated as empty sets.
        """
        return self.append_command(RequestType.SDiff, keys)

    def sdiffstore(
        self: TTransaction, destination: str, keys: List[str]
    ) -> TTransaction:
        """
        Stores the difference between the first set and all the successive sets in `keys` into a new set at
        `destination`.

        See https://valkey.io/commands/sdiffstore for more details.

        Args:
            destination (str): The key of the destination set.
            keys (List[str]): The keys of the sets to diff.

        Command response:
            int: The number of elements in the resulting set.
        """
        return self.append_command(RequestType.SDiffStore, [destination] + keys)

    def smismember(self: TTransaction, key: str, members: List[str]) -> TTransaction:
        """
        Checks whether each member is contained in the members of the set stored at `key`.

        See https://valkey.io/commands/smismember for more details.

        Args:
            key (str): The key of the set to check.
            members (List[str]): A list of members to check for existence in the set.

        Command response:
            List[bool]: A list of bool values, each indicating if the respective member exists in the set.
        """
        return self.append_command(RequestType.SMIsMember, [key] + members)

    def ltrim(self: TTransaction, key: str, start: int, end: int) -> TTransaction:
        """
        Trim an existing list so that it will contain only the specified range of elements specified.
        The offsets `start` and `end` are zero-based indexes, with 0 being the first element of the list, 1 being the next
        element and so on.
        These offsets can also be negative numbers indicating offsets starting at the end of the list, with -1 being the last
        element of the list, -2 being the penultimate, and so on.
        See https://redis.io/commands/ltrim/ for more details.

        Args:
            key (str): The key of the list.
            start (int): The starting point of the range.
            end (int): The end of the range.

        Commands response:
            TOK: A simple "OK" response.
                If `start` exceeds the end of the list, or if `start` is greater than `end`, the result will be an empty list
                (which causes `key` to be removed).
                If `end` exceeds the actual end of the list, it will be treated like the last element of the list.
                f `key` does not exist, the response will be "OK" without changes to the database.
        """
        return self.append_command(RequestType.LTrim, [key, str(start), str(end)])

    def lrem(self: TTransaction, key: str, count: int, element: str) -> TTransaction:
        """
        Removes the first `count` occurrences of elements equal to `element` from the list stored at `key`.
        If `count` is positive, it removes elements equal to `element` moving from head to tail.
        If `count` is negative, it removes elements equal to `element` moving from tail to head.
        If `count` is 0 or greater than the occurrences of elements equal to `element`, it removes all elements
        equal to `element`.
        See https://redis.io/commands/lrem/ for more details.

        Args:
            key (str): The key of the list.
            count (int): The count of occurrences of elements equal to `element` to remove.
            element (str): The element to remove from the list.

        Commands response:
            int: The number of removed elements.
                If `key` does not exist, 0 is returned.
        """
        return self.append_command(RequestType.LRem, [key, str(count), element])

    def llen(self: TTransaction, key: str) -> TTransaction:
        """
        Get the length of the list stored at `key`.
        See https://redis.io/commands/llen/ for details.

        Args:
            key (str): The key of the list.

        Commands response:
            int: The length of the list at the specified key.
                If `key` does not exist, it is interpreted as an empty list and 0 is returned.
        """
        return self.append_command(RequestType.LLen, [key])

    def exists(self: TTransaction, keys: List[str]) -> TTransaction:
        """
        Returns the number of keys in `keys` that exist in the database.
        See https://redis.io/commands/exists/ for more details.

        Args:
            keys (List[str]): The list of keys to check.

        Commands response:
            int: The number of keys that exist. If the same existing key is mentioned in `keys` multiple times,
                it will be counted multiple times.
        """
        return self.append_command(RequestType.Exists, keys)

    def unlink(self: TTransaction, keys: List[str]) -> TTransaction:
        """
        Unlink (delete) multiple keys from the database.
        A key is ignored if it does not exist.
        This command, similar to DEL, removes specified keys and ignores non-existent ones.
        However, this command does not block the server, while [DEL](https://redis.io/commands/del) does.
        See https://redis.io/commands/unlink/ for more details.

        Args:
            keys (List[str]): The list of keys to unlink.

        Commands response:
            int: The number of keys that were unlinked.
        """
        return self.append_command(RequestType.Unlink, keys)

    def expire(
        self: TTransaction,
        key: str,
        seconds: int,
        option: Optional[ExpireOptions] = None,
    ) -> TTransaction:
        """
        Sets a timeout on `key` in seconds. After the timeout has expired, the key will automatically be deleted.
        If `key` already has an existing expire set, the time to live is updated to the new value.
        If `seconds` is a non-positive number, the key will be deleted rather than expired.
        The timeout will only be cleared by commands that delete or overwrite the contents of `key`.
        See https://redis.io/commands/expire/ for more details.

        Args:
            key (str): The key to set a timeout on.
            seconds (int): The timeout in seconds.
            option (Optional[ExpireOptions]): The expire option.

        Commands response:
            bool: 'True' if the timeout was set, 'False' if the timeout was not set (e.g., the key doesn't exist or the operation is
                skipped due to the provided arguments).
        """
        args: List[str] = (
            [key, str(seconds)] if option is None else [key, str(seconds), option.value]
        )
        return self.append_command(RequestType.Expire, args)

    def expireat(
        self: TTransaction,
        key: str,
        unix_seconds: int,
        option: Optional[ExpireOptions] = None,
    ) -> TTransaction:
        """
        Sets a timeout on `key` using an absolute Unix timestamp (seconds since January 1, 1970) instead of specifying the
        number of seconds.
        A timestamp in the past will delete the key immediately. After the timeout has expired, the key will automatically be
        deleted.
        If `key` already has an existing expire set, the time to live is updated to the new value.
        The timeout will only be cleared by commands that delete or overwrite the contents of `key`.
        See https://redis.io/commands/expireat/ for more details.

        Args:
            key (str): The key to set a timeout on.
            unix_seconds (int): The timeout in an absolute Unix timestamp.
            option (Optional[ExpireOptions]): The expire option.

        Commands response:
            bool: 'True' if the timeout was set, 'False' if the timeout was not set (e.g., the key doesn't exist or the operation is
                skipped due to the provided arguments).
        """
        args = (
            [key, str(unix_seconds)]
            if option is None
            else [key, str(unix_seconds), option.value]
        )
        return self.append_command(RequestType.ExpireAt, args)

    def pexpire(
        self: TTransaction,
        key: str,
        milliseconds: int,
        option: Optional[ExpireOptions] = None,
    ) -> TTransaction:
        """
        Sets a timeout on `key` in milliseconds. After the timeout has expired, the key will automatically be deleted.
        If `key` already has an existing expire set, the time to live is updated to the new value.
        If `milliseconds` is a non-positive number, the key will be deleted rather than expired.
        The timeout will only be cleared by commands that delete or overwrite the contents of `key`.
        See https://redis.io/commands/pexpire/ for more details.

        Args:
            key (str): The key to set a timeout on.
            milliseconds (int): The timeout in milliseconds.
            option (Optional[ExpireOptions]): The expire option.

        Commands response:
            bool: 'True' if the timeout was set, 'False' if the timeout was not set (e.g., the key doesn't exist or the operation is
                skipped due to the provided arguments).
        """
        args = (
            [key, str(milliseconds)]
            if option is None
            else [key, str(milliseconds), option.value]
        )
        return self.append_command(RequestType.PExpire, args)

    def pexpireat(
        self: TTransaction,
        key: str,
        unix_milliseconds: int,
        option: Optional[ExpireOptions] = None,
    ) -> TTransaction:
        """
        Sets a timeout on `key` using an absolute Unix timestamp in milliseconds (milliseconds since January 1, 1970) instead
        of specifying the number of milliseconds.
        A timestamp in the past will delete the key immediately. After the timeout has expired, the key will automatically be
        deleted.
        If `key` already has an existing expire set, the time to live is updated to the new value.
        The timeout will only be cleared by commands that delete or overwrite the contents of `key`.
        See https://redis.io/commands/pexpireat/ for more details.

        Args:
            key (str): The key to set a timeout on.
            unix_milliseconds (int): The timeout in an absolute Unix timestamp in milliseconds.
            option (Optional[ExpireOptions]): The expire option.

        Commands response:
            bool: 'True' if the timeout was set, 'False' if the timeout was not set (e.g., the key doesn't exist or the operation is
                skipped due to the provided arguments).
        """
        args = (
            [key, str(unix_milliseconds)]
            if option is None
            else [key, str(unix_milliseconds), option.value]
        )
        return self.append_command(RequestType.PExpireAt, args)

    def expiretime(self: TTransaction, key: str) -> TTransaction:
        """
        Returns the absolute Unix timestamp (since January 1, 1970) at which
        the given `key` will expire, in seconds.
        To get the expiration with millisecond precision, use `pexpiretime`.

        See https://valkey.io/commands/expiretime/ for details.

        Args:
            key (str): The `key` to determine the expiration value of.

        Commands response:
            int: The expiration Unix timestamp in seconds, -2 if `key` does not exist or -1 if `key` exists but has no associated expire.

        Since: Redis version 7.0.0.
        """
        return self.append_command(RequestType.ExpireTime, [key])

    def pexpiretime(self: TTransaction, key: str) -> TTransaction:
        """
        Returns the absolute Unix timestamp (since January 1, 1970) at which
        the given `key` will expire, in milliseconds.

        See https://valkey.io/commands/pexpiretime/ for details.

        Args:
            key (str): The `key` to determine the expiration value of.

        Commands response:
            int: The expiration Unix timestamp in milliseconds, -2 if `key` does not exist, or -1 if `key` exists but has no associated expiration.

        Since: Redis version 7.0.0.
        """
        return self.append_command(RequestType.PExpireTime, [key])

    def ttl(self: TTransaction, key: str) -> TTransaction:
        """
        Returns the remaining time to live of `key` that has a timeout.
        See https://redis.io/commands/ttl/ for more details.

        Args:
            key (str): The key to return its timeout.

        Commands response:
            int: TTL in seconds, -2 if `key` does not exist or -1 if `key` exists but has no associated expire.
        """
        return self.append_command(RequestType.TTL, [key])

    def pttl(
        self: TTransaction,
        key: str,
    ) -> TTransaction:
        """
        Returns the remaining time to live of `key` that has a timeout, in milliseconds.
        See https://redis.io/commands/pttl for more details.

        Args:
            key (str): The key to return its timeout.

        Commands Response:
            int: TTL in milliseconds. -2 if `key` does not exist, -1 if `key` exists but has no associated expire.
        """
        return self.append_command(RequestType.PTTL, [key])

    def persist(
        self: TTransaction,
        key: str,
    ) -> TTransaction:
        """
        Remove the existing timeout on `key`, turning the key from volatile (a key with an expire set) to
        persistent (a key that will never expire as no timeout is associated).

        See https://redis.io/commands/persist/ for more details.

        Args:
            key (str): TThe key to remove the existing timeout on.

        Commands response:
            bool: False if `key` does not exist or does not have an associated timeout, True if the timeout has been removed.
        """
        return self.append_command(RequestType.Persist, [key])

    def echo(self: TTransaction, message: str) -> TTransaction:
        """
        Echoes the provided `message` back.

        See https://redis.io/commands/echo for more details.

        Args:
            message (str): The message to be echoed back.

        Commands response:
            str: The provided `message`.
        """
        return self.append_command(RequestType.Echo, [message])

    def lastsave(self: TTransaction) -> TTransaction:
        """
        Returns the Unix time of the last DB save timestamp or startup timestamp if no save was made since then.

        See https://valkey.io/commands/lastsave for more details.

        Command response:
            int: The Unix time of the last successful DB save.
        """
        return self.append_command(RequestType.LastSave, [])

    def type(self: TTransaction, key: str) -> TTransaction:
        """
         Returns the string representation of the type of the value stored at `key`.

         See https://redis.io/commands/type/ for more details.

         Args:
             key (str): The key to check its data type.

        Commands response:
            str: If the key exists, the type of the stored value is returned.
            Otherwise, a "none" string is returned.
        """
        return self.append_command(RequestType.Type, [key])

    def function_load(
        self: TTransaction, library_code: str, replace: bool = False
    ) -> TTransaction:
        """
        Loads a library to Redis.

        See https://valkey.io/docs/latest/commands/function-load/ for more details.

        Args:
            library_code (str): The source code that implements the library.
            replace (bool): Whether the given library should overwrite a library with the same name if
                it already exists.

        Commands response:
            str: The library name that was loaded.

        Since: Redis 7.0.0.
        """
        return self.append_command(
            RequestType.FunctionLoad,
            ["REPLACE", library_code] if replace else [library_code],
        )

    def function_flush(
        self: TTransaction, mode: Optional[FlushMode] = None
    ) -> TTransaction:
        """
        Deletes all function libraries.

        See https://valkey.io/docs/latest/commands/function-flush/ for more details.

        Args:
            mode (Optional[FlushMode]): The flushing mode, could be either `SYNC` or `ASYNC`.

        Commands response:
            TOK: A simple `OK`.

        Since: Redis 7.0.0.
        """
        return self.append_command(
            RequestType.FunctionFlush,
            [mode.value] if mode else [],
        )

    def xadd(
        self: TTransaction,
        key: str,
        values: List[Tuple[str, str]],
        options: StreamAddOptions = StreamAddOptions(),
    ) -> TTransaction:
        """
        Adds an entry to the specified stream stored at `key`. If the `key` doesn't exist, the stream is created.

        See https://valkey.io/commands/xadd for more details.

        Args:
            key (str): The key of the stream.
            values (List[Tuple[str, str]]): Field-value pairs to be added to the entry.
            options (Optional[StreamAddOptions]): Additional options for adding entries to the stream. Default to None. sSee `StreamAddOptions`.

        Commands response:
            str: The id of the added entry, or None if `options.make_stream` is set to False and no stream with the matching `key` exists.
        """
        args = [key]
        if options:
            args.extend(options.to_args())
        args.extend([field for pair in values for field in pair])

        return self.append_command(RequestType.XAdd, args)

    def xdel(self: TTransaction, key: str, ids: List[str]) -> TTransaction:
        """
        Removes the specified entries by id from a stream, and returns the number of entries deleted.

        See https://valkey.io/commands/xdel for more details.

        Args:
            key (str): The key of the stream.
            ids (List[str]): An array of entry ids.

        Command response:
            int: The number of entries removed from the stream. This number may be less than the number of entries in
                `ids`, if the specified `ids` don't exist in the stream.
        """
        return self.append_command(RequestType.XDel, [key] + ids)

    def xtrim(
        self: TTransaction,
        key: str,
        options: StreamTrimOptions,
    ) -> TTransaction:
        """
        Trims the stream stored at `key` by evicting older entries.

        See https://valkey.io/commands/xtrim for more details.

        Args:
            key (str): The key of the stream.
            options (StreamTrimOptions): Options detailing how to trim the stream. See `StreamTrimOptions`.

        Commands response:
            int: TThe number of entries deleted from the stream. If `key` doesn't exist, 0 is returned.
        """
        args = [key]
        if options:
            args.extend(options.to_args())

        return self.append_command(RequestType.XTrim, args)

    def xlen(self: TTransaction, key: str) -> TTransaction:
        """
        Returns the number of entries in the stream stored at `key`.

        See https://valkey.io/commands/xlen for more details.

        Args:
            key (str): The key of the stream.

        Command response:
            int: The number of entries in the stream. If `key` does not exist, returns 0.
        """
        return self.append_command(RequestType.XLen, [key])

<<<<<<< HEAD
    def function_delete(self: TTransaction, library_name: str) -> TTransaction:
        """
        Deletes a library and all its functions.

        See https://valkey.io/docs/latest/commands/function-delete/ for more details.

        Args:
            library_code (str): The libary name to delete

        Commands response:
            TOK: A simple `OK`.

        Since: Redis 7.0.0.
        """
        return self.append_command(
            RequestType.FunctionDelete,
            [library_name],
        )

    def function_load(
        self: TTransaction, library_code: str, replace: bool = False
    ) -> TTransaction:
        """
        Loads a library to Redis.

        See https://valkey.io/docs/latest/commands/function-load/ for more details.

        Args:
            library_code (str): The source code that implements the library.
            replace (bool): Whether the given library should overwrite a library with the same name if
                it already exists.

        Commands response:
            str: The library name that was loaded.

        Since: Redis 7.0.0.
        """
        return self.append_command(
            RequestType.FunctionLoad,
            ["REPLACE", library_code] if replace else [library_code],
        )

=======
    def xrange(
        self: TTransaction,
        key: str,
        start: StreamRangeBound,
        end: StreamRangeBound,
        count: Optional[int] = None,
    ) -> TTransaction:
        """
        Returns stream entries matching a given range of IDs.

        See https://valkey.io/commands/xrange for more details.

        Args:
            key (str): The key of the stream.
            start (StreamRangeBound): The starting stream ID bound for the range.
                - Use `IdBound` to specify a stream ID.
                - Use `ExclusiveIdBound` to specify an exclusive bounded stream ID.
                - Use `MinId` to start with the minimum available ID.
            end (StreamRangeBound): The ending stream ID bound for the range.
                - Use `IdBound` to specify a stream ID.
                - Use `ExclusiveIdBound` to specify an exclusive bounded stream ID.
                - Use `MaxId` to end with the maximum available ID.
            count (Optional[int]): An optional argument specifying the maximum count of stream entries to return.
                If `count` is not provided, all stream entries in the range will be returned.

        Command response:
            Optional[Mapping[str, List[List[str]]]]: A mapping of stream IDs to stream entry data, where entry data is a
                list of pairings with format `[[field, entry], [field, entry], ...]`. Returns None if the range arguments
                are not applicable.
        """
        args = [key, start.to_arg(), end.to_arg()]
        if count is not None:
            args.extend(["COUNT", str(count)])

        return self.append_command(RequestType.XRange, args)

    def xrevrange(
        self: TTransaction,
        key: str,
        end: StreamRangeBound,
        start: StreamRangeBound,
        count: Optional[int] = None,
    ) -> TTransaction:
        """
        Returns stream entries matching a given range of IDs in reverse order. Equivalent to `XRANGE` but returns the
        entries in reverse order.

        See https://valkey.io/commands/xrevrange for more details.

        Args:
            key (str): The key of the stream.
            end (StreamRangeBound): The ending stream ID bound for the range.
                - Use `IdBound` to specify a stream ID.
                - Use `ExclusiveIdBound` to specify an exclusive bounded stream ID.
                - Use `MaxId` to end with the maximum available ID.
            start (StreamRangeBound): The starting stream ID bound for the range.
                - Use `IdBound` to specify a stream ID.
                - Use `ExclusiveIdBound` to specify an exclusive bounded stream ID.
                - Use `MinId` to start with the minimum available ID.
            count (Optional[int]): An optional argument specifying the maximum count of stream entries to return.
                If `count` is not provided, all stream entries in the range will be returned.

        Command response:
            Optional[Mapping[str, List[List[str]]]]: A mapping of stream IDs to stream entry data, where entry data is a
                list of pairings with format `[[field, entry], [field, entry], ...]`. Returns None if the range arguments
                are not applicable.
        """
        args = [key, end.to_arg(), start.to_arg()]
        if count is not None:
            args.extend(["COUNT", str(count)])

        return self.append_command(RequestType.XRevRange, args)

    def xread(
        self: TTransaction,
        keys_and_ids: Mapping[str, str],
        options: Optional[StreamReadOptions] = None,
    ) -> TTransaction:
        """
        Reads entries from the given streams.

        See https://valkey.io/commands/xread for more details.

        Args:
            keys_and_ids (Mapping[str, str]): A mapping of keys and entry IDs to read from. The mapping is composed of a
                stream's key and the ID of the entry after which the stream will be read.
            options (Optional[StreamReadOptions]): Options detailing how to read the stream.

        Command response:
            Optional[Mapping[str, Mapping[str, List[List[str]]]]]: A mapping of stream keys, to a mapping of stream IDs,
                to a list of pairings with format `[[field, entry], [field, entry], ...]`.
                None will be returned under the following conditions:
                - All key-ID pairs in `keys_and_ids` have either a non-existing key or a non-existing ID, or there are no entries after the given ID.
                - The `BLOCK` option is specified and the timeout is hit.
        """
        args = [] if options is None else options.to_args()
        args.append("STREAMS")
        args.extend([key for key in keys_and_ids.keys()])
        args.extend([value for value in keys_and_ids.values()])

        return self.append_command(RequestType.XRead, args)

    def xgroup_create(
        self: TTransaction,
        key: str,
        group_name: str,
        group_id: str,
        options: Optional[StreamGroupOptions] = None,
    ) -> TTransaction:
        """
        Creates a new consumer group uniquely identified by `group_name` for the stream stored at `key`.

        See https://valkey.io/commands/xgroup-create for more details.

        Args:
            key (str): The key of the stream.
            group_name (str): The newly created consumer group name.
            group_id (str): The stream entry ID that specifies the last delivered entry in the stream from the new
                group’s perspective. The special ID "$" can be used to specify the last entry in the stream.
            options (Optional[StreamGroupOptions]): Options for creating the stream group.

        Command response:
            TOK: A simple "OK" response.
        """
        args = [key, group_name, group_id]
        if options is not None:
            args.extend(options.to_args())

        return self.append_command(RequestType.XGroupCreate, args)

    def xgroup_destroy(self: TTransaction, key: str, group_name: str) -> TTransaction:
        """
        Destroys the consumer group `group_name` for the stream stored at `key`.

        See https://valkey.io/commands/xgroup-destroy for more details.

        Args:
            key (str): The key of the stream.
            group_name (str): The consumer group name to delete.

        Command response:
            bool: True if the consumer group was destroyed. Otherwise, returns False.
        """
        return self.append_command(RequestType.XGroupDestroy, [key, group_name])

    def xgroup_create_consumer(
        self: TTransaction, key: str, group_name: str, consumer_name: str
    ) -> TTransaction:
        """
        Creates a consumer named `consumer_name` in the consumer group `group_name` for the stream stored at `key`.

        See https://valkey.io/commands/xgroup-createconsumer for more details.

        Args:
            key (str): The key of the stream.
            group_name (str): The consumer group name.
            consumer_name (str): The newly created consumer.

        Command response:
            bool: True if the consumer is created. Otherwise, returns False.
        """
        return self.append_command(
            RequestType.XGroupCreateConsumer, [key, group_name, consumer_name]
        )

    def xgroup_del_consumer(
        self: TTransaction, key: str, group_name: str, consumer_name: str
    ) -> TTransaction:
        """
        Deletes a consumer named `consumer_name` in the consumer group `group_name` for the stream stored at `key`.

        See https://valkey.io/commands/xgroup-delconsumer for more details.

        Args:
            key (str): The key of the stream.
            group_name (str): The consumer group name.
            consumer_name (str): The consumer to delete.

        Command response:
            int: The number of pending messages the `consumer` had before it was deleted.
        """
        return self.append_command(
            RequestType.XGroupDelConsumer, [key, group_name, consumer_name]
        )

    def xgroup_set_id(
        self: TTransaction,
        key: str,
        group_name: str,
        stream_id: str,
        entries_read_id: Optional[str] = None,
    ) -> TTransaction:
        """
        Set the last delivered ID for a consumer group.

        See https://valkey.io/commands/xgroup-setid for more details.

        Args:
            key (str): The key of the stream.
            group_name (str): The consumer group name.
            stream_id (str): The stream entry ID that should be set as the last delivered ID for the consumer group.
            entries_read_id (Optional[str]): An arbitrary ID (that isn't the first ID, last ID, or the zero ID ("0-0"))
                used to find out how many entries are between the arbitrary ID (excluding it) and the stream's last
                entry. This argument can only be specified if you are using Redis version 7.0.0 or above.

        Command response:
            TOK: A simple "OK" response.
        """
        args = [key, group_name, stream_id]
        if entries_read_id is not None:
            args.extend(["ENTRIESREAD", entries_read_id])

        return self.append_command(RequestType.XGroupSetId, args)

    def xreadgroup(
        self: TTransaction,
        keys_and_ids: Mapping[str, str],
        group_name: str,
        consumer_name: str,
        options: Optional[StreamReadGroupOptions] = None,
    ) -> TTransaction:
        """
        Reads entries from the given streams owned by a consumer group.

        See https://valkey.io/commands/xreadgroup for more details.

        Args:
            keys_and_ids (Mapping[str, str]): A mapping of stream keys to stream entry IDs to read from. The special ">"
                ID returns messages that were never delivered to any other consumer. Any other valid ID will return
                entries pending for the consumer with IDs greater than the one provided.
            group_name (str): The consumer group name.
            consumer_name (str): The consumer name. The consumer will be auto-created if it does not already exist.
            options (Optional[StreamReadGroupOptions]): Options detailing how to read the stream.

        Command response:
            Optional[Mapping[str, Mapping[str, Optional[List[List[str]]]]]]: A mapping of stream keys, to a mapping of
                stream IDs, to a list of pairings with format `[[field, entry], [field, entry], ...]`.
                Returns None if the BLOCK option is given and a timeout occurs, or if there is no stream that can be served.
        """
        args = ["GROUP", group_name, consumer_name]
        if options is not None:
            args.extend(options.to_args())

        args.append("STREAMS")
        args.extend([key for key in keys_and_ids.keys()])
        args.extend([value for value in keys_and_ids.values()])

        return self.append_command(RequestType.XReadGroup, args)

    def xack(
        self: TTransaction,
        key: str,
        group_name: str,
        ids: List[str],
    ) -> TTransaction:
        """
        Removes one or multiple messages from the Pending Entries List (PEL) of a stream consumer group.
        This command should be called on pending messages so that such messages do not get processed again by the
        consumer group.

        See https://valkey.io/commands/xack for more details.

        Args:
            key (str): The key of the stream.
            group_name (str): The consumer group name.
            ids (List[str]): The stream entry IDs to acknowledge and consume for the given consumer group.

        Command response:
            int: The number of messages that were successfully acknowledged.
        """
        return self.append_command(RequestType.XAck, [key, group_name] + ids)

    def xpending(
        self: TTransaction,
        key: str,
        group_name: str,
    ) -> TTransaction:
        """
        Returns stream message summary information for pending messages for the given consumer group.

        See https://valkey.io/commands/xpending for more details.

        Args:
            key (str): The key of the stream.
            group_name (str): The consumer group name.

        Command response:
            List[Union[int, str, List[List[str]], None]]: A list that includes the summary of pending messages, with the
                format `[num_group_messages, start_id, end_id, [[consumer_name, num_consumer_messages]]]`, where:
                - `num_group_messages`: The total number of pending messages for this consumer group.
                - `start_id`: The smallest ID among the pending messages.
                - `end_id`: The greatest ID among the pending messages.
                - `[[consumer_name, num_consumer_messages]]`: A 2D list of every consumer in the consumer group with at
                least one pending message, and the number of pending messages it has.

                If there are no pending messages for the given consumer group, `[0, None, None, None]` will be returned.
        """
        return self.append_command(RequestType.XPending, [key, group_name])

    def xpending_range(
        self: TTransaction,
        key: str,
        group_name: str,
        start: StreamRangeBound,
        end: StreamRangeBound,
        count: int,
        options: Optional[StreamPendingOptions] = None,
    ) -> TTransaction:
        """
        Returns an extended form of stream message information for pending messages matching a given range of IDs.

        See https://valkey.io/commands/xpending for more details.

        Args:
            key (str): The key of the stream.
            group_name (str): The consumer group name.
            start (StreamRangeBound): The starting stream ID bound for the range.
                - Use `IdBound` to specify a stream ID.
                - Use `ExclusiveIdBound` to specify an exclusive bounded stream ID.
                - Use `MinId` to start with the minimum available ID.
            end (StreamRangeBound): The ending stream ID bound for the range.
                - Use `IdBound` to specify a stream ID.
                - Use `ExclusiveIdBound` to specify an exclusive bounded stream ID.
                - Use `MaxId` to end with the maximum available ID.
            count (int): Limits the number of messages returned.
            options (Optional[StreamPendingOptions]): The stream pending options.

        Command response:
            List[List[Union[str, int]]]: A list of lists, where each inner list is a length 4 list containing extended
                message information with the format `[[id, consumer_name, time_elapsed, num_delivered]]`, where:
                - `id`: The ID of the message.
                - `consumer_name`: The name of the consumer that fetched the message and has still to acknowledge it. We
                call it the current owner of the message.
                - `time_elapsed`: The number of milliseconds that elapsed since the last time this message was delivered
                to this consumer.
                - `num_delivered`: The number of times this message was delivered.
        """
        args = _create_xpending_range_args(key, group_name, start, end, count, options)
        return self.append_command(RequestType.XPending, args)

>>>>>>> af50da9d
    def geoadd(
        self: TTransaction,
        key: str,
        members_geospatialdata: Mapping[str, GeospatialData],
        existing_options: Optional[ConditionalChange] = None,
        changed: bool = False,
    ) -> TTransaction:
        """
        Adds geospatial members with their positions to the specified sorted set stored at `key`.
        If a member is already a part of the sorted set, its position is updated.

        See https://valkey.io/commands/geoadd for more details.

        Args:
            key (str): The key of the sorted set.
            members_geospatialdata (Mapping[str, GeospatialData]): A mapping of member names to their corresponding positions. See `GeospatialData`.
            The command will report an error when the user attempts to index coordinates outside the specified ranges.
            existing_options (Optional[ConditionalChange]): Options for handling existing members.
                - NX: Only add new elements.
                - XX: Only update existing elements.
            changed (bool): Modify the return value to return the number of changed elements, instead of the number of new elements added.

        Commands response:
            int: The number of elements added to the sorted set.
            If `changed` is set, returns the number of elements updated in the sorted set.
        """
        args = [key]
        if existing_options:
            args.append(existing_options.value)

        if changed:
            args.append("CH")

        members_geospatialdata_list = [
            coord
            for member, position in members_geospatialdata.items()
            for coord in [str(position.longitude), str(position.latitude), member]
        ]
        args += members_geospatialdata_list

        return self.append_command(RequestType.GeoAdd, args)

    def geodist(
        self: TTransaction,
        key: str,
        member1: str,
        member2: str,
        unit: Optional[GeoUnit] = None,
    ) -> TTransaction:
        """
        Returns the distance between two members in the geospatial index stored at `key`.

        See https://valkey.io/commands/geodist for more details.

        Args:
            key (str): The key of the sorted set.
            member1 (str): The name of the first member.
            member2 (str): The name of the second member.
            unit (Optional[GeoUnit]): The unit of distance measurement. See `GeoUnit`.
                If not specified, the default unit is meters.

        Commands response:
            Optional[float]: The distance between `member1` and `member2`.
            If one or both members do not exist, or if the key does not exist, returns None.
        """
        args = [key, member1, member2]
        if unit:
            args.append(unit.value)

        return self.append_command(RequestType.GeoDist, args)

    def geohash(self: TTransaction, key: str, members: List[str]) -> TTransaction:
        """
        Returns the GeoHash strings representing the positions of all the specified members in the sorted set stored at
        `key`.

        See https://valkey.io/commands/geohash for more details.

        Args:
            key (str): The key of the sorted set.
            members (List[str]): The list of members whose GeoHash strings are to be retrieved.

        Commands response:
            List[Optional[str]]: A list of GeoHash strings representing the positions of the specified members stored at `key`.
            If a member does not exist in the sorted set, a None value is returned for that member.
        """
        return self.append_command(RequestType.GeoHash, [key] + members)

    def geopos(
        self: TTransaction,
        key: str,
        members: List[str],
    ) -> TTransaction:
        """
        Returns the positions (longitude and latitude) of all the given members of a geospatial index in the sorted set stored at
        `key`.

        See https://valkey.io/commands/geopos for more details.

        Args:
            key (str): The key of the sorted set.
            members (List[str]): The members for which to get the positions.

        Commands response:
            List[Optional[List[float]]]: A list of positions (longitude and latitude) corresponding to the given members.
            If a member does not exist, its position will be None.
        """
        return self.append_command(RequestType.GeoPos, [key] + members)

    def geosearch(
        self: TTransaction,
        key: str,
        search_from: Union[str, GeospatialData],
        seach_by: Union[GeoSearchByRadius, GeoSearchByBox],
        order_by: Optional[OrderBy] = None,
        count: Optional[GeoSearchCount] = None,
        with_coord: bool = False,
        with_dist: bool = False,
        with_hash: bool = False,
    ) -> TTransaction:
        """
        Searches for members in a sorted set stored at `key` representing geospatial data within a circular or rectangular area.

        See https://valkey.io/commands/geosearch/ for more details.

        Args:
            key (str): The key of the sorted set representing geospatial data.
            search_from (Union[str, GeospatialData]): The location to search from. Can be specified either as a member
                from the sorted set or as a geospatial data (see `GeospatialData`).
            search_by (Union[GeoSearchByRadius, GeoSearchByBox]): The search criteria.
                For circular area search, see `GeoSearchByRadius`.
                For rectengal area search, see `GeoSearchByBox`.
            order_by (Optional[OrderBy]): Specifies the order in which the results should be returned.
                    - `ASC`: Sorts items from the nearest to the farthest, relative to the center point.
                    - `DESC`: Sorts items from the farthest to the nearest, relative to the center point.
                If not specified, the results would be unsorted.
            count (Optional[GeoSearchCount]): Specifies the maximum number of results to return. See `GeoSearchCount`.
                If not specified, return all results.
            with_coord (bool): Whether to include coordinates of the returned items. Defaults to False.
            with_dist (bool): Whether to include distance from the center in the returned items.
                The distance is returned in the same unit as specified for the `search_by` arguments. Defaults to False.
            with_hash (bool): Whether to include geohash of the returned items. Defaults to False.

        Command Response:
            List[Union[str, List[Union[str, float, int, List[float]]]]]: By default, returns a list of members (locations) names.
            If any of `with_coord`, `with_dist` or `with_hash` are True, returns an array of arrays, we're each sub array represents a single item in the following order:
                (str): The member (location) name.
                (float): The distance from the center as a floating point number, in the same unit specified in the radius, if `with_dist` is set to True.
                (int): The Geohash integer, if `with_hash` is set to True.
                List[float]: The coordinates as a two item [longitude,latitude] array, if `with_coord` is set to True.

        Since: Redis version 6.2.0.
        """
        args = _create_geosearch_args(
            [key],
            search_from,
            seach_by,
            order_by,
            count,
            with_coord,
            with_dist,
            with_hash,
        )

        return self.append_command(RequestType.GeoSearch, args)

    def geosearchstore(
        self: TTransaction,
        destination: str,
        source: str,
        search_from: Union[str, GeospatialData],
        search_by: Union[GeoSearchByRadius, GeoSearchByBox],
        count: Optional[GeoSearchCount] = None,
        store_dist: bool = False,
    ) -> TTransaction:
        """
        Searches for members in a sorted set stored at `key` representing geospatial data within a circular or rectangular area and stores the result in `destination`.
        If `destination` already exists, it is overwritten. Otherwise, a new sorted set will be created.

        To get the result directly, see `geosearch`.

        See https://valkey.io/commands/geosearch/ for more details.

        Args:
            destination (str): The key to store the search results.
            source (str): The key of the sorted set representing geospatial data to search from.
            search_from (Union[str, GeospatialData]): The location to search from. Can be specified either as a member
                from the sorted set or as a geospatial data (see `GeospatialData`).
            search_by (Union[GeoSearchByRadius, GeoSearchByBox]): The search criteria.
                For circular area search, see `GeoSearchByRadius`.
                For rectangular area search, see `GeoSearchByBox`.
            count (Optional[GeoSearchCount]): Specifies the maximum number of results to store. See `GeoSearchCount`.
                If not specified, stores all results.
            store_dist (bool): Determines what is stored as the sorted set score. Defaults to False.
                - If set to False, the geohash of the location will be stored as the sorted set score.
                - If set to True, the distance from the center of the shape (circle or box) will be stored as the sorted set score.
                    The distance is represented as a floating-point number in the same unit specified for that shape.

        Commands response:
            int: The number of elements in the resulting sorted set stored at `destination`.s

        Since: Redis version 6.2.0.
        """
        args = _create_geosearch_args(
            [destination, source],
            search_from,
            search_by,
            None,
            count,
            False,
            False,
            False,
            store_dist,
        )

        return self.append_command(RequestType.GeoSearchStore, args)

    def zadd(
        self: TTransaction,
        key: str,
        members_scores: Mapping[str, float],
        existing_options: Optional[ConditionalChange] = None,
        update_condition: Optional[UpdateOptions] = None,
        changed: bool = False,
    ) -> TTransaction:
        """
        Adds members with their scores to the sorted set stored at `key`.
        If a member is already a part of the sorted set, its score is updated.

        See https://redis.io/commands/zadd/ for more details.

        Args:
            key (str): The key of the sorted set.
            members_scores (Mapping[str, float]): A mapping of members to their corresponding scores.
            existing_options (Optional[ConditionalChange]): Options for handling existing members.
                - NX: Only add new elements.
                - XX: Only update existing elements.
            update_condition (Optional[UpdateOptions]): Options for updating scores.
                - GT: Only update scores greater than the current values.
                - LT: Only update scores less than the current values.
            changed (bool): Modify the return value to return the number of changed elements, instead of the number of new elements added.

        Commands response:
            int: The number of elements added to the sorted set.
            If `changed` is set, returns the number of elements updated in the sorted set.
        """
        args = [key]
        if existing_options:
            args.append(existing_options.value)

        if update_condition:
            args.append(update_condition.value)

        if changed:
            args.append("CH")

        if existing_options and update_condition:
            if existing_options == ConditionalChange.ONLY_IF_DOES_NOT_EXIST:
                raise ValueError(
                    "The GT, LT and NX options are mutually exclusive. "
                    f"Cannot choose both {update_condition.value} and NX."
                )

        members_scores_list = [
            str(item) for pair in members_scores.items() for item in pair[::-1]
        ]
        args += members_scores_list

        return self.append_command(RequestType.ZAdd, args)

    def zadd_incr(
        self: TTransaction,
        key: str,
        member: str,
        increment: float,
        existing_options: Optional[ConditionalChange] = None,
        update_condition: Optional[UpdateOptions] = None,
    ) -> TTransaction:
        """
        Increments the score of member in the sorted set stored at `key` by `increment`.
        If `member` does not exist in the sorted set, it is added with `increment` as its score (as if its previous score was 0.0).
        If `key` does not exist, a new sorted set with the specified member as its sole member is created.

        See https://redis.io/commands/zadd/ for more details.

        Args:
            key (str): The key of the sorted set.
            member (str): A member in the sorted set to increment.
            increment (float): The score to increment the member.
            existing_options (Optional[ConditionalChange]): Options for handling the member's existence.
                - NX: Only increment a member that doesn't exist.
                - XX: Only increment an existing member.
            update_condition (Optional[UpdateOptions]): Options for updating the score.
                - GT: Only increment the score of the member if the new score will be greater than the current score.
                - LT: Only increment (decrement) the score of the member if the new score will be less than the current score.

        Commands response:
            Optional[float]: The score of the member.
            If there was a conflict with choosing the XX/NX/LT/GT options, the operation aborts and None is returned.
        """
        args = [key]
        if existing_options:
            args.append(existing_options.value)

        if update_condition:
            args.append(update_condition.value)

        args.append("INCR")

        if existing_options and update_condition:
            if existing_options == ConditionalChange.ONLY_IF_DOES_NOT_EXIST:
                raise ValueError(
                    "The GT, LT and NX options are mutually exclusive. "
                    f"Cannot choose both {update_condition.value} and NX."
                )

        args += [str(increment), member]
        return self.append_command(RequestType.ZAdd, args)

    def zcard(self: TTransaction, key: str) -> TTransaction:
        """
        Returns the cardinality (number of elements) of the sorted set stored at `key`.

        See https://redis.io/commands/zcard/ for more details.

        Args:
            key (str): The key of the sorted set.

        Commands response:
            int: The number of elements in the sorted set.
            If `key` does not exist, it is treated as an empty sorted set, and the command returns 0.
        """
        return self.append_command(RequestType.ZCard, [key])

    def zcount(
        self: TTransaction,
        key: str,
        min_score: Union[InfBound, ScoreBoundary],
        max_score: Union[InfBound, ScoreBoundary],
    ) -> TTransaction:
        """
        Returns the number of members in the sorted set stored at `key` with scores between `min_score` and `max_score`.

        See https://redis.io/commands/zcount/ for more details.

        Args:
            key (str): The key of the sorted set.
            min_score (Union[InfBound, ScoreBoundary]): The minimum score to count from.
                Can be an instance of InfBound representing positive/negative infinity,
                or ScoreBoundary representing a specific score and inclusivity.
            max_score (Union[InfBound, ScoreBoundary]): The maximum score to count up to.
                Can be an instance of InfBound representing positive/negative infinity,
                or ScoreBoundary representing a specific score and inclusivity.

        Commands response:
            int: The number of members in the specified score range.
            If key does not exist, 0 is returned.
            If `max_score` < `min_score`, 0 is returned.
        """
        score_min = (
            min_score.value["score_arg"]
            if type(min_score) == InfBound
            else min_score.value
        )
        score_max = (
            max_score.value["score_arg"]
            if type(max_score) == InfBound
            else max_score.value
        )
        return self.append_command(RequestType.ZCount, [key, score_min, score_max])

    def zincrby(
        self: TTransaction, key: str, increment: float, member: str
    ) -> TTransaction:
        """
        Increments the score of `member` in the sorted set stored at `key` by `increment`.
        If `member` does not exist in the sorted set, it is added with `increment` as its score.
        If `key` does not exist, a new sorted set is created with the specified member as its sole member.

        See https://valkey.io/commands/zincrby/ for more details.

        Args:
            key (str): The key of the sorted set.
            increment (float): The score increment.
            member (str): A member of the sorted set.

        Commands response:
            float: The new score of `member`.
        """
        return self.append_command(RequestType.ZIncrBy, [key, str(increment), member])

    def zpopmax(
        self: TTransaction, key: str, count: Optional[int] = None
    ) -> TTransaction:
        """
        Removes and returns the members with the highest scores from the sorted set stored at `key`.
        If `count` is provided, up to `count` members with the highest scores are removed and returned.
        Otherwise, only one member with the highest score is removed and returned.

        See https://redis.io/commands/zpopmax for more details.

        Args:
            key (str): The key of the sorted set.
            count (Optional[int]): Specifies the quantity of members to pop. If not specified, pops one member.
            If `count` is higher than the sorted set's cardinality, returns all members and their scores, ordered from highest to lowest.

        Commands response:
            Mapping[str, float]: A map of the removed members and their scores, ordered from the one with the highest score to the one with the lowest.
            If `key` doesn't exist, it will be treated as an empy sorted set and the command returns an empty map.
        """
        return self.append_command(
            RequestType.ZPopMax, [key, str(count)] if count else [key]
        )

    def bzpopmax(self: TTransaction, keys: List[str], timeout: float) -> TTransaction:
        """
        Pops the member with the highest score from the first non-empty sorted set, with the given keys being checked in
        the order that they are given. Blocks the connection when there are no members to remove from any of the given
        sorted sets.

        `BZPOPMAX` is the blocking variant of `ZPOPMAX`.

        `BZPOPMAX` is a client blocking command, see https://github.com/aws/glide-for-redis/wiki/General-Concepts#blocking-commands for more details and best practices.

        See https://valkey.io/commands/bzpopmax for more details.

        Args:
            keys (List[str]): The keys of the sorted sets.
            timeout (float): The number of seconds to wait for a blocking operation to complete.
                A value of 0 will block indefinitely.

        Command response:
            Optional[List[Union[str, float]]]: An array containing the key where the member was popped out, the member itself,
                and the member score. If no member could be popped and the `timeout` expired, returns None.
        """
        return self.append_command(RequestType.BZPopMax, keys + [str(timeout)])

    def zpopmin(
        self: TTransaction, key: str, count: Optional[int] = None
    ) -> TTransaction:
        """
        Removes and returns the members with the lowest scores from the sorted set stored at `key`.
        If `count` is provided, up to `count` members with the lowest scores are removed and returned.
        Otherwise, only one member with the lowest score is removed and returned.

        See https://redis.io/commands/zpopmin for more details.

        Args:
            key (str): The key of the sorted set.
            count (Optional[int]): Specifies the quantity of members to pop. If not specified, pops one member.
            If `count` is higher than the sorted set's cardinality, returns all members and their scores.

        Commands response:
            Mapping[str, float]: A map of the removed members and their scores, ordered from the one with the lowest score to the one with the highest.
            If `key` doesn't exist, it will be treated as an empty sorted set and the command returns an empty map.
        """
        return self.append_command(
            RequestType.ZPopMin, [key, str(count)] if count else [key]
        )

    def bzpopmin(self: TTransaction, keys: List[str], timeout: float) -> TTransaction:
        """
        Pops the member with the lowest score from the first non-empty sorted set, with the given keys being checked in
        the order that they are given. Blocks the connection when there are no members to remove from any of the given
        sorted sets.

        `BZPOPMIN` is the blocking variant of `ZPOPMIN`.

        `BZPOPMIN` is a client blocking command, see https://github.com/aws/glide-for-redis/wiki/General-Concepts#blocking-commands for more details and best practices.

        See https://valkey.io/commands/bzpopmin for more details.

        Args:
            keys (List[str]): The keys of the sorted sets.
            timeout (float): The number of seconds to wait for a blocking operation to complete.
                A value of 0 will block indefinitely.

        Command response:
            Optional[List[Union[str, float]]]: An array containing the key where the member was popped out, the member itself,
                and the member score. If no member could be popped and the `timeout` expired, returns None.
        """
        return self.append_command(RequestType.BZPopMin, keys + [str(timeout)])

    def zrange(
        self: TTransaction,
        key: str,
        range_query: Union[RangeByIndex, RangeByLex, RangeByScore],
        reverse: bool = False,
    ) -> TTransaction:
        """
        Returns the specified range of elements in the sorted set stored at `key`.

        ZRANGE can perform different types of range queries: by index (rank), by the score, or by lexicographical order.

        See https://redis.io/commands/zrange/ for more details.

        Args:
            key (str): The key of the sorted set.
            range_query (Union[RangeByIndex, RangeByLex, RangeByScore]): The range query object representing the type of range query to perform.
                - For range queries by index (rank), use RangeByIndex.
                - For range queries by lexicographical order, use RangeByLex.
                - For range queries by score, use RangeByScore.
            reverse (bool): If True, reverses the sorted set, with index 0 as the element with the highest score.

        Commands response:
            List[str]: A list of elements within the specified range.
            If `key` does not exist, it is treated as an empty sorted set, and the command returns an empty array.
        """
        args = _create_zrange_args(key, range_query, reverse, with_scores=False)

        return self.append_command(RequestType.ZRange, args)

    def zrange_withscores(
        self: TTransaction,
        key: str,
        range_query: Union[RangeByIndex, RangeByScore],
        reverse: bool = False,
    ) -> TTransaction:
        """
        Returns the specified range of elements with their scores in the sorted set stored at `key`.
        Similar to ZRANGE but with a WITHSCORE flag.

        See https://redis.io/commands/zrange/ for more details.

        Args:
            key (str): The key of the sorted set.
            range_query (Union[RangeByIndex, RangeByScore]): The range query object representing the type of range query to perform.
                - For range queries by index (rank), use RangeByIndex.
                - For range queries by score, use RangeByScore.
            reverse (bool): If True, reverses the sorted set, with index 0 as the element with the highest score.

        Commands response:
            Mapping[str , float]: A map of elements and their scores within the specified range.
            If `key` does not exist, it is treated as an empty sorted set, and the command returns an empty map.
        """
        args = _create_zrange_args(key, range_query, reverse, with_scores=True)

        return self.append_command(RequestType.ZRange, args)

    def zrangestore(
        self: TTransaction,
        destination: str,
        source: str,
        range_query: Union[RangeByIndex, RangeByLex, RangeByScore],
        reverse: bool = False,
    ) -> TTransaction:
        """
        Stores a specified range of elements from the sorted set at `source`, into a new sorted set at `destination`. If
        `destination` doesn't exist, a new sorted set is created; if it exists, it's overwritten.

        ZRANGESTORE can perform different types of range queries: by index (rank), by the score, or by lexicographical
        order.

        See https://valkey.io/commands/zrangestore for more details.

        Args:
            destination (str): The key for the destination sorted set.
            source (str): The key of the source sorted set.
            range_query (Union[RangeByIndex, RangeByLex, RangeByScore]): The range query object representing the type of range query to perform.
                - For range queries by index (rank), use RangeByIndex.
                - For range queries by lexicographical order, use RangeByLex.
                - For range queries by score, use RangeByScore.
            reverse (bool): If True, reverses the sorted set, with index 0 as the element with the highest score.

        Command response:
            int: The number of elements in the resulting sorted set.
        """
        args = _create_zrange_args(source, range_query, reverse, False, destination)

        return self.append_command(RequestType.ZRangeStore, args)

    def zrank(
        self: TTransaction,
        key: str,
        member: str,
    ) -> TTransaction:
        """
        Returns the rank of `member` in the sorted set stored at `key`, with scores ordered from low to high.

        See https://redis.io/commands/zrank for more details.

        To get the rank of `member` with its score, see `zrank_withscore`.

        Args:
            key (str): The key of the sorted set.
            member (str): The member whose rank is to be retrieved.

        Commands response:
            Optional[int]: The rank of `member` in the sorted set.
            If `key` doesn't exist, or if `member` is not present in the set, None will be returned.
        """
        return self.append_command(RequestType.ZRank, [key, member])

    def zrank_withscore(
        self: TTransaction,
        key: str,
        member: str,
    ) -> TTransaction:
        """
        Returns the rank of `member` in the sorted set stored at `key` with its score, where scores are ordered from the lowest to highest.

        See https://redis.io/commands/zrank for more details.

        Args:
            key (str): The key of the sorted set.
            member (str): The member whose rank is to be retrieved.

        Commands response:
            Optional[List[Union[int, float]]]: A list containing the rank and score of `member` in the sorted set.
            If `key` doesn't exist, or if `member` is not present in the set, None will be returned.

        Since: Redis version 7.2.0.
        """
        return self.append_command(RequestType.ZRank, [key, member, "WITHSCORE"])

    def zrevrank(self: TTransaction, key: str, member: str) -> TTransaction:
        """
        Returns the rank of `member` in the sorted set stored at `key`, where scores are ordered from the highest to
        lowest, starting from `0`.

        To get the rank of `member` with its score, see `zrevrank_withscore`.

        See https://valkey.io/commands/zrevrank for more details.

        Args:
            key (str): The key of the sorted set.
            member (str): The member whose rank is to be retrieved.

        Command response:
            Optional[int]: The rank of `member` in the sorted set, where ranks are ordered from high to low based on scores.
                If `key` doesn't exist, or if `member` is not present in the set, `None` will be returned.
        """
        return self.append_command(RequestType.ZRevRank, [key, member])

    def zrevrank_withscore(self: TTransaction, key: str, member: str) -> TTransaction:
        """
        Returns the rank of `member` in the sorted set stored at `key` with its score, where scores are ordered from the
        highest to lowest, starting from `0`.

        See https://valkey.io/commands/zrevrank for more details.

        Args:
            key (str): The key of the sorted set.
            member (str): The member whose rank is to be retrieved.

        Command response:
            Optional[List[Union[int, float]]]: A list containing the rank (as `int`) and score (as `float`) of `member`
                in the sorted set, where ranks are ordered from high to low based on scores.
                If `key` doesn't exist, or if `member` is not present in the set, `None` will be returned.

        Since: Redis version 7.2.0.
        """
        return self.append_command(RequestType.ZRevRank, [key, member, "WITHSCORE"])

    def zrem(
        self: TTransaction,
        key: str,
        members: List[str],
    ) -> TTransaction:
        """
        Removes the specified members from the sorted set stored at `key`.
        Specified members that are not a member of this set are ignored.

        See https://redis.io/commands/zrem/ for more details.

        Args:
            key (str): The key of the sorted set.
            members (List[str]): A list of members to remove from the sorted set.

        Commands response:
            int: The number of members that were removed from the sorted set, not including non-existing members.
            If `key` does not exist, it is treated as an empty sorted set, and the command returns 0.
        """
        return self.append_command(RequestType.ZRem, [key] + members)

    def zremrangebyscore(
        self: TTransaction,
        key: str,
        min_score: Union[InfBound, ScoreBoundary],
        max_score: Union[InfBound, ScoreBoundary],
    ) -> TTransaction:
        """
        Removes all elements in the sorted set stored at `key` with a score between `min_score` and `max_score`.

        See https://redis.io/commands/zremrangebyscore/ for more details.

        Args:
            key (str): The key of the sorted set.
            min_score (Union[InfBound, ScoreBoundary]): The minimum score to remove from.
                Can be an instance of InfBound representing positive/negative infinity,
                or ScoreBoundary representing a specific score and inclusivity.
            max_score (Union[InfBound, ScoreBoundary]): The maximum score to remove up to.
                Can be an instance of InfBound representing positive/negative infinity,
                or ScoreBoundary representing a specific score and inclusivity.

        Commands response:
            int: The number of members that were removed from the sorted set.
            If `key` does not exist, it is treated as an empty sorted set, and the command returns 0.
            If `min_score` is greater than `max_score`, 0 is returned.
        """
        score_min = (
            min_score.value["score_arg"]
            if type(min_score) == InfBound
            else min_score.value
        )
        score_max = (
            max_score.value["score_arg"]
            if type(max_score) == InfBound
            else max_score.value
        )
        return self.append_command(
            RequestType.ZRemRangeByScore, [key, score_min, score_max]
        )

    def zremrangebylex(
        self: TTransaction,
        key: str,
        min_lex: Union[InfBound, LexBoundary],
        max_lex: Union[InfBound, LexBoundary],
    ) -> TTransaction:
        """
        Removes all elements in the sorted set stored at `key` with a lexicographical order between `min_lex` and
        `max_lex`.

        See https://redis.io/commands/zremrangebylex/ for more details.

        Args:
            key (str): The key of the sorted set.
            min_lex (Union[InfBound, LexBoundary]): The minimum bound of the lexicographical range.
                Can be an instance of `InfBound` representing positive/negative infinity, or `LexBoundary`
                representing a specific lex and inclusivity.
            max_lex (Union[InfBound, LexBoundary]): The maximum bound of the lexicographical range.
                Can be an instance of `InfBound` representing positive/negative infinity, or `LexBoundary`
                representing a specific lex and inclusivity.

        Command response:
            int: The number of members that were removed from the sorted set.
                If `key` does not exist, it is treated as an empty sorted set, and the command returns `0`.
                If `min_lex` is greater than `max_lex`, `0` is returned.
        """
        min_lex_arg = (
            min_lex.value["lex_arg"] if type(min_lex) == InfBound else min_lex.value
        )
        max_lex_arg = (
            max_lex.value["lex_arg"] if type(max_lex) == InfBound else max_lex.value
        )

        return self.append_command(
            RequestType.ZRemRangeByLex, [key, min_lex_arg, max_lex_arg]
        )

    def zremrangebyrank(
        self: TTransaction,
        key: str,
        start: int,
        end: int,
    ) -> TTransaction:
        """
        Removes all elements in the sorted set stored at `key` with rank between `start` and `end`.
        Both `start` and `end` are zero-based indexes with 0 being the element with the lowest score.
        These indexes can be negative numbers, where they indicate offsets starting at the element with the highest score.

        See https://valkey.io/commands/zremrangebyrank/ for more details.

        Args:
            key (str): The key of the sorted set.
            start (int): The starting point of the range.
            end (int): The end of the range.

        Command response:
            int: The number of elements that were removed.
                If `start` exceeds the end of the sorted set, or if `start` is greater than `end`, `0` is returned.
                If `end` exceeds the actual end of the sorted set, the range will stop at the actual end of the sorted set.
                If `key` does not exist, `0` is returned.
        """
        return self.append_command(
            RequestType.ZRemRangeByRank, [key, str(start), str(end)]
        )

    def zlexcount(
        self: TTransaction,
        key: str,
        min_lex: Union[InfBound, LexBoundary],
        max_lex: Union[InfBound, LexBoundary],
    ) -> TTransaction:
        """
        Returns the number of members in the sorted set stored at `key` with lexographical values between `min_lex` and `max_lex`.

        See https://redis.io/commands/zlexcount/ for more details.

        Args:
            key (str): The key of the sorted set.
            min_lex (Union[InfBound, LexBoundary]): The minimum lexicographical value to count from.
                Can be an instance of InfBound representing positive/negative infinity,
                or LexBoundary representing a specific lexicographical value and inclusivity.
            max_lex (Union[InfBound, LexBoundary]): The maximum lexicographical value to count up to.
                Can be an instance of InfBound representing positive/negative infinity,
                or LexBoundary representing a specific lexicographical value and inclusivity.

        Command response:
            int: The number of members in the specified lexicographical range.
                If `key` does not exist, it is treated as an empty sorted set, and the command returns `0`.
                If `max_lex < min_lex`, `0` is returned.
        """
        min_lex_arg = (
            min_lex.value["lex_arg"] if type(min_lex) == InfBound else min_lex.value
        )
        max_lex_arg = (
            max_lex.value["lex_arg"] if type(max_lex) == InfBound else max_lex.value
        )

        return self.append_command(
            RequestType.ZLexCount, [key, min_lex_arg, max_lex_arg]
        )

    def zscore(self: TTransaction, key: str, member: str) -> TTransaction:
        """
        Returns the score of `member` in the sorted set stored at `key`.

        See https://redis.io/commands/zscore/ for more details.

        Args:
            key (str): The key of the sorted set.
            member (str): The member whose score is to be retrieved.

        Commands response:
            Optional[float]: The score of the member.
            If `member` does not exist in the sorted set, None is returned.
            If `key` does not exist,  None is returned.
        """
        return self.append_command(RequestType.ZScore, [key, member])

    def zmscore(self: TTransaction, key: str, members: List[str]) -> TTransaction:
        """
        Returns the scores associated with the specified `members` in the sorted set stored at `key`.

        See https://valkey.io/commands/zmscore for more details.

        Args:
            key (str): The key of the sorted set.
            members (List[str]): A list of members in the sorted set.

        Command response:
            List[Optional[float]]: A list of scores corresponding to `members`.
                If a member does not exist in the sorted set, the corresponding value in the list will be None.
        """
        return self.append_command(RequestType.ZMScore, [key] + members)

    def zdiff(self: TTransaction, keys: List[str]) -> TTransaction:
        """
        Returns the difference between the first sorted set and all the successive sorted sets.
        To get the elements with their scores, see `zdiff_withscores`.

        See https://valkey.io/commands/zdiff for more details.

        Args:
            keys (List[str]): The keys of the sorted sets.

        Command response:
            List[str]: A list of elements representing the difference between the sorted sets.
                If the first key does not exist, it is treated as an empty sorted set, and the command returns an
                empty list.
        """
        return self.append_command(RequestType.ZDiff, [str(len(keys))] + keys)

    def zdiff_withscores(self: TTransaction, keys: List[str]) -> TTransaction:
        """
        Returns the difference between the first sorted set and all the successive sorted sets, with the associated scores.

        See https://valkey.io/commands/zdiff for more details.

        Args:
            keys (List[str]): The keys of the sorted sets.

        Command response:
            Mapping[str, float]: A mapping of elements and their scores representing the difference between the sorted sets.
                If the first `key` does not exist, it is treated as an empty sorted set, and the command returns an
                empty list.
        """
        return self.append_command(
            RequestType.ZDiff, [str(len(keys))] + keys + ["WITHSCORES"]
        )

    def zdiffstore(
        self: TTransaction, destination: str, keys: List[str]
    ) -> TTransaction:
        """
        Calculates the difference between the first sorted set and all the successive sorted sets at `keys` and stores
        the difference as a sorted set to `destination`, overwriting it if it already exists. Non-existent keys are
        treated as empty sets.

        See https://valkey.io/commands/zdiffstore for more details.

        Args:
            destination (str): The key for the resulting sorted set.
            keys (List[str]): The keys of the sorted sets to compare.

        Command response:
            int: The number of members in the resulting sorted set stored at `destination`.
        """
        return self.append_command(
            RequestType.ZDiffStore, [destination, str(len(keys))] + keys
        )

    def zinter(
        self: TTransaction,
        keys: List[str],
    ) -> TTransaction:
        """
        Computes the intersection of sorted sets given by the specified `keys` and returns a list of intersecting elements.

        See https://valkey.io/commands/zinter/ for more details.

        Args:
            keys (List[str]): The keys of the sorted sets.

        Command response:
            List[str]: The resulting array of intersecting elements.
        """
        return self.append_command(RequestType.ZInter, [str(len(keys))] + keys)

    def zinter_withscores(
        self: TTransaction,
        keys: Union[List[str], List[Tuple[str, float]]],
        aggregation_type: Optional[AggregationType] = None,
    ) -> TTransaction:
        """
        Computes the intersection of sorted sets given by the specified `keys` and returns a sorted set of intersecting elements with scores.

        See https://valkey.io/commands/zinter/ for more details.

        Args:
            keys (Union[List[str], List[Tuple[str, float]]]): The keys of the sorted sets with possible formats:
                List[str] - for keys only.
                List[Tuple[str, float]] - for weighted keys with score multipliers.
            aggregation_type (Optional[AggregationType]): Specifies the aggregation strategy to apply
                when combining the scores of elements. See `AggregationType`.

        Command response:
            Mapping[str, float]: The resulting sorted set with scores.
        """
        args = _create_zinter_zunion_cmd_args(keys, aggregation_type)
        args.append("WITHSCORES")
        return self.append_command(RequestType.ZInter, args)

    def zinterstore(
        self: TTransaction,
        destination: str,
        keys: Union[List[str], List[Tuple[str, float]]],
        aggregation_type: Optional[AggregationType] = None,
    ) -> TTransaction:
        """
        Computes the intersection of sorted sets given by the specified `keys` and stores the result in `destination`.
        If `destination` already exists, it is overwritten. Otherwise, a new sorted set will be created.

        When in cluster mode, `destination` and all keys in `keys` must map to the same hash slot.

        See https://valkey.io/commands/zinterstore/ for more details.

        Args:
            destination (str): The key of the destination sorted set.
            keys (Union[List[str], List[Tuple[str, float]]]): The keys of the sorted sets with possible formats:
                List[str] - for keys only.
                List[Tuple[str, float]]] - for weighted keys with score multipliers.
            aggregation_type (Optional[AggregationType]): Specifies the aggregation strategy to apply
                when combining the scores of elements. See `AggregationType`.

        Command response:
            int: The number of elements in the resulting sorted set stored at `destination`.
        """
        args = _create_zinter_zunion_cmd_args(keys, aggregation_type, destination)
        return self.append_command(RequestType.ZInterStore, args)

    def zunion(
        self: TTransaction,
        keys: List[str],
    ) -> TTransaction:
        """
        Computes the union of sorted sets given by the specified `keys` and returns a list of union elements.

        See https://valkey.io/commands/zunion/ for more details.

        Args:
            keys (List[str]): The keys of the sorted sets.

        Command response:
            List[str]: The resulting array of union elements.
        """
        return self.append_command(RequestType.ZUnion, [str(len(keys))] + keys)

    def zunion_withscores(
        self: TTransaction,
        keys: Union[List[str], List[Tuple[str, float]]],
        aggregation_type: Optional[AggregationType] = None,
    ) -> TTransaction:
        """
        Computes the union of sorted sets given by the specified `keys` and returns a sorted set of union elements with scores.

        See https://valkey.io/commands/zunion/ for more details.

        Args:
            keys (Union[List[str], List[Tuple[str, float]]]): The keys of the sorted sets with possible formats:
                List[str] - for keys only.
                List[Tuple[str, float]] - for weighted keys with score multipliers.
            aggregation_type (Optional[AggregationType]): Specifies the aggregation strategy to apply
                when combining the scores of elements. See `AggregationType`.

        Command response:
            Mapping[str, float]: The resulting sorted set with scores.
        """
        args = _create_zinter_zunion_cmd_args(keys, aggregation_type)
        args.append("WITHSCORES")
        return self.append_command(RequestType.ZUnion, args)

    def zunionstore(
        self: TTransaction,
        destination: str,
        keys: Union[List[str], List[Tuple[str, float]]],
        aggregation_type: Optional[AggregationType] = None,
    ) -> TTransaction:
        """
        Computes the union of sorted sets given by the specified `keys` and stores the result in `destination`.
        If `destination` already exists, it is overwritten. Otherwise, a new sorted set will be created.

        When in cluster mode, `destination` and all keys in `keys` must map to the same hash slot.

        see https://valkey.io/commands/zunionstore/ for more details.

        Args:
            destination (str): The key of the destination sorted set.
            keys (Union[List[str], List[Tuple[str, float]]]): The keys of the sorted sets with possible formats:
                List[str] - for keys only.
                List[Tuple[str, float]]] - for weighted keys with score multipliers.
            aggregation_type (Optional[AggregationType]): Specifies the aggregation strategy to apply
                when combining the scores of elements. See `AggregationType`.

        Command response:
            int: The number of elements in the resulting sorted set stored at `destination`.
        """
        args = _create_zinter_zunion_cmd_args(keys, aggregation_type, destination)
        return self.append_command(RequestType.ZUnionStore, args)

    def zrandmember(self: TTransaction, key: str) -> TTransaction:
        """
        Returns a random member from the sorted set stored at 'key'.

        See https://valkey.io/commands/zrandmember for more details.

        Args:
            key (str): The key of the sorted set.

        Command response:
            Optional[str]: A random member from the sorted set.
                If the sorted set does not exist or is empty, the response will be None.
        """
        return self.append_command(RequestType.ZRandMember, [key])

    def zrandmember_count(self: TTransaction, key: str, count: int) -> TTransaction:
        """
        Retrieves up to the absolute value of `count` random members from the sorted set stored at 'key'.

        See https://valkey.io/commands/zrandmember for more details.

        Args:
            key (str): The key of the sorted set.
            count (int): The number of members to return.
                If `count` is positive, returns unique members.
                If `count` is negative, allows for duplicates members.

        Command response:
            List[str]: A list of members from the sorted set.
                If the sorted set does not exist or is empty, the response will be an empty list.
        """
        return self.append_command(RequestType.ZRandMember, [key, str(count)])

    def zrandmember_withscores(
        self: TTransaction, key: str, count: int
    ) -> TTransaction:
        """
        Retrieves up to the absolute value of `count` random members along with their scores from the sorted set
        stored at 'key'.

        See https://valkey.io/commands/zrandmember for more details.

        Args:
            key (str): The key of the sorted set.
            count (int): The number of members to return.
                If `count` is positive, returns unique members.
                If `count` is negative, allows for duplicates members.

        Command response:
            List[List[Union[str, float]]]: A list of `[member, score]` lists, where `member` is a random member from
                the sorted set and `score` is the associated score.
                If the sorted set does not exist or is empty, the response will be an empty list.
        """
        return self.append_command(
            RequestType.ZRandMember, [key, str(count), "WITHSCORES"]
        )

    def zmpop(
        self: TTransaction,
        keys: List[str],
        filter: ScoreFilter,
        count: Optional[int] = None,
    ) -> TTransaction:
        """
        Pops a member-score pair from the first non-empty sorted set, with the given keys being checked in the order
        that they are given. The optional `count` argument can be used to specify the number of elements to pop, and is
        set to 1 by default. The number of popped elements is the minimum from the sorted set's cardinality and `count`.

        See https://valkey.io/commands/zmpop for more details.

        Args:
            keys (List[str]): The keys of the sorted sets.
            modifier (ScoreFilter): The element pop criteria - either ScoreFilter.MIN or ScoreFilter.MAX to pop
                members with the lowest/highest scores accordingly.
            count (Optional[int]): The number of elements to pop.

        Command response:
            Optional[List[Union[str, Mapping[str, float]]]]: A two-element list containing the key name of the set from
                which elements were popped, and a member-score mapping of the popped elements. If no members could be
                popped, returns None.

        Since: Redis version 7.0.0.
        """
        args = [str(len(keys))] + keys + [filter.value]
        if count is not None:
            args = args + ["COUNT", str(count)]

        return self.append_command(RequestType.ZMPop, args)

    def bzmpop(
        self: TTransaction,
        keys: List[str],
        modifier: ScoreFilter,
        timeout: float,
        count: Optional[int] = None,
    ) -> TTransaction:
        """
        Pops a member-score pair from the first non-empty sorted set, with the given keys being checked in the order
        that they are given. Blocks the connection when there are no members to pop from any of the given sorted sets.

        The optional `count` argument can be used to specify the number of elements to pop, and is set to 1 by default.

        The number of popped elements is the minimum from the sorted set's cardinality and `count`.

        `BZMPOP` is the blocking variant of `ZMPOP`.

        See https://valkey.io/commands/bzmpop for more details.

        Note:
            `BZMPOP` is a client blocking command, see https://github.com/aws/glide-for-redis/wiki/General-Concepts#blocking-commands for more details and best practices.

        Args:
            keys (List[str]): The keys of the sorted sets.
            modifier (ScoreFilter): The element pop criteria - either ScoreFilter.MIN or ScoreFilter.MAX to pop
                members with the lowest/highest scores accordingly.
            timeout (float): The number of seconds to wait for a blocking operation to complete. A value of 0 will
                block indefinitely.
            count (Optional[int]): The number of elements to pop.

        Command response:
            Optional[List[Union[str, Mapping[str, float]]]]: A two-element list containing the key name of the set from
                which elements were popped, and a member-score mapping. If no members could be popped and the timeout
                expired, returns None.

        Since: Redis version 7.0.0.
        """
        args = [str(timeout), str(len(keys))] + keys + [modifier.value]
        if count is not None:
            args = args + ["COUNT", str(count)]

        return self.append_command(RequestType.BZMPop, args)

    def zintercard(
        self: TTransaction, keys: List[str], limit: Optional[int] = None
    ) -> TTransaction:
        """
        Returns the cardinality of the intersection of the sorted sets specified by `keys`. When provided with the
        optional `limit` argument, if the intersection cardinality reaches `limit` partway through the computation, the
        algorithm will exit early and yield `limit` as the cardinality.

        See https://valkey.io/commands/zintercard for more details.

        Args:
            keys (List[str]): The keys of the sorted sets to intersect.
            limit (Optional[int]): An optional argument that can be used to specify a maximum number for the
                intersection cardinality. If limit is not supplied, or if it is set to 0, there will be no limit.

        Command response:
            int: The cardinality of the intersection of the given sorted sets, or the `limit` if reached.

        Since: Redis version 7.0.0.
        """
        args = [str(len(keys))] + keys
        if limit is not None:
            args.extend(["LIMIT", str(limit)])

        return self.append_command(RequestType.ZInterCard, args)

    def dbsize(self: TTransaction) -> TTransaction:
        """
        Returns the number of keys in the currently selected database.
        See https://redis.io/commands/dbsize for more details.

        Commands response:
            int: The number of keys in the database.
        """
        return self.append_command(RequestType.DBSize, [])

    def pfadd(self: TTransaction, key: str, elements: List[str]) -> TTransaction:
        """
        Adds all elements to the HyperLogLog data structure stored at the specified `key`.
        Creates a new structure if the `key` does not exist.
        When no elements are provided, and `key` exists and is a HyperLogLog, then no operation is performed.

        See https://redis.io/commands/pfadd/ for more details.

        Args:
            key (str): The key of the HyperLogLog data structure to add elements into.
            elements (List[str]): A list of members to add to the HyperLogLog stored at `key`.

        Commands response:
            int: If the HyperLogLog is newly created, or if the HyperLogLog approximated cardinality is
            altered, then returns 1. Otherwise, returns 0.
        """
        return self.append_command(RequestType.PfAdd, [key] + elements)

    def pfcount(self: TTransaction, keys: List[str]) -> TTransaction:
        """
        Estimates the cardinality of the data stored in a HyperLogLog structure for a single key or
        calculates the combined cardinality of multiple keys by merging their HyperLogLogs temporarily.

        See https://valkey.io/commands/pfcount for more details.

        Args:
            keys (List[str]): The keys of the HyperLogLog data structures to be analyzed.

        Command response:
            int: The approximated cardinality of given HyperLogLog data structures.
                The cardinality of a key that does not exist is 0.
        """
        return self.append_command(RequestType.PfCount, keys)

    def pfmerge(
        self: TTransaction, destination: str, source_keys: List[str]
    ) -> TTransaction:
        """
        Merges multiple HyperLogLog values into a unique value. If the destination variable exists, it is treated as one
        of the source HyperLogLog data sets, otherwise a new HyperLogLog is created.

        See https://valkey.io/commands/pfmerge for more details.

        Args:
            destination (str): The key of the destination HyperLogLog where the merged data sets will be stored.
            source_keys (List[str]): The keys of the HyperLogLog structures to be merged.

        Command response:
            OK: A simple OK response.
        """
        return self.append_command(RequestType.PfMerge, [destination] + source_keys)

    def bitcount(
        self: TTransaction, key: str, options: Optional[OffsetOptions] = None
    ) -> TTransaction:
        """
        Counts the number of set bits (population counting) in a string stored at `key`. The `options` argument can
        optionally be provided to count the number of bits in a specific string interval.

        See https://valkey.io/commands/bitcount for more details.

        Args:
            key (str): The key for the string to count the set bits of.
            options (Optional[OffsetOptions]): The offset options.

        Command response:
            int: If `options` is provided, returns the number of set bits in the string interval specified by `options`.
                If `options` is not provided, returns the number of set bits in the string stored at `key`.
                Otherwise, if `key` is missing, returns `0` as it is treated as an empty string.
        """
        args = [key]
        if options is not None:
            args = args + options.to_args()

        return self.append_command(RequestType.BitCount, args)

    def setbit(self: TTransaction, key: str, offset: int, value: int) -> TTransaction:
        """
        Sets or clears the bit at `offset` in the string value stored at `key`. The `offset` is a zero-based index,
        with `0` being the first element of the list, `1` being the next element, and so on. The `offset` must be less
        than `2^32` and greater than or equal to `0`. If a key is non-existent then the bit at `offset` is set to
        `value` and the preceding bits are set to `0`.

        See https://valkey.io/commands/setbit for more details.

        Args:
            key (str): The key of the string.
            offset (int): The index of the bit to be set.
            value (int): The bit value to set at `offset`. The value must be `0` or `1`.

        Command response:
            int: The bit value that was previously stored at `offset`.
        """
        return self.append_command(RequestType.SetBit, [key, str(offset), str(value)])

    def getbit(self: TTransaction, key: str, offset: int) -> TTransaction:
        """
        Returns the bit value at `offset` in the string value stored at `key`.
        `offset` should be greater than or equal to zero.

        See https://valkey.io/commands/getbit for more details.

        Args:
            key (str): The key of the string.
            offset (int): The index of the bit to return.

        Command response:
            int: The bit at the given `offset` of the string. Returns `0` if the key is empty or if the `offset` exceeds
                the length of the string.
        """
        return self.append_command(RequestType.GetBit, [key, str(offset)])

    def bitpos(
        self: TTransaction, key: str, bit: int, start: Optional[int] = None
    ) -> TTransaction:
        """
        Returns the position of the first bit matching the given `bit` value. The optional starting offset
        `start` is a zero-based index, with `0` being the first byte of the list, `1` being the next byte and so on.
        The offset can also be a negative number indicating an offset starting at the end of the list, with `-1` being
        the last byte of the list, `-2` being the penultimate, and so on.

        See https://valkey.io/commands/bitpos for more details.

        Args:
            key (str): The key of the string.
            bit (int): The bit value to match. Must be `0` or `1`.
            start (Optional[int]): The starting offset.

        Command response:
            int: The position of the first occurrence of `bit` in the binary value of the string held at `key`.
                If `start` was provided, the search begins at the offset indicated by `start`.
        """
        args = [key, str(bit)] if start is None else [key, str(bit), str(start)]
        return self.append_command(RequestType.BitPos, args)

    def bitpos_interval(
        self: TTransaction,
        key: str,
        bit: int,
        start: int,
        end: int,
        index_type: Optional[BitmapIndexType] = None,
    ) -> TTransaction:
        """
        Returns the position of the first bit matching the given `bit` value. The offsets are zero-based indexes, with
        `0` being the first element of the list, `1` being the next, and so on. These offsets can also be negative
        numbers indicating offsets starting at the end of the list, with `-1` being the last element of the list, `-2`
        being the penultimate, and so on.

        If you are using Redis 7.0.0 or above, the optional `index_type` can also be provided to specify whether the
        `start` and `end` offsets specify BIT or BYTE offsets. If `index_type` is not provided, BYTE offsets
        are assumed. If BIT is specified, `start=0` and `end=2` means to look at the first three bits. If BYTE is
        specified, `start=0` and `end=2` means to look at the first three bytes.

        See https://valkey.io/commands/bitpos for more details.

        Args:
            key (str): The key of the string.
            bit (int): The bit value to match. Must be `0` or `1`.
            start (int): The starting offset.
            end (int): The ending offset.
            index_type (Optional[BitmapIndexType]): The index offset type. This option can only be specified if you are
                using Redis version 7.0.0 or above. Could be either `BitmapIndexType.BYTE` or `BitmapIndexType.BIT`.
                If no index type is provided, the indexes will be assumed to be byte indexes.

        Command response:
            int: The position of the first occurrence from the `start` to the `end` offsets of the `bit` in the binary
                value of the string held at `key`.
        """
        if index_type is not None:
            args = [key, str(bit), str(start), str(end), index_type.value]
        else:
            args = [key, str(bit), str(start), str(end)]

        return self.append_command(RequestType.BitPos, args)

    def bitop(
        self: TTransaction,
        operation: BitwiseOperation,
        destination: str,
        keys: List[str],
    ) -> TTransaction:
        """
        Perform a bitwise operation between multiple keys (containing string values) and store the result in the
        `destination`.

        See https://valkey.io/commands/bitop for more details.

        Args:
            operation (BitwiseOperation): The bitwise operation to perform.
            destination (str): The key that will store the resulting string.
            keys (List[str]): The list of keys to perform the bitwise operation on.

        Command response:
            int: The size of the string stored in `destination`.
        """
        return self.append_command(
            RequestType.BitOp, [operation.value, destination] + keys
        )

    def bitfield(
        self: TTransaction, key: str, subcommands: List[BitFieldSubCommands]
    ) -> TTransaction:
        """
        Reads or modifies the array of bits representing the string that is held at `key` based on the specified
        `subcommands`.

        See https://valkey.io/commands/bitfield for more details.

        Args:
            key (str): The key of the string.
            subcommands (List[BitFieldSubCommands]): The subcommands to be performed on the binary value of the string
                at `key`, which could be any of the following:
                    - `BitFieldGet`
                    - `BitFieldSet`
                    - `BitFieldIncrBy`
                    - `BitFieldOverflow`

        Command response:
            List[Optional[int]]: An array of results from the executed subcommands:
                - `BitFieldGet` returns the value in `Offset` or `OffsetMultiplier`.
                - `BitFieldSet` returns the old value in `Offset` or `OffsetMultiplier`.
                - `BitFieldIncrBy` returns the new value in `Offset` or `OffsetMultiplier`.
                - `BitFieldOverflow` determines the behavior of the "SET" and "INCRBY" subcommands when an overflow or
                  underflow occurs. "OVERFLOW" does not return a value and does not contribute a value to the list
                  response.
        """
        args = [key] + _create_bitfield_args(subcommands)
        return self.append_command(RequestType.BitField, args)

    def bitfield_read_only(
        self: TTransaction, key: str, subcommands: List[BitFieldGet]
    ) -> TTransaction:
        """
        Reads the array of bits representing the string that is held at `key` based on the specified `subcommands`.

        See https://valkey.io/commands/bitfield_ro for more details.

        Args:
            key (str): The key of the string.
            subcommands (List[BitFieldGet]): The "GET" subcommands to be performed.

        Command response:
            List[int]: An array of results from the "GET" subcommands.

        Since: Redis version 6.0.0.
        """
        args = [key] + _create_bitfield_read_only_args(subcommands)
        return self.append_command(RequestType.BitFieldReadOnly, args)

    def object_encoding(self: TTransaction, key: str) -> TTransaction:
        """
        Returns the internal encoding for the Redis object stored at `key`.

        See https://valkey.io/commands/object-encoding for more details.

        Args:
            key (str): The `key` of the object to get the internal encoding of.

        Command response:
            Optional[str]: If `key` exists, returns the internal encoding of the object stored at
                `key` as a string. Otherwise, returns None.
        """
        return self.append_command(RequestType.ObjectEncoding, [key])

    def object_freq(self: TTransaction, key: str) -> TTransaction:
        """
        Returns the logarithmic access frequency counter of a Redis object stored at `key`.

        See https://valkey.io/commands/object-freq for more details.

        Args:
            key (str): The key of the object to get the logarithmic access frequency counter of.

        Command response:
            Optional[int]: If `key` exists, returns the logarithmic access frequency counter of the object stored at `key` as an
                integer. Otherwise, returns None.
        """
        return self.append_command(RequestType.ObjectFreq, [key])

    def object_idletime(self: TTransaction, key: str) -> TTransaction:
        """
        Returns the time in seconds since the last access to the value stored at `key`.

        See https://valkey.io/commands/object-idletime for more details.

        Args:
            key (str): The key of the object to get the idle time of.

        Command response:
            Optional[int]: If `key` exists, returns the idle time in seconds. Otherwise, returns None.
        """
        return self.append_command(RequestType.ObjectIdleTime, [key])

    def object_refcount(self: TTransaction, key: str) -> TTransaction:
        """
        Returns the reference count of the object stored at `key`.

        See https://valkey.io/commands/object-refcount for more details.

        Args:
            key (str): The key of the object to get the reference count of.

        Command response:
            Optional[int]: If `key` exists, returns the reference count of the object stored at `key` as an integer.
                Otherwise, returns None.
        """
        return self.append_command(RequestType.ObjectRefCount, [key])

    def srandmember(self: TTransaction, key: str) -> TTransaction:
        """
        Returns a random element from the set value stored at 'key'.

        See https://valkey.io/commands/srandmember for more details.

        Args:
            key (str): The key from which to retrieve the set member.

        Command Response:
            str: A random element from the set, or None if 'key' does not exist.
        """
        return self.append_command(RequestType.SRandMember, [key])

    def srandmember_count(self: TTransaction, key: str, count: int) -> TTransaction:
        """
        Returns one or more random elements from the set value stored at 'key'.

        See https://valkey.io/commands/srandmember for more details.

        Args:
            key (str): The key of the sorted set.
            count (int): The number of members to return.
                If `count` is positive, returns unique members.
                If `count` is negative, allows for duplicates members.

        Command Response:
            List[str]: A list of members from the set.
                If the set does not exist or is empty, the response will be an empty list.
        """
        return self.append_command(RequestType.SRandMember, [key, str(count)])

    def flushall(
        self: TTransaction, flush_mode: Optional[FlushMode] = None
    ) -> TTransaction:
        """
        Deletes all the keys of all the existing databases. This command never fails.
        See https://valkey.io/commands/flushall for more details.

        Args:
            flush_mode (Optional[FlushMode]): The flushing mode, could be either `SYNC` or `ASYNC`.

        Command Response:
            TOK: OK.
        """
        args = []
        if flush_mode is not None:
            args.append(flush_mode.value)
        return self.append_command(RequestType.FlushAll, args)

    def flushdb(
        self: TTransaction, flush_mode: Optional[FlushMode] = None
    ) -> TTransaction:
        """
        Deletes all the keys of the currently selected database. This command never fails.

        See https://valkey.io/commands/flushdb for more details.

        Args:
            flush_mode (Optional[FlushMode]): The flushing mode, could be either `SYNC` or `ASYNC`.

        Command Response:
            TOK: OK.
        """
        args = []
        if flush_mode is not None:
            args.append(flush_mode.value)
        return self.append_command(RequestType.FlushDB, args)

    def getex(
        self: TTransaction, key: str, expiry: Optional[ExpiryGetEx] = None
    ) -> TTransaction:
        """
        Get the value of `key` and optionally set its expiration. GETEX is similar to GET.
        See https://valkey.io/commands/getex for more details.

        Args:
            key (str): The key to get.
            expiry (Optional[ExpirySet], optional): set expiriation to the given key.
                Equivalent to [`EX` | `PX` | `EXAT` | `PXAT` | `PERSIST`] in the Redis API.

        Command Response:
            Optional[str]:
                If `key` exists, return the value stored at `key`
                If 'key` does not exist, return 'None'

        Since: Redis version 6.2.0.
        """
        args = [key]
        if expiry is not None:
            args.extend(expiry.get_cmd_args())
        return self.append_command(RequestType.GetEx, args)

    def lolwut(
        self: TTransaction,
        version: Optional[int] = None,
        parameters: Optional[List[int]] = None,
    ) -> TTransaction:
        """
        Displays a piece of generative computer art and the Redis version.

        See https://valkey.io/commands/lolwut for more details.

        Args:
            version (Optional[int]): Version of computer art to generate.
            parameters (Optional[List[int]]): Additional set of arguments in order to change the output:
                For version `5`, those are length of the line, number of squares per row, and number of squares per column.
                For version `6`, those are number of columns and number of lines.

        Command Response:
            str: A piece of generative computer art along with the current Redis version.
        """
        args = []
        if version is not None:
            args.extend(["VERSION", str(version)])
        if parameters:
            for var in parameters:
                args.extend(str(var))
        return self.append_command(RequestType.Lolwut, args)

    def random_key(self: TTransaction) -> TTransaction:
        """
        Returns a random existing key name.

        See https://valkey.io/commands/randomkey for more details.

        Command response:
            Optional[str]: A random existing key name.
        """
        return self.append_command(RequestType.RandomKey, [])


class Transaction(BaseTransaction):
    """
    Extends BaseTransaction class for standalone Redis commands that are not supported in Redis cluster mode.

    Command Response:
        The response for each command depends on the executed Redis command. Specific response types
        are documented alongside each method.

    Example:
        transaction = Transaction()
        >>> transaction.set("key", "value")
        >>> transaction.select(1)  # Standalone command
        >>> transaction.get("key")
        >>> await client.exec(transaction)
        [OK , OK , None]

    """

    # TODO: add SLAVEOF and all SENTINEL commands
    def move(self, key: str, db_index: int) -> "Transaction":
        """
        Move `key` from the currently selected database to the database specified by `db_index`.

        See https://valkey.io/commands/move/ for more details.

        Args:
            key (str): The key to move.
            db_index (int): The index of the database to move `key` to.

        Commands response:
            bool: True if `key` was moved, or False if the `key` already exists in the destination database
                or does not exist in the source database.
        """
        return self.append_command(RequestType.Move, [key, str(db_index)])

    def select(self, index: int) -> "Transaction":
        """
        Change the currently selected Redis database.
        See https://redis.io/commands/select/ for details.

        Args:
            index (int): The index of the database to select.

        Command response:
            A simple OK response.
        """
        return self.append_command(RequestType.Select, [str(index)])

    def sort(
        self: TTransaction,
        key: str,
        by_pattern: Optional[str] = None,
        limit: Optional[Limit] = None,
        get_patterns: Optional[List[str]] = None,
        order: Optional[OrderBy] = None,
        alpha: Optional[bool] = None,
    ) -> TTransaction:
        """
        Sorts the elements in the list, set, or sorted set at `key` and returns the result.
        The `sort` command can be used to sort elements based on different criteria and apply transformations on sorted elements.
        To store the result into a new key, see `sort_store`.

        See https://valkey.io/commands/sort for more details.

        Args:
            key (str): The key of the list, set, or sorted set to be sorted.
            by_pattern (Optional[str]): A pattern to sort by external keys instead of by the elements stored at the key themselves.
                The pattern should contain an asterisk (*) as a placeholder for the element values, where the value
                from the key replaces the asterisk to create the key name. For example, if `key` contains IDs of objects,
                `by_pattern` can be used to sort these IDs based on an attribute of the objects, like their weights or
                timestamps.
                E.g., if `by_pattern` is `weight_*`, the command will sort the elements by the values of the
                keys `weight_<element>`.
                If not provided, elements are sorted by their value.
            limit (Optional[Limit]): Limiting the range of the query by setting offset and result count. See `Limit` class for more information.
            get_pattern (Optional[str]): A pattern used to retrieve external keys' values, instead of the elements at `key`.
                The pattern should contain an asterisk (*) as a placeholder for the element values, where the value
                from `key` replaces the asterisk to create the key name. This allows the sorted elements to be
                transformed based on the related keys values. For example, if `key` contains IDs of users, `get_pattern`
                can be used to retrieve specific attributes of these users, such as their names or email addresses.
                E.g., if `get_pattern` is `name_*`, the command will return the values of the keys `name_<element>`
                for each sorted element. Multiple `get_pattern` arguments can be provided to retrieve multiple attributes.
                The special value `#` can be used to include the actual element from `key` being sorted.
                If not provided, only the sorted elements themselves are returned.
            order (Optional[OrderBy]): Specifies the order to sort the elements.
                Can be `OrderBy.ASC` (ascending) or `OrderBy.DESC` (descending).
            alpha (Optional[bool]): When `True`, sorts elements lexicographically. When `False` (default), sorts elements numerically.
                Use this when the list, set, or sorted set contains string values that cannot be converted into double precision floating point numbers.

        Command response:
            List[Optional[str]]: Returns a list of sorted elements.
        """
        args = _build_sort_args(key, by_pattern, limit, get_patterns, order, alpha)
        return self.append_command(RequestType.Sort, args)

    def sort_store(
        self: TTransaction,
        key: str,
        destination: str,
        by_pattern: Optional[str] = None,
        limit: Optional[Limit] = None,
        get_patterns: Optional[List[str]] = None,
        order: Optional[OrderBy] = None,
        alpha: Optional[bool] = None,
    ) -> TTransaction:
        """
        Sorts the elements in the list, set, or sorted set at `key` and stores the result in `store`.
        The `sort` command can be used to sort elements based on different criteria, apply transformations on sorted elements, and store the result in a new key.
        To get the sort result without storing it into a key, see `sort`.

        See https://valkey.io/commands/sort for more details.

        Args:
            key (str): The key of the list, set, or sorted set to be sorted.
            destination (str): The key where the sorted result will be stored.
            by_pattern (Optional[str]): A pattern to sort by external keys instead of by the elements stored at the key themselves.
                The pattern should contain an asterisk (*) as a placeholder for the element values, where the value
                from the key replaces the asterisk to create the key name. For example, if `key` contains IDs of objects,
                `by_pattern` can be used to sort these IDs based on an attribute of the objects, like their weights or
                timestamps.
                E.g., if `by_pattern` is `weight_*`, the command will sort the elements by the values of the
                keys `weight_<element>`.
                If not provided, elements are sorted by their value.
            limit (Optional[Limit]): Limiting the range of the query by setting offset and result count. See `Limit` class for more information.
            get_pattern (Optional[str]): A pattern used to retrieve external keys' values, instead of the elements at `key`.
                The pattern should contain an asterisk (*) as a placeholder for the element values, where the value
                from `key` replaces the asterisk to create the key name. This allows the sorted elements to be
                transformed based on the related keys values. For example, if `key` contains IDs of users, `get_pattern`
                can be used to retrieve specific attributes of these users, such as their names or email addresses.
                E.g., if `get_pattern` is `name_*`, the command will return the values of the keys `name_<element>`
                for each sorted element. Multiple `get_pattern` arguments can be provided to retrieve multiple attributes.
                The special value `#` can be used to include the actual element from `key` being sorted.
                If not provided, only the sorted elements themselves are returned.
            order (Optional[OrderBy]): Specifies the order to sort the elements.
                Can be `OrderBy.ASC` (ascending) or `OrderBy.DESC` (descending).
            alpha (Optional[bool]): When `True`, sorts elements lexicographically. When `False` (default), sorts elements numerically.
                Use this when the list, set, or sorted set contains string values that cannot be converted into double precision floating point numbers.

        Command response:
            int: The number of elements in the sorted key stored at `store`.
        """
        args = _build_sort_args(
            key, by_pattern, limit, get_patterns, order, alpha, store=destination
        )
        return self.append_command(RequestType.Sort, args)

    def copy(
        self: TTransaction,
        source: str,
        destination: str,
        destinationDB: Optional[int] = None,
        replace: Optional[bool] = None,
    ) -> TTransaction:
        """
        Copies the value stored at the `source` to the `destination` key. If `destinationDB`
        is specified, the value will be copied to the database specified by `destinationDB`,
        otherwise the current database will be used. When `replace` is True, removes the
        `destination` key first if it already exists, otherwise performs no action.

        See https://valkey.io/commands/copy for more details.

        Args:
            source (str): The key to the source value.
            destination (str): The key where the value should be copied to.
            destinationDB (Optional[int]): The alternative logical database index for the destination key.
            replace (Optional[bool]): If the destination key should be removed before copying the value to it.

        Command response:
            bool: True if the source was copied. Otherwise, return False.

        Since: Redis version 6.2.0.
        """
        args = [source, destination]
        if destinationDB is not None:
            args.extend(["DB", str(destinationDB)])
        if replace is not None:
            args.append("REPLACE")

        return self.append_command(RequestType.Copy, args)


class ClusterTransaction(BaseTransaction):
    """
    Extends BaseTransaction class for cluster mode commands that are not supported in standalone.

    Command Response:
        The response for each command depends on the executed Redis command. Specific response types
        are documented alongside each method.
    """

    def sort(
        self: TTransaction,
        key: str,
        limit: Optional[Limit] = None,
        order: Optional[OrderBy] = None,
        alpha: Optional[bool] = None,
    ) -> TTransaction:
        """
        Sorts the elements in the list, set, or sorted set at `key` and returns the result.
        To store the result into a new key, see `sort_store`.

        See https://valkey.io/commands/sort for more details.

        Args:
            key (str): The key of the list, set, or sorted set to be sorted.
            limit (Optional[Limit]): Limiting the range of the query by setting offset and result count. See `Limit` class for more information.
            order (Optional[OrderBy]): Specifies the order to sort the elements.
                Can be `OrderBy.ASC` (ascending) or `OrderBy.DESC` (descending).
            alpha (Optional[bool]): When `True`, sorts elements lexicographically. When `False` (default), sorts elements numerically.
                Use this when the list, set, or sorted set contains string values that cannot be converted into double precision floating point numbers.

        Command response:
            List[str]: A list of sorted elements.
        """
        args = _build_sort_args(key, None, limit, None, order, alpha)
        return self.append_command(RequestType.Sort, args)

    def sort_store(
        self: TTransaction,
        key: str,
        destination: str,
        limit: Optional[Limit] = None,
        order: Optional[OrderBy] = None,
        alpha: Optional[bool] = None,
    ) -> TTransaction:
        """
        Sorts the elements in the list, set, or sorted set at `key` and stores the result in `store`.
        When in cluster mode, `key` and `store` must map to the same hash slot.
        To get the sort result without storing it into a key, see `sort`.

        See https://valkey.io/commands/sort for more details.

        Args:
            key (str): The key of the list, set, or sorted set to be sorted.
            destination (str): The key where the sorted result will be stored.
            limit (Optional[Limit]): Limiting the range of the query by setting offset and result count. See `Limit` class for more information.
            order (Optional[OrderBy]): Specifies the order to sort the elements.
                Can be `OrderBy.ASC` (ascending) or `OrderBy.DESC` (descending).
            alpha (Optional[bool]): When `True`, sorts elements lexicographically. When `False` (default), sorts elements numerically.
                Use this when the list, set, or sorted set contains string values that cannot be converted into double precision floating point numbers.

        Command response:
            int: The number of elements in the sorted key stored at `store`.
        """
        args = _build_sort_args(key, None, limit, None, order, alpha, store=destination)
        return self.append_command(RequestType.Sort, args)

    def copy(
        self: TTransaction,
        source: str,
        destination: str,
        replace: Optional[bool] = None,
    ) -> TTransaction:
        """
        Copies the value stored at the `source` to the `destination` key. When `replace` is True,
        removes the `destination` key first if it already exists, otherwise performs no action.

        See https://valkey.io/commands/copy for more details.

        Args:
            source (str): The key to the source value.
            destination (str): The key where the value should be copied to.
            replace (Optional[bool]): If the destination key should be removed before copying the value to it.

        Command response:
            bool: True if the source was copied. Otherwise, return False.

        Since: Redis version 6.2.0.
        """
        args = [source, destination]
        if replace is not None:
            args.append("REPLACE")

        return self.append_command(RequestType.Copy, args)

    # TODO: add all CLUSTER commands<|MERGE_RESOLUTION|>--- conflicted
+++ resolved
@@ -1822,6 +1822,25 @@
             [mode.value] if mode else [],
         )
 
+    def function_delete(self: TTransaction, library_name: str) -> TTransaction:
+        """
+        Deletes a library and all its functions.
+
+        See https://valkey.io/docs/latest/commands/function-delete/ for more details.
+
+        Args:
+            library_code (str): The libary name to delete
+
+        Commands response:
+            TOK: A simple `OK`.
+
+        Since: Redis 7.0.0.
+        """
+        return self.append_command(
+            RequestType.FunctionDelete,
+            [library_name],
+        )
+
     def xadd(
         self: TTransaction,
         key: str,
@@ -1901,50 +1920,6 @@
         """
         return self.append_command(RequestType.XLen, [key])
 
-<<<<<<< HEAD
-    def function_delete(self: TTransaction, library_name: str) -> TTransaction:
-        """
-        Deletes a library and all its functions.
-
-        See https://valkey.io/docs/latest/commands/function-delete/ for more details.
-
-        Args:
-            library_code (str): The libary name to delete
-
-        Commands response:
-            TOK: A simple `OK`.
-
-        Since: Redis 7.0.0.
-        """
-        return self.append_command(
-            RequestType.FunctionDelete,
-            [library_name],
-        )
-
-    def function_load(
-        self: TTransaction, library_code: str, replace: bool = False
-    ) -> TTransaction:
-        """
-        Loads a library to Redis.
-
-        See https://valkey.io/docs/latest/commands/function-load/ for more details.
-
-        Args:
-            library_code (str): The source code that implements the library.
-            replace (bool): Whether the given library should overwrite a library with the same name if
-                it already exists.
-
-        Commands response:
-            str: The library name that was loaded.
-
-        Since: Redis 7.0.0.
-        """
-        return self.append_command(
-            RequestType.FunctionLoad,
-            ["REPLACE", library_code] if replace else [library_code],
-        )
-
-=======
     def xrange(
         self: TTransaction,
         key: str,
@@ -2285,7 +2260,6 @@
         args = _create_xpending_range_args(key, group_name, start, end, count, options)
         return self.append_command(RequestType.XPending, args)
 
->>>>>>> af50da9d
     def geoadd(
         self: TTransaction,
         key: str,
