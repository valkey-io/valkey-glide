# Copyright GLIDE-for-Redis Project Contributors - SPDX Identifier: Apache-2.0

from __future__ import annotations

from typing import Dict, List, Mapping, Optional, cast

from glide.async_commands.command_args import Limit, OrderBy
from glide.async_commands.core import (
    CoreCommands,
    FlushMode,
    InfoSection,
    _build_sort_args,
)
from glide.async_commands.transaction import BaseTransaction, ClusterTransaction
from glide.constants import TOK, TClusterResponse, TResult, TSingleNodeRoute
from glide.protobuf.redis_request_pb2 import RequestType
from glide.routes import Route


class ClusterCommands(CoreCommands):
    async def custom_command(
        self, command_args: List[str], route: Optional[Route] = None
    ) -> TResult:
        """
        Executes a single command, without checking inputs.
        See the [Glide for Redis Wiki](https://github.com/aws/glide-for-redis/wiki/General-Concepts#custom-command)
        for details on the restrictions and limitations of the custom command API.

            @example - Return a list of all pub/sub clients from all nodes:

                connection.customCommand(["CLIENT", "LIST","TYPE", "PUBSUB"], AllNodes())
        Args:
            command_args (List[str]): List of strings of the command's arguments.
            Every part of the command, including the command name and subcommands, should be added as a separate value in args.
            route (Optional[Route]): The command will be routed automatically based on the passed command's default request policy, unless `route` is provided, in which
            case the client will route the command to the nodes defined by `route`. Defaults to None.

        Returns:
            TResult: The returning value depends on the executed command and the route
        """
        return await self._execute_command(
            RequestType.CustomCommand, command_args, route
        )

    async def info(
        self,
        sections: Optional[List[InfoSection]] = None,
        route: Optional[Route] = None,
    ) -> TClusterResponse[str]:
        """
        Get information and statistics about the Redis server.
        See https://redis.io/commands/info/ for details.

        Args:
            sections (Optional[List[InfoSection]]): A list of InfoSection values specifying which sections of
            information to retrieve. When no parameter is provided, the default option is assumed.
            route (Optional[Route]): The command will be routed to all primaries, unless `route` is provided, in which
            case the client will route the command to the nodes defined by `route`. Defaults to None.

        Returns:
            TClusterResponse[str]: If a single node route is requested, returns a string containing the information for
            the required sections. Otherwise, returns a dict of strings, with each key containing the address of
            the queried node and value containing the information regarding the requested sections.
        """
        args = [section.value for section in sections] if sections else []

        return cast(
            TClusterResponse[str],
            await self._execute_command(RequestType.Info, args, route),
        )

    async def exec(
        self,
        transaction: BaseTransaction | ClusterTransaction,
        route: Optional[TSingleNodeRoute] = None,
    ) -> Optional[List[TResult]]:
        """
        Execute a transaction by processing the queued commands.
        See https://redis.io/topics/Transactions/ for details on Redis Transactions.

        Args:
            transaction (ClusterTransaction): A ClusterTransaction object containing a list of commands to be executed.
            route (Optional[TSingleNodeRoute]): If `route` is not provided, the transaction will be routed to the slot owner of the
            first key found in the transaction. If no key is found, the command will be sent to a random node.
            If `route` is provided, the client will route the command to the nodes defined by `route`.

        Returns:
            Optional[List[TResult]]: A list of results corresponding to the execution of each command
            in the transaction. If a command returns a value, it will be included in the list. If a command
            doesn't return a value, the list entry will be None.
            If the transaction failed due to a WATCH command, `exec` will return `None`.
        """
        commands = transaction.commands[:]
        return await self._execute_transaction(commands, route)

    async def config_resetstat(
        self,
        route: Optional[Route] = None,
    ) -> TOK:
        """
        Resets the statistics reported by Redis using the INFO and LATENCY HISTOGRAM commands.
        See https://redis.io/commands/config-resetstat/ for details.

        Args:
            route (Optional[Route]): The command will be routed automatically to all nodes, unless `route` is provided, in which
            case the client will route the command to the nodes defined by `route`. Defaults to None.

        Returns:
            OK: Returns "OK" to confirm that the statistics were successfully reset.
        """
        return cast(
            TOK, await self._execute_command(RequestType.ConfigResetStat, [], route)
        )

    async def config_rewrite(
        self,
        route: Optional[Route] = None,
    ) -> TOK:
        """
        Rewrite the configuration file with the current configuration.
        See https://redis.io/commands/config-rewrite/ for details.

        Args:
            route (Optional[TRoute]): The command will be routed automatically to all nodes, unless `route` is provided, in which
            case the client will route the command to the nodes defined by `route`. Defaults to None.

        Returns:
            OK: OK is returned when the configuration was rewritten properly. Otherwise an error is raised.

        Example:
            >>> await client.config_rewrite()
                'OK'
        """
        return cast(
            TOK, await self._execute_command(RequestType.ConfigRewrite, [], route)
        )

    async def client_id(
        self,
        route: Optional[Route] = None,
    ) -> TClusterResponse[int]:
        """
        Returns the current connection id.
        See https://redis.io/commands/client-id/ for more information.

        Args:
            route (Optional[Route]): The command will be sent to a random node, unless `route` is provided, in which
            case the client will route the command to the nodes defined by `route`.

        Returns:
            TClusterResponse[int]: The id of the client.
            If a single node route is requested, returns a int representing the client's id.
            Otherwise, returns a dict of [str , int] where each key contains the address of
            the queried node and the value contains the client's id.
        """
        return cast(
            TClusterResponse[int],
            await self._execute_command(RequestType.ClientId, [], route),
        )

    async def ping(
        self, message: Optional[str] = None, route: Optional[Route] = None
    ) -> str:
        """
        Ping the Redis server.
        See https://redis.io/commands/ping/ for more details.

        Args:
            message (Optional[str]): An optional message to include in the PING command. If not provided,
            the server will respond with "PONG". If provided, the server will respond with a copy of the message

            route (Optional[Route]): The command will be sent to all primaries, unless `route` is provided, in which
            case the client will route the command to the nodes defined by `route`

        Returns:
           str: "PONG" if `message` is not provided, otherwise return a copy of `message`.

        Examples:
            >>> await client.ping()
            "PONG"
            >>> await client.ping("Hello")
            "Hello"
        """
        argument = [] if message is None else [message]
        return cast(str, await self._execute_command(RequestType.Ping, argument, route))

    async def config_get(
        self, parameters: List[str], route: Optional[Route] = None
    ) -> TClusterResponse[Dict[str, str]]:
        """
        Get the values of configuration parameters.
        See https://redis.io/commands/config-get/ for details.

        Args:
            parameters (List[str]): A list of configuration parameter names to retrieve values for.

            route (Optional[Route]): The command will be routed to a random node, unless `route` is provided,
            in which case the client will route the command to the nodes defined by `route`.

        Returns:
            TClusterResponse[Dict[str, str]]: A dictionary of values corresponding to the
            configuration parameters.
            When specifying a route other than a single node, response will be : {Address (str) : response (Dict[str, str]) , ... }
            with type of Dict[str, Dict[str, str]].

        Examples:
            >>> await client.config_get(["timeout"] , RandomNode())
            {'timeout': '1000'}
            >>> await client.config_get(["timeout" , "maxmemory"])
            {'timeout': '1000', "maxmemory": "1GB"}
        """
        return cast(
            TClusterResponse[Dict[str, str]],
            await self._execute_command(RequestType.ConfigGet, parameters, route),
        )

    async def config_set(
        self, parameters_map: Mapping[str, str], route: Optional[Route] = None
    ) -> TOK:
        """
        Set configuration parameters to the specified values.
        See https://redis.io/commands/config-set/ for details.

        Args:
            parameters_map (Mapping[str, str]): A map consisting of configuration
            parameters and their respective values to set.

            route (Optional[Route]): The command will be routed to all nodes, unless `route` is provided,
            in which case the client will route the command to the nodes defined by `route`.

        Returns:
            OK: Returns OK if all configurations have been successfully set. Otherwise, raises an error.

        Examples:
            >>> await client.config_set([("timeout", "1000")], [("maxmemory", "1GB")])
            OK
        """
        parameters: List[str] = []
        for pair in parameters_map.items():
            parameters.extend(pair)
        return cast(
            TOK,
            await self._execute_command(RequestType.ConfigSet, parameters, route),
        )

    async def client_getname(
        self, route: Optional[Route] = None
    ) -> TClusterResponse[Optional[str]]:
        """
        Get the name of the connection to which the request is routed.
        See https://redis.io/commands/client-getname/ for more details.

        Args:
            route (Optional[Route]): The command will be routed to a random node, unless `route` is provided,
            in which case the client will route the command to the nodes defined by `route`.

        Returns:
            TClusterResponse[Optional[str]]: The name of the client connection as a string if a name is set,
            or None if no name is assigned.
            When specifying a route other than a single node, response will be:
            {Address (str) : response (Optional[str]) , ... } with type of Dict[str, Optional[str]].

        Examples:
            >>> await client.client_getname()
            'Connection Name'
            >>> await client.client_getname(AllNodes())
            {'addr': 'Connection Name', 'addr2': 'Connection Name', 'addr3': 'Connection Name'}
        """
        return cast(
            TClusterResponse[Optional[str]],
            await self._execute_command(RequestType.ClientGetName, [], route),
        )

    async def dbsize(self, route: Optional[Route] = None) -> int:
        """
        Returns the number of keys in the database.
        See https://redis.io/commands/dbsize for more details.

        Args:
            route (Optional[Route]): The command will be routed to all primaries, unless `route` is provided,
            in which case the client will route the command to the nodes defined by `route`.

        Returns:
            int: The number of keys in the database.
            In the case of routing the query to multiple nodes, returns the aggregated number of keys across the different nodes.

        Examples:
            >>> await client.dbsize()
                10  # Indicates there are 10 keys in the cluster.
        """
        return cast(int, await self._execute_command(RequestType.DBSize, [], route))

    async def echo(
        self, message: str, route: Optional[Route] = None
    ) -> TClusterResponse[str]:
        """
        Echoes the provided `message` back.

        See https://redis.io/commands/echo for more details.

        Args:
            message (str): The message to be echoed back.
            route (Optional[Route]): The command will be routed to a random node, unless `route` is provided,
            in which case the client will route the command to the nodes defined by `route`.

        Returns:
            TClusterResponse[str]: The provided `message`.
            When specifying a route other than a single node, response will be:
            {Address (str) : response (str) , ... } with type of Dict[str, str].

        Examples:
            >>> await client.echo("Glide-for-Redis")
                'Glide-for-Redis'
            >>> await client.echo("Glide-for-Redis", AllNodes())
                {'addr': 'Glide-for-Redis', 'addr2': 'Glide-for-Redis', 'addr3': 'Glide-for-Redis'}
        """
        return cast(
            TClusterResponse[str],
            await self._execute_command(RequestType.Echo, [message], route),
        )

    async def time(self, route: Optional[Route] = None) -> TClusterResponse[List[str]]:
        """
        Returns the server time.

        See https://redis.io/commands/time/ for more details.

        Args:
            route (Optional[Route]): The command will be routed to a random node, unless `route` is provided,
            in which case the client will route the command to the nodes defined by `route`.

        Returns:
            TClusterResponse[Optional[str]]:  The current server time as a two items `array`:
            A Unix timestamp and the amount of microseconds already elapsed in the current second.
            The returned `array` is in a [Unix timestamp, Microseconds already elapsed] format.
            When specifying a route other than a single node, response will be:
            {Address (str) : response (List[str]) , ... } with type of Dict[str, List[str]].

        Examples:
            >>> await client.time()
            ['1710925775', '913580']
            >>> await client.time(AllNodes())
            {'addr': ['1710925775', '913580'], 'addr2': ['1710925775', '913580'], 'addr3': ['1710925775', '913580']}
        """
        return cast(
            TClusterResponse[List[str]],
            await self._execute_command(RequestType.Time, [], route),
        )

    async def lastsave(self, route: Optional[Route] = None) -> TClusterResponse[int]:
        """
        Returns the Unix time of the last DB save timestamp or startup timestamp if no save was made since then.

        See https://valkey.io/commands/lastsave for more details.

        Args:
            route (Optional[Route]): The command will be routed to a random node, unless `route` is provided,
                in which case the client will route the command to the nodes defined by `route`.

        Returns:
            TClusterResponse[int]: The Unix time of the last successful DB save.
                If no route is provided, or a single node route is requested, returns an int representing the Unix time
                of the last successful DB save. Otherwise, returns a dict of [str , int] where each key contains the
                address of the queried node and the value contains the Unix time of the last successful DB save.

        Examples:
            >>> await client.lastsave()
            1710925775  # Unix time of the last DB save
            >>> await client.lastsave(AllNodes())
            {'addr1': 1710925775, 'addr2': 1710925775, 'addr3': 1710925775}  # Unix time of the last DB save on each node
        """
        return cast(
            TClusterResponse[int],
            await self._execute_command(RequestType.LastSave, [], route),
        )

    async def sort(
        self,
        key: str,
        limit: Optional[Limit] = None,
        order: Optional[OrderBy] = None,
        alpha: Optional[bool] = None,
    ) -> List[str]:
        """
        Sorts the elements in the list, set, or sorted set at `key` and returns the result.
        To store the result into a new key, see `sort_store`.

        By default, sorting is numeric, and elements are compared by their value interpreted as double precision floating point numbers.

        See https://valkey.io/commands/sort for more details.

        Args:
            key (str): The key of the list, set, or sorted set to be sorted.
            limit (Optional[Limit]): Limiting the range of the query by setting offset and result count. See `Limit` class for more information.
            order (Optional[OrderBy]): Specifies the order to sort the elements.
                Can be `OrderBy.ASC` (ascending) or `OrderBy.DESC` (descending).
            alpha (Optional[bool]): When `True`, sorts elements lexicographically. When `False` (default), sorts elements numerically.
                Use this when the list, set, or sorted set contains string values that cannot be converted into double precision floating point numbers.

        Returns:
            List[str]: A list of sorted elements.

        Examples:
            >>> await client.lpush("mylist", '3', '1', '2')
            >>> await client.sort("mylist")
            ['1', '2', '3']

            >>> await client.sort("mylist", order=OrderBy.DESC)
            ['3', '2', '1']

            >>> await client.lpush("mylist", '2', '1', '2', '3', '3', '1')
            >>> await client.sort("mylist", limit=Limit(2, 3))
            ['1', '2', '2']

            >>> await client.lpush("mylist", "a", "b", "c", "d")
            >>> await client.sort("mylist", limit=Limit(2, 2), order=OrderBy.DESC, alpha=True)
            ['b', 'a']
        """
        args = _build_sort_args(key, None, limit, None, order, alpha)
        result = await self._execute_command(RequestType.Sort, args)
        return cast(List[str], result)

    async def sort_store(
        self,
        key: str,
        destination: str,
        limit: Optional[Limit] = None,
        order: Optional[OrderBy] = None,
        alpha: Optional[bool] = None,
    ) -> int:
        """
        Sorts the elements in the list, set, or sorted set at `key` and stores the result in `store`.
        When in cluster mode, `key` and `store` must map to the same hash slot.
        To get the sort result without storing it into a key, see `sort`.

        See https://valkey.io/commands/sort for more details.

        Args:
            key (str): The key of the list, set, or sorted set to be sorted.
            destination (str): The key where the sorted result will be stored.
            limit (Optional[Limit]): Limiting the range of the query by setting offset and result count. See `Limit` class for more information.
            order (Optional[OrderBy]): Specifies the order to sort the elements.
                Can be `OrderBy.ASC` (ascending) or `OrderBy.DESC` (descending).
            alpha (Optional[bool]): When `True`, sorts elements lexicographically. When `False` (default), sorts elements numerically.
                Use this when the list, set, or sorted set contains string values that cannot be converted into double precision floating point numbers.

        Returns:
            int: The number of elements in the sorted key stored at `store`.

        Examples:
            >>> await client.lpush("mylist", 3, 1, 2)
            >>> await client.sort_store("mylist", "sorted_list")
            3  # Indicates that the sorted list "sorted_list" contains three elements.
            >>> await client.lrange("sorted_list", 0, -1)
            ['1', '2', '3']
        """
        args = _build_sort_args(key, None, limit, None, order, alpha, store=destination)
        result = await self._execute_command(RequestType.Sort, args)
        return cast(int, result)

    async def publish(self, message: str, channel: str, sharded: bool = False) -> int:
        """
        Publish a message on pubsub channel.
        This command aggregates PUBLISH and SPUBLISH commands functionalities.
        The mode is selected using the 'sharded' parameter
        See https://valkey.io/commands/publish and https://valkey.io/commands/spublish for more details.

        Args:
            message (str): Message to publish
            channel (str): Channel to publish the message on.
            sharded (bool): Use sharded pubsub mode.

        Returns:
            int: Number of subscriptions in that shard that received the message.

        Examples:
            >>> await client.publish("Hi all!", "global-channel", False)
                1  # Publishes "Hi all!" message on global-channel channel using non-sharded mode
            >>> await client.publish("Hi to sharded channel1!", "channel1, True)
                2  # Publishes "Hi to sharded channel1!" message on channel1 using sharded mode
        """
        result = await self._execute_command(
            RequestType.SPublish if sharded else RequestType.Publish, [channel, message]
        )
        return cast(int, result)

    async def flushall(
        self, flush_mode: Optional[FlushMode] = None, route: Optional[Route] = None
    ) -> TClusterResponse[TOK]:
        """
        Deletes all the keys of all the existing databases. This command never fails.

        See https://valkey.io/commands/flushall for more details.

        Args:
            flush_mode (Optional[FlushMode]): The flushing mode, could be either `SYNC` or `ASYNC`.
            route (Optional[Route]): The command will be routed to all primary nodes, unless `route` is provided,
                in which case the client will route the command to the nodes defined by `route`.

        Returns:
            TClusterResponse[TOK]: OK.

        Examples:
             >>> await client.flushall(FlushMode.ASYNC)
                 OK  # This command never fails.
             >>> await client.flushall(FlushMode.ASYNC, AllNodes())
                 OK  # This command never fails.
        """
        args = []
        if flush_mode is not None:
            args.append(flush_mode.value)

        return cast(
            TClusterResponse[TOK],
            await self._execute_command(RequestType.FlushAll, args, route),
        )

<<<<<<< HEAD
    async def lolwut(
        self,
        version: Optional[int] = None,
        parameters: Optional[List[int]] = None,
        route: Optional[Route] = None,
    ) -> TClusterResponse[str]:
        """
        Displays a piece of generative computer art and the Redis version.

        See https://valkey.io/commands/lolwut for more details.

        Args:
            version (Optional[int]): Version of computer art to generate.
            parameters (Optional[List[int]]): Additional set of arguments in order to change the output:
                For version `5`, those are length of the line, number of squares per row, and number of squares per column.
                For version `6`, those are number of columns and number of lines.
            route (Optional[Route]): The command will be routed to a random node, unless `route` is provided,
                in which case the client will route the command to the nodes defined by `route`.

        Returns:
            TClusterResponse[str]: A piece of generative computer art along with the current Redis version.

        Examples:
            >>> await client.lolwut(6, [40, 20], ALL_NODES);
            "Redis ver. 7.2.3" # Indicates the current Redis version
        """
        args = []
        if version is not None:
            args.extend(["VERSION", str(version)])
        if parameters:
            for var in parameters:
                args.extend(str(var))
        return cast(
            TClusterResponse[str],
            await self._execute_command(RequestType.Lolwut, args, route),
=======
    async def copy(
        self,
        source: str,
        destination: str,
        replace: Optional[bool] = None,
    ) -> bool:
        """
        Copies the value stored at the `source` to the `destination` key. When `replace` is True,
        removes the `destination` key first if it already exists, otherwise performs no action.

        See https://valkey.io/commands/copy for more details.

        Note:
            Both `source` and `destination` must map to the same hash slot.

        Args:
            source (str): The key to the source value.
            destination (str): The key where the value should be copied to.
            replace (Optional[bool]): If the destination key should be removed before copying the value to it.

        Returns:
            bool: True if the source was copied. Otherwise, returns False.

        Examples:
            >>> await client.set("source", "sheep")
            >>> await client.copy("source", "destination")
                True # Source was copied
            >>> await client.get("destination")
                "sheep"

        Since: Redis version 6.2.0.
        """
        args = [source, destination]
        if replace is True:
            args.append("REPLACE")
        return cast(
            bool,
            await self._execute_command(RequestType.Copy, args),
>>>>>>> 4df0dd93
        )<|MERGE_RESOLUTION|>--- conflicted
+++ resolved
@@ -515,7 +515,46 @@
             await self._execute_command(RequestType.FlushAll, args, route),
         )
 
-<<<<<<< HEAD
+    async def copy(
+        self,
+        source: str,
+        destination: str,
+        replace: Optional[bool] = None,
+    ) -> bool:
+        """
+        Copies the value stored at the `source` to the `destination` key. When `replace` is True,
+        removes the `destination` key first if it already exists, otherwise performs no action.
+
+        See https://valkey.io/commands/copy for more details.
+
+        Note:
+            Both `source` and `destination` must map to the same hash slot.
+
+        Args:
+            source (str): The key to the source value.
+            destination (str): The key where the value should be copied to.
+            replace (Optional[bool]): If the destination key should be removed before copying the value to it.
+
+        Returns:
+            bool: True if the source was copied. Otherwise, returns False.
+
+        Examples:
+            >>> await client.set("source", "sheep")
+            >>> await client.copy("source", "destination")
+                True # Source was copied
+            >>> await client.get("destination")
+                "sheep"
+
+        Since: Redis version 6.2.0.
+        """
+        args = [source, destination]
+        if replace is True:
+            args.append("REPLACE")
+        return cast(
+            bool,
+            await self._execute_command(RequestType.Copy, args),
+        )
+      
     async def lolwut(
         self,
         version: Optional[int] = None,
@@ -551,44 +590,4 @@
         return cast(
             TClusterResponse[str],
             await self._execute_command(RequestType.Lolwut, args, route),
-=======
-    async def copy(
-        self,
-        source: str,
-        destination: str,
-        replace: Optional[bool] = None,
-    ) -> bool:
-        """
-        Copies the value stored at the `source` to the `destination` key. When `replace` is True,
-        removes the `destination` key first if it already exists, otherwise performs no action.
-
-        See https://valkey.io/commands/copy for more details.
-
-        Note:
-            Both `source` and `destination` must map to the same hash slot.
-
-        Args:
-            source (str): The key to the source value.
-            destination (str): The key where the value should be copied to.
-            replace (Optional[bool]): If the destination key should be removed before copying the value to it.
-
-        Returns:
-            bool: True if the source was copied. Otherwise, returns False.
-
-        Examples:
-            >>> await client.set("source", "sheep")
-            >>> await client.copy("source", "destination")
-                True # Source was copied
-            >>> await client.get("destination")
-                "sheep"
-
-        Since: Redis version 6.2.0.
-        """
-        args = [source, destination]
-        if replace is True:
-            args.append("REPLACE")
-        return cast(
-            bool,
-            await self._execute_command(RequestType.Copy, args),
->>>>>>> 4df0dd93
         )