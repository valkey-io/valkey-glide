--- conflicted
+++ resolved
@@ -319,7 +319,71 @@
             await self._execute_command(RequestType.Echo, [message], route),
         )
 
-<<<<<<< HEAD
+    async def function_load(
+        self, library_code: str, replace: bool = False, route: Optional[Route] = None
+    ) -> str:
+        """
+        Loads a library to Redis.
+
+        See https://valkey.io/docs/latest/commands/function-load/ for more details.
+
+        Args:
+            library_code (str): The source code that implements the library.
+            replace (bool): Whether the given library should overwrite a library with the same name if
+                it already exists.
+            route (Optional[Route]): The command will be routed to all primaries, unless `route` is provided,
+                in which case the client will route the command to the nodes defined by `route`.
+
+        Returns:
+            str: The library name that was loaded.
+
+        Examples:
+            >>> code = "#!lua name=mylib \n redis.register_function('myfunc', function(keys, args) return args[1] end)"
+            >>> await client.function_load(code, True, RandomNode())
+                "mylib"
+
+        Since: Redis 7.0.0.
+        """
+        return cast(
+            str,
+            await self._execute_command(
+                RequestType.FunctionLoad,
+                ["REPLACE", library_code] if replace else [library_code],
+                route,
+            ),
+        )
+
+    async def function_flush(
+        self, mode: Optional[FlushMode] = None, route: Optional[Route] = None
+    ) -> TOK:
+        """
+        Deletes all function libraries.
+
+        See https://valkey.io/docs/latest/commands/function-flush/ for more details.
+
+        Args:
+            mode (Optional[FlushMode]): The flushing mode, could be either `SYNC` or `ASYNC`.
+            route (Optional[Route]): The command will be routed to all primaries, unless `route` is provided,
+                in which case the client will route the command to the nodes defined by `route`.
+
+        Returns:
+            TOK: A simple `OK`.
+
+        Examples:
+            >>> await client.function_flush(FlushMode.SYNC)
+                "OK"
+
+        Since: Redis 7.0.0.
+        """
+        return cast(
+            TOK,
+            await self._execute_command(
+                RequestType.FunctionFlush,
+                [mode.value] if mode else [],
+                route,
+            ),
+        )
+
     async def function_delete(
         self, library_name: str, route: Optional[Route] = None
     ) -> TOK:
@@ -330,115 +394,23 @@
 
         Args:
             library_code (str): The libary name to delete
-=======
-    async def function_load(
-        self, library_code: str, replace: bool = False, route: Optional[Route] = None
-    ) -> str:
-        """
-        Loads a library to Redis.
-
-        See https://valkey.io/docs/latest/commands/function-load/ for more details.
-
-        Args:
-            library_code (str): The source code that implements the library.
-            replace (bool): Whether the given library should overwrite a library with the same name if
-                it already exists.
->>>>>>> af50da9d
             route (Optional[Route]): The command will be routed to all primaries, unless `route` is provided,
                 in which case the client will route the command to the nodes defined by `route`.
 
         Returns:
-<<<<<<< HEAD
             TOK: A simple `OK`.
 
         Examples:
             >>> await client.function_delete("my_lib")
                 "OK"
-=======
-            str: The library name that was loaded.
-
-        Examples:
-            >>> code = "#!lua name=mylib \n redis.register_function('myfunc', function(keys, args) return args[1] end)"
-            >>> await client.function_load(code, True, RandomNode())
-                "mylib"
->>>>>>> af50da9d
 
         Since: Redis 7.0.0.
         """
         return cast(
-<<<<<<< HEAD
             TOK,
             await self._execute_command(
                 RequestType.FunctionDelete,
                 [library_name],
-=======
-            str,
-            await self._execute_command(
-                RequestType.FunctionLoad,
-                ["REPLACE", library_code] if replace else [library_code],
->>>>>>> af50da9d
-                route,
-            ),
-        )
-
-<<<<<<< HEAD
-    async def function_load(
-        self, library_code: str, replace: bool = False, route: Optional[Route] = None
-    ) -> str:
-        """
-        Loads a library to Redis.
-
-        See https://valkey.io/docs/latest/commands/function-load/ for more details.
-
-        Args:
-            library_code (str): The source code that implements the library.
-            replace (bool): Whether the given library should overwrite a library with the same name if
-                it already exists.
-=======
-    async def function_flush(
-        self, mode: Optional[FlushMode] = None, route: Optional[Route] = None
-    ) -> TOK:
-        """
-        Deletes all function libraries.
-
-        See https://valkey.io/docs/latest/commands/function-flush/ for more details.
-
-        Args:
-            mode (Optional[FlushMode]): The flushing mode, could be either `SYNC` or `ASYNC`.
->>>>>>> af50da9d
-            route (Optional[Route]): The command will be routed to all primaries, unless `route` is provided,
-                in which case the client will route the command to the nodes defined by `route`.
-
-        Returns:
-<<<<<<< HEAD
-            str: The library name that was loaded.
-
-        Examples:
-            >>> code = "#!lua name=mylib \n redis.register_function('myfunc', function(keys, args) return args[1] end)"
-            >>> await client.function_load(code, True, RandomNode())
-                "mylib"
-=======
-            TOK: A simple `OK`.
-
-        Examples:
-            >>> await client.function_flush(FlushMode.SYNC)
-                "OK"
->>>>>>> af50da9d
-
-        Since: Redis 7.0.0.
-        """
-        return cast(
-<<<<<<< HEAD
-            str,
-            await self._execute_command(
-                RequestType.FunctionLoad,
-                ["REPLACE", library_code] if replace else [library_code],
-=======
-            TOK,
-            await self._execute_command(
-                RequestType.FunctionFlush,
-                [mode.value] if mode else [],
->>>>>>> af50da9d
                 route,
             ),
         )
