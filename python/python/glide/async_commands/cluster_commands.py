# Copyright Valkey GLIDE Project Contributors - SPDX Identifier: Apache-2.0

from __future__ import annotations

from typing import Any, Dict, List, Mapping, Optional, Set, Union, cast

from glide.async_commands.command_args import Limit, ObjectType, OrderBy
from glide.async_commands.core import (
    CoreCommands,
    FlushMode,
    FunctionRestorePolicy,
    InfoSection,
    _build_sort_args,
)
from glide.async_commands.transaction import BaseTransaction, ClusterTransaction
from glide.constants import (
    TOK,
    TClusterResponse,
    TEncodable,
    TFunctionListResponse,
    TFunctionStatsResponse,
    TResult,
    TSingleNodeRoute,
)
from glide.protobuf.redis_request_pb2 import RequestType
from glide.routes import Route

from ..glide import ClusterScanCursor


class ClusterCommands(CoreCommands):
    async def custom_command(
        self, command_args: List[TEncodable], route: Optional[Route] = None
    ) -> TResult:
        """
        Executes a single command, without checking inputs.
        See the [Glide for Redis Wiki](https://github.com/aws/glide-for-redis/wiki/General-Concepts#custom-command)
        for details on the restrictions and limitations of the custom command API.

            @example - Return a list of all pub/sub clients from all nodes:

                connection.customCommand(["CLIENT", "LIST","TYPE", "PUBSUB"], AllNodes())
        Args:
            command_args (List[TEncodable]): List of the command's arguments, where each argument is either a string or bytes.
            Every part of the command, including the command name and subcommands, should be added as a separate value in args.
            route (Optional[Route]): The command will be routed automatically based on the passed command's default request policy, unless `route` is provided, in which
            case the client will route the command to the nodes defined by `route`. Defaults to None.

        Returns:
            TResult: The returning value depends on the executed command and the route
        """
        return await self._execute_command(
            RequestType.CustomCommand, command_args, route
        )

    async def info(
        self,
        sections: Optional[List[InfoSection]] = None,
        route: Optional[Route] = None,
    ) -> TClusterResponse[bytes]:
        """
        Get information and statistics about the Redis server.
        See https://valkey.io/commands/info/ for details.

        Args:
            sections (Optional[List[InfoSection]]): A list of InfoSection values specifying which sections of
            information to retrieve. When no parameter is provided, the default option is assumed.
            route (Optional[Route]): The command will be routed to all primaries, unless `route` is provided, in which
            case the client will route the command to the nodes defined by `route`. Defaults to None.

        Returns:
            TClusterResponse[bytes]: If a single node route is requested, returns a bytes string containing the information for
            the required sections. Otherwise, returns a dict of bytes strings, with each key containing the address of
            the queried node and value containing the information regarding the requested sections.
        """
        args: List[TEncodable] = (
            [section.value for section in sections] if sections else []
        )
        return cast(
            TClusterResponse[bytes],
            await self._execute_command(RequestType.Info, args, route),
        )

    async def exec(
        self,
        transaction: BaseTransaction | ClusterTransaction,
        route: Optional[TSingleNodeRoute] = None,
    ) -> Optional[List[TResult]]:
        """
        Execute a transaction by processing the queued commands.
        See https://redis.io/topics/Transactions/ for details on Redis Transactions.

        Args:
            transaction (ClusterTransaction): A ClusterTransaction object containing a list of commands to be executed.
            route (Optional[TSingleNodeRoute]): If `route` is not provided, the transaction will be routed to the slot owner of the
            first key found in the transaction. If no key is found, the command will be sent to a random node.
            If `route` is provided, the client will route the command to the nodes defined by `route`.

        Returns:
            Optional[List[TResult]]: A list of results corresponding to the execution of each command
            in the transaction. If a command returns a value, it will be included in the list. If a command
            doesn't return a value, the list entry will be None.
            If the transaction failed due to a WATCH command, `exec` will return `None`.
        """
        commands = transaction.commands[:]
        return await self._execute_transaction(commands, route)

    async def config_resetstat(
        self,
        route: Optional[Route] = None,
    ) -> TOK:
        """
        Resets the statistics reported by Redis using the INFO and LATENCY HISTOGRAM commands.
        See https://valkey.io/commands/config-resetstat/ for details.

        Args:
            route (Optional[Route]): The command will be routed automatically to all nodes, unless `route` is provided, in which
            case the client will route the command to the nodes defined by `route`. Defaults to None.

        Returns:
            OK: Returns "OK" to confirm that the statistics were successfully reset.
        """
        return cast(
            TOK, await self._execute_command(RequestType.ConfigResetStat, [], route)
        )

    async def config_rewrite(
        self,
        route: Optional[Route] = None,
    ) -> TOK:
        """
        Rewrite the configuration file with the current configuration.
        See https://valkey.io/commands/config-rewrite/ for details.

        Args:
            route (Optional[TRoute]): The command will be routed automatically to all nodes, unless `route` is provided, in which
            case the client will route the command to the nodes defined by `route`. Defaults to None.

        Returns:
            OK: OK is returned when the configuration was rewritten properly. Otherwise an error is raised.

        Example:
            >>> await client.config_rewrite()
                'OK'
        """
        return cast(
            TOK, await self._execute_command(RequestType.ConfigRewrite, [], route)
        )

    async def client_id(
        self,
        route: Optional[Route] = None,
    ) -> TClusterResponse[int]:
        """
        Returns the current connection id.
        See https://valkey.io/commands/client-id/ for more information.

        Args:
            route (Optional[Route]): The command will be sent to a random node, unless `route` is provided, in which
            case the client will route the command to the nodes defined by `route`.

        Returns:
            TClusterResponse[int]: The id of the client.
            If a single node route is requested, returns a int representing the client's id.
            Otherwise, returns a dict of [byte , int] where each key contains the address of
            the queried node and the value contains the client's id.
        """
        return cast(
            TClusterResponse[int],
            await self._execute_command(RequestType.ClientId, [], route),
        )

    async def ping(
        self, message: Optional[TEncodable] = None, route: Optional[Route] = None
    ) -> bytes:
        """
        Ping the Redis server.
        See https://valkey.io/commands/ping/ for more details.

        Args:
            message (Optional[TEncodable]): An optional message to include in the PING command. If not provided,
            the server will respond with b"PONG". If provided, the server will respond with a copy of the message.

            route (Optional[Route]): The command will be sent to all primaries, unless `route` is provided, in which
            case the client will route the command to the nodes defined by `route`

        Returns:
           bytes: b'PONG' if `message` is not provided, otherwise return a copy of `message`.

        Examples:
            >>> await client.ping()
                b"PONG"
            >>> await client.ping("Hello")
                b"Hello"
        """
        argument = [] if message is None else [message]
        return cast(
            bytes, await self._execute_command(RequestType.Ping, argument, route)
        )

    async def config_get(
        self, parameters: List[TEncodable], route: Optional[Route] = None
    ) -> TClusterResponse[Dict[bytes, bytes]]:
        """
        Get the values of configuration parameters.
        See https://valkey.io/commands/config-get/ for details.

        Args:
            parameters (List[TEncodable]): A list of configuration parameter names to retrieve values for.

            route (Optional[Route]): The command will be routed to a random node, unless `route` is provided,
            in which case the client will route the command to the nodes defined by `route`.

        Returns:
            TClusterResponse[Dict[bytes, bytes]]: A dictionary of values corresponding to the
            configuration parameters.
            When specifying a route other than a single node, response will be : {Address (bytes) : response (Dict[bytes, bytes]) , ... }
            with type of Dict[bytes, Dict[bytes, bytes]].

        Examples:
            >>> await client.config_get(["timeout"] , RandomNode())
                {b'timeout': b'1000'}
            >>> await client.config_get(["timeout" , b"maxmemory"])
                {b'timeout': b'1000', b"maxmemory": b"1GB"}
        """
        return cast(
            TClusterResponse[Dict[bytes, bytes]],
            await self._execute_command(RequestType.ConfigGet, parameters, route),
        )

    async def config_set(
        self,
        parameters_map: Mapping[TEncodable, TEncodable],
        route: Optional[Route] = None,
    ) -> TOK:
        """
        Set configuration parameters to the specified values.
        See https://valkey.io/commands/config-set/ for details.

        Args:
            parameters_map (Mapping[TEncodable, TEncodable]): A map consisting of configuration
            parameters and their respective values to set.

            route (Optional[Route]): The command will be routed to all nodes, unless `route` is provided,
            in which case the client will route the command to the nodes defined by `route`.

        Returns:
            OK: Returns OK if all configurations have been successfully set. Otherwise, raises an error.

        Examples:
            >>> await client.config_set({"timeout": "1000", b"maxmemory": b"1GB"})
                OK
        """
        parameters: List[TEncodable] = []
        for pair in parameters_map.items():
            parameters.extend(pair)
        return cast(
            TOK,
            await self._execute_command(RequestType.ConfigSet, parameters, route),
        )

    async def client_getname(
        self, route: Optional[Route] = None
    ) -> TClusterResponse[Optional[bytes]]:
        """
        Get the name of the connection to which the request is routed.
        See https://valkey.io/commands/client-getname/ for more details.

        Args:
            route (Optional[Route]): The command will be routed to a random node, unless `route` is provided,
            in which case the client will route the command to the nodes defined by `route`.

        Returns:
            TClusterResponse[Optional[bytes]]: The name of the client connection as a bytes string if a name is set,
            or None if no name is assigned.
            When specifying a route other than a single node, response will be:
            {Address (bytes) : response (Optional[bytes]) , ... } with type of Dict[str, Optional[str]].

        Examples:
            >>> await client.client_getname()
                b'Connection Name'
            >>> await client.client_getname(AllNodes())
                {b'addr': b'Connection Name', b'addr2': b'Connection Name', b'addr3': b'Connection Name'}
        """
        return cast(
            TClusterResponse[Optional[bytes]],
            await self._execute_command(RequestType.ClientGetName, [], route),
        )

    async def dbsize(self, route: Optional[Route] = None) -> int:
        """
        Returns the number of keys in the database.
        See https://valkey.io/commands/dbsize for more details.

        Args:
            route (Optional[Route]): The command will be routed to all primaries, unless `route` is provided,
            in which case the client will route the command to the nodes defined by `route`.

        Returns:
            int: The number of keys in the database.
            In the case of routing the query to multiple nodes, returns the aggregated number of keys across the different nodes.

        Examples:
            >>> await client.dbsize()
                10  # Indicates there are 10 keys in the cluster.
        """
        return cast(int, await self._execute_command(RequestType.DBSize, [], route))

    async def echo(
        self, message: TEncodable, route: Optional[Route] = None
    ) -> TClusterResponse[bytes]:
        """
        Echoes the provided `message` back.

        See https://valkey.io/commands/echo for more details.

        Args:
            message (TEncodable): The message to be echoed back.
            route (Optional[Route]): The command will be routed to a random node, unless `route` is provided,
            in which case the client will route the command to the nodes defined by `route`.

        Returns:
            TClusterResponse[bytes]: The provided `message`.
            When specifying a route other than a single node, response will be:
            {Address (bytes) : response (bytes) , ... } with type of Dict[bytes, bytes].

        Examples:
            >>> await client.echo(b"Glide-for-Redis")
                b'Glide-for-Redis'
            >>> await client.echo("Glide-for-Redis", AllNodes())
                {b'addr': b'Glide-for-Redis', b'addr2': b'Glide-for-Redis', b'addr3': b'Glide-for-Redis'}
        """
        return cast(
            TClusterResponse[bytes],
            await self._execute_command(RequestType.Echo, [message], route),
        )

    async def function_load(
        self,
        library_code: TEncodable,
        replace: bool = False,
        route: Optional[Route] = None,
    ) -> bytes:
        """
        Loads a library to Redis.

        See https://valkey.io/commands/function-load/ for more details.

        Args:
            library_code (TEncodable): The source code that implements the library.
            replace (bool): Whether the given library should overwrite a library with the same name if
                it already exists.
            route (Optional[Route]): The command will be routed to all primaries, unless `route` is provided,
                in which case the client will route the command to the nodes defined by `route`.

        Returns:
            bytes: The library name that was loaded.

        Examples:
            >>> code = "#!lua name=mylib \n redis.register_function('myfunc', function(keys, args) return args[1] end)"
            >>> await client.function_load(code, True, RandomNode())
                b"mylib"

        Since: Redis 7.0.0.
        """
        return cast(
            bytes,
            await self._execute_command(
                RequestType.FunctionLoad,
                ["REPLACE", library_code] if replace else [library_code],
                route,
            ),
        )

    async def function_list(
        self,
        library_name_pattern: Optional[TEncodable] = None,
        with_code: bool = False,
        route: Optional[Route] = None,
    ) -> TClusterResponse[TFunctionListResponse]:
        """
        Returns information about the functions and libraries.

        See https://valkey.io/commands/function-list/ for more details.

        Args:
            library_name_pattern (Optional[TEncodable]):  A wildcard pattern for matching library names.
            with_code (bool): Specifies whether to request the library code from the server or not.
            route (Optional[Route]): The command will be routed to a random node, unless `route` is provided,
                in which case the client will route the command to the nodes defined by `route`.

        Returns:
            TClusterResponse[TFunctionListResponse]: Info
            about all or selected libraries and their functions.

        Examples:
            >>> response = await client.function_list("myLib?_backup", True)
                [{
                    b"library_name": b"myLib5_backup",
                    b"engine": b"LUA",
                    b"functions": [{
                        b"name": b"myfunc",
                        b"description": None,
                        b"flags": {b"no-writes"},
                    }],
                    b"library_code": b"#!lua name=mylib \n redis.register_function('myfunc', function(keys, args) return args[1] end)"
                }]

        Since: Redis 7.0.0.
        """
        args = []
        if library_name_pattern is not None:
            args.extend(["LIBRARYNAME", library_name_pattern])
        if with_code:
            args.append("WITHCODE")
        return cast(
            TClusterResponse[TFunctionListResponse],
            await self._execute_command(
                RequestType.FunctionList,
                args,
                route,
            ),
        )

    async def function_flush(
        self, mode: Optional[FlushMode] = None, route: Optional[Route] = None
    ) -> TOK:
        """
        Deletes all function libraries.

        See https://valkey.io/commands/function-flush/ for more details.

        Args:
            mode (Optional[FlushMode]): The flushing mode, could be either `SYNC` or `ASYNC`.
            route (Optional[Route]): The command will be routed to all primaries, unless `route` is provided,
                in which case the client will route the command to the nodes defined by `route`.

        Returns:
            TOK: A simple `OK`.

        Examples:
            >>> await client.function_flush(FlushMode.SYNC)
                "OK"

        Since: Redis 7.0.0.
        """
        return cast(
            TOK,
            await self._execute_command(
                RequestType.FunctionFlush,
                [mode.value] if mode else [],
                route,
            ),
        )

    async def function_delete(
        self, library_name: TEncodable, route: Optional[Route] = None
    ) -> TOK:
        """
        Deletes a library and all its functions.

        See https://valkey.io/commands/function-delete/ for more details.

        Args:
            library_code (TEncodable): The library name to delete
            route (Optional[Route]): The command will be routed to all primaries, unless `route` is provided,
                in which case the client will route the command to the nodes defined by `route`.

        Returns:
            TOK: A simple `OK`.

        Examples:
            >>> await client.function_delete("my_lib")
                "OK"

        Since: Redis 7.0.0.
        """
        return cast(
            TOK,
            await self._execute_command(
                RequestType.FunctionDelete,
                [library_name],
                route,
            ),
        )

    async def fcall_route(
        self,
        function: TEncodable,
        arguments: Optional[List[TEncodable]] = None,
        route: Optional[Route] = None,
    ) -> TClusterResponse[TResult]:
        """
        Invokes a previously loaded function.
        See https://valkey.io/commands/fcall/ for more details.

        Args:
            function (TEncodable): The function name.
            arguments (Optional[List[TEncodable]]): A list of `function` arguments. `Arguments`
                should not represent names of keys.
            route (Optional[Route]): The command will be routed to a random primay node, unless `route` is provided, in which
                case the client will route the command to the nodes defined by `route`. Defaults to None.

        Returns:
            TClusterResponse[TResult]:
                If a single node route is requested, returns a Optional[TResult] representing the function's return value.
                Otherwise, returns a dict of [bytes , Optional[TResult]] where each key contains the address of
                the queried node and the value contains the function's return value.

        Example:
            >>> await client.fcall("Deep_Thought", ["Answer", "to", "the", "Ultimate", "Question", "of", "Life,", "the", "Universe,", "and", "Everything"], RandomNode())
                b'new_value' # Returns the function's return value.

        Since: Redis version 7.0.0.
        """
        args = [function, "0"]
        if arguments is not None:
            args.extend(arguments)
        return cast(
            TClusterResponse[TResult],
            await self._execute_command(RequestType.FCall, args, route),
        )

    async def fcall_ro_route(
        self,
        function: TEncodable,
        arguments: Optional[List[TEncodable]] = None,
        route: Optional[Route] = None,
    ) -> TClusterResponse[TResult]:
        """
        Invokes a previously loaded read-only function.

        See https://valkey.io/commands/fcall_ro for more details.

        Args:
            function (TEncodable): The function name.
            arguments (List[TEncodable]): An `array` of `function` arguments. `arguments` should not
                represent names of keys.
            route (Optional[Route]): Specifies the routing configuration of the command. The client
                will route the command to the nodes defined by `route`.

        Returns:
            TClusterResponse[TResult]: The return value depends on the function that was executed.

        Examples:
            >>> await client.fcall_ro_route("Deep_Thought", ALL_NODES)
                42 # The return value on the function that was executed

        Since: Redis version 7.0.0.
        """
        args: List[TEncodable] = [function, "0"]
        if arguments is not None:
            args.extend(arguments)
        return cast(
            TClusterResponse[TResult],
            await self._execute_command(RequestType.FCallReadOnly, args, route),
        )

<<<<<<< HEAD
    async def function_stats(
        self, route: Optional[Route] = None
    ) -> TClusterResponse[TFunctionStatsResponse]:
        """
        Returns information about the function that's currently running and information about the
        available execution engines.

        See https://redis.io/commands/function-stats/ for more details

        Args:
            route (Optional[Route]): Specifies the routing configuration for the command. The client
                will route the command to the nodes defined by `route`.

        Returns:
            TClusterResponse[TFunctionStatsResponse]: A `Mapping` with two keys:
                - `running_script` with information about the running script.
                - `engines` with information about available engines and their stats.
                See example for more details.

        Examples:
            >>> await client.function_stats(RandomNode())
                {
                    'running_script': {
                        'name': 'foo',
                        'command': ['FCALL', 'foo', '0', 'hello'],
                        'duration_ms': 7758
                    },
                    'engines': {
                        'LUA': {
                            'libraries_count': 1,
                            'functions_count': 1,
                        }
                    }
                }

        Since: Redis version 7.0.0.
        """
        return cast(
            TClusterResponse[TFunctionStatsResponse],
            await self._execute_command(RequestType.FunctionStats, [], route),
=======
    async def function_dump(
        self, route: Optional[Route] = None
    ) -> TClusterResponse[bytes]:
        """
        Returns the serialized payload of all loaded libraries.

        See https://valkey.io/commands/function-dump/ for more details.

        Args:
            route (Optional[Route]): The command will be routed to a random node, unless
                `route` is provided, in which case the client will route the command to the
                nodes defined by `route`.

        Returns:
            TClusterResponse[bytes]: The serialized payload of all loaded libraries.

        Examples:
            >>> payload = await client.function_dump()
                # The serialized payload of all loaded libraries. This response can
                # be used to restore loaded functions on any Valkey instance.
            >>> await client.function_restore(payload)
                "OK" # The serialized dump response was used to restore the libraries.

        Since: Redis 7.0.0.
        """
        return cast(
            TClusterResponse[bytes],
            await self._execute_command(RequestType.FunctionDump, [], route),
        )

    async def function_restore(
        self,
        payload: TEncodable,
        policy: Optional[FunctionRestorePolicy] = None,
        route: Optional[Route] = None,
    ) -> TOK:
        """
        Restores libraries from the serialized payload returned by the `function_dump` command.

        See https://valkey.io/commands/function-restore/ for more details.

        Args:
            payload (bytes): The serialized data from the `function_dump` command.
            policy (Optional[FunctionRestorePolicy]): A policy for handling existing libraries.
            route (Optional[Route]): The command will be sent to all primaries, unless
                `route` is provided, in which case the client will route the command to the
                nodes defined by `route`.

        Returns:
            TOK: OK.

        Examples:
            >>> payload = await client.function_dump()
                # The serialized payload of all loaded libraries. This response can
                # be used to restore loaded functions on any Valkey instance.
            >>> await client.function_restore(payload, AllPrimaries())
                "OK" # The serialized dump response was used to restore the libraries with the specified route.
            >>> await client.function_restore(payload, FunctionRestorePolicy.FLUSH, AllPrimaries())
                "OK" # The serialized dump response was used to restore the libraries with the specified route and policy.

        Since: Redis 7.0.0.
        """
        args: List[TEncodable] = [payload]
        if policy is not None:
            args.append(policy.value)

        return cast(
            TOK, await self._execute_command(RequestType.FunctionRestore, args, route)
>>>>>>> 90803cd0
        )

    async def time(
        self, route: Optional[Route] = None
    ) -> TClusterResponse[List[bytes]]:
        """
        Returns the server time.

        See https://valkey.io/commands/time/ for more details.

        Args:
            route (Optional[Route]): The command will be routed to a random node, unless `route` is provided,
            in which case the client will route the command to the nodes defined by `route`.

        Returns:
            TClusterResponse[Optional[bytes]]:  The current server time as a two items `array`:
            A Unix timestamp and the amount of microseconds already elapsed in the current second.
            The returned `array` is in a [Unix timestamp, Microseconds already elapsed] format.
            When specifying a route other than a single node, response will be:
            {Address (bytes) : response (List[bytes]) , ... } with type of Dict[bytes, List[bytes]].

        Examples:
            >>> await client.time()
                [b'1710925775', b'913580']
            >>> await client.time(AllNodes())
                {b'addr': [b'1710925775', b'913580'], b'addr2': [b'1710925775', b'913580'], b'addr3': [b'1710925775', b'913580']}
        """
        return cast(
            TClusterResponse[List[bytes]],
            await self._execute_command(RequestType.Time, [], route),
        )

    async def lastsave(self, route: Optional[Route] = None) -> TClusterResponse[int]:
        """
        Returns the Unix time of the last DB save timestamp or startup timestamp if no save was made since then.

        See https://valkey.io/commands/lastsave for more details.

        Args:
            route (Optional[Route]): The command will be routed to a random node, unless `route` is provided,
                in which case the client will route the command to the nodes defined by `route`.

        Returns:
            TClusterResponse[int]: The Unix time of the last successful DB save.
                If no route is provided, or a single node route is requested, returns an int representing the Unix time
                of the last successful DB save. Otherwise, returns a dict of [bytes , int] where each key contains the
                address of the queried node and the value contains the Unix time of the last successful DB save.

        Examples:
            >>> await client.lastsave()
                1710925775  # Unix time of the last DB save
            >>> await client.lastsave(AllNodes())
                {b'addr1': 1710925775, b'addr2': 1710925775, b'addr3': 1710925775}  # Unix time of the last DB save on each node
        """
        return cast(
            TClusterResponse[int],
            await self._execute_command(RequestType.LastSave, [], route),
        )

    async def sort(
        self,
        key: TEncodable,
        limit: Optional[Limit] = None,
        order: Optional[OrderBy] = None,
        alpha: Optional[bool] = None,
    ) -> List[bytes]:
        """
        Sorts the elements in the list, set, or sorted set at `key` and returns the result.
        To store the result into a new key, see `sort_store`.

        By default, sorting is numeric, and elements are compared by their value interpreted as double precision floating point numbers.

        See https://valkey.io/commands/sort for more details.

        Args:
            key (TEncodable): The key of the list, set, or sorted set to be sorted.
            limit (Optional[Limit]): Limiting the range of the query by setting offset and result count. See `Limit` class for more information.
            order (Optional[OrderBy]): Specifies the order to sort the elements.
                Can be `OrderBy.ASC` (ascending) or `OrderBy.DESC` (descending).
            alpha (Optional[bool]): When `True`, sorts elements lexicographically. When `False` (default), sorts elements numerically.
                Use this when the list, set, or sorted set contains string values that cannot be converted into double precision floating point numbers.

        Returns:
            List[bytes]: A list of sorted elements.

        Examples:
            >>> await client.lpush(b"mylist", [b'3', b'1', b'2'])
            >>> await client.sort("mylist")
                [b'1', b'2', b'3']

            >>> await client.sort("mylist", order=OrderBy.DESC)
                ['3', '2', '1']

            >>> await client.lpush(b"mylist", [b'2', b'1', b'2', b'3', b'3', b'1'])
            >>> await client.sort("mylist", limit=Limit(2, 3))
                [b'2', b'2', b'3']

            >>> await client.lpush(b"mylist", [b"a", b"b", b"c", b"d"])
            >>> await client.sort(b"mylist", limit=Limit(2, 2), order=OrderBy.DESC, alpha=True)
                [b'b', b'a']
        """
        args = _build_sort_args(key, None, limit, None, order, alpha)
        result = await self._execute_command(RequestType.Sort, args)
        return cast(List[bytes], result)

    async def sort_store(
        self,
        key: TEncodable,
        destination: TEncodable,
        limit: Optional[Limit] = None,
        order: Optional[OrderBy] = None,
        alpha: Optional[bool] = None,
    ) -> int:
        """
        Sorts the elements in the list, set, or sorted set at `key` and stores the result in `store`.
        When in cluster mode, `key` and `store` must map to the same hash slot.
        To get the sort result without storing it into a key, see `sort`.

        See https://valkey.io/commands/sort for more details.

        Args:
            key (TEncodable): The key of the list, set, or sorted set to be sorted.
            destination (TEncodable): The key where the sorted result will be stored.
            limit (Optional[Limit]): Limiting the range of the query by setting offset and result count. See `Limit` class for more information.
            order (Optional[OrderBy]): Specifies the order to sort the elements.
                Can be `OrderBy.ASC` (ascending) or `OrderBy.DESC` (descending).
            alpha (Optional[bool]): When `True`, sorts elements lexicographically. When `False` (default), sorts elements numerically.
                Use this when the list, set, or sorted set contains string values that cannot be converted into double precision floating point numbers.

        Returns:
            int: The number of elements in the sorted key stored at `store`.

        Examples:
            >>> await client.lpush(b"mylist", [b'3', b'1', b'2'])
            >>> await client.sort_store("mylist", b"sorted_list")
                3  # Indicates that the sorted list "sorted_list" contains three elements.
            >>> await client.lrange("sorted_list", 0, -1)
                [b'1', b'2', b'3']
        """
        args = _build_sort_args(key, None, limit, None, order, alpha, store=destination)
        result = await self._execute_command(RequestType.Sort, args)
        return cast(int, result)

    async def publish(
        self,
        message: TEncodable,
        channel: TEncodable,
        sharded: bool = False,
    ) -> int:
        """
        Publish a message on pubsub channel.
        This command aggregates PUBLISH and SPUBLISH commands functionalities.
        The mode is selected using the 'sharded' parameter.
        For both sharded and non-sharded mode, request is routed using hashed channel as key.
        See https://valkey.io/commands/publish and https://valkey.io/commands/spublish for more details.

        Args:
            message (TEncodable): Message to publish.
            channel (TEncodable): Channel to publish the message on.
            sharded (bool): Use sharded pubsub mode. Available since Redis version 7.0.

        Returns:
            int: Number of subscriptions in that node that received the message.

        Examples:
            >>> await client.publish("Hi all!", "global-channel", False)
                1  # Published 1 instance of "Hi all!" message on global-channel channel using non-sharded mode
            >>> await client.publish(b"Hi to sharded channel1!", b"channel1", True)
                2  # Published 2 instances of "Hi to sharded channel1!" message on channel1 using sharded mode
        """
        result = await self._execute_command(
            RequestType.SPublish if sharded else RequestType.Publish, [channel, message]
        )
        return cast(int, result)

    async def flushall(
        self, flush_mode: Optional[FlushMode] = None, route: Optional[Route] = None
    ) -> TOK:
        """
        Deletes all the keys of all the existing databases. This command never fails.

        See https://valkey.io/commands/flushall for more details.

        Args:
            flush_mode (Optional[FlushMode]): The flushing mode, could be either `SYNC` or `ASYNC`.
            route (Optional[Route]): The command will be routed to all primary nodes, unless `route` is provided,
                in which case the client will route the command to the nodes defined by `route`.

        Returns:
            TOK: A simple OK response.

        Examples:
            >>> await client.flushall(FlushMode.ASYNC)
                OK  # This command never fails.
            >>> await client.flushall(FlushMode.ASYNC, AllNodes())
                OK  # This command never fails.
        """
        args: List[TEncodable] = []
        if flush_mode is not None:
            args.append(flush_mode.value)

        return cast(
            TOK,
            await self._execute_command(RequestType.FlushAll, args, route),
        )

    async def flushdb(
        self, flush_mode: Optional[FlushMode] = None, route: Optional[Route] = None
    ) -> TOK:
        """
        Deletes all the keys of the currently selected database. This command never fails.

        See https://valkey.io/commands/flushdb for more details.

        Args:
            flush_mode (Optional[FlushMode]): The flushing mode, could be either `SYNC` or `ASYNC`.
            route (Optional[Route]): The command will be routed to all primary nodes, unless `route` is provided,
                in which case the client will route the command to the nodes defined by `route`.

        Returns:
            TOK: A simple OK response.

        Examples:
            >>> await client.flushdb()
                OK  # The keys of the currently selected database were deleted.
            >>> await client.flushdb(FlushMode.ASYNC)
                OK  # The keys of the currently selected database were deleted asynchronously.
            >>> await client.flushdb(FlushMode.ASYNC, AllNodes())
                OK  # The keys of the currently selected database were deleted asynchronously on all nodes.
        """
        args: List[TEncodable] = []
        if flush_mode is not None:
            args.append(flush_mode.value)

        return cast(
            TOK,
            await self._execute_command(RequestType.FlushDB, args, route),
        )

    async def copy(
        self,
        source: TEncodable,
        destination: TEncodable,
        replace: Optional[bool] = None,
    ) -> bool:
        """
        Copies the value stored at the `source` to the `destination` key. When `replace` is True,
        removes the `destination` key first if it already exists, otherwise performs no action.

        See https://valkey.io/commands/copy for more details.

        Note:
            Both `source` and `destination` must map to the same hash slot.

        Args:
            source (TEncodable): The key to the source value.
            destination (TEncodable): The key where the value should be copied to.
            replace (Optional[bool]): If the destination key should be removed before copying the value to it.

        Returns:
            bool: True if the source was copied. Otherwise, returns False.

        Examples:
            >>> await client.set("source", "sheep")
            >>> await client.copy(b"source", b"destination")
                True # Source was copied
            >>> await client.get("destination")
                b"sheep"

        Since: Redis version 6.2.0.
        """
        args: List[TEncodable] = [source, destination]
        if replace is True:
            args.append("REPLACE")
        return cast(
            bool,
            await self._execute_command(RequestType.Copy, args),
        )

    async def lolwut(
        self,
        version: Optional[int] = None,
        parameters: Optional[List[int]] = None,
        route: Optional[Route] = None,
    ) -> TClusterResponse[bytes]:
        """
        Displays a piece of generative computer art and the Redis version.

        See https://valkey.io/commands/lolwut for more details.

        Args:
            version (Optional[int]): Version of computer art to generate.
            parameters (Optional[List[int]]): Additional set of arguments in order to change the output:
                For version `5`, those are length of the line, number of squares per row, and number of squares per column.
                For version `6`, those are number of columns and number of lines.
            route (Optional[Route]): The command will be routed to a random node, unless `route` is provided,
                in which case the client will route the command to the nodes defined by `route`.

        Returns:
            TClusterResponse[bytes]: A piece of generative computer art along with the current Redis version.
            When specifying a route other than a single node, response will be:
            {Address (bytes) : response (bytes) , ... } with type of Dict[bytes, bytes].

        Examples:
            >>> await client.lolwut(6, [40, 20], RandomNode());
                b"Redis ver. 7.2.3" # Indicates the current Redis version
        """
        args: List[TEncodable] = []
        if version is not None:
            args.extend(["VERSION", str(version)])
        if parameters:
            for var in parameters:
                args.extend(str(var))
        return cast(
            TClusterResponse[bytes],
            await self._execute_command(RequestType.Lolwut, args, route),
        )

    async def random_key(self, route: Optional[Route] = None) -> Optional[bytes]:
        """
        Returns a random existing key name.

        See https://valkey.io/commands/randomkey for more details.

        Args:
            route (Optional[Route]): The command will be routed to all primary nodes, unless `route` is provided,
                in which case the client will route the command to the nodes defined by `route`.

        Returns:
            Optional[bytes]: A random existing key name.

        Examples:
            >>> await client.random_key()
                b"random_key_name"  # "random_key_name" is a random existing key name.
        """
        return cast(
            Optional[bytes],
            await self._execute_command(RequestType.RandomKey, [], route),
        )

    async def wait(
        self,
        numreplicas: int,
        timeout: int,
        route: Optional[Route] = None,
    ) -> int:
        """
        Blocks the current client until all the previous write commands are successfully transferred
        and acknowledged by at least `numreplicas` of replicas. If `timeout` is
        reached, the command returns even if the specified number of replicas were not yet reached.

        See https://valkey.io/commands/wait for more details.

        Args:
            numreplicas (int): The number of replicas to reach.
            timeout (int): The timeout value specified in milliseconds. A value of 0 will block indefinitely.
            route (Optional[Route]): The command will be routed to all primary nodes, unless `route` is provided,
            in which case the client will route the command to the nodes defined by `route`.

        Returns:
            int: The number of replicas reached by all the writes performed in the context of the current connection.

        Examples:
            >>> await client.set("key", "value");
            >>> await client.wait(1, 1000);
            // return 1 when a replica is reached or 0 if 1000ms is reached.
        """
        args: List[TEncodable] = [str(numreplicas), str(timeout)]
        return cast(
            int,
            await self._execute_command(RequestType.Wait, args, route),
        )

    async def unwatch(self, route: Optional[Route] = None) -> TOK:
        """
        Flushes all the previously watched keys for a transaction. Executing a transaction will
        automatically flush all previously watched keys.

        See https://valkey.io/commands/unwatch for more details.

        Args:
            route (Optional[Route]): The command will be routed to all primary nodes, unless `route` is provided,
                in which case the client will route the command to the nodes defined by `route`.

        Returns:
            TOK: A simple "OK" response.

        Examples:
            >>> await client.unwatch()
                'OK'
        """
        return cast(
            TOK,
            await self._execute_command(RequestType.UnWatch, [], route),
        )

    async def scan(
        self,
        cursor: ClusterScanCursor,
        match: Optional[TEncodable] = None,
        count: Optional[int] = None,
        type: Optional[ObjectType] = None,
    ) -> List[Union[ClusterScanCursor, List[bytes]]]:
        """
        Incrementally iterates over the keys in the Cluster.
        The method returns a list containing the next cursor and a list of keys.

        This command is similar to the SCAN command, but it is designed to work in a Cluster environment.
        For each iteration the new cursor object should be used to continue the scan.
        Using the same cursor object for multiple iterations will result in the same keys or unexpected behavior.
        For more information about the Cluster Scan implementation,
        see [Cluster Scan](https://github.com/aws/glide-for-redis/wiki/General-Concepts#cluster-scan).

        As the SCAN command, the method can be used to iterate over the keys in the database,
        to return all keys the database have from the time the scan started till the scan ends.
        The same key can be returned in multiple scans iteration.

        See https://valkey.io/commands/scan/ for more details.

        Args:
            cursor (ClusterScanCursor): The cursor object that wraps the scan state.
              To start a new scan, create a new empty ClusterScanCursor using ClusterScanCursor().
            match (Optional[TEncodable]): A pattern to match keys against.
            count (Optional[int]): The number of keys to return in a single iteration.
              The actual number returned can vary and is not guaranteed to match this count exactly.
              This parameter serves as a hint to the server on the number of steps to perform in each iteration.
              The default value is 10.
            type (Optional[ObjectType]): The type of object to scan for.

        Returns:
            List[Union[ClusterScanCursor, List[TEncodable]]]: A list containing the next cursor and a list of keys,
              formatted as [ClusterScanCursor, [key1, key2, ...]].

        Examples:
            >>> # In the following example, we will iterate over the keys in the cluster.
                await redis_client.mset({b'key1': b'value1', b'key2': b'value2', b'key3': b'value3'})
                cursor = ClusterScanCursor()
                all_keys = []
                while not cursor.is_finished():
                    cursor, keys = await redis_client.scan(cursor, count=10)
                    all_keys.extend(keys)
                print(all_keys) # [b'key1', b'key2', b'key3']
            >>> # In the following example, we will iterate over the keys in the cluster that match the pattern "*key*".
                await redis_client.mset({b"key1": b"value1", b"key2": b"value2", b"not_my_key": b"value3", b"something_else": b"value4"})
                cursor = ClusterScanCursor()
                all_keys = []
                while not cursor.is_finished():
                    cursor, keys = await redis_client.scan(cursor, match=b"*key*", count=10)
                    all_keys.extend(keys)
                print(all_keys) # [b'my_key1', b'my_key2', b'not_my_key']
            >>> # In the following example, we will iterate over the keys in the cluster that are of type STRING.
                await redis_client.mset({b'key1': b'value1', b'key2': b'value2', b'key3': b'value3'})
                await redis_client.sadd(b"this_is_a_set", [b"value4"])
                cursor = ClusterScanCursor()
                all_keys = []
                while not cursor.is_finished():
                    cursor, keys = await redis_client.scan(cursor, type=ObjectType.STRING)
                    all_keys.extend(keys)
                print(all_keys) # [b'key1', b'key2', b'key3']
        """
        return cast(
            List[Union[ClusterScanCursor, List[bytes]]],
            await self._cluster_scan(cursor, match, count, type),
        )<|MERGE_RESOLUTION|>--- conflicted
+++ resolved
@@ -556,7 +556,6 @@
             await self._execute_command(RequestType.FCallReadOnly, args, route),
         )
 
-<<<<<<< HEAD
     async def function_stats(
         self, route: Optional[Route] = None
     ) -> TClusterResponse[TFunctionStatsResponse]:
@@ -596,8 +595,9 @@
         """
         return cast(
             TClusterResponse[TFunctionStatsResponse],
-            await self._execute_command(RequestType.FunctionStats, [], route),
-=======
+            await self._execute_command(RequestType.FunctionStats, [], route)
+        )
+
     async def function_dump(
         self, route: Optional[Route] = None
     ) -> TClusterResponse[bytes]:
@@ -666,7 +666,6 @@
 
         return cast(
             TOK, await self._execute_command(RequestType.FunctionRestore, args, route)
->>>>>>> 90803cd0
         )
 
     async def time(
