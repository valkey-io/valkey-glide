--- conflicted
+++ resolved
@@ -82,13 +82,8 @@
     Examples:
         For the following example to work, an index named 'idx' must be already created. If not created, you will get an error.
         >>> from glide import ft
-<<<<<<< HEAD
-        >>> indexName = "idx"
-        >>> await ft.dropindex(glide_client, indexName)
-=======
         >>> index_name = "idx"
-        >>> result = await ft.dropindex(glide_client, index_name)
->>>>>>> 7c455812
+        >>> await ft.dropindex(glide_client, index_name)
             'OK'  # Indicates successful deletion/dropping of index named 'idx'
     """
     args: List[TEncodable] = [CommandNames.FT_DROPINDEX, index_name]
@@ -138,13 +133,8 @@
         - A key named {json:}1 with value {"a":1, "b":2}
 
         >>> from glide import ft
-<<<<<<< HEAD
         >>> await ft.search(glide_client, "idx", "*", options=FtSeachOptions(return_fields=[ReturnField(field_identifier="first"), ReturnField(field_identifier="second")]))
         [1, { b'json:1': { b'first': b'42', b'second': b'33' } }] # The first element, 1 is the number of keys returned in the search result. The second element is a map of data queried per key.
-=======
-        >>> result = await ft.search(glide_client, "idx", "*", options=FtSearchOptions(return_fields=[ReturnField(field_identifier="first"), ReturnField(field_identifier="second")]))
-        [1, { b'json:1': { b'first': b'42', b'second': b'33' } }]  # The first element, 1 is the number of keys returned in the search result. The second element is a map of data queried per key.
->>>>>>> 7c455812
     """
     args: List[TEncodable] = [CommandNames.FT_SEARCH, index_name, query]
     if options:
@@ -286,11 +276,7 @@
 
     Examples:
         >>> from glide import ft
-<<<<<<< HEAD
         >>> await ft.explain(glide_client, indexName="myIndex", query="@price:[0 10]")
-=======
-        >>> result = await ft.explain(glide_client, index_name="myIndex", query="@price:[0 10]")
->>>>>>> 7c455812
             b'Field {\n  price\n  0\n  10\n}\n' # Parsed results.
     """
     args: List[TEncodable] = [CommandNames.FT_EXPLAIN, index_name, query]
@@ -313,11 +299,7 @@
 
     Examples:
         >>> from glide import ft
-<<<<<<< HEAD
         >>> await ft.explaincli(glide_client, indexName="myIndex", query="@price:[0 10]")
-=======
-        >>> result = await ft.explaincli(glide_client, index_name="myIndex", query="@price:[0 10]")
->>>>>>> 7c455812
             [b'Field {', b'  price', b'  0', b'  10', b'}', b''] # Parsed results.
     """
     args: List[TEncodable] = [CommandNames.FT_EXPLAINCLI, index_name, query]
@@ -368,13 +350,8 @@
         FtProfileResponse: A two-element array. The first element contains results of query being profiled, the second element stores profiling information.
 
     Examples:
-<<<<<<< HEAD
         >>> ftSearchOptions = FtSeachOptions(return_fields=[ReturnField(field_identifier="a", alias="a_new"), ReturnField(field_identifier="b", alias="b_new")])
         >>> await ft.profile(glide_client, "myIndex", FtProfileOptions.from_query_options(query="*", queryOptions=ftSearchOptions))
-=======
-        >>> ftSearchOptions = FtSearchOptions(return_fields=[ReturnField(field_identifier="a", alias="a_new"), ReturnField(field_identifier="b", alias="b_new")])
-        >>> ftProfileResult = await ft.profile(glide_client, "myIndex", FtProfileOptions.from_query_options(query="*", queryOptions=ftSearchOptions))
->>>>>>> 7c455812
             [
                 [
                     2,
