--- conflicted
+++ resolved
@@ -81,7 +81,6 @@
     return cast(TOK, await client.custom_command(args))
 
 
-<<<<<<< HEAD
 async def search(
     client: TGlideClient,
     indexName: TEncodable,
@@ -117,7 +116,8 @@
         List[Union[int, Mapping[TEncodable, Mapping[TEncodable, TEncodable]]]],
         await client.custom_command(args),
     )
-=======
+
+
 async def aliasadd(
     client: TGlideClient, alias: TEncodable, indexName: TEncodable
 ) -> TOK:
@@ -181,5 +181,4 @@
             'OK'  # Indicates the successful update of the alias to point to the index named "myindex"
     """
     args: List[TEncodable] = [CommandNames.FT_ALIASUPDATE, alias, indexName]
-    return cast(TOK, await client.custom_command(args))
->>>>>>> 1125eba9
+    return cast(TOK, await client.custom_command(args))