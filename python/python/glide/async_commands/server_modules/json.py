--- conflicted
+++ resolved
@@ -560,7 +560,6 @@
     return cast(Optional[bytes], await client.custom_command(args))
 
 
-<<<<<<< HEAD
 async def objlen(
     client: TGlideClient,
     key: TEncodable,
@@ -568,21 +567,11 @@
 ) -> Optional[TJsonResponse[int]]:
     """
     Retrieves the number of key-value pairs in the object values at the specified `path` within the JSON document stored at `key`.
-=======
-async def objkeys(
-    client: TGlideClient,
-    key: TEncodable,
-    path: Optional[TEncodable] = None,
-) -> Optional[Union[List[bytes], List[List[bytes]]]]:
-    """
-    Retrieves key names in the object values at the specified `path` within the JSON document stored at `key`.
->>>>>>> d95040ca
 
     Args:
         client (TGlideClient): The client to execute the command.
         key (TEncodable): The key of the JSON document.
         path (Optional[TEncodable]): Represents the path within the JSON document where the key names will be retrieved.
-<<<<<<< HEAD
             Defaults to None.If not provided, the root of the document is used, equivalent to setting the path to ".".
     Returns:
         Optional[TJsonResponse[int]]:
@@ -594,28 +583,11 @@
                 If multiple objects match the path, the length of the first object is returned.
                 If a value matching the path is not an object, an error is raised.
 
-=======
-            Defaults to None.
-
-    Returns:
-        Optional[Union[List[bytes], List[List[bytes]]]]:
-            For JSONPath (`path` starts with `$`):
-                Returns a list of arrays containing key names for each matching object.
-                If a value matching the path is not an object, an empty array is returned.
-                If `path` doesn't exist, an empty array is returned.
-            For legacy path (`path` starts with `.`):
-                Returns a list of key names for the object value matching the path.
-                If multiple objects match the path, the key names of the first object are returned.
-                If a value matching the path is not an object, an error is raised.
-                If `path` doesn't exist, None is returned.
-            If `key` doesn't exist, None is returned.
->>>>>>> d95040ca
 
     Examples:
         >>> from glide import json
         >>> await json.set(client, "doc", "$", '{"a": 1.0, "b": {"a": {"x": 1, "y": 2}, "b": 2.5, "c": true}}')
             b'OK'  # Indicates successful setting of the value at the root path '$' in the key `doc`.
-<<<<<<< HEAD
         >>> await json.objlen(client, "doc", "$")
             [2]  # Returns the number of key-value pairs at the root object, which has 2 keys: 'a' and 'b'.
         >>> await json.objlen(client, "doc", ".")
@@ -632,7 +604,41 @@
         args.append(path)
     return cast(
         Optional[TJsonResponse[int]],
-=======
+        await client.custom_command(args),
+    )
+
+
+async def objkeys(
+    client: TGlideClient,
+    key: TEncodable,
+    path: Optional[TEncodable] = None,
+) -> Optional[Union[List[bytes], List[List[bytes]]]]:
+    """
+    Retrieves key names in the object values at the specified `path` within the JSON document stored at `key`.
+
+    Args:
+        client (TGlideClient): The client to execute the command.
+        key (TEncodable): The key of the JSON document.
+        path (Optional[TEncodable]): Represents the path within the JSON document where the key names will be retrieved.
+            Defaults to None.
+
+    Returns:
+        Optional[Union[List[bytes], List[List[bytes]]]]:
+            For JSONPath (`path` starts with `$`):
+                Returns a list of arrays containing key names for each matching object.
+                If a value matching the path is not an object, an empty array is returned.
+                If `path` doesn't exist, an empty array is returned.
+            For legacy path (`path` starts with `.`):
+                Returns a list of key names for the object value matching the path.
+                If multiple objects match the path, the key names of the first object are returned.
+                If a value matching the path is not an object, an error is raised.
+                If `path` doesn't exist, None is returned.
+            If `key` doesn't exist, None is returned.
+
+    Examples:
+        >>> from glide import json
+        >>> await json.set(client, "doc", "$", '{"a": 1.0, "b": {"a": {"x": 1, "y": 2}, "b": 2.5, "c": true}}')
+            b'OK'  # Indicates successful setting of the value at the root path '$' in the key `doc`.
         >>> await json.objkeys(client, "doc", "$")
             [[b"a", b"b"]]  # Returns a list of arrays containing the key names for objects matching the path '$'.
         >>> await json.objkeys(client, "doc", ".")
@@ -647,13 +653,10 @@
         args.append(path)
     return cast(
         Optional[Union[List[bytes], List[List[bytes]]]],
->>>>>>> d95040ca
         await client.custom_command(args),
     )
 
 
-<<<<<<< HEAD
-=======
 async def strappend(
     client: TGlideClient,
     key: TEncodable,
@@ -751,7 +754,6 @@
     )
 
 
->>>>>>> d95040ca
 async def toggle(
     client: TGlideClient,
     key: TEncodable,
