--- conflicted
+++ resolved
@@ -5518,33 +5518,6 @@
             await self._execute_command(RequestType.GetEx, args),
         )
 
-<<<<<<< HEAD
-    async def fcall(
-        self,
-        function: str,
-        keys: Optional[List[str]] = None,
-        arguments: Optional[List[str]] = None
-    ) -> TResult:
-        """
-        Invokes a previously loaded function.
-        See https://redis.io/commands/fcall/ for more details.
-
-        Args:
-            function (str): The function name.
-            keys (Optional[List[str]]): A list of keys accessed by the function. To ensure the correct
-                execution of functions, both in standalone and clustered deployments, all names of keys
-                that a function accesses must be explicitly provided as `keys`.
-            arguments (Optional[List[str]]): A list of `function` arguments. `Arguments`
-                should not represent names of keys.
-
-        Returns:
-            TResult:
-                The invoked function's return value.
-
-        Example:
-            >>> await client.fcall("Deep_Thought")
-                'new_value' # Returns the function's return value.
-=======
     async def sscan(
         self,
         key: str,
@@ -5727,35 +5700,31 @@
             await self._execute_command(RequestType.HScan, args),
         )
 
-    async def fcall_ro(
-        self,
-        function: str,
-        keys: Optional[List[str]] = None,
-        arguments: Optional[List[str]] = None,
-    ) -> TResult:
-        """
-        Invokes a previously loaded read-only function.
-
-        See https://valkey.io/commands/fcall_ro for more details.
-
-        When in cluster mode, all keys in `keys` must map to the same hash slot.
+        async def fcall(
+            self,
+            function: str,
+            keys: Optional[List[str]] = None,
+            arguments: Optional[List[str]] = None
+        ) -> TResult:
+        """
+        Invokes a previously loaded function.
+        See https://redis.io/commands/fcall/ for more details.
 
         Args:
             function (str): The function name.
-            keys (List[str]): An `array` of keys accessed by the function. To ensure the correct
-                execution of functions, all names of keys that a function accesses must be
-                explicitly provided as `keys`.
-            arguments (List[str]): An `array` of `function` arguments. `arguments` should not
-                represent names of keys.
-
-        Returns:
-            TResult: The return value depends on the function that was executed.
-
-        Examples:
-            >>> await client.fcall_ro("Deep_Thought", ["key1"], ["Answer", "to", "the",
-                    "Ultimate", "Question", "of", "Life,", "the", "Universe,", "and", "Everything"])
-                42 # The return value on the function that was executed
->>>>>>> fbbcb17f
+            keys (Optional[List[str]]): A list of keys accessed by the function. To ensure the correct
+                execution of functions, both in standalone and clustered deployments, all names of keys
+                that a function accesses must be explicitly provided as `keys`.
+            arguments (Optional[List[str]]): A list of `function` arguments. `Arguments`
+                should not represent names of keys.
+
+        Returns:
+            TResult:
+                The invoked function's return value.
+
+        Example:
+            >>> await client.fcall("Deep_Thought")
+                'new_value' # Returns the function's return value.
 
         Since: Redis version 7.0.0.
         """
@@ -5768,9 +5737,49 @@
             args.extend(arguments)
         return cast(
             TResult,
-<<<<<<< HEAD
             await self._execute_command(RequestType.FCall, args),
-=======
+        )
+
+    async def fcall_ro(
+        self,
+        function: str,
+        keys: Optional[List[str]] = None,
+        arguments: Optional[List[str]] = None,
+    ) -> TResult:
+        """
+        Invokes a previously loaded read-only function.
+
+        See https://valkey.io/commands/fcall_ro for more details.
+
+        When in cluster mode, all keys in `keys` must map to the same hash slot.
+
+        Args:
+            function (str): The function name.
+            keys (List[str]): An `array` of keys accessed by the function. To ensure the correct
+                execution of functions, all names of keys that a function accesses must be
+                explicitly provided as `keys`.
+            arguments (List[str]): An `array` of `function` arguments. `arguments` should not
+                represent names of keys.
+
+        Returns:
+            TResult: The return value depends on the function that was executed.
+
+        Examples:
+            >>> await client.fcall_ro("Deep_Thought", ["key1"], ["Answer", "to", "the",
+                    "Ultimate", "Question", "of", "Life,", "the", "Universe,", "and", "Everything"])
+                42 # The return value on the function that was executed
+
+        Since: Redis version 7.0.0.
+        """
+        args = []
+        if keys is not None:
+            args.extend([function, str(len(keys))] + keys)
+        else:
+            args.extend([function, str(0)])
+        if arguments is not None:
+            args.extend(arguments)
+        return cast(
+            TResult,
             await self._execute_command(RequestType.FCallReadOnly, args),
         )
 
@@ -5810,7 +5819,6 @@
         return cast(
             TOK,
             await self._execute_command(RequestType.Watch, keys),
->>>>>>> fbbcb17f
         )
 
     @dataclass
