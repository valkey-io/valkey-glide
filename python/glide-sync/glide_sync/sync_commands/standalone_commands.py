# Copyright Valkey GLIDE Project Contributors - SPDX Identifier: Apache-2.0

from __future__ import annotations

from typing import Dict, List, Mapping, Optional, Union, cast

from glide_shared.commands.batch import Batch
from glide_shared.commands.batch_options import BatchOptions
from glide_shared.commands.command_args import ObjectType
from glide_shared.commands.core_options import (
    FlushMode,
    FunctionRestorePolicy,
    InfoSection,
)
from glide_shared.constants import (
    TOK,
    TEncodable,
    TFunctionListResponse,
    TFunctionStatsFullResponse,
    TResult,
)
from glide_shared.protobuf.command_request_pb2 import RequestType

from .core import CoreCommands
from .script import Script


class StandaloneCommands(CoreCommands):

    def custom_command(self, command_args: List[TEncodable]) -> TResult:
        """
        Executes a single command, without checking inputs.
        See the [Valkey GLIDE Wiki](https://github.com/valkey-io/valkey-glide/wiki/General-Concepts#custom-command)
        for details on the restrictions and limitations of the custom command API.

        This function should only be used for single-response commands. Commands that don't return complete response and awaits
        (such as SUBSCRIBE), or that return potentially more than a single response (such as XREAD), or that change the
        client's behavior (such as entering pub/sub mode on RESP2 connections) shouldn't be called using this function.

        Args:
            command_args (List[TEncodable]): List of the command's arguments, where each argument is either a string or bytes.
            Every part of the command, including the command name and subcommands, should be added as a separate value in args.

        Returns:
            TResult: The returning value depends on the executed command.

        Example:
            >>> connection.customCommand(["CLIENT", "LIST","TYPE", "PUBSUB"])
            # Expected Output: A list of all pub/sub clients


        """
        return self._execute_command(RequestType.CustomCommand, command_args)

    def info(
        self,
        sections: Optional[List[InfoSection]] = None,
    ) -> bytes:
        """
        Get information and statistics about the server.

        See [valkey.io](https://valkey.io/commands/info/) for details.

        Args:
            sections (Optional[List[InfoSection]]): A list of InfoSection values specifying which sections of
                information to retrieve. When no parameter is provided, the default option is assumed.

        Returns:
            bytes: Returns bytes containing the information for the sections requested.
        """
        args: List[TEncodable] = (
            [section.value for section in sections] if sections else []
        )
        return cast(bytes, self._execute_command(RequestType.Info, args))

    def exec(
        self,
        batch: Batch,
        raise_on_error: bool,
        options: Optional[BatchOptions] = None,
    ) -> Optional[List[TResult]]:
        """
        Executes a batch by processing the queued commands.

        See [Valkey Transactions (Atomic Batches)](https://valkey.io/docs/topics/transactions/) and
        [Valkey Pipelines (Non-Atomic Batches)](https://valkey.io/docs/topics/pipelining/) for details.

        Notes:
            - Atomic Batches - Transactions: If the transaction fails due to a ``WATCH`` command,
              ``exec`` will return ``None``.

        Args:
            batch (Batch): A ``Batch`` containing the commands to execute.
            raise_on_error (bool): Determines how errors are handled within the batch response.
                When set to ``True``, the first encountered error in the batch will be raised as a
                ``RequestError`` exception after all retries and reconnections have been executed.
                When set to ``False``, errors will be included as part of the batch response array, allowing
                the caller to process both successful and failed commands together. In this case, error details
                will be provided as instances of ``RequestError``.
            options (Optional[BatchOptions]): A ``BatchOptions`` object containing execution options.

        Returns:
            Optional[List[TResult]]: An array of results, where each entry corresponds to a command's execution result.
                If the batch fails due to a ``WATCH`` command, ``exec`` will return ``None``.

        Example (Atomic Batch - Transaction):
            >>> transaction = Batch(is_atomic=True)  # Atomic (Transaction)
            >>> transaction.set("key", "1")
            >>> transaction.incr("key")
            >>> transaction.get("key")
            >>> result = await client.exec(transaction, raise_on_error=True)
            >>> print(f"Transaction Batch Result: {result}")
            # Expected Output: Transaction Batch Result: [OK, 2, b'2']

        Example (Non-Atomic Batch - Pipeline):
            >>> pipeline = Batch(is_atomic=False)  # Non-Atomic (Pipeline)
            >>> pipeline.set("key1", "value1")
            >>> pipeline.set("key2", "value2")
            >>> pipeline.get("key1")
            >>> pipeline.get("key2")
            >>> result = await client.exec(pipeline, raise_on_error=True)
            >>> print(f"Pipeline Batch Result: {result}")
            # Expected Output: Pipeline Batch Result: [OK, OK, b'value1', b'value2']

        Example (Atomic Batch - Transaction with options):
            >>> from glide import BatchOptions
            >>> transaction = Batch(is_atomic=True)
            >>> transaction.set("key", "1")
            >>> transaction.incr("key")
            >>> transaction.custom_command(["get", "key"])
            >>> options = BatchOptions(timeout=1000)  # Set a timeout of 1000 milliseconds
            >>> result = await client.exec(
            ...     transaction,
            ...     raise_on_error=False,  # Do not raise an error on failure
            ...     options=options
            ... )
            >>> print(f"Transaction Result: {result}")
            # Expected Output: Transaction Result: [OK, 2, b'2']

        Example (Non-Atomic Batch - Pipeline with options):
            >>> from glide import BatchOptions
            >>> pipeline = Batch(is_atomic=False)
            >>> pipeline.custom_command(["set", "key1", "value1"])
            >>> pipeline.custom_command(["set", "key2", "value2"])
            >>> pipeline.custom_command(["get", "key1"])
            >>> pipeline.custom_command(["get", "key2"])
            >>> options = BatchOptions(timeout=1000)  # Set a timeout of 1000 milliseconds
            >>> result = await client.exec(
            ...     pipeline,
            ...     raise_on_error=False,  # Do not raise an error on failure
            ...     options=options
            ... )
            >>> print(f"Pipeline Result: {result}")
            # Expected Output: Pipeline Result: [OK, OK, b'value1', b'value2']
        """
        commands = batch.commands[:]
        timeout = options.timeout if options else None
        return self._execute_batch(
            commands,
            is_atomic=batch.is_atomic,
            raise_on_error=raise_on_error,
            timeout=timeout,
        )

    def config_resetstat(self) -> TOK:
        """
        Resets the statistics reported by the server using the INFO and LATENCY HISTOGRAM commands.

        See [valkey.io](https://valkey.io/commands/config-resetstat/) for details.

        Returns:
            OK: Returns "OK" to confirm that the statistics were successfully reset.
        """
        return cast(TOK, self._execute_command(RequestType.ConfigResetStat, []))

    def config_rewrite(self) -> TOK:
        """
        Rewrite the configuration file with the current configuration.

        See [valkey.io](https://valkey.io/commands/config-rewrite/) for details.

        Returns:
            OK: OK is returned when the configuration was rewritten properly.

            Otherwise, an error is raised.
        """
        return cast(TOK, self._execute_command(RequestType.ConfigRewrite, []))

    def client_id(
        self,
    ) -> int:
        """
        Returns the current connection id.

        See [valkey.io](https://valkey.io/commands/client-id/) for more information.

        Returns:
            int: the id of the client.
        """
        return cast(int, self._execute_command(RequestType.ClientId, []))

    def ping(self, message: Optional[TEncodable] = None) -> bytes:
        """
        Ping the server.

        See [valkey.io](https://valkey.io/commands/ping/) for more details.

        Args:
            message (Optional[TEncodable]): An optional message to include in the PING command. If not provided,
                the server will respond with b"PONG". If provided, the server will respond with a copy of the message.

        Returns:
            bytes: b"PONG" if `message` is not provided.

            Otherwise return a copy of `message`.

        Examples:
            >>> client.ping()
                b"PONG"
            >>> client.ping("Hello")
                b"Hello"
        """
        argument = [] if message is None else [message]
        return cast(bytes, self._execute_command(RequestType.Ping, argument))

    def config_get(self, parameters: List[TEncodable]) -> Dict[bytes, bytes]:
        """
        Get the values of configuration parameters.
        Starting from server version 7, command supports multiple parameters

        See [valkey.io](https://valkey.io/commands/config-get/) for details.

        Args:
            parameters (List[TEncodable]): A list of configuration parameter names to retrieve values for.

        Returns:
            Dict[bytes, bytes]: A dictionary of values corresponding to the configuration parameters.

        Examples:
            >>> client.config_get(["timeout"] , RandomNode())
                {b'timeout': b'1000'}
            >>> client.config_get([b"timeout" , "maxmemory"])
                {b'timeout': b'1000', b'maxmemory': b'1GB'}
        """
        return cast(
            Dict[bytes, bytes],
            self._execute_command(RequestType.ConfigGet, parameters),
        )

    def config_set(self, parameters_map: Mapping[TEncodable, TEncodable]) -> TOK:
        """
        Set configuration parameters to the specified values.
        Starting from server version 7, command supports multiple parameters.

        See [valkey.io](https://valkey.io/commands/config-set/) for details.

        Args:
            parameters_map (Mapping[TEncodable, TEncodable]): A map consisting of configuration
                parameters and their respective values to set.

        Returns:
            OK: Returns OK if all configurations have been successfully set.

            Otherwise, raises an error.

        Examples:
            >>> config_set({"timeout": "1000", "maxmemory": "1GB"})
                OK
        """
        parameters: List[TEncodable] = []
        for pair in parameters_map.items():
            parameters.extend(pair)
        return cast(TOK, self._execute_command(RequestType.ConfigSet, parameters))

    def client_getname(self) -> Optional[bytes]:
        """
        Get the name of the primary's connection.

        See [valkey.io](https://valkey.io/commands/client-getname/) for more details.

        Returns:
            Optional[bytes]: Returns the name of the client connection as a byte string if a name is set.

            `None` if no name is assigned.

        Examples:
            >>> client.client_getname()
                b'Connection Name'
        """
        return cast(
            Optional[bytes], self._execute_command(RequestType.ClientGetName, [])
        )

    def dbsize(self) -> int:
        """
        Returns the number of keys in the currently selected database.

        See [valkey.io](https://valkey.io/commands/dbsize) for more details.

        Returns:
            int: The number of keys in the currently selected database.

        Examples:
            >>> client.dbsize()
                10  # Indicates there are 10 keys in the current database.
        """
        return cast(int, self._execute_command(RequestType.DBSize, []))

    def echo(self, message: TEncodable) -> bytes:
        """
        Echoes the provided `message` back.

        See [valkey.io](https://valkey.io/commands/echo) for more details.

        Args:
            message (TEncodable): The message to be echoed back.

        Returns:
            bytes: The provided `message`.

        Examples:
            >>> client.echo("Valkey GLIDE")
                b'Valkey GLIDE'
        """
        return cast(bytes, self._execute_command(RequestType.Echo, [message]))

    def function_load(self, library_code: TEncodable, replace: bool = False) -> bytes:
        """
        Loads a library to Valkey.

        See [valkey.io](https://valkey.io/commands/function-load/) for more details.

        Args:
            library_code (TEncodable): The source code that implements the library.
            replace (bool): Whether the given library should overwrite a library with the same name if
                it already exists.

        Returns:
            bytes: The library name that was loaded.

        Examples:
            >>> code = "#!lua name=mylib \\n redis.register_function('myfunc', function(keys, args) return args[1] end)"
            >>> client.function_load(code, True)
                b"mylib"

        Since: Valkey 7.0.0.
        """
        return cast(
            bytes,
            self._execute_command(
                RequestType.FunctionLoad,
                ["REPLACE", library_code] if replace else [library_code],
            ),
        )

    def function_list(
        self, library_name_pattern: Optional[TEncodable] = None, with_code: bool = False
    ) -> TFunctionListResponse:
        """
        Returns information about the functions and libraries.

        See [valkey.io](https://valkey.io/commands/function-list/) for more details.

        Args:
            library_name_pattern (Optional[TEncodable]):  A wildcard pattern for matching library names.
            with_code (bool): Specifies whether to request the library code from the server or not.

        Returns:
            TFunctionListResponse: Info about all or
            selected libraries and their functions.

        Examples:
            >>> response = client.function_list("myLib?_backup", True)
                [{
                    b"library_name": b"myLib5_backup",
                    b"engine": b"LUA",
                    b"functions": [{
                        b"name": b"myfunc",
                        b"description": None,
                        b"flags": {b"no-writes"},
                    }],
                    b"library_code": b"#!lua name=mylib \\n sever.register_function('myfunc', function(keys, args) " \
                                     b"return args[1] end)"
                }]

        Since: Valkey 7.0.0.
        """
        args = []
        if library_name_pattern is not None:
            args.extend(["LIBRARYNAME", library_name_pattern])
        if with_code:
            args.append("WITHCODE")
        return cast(
            TFunctionListResponse,
            self._execute_command(
                RequestType.FunctionList,
                args,
            ),
        )

    def function_flush(self, mode: Optional[FlushMode] = None) -> TOK:
        """
        Deletes all function libraries.

        See [valkey.io](https://valkey.io/commands/function-flush/) for more details.

        Args:
            mode (Optional[FlushMode]): The flushing mode, could be either `SYNC` or `ASYNC`.

        Returns:
            TOK: A simple `OK`.

        Examples:
            >>> client.function_flush(FlushMode.SYNC)
                "OK"

        Since: Valkey 7.0.0.
        """
        return cast(
            TOK,
            self._execute_command(
                RequestType.FunctionFlush,
                [mode.value] if mode else [],
            ),
        )

    def function_delete(self, library_name: TEncodable) -> TOK:
        """
        Deletes a library and all its functions.

        See [valkey.io](https://valkey.io/commands/function-delete/) for more details.

        Args:
            library_code (TEncodable): The library name to delete

        Returns:
            TOK: A simple `OK`.

        Examples:
            >>> client.function_delete("my_lib")
                "OK"

        Since: Valkey 7.0.0.
        """
        return cast(
            TOK,
            self._execute_command(
                RequestType.FunctionDelete,
                [library_name],
            ),
        )

    def function_kill(self) -> TOK:
        """
        Kills a function that is currently executing.
        This command only terminates read-only functions.

        FUNCTION KILL runs on all nodes of the server, including primary and replicas.

        See [valkey.io](https://valkey.io/commands/function-kill/) for more details.

        Returns:
            TOK: A simple `OK`.

        Examples:
            >>> client.function_kill()
                "OK"

        Since: Valkey 7.0.0.
        """
        return cast(
            TOK,
            self._execute_command(RequestType.FunctionKill, []),
        )

    def function_stats(self) -> TFunctionStatsFullResponse:
        """
        Returns information about the function that's currently running and information about the
        available execution engines.

        FUNCTION STATS runs on all nodes of the server, including primary and replicas.
        The response includes a mapping from node address to the command response for that node.

        See [valkey.io](https://valkey.io/commands/function-stats/) for more details

        Returns:
            TFunctionStatsFullResponse: A Map where the key is the node address and the value is a Map of two keys:

                - `running_script` with information about the running script.
                - `engines` with information about available engines and their stats.

            See example for more details.

        Examples:
            >>> client.function_stats()
                {b"addr": {                         # Response from the master node
                    b'running_script': {
                        b'name': b'foo',
                        b'command': [b'FCALL', b'foo', b'0', b'hello'],
                        b'duration_ms': 7758
                    },
                    b'engines': {
                        b'LUA': {
                            b'libraries_count': 1,
                            b'functions_count': 1,
                        }
                    }
                },
                b"addr2": {                         # Response from a replica
                    b'running_script': None,
                    b"engines": {
                        b'LUA': {
                            b'libraries_count': 1,
                            b'functions_count': 1,
                        }
                    }
                }}

        Since: Valkey version 7.0.0.
        """
        return cast(
            TFunctionStatsFullResponse,
            self._execute_command(RequestType.FunctionStats, []),
        )

    def function_dump(self) -> bytes:
        """
        Returns the serialized payload of all loaded libraries.

        See [valkey.io](https://valkey.io/docs/latest/commands/function-dump/) for more details.

        Returns:
            bytes: The serialized payload of all loaded libraries.

        Examples:
            >>> payload = client.function_dump()
                # The serialized payload of all loaded libraries. This response can
                # be used to restore loaded functions on any Valkey instance.
            >>> client.function_restore(payload)
                "OK" # The serialized dump response was used to restore the libraries.

        Since: Valkey 7.0.0.
        """
        return cast(bytes, self._execute_command(RequestType.FunctionDump, []))

    def function_restore(
        self, payload: TEncodable, policy: Optional[FunctionRestorePolicy] = None
    ) -> TOK:
        """
        Restores libraries from the serialized payload returned by the `function_dump` command.

        See [valkey.io](https://valkey.io/docs/latest/commands/function-restore/) for more details.

        Args:
            payload (TEncodable): The serialized data from the `function_dump` command.
            policy (Optional[FunctionRestorePolicy]): A policy for handling existing libraries.

        Returns:
            TOK: OK.

        Examples:
            >>> payload = client.function_dump()
                # The serialized payload of all loaded libraries. This response can
                # be used to restore loaded functions on any Valkey instance.
            >>> client.function_restore(payload)
                "OK" # The serialized dump response was used to restore the libraries.
            >>> client.function_restore(payload, FunctionRestorePolicy.FLUSH)
                "OK" # The serialized dump response was used to restore the libraries with the specified policy.

        Since: Valkey 7.0.0.
        """
        args: List[TEncodable] = [payload]
        if policy is not None:
            args.append(policy.value)

        return cast(TOK, self._execute_command(RequestType.FunctionRestore, args))

    def time(self) -> List[bytes]:
        """
        Returns the server time.

        See [valkey.io](https://valkey.io/commands/time/) for more details.

        Returns:
            List[bytes]:  The current server time as a two items `array`:
            A Unix timestamp and the amount of microseconds already elapsed in the current second.
            The returned `array` is in a [Unix timestamp, Microseconds already elapsed] format.

        Examples:
            >>> client.time()
                [b'1710925775', b'913580']
        """
        return cast(
            List[bytes],
            self._execute_command(RequestType.Time, []),
        )

    def lastsave(self) -> int:
        """
        Returns the Unix time of the last DB save timestamp or startup timestamp if no save was made since then.

        See [valkey.io](https://valkey.io/commands/lastsave) for more details.

        Returns:
            int: The Unix time of the last successful DB save.

        Examples:
            >>> client.lastsave()
                1710925775  # Unix time of the last DB save
        """
        return cast(
            int,
            self._execute_command(RequestType.LastSave, []),
        )

<<<<<<< HEAD
=======
    def move(self, key: TEncodable, db_index: int) -> bool:
        """
        Move `key` from the currently selected database to the database specified by `db_index`.

        See [valkey.io](https://valkey.io/commands/move/) for more details.

        Args:
            key (TEncodable): The key to move.
            db_index (int): The index of the database to move `key` to.

        Returns:
            bool: `True` if `key` was moved.

            `False` if the `key` already exists in the destination database
            or does not exist in the source database.

        Example:
            >>> client.move("some_key", 1)
                True
        """
        return cast(
            bool,
            self._execute_command(RequestType.Move, [key, str(db_index)]),
        )

    def publish(self, message: TEncodable, channel: TEncodable) -> int:
        """
        Publish a message on pubsub channel.

        See [valkey.io](https://valkey.io/commands/publish) for more details.

        Args:
            message (TEncodable): Message to publish
            channel (TEncodable): Channel to publish the message on.

        Returns:
            int: Number of subscriptions in primary node that received the message.

            **Note:** this value does not include subscriptions that configured on replicas.

        Examples:
            >>> client.publish("Hi all!", "global-channel")
                1 # This message was posted to 1 subscription which is configured on primary node
        """
        return cast(int, self._execute_command(RequestType.Publish, [channel, message]))

>>>>>>> 215b9ed1
    def flushall(self, flush_mode: Optional[FlushMode] = None) -> TOK:
        """
        Deletes all the keys of all the existing databases. This command never fails.

        See [valkey.io](https://valkey.io/commands/flushall) for more details.

        Args:
            flush_mode (Optional[FlushMode]): The flushing mode, could be either `SYNC` or `ASYNC`.

        Returns:
            TOK: A simple OK response.

        Examples:
            >>> client.flushall(FlushMode.ASYNC)
                OK  # This command never fails.
        """
        args: List[TEncodable] = []
        if flush_mode is not None:
            args.append(flush_mode.value)

        return cast(
            TOK,
            self._execute_command(RequestType.FlushAll, args),
        )

    def flushdb(self, flush_mode: Optional[FlushMode] = None) -> TOK:
        """
        Deletes all the keys of the currently selected database. This command never fails.

        See [valkey.io](https://valkey.io/commands/flushdb) for more details.

        Args:
            flush_mode (Optional[FlushMode]): The flushing mode, could be either `SYNC` or `ASYNC`.

        Returns:
            TOK: A simple OK response.

        Examples:
            >>> client.flushdb()
                OK  # The keys of the currently selected database were deleted.
            >>> client.flushdb(FlushMode.ASYNC)
                OK  # The keys of the currently selected database were deleted asynchronously.
        """
        args: List[TEncodable] = []
        if flush_mode is not None:
            args.append(flush_mode.value)

        return cast(
            TOK,
            self._execute_command(RequestType.FlushDB, args),
        )

    def copy(
        self,
        source: TEncodable,
        destination: TEncodable,
        destinationDB: Optional[int] = None,
        replace: Optional[bool] = None,
    ) -> bool:
        """
        Copies the value stored at the `source` to the `destination` key. If `destinationDB`
        is specified, the value will be copied to the database specified by `destinationDB`,
        otherwise the current database will be used. When `replace` is True, removes the
        `destination` key first if it already exists, otherwise performs no action.

        See [valkey.io](https://valkey.io/commands/copy) for more details.

        Args:
            source (TEncodable): The key to the source value.
            destination (TEncodable): The key where the value should be copied to.
            destinationDB (Optional[int]): The alternative logical database index for the destination key.
            replace (Optional[bool]): If the destination key should be removed before copying the value to it.

        Returns:
            bool: True if the source was copied.

            Otherwise, return False.

        Examples:
            >>> client.set("source", "sheep")
            >>> client.copy(b"source", b"destination", 1, False)
                True # Source was copied
            >>> client.select(1)
            >>> client.get("destination")
                b"sheep"

        Since: Valkey version 6.2.0.
        """
        args: List[TEncodable] = [source, destination]
        if destinationDB is not None:
            args.extend(["DB", str(destinationDB)])
        if replace is True:
            args.append("REPLACE")
        return cast(
            bool,
            self._execute_command(RequestType.Copy, args),
        )

    def lolwut(
        self,
        version: Optional[int] = None,
        parameters: Optional[List[int]] = None,
    ) -> bytes:
        """
        Displays a piece of generative computer art and the Valkey version.

        See [valkey.io](https://valkey.io/commands/lolwut) for more details.

        Args:
            version (Optional[int]): Version of computer art to generate.
            parameters (Optional[List[int]]): Additional set of arguments in order to change the output:

                - For version `5`, those are length of the line, number of squares per row, and number of squares per column.
                - For version `6`, those are number of columns and number of lines.

        Returns:
            bytes: A piece of generative computer art along with the current Valkey version.

        Examples:
            >>> client.lolwut(6, [40, 20]);
                b"Redis ver. 7.2.3" # Indicates the current Valkey version
            >>> client.lolwut(5, [30, 5, 5]);
                b"Redis ver. 7.2.3" # Indicates the current Valkey version
        """
        args: List[TEncodable] = []
        if version is not None:
            args.extend(["VERSION", str(version)])
        if parameters:
            for var in parameters:
                args.extend(str(var))
        return cast(
            bytes,
            self._execute_command(RequestType.Lolwut, args),
        )

    def random_key(self) -> Optional[bytes]:
        """
        Returns a random existing key name from the currently selected database.

        See [valkey.io](https://valkey.io/commands/randomkey) for more details.

        Returns:
            Optional[bytes]: A random existing key name from the currently selected database.

        Examples:
            >>> client.random_key()
                b"random_key_name"  # "random_key_name" is a random existing key name from the currently selected database.
        """
        return cast(
            Optional[bytes],
            self._execute_command(RequestType.RandomKey, []),
        )

    def wait(
        self,
        numreplicas: int,
        timeout: int,
    ) -> int:
        """
        Blocks the current client until all the previous write commands are successfully transferred
        and acknowledged by at least `numreplicas` of replicas. If `timeout` is
        reached, the command returns even if the specified number of replicas were not yet reached.

        See [valkey.io](https://valkey.io/commands/wait) for more details.

        Args:
            numreplicas (int): The number of replicas to reach.
            timeout (int): The timeout value specified in milliseconds. A value of 0 will block indefinitely.

        Returns:
            int: The number of replicas reached by all the writes performed in the context of the current connection.

        Examples:
            >>> client.set("key", "value");
            >>> client.wait(1, 1000);
            # return 1 when a replica is reached or 0 if 1000ms is reached.
        """
        args: List[TEncodable] = [str(numreplicas), str(timeout)]
        return cast(
            int,
            self._execute_command(RequestType.Wait, args),
        )

    def unwatch(self) -> TOK:
        """
        Flushes all the previously watched keys for an atomic batch (Transaction). Executing a transaction will
        automatically flush all previously watched keys.

        See [valkey.io](https://valkey.io/commands/unwatch) for more details.

        Returns:
            TOK: A simple "OK" response.

        Examples:
            >>> client.unwatch()
                'OK'
        """
        return cast(
            TOK,
            self._execute_command(RequestType.UnWatch, []),
        )

    def script_exists(self, sha1s: List[TEncodable]) -> List[bool]:
        """
        Check existence of scripts in the script cache by their SHA1 digest.

        See [valkey.io](https://valkey.io/commands/script-exists) for more details.

        Args:
            sha1s (List[TEncodable]): List of SHA1 digests of the scripts to check.

        Returns:
            List[bool]: A list of boolean values indicating the existence of each script.

        Examples:
            >>> client.script_exists(["sha1_digest1", "sha1_digest2"])
                [True, False]
        """
        return cast(List[bool], self._execute_command(RequestType.ScriptExists, sha1s))

    def script_flush(self, mode: Optional[FlushMode] = None) -> TOK:
        """
        Flush the Lua scripts cache.

        See [valkey.io](https://valkey.io/commands/script-flush) for more details.

        Args:
            mode (Optional[FlushMode]): The flushing mode, could be either `SYNC` or `ASYNC`.

        Returns:
            TOK: A simple `OK` response.

        Examples:
            >>> client.script_flush()
                "OK"

            >>> client.script_flush(FlushMode.ASYNC)
                "OK"
        """

        return cast(
            TOK,
            self._execute_command(
                RequestType.ScriptFlush, [mode.value] if mode else []
            ),
        )

    def script_kill(self) -> TOK:
        """
        Kill the currently executing Lua script, assuming no write operation was yet performed by the script.

        See [valkey.io](https://valkey.io/commands/script-kill) for more details.

        Returns:
            TOK: A simple `OK` response.

        Examples:
            >>> client.script_kill()
                "OK"
        """
        return cast(TOK, self._execute_command(RequestType.ScriptKill, []))

    def invoke_script(
        self,
        script: Script,
        keys: Optional[List[TEncodable]] = None,
        args: Optional[List[TEncodable]] = None,
    ) -> TResult:
        """
        Invokes a Lua script with its keys and arguments.
        This method simplifies the process of invoking scripts on a the server by using an object that represents a Lua script.
        The script loading, argument preparation, and execution will all be handled internally.
        If the script has not already been loaded, it will be loaded automatically using the `SCRIPT LOAD` command.
        After that, it will be invoked using the `EVALSHA` command.

        See [SCRIPT LOAD](https://valkey.io/commands/script-load/) and [EVALSHA](https://valkey.io/commands/evalsha/)
        for more details.

        Args:
            script (Script): The Lua script to execute.
            keys (Optional[List[TEncodable]]): The keys that are used in the script.
            args (Optional[List[TEncodable]]): The arguments for the script.

        Returns:
            TResult: a value that depends on the script that was executed.

        Examples:
            >>> lua_script = Script("return { KEYS[1], ARGV[1] }")
            >>> client.invoke_script(lua_script, keys=["foo"], args=["bar"])
                [b"foo", b"bar"]
        """
        return self._execute_script(script.get_hash(), keys, args)

    def scan(
        self,
        cursor: TEncodable,
        match: Optional[TEncodable] = None,
        count: Optional[int] = None,
        type: Optional[ObjectType] = None,
    ) -> List[Union[bytes, List[bytes]]]:
        """
        Incrementally iterate over a collection of keys.
        SCAN is a cursor based iterator. This means that at every call of the command,
        the server returns an updated cursor that the user needs to use as the cursor argument in the next call.
        An iteration starts when the cursor is set to "0", and terminates when the cursor returned by the server is "0".

        A full iteration always retrieves all the elements that were present
        in the collection from the start to the end of a full iteration.
        Elements that were not constantly present in the collection during a full iteration, may be returned or not.

        See [valkey.io](https://valkey.io/commands/scan) for more details.

        Args:
            cursor (TResult): The cursor used for iteration. For the first iteration, the cursor should be set to "0".

                - Using a non-zero cursor in the first iteration, or an invalid cursor at any iteration, will lead to
                  undefined results.
                - Using the same cursor in multiple iterations will, in case nothing changed between the iterations,
                  return the same elements multiple times.
                - If the the db has changed, it may result an undefined behavior.

            match (Optional[TResult]): A pattern to match keys against.
            count (Optional[int]): The number of keys to return per iteration.

                - The number of keys returned per iteration is not guaranteed to be the same as the count argument.
                - The argument is used as a hint for the server to know how many "steps" it can use to retrieve the keys.
                - The default value is 10.

            type (ObjectType): The type of object to scan for.

        Returns:
            List[Union[bytes, List[bytes]]]: A List containing the next cursor value and a list of keys,
            formatted as [cursor, [key1, key2, ...]]

        Examples:
            >>> result = client.scan(b'0')
                print(result) #[b'17', [b'key1', b'key2', b'key3', b'key4', b'key5', b'set1', b'set2', b'set3']]
                first_cursor_result = result[0]
                result = client.scan(first_cursor_result)
                print(result) #[b'349', [b'key4', b'key5', b'set1', b'hash1', b'zset1', b'list1', b'list2',
                                        b'list3', b'zset2', b'zset3', b'zset4', b'zset5', b'zset6']]
                result = client.scan(result[0])
                print(result) #[b'0', [b'key6', b'key7']]
            >>> result = client.scan(first_cursor_result, match=b'key*', count=2)
                print(result) #[b'6', [b'key4', b'key5']]
            >>> result = client.scan("0", type=ObjectType.Set)
                print(result) #[b'362', [b'set1', b'set2', b'set3']]
        """
        args = [cursor]
        if match:
            args.extend(["MATCH", match])
        if count:
            args.extend(["COUNT", str(count)])
        if type:
            args.extend(["TYPE", type.value])
        return cast(
            List[Union[bytes, List[bytes]]],
            self._execute_command(RequestType.Scan, args),
        )<|MERGE_RESOLUTION|>--- conflicted
+++ resolved
@@ -613,33 +613,6 @@
             self._execute_command(RequestType.LastSave, []),
         )
 
-<<<<<<< HEAD
-=======
-    def move(self, key: TEncodable, db_index: int) -> bool:
-        """
-        Move `key` from the currently selected database to the database specified by `db_index`.
-
-        See [valkey.io](https://valkey.io/commands/move/) for more details.
-
-        Args:
-            key (TEncodable): The key to move.
-            db_index (int): The index of the database to move `key` to.
-
-        Returns:
-            bool: `True` if `key` was moved.
-
-            `False` if the `key` already exists in the destination database
-            or does not exist in the source database.
-
-        Example:
-            >>> client.move("some_key", 1)
-                True
-        """
-        return cast(
-            bool,
-            self._execute_command(RequestType.Move, [key, str(db_index)]),
-        )
-
     def publish(self, message: TEncodable, channel: TEncodable) -> int:
         """
         Publish a message on pubsub channel.
@@ -661,7 +634,6 @@
         """
         return cast(int, self._execute_command(RequestType.Publish, [channel, message]))
 
->>>>>>> 215b9ed1
     def flushall(self, flush_mode: Optional[FlushMode] = None) -> TOK:
         """
         Deletes all the keys of all the existing databases. This command never fails.
