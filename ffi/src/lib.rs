// Copyright Valkey GLIDE Project Contributors - SPDX Identifier: Apache-2.0

#![deny(unsafe_op_in_unsafe_fn)]
use glide_core::ConnectionRequest;
use glide_core::client::Client as GlideClient;
use glide_core::cluster_scan_container::get_cluster_scan_cursor;
use glide_core::command_request::SimpleRoutes;
use glide_core::command_request::{Routes, SlotTypes};
use glide_core::connection_request;
use glide_core::errors;
use glide_core::errors::RequestErrorType;
use glide_core::request_type::RequestType;
use glide_core::scripts_container;
<<<<<<< HEAD
use glide_core::ConnectionRequest;
=======
>>>>>>> ccf53747
use protobuf::Message;
use redis::ObjectType;
use redis::ScanStateRC;
use redis::cluster_routing::{
    MultipleNodeRoutingInfo, Route, RoutingInfo, SingleNodeRoutingInfo, SlotAddr,
};
use redis::cluster_routing::{ResponsePolicy, Routable};
<<<<<<< HEAD
use redis::ScanStateRC;
=======
>>>>>>> ccf53747
use redis::{ClusterScanArgs, RedisError};
use redis::{Cmd, RedisResult, Value};
use redis::{ErrorKind, ObjectType};
use std::ffi::CStr;
use std::future::Future;
use std::mem::ManuallyDrop;
use std::slice::from_raw_parts;
use std::str;
use std::sync::Arc;
use std::{
    ffi::{CString, c_void},
    mem,
    os::raw::{c_char, c_double, c_long},
};
use tokio::runtime::Builder;
use tokio::runtime::Runtime;

<<<<<<< HEAD
#[repr(C)]
pub struct ScriptHashBuffer {
    pub ptr: *mut u8,
    pub len: usize,
    pub capacity: usize,
}

=======
>>>>>>> ccf53747
/// Store a Lua script in the script cache and return its SHA1 hash.
///
/// # Parameters
///
/// * `script_bytes`: Pointer to the script bytes.
/// * `script_len`: Length of the script in bytes.
///
/// # Returns
///
/// A C string containing the SHA1 hash of the script. The caller is responsible for freeing this memory.
/// We can free the memory using [`drop_script`].
///
/// # Safety
///
/// * `script_bytes` must point to `script_len` consecutive properly initialized bytes.
<<<<<<< HEAD
/// * The returned buffer must be freed by the caller using [`free_script_hash_buffer`].
#[no_mangle]
pub unsafe extern "C-unwind" fn store_script(
    script_bytes: *const u8,
    script_len: usize,
) -> *mut ScriptHashBuffer {
    let script = unsafe { std::slice::from_raw_parts(script_bytes, script_len) };
    let hash = scripts_container::add_script(script);
    let mut hash = ManuallyDrop::new(hash);
    let script_hash_buffer = ScriptHashBuffer {
        ptr: hash.as_mut_ptr(),
        len: hash.len(),
        capacity: hash.capacity(),
    };
    Box::into_raw(Box::new(script_hash_buffer))
}

/// Free a `ScriptHashBuffer` obtained from [`store_script`].
///
/// # Parameters
///
/// * `buffer`: Pointer to the `ScriptHashBuffer`.
///
/// # Safety
///
/// * `buffer` must be a pointer returned from [`store_script`].
pub unsafe extern "C-unwind" fn free_script_hash_buffer(buffer: *mut ScriptHashBuffer) {
    let buffer = unsafe { Box::from_raw(buffer) };
    let _hash = unsafe { String::from_raw_parts(buffer.ptr, buffer.len, buffer.capacity) };
=======
/// * The returned C string must be freed by the caller.
#[unsafe(no_mangle)]
pub unsafe extern "C" fn store_script(script_bytes: *const u8, script_len: usize) -> *mut c_char {
    let script = unsafe { std::slice::from_raw_parts(script_bytes, script_len) };
    let hash = scripts_container::add_script(script);
    CString::new(hash).unwrap().into_raw()
>>>>>>> ccf53747
}

/// Remove a script from the script cache.
///
<<<<<<< HEAD
/// Returns a null pointer if it succeeds and a C string error message if it fails.
///
/// # Parameters
///
/// * `hash`: The SHA1 hash of the script to remove as a byte array.
/// * `len`: The length of `hash`.
///
/// # Safety
///
/// * `hash` must be a valid pointer to a UTF-8 string obtained from [`store_script`].
#[no_mangle]
pub unsafe extern "C-unwind" fn drop_script(hash: *mut u8, len: usize) -> *mut c_char {
    if !hash.is_null() {
        let slice = std::ptr::slice_from_raw_parts_mut(hash, len);
        let Ok(hash_str) = str::from_utf8(unsafe { &*slice }) else {
            return CString::new("Unable to convert hash to UTF-8 string.")
                .unwrap()
                .into_raw();
        };
        scripts_container::remove_script(hash_str);
        std::ptr::null_mut()
    } else {
        CString::new("Hash pointer was null.").unwrap().into_raw()
    }
}

/// Free an error message from a failed drop_script call.
///
/// # Parameters
///
/// * `error`: The error to free.
///
/// # Safety
///
/// * `error` must be an error returned by [`drop_script`].
#[no_mangle]
pub unsafe extern "C-unwind" fn free_drop_script_error(error: *mut c_char) {
    _ = unsafe { CString::from_raw(error) };
=======
/// # Parameters
///
/// * `hash`: The SHA1 hash of the script to remove.
///
/// # Safety
///
/// * `hash` must be a valid null-terminated C string created by [`store_script`].
#[unsafe(no_mangle)]
pub unsafe extern "C" fn drop_script(hash: *const c_char) {
    let hash_str = unsafe { CStr::from_ptr(hash).to_str().unwrap_or("") };
    scripts_container::remove_script(hash_str);
>>>>>>> ccf53747
}

/// The struct represents the response of the command.
///
/// It will have one of the value populated depending on the return type of the command.
///
/// The struct is freed by the external caller by using `free_command_response` to avoid memory leaks.
/// TODO: Add a type enum to validate what type of response is being sent in the CommandResponse.
#[repr(C)]
#[derive(Debug, Clone)]
pub struct CommandResponse {
    pub response_type: ResponseType,
    pub int_value: i64,
    pub float_value: c_double,
    pub bool_value: bool,

    /// Below two values are related to each other.
    /// `string_value` represents the string.
    /// `string_value_len` represents the length of the string.
    pub string_value: *mut c_char,
    pub string_value_len: c_long,

    /// Below two values are related to each other.
    /// `array_value` represents the array of CommandResponse.
    /// `array_value_len` represents the length of the array.
    pub array_value: *mut CommandResponse,
    pub array_value_len: c_long,

    /// Below two values represent the Map structure inside CommandResponse.
    /// The map is transformed into an array of (map_key: CommandResponse, map_value: CommandResponse) and passed to the foreign language.
    /// These are represented as pointers as the map can be null (optionally present).
    pub map_key: *mut CommandResponse,
    pub map_value: *mut CommandResponse,

    /// Below two values are related to each other.
    /// `sets_value` represents the set of CommandResponse.
    /// `sets_value_len` represents the length of the set.
    pub sets_value: *mut CommandResponse,
    pub sets_value_len: c_long,
}

impl Default for CommandResponse {
    fn default() -> Self {
        CommandResponse {
            response_type: ResponseType::default(),
            int_value: 0,
            float_value: 0.0,
            bool_value: false,
            string_value: std::ptr::null_mut(),
            string_value_len: 0,
            array_value: std::ptr::null_mut(),
            array_value_len: 0,
            map_key: std::ptr::null_mut(),
            map_value: std::ptr::null_mut(),
            sets_value: std::ptr::null_mut(),
            sets_value_len: 0,
        }
    }
}

#[repr(C)]
#[derive(Debug, Default, Clone)]
pub enum ResponseType {
    #[default]
    Null = 0,
    Int = 1,
    Float = 2,
    Bool = 3,
    String = 4,
    Array = 5,
    Map = 6,
    Sets = 7,
    Ok = 8,
}

/// Success callback that is called when a command succeeds.
///
/// The success callback needs to copy the given string synchronously, since it will be dropped by Rust once the callback returns. The callback should be offloaded to a separate thread in order not to exhaust the client's thread pool.
///
/// `index_ptr` is a baton-pass back to the caller language to uniquely identify the promise.
/// `message` is the value returned by the command. The 'message' is managed by Rust and is freed when the callback returns control back to the caller.
///
/// # Safety
/// Message must be a valid pointer to a `CommandResponse`.
pub type SuccessCallback =
    unsafe extern "C-unwind" fn(index_ptr: usize, message: *const CommandResponse) -> ();

/// Failure callback that is called when a command fails.
///
/// The failure callback needs to copy the given string synchronously, since it will be dropped by Rust once the callback returns. The callback should be offloaded to a separate thread in order not to exhaust the client's thread pool.
///
/// `index_ptr` is a baton-pass back to the caller language to uniquely identify the promise.
/// `error_message` is the error message returned by server for the failed command. The 'error_message' is managed by Rust and is freed when the callback returns control back to the caller.
/// `error_type` is the type of error returned by glide-core, depending on the `RedisError` returned.
///
/// # Safety
/// Message must be a valid pointer to a `CommandResponse`.
pub type FailureCallback = unsafe extern "C-unwind" fn(
    index_ptr: usize,
    error_message: *const c_char,
    error_type: RequestErrorType,
) -> ();

/// PubSub callback that is called when a push notification is received.
///
/// The PubSub callback needs to handle the push notification synchronously, since the data will be dropped by Rust once the callback returns.
/// The callback should be offloaded to a separate thread in order not to exhaust the client's thread pool.
///
/// # Parameters
/// * `client_ptr`: A baton-pass back to the caller language to uniquely identify the client.
/// * `kind`: An enum variant representing the PushKind (Message, PMessage, SMessage, etc.)
/// * `message`: A pointer to the raw message bytes.
/// * `message_len`: The length of the message data in bytes.
/// * `channel`: A pointer to the raw channel name bytes.
/// * `channel_len`: The length of the channel name in bytes.
/// * `pattern`: A pointer to the raw pattern bytes (null if no pattern).
/// * `pattern_len`: The length of the pattern in bytes (0 if no pattern).
///
/// # Safety
/// The pointers are only valid during the callback execution and will be freed
/// automatically when the callback returns. Any data needed beyond the callback's
/// execution must be copied.
pub type PubSubCallback = unsafe extern "C-unwind" fn(
    client_ptr: usize,
    kind: PushKind,
    message: *const u8,
    message_len: i64,
    channel: *const u8,
    channel_len: i64,
    pattern: *const u8,
    pattern_len: i64,
) -> ();

/// The connection response.
///
/// It contains either a connection or an error. It is represented as a struct instead of a union for ease of use in the wrapper language.
///
/// The struct is freed by the external caller by using `free_connection_response` to avoid memory leaks.
#[repr(C)]
pub struct ConnectionResponse {
    pub conn_ptr: *const c_void,
    pub connection_error_message: *const c_char,
}

/// Represents an error returned from a command execution.
///
/// This struct is returned as part of a [`CommandResult`] when a command fails in synchronous operations.
/// It contains both the error type and a message explaining the cause.
///
/// # Fields
///
/// - `command_error_message`: A null-terminated C string describing the error.
/// - `command_error_type`: An enum identifying the type of error. See [`RequestErrorType`] for details.
///
/// # Safety
///
/// The pointer `command_error_message` must remain valid and not be freed until after
/// [`free_command_result`] is called.
///
#[repr(C)]
pub struct CommandError {
    pub command_error_message: *const c_char,
    pub command_error_type: RequestErrorType,
}

/// Represents the result of executing a command, either a successful response or an error.
///
/// This is the  return type for FFI functions that execute commands synchronously (e.g. with a SyncClient).
/// It is a tagged struct containing either a valid [`CommandResponse`] or a [`CommandError`].
/// If `command_error` is non-null, then `response` is guaranteed to be null and vice versa.
///
/// # Fields
///
/// - `response`: A pointer to a [`CommandResponse`] if the command was successful. Null if there was an error.
/// - `command_error`: A pointer to a [`CommandError`] if the command failed. Null if the command succeeded.
///
/// # Ownership
///
/// The returned pointer to `CommandResult` must be freed using [`free_command_result`] to avoid memory leaks.
/// This will recursively free both the response or the error, depending on which is set.
///
/// # Safety
///
/// The caller must check which field is non-null before accessing its contents.
/// Only one of the two fields (`response` or `command_error`) will be set.
#[repr(C)]
pub struct CommandResult {
    pub response: *mut CommandResponse,
    pub command_error: *mut CommandError,
}

// Deallocates a `CommandResult`.
///
/// This function frees both the `CommandResult` itself and its internal components if preset.
///
/// # Behavior
///
/// - If the provided `command_result_ptr` is null, the function returns immediately.
/// - If either `response` or `command_error` is non-null, they are deallocated accordingly.
///
/// # Safety
///
/// * `free_command_result` must only be called **once** for any given `CommandResult`.
///   Calling it multiple times is undefined behavior and may lead to double-free errors.
/// * The `command_result_ptr` must be a valid pointer returned by a function that creates a `CommandResult`.
/// * The memory behind `command_result_ptr` must remain valid until this function is called.
/// * If `command_error.command_error_message` is non-null, it must be a valid pointer obtained from Rust
///   and must outlive the `CommandError` itself.
<<<<<<< HEAD
#[no_mangle]
pub unsafe extern "C-unwind" fn free_command_result(command_result_ptr: *mut CommandResult) {
=======
#[unsafe(no_mangle)]
pub unsafe extern "C" fn free_command_result(command_result_ptr: *mut CommandResult) {
>>>>>>> ccf53747
    if command_result_ptr.is_null() {
        return;
    }
    unsafe {
        let command_result = Box::from_raw(command_result_ptr);
        if !command_result.response.is_null() {
            free_command_response(command_result.response);
        }
        if !command_result.command_error.is_null() {
            let command_error = Box::from_raw(command_result.command_error);
            if !command_error.command_error_message.is_null() {
                _ = CString::from_raw(command_error.command_error_message as *mut c_char);
            }
        }
    }
}

/// Specifies the type of client used to execute commands.
///
/// This enum distinguishes between synchronous and asynchronous client modes.
/// It is passed from the calling language (e.g. Go or Python) to determine how
/// command execution should be handled.
///
/// # Variants
///
/// - `AsyncClient`: Executes commands asynchronously. Includes callbacks for success and failure
///   that will be invoked once the command completes.
/// - `SyncClient`: Executes commands synchronously and returns a result directly.
#[repr(C)]
#[derive(Clone)]
pub enum ClientType {
    AsyncClient {
        success_callback: SuccessCallback,
        failure_callback: FailureCallback,
    },
    SyncClient,
}

/// A `GlideClient` adapter.
pub struct ClientAdapter {
    runtime: Runtime,
    core: Arc<CommandExecutionCore>,
}

struct CommandExecutionCore {
    client: GlideClient,
    client_type: ClientType,
}

impl ClientAdapter {
    /// Executes a command and routes the result based on client type.
    ///
    /// For async clients, spawns the future and returns null immediately.
    /// For sync clients, blocks on the future and returns a `CommandResult`.
    #[must_use]
    fn execute_command<Fut>(&self, channel: usize, request_future: Fut) -> *mut CommandResult
    where
        Fut: Future<Output = RedisResult<Value>> + Send + 'static,
    {
        match self.core.client_type {
            ClientType::AsyncClient {
                success_callback,
                failure_callback,
            } => {
                // Spawn the request for async client
                self.runtime.spawn(async move {
                    let result = request_future.await;
                    let _ = Self::handle_result(
                        result,
                        Some(success_callback),
                        Some(failure_callback),
                        channel,
                    );
                });
                std::ptr::null_mut()
            }
            ClientType::SyncClient => {
                // Block on the request for sync client
                let result = self.runtime.block_on(request_future);
                Self::handle_result(result, None, None, channel)
            }
        }
    }

    /// Handles the result of a command and returns a `CommandResult`.
    ///
    /// For async clients, invokes the appropriate callback and returns null.
    /// For sync clients, returns a `CommandResult`.
    #[must_use]
    fn handle_result(
        result: RedisResult<Value>,
        success_callback: Option<SuccessCallback>,
        failure_callback: Option<FailureCallback>,
        channel: usize,
    ) -> *mut CommandResult {
        match result {
            Ok(value) => match valkey_value_to_command_response(value) {
                Ok(command_response) => {
                    if let Some(success_callback) = success_callback {
                        unsafe {
                            (success_callback)(channel, Box::into_raw(Box::new(command_response)));
                        }
                    } else {
                        return Box::into_raw(Box::new(CommandResult {
                            response: Box::into_raw(Box::new(command_response)),
                            command_error: std::ptr::null_mut(),
                        }));
                    }
                }
                Err(err) => {
                    if let Some(failure_callback) = failure_callback {
                        Self::send_async_error(failure_callback, err, channel);
                    } else {
                        eprintln!("Error converting value to CommandResponse: {:?}", err);
                        return create_error_result(err);
                    }
                }
            },
            Err(err) => {
                if let Some(failure_callback) = failure_callback {
                    Self::send_async_error(failure_callback, err, channel);
                } else {
                    eprintln!("Error executing command: {:?}", err);
                    return create_error_result(err);
                }
            }
        };
        std::ptr::null_mut()
    }

    /// Handles a Redis error by either invoking the failure callback (for async clients)
    /// or returning a heap-allocated `CommandResult` (for sync clients).
    ///
    /// This method ensures consistent error handling logic across both client types.
    ///
    /// # Parameters
    /// - `err`: The error to handle.
    /// - `channel`: The channel ID associated with the request.
    ///
    /// # Returns
    /// - For async clients: Returns a null pointer after invoking the failure callback.
    /// - For sync clients: Returns a pointer to a `CommandResult` containing the error.
    #[must_use]
    fn handle_error(&self, err: RedisError, channel: usize) -> *mut CommandResult {
        match self.core.client_type {
            ClientType::AsyncClient {
                success_callback: _,
                failure_callback,
            } => {
                Self::send_async_error(failure_callback, err, channel);
                std::ptr::null_mut()
            }
            ClientType::SyncClient => create_error_result(err),
        }
    }

    /// Invokes the asynchronous failure callback with an error.
    ///
    /// This function is used in async client flows to report command execution failures
    /// back to the calling language (e.g. Go) via a registered failure callback.
    ///
    /// # Parameters
    /// - `failure_callback`: The callback to invoke with the error.
    /// - `err`: The `RedisError` to report.
    /// - `channel`: An identifier used to correlate the error to the original request.
    fn send_async_error(failure_callback: FailureCallback, err: RedisError, channel: usize) {
        let (c_err_str, error_type) = to_c_error(err);
        unsafe { (failure_callback)(channel, c_err_str, error_type) };
        _ = unsafe { CString::from_raw(c_err_str as *mut c_char) };
    }
}

#[repr(C)]
#[derive(Debug, Clone)]
pub enum PushKind {
    PushDisconnection,
    PushOther,
    PushInvalidate,
    PushMessage,
    PushPMessage,
    PushSMessage,
    PushUnsubscribe,
    PushPUnsubscribe,
    PushSUnsubscribe,
    PushSubscribe,
    PushPSubscribe,
    PushSSubscribe,
}

impl From<redis::PushKind> for PushKind {
    fn from(value: redis::PushKind) -> Self {
        match value {
            redis::PushKind::Disconnection => PushKind::PushDisconnection,
            redis::PushKind::Other(_) => PushKind::PushOther,
            redis::PushKind::Invalidate => PushKind::PushInvalidate,
            redis::PushKind::Message => PushKind::PushMessage,
            redis::PushKind::PMessage => PushKind::PushPMessage,
            redis::PushKind::SMessage => PushKind::PushSMessage,
            redis::PushKind::Unsubscribe => PushKind::PushUnsubscribe,
            redis::PushKind::PUnsubscribe => PushKind::PushPUnsubscribe,
            redis::PushKind::SUnsubscribe => PushKind::PushSUnsubscribe,
            redis::PushKind::Subscribe => PushKind::PushSubscribe,
            redis::PushKind::PSubscribe => PushKind::PushPSubscribe,
            redis::PushKind::SSubscribe => PushKind::PushSSubscribe,
        }
    }
}

/// Processes a push notification message and calls the provided callback function.
///
/// This function converts a PushInfo message to a CommandResponse, determines the
/// notification type, and invokes the callback with the appropriate parameters.
///
/// # Parameters
/// - `push_msg`: The push notification message to process.
/// - `pubsub_callback`: The callback function to invoke with the processed notification.
/// - `client_adapter_ptr`: A pointer to the client adapter to pass to the callback.
///
/// # Returns
/// - `true` if the message was successfully processed and the callback was called.
/// - `false` if there was an error processing the message (e.g., conversion failed).
///
/// # Safety
/// This function is unsafe because it:
/// - Dereferences raw pointers
/// - Calls an FFI function (`pubsub_callback`) that may have undefined behavior
/// - Creates and destroys vectors via `Vec::from_raw_parts`
/// - Assumes push_msg.data contains valid BulkString values
///
/// The caller must ensure:
/// - `pubsub_callback` is a valid function pointer to a properly implemented callback
/// - `client_adapter_ptr` is a valid usize representing a client adapter pointer
/// - Memory allocated during conversion is properly freed after the callback completes
unsafe fn process_push_notification(
    push_msg: redis::PushInfo,
    pubsub_callback: PubSubCallback,
    client_adapter_ptr: usize,
) {
    let strings: Vec<(*mut u8, i64)> = push_msg
        .data
        .iter()
        .map(|v| {
            let Value::BulkString(str) = v else {
                unreachable!()
            };
            let (ptr, len) = convert_vec_to_pointer(str.clone());
            (ptr, len)
        })
        .collect();

    let ((pattern_ptr, pattern_len), (channel_ptr, channel_len), (message_ptr, message_len)) = {
        if strings.len() == 3 {
            (strings[0], strings[1], strings[2])
        } else {
            ((std::ptr::null_mut::<u8>(), 0), strings[0], strings[1])
        }
    };

    // Call the pubsub callback with the push notification data
    unsafe {
        pubsub_callback(
            client_adapter_ptr,
            push_msg.kind.into(),
            message_ptr,
            message_len,
            channel_ptr,
            channel_len,
            pattern_ptr,
            pattern_len,
        );
        // Free memory
        let _ = Vec::from_raw_parts(message_ptr, message_len as usize, message_len as usize);
        let _ = Vec::from_raw_parts(channel_ptr, channel_len as usize, channel_len as usize);
        if !pattern_ptr.is_null() {
            let _ = Vec::from_raw_parts(pattern_ptr, pattern_len as usize, pattern_len as usize);
        }
    }
}

fn create_client_internal(
    connection_request_bytes: &[u8],
    client_type: ClientType,
    pubsub_callback: PubSubCallback,
) -> Result<*const ClientAdapter, String> {
    let request = connection_request::ConnectionRequest::parse_from_bytes(connection_request_bytes)
        .map_err(|err| err.to_string())?;
    // TODO: optimize this using multiple threads instead of a single worker thread (e.g. by pinning each go thread to a rust thread)
    let runtime = Builder::new_multi_thread()
        .enable_all()
        .worker_threads(1)
        .thread_name("Valkey-GLIDE thread")
        .build()
        .map_err(|err| {
            let redis_error = err.into();
            errors::error_message(&redis_error)
        })?;

    let is_subscriber = request.pubsub_subscriptions.is_some() && pubsub_callback as usize != 0;
    let (push_tx, mut push_rx) = tokio::sync::mpsc::unbounded_channel();
    let tx = match is_subscriber {
        true => Some(push_tx),
        false => None,
    };

    let client = runtime
        .block_on(GlideClient::new(ConnectionRequest::from(request), tx))
        .map_err(|err| err.to_string())?;

    // Create the client adapter that will be returned and used as conn_ptr
    let core = Arc::new(CommandExecutionCore {
        client,
        client_type,
    });
    let client_adapter = Arc::new(ClientAdapter { runtime, core });
    // Clone client_adapter before moving it into the async block
    let client_adapter_ptr = Arc::as_ptr(&client_adapter).addr();

    // If pubsub_callback is provided (not null), spawn a task to handle push notifications
    if is_subscriber {
        client_adapter.runtime.spawn(async move {
            while let Some(push_msg) = push_rx.recv().await {
                if push_msg.kind == redis::PushKind::Message
                    || push_msg.kind == redis::PushKind::PMessage
                    || push_msg.kind == redis::PushKind::SMessage
                {
                    unsafe {
                        process_push_notification(push_msg, pubsub_callback, client_adapter_ptr);
                    }
                }
            }
        });
    }

    Ok(Arc::into_raw(client_adapter))
}

/// Creates a new `ClientAdapter` with a new `GlideClient` configured using a Protobuf `ConnectionRequest`.
///
/// The returned `ConnectionResponse` will only be freed by calling [`free_connection_response`].
///
/// `connection_request_bytes` is an array of bytes that will be parsed into a Protobuf `ConnectionRequest` object.
/// `connection_request_len` is the number of bytes in `connection_request_bytes`.
/// `success_callback` is the callback that will be called when a command succeeds.
/// `failure_callback` is the callback that will be called when a command fails.
///
/// # Safety
///
/// * `connection_request_bytes` must point to `connection_request_len` consecutive properly initialized bytes. It must be a well-formed Protobuf `ConnectionRequest` object. The array must be allocated by the caller and subsequently freed by the caller after this function returns.
/// * `connection_request_len` must not be greater than the length of the connection request bytes array. It must also not be greater than the max value of a signed pointer-sized integer.
/// * The `conn_ptr` pointer in the returned `ConnectionResponse` must live while the client is open/active and must be explicitly freed by calling [`close_client``].
/// * The `connection_error_message` pointer in the returned `ConnectionResponse` must live until the returned `ConnectionResponse` pointer is passed to [`free_connection_response``].
/// * Both the `success_callback` and `failure_callback` function pointers need to live while the client is open/active. The caller is responsible for freeing both callbacks.
// TODO: Consider making this async
<<<<<<< HEAD
#[no_mangle]
pub unsafe extern "C-unwind" fn create_client(
=======
#[unsafe(no_mangle)]
pub unsafe extern "C" fn create_client(
>>>>>>> ccf53747
    connection_request_bytes: *const u8,
    connection_request_len: usize,
    client_type: *const ClientType,
    pubsub_callback: PubSubCallback,
) -> *const ConnectionResponse {
    assert!(!connection_request_bytes.is_null());
    let request_bytes =
        unsafe { std::slice::from_raw_parts(connection_request_bytes, connection_request_len) };
    let client_type = unsafe { &*client_type };
    let response = match create_client_internal(request_bytes, client_type.clone(), pubsub_callback)
    {
        Err(err) => ConnectionResponse {
            conn_ptr: std::ptr::null(),
            connection_error_message: CString::into_raw(
                CString::new(err).expect("Couldn't convert error message to CString"),
            ),
        },
        Ok(client) => ConnectionResponse {
            conn_ptr: client as *const c_void,
            connection_error_message: std::ptr::null(),
        },
    };
    Box::into_raw(Box::new(response))
}

/// Closes the given `GlideClient`, freeing it from the heap.
///
/// `client_adapter_ptr` is a pointer to a valid `GlideClient` returned in the `ConnectionResponse` from [`create_client`].
///
/// # Panics
///
/// This function panics when called with a null `client_adapter_ptr`.
///
/// # Safety
///
/// * `close_client` can only be called once per client. Calling it twice is undefined behavior, since the address will be freed twice.
/// * `close_client` must be called after `free_connection_response` has been called to avoid creating a dangling pointer in the `ConnectionResponse`.
/// * `client_adapter_ptr` must be obtained from the `ConnectionResponse` returned from [`create_client`].
/// * `client_adapter_ptr` must be valid until `close_client` is called.
<<<<<<< HEAD
#[no_mangle]
pub unsafe extern "C-unwind" fn close_client(client_adapter_ptr: *const c_void) {
=======
#[unsafe(no_mangle)]
pub unsafe extern "C" fn close_client(client_adapter_ptr: *const c_void) {
>>>>>>> ccf53747
    assert!(!client_adapter_ptr.is_null());
    // This will bring the strong count down to 0 once all client requests are done.
    unsafe { Arc::decrement_strong_count(client_adapter_ptr as *const ClientAdapter) };
}

/// Deallocates a `ConnectionResponse`.
///
/// This function also frees the contained error. If the contained error is a null pointer, the function returns and only the `ConnectionResponse` is freed.
///
/// # Panics
///
/// This function panics when called with a null `ConnectionResponse` pointer.
///
/// # Safety
///
/// * `free_connection_response` can only be called once per `ConnectionResponse`. Calling it twice is undefined behavior, since the address will be freed twice.
/// * `connection_response_ptr` must be obtained from the `ConnectionResponse` returned from [`create_client`].
/// * `connection_response_ptr` must be valid until `free_connection_response` is called.
/// * The contained `connection_error_message` must be obtained from the `ConnectionResponse` returned from [`create_client`].
/// * The contained `connection_error_message` must be valid until `free_connection_response` is called and it must outlive the `ConnectionResponse` that contains it.
<<<<<<< HEAD
#[no_mangle]
pub unsafe extern "C-unwind" fn free_connection_response(
=======
#[unsafe(no_mangle)]
pub unsafe extern "C" fn free_connection_response(
>>>>>>> ccf53747
    connection_response_ptr: *mut ConnectionResponse,
) {
    assert!(!connection_response_ptr.is_null());
    let connection_response = unsafe { Box::from_raw(connection_response_ptr) };
    let connection_error_message = connection_response.connection_error_message;
    drop(connection_response);
    if !connection_error_message.is_null() {
        drop(unsafe { CString::from_raw(connection_error_message as *mut c_char) });
    }
}

/// Provides the string mapping for the ResponseType enum.
///
/// Important: the returned pointer is a pointer to a constant string and should not be freed.
<<<<<<< HEAD
#[no_mangle]
pub extern "C-unwind" fn get_response_type_string(response_type: ResponseType) -> *const c_char {
=======
#[unsafe(no_mangle)]
pub extern "C" fn get_response_type_string(response_type: ResponseType) -> *const c_char {
>>>>>>> ccf53747
    let c_str = match response_type {
        ResponseType::Null => c"Null",
        ResponseType::Int => c"Int",
        ResponseType::Float => c"Float",
        ResponseType::Bool => c"Bool",
        ResponseType::String => c"String",
        ResponseType::Array => c"Array",
        ResponseType::Map => c"Map",
        ResponseType::Sets => c"Sets",
        ResponseType::Ok => c"Ok",
    };
    c_str.as_ptr()
}

/// Deallocates a `CommandResponse`.
///
/// This function also frees the contained string_value and array_value. If the string_value and array_value are null pointers, the function returns and only the `CommandResponse` is freed.
///
/// # Safety
///
/// * `free_command_response` can only be called once per `CommandResponse`. Calling it twice is undefined behavior, since the address will be freed twice.
/// * `command_response_ptr` must be obtained from the `CommandResponse` returned in [`SuccessCallback`] from [`command`].
/// * `command_response_ptr` must be valid until `free_command_response` is called.
<<<<<<< HEAD
#[no_mangle]
pub unsafe extern "C-unwind" fn free_command_response(command_response_ptr: *mut CommandResponse) {
=======
#[unsafe(no_mangle)]
pub unsafe extern "C" fn free_command_response(command_response_ptr: *mut CommandResponse) {
>>>>>>> ccf53747
    if !command_response_ptr.is_null() {
        let command_response = unsafe { Box::from_raw(command_response_ptr) };
        unsafe { free_command_response_elements(*command_response) };
    }
}

/// Frees the nested elements of `CommandResponse`.
/// TODO: Add a test case to check for memory leak.
///
/// # Safety
///
/// * `free_command_response_elements` can only be called once per `CommandResponse`. Calling it twice is undefined behavior, since the address will be freed twice.
/// * The contained `string_value` must be obtained from the `CommandResponse` returned in [`SuccessCallback`] from [`command`].
/// * The contained `string_value` must be valid until `free_command_response` is called and it must outlive the `CommandResponse` that contains it.
/// * The contained `array_value` must be obtained from the `CommandResponse` returned in [`SuccessCallback`] from [`command`].
/// * The contained `array_value` must be valid until `free_command_response` is called and it must outlive the `CommandResponse` that contains it.
/// * The contained `map_key` must be obtained from the `CommandResponse` returned in [`SuccessCallback`] from [`command`].
/// * The contained `map_key` must be valid until `free_command_response` is called and it must outlive the `CommandResponse` that contains it.
/// * The contained `map_value` must be obtained from the `CommandResponse` returned in [`SuccessCallback`] from [`command`].
/// * The contained `map_value` must be valid until `free_command_response` is called and it must outlive the `CommandResponse` that contains it.
unsafe fn free_command_response_elements(command_response: CommandResponse) {
    let string_value = command_response.string_value;
    let string_value_len = command_response.string_value_len;
    let array_value = command_response.array_value;
    let array_value_len = command_response.array_value_len;
    let map_key = command_response.map_key;
    let map_value = command_response.map_value;
    let sets_value = command_response.sets_value;
    let sets_value_len = command_response.sets_value_len;
    if !string_value.is_null() {
        let len = string_value_len as usize;
        unsafe { Vec::from_raw_parts(string_value, len, len) };
    }
    if !array_value.is_null() {
        let len = array_value_len as usize;
        let vec = unsafe { Vec::from_raw_parts(array_value, len, len) };
        for element in vec.into_iter() {
            unsafe { free_command_response_elements(element) };
        }
    }
    if !map_key.is_null() {
        unsafe { free_command_response(map_key) };
    }
    if !map_value.is_null() {
        unsafe { free_command_response(map_value) };
    }
    if !sets_value.is_null() {
        let len = sets_value_len as usize;
        let vec = unsafe { Vec::from_raw_parts(sets_value, len, len) };
        for element in vec.into_iter() {
            unsafe { free_command_response_elements(element) };
        }
    }
}

<<<<<<< HEAD
/// Frees the error_message received on a command failure.
/// TODO: Add a test case to check for memory leak.
///
/// # Panics
///
/// This functions panics when called with a null `c_char` pointer.
///
/// # Safety
///
/// `free_error_message` can only be called once per `error_message`. Calling it twice is undefined
/// behavior, since the address will be freed twice.
#[no_mangle]
pub unsafe extern "C-unwind" fn free_error_message(error_message: *mut c_char) {
    assert!(!error_message.is_null());
    drop(unsafe { CString::from_raw(error_message as *mut c_char) });
}

=======
>>>>>>> ccf53747
/// Converts a double pointer to a vec.
///
/// # Safety
///
/// `convert_double_pointer_to_vec` returns a `Vec` of u8 slice which holds pointers of `go`
/// strings. The returned `Vec<&'a [u8]>` is meant to be copied into Rust code. Storing them
/// for later use will cause the program to crash as the pointers will be freed by go's gc
unsafe fn convert_double_pointer_to_vec<'a>(
    data: *const *const u8,
    len: usize,
    data_len: *const usize,
) -> Vec<&'a [u8]> {
    let string_ptrs = unsafe { from_raw_parts(data, len) };
    let string_lengths = unsafe { from_raw_parts(data_len, len) };
    let mut result = Vec::<&[u8]>::with_capacity(string_ptrs.len());
    for (i, &str_ptr) in string_ptrs.iter().enumerate() {
        let slice = unsafe { from_raw_parts(str_ptr, string_lengths[i]) };
        result.push(slice);
    }
    result
}

fn convert_vec_to_pointer<T>(mut vec: Vec<T>) -> (*mut T, c_long) {
    vec.shrink_to_fit();
    let vec_ptr = vec.as_mut_ptr();
    let len = vec.len() as c_long;
    mem::forget(vec);
    (vec_ptr, len)
}

fn valkey_value_to_command_response(value: Value) -> RedisResult<CommandResponse> {
    let mut command_response = CommandResponse::default();
    let result: RedisResult<CommandResponse> = match value {
        Value::Nil => Ok(command_response),
        Value::SimpleString(text) => {
            let vec: Vec<u8> = text.into_bytes();
            let (vec_ptr, len) = convert_vec_to_pointer(vec);
            command_response.string_value = vec_ptr as *mut c_char;
            command_response.string_value_len = len;
            command_response.response_type = ResponseType::String;
            Ok(command_response)
        }
        Value::BulkString(text) => {
            let (vec_ptr, len) = convert_vec_to_pointer(text);
            command_response.string_value = vec_ptr as *mut c_char;
            command_response.string_value_len = len;
            command_response.response_type = ResponseType::String;
            Ok(command_response)
        }
        Value::VerbatimString { format: _, text } => {
            let vec: Vec<u8> = text.into_bytes();
            let (vec_ptr, len) = convert_vec_to_pointer(vec);
            command_response.string_value = vec_ptr as *mut c_char;
            command_response.string_value_len = len;
            command_response.response_type = ResponseType::String;
            Ok(command_response)
        }
        Value::Okay => {
            command_response.response_type = ResponseType::Ok;
            Ok(command_response)
        }
        Value::Int(num) => {
            command_response.int_value = num;
            command_response.response_type = ResponseType::Int;
            Ok(command_response)
        }
        Value::Double(num) => {
            command_response.float_value = num;
            command_response.response_type = ResponseType::Float;
            Ok(command_response)
        }
        Value::Boolean(boolean) => {
            command_response.bool_value = boolean;
            command_response.response_type = ResponseType::Bool;
            Ok(command_response)
        }
        Value::Array(array) => {
            let vec: Result<Vec<CommandResponse>, RedisError> = array
                .into_iter()
                .map(|v| valkey_value_to_command_response(v))
                .collect();
            let (vec_ptr, len) = convert_vec_to_pointer(vec?);
            command_response.array_value = vec_ptr;
            command_response.array_value_len = len;
            command_response.response_type = ResponseType::Array;
            Ok(command_response)
        }
        Value::Map(map) => {
            let result: Result<Vec<CommandResponse>, RedisError> = map
                .into_iter()
                .map(|(key, val)| {
                    let mut map_response = CommandResponse::default();

                    let map_key = match valkey_value_to_command_response(key) {
                        Ok(map_key) => map_key,
                        Err(err) => return Err(err),
                    };
                    map_response.map_key = Box::into_raw(Box::new(map_key));

                    let map_val = match valkey_value_to_command_response(val) {
                        Ok(map_val) => map_val,
                        Err(err) => return Err(err),
                    };
                    map_response.map_value = Box::into_raw(Box::new(map_val));

                    Ok(map_response)
                })
                .collect::<Result<Vec<CommandResponse>, RedisError>>();

            let (vec_ptr, len) = convert_vec_to_pointer(result?);
            command_response.array_value = vec_ptr;
            command_response.array_value_len = len;
            command_response.response_type = ResponseType::Map;
            Ok(command_response)
        }
        Value::Set(array) => {
            let vec: Result<Vec<CommandResponse>, RedisError> = array
                .into_iter()
                .map(|v| valkey_value_to_command_response(v))
                .collect();
            let (vec_ptr, len) = convert_vec_to_pointer(vec?);
            command_response.sets_value = vec_ptr;
            command_response.sets_value_len = len;
            command_response.response_type = ResponseType::Sets;
            Ok(command_response)
        }
        // TODO: Add support for other return types.
        _ => todo!(),
    };
    result
}

/// Executes a command.
///
/// # Safety
///
/// * `client_adapter_ptr` must not be `null` and must be obtained from the `ConnectionResponse` returned from [`create_client`].
/// * `client_adapter_ptr` must be able to be safely casted to a valid [`Arc<ClientAdapter>`] via [`Arc::from_raw`]. See the safety documentation of [`std::sync::Arc::from_raw`].
/// * `channel` must be a channel pointer from the foreign language and must be valid until either `success_callback` or `failure_callback` is finished.
/// * `args` is an optional bytes pointers array. The array must be allocated by the caller and subsequently freed by the caller after this function returns.
/// * `args_len` is an optional bytes length array. The array must be allocated by the caller and subsequently freed by the caller after this function returns.
/// * `arg_count` the number of elements in `args` and `args_len`. It must also not be greater than the max value of a signed pointer-sized integer.
/// * `arg_count` must be 0 if `args` and `args_len` are null.
/// * `args` and `args_len` must either be both null or be both not null.
/// * `route_bytes` is an optional array of bytes that will be parsed into a Protobuf `Routes` object. The array must be allocated by the caller and subsequently freed by the caller after this function returns.
/// * `route_bytes_len` is the number of bytes in `route_bytes`. It must also not be greater than the max value of a signed pointer-sized integer.
/// * `route_bytes_len` must be 0 if `route_bytes` is null.
/// * This function should only be called should with a `client_adapter_ptr` created by [`create_client`], before [`close_client`] was called with the pointer.
<<<<<<< HEAD
#[no_mangle]
pub unsafe extern "C-unwind" fn command(
=======
#[unsafe(no_mangle)]
pub unsafe extern "C" fn command(
>>>>>>> ccf53747
    client_adapter_ptr: *const c_void,
    channel: usize,
    command_type: RequestType,
    arg_count: usize,
    args: *const *const u8,
    args_len: *const usize,
    route_bytes: *const u8,
    route_bytes_len: usize,
) -> *mut CommandResult {
    let client_adapter = unsafe {
        // we increment the strong count to ensure that the client is not dropped just because we turned it into an Arc.
        Arc::increment_strong_count(client_adapter_ptr);
        Arc::from_raw(client_adapter_ptr as *mut ClientAdapter)
    };

    let arg_vec: Vec<&[u8]> = if !args.is_null() && !args_len.is_null() {
        unsafe { convert_double_pointer_to_vec(args, arg_count, args_len) }
    } else {
        Vec::new()
    };

    // Create the command outside of the task to ensure that the command arguments passed
    // from "go" are still valid
    let mut cmd = match command_type.get_command() {
        Some(cmd) => cmd,
        None => {
            let err = RedisError::from((ErrorKind::ClientError, "Couldn't fetch command type"));
            return client_adapter.handle_error(err, channel);
        }
    };
    for command_arg in arg_vec {
        cmd.arg(command_arg);
    }

    let route = if !route_bytes.is_null() {
        let r_bytes = unsafe { std::slice::from_raw_parts(route_bytes, route_bytes_len) };
        match Routes::parse_from_bytes(r_bytes) {
            Ok(route) => route,
            Err(err) => {
                let err = RedisError::from((
                    ErrorKind::ClientError,
                    "Decoding route failed",
                    err.to_string(),
                ));
                return client_adapter.handle_error(err, channel);
            }
        }
    } else {
        Routes::default()
    };

    let mut client = client_adapter.core.client.clone();
    client_adapter.execute_command(channel, async move {
        let routing_info = get_route(route, Some(&cmd))?;
        client.send_command(&cmd, routing_info).await
    })
}

/// Creates a heap-allocated `CommandResult` containing a `CommandError`.
///
/// This function is used to construct an error response when a Valkey command fails,
/// intended to be returned through FFI to the calling language.
///
/// The resulting `CommandResult` contains:
/// - A null `response` pointer.
/// - A valid `command_error` pointer with error details (message and type).
///
/// # Parameters
/// - `err`: The `RedisError` to be converted into a `CommandError`.
///
/// # Returns
/// A raw pointer to a `CommandResult`. This must be freed using [`free_command_result`]
/// to avoid memory leaks.
///
/// # Safety
/// The returned pointer must be passed back to Rust for cleanup. Failing to call
/// [`free_command_result`] will result in a memory leak.
fn create_error_result(err: RedisError) -> *mut CommandResult {
    let (c_err_str, error_type) = to_c_error(err);
    Box::into_raw(Box::new(CommandResult {
        response: std::ptr::null_mut(),
        command_error: Box::into_raw(Box::new(CommandError {
            command_error_message: c_err_str,
            command_error_type: error_type,
        })),
    }))
}

/// Converts a `RedisError` into a C-compatible error representation.
///
/// This helper function extracts the error message and error type,
/// and returns a raw C string pointer (`*const c_char`) along with
/// the corresponding [`RequestErrorType`].
///
/// # Parameters
/// - `err`: The `RedisError` to convert.
///
/// # Returns
/// A tuple containing:
/// - A raw C string (`*const c_char`) containing the error message.
/// - A `RequestErrorType` representing the kind of error.
///
/// # Panics
/// This function will panic if the error message cannot be converted into a `CString`.
fn to_c_error(err: RedisError) -> (*const c_char, RequestErrorType) {
    let message = errors::error_message(&err);
    let error_type = errors::error_type(&err);

    let c_err_str = CString::into_raw(
        CString::new(message).expect("Couldn't convert error message to CString"),
    );
    (c_err_str, error_type)
}

fn get_route(route: Routes, cmd: Option<&Cmd>) -> RedisResult<Option<RoutingInfo>> {
    use glide_core::command_request::routes::Value;
    let route = match route.value {
        Some(route) => route,
        None => return Ok(None),
    };
    let get_response_policy = |cmd: Option<&Cmd>| {
        cmd.and_then(|cmd| {
            cmd.command()
                .and_then(|cmd| ResponsePolicy::for_command(&cmd))
        })
    };
    match route {
        Value::SimpleRoutes(simple_route) => {
            let simple_route = match simple_route.enum_value() {
                Ok(simple_route) => simple_route,
                Err(value) => {
                    return Err(RedisError::from((
                        ErrorKind::ClientError,
                        "simple_route was not a valid enum variant",
                        format!("Value: {}", value),
                    )))
                }
            };
            match simple_route {
                SimpleRoutes::AllNodes => Ok(Some(RoutingInfo::MultiNode((
                    MultipleNodeRoutingInfo::AllNodes,
                    get_response_policy(cmd),
                )))),
                SimpleRoutes::AllPrimaries => Ok(Some(RoutingInfo::MultiNode((
                    MultipleNodeRoutingInfo::AllMasters,
                    get_response_policy(cmd),
                )))),
                SimpleRoutes::Random => {
                    Ok(Some(RoutingInfo::SingleNode(SingleNodeRoutingInfo::Random)))
                }
            }
        }
        Value::SlotKeyRoute(slot_key_route) => Ok(Some(RoutingInfo::SingleNode(
            SingleNodeRoutingInfo::SpecificNode(Route::new(
                redis::cluster_topology::get_slot(slot_key_route.slot_key.as_bytes()),
                get_slot_addr(&slot_key_route.slot_type)?,
            )),
        ))),
        Value::SlotIdRoute(slot_id_route) => Ok(Some(RoutingInfo::SingleNode(
            SingleNodeRoutingInfo::SpecificNode(Route::new(
                slot_id_route.slot_id as u16,
                get_slot_addr(&slot_id_route.slot_type)?,
            )),
        ))),
        Value::ByAddressRoute(by_address_route) => match u16::try_from(by_address_route.port) {
            Ok(port) => Ok(Some(RoutingInfo::SingleNode(
                SingleNodeRoutingInfo::ByAddress {
                    host: by_address_route.host.to_string(),
                    port,
                },
            ))),
            Err(_) => Err(RedisError::from((
                ErrorKind::ClientError,
                "by_address_route port could not be converted to u16.",
                format!("Value: {}", by_address_route.port),
            ))),
        },
        _ => Err(RedisError::from((
            ErrorKind::ClientError,
            "Unknown route type.",
            format!("Value: {:?}", route),
        ))),
    }
}

fn get_slot_addr(slot_type: &protobuf::EnumOrUnknown<SlotTypes>) -> RedisResult<SlotAddr> {
    let slot_addr_result = slot_type.enum_value().map(|slot_type| match slot_type {
        SlotTypes::Primary => SlotAddr::Master,
        SlotTypes::Replica => SlotAddr::ReplicaRequired,
    });
    slot_addr_result.map_err(|_| {
        RedisError::from((
            ErrorKind::ClientError,
            "Received unexpected slot id type",
            format!("Value: {:?}", slot_type),
        ))
    })
}

// This struct is used to keep track of the cursor of a cluster scan.
#[repr(C)]
pub struct ClusterScanCursor {
    cursor: *const c_char,
}

impl ClusterScanCursor {
<<<<<<< HEAD
    /// Construct a new `ClusterScanCursor`.
    ///
    /// This smart constructor ensures that any valid `ClusterScanCursor` is a UTF-8 string.
    /// This is necessary to enforce safety and avoid panicking in the `Drop` impl.
    ///
    /// # Safety
    /// * Memory pointed to by `new_cursor` must contain a valid nul terminator at the end of the string.
    /// * `new_cursor` must be valid for reads of bytes up to and including the nul terminator. This means in particular:
    ///     * The entire memory range of this CStr must be contained within a single allocated object!
    /// * The nul terminator must be within `isize::MAX` from `new_cursor`.
    #[no_mangle]
    pub unsafe extern "C-unwind" fn new_cluster_cursor(new_cursor: *const c_char) -> Self {
        if !new_cursor.is_null() && unsafe { CStr::from_ptr(new_cursor) }.to_str().is_ok() {
=======
    #[unsafe(no_mangle)]
    pub extern "C" fn new_cluster_cursor(new_cursor: *const c_char) -> Self {
        if !new_cursor.is_null() {
>>>>>>> ccf53747
            ClusterScanCursor { cursor: new_cursor }
        } else {
            ClusterScanCursor::default()
        }
    }

    fn get_cursor(&self) -> *const c_char {
        self.cursor
    }
}

impl Default for ClusterScanCursor {
    fn default() -> Self {
        let default_value = CString::new("0").unwrap();
        ClusterScanCursor {
            cursor: default_value.into_raw(),
        }
    }
}

impl Drop for ClusterScanCursor {
    // It is best practice to avoid panicking in Drop impls (https://doc.rust-lang.org/std/ops/trait.Drop.html#tymethod.drop)
    // so we use a "smart constructor" to guarantee that a valid ClusterScanCursor
    // is able to be safely dropped.
    fn drop(&mut self) {
        let c_str = unsafe { CStr::from_ptr(self.cursor) };
        let temp_str = c_str.to_str().expect("Must be UTF-8");
        glide_core::cluster_scan_container::remove_scan_state_cursor(temp_str.to_string());
    }
}

/// Allows the client to request a cluster scan command to be executed.
///
/// `client_adapter_ptr` is a pointer to a valid `GlideClusterClient` returned in the `ConnectionResponse` from [`create_client`].
/// `channel` is a pointer to a valid payload buffer which is created in the client.
/// `cursor` is a ClusterScanCursor struct to hold relevant cursor information.
/// `arg_count` keeps track of how many option arguments are passed in the client.
/// `args` is a pointer to C string representation of the string args.
/// `args_len` is a pointer to the lengths of the C string representation of the string args.
/// `success_callback` is the callback that will be called when a command succeeds.
/// `failure_callback` is the callback that will be called when a command fails.
///
/// # Safety
///
/// * `client_adapter_ptr` must be obtained from the `ConnectionResponse` returned from [`create_client`].
/// * `client_adapter_ptr` must be valid until `close_client` is called.
/// * `channel` must be valid until it is passed in a call to [`free_command_response`].
/// * Both the `success_callback` and `failure_callback` function pointers need to live while the client is open/active. The caller is responsible for freeing both callbacks.
<<<<<<< HEAD
#[no_mangle]
pub unsafe extern "C-unwind" fn request_cluster_scan(
=======
#[unsafe(no_mangle)]
pub unsafe extern "C" fn request_cluster_scan(
>>>>>>> ccf53747
    client_adapter_ptr: *const c_void,
    channel: usize,
    cursor: ClusterScanCursor,
    arg_count: usize,
    args: *const *const u8,
    args_len: *const usize,
) -> *mut CommandResult {
    let client_adapter = unsafe {
        // we increment the strong count to ensure that the client is not dropped just because we turned it into an Arc.
        Arc::increment_strong_count(client_adapter_ptr);
        Arc::from_raw(client_adapter_ptr as *mut ClientAdapter)
    };
    let c_str = unsafe { CStr::from_ptr(cursor.get_cursor()) };
    let temp_str = match c_str.to_str() {
        Ok(temp_str) => temp_str,
        Err(e) => return client_adapter.handle_error(RedisError::from(e), channel),
    };
    let cursor_id = temp_str.to_string();

    let cluster_scan_args: ClusterScanArgs = if arg_count > 0 {
        let arg_vec = unsafe { convert_double_pointer_to_vec(args, arg_count, args_len) };

        let mut pattern: &[u8] = &[];
        let mut object_type: &[u8] = &[];
        let mut count: &[u8] = &[];

        debug_assert!(arg_count <= arg_vec.len(), "arg_count greater than arg_vec length. This is probably due to a bug in convert_double_pointer_to_vec.");

        // CLUSTER SCAN only takes up to 6 optional arguments
        if arg_count < 6 {
            for i in 0..arg_count {
                match arg_vec[i] {
                    b"MATCH" => {
                        pattern = match arg_vec.get(i + 1) {
                            Some(pat) => pat,
                            None => {
                                let err = RedisError::from((
                                    ErrorKind::ClientError,
                                    "No argument following MATCH.",
                                ));
                                return client_adapter.handle_error(err, channel);
                            }
                        }
                    }
                    b"TYPE" => {
                        object_type = match arg_vec.get(i + 1) {
                            Some(obj_type) => obj_type,
                            None => {
                                let err = RedisError::from((
                                    ErrorKind::ClientError,
                                    "No argument following TYPE.",
                                ));
                                return client_adapter.handle_error(err, channel);
                            }
                        }
                    }
                    b"COUNT" => {
                        count = match arg_vec.get(i + 1) {
                            Some(count) => count,
                            None => {
                                let err = RedisError::from((
                                    ErrorKind::ClientError,
                                    "No argument following COUNT.",
                                ));
                                return client_adapter.handle_error(err, channel);
                            }
                        }
                    }
                    _ => {}
                }
            }
        } else {
            let err =
                RedisError::from((ErrorKind::ClientError, "Maximum argument count exceeded."));
            return client_adapter.handle_error(RedisError::from(err), channel);
        }

        // Convert back to proper types
        let converted_count = match str::from_utf8(count) {
            Ok(v) => {
                if !count.is_empty() {
                    match str::parse::<u32>(v) {
                        Ok(v) => v,
                        Err(e) => {
                            return client_adapter.handle_error(RedisError::from(e), channel);
                        }
                    }
                } else {
                    10 // default count value
                }
            }
            Err(e) => {
                return client_adapter.handle_error(RedisError::from(e), channel);
            }
        };

        let converted_type = match str::from_utf8(object_type) {
            Ok(v) => ObjectType::from(v.to_string()),
            Err(e) => {
                return client_adapter.handle_error(RedisError::from(e), channel);
            }
        };

        let mut cluster_scan_args_builder = ClusterScanArgs::builder();
        if !count.is_empty() {
            cluster_scan_args_builder = cluster_scan_args_builder.with_count(converted_count);
        }
        if !pattern.is_empty() {
            cluster_scan_args_builder = cluster_scan_args_builder.with_match_pattern(pattern);
        }
        if !object_type.is_empty() {
            cluster_scan_args_builder = cluster_scan_args_builder.with_object_type(converted_type);
        }
        cluster_scan_args_builder.build()
    } else {
        ClusterScanArgs::builder().build()
    };

    let scan_state_cursor = match get_cluster_scan_cursor(cursor_id) {
        Ok(existing_cursor) => existing_cursor,
        Err(_error) => ScanStateRC::new(),
    };
    let mut client = client_adapter.core.client.clone();
    client_adapter.execute_command(channel, async move {
        client
            .cluster_scan(&scan_state_cursor, cluster_scan_args)
            .await
    })
}

/// Allows the client to request an update to the connection password.
///
/// `client_adapter_ptr` is a pointer to a valid `GlideClusterClient` returned in the `ConnectionResponse` from [`create_client`].
/// `channel` is a pointer to a valid payload buffer which is created in the client.
/// `password` is a pointer to C string representation of the password.
/// `immediate_auth` is a boolean flag to indicate if the password should be updated immediately.
/// `success_callback` is the callback that will be called when a command succeeds.
/// `failure_callback` is the callback that will be called when a command fails.
///
/// # Safety
///
/// * `client_adapter_ptr` must be obtained from the `ConnectionResponse` returned from [`create_client`].
/// * `client_adapter_ptr` must be valid until `close_client` is called.
/// * `channel` must be valid until it is passed in a call to [`free_command_response`].
/// * Both the `success_callback` and `failure_callback` function pointers need to live while the client is open/active. The caller is responsible for freeing both callbacks.
<<<<<<< HEAD
#[no_mangle]
pub unsafe extern "C-unwind" fn update_connection_password(
=======
#[unsafe(no_mangle)]
pub unsafe extern "C" fn update_connection_password(
>>>>>>> ccf53747
    client_adapter_ptr: *const c_void,
    channel: usize,
    password: *const c_char,
    immediate_auth: bool,
) -> *mut CommandResult {
    let client_adapter = unsafe {
        // we increment the strong count to ensure that the client is not dropped just because we turned it into an Arc.
        Arc::increment_strong_count(client_adapter_ptr);
        Arc::from_raw(client_adapter_ptr as *mut ClientAdapter)
    };

    // argument conversion to be used in the async block
    let password = match unsafe { CStr::from_ptr(password).to_str() } {
        Ok(password) => password,
        Err(e) => {
            return client_adapter.handle_error(RedisError::from(e), channel);
        }
    };
    let password_option = if password.is_empty() {
        None
    } else {
        Some(password.to_string())
    };
    let mut client = client_adapter.core.client.clone();
    client_adapter.execute_command(channel, async move {
        client
            .update_connection_password(password_option, immediate_auth)
            .await
    })
}

/// Executes a Lua script.
///
/// # Parameters
///
/// * `client_adapter_ptr`: Pointer to a valid `GlideClusterClient` returned from [`create_client`].
/// * `channel`: Pointer to a valid payload buffer created in the calling language.
/// * `hash`: SHA1 hash of the script for script caching.
/// * `keys_count`: Number of keys in the keys array.
/// * `keys`: Array of keys used by the script.
/// * `keys_len`: Array of lengths for each key.
/// * `args_count`: Number of arguments in the args array.
/// * `args`: Array of arguments to pass to the script.
/// * `args_len`: Array of lengths for each argument.
/// * `route_bytes`: Optional array of bytes for routing information.
/// * `route_bytes_len`: Length of the route_bytes array.
///
/// # Safety
///
/// * `client_adapter_ptr` must not be `null` and must be obtained from the `ConnectionResponse` returned from [`create_client`].
/// * `client_adapter_ptr` must be able to be safely casted to a valid [`Arc<ClientAdapter>`] via [`Arc::from_raw`].
/// * `channel` must be valid until either `success_callback` or `failure_callback` is finished.
/// * `hash` must be a valid null-terminated C string.
/// * `keys` is an optional bytes pointers array. The array must be allocated by the caller and subsequently freed by the caller after this function returns.
/// * `keys_len` is an optional bytes length array. The array must be allocated by the caller and subsequently freed by the caller after this function returns.
/// * `keys_count` must be 0 if `keys` and `keys_len` are null.
/// * `keys` and `keys_len` must either be both null or be both not null.
/// * `args` is an optional bytes pointers array. The array must be allocated by the caller and subsequently freed by the caller after this function returns.
/// * `args_len` is an optional bytes length array. The array must be allocated by the caller and subsequently freed by the caller after this function returns.
/// * `args_count` must be 0 if `args` and `args_len` are null.
/// * `args` and `args_len` must either be both null or be both not null.
/// * `route_bytes` is an optional array of bytes that will be parsed into a Protobuf `Routes` object. The array must be allocated by the caller and subsequently freed by the caller after this function returns.
/// * `route_bytes_len` is the number of bytes in `route_bytes`. It must also not be greater than the max value of a signed pointer-sized integer.
/// * `route_bytes_len` must be 0 if `route_bytes` is null.
/// * This function should only be called with a `client_adapter_ptr` created by [`create_client`], before [`close_client`] was called with the pointer.
<<<<<<< HEAD
#[no_mangle]
pub unsafe extern "C-unwind" fn invoke_script(
    client_adapter_ptr: *const c_void,
    channel: usize,
    hash: *const c_char,
    keys_count: usize,
    keys: *const *const u8,
    keys_len: *const usize,
    args_count: usize,
    args: *const *const u8,
    args_len: *const usize,
=======
#[unsafe(no_mangle)]
pub unsafe extern "C" fn invoke_script(
    client_adapter_ptr: *const c_void,
    channel: usize,
    hash: *const c_char,
    keys_count: c_ulong,
    keys: *const usize,
    keys_len: *const c_ulong,
    args_count: c_ulong,
    args: *const usize,
    args_len: *const c_ulong,
>>>>>>> ccf53747
    route_bytes: *const u8,
    route_bytes_len: usize,
) -> *mut CommandResult {
    let client_adapter = unsafe {
        // we increment the strong count to ensure that the client is not dropped just because we turned it into an Arc.
        Arc::increment_strong_count(client_adapter_ptr);
        Arc::from_raw(client_adapter_ptr as *mut ClientAdapter)
    };

    // Convert hash to Rust string
<<<<<<< HEAD
    let hash_str = match unsafe { CStr::from_ptr(hash).to_str() } {
        Ok(hash) => hash,
        Err(e) => {
            return client_adapter.handle_error(RedisError::from(e), channel);
        }
    };

    // Convert keys to Vec<&[u8]>
    let keys_vec: Vec<&[u8]> = if !keys.is_null() && !keys_len.is_null() && keys_count > 0 {
        unsafe { convert_double_pointer_to_vec(keys, keys_count, keys_len) }
=======
    let hash_str = unsafe { CStr::from_ptr(hash).to_str().unwrap_or("") };

    // Convert keys to Vec<&[u8]>
    let keys_vec: Vec<&[u8]> = if !keys.is_null() && !keys_len.is_null() && keys_count > 0 {
        unsafe { convert_double_pointer_to_vec(keys as *const *const c_void, keys_count, keys_len) }
>>>>>>> ccf53747
    } else {
        Vec::new()
    };

    // Convert args to Vec<&[u8]>
    let args_vec: Vec<&[u8]> = if !args.is_null() && !args_len.is_null() && args_count > 0 {
<<<<<<< HEAD
        unsafe { convert_double_pointer_to_vec(args, args_count, args_len) }
=======
        unsafe { convert_double_pointer_to_vec(args as *const *const c_void, args_count, args_len) }
>>>>>>> ccf53747
    } else {
        Vec::new()
    };

    // Parse routing information if provided
    let route = if !route_bytes.is_null() {
        let r_bytes = unsafe { std::slice::from_raw_parts(route_bytes, route_bytes_len) };
<<<<<<< HEAD
        match Routes::parse_from_bytes(r_bytes) {
            Ok(route) => route,
            Err(err) => {
                let err = RedisError::from((
                    ErrorKind::ClientError,
                    "Decoding route failed",
                    err.to_string(),
                ));
                return client_adapter.handle_error(err, channel);
            }
        }
=======
        Routes::parse_from_bytes(r_bytes).unwrap()
>>>>>>> ccf53747
    } else {
        Routes::default()
    };

    let mut client = client_adapter.core.client.clone();
    client_adapter.execute_command(channel, async move {
<<<<<<< HEAD
        let routing_info = get_route(route, None)?;
        client
            .invoke_script(hash_str, &keys_vec, &args_vec, routing_info)
=======
        client
            .invoke_script(hash_str, &keys_vec, &args_vec, get_route(route, None))
>>>>>>> ccf53747
            .await
    })
}<|MERGE_RESOLUTION|>--- conflicted
+++ resolved
@@ -1,6 +1,5 @@
 // Copyright Valkey GLIDE Project Contributors - SPDX Identifier: Apache-2.0
 
-#![deny(unsafe_op_in_unsafe_fn)]
 use glide_core::ConnectionRequest;
 use glide_core::client::Client as GlideClient;
 use glide_core::cluster_scan_container::get_cluster_scan_cursor;
@@ -11,24 +10,16 @@
 use glide_core::errors::RequestErrorType;
 use glide_core::request_type::RequestType;
 use glide_core::scripts_container;
-<<<<<<< HEAD
-use glide_core::ConnectionRequest;
-=======
->>>>>>> ccf53747
 use protobuf::Message;
+use redis::ErrorKind;
 use redis::ObjectType;
 use redis::ScanStateRC;
 use redis::cluster_routing::{
     MultipleNodeRoutingInfo, Route, RoutingInfo, SingleNodeRoutingInfo, SlotAddr,
 };
 use redis::cluster_routing::{ResponsePolicy, Routable};
-<<<<<<< HEAD
-use redis::ScanStateRC;
-=======
->>>>>>> ccf53747
 use redis::{ClusterScanArgs, RedisError};
 use redis::{Cmd, RedisResult, Value};
-use redis::{ErrorKind, ObjectType};
 use std::ffi::CStr;
 use std::future::Future;
 use std::mem::ManuallyDrop;
@@ -38,12 +29,11 @@
 use std::{
     ffi::{CString, c_void},
     mem,
-    os::raw::{c_char, c_double, c_long},
+    os::raw::{c_char, c_double, c_long, c_ulong},
 };
 use tokio::runtime::Builder;
 use tokio::runtime::Runtime;
 
-<<<<<<< HEAD
 #[repr(C)]
 pub struct ScriptHashBuffer {
     pub ptr: *mut u8,
@@ -51,8 +41,6 @@
     pub capacity: usize,
 }
 
-=======
->>>>>>> ccf53747
 /// Store a Lua script in the script cache and return its SHA1 hash.
 ///
 /// # Parameters
@@ -68,9 +56,8 @@
 /// # Safety
 ///
 /// * `script_bytes` must point to `script_len` consecutive properly initialized bytes.
-<<<<<<< HEAD
 /// * The returned buffer must be freed by the caller using [`free_script_hash_buffer`].
-#[no_mangle]
+#[unsafe(no_mangle)]
 pub unsafe extern "C-unwind" fn store_script(
     script_bytes: *const u8,
     script_len: usize,
@@ -95,22 +82,14 @@
 /// # Safety
 ///
 /// * `buffer` must be a pointer returned from [`store_script`].
+#[unsafe(no_mangle)]
 pub unsafe extern "C-unwind" fn free_script_hash_buffer(buffer: *mut ScriptHashBuffer) {
     let buffer = unsafe { Box::from_raw(buffer) };
     let _hash = unsafe { String::from_raw_parts(buffer.ptr, buffer.len, buffer.capacity) };
-=======
-/// * The returned C string must be freed by the caller.
-#[unsafe(no_mangle)]
-pub unsafe extern "C" fn store_script(script_bytes: *const u8, script_len: usize) -> *mut c_char {
-    let script = unsafe { std::slice::from_raw_parts(script_bytes, script_len) };
-    let hash = scripts_container::add_script(script);
-    CString::new(hash).unwrap().into_raw()
->>>>>>> ccf53747
 }
 
 /// Remove a script from the script cache.
 ///
-<<<<<<< HEAD
 /// Returns a null pointer if it succeeds and a C string error message if it fails.
 ///
 /// # Parameters
@@ -121,7 +100,7 @@
 /// # Safety
 ///
 /// * `hash` must be a valid pointer to a UTF-8 string obtained from [`store_script`].
-#[no_mangle]
+#[unsafe(no_mangle)]
 pub unsafe extern "C-unwind" fn drop_script(hash: *mut u8, len: usize) -> *mut c_char {
     if !hash.is_null() {
         let slice = std::ptr::slice_from_raw_parts_mut(hash, len);
@@ -146,22 +125,9 @@
 /// # Safety
 ///
 /// * `error` must be an error returned by [`drop_script`].
-#[no_mangle]
+#[unsafe(no_mangle)]
 pub unsafe extern "C-unwind" fn free_drop_script_error(error: *mut c_char) {
     _ = unsafe { CString::from_raw(error) };
-=======
-/// # Parameters
-///
-/// * `hash`: The SHA1 hash of the script to remove.
-///
-/// # Safety
-///
-/// * `hash` must be a valid null-terminated C string created by [`store_script`].
-#[unsafe(no_mangle)]
-pub unsafe extern "C" fn drop_script(hash: *const c_char) {
-    let hash_str = unsafe { CStr::from_ptr(hash).to_str().unwrap_or("") };
-    scripts_container::remove_script(hash_str);
->>>>>>> ccf53747
 }
 
 /// The struct represents the response of the command.
@@ -370,13 +336,8 @@
 /// * The memory behind `command_result_ptr` must remain valid until this function is called.
 /// * If `command_error.command_error_message` is non-null, it must be a valid pointer obtained from Rust
 ///   and must outlive the `CommandError` itself.
-<<<<<<< HEAD
-#[no_mangle]
+#[unsafe(no_mangle)]
 pub unsafe extern "C-unwind" fn free_command_result(command_result_ptr: *mut CommandResult) {
-=======
-#[unsafe(no_mangle)]
-pub unsafe extern "C" fn free_command_result(command_result_ptr: *mut CommandResult) {
->>>>>>> ccf53747
     if command_result_ptr.is_null() {
         return;
     }
@@ -730,13 +691,8 @@
 /// * The `connection_error_message` pointer in the returned `ConnectionResponse` must live until the returned `ConnectionResponse` pointer is passed to [`free_connection_response``].
 /// * Both the `success_callback` and `failure_callback` function pointers need to live while the client is open/active. The caller is responsible for freeing both callbacks.
 // TODO: Consider making this async
-<<<<<<< HEAD
-#[no_mangle]
+#[unsafe(no_mangle)]
 pub unsafe extern "C-unwind" fn create_client(
-=======
-#[unsafe(no_mangle)]
-pub unsafe extern "C" fn create_client(
->>>>>>> ccf53747
     connection_request_bytes: *const u8,
     connection_request_len: usize,
     client_type: *const ClientType,
@@ -776,13 +732,8 @@
 /// * `close_client` must be called after `free_connection_response` has been called to avoid creating a dangling pointer in the `ConnectionResponse`.
 /// * `client_adapter_ptr` must be obtained from the `ConnectionResponse` returned from [`create_client`].
 /// * `client_adapter_ptr` must be valid until `close_client` is called.
-<<<<<<< HEAD
-#[no_mangle]
+#[unsafe(no_mangle)]
 pub unsafe extern "C-unwind" fn close_client(client_adapter_ptr: *const c_void) {
-=======
-#[unsafe(no_mangle)]
-pub unsafe extern "C" fn close_client(client_adapter_ptr: *const c_void) {
->>>>>>> ccf53747
     assert!(!client_adapter_ptr.is_null());
     // This will bring the strong count down to 0 once all client requests are done.
     unsafe { Arc::decrement_strong_count(client_adapter_ptr as *const ClientAdapter) };
@@ -803,13 +754,8 @@
 /// * `connection_response_ptr` must be valid until `free_connection_response` is called.
 /// * The contained `connection_error_message` must be obtained from the `ConnectionResponse` returned from [`create_client`].
 /// * The contained `connection_error_message` must be valid until `free_connection_response` is called and it must outlive the `ConnectionResponse` that contains it.
-<<<<<<< HEAD
-#[no_mangle]
+#[unsafe(no_mangle)]
 pub unsafe extern "C-unwind" fn free_connection_response(
-=======
-#[unsafe(no_mangle)]
-pub unsafe extern "C" fn free_connection_response(
->>>>>>> ccf53747
     connection_response_ptr: *mut ConnectionResponse,
 ) {
     assert!(!connection_response_ptr.is_null());
@@ -824,13 +770,8 @@
 /// Provides the string mapping for the ResponseType enum.
 ///
 /// Important: the returned pointer is a pointer to a constant string and should not be freed.
-<<<<<<< HEAD
-#[no_mangle]
+#[unsafe(no_mangle)]
 pub extern "C-unwind" fn get_response_type_string(response_type: ResponseType) -> *const c_char {
-=======
-#[unsafe(no_mangle)]
-pub extern "C" fn get_response_type_string(response_type: ResponseType) -> *const c_char {
->>>>>>> ccf53747
     let c_str = match response_type {
         ResponseType::Null => c"Null",
         ResponseType::Int => c"Int",
@@ -854,13 +795,8 @@
 /// * `free_command_response` can only be called once per `CommandResponse`. Calling it twice is undefined behavior, since the address will be freed twice.
 /// * `command_response_ptr` must be obtained from the `CommandResponse` returned in [`SuccessCallback`] from [`command`].
 /// * `command_response_ptr` must be valid until `free_command_response` is called.
-<<<<<<< HEAD
-#[no_mangle]
+#[unsafe(no_mangle)]
 pub unsafe extern "C-unwind" fn free_command_response(command_response_ptr: *mut CommandResponse) {
-=======
-#[unsafe(no_mangle)]
-pub unsafe extern "C" fn free_command_response(command_response_ptr: *mut CommandResponse) {
->>>>>>> ccf53747
     if !command_response_ptr.is_null() {
         let command_response = unsafe { Box::from_raw(command_response_ptr) };
         unsafe { free_command_response_elements(*command_response) };
@@ -916,26 +852,6 @@
     }
 }
 
-<<<<<<< HEAD
-/// Frees the error_message received on a command failure.
-/// TODO: Add a test case to check for memory leak.
-///
-/// # Panics
-///
-/// This functions panics when called with a null `c_char` pointer.
-///
-/// # Safety
-///
-/// `free_error_message` can only be called once per `error_message`. Calling it twice is undefined
-/// behavior, since the address will be freed twice.
-#[no_mangle]
-pub unsafe extern "C-unwind" fn free_error_message(error_message: *mut c_char) {
-    assert!(!error_message.is_null());
-    drop(unsafe { CString::from_raw(error_message as *mut c_char) });
-}
-
-=======
->>>>>>> ccf53747
 /// Converts a double pointer to a vec.
 ///
 /// # Safety
@@ -944,15 +860,15 @@
 /// strings. The returned `Vec<&'a [u8]>` is meant to be copied into Rust code. Storing them
 /// for later use will cause the program to crash as the pointers will be freed by go's gc
 unsafe fn convert_double_pointer_to_vec<'a>(
-    data: *const *const u8,
-    len: usize,
-    data_len: *const usize,
+    data: *const *const c_void,
+    len: c_ulong,
+    data_len: *const c_ulong,
 ) -> Vec<&'a [u8]> {
-    let string_ptrs = unsafe { from_raw_parts(data, len) };
-    let string_lengths = unsafe { from_raw_parts(data_len, len) };
+    let string_ptrs = unsafe { from_raw_parts(data, len as usize) };
+    let string_lengths = unsafe { from_raw_parts(data_len, len as usize) };
     let mut result = Vec::<&[u8]>::with_capacity(string_ptrs.len());
     for (i, &str_ptr) in string_ptrs.iter().enumerate() {
-        let slice = unsafe { from_raw_parts(str_ptr, string_lengths[i]) };
+        let slice = unsafe { from_raw_parts(str_ptr as *const u8, string_lengths[i] as usize) };
         result.push(slice);
     }
     result
@@ -1084,19 +1000,14 @@
 /// * `route_bytes_len` is the number of bytes in `route_bytes`. It must also not be greater than the max value of a signed pointer-sized integer.
 /// * `route_bytes_len` must be 0 if `route_bytes` is null.
 /// * This function should only be called should with a `client_adapter_ptr` created by [`create_client`], before [`close_client`] was called with the pointer.
-<<<<<<< HEAD
-#[no_mangle]
+#[unsafe(no_mangle)]
 pub unsafe extern "C-unwind" fn command(
-=======
-#[unsafe(no_mangle)]
-pub unsafe extern "C" fn command(
->>>>>>> ccf53747
     client_adapter_ptr: *const c_void,
     channel: usize,
     command_type: RequestType,
-    arg_count: usize,
+    arg_count: c_ulong,
     args: *const *const u8,
-    args_len: *const usize,
+    args_len: *const c_ulong,
     route_bytes: *const u8,
     route_bytes_len: usize,
 ) -> *mut CommandResult {
@@ -1107,7 +1018,7 @@
     };
 
     let arg_vec: Vec<&[u8]> = if !args.is_null() && !args_len.is_null() {
-        unsafe { convert_double_pointer_to_vec(args, arg_count, args_len) }
+        unsafe { convert_double_pointer_to_vec(args as *const *const c_void, arg_count, args_len) }
     } else {
         Vec::new()
     };
@@ -1226,7 +1137,7 @@
                         ErrorKind::ClientError,
                         "simple_route was not a valid enum variant",
                         format!("Value: {}", value),
-                    )))
+                    )));
                 }
             };
             match simple_route {
@@ -1297,7 +1208,6 @@
 }
 
 impl ClusterScanCursor {
-<<<<<<< HEAD
     /// Construct a new `ClusterScanCursor`.
     ///
     /// This smart constructor ensures that any valid `ClusterScanCursor` is a UTF-8 string.
@@ -1308,14 +1218,9 @@
     /// * `new_cursor` must be valid for reads of bytes up to and including the nul terminator. This means in particular:
     ///     * The entire memory range of this CStr must be contained within a single allocated object!
     /// * The nul terminator must be within `isize::MAX` from `new_cursor`.
-    #[no_mangle]
+    #[unsafe(no_mangle)]
     pub unsafe extern "C-unwind" fn new_cluster_cursor(new_cursor: *const c_char) -> Self {
         if !new_cursor.is_null() && unsafe { CStr::from_ptr(new_cursor) }.to_str().is_ok() {
-=======
-    #[unsafe(no_mangle)]
-    pub extern "C" fn new_cluster_cursor(new_cursor: *const c_char) -> Self {
-        if !new_cursor.is_null() {
->>>>>>> ccf53747
             ClusterScanCursor { cursor: new_cursor }
         } else {
             ClusterScanCursor::default()
@@ -1364,19 +1269,14 @@
 /// * `client_adapter_ptr` must be valid until `close_client` is called.
 /// * `channel` must be valid until it is passed in a call to [`free_command_response`].
 /// * Both the `success_callback` and `failure_callback` function pointers need to live while the client is open/active. The caller is responsible for freeing both callbacks.
-<<<<<<< HEAD
-#[no_mangle]
+#[unsafe(no_mangle)]
 pub unsafe extern "C-unwind" fn request_cluster_scan(
-=======
-#[unsafe(no_mangle)]
-pub unsafe extern "C" fn request_cluster_scan(
->>>>>>> ccf53747
     client_adapter_ptr: *const c_void,
     channel: usize,
     cursor: ClusterScanCursor,
-    arg_count: usize,
-    args: *const *const u8,
-    args_len: *const usize,
+    arg_count: c_ulong,
+    args: *const usize,
+    args_len: *const c_ulong,
 ) -> *mut CommandResult {
     let client_adapter = unsafe {
         // we increment the strong count to ensure that the client is not dropped just because we turned it into an Arc.
@@ -1391,17 +1291,22 @@
     let cursor_id = temp_str.to_string();
 
     let cluster_scan_args: ClusterScanArgs = if arg_count > 0 {
-        let arg_vec = unsafe { convert_double_pointer_to_vec(args, arg_count, args_len) };
+        let arg_vec = unsafe {
+            convert_double_pointer_to_vec(args as *const *const c_void, arg_count, args_len)
+        };
 
         let mut pattern: &[u8] = &[];
         let mut object_type: &[u8] = &[];
         let mut count: &[u8] = &[];
 
-        debug_assert!(arg_count <= arg_vec.len(), "arg_count greater than arg_vec length. This is probably due to a bug in convert_double_pointer_to_vec.");
+        debug_assert!(
+            arg_count <= arg_vec.len() as u64,
+            "arg_count greater than arg_vec length. This is probably due to a bug in convert_double_pointer_to_vec."
+        );
 
         // CLUSTER SCAN only takes up to 6 optional arguments
         if arg_count < 6 {
-            for i in 0..arg_count {
+            for i in 0..arg_count as usize {
                 match arg_vec[i] {
                     b"MATCH" => {
                         pattern = match arg_vec.get(i + 1) {
@@ -1516,13 +1421,8 @@
 /// * `client_adapter_ptr` must be valid until `close_client` is called.
 /// * `channel` must be valid until it is passed in a call to [`free_command_response`].
 /// * Both the `success_callback` and `failure_callback` function pointers need to live while the client is open/active. The caller is responsible for freeing both callbacks.
-<<<<<<< HEAD
-#[no_mangle]
+#[unsafe(no_mangle)]
 pub unsafe extern "C-unwind" fn update_connection_password(
-=======
-#[unsafe(no_mangle)]
-pub unsafe extern "C" fn update_connection_password(
->>>>>>> ccf53747
     client_adapter_ptr: *const c_void,
     channel: usize,
     password: *const c_char,
@@ -1588,21 +1488,8 @@
 /// * `route_bytes_len` is the number of bytes in `route_bytes`. It must also not be greater than the max value of a signed pointer-sized integer.
 /// * `route_bytes_len` must be 0 if `route_bytes` is null.
 /// * This function should only be called with a `client_adapter_ptr` created by [`create_client`], before [`close_client`] was called with the pointer.
-<<<<<<< HEAD
-#[no_mangle]
+#[unsafe(no_mangle)]
 pub unsafe extern "C-unwind" fn invoke_script(
-    client_adapter_ptr: *const c_void,
-    channel: usize,
-    hash: *const c_char,
-    keys_count: usize,
-    keys: *const *const u8,
-    keys_len: *const usize,
-    args_count: usize,
-    args: *const *const u8,
-    args_len: *const usize,
-=======
-#[unsafe(no_mangle)]
-pub unsafe extern "C" fn invoke_script(
     client_adapter_ptr: *const c_void,
     channel: usize,
     hash: *const c_char,
@@ -1612,7 +1499,6 @@
     args_count: c_ulong,
     args: *const usize,
     args_len: *const c_ulong,
->>>>>>> ccf53747
     route_bytes: *const u8,
     route_bytes_len: usize,
 ) -> *mut CommandResult {
@@ -1623,7 +1509,6 @@
     };
 
     // Convert hash to Rust string
-<<<<<<< HEAD
     let hash_str = match unsafe { CStr::from_ptr(hash).to_str() } {
         Ok(hash) => hash,
         Err(e) => {
@@ -1633,25 +1518,14 @@
 
     // Convert keys to Vec<&[u8]>
     let keys_vec: Vec<&[u8]> = if !keys.is_null() && !keys_len.is_null() && keys_count > 0 {
-        unsafe { convert_double_pointer_to_vec(keys, keys_count, keys_len) }
-=======
-    let hash_str = unsafe { CStr::from_ptr(hash).to_str().unwrap_or("") };
-
-    // Convert keys to Vec<&[u8]>
-    let keys_vec: Vec<&[u8]> = if !keys.is_null() && !keys_len.is_null() && keys_count > 0 {
         unsafe { convert_double_pointer_to_vec(keys as *const *const c_void, keys_count, keys_len) }
->>>>>>> ccf53747
     } else {
         Vec::new()
     };
 
     // Convert args to Vec<&[u8]>
     let args_vec: Vec<&[u8]> = if !args.is_null() && !args_len.is_null() && args_count > 0 {
-<<<<<<< HEAD
-        unsafe { convert_double_pointer_to_vec(args, args_count, args_len) }
-=======
         unsafe { convert_double_pointer_to_vec(args as *const *const c_void, args_count, args_len) }
->>>>>>> ccf53747
     } else {
         Vec::new()
     };
@@ -1659,7 +1533,6 @@
     // Parse routing information if provided
     let route = if !route_bytes.is_null() {
         let r_bytes = unsafe { std::slice::from_raw_parts(route_bytes, route_bytes_len) };
-<<<<<<< HEAD
         match Routes::parse_from_bytes(r_bytes) {
             Ok(route) => route,
             Err(err) => {
@@ -1671,23 +1544,15 @@
                 return client_adapter.handle_error(err, channel);
             }
         }
-=======
-        Routes::parse_from_bytes(r_bytes).unwrap()
->>>>>>> ccf53747
     } else {
         Routes::default()
     };
 
     let mut client = client_adapter.core.client.clone();
     client_adapter.execute_command(channel, async move {
-<<<<<<< HEAD
         let routing_info = get_route(route, None)?;
         client
             .invoke_script(hash_str, &keys_vec, &args_vec, routing_info)
-=======
-        client
-            .invoke_script(hash_str, &keys_vec, &args_vec, get_route(route, None))
->>>>>>> ccf53747
             .await
     })
 }