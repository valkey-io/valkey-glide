use crate::cluster_slotmap::ReadFromReplicaStrategy;
#[cfg(feature = "cluster-async")]
use crate::cluster_topology::{
    DEFAULT_SLOTS_REFRESH_MAX_JITTER_MILLI, DEFAULT_SLOTS_REFRESH_WAIT_DURATION,
};
use crate::connection::{ConnectionAddr, ConnectionInfo, IntoConnectionInfo};
use crate::types::{ErrorKind, ProtocolVersion, RedisError, RedisResult};
use crate::{cluster, cluster::TlsMode};
use crate::{PubSubSubscriptionInfo, PushInfo, RetryStrategy};
use rand::Rng;
#[cfg(feature = "cluster-async")]
use std::ops::Add;
use std::time::Duration;

use crate::tls::TlsConnParams;

#[cfg(feature = "cluster-async")]
use crate::cluster_async;

use crate::tls::{retrieve_tls_certificates, TlsCertificates};

use tokio::sync::mpsc;

/// Parameters specific to builder, so that
/// builder parameters may have different types
/// than final ClusterParams
#[derive(Default)]
struct BuilderParams {
    password: Option<String>,
    username: Option<String>,
    read_from_replicas: ReadFromReplicaStrategy,
    tls: Option<TlsMode>,
    certs: Option<TlsCertificates>,
    retries_configuration: RetryParams,
    connection_timeout: Option<Duration>,
    #[cfg(feature = "cluster-async")]
    topology_checks_interval: Option<Duration>,
    #[cfg(feature = "cluster-async")]
    connections_validation_interval: Option<Duration>,
    #[cfg(feature = "cluster-async")]
    slots_refresh_rate_limit: SlotsRefreshRateLimit,
    client_name: Option<String>,
    response_timeout: Option<Duration>,
    protocol: ProtocolVersion,
    pubsub_subscriptions: Option<PubSubSubscriptionInfo>,
    reconnect_retry_strategy: Option<RetryStrategy>,
<<<<<<< HEAD
    refresh_topology_from_initial_nodes: bool,
=======
    database_id: i64,
>>>>>>> 7664ec08
}

#[derive(Clone)]
pub(crate) struct RetryParams {
    pub(crate) number_of_retries: u32,
    max_wait_time: u64,
    min_wait_time: u64,
    exponent_base: u64,
    factor: u64,
}

impl Default for RetryParams {
    fn default() -> Self {
        const DEFAULT_RETRIES: u32 = 16;
        const DEFAULT_MAX_RETRY_WAIT_TIME: u64 = 655360;
        const DEFAULT_MIN_RETRY_WAIT_TIME: u64 = 1280;
        const DEFAULT_EXPONENT_BASE: u64 = 2;
        const DEFAULT_FACTOR: u64 = 10;
        Self {
            number_of_retries: DEFAULT_RETRIES,
            max_wait_time: DEFAULT_MAX_RETRY_WAIT_TIME,
            min_wait_time: DEFAULT_MIN_RETRY_WAIT_TIME,
            exponent_base: DEFAULT_EXPONENT_BASE,
            factor: DEFAULT_FACTOR,
        }
    }
}

impl RetryParams {
    pub(crate) fn wait_time_for_retry(&self, retry: u32) -> Duration {
        let base_wait = self.exponent_base.pow(retry) * self.factor;
        let clamped_wait = base_wait
            .min(self.max_wait_time)
            .max(self.min_wait_time + 1);
        let jittered_wait = rand::rng().random_range(self.min_wait_time..clamped_wait);
        Duration::from_millis(jittered_wait)
    }
}

/// Configuration for rate limiting slot refresh operations in a Redis cluster.
///
/// This struct defines the interval duration between consecutive slot refresh
/// operations and an additional jitter to introduce randomness in the refresh intervals.
///
/// # Fields
///
/// * `interval_duration`: The minimum duration to wait between consecutive slot refresh operations.
/// * `max_jitter_milli`: The maximum jitter in milliseconds to add to the interval duration.
#[cfg(feature = "cluster-async")]
#[derive(Clone, Copy)]
pub(crate) struct SlotsRefreshRateLimit {
    pub(crate) interval_duration: Duration,
    pub(crate) max_jitter_milli: u64,
}

#[cfg(feature = "cluster-async")]
impl Default for SlotsRefreshRateLimit {
    fn default() -> Self {
        Self {
            interval_duration: DEFAULT_SLOTS_REFRESH_WAIT_DURATION,
            max_jitter_milli: DEFAULT_SLOTS_REFRESH_MAX_JITTER_MILLI,
        }
    }
}

#[cfg(feature = "cluster-async")]
impl SlotsRefreshRateLimit {
    pub(crate) fn wait_duration(&self) -> Duration {
        let duration_jitter = match self.max_jitter_milli {
            0 => Duration::from_millis(0),
            _ => Duration::from_millis(rand::rng().random_range(0..self.max_jitter_milli)),
        };
        self.interval_duration.add(duration_jitter)
    }
}
/// Redis cluster specific parameters.
#[derive(Default, Clone)]
#[doc(hidden)]
pub struct ClusterParams {
    pub(crate) password: Option<String>,
    pub(crate) username: Option<String>,
    pub(crate) read_from_replicas: ReadFromReplicaStrategy,
    /// tls indicates tls behavior of connections.
    /// When Some(TlsMode), connections use tls and verify certification depends on TlsMode.
    /// When None, connections do not use tls.
    pub(crate) tls: Option<TlsMode>,
    pub(crate) retry_params: RetryParams,
    #[cfg(feature = "cluster-async")]
    pub(crate) topology_checks_interval: Option<Duration>,
    #[cfg(feature = "cluster-async")]
    pub(crate) slots_refresh_rate_limit: SlotsRefreshRateLimit,
    #[cfg(feature = "cluster-async")]
    pub(crate) connections_validation_interval: Option<Duration>,
    pub(crate) tls_params: Option<TlsConnParams>,
    pub(crate) client_name: Option<String>,
    pub(crate) connection_timeout: Duration,
    pub(crate) response_timeout: Duration,
    pub(crate) protocol: ProtocolVersion,
    pub(crate) pubsub_subscriptions: Option<PubSubSubscriptionInfo>,
    pub(crate) reconnect_retry_strategy: Option<RetryStrategy>,
<<<<<<< HEAD
    pub(crate) refresh_topology_from_initial_nodes: bool,
=======
    pub(crate) database_id: i64,
>>>>>>> 7664ec08
}

impl ClusterParams {
    fn from(value: BuilderParams) -> RedisResult<Self> {
        let tls_params = {
            let retrieved_tls_params = value.certs.clone().map(retrieve_tls_certificates);

            retrieved_tls_params.transpose()?
        };

        Ok(Self {
            password: value.password,
            username: value.username,
            read_from_replicas: value.read_from_replicas,
            tls: value.tls,
            retry_params: value.retries_configuration,
            connection_timeout: value.connection_timeout.unwrap_or(Duration::MAX),
            #[cfg(feature = "cluster-async")]
            topology_checks_interval: value.topology_checks_interval,
            #[cfg(feature = "cluster-async")]
            slots_refresh_rate_limit: value.slots_refresh_rate_limit,
            #[cfg(feature = "cluster-async")]
            connections_validation_interval: value.connections_validation_interval,
            tls_params,
            client_name: value.client_name,
            response_timeout: value.response_timeout.unwrap_or(Duration::MAX),
            protocol: value.protocol,
            pubsub_subscriptions: value.pubsub_subscriptions,
            reconnect_retry_strategy: value.reconnect_retry_strategy,
<<<<<<< HEAD
            refresh_topology_from_initial_nodes: value.refresh_topology_from_initial_nodes,
=======
            database_id: value.database_id,
>>>>>>> 7664ec08
        })
    }
}

/// Used to configure and build a [`ClusterClient`].
pub struct ClusterClientBuilder {
    initial_nodes: RedisResult<Vec<ConnectionInfo>>,
    builder_params: BuilderParams,
}

impl ClusterClientBuilder {
    /// Creates a new `ClusterClientBuilder` with the provided initial_nodes.
    ///
    /// This is the same as `ClusterClient::builder(initial_nodes)`.
    pub fn new<T: IntoConnectionInfo>(
        initial_nodes: impl IntoIterator<Item = T>,
    ) -> ClusterClientBuilder {
        ClusterClientBuilder {
            initial_nodes: initial_nodes
                .into_iter()
                .map(|x| x.into_connection_info())
                .collect(),
            builder_params: Default::default(),
        }
    }

    /// Creates a new [`ClusterClient`] from the parameters.
    ///
    /// This does not create connections to the Redis Cluster, but only performs some basic checks
    /// on the initial nodes' URLs and passwords/usernames.
    ///
    /// When the `tls-rustls` feature is enabled and TLS credentials are provided, they are set for
    /// each cluster connection.
    ///
    /// # Errors
    ///
    /// Upon failure to parse initial nodes or if the initial nodes have different passwords or
    /// usernames, an error is returned.
    pub fn build(self) -> RedisResult<ClusterClient> {
        let initial_nodes = self.initial_nodes?;

        let first_node = match initial_nodes.first() {
            Some(node) => node,
            None => {
                return Err(RedisError::from((
                    ErrorKind::InvalidClientConfig,
                    "Initial nodes can't be empty.",
                )))
            }
        };

        let mut cluster_params = ClusterParams::from(self.builder_params)?;
        let password = if cluster_params.password.is_none() {
            cluster_params
                .password
                .clone_from(&first_node.redis.password);
            &cluster_params.password
        } else {
            &None
        };
        let username = if cluster_params.username.is_none() {
            cluster_params
                .username
                .clone_from(&first_node.redis.username);
            &cluster_params.username
        } else {
            &None
        };
        if cluster_params.tls.is_none() {
            cluster_params.tls = match first_node.addr {
                ConnectionAddr::TcpTls {
                    host: _,
                    port: _,
                    insecure,
                    tls_params: _,
                } => Some(match insecure {
                    false => TlsMode::Secure,
                    true => TlsMode::Insecure,
                }),
                _ => None,
            };
        }

        let mut nodes = Vec::with_capacity(initial_nodes.len());
        for mut node in initial_nodes {
            if let ConnectionAddr::Unix(_) = node.addr {
                return Err(RedisError::from((ErrorKind::InvalidClientConfig,
                                             "This library cannot use unix socket because Redis's cluster command returns only cluster's IP and port.")));
            }

            if password.is_some() && node.redis.password != *password {
                return Err(RedisError::from((
                    ErrorKind::InvalidClientConfig,
                    "Cannot use different password among initial nodes.",
                )));
            }

            if username.is_some() && node.redis.username != *username {
                return Err(RedisError::from((
                    ErrorKind::InvalidClientConfig,
                    "Cannot use different username among initial nodes.",
                )));
            }

            if node.redis.client_name.is_some()
                && node.redis.client_name != cluster_params.client_name
            {
                return Err(RedisError::from((
                    ErrorKind::InvalidClientConfig,
                    "Cannot use different client_name among initial nodes.",
                )));
            }

            node.redis.protocol = cluster_params.protocol;
            nodes.push(node);
        }

        Ok(ClusterClient {
            initial_nodes: nodes,
            cluster_params,
        })
    }

    /// Sets client name for the new ClusterClient.
    pub fn client_name(mut self, client_name: String) -> ClusterClientBuilder {
        self.builder_params.client_name = Some(client_name);
        self
    }

    /// Sets password for the new ClusterClient.
    pub fn password(mut self, password: String) -> ClusterClientBuilder {
        self.builder_params.password = Some(password);
        self
    }

    /// Sets username for the new ClusterClient.
    pub fn username(mut self, username: String) -> ClusterClientBuilder {
        self.builder_params.username = Some(username);
        self
    }

    /// Sets number of retries for the new ClusterClient.
    pub fn retries(mut self, retries: u32) -> ClusterClientBuilder {
        self.builder_params.retries_configuration.number_of_retries = retries;
        self
    }

    /// Sets maximal wait time in milliseconds between retries for the new ClusterClient.
    pub fn max_retry_wait(mut self, max_wait: u64) -> ClusterClientBuilder {
        self.builder_params.retries_configuration.max_wait_time = max_wait;
        self
    }

    /// Sets minimal wait time in milliseconds between retries for the new ClusterClient.
    pub fn min_retry_wait(mut self, min_wait: u64) -> ClusterClientBuilder {
        self.builder_params.retries_configuration.min_wait_time = min_wait;
        self
    }

    /// Sets the factor and exponent base for the retry wait time.
    /// The formula for the wait is rand(min_wait_retry .. min(max_retry_wait , factor * exponent_base ^ retry))ms.
    pub fn retry_wait_formula(mut self, factor: u64, exponent_base: u64) -> ClusterClientBuilder {
        self.builder_params.retries_configuration.factor = factor;
        self.builder_params.retries_configuration.exponent_base = exponent_base;
        self
    }

    /// Sets TLS mode for the new ClusterClient.
    ///
    /// It is extracted from the first node of initial_nodes if not set.
    pub fn tls(mut self, tls: TlsMode) -> ClusterClientBuilder {
        self.builder_params.tls = Some(tls);
        self
    }

    /// Sets raw TLS certificates for the new ClusterClient.
    ///
    /// When set, enforces the connection must be TLS secured.
    ///
    /// All certificates must be provided as byte streams loaded from PEM files their consistency is
    /// checked during `build()` call.
    ///
    /// - `certificates` - `TlsCertificates` structure containing:
    ///   -- `client_tls` - Optional `ClientTlsConfig` containing byte streams for
    ///   --- `client_cert` - client's byte stream containing client certificate in PEM format
    ///   --- `client_key` - client's byte stream containing private key in PEM format
    ///   -- `root_cert` - Optional byte stream yielding PEM formatted file for root certificates.
    ///
    /// If `ClientTlsConfig` ( cert+key pair ) is not provided, then client-side authentication is not enabled.
    /// If `root_cert` is not provided, then system root certificates are used instead.
    pub fn certs(mut self, certificates: TlsCertificates) -> ClusterClientBuilder {
        self.builder_params.tls = Some(TlsMode::Secure);
        self.builder_params.certs = Some(certificates);
        self
    }

    /// Enables reading from replicas for all new connections (default is disabled).
    ///
    /// If enabled, then read queries will go to the replica nodes & write queries will go to the
    /// primary nodes. If there are no replica nodes, then all queries will go to the primary nodes.
    pub fn read_from_replicas(mut self) -> ClusterClientBuilder {
        self.builder_params.read_from_replicas = ReadFromReplicaStrategy::RoundRobin;
        self
    }

    /// Set the read strategy for this client.
    ///
    /// The parameter `read_strategy` can be one of:
    /// `ReadFromReplicaStrategy::AZAffinity(availability_zone)` - attempt to access replicas in the same availability zone.
    /// If no suitable replica is found (i.e. no replica could be found in the requested availability zone), choose any replica. Falling back to primary if needed.
    /// `ReadFromReplicaStrategy::AZAffinityReplicasAndPrimary(availability_zone)` - attempt to access nodes in the same availability zone.
    ///  prioritizing local replicas, then the local primary, and falling back to any replica or the primary if needed.
    /// `ReadFromReplicaStrategy::RoundRobin` - reads are distributed across replicas for load balancing using round-robin algorithm. Falling back to primary if needed.
    /// `ReadFromReplicaStrategy::AlwaysFromPrimary` ensures all read and write queries are directed to the primary node.
    ///
    /// # Parameters
    /// - `read_strategy`: defines the replica routing strategy.
    pub fn read_from(mut self, read_strategy: ReadFromReplicaStrategy) -> ClusterClientBuilder {
        self.builder_params.read_from_replicas = read_strategy;
        self
    }

    /// Set reconnect retry strategy configuration for this client
    ///
    /// # Parameters
    /// - `reconnect_retry_strategy`: Use the `reconnect_retry_strategy` to set the reconnect backoff with jitter params.
    pub fn reconnect_retry_strategy(
        mut self,
        reconnect_retry_strategy: RetryStrategy,
    ) -> ClusterClientBuilder {
        self.builder_params.reconnect_retry_strategy = Some(reconnect_retry_strategy);
        self
    }

    /// Enables periodic topology checks for this client.
    ///
    /// If enabled, periodic topology checks will be executed at the configured intervals to examine whether there
    /// have been any changes in the cluster's topology. If a change is detected, it will trigger a slot refresh.
    /// Unlike slot refreshments, the periodic topology checks only examine a limited number of nodes to query their
    /// topology, ensuring that the check remains quick and efficient.
    #[cfg(feature = "cluster-async")]
    pub fn periodic_topology_checks(mut self, interval: Duration) -> ClusterClientBuilder {
        self.builder_params.topology_checks_interval = Some(interval);
        self
    }

    /// Enables periodic connections checks for this client.
    /// If enabled, the connections to the cluster nodes will be validated periodically, per configured interval.
    /// In addition, for tokio runtime, passive disconnections could be detected instantly,
    /// triggering reestablishment, w/o waiting for the next periodic check.
    #[cfg(feature = "cluster-async")]
    pub fn periodic_connections_checks(
        mut self,
        interval: Option<Duration>,
    ) -> ClusterClientBuilder {
        self.builder_params.connections_validation_interval = interval;
        self
    }

    /// Sets the rate limit for slot refresh operations in the cluster.
    ///
    /// This method configures the interval duration between consecutive slot
    /// refresh operations and an additional jitter to introduce randomness
    /// in the refresh intervals.
    ///
    /// # Parameters
    ///
    /// * `interval_duration`: The minimum duration to wait between consecutive slot refresh operations.
    /// * `max_jitter_milli`: The maximum jitter in milliseconds to add to the interval duration.
    ///
    /// # Defaults
    ///
    /// If not set, the slots refresh rate limit configurations will be set with the default values:
    /// ```
    /// #[cfg(feature = "cluster-async")]
    /// use redis::cluster_topology::{DEFAULT_SLOTS_REFRESH_MAX_JITTER_MILLI, DEFAULT_SLOTS_REFRESH_WAIT_DURATION};
    /// ```
    ///
    /// - `interval_duration`: `DEFAULT_SLOTS_REFRESH_WAIT_DURATION`
    /// - `max_jitter_milli`: `DEFAULT_SLOTS_REFRESH_MAX_JITTER_MILLI`
    ///
    #[cfg(feature = "cluster-async")]
    pub fn slots_refresh_rate_limit(
        mut self,
        interval_duration: Duration,
        max_jitter_milli: u64,
    ) -> ClusterClientBuilder {
        self.builder_params.slots_refresh_rate_limit = SlotsRefreshRateLimit {
            interval_duration,
            max_jitter_milli,
        };
        self
    }

    /// Enables refreshing the cluster topology from seed nodes.
    ///
    /// When enabled, the client will periodically query the seed nodes (the nodes provided when
    /// creating the client) to update its internal view of the cluster topology.
    pub fn refresh_topology_from_initial_nodes(
        mut self,
        refresh_topology_from_initial_nodes: bool,
    ) -> ClusterClientBuilder {
        self.builder_params.refresh_topology_from_initial_nodes =
            refresh_topology_from_initial_nodes;
        self
    }

    /// Enables timing out on slow connection time.
    ///
    /// If enabled, the cluster will only wait the given time on each connection attempt to each node.
    pub fn connection_timeout(mut self, connection_timeout: Duration) -> ClusterClientBuilder {
        self.builder_params.connection_timeout = Some(connection_timeout);
        self
    }

    /// Enables timing out on slow responses.
    ///
    /// If enabled, the cluster will only wait the given time to each response from each node.
    pub fn response_timeout(mut self, response_timeout: Duration) -> ClusterClientBuilder {
        self.builder_params.response_timeout = Some(response_timeout);
        self
    }

    /// Sets the protocol with which the client should communicate with the server.
    pub fn use_protocol(mut self, protocol: ProtocolVersion) -> ClusterClientBuilder {
        self.builder_params.protocol = protocol;
        self
    }

    /// Sets the database ID for the new ClusterClient.
    ///
    /// Note: Database selection in cluster mode requires server support for multiple databases.
    /// Most cluster configurations only support database 0.
    pub fn database_id(mut self, database_id: i64) -> ClusterClientBuilder {
        self.builder_params.database_id = database_id;
        self
    }

    /// Use `build()`.
    #[deprecated(since = "0.22.0", note = "Use build()")]
    pub fn open(self) -> RedisResult<ClusterClient> {
        self.build()
    }

    /// Use `read_from_replicas()`.
    #[deprecated(since = "0.22.0", note = "Use read_from_replicas()")]
    pub fn readonly(mut self, read_from_replicas: bool) -> ClusterClientBuilder {
        self.builder_params.read_from_replicas = if read_from_replicas {
            ReadFromReplicaStrategy::RoundRobin
        } else {
            ReadFromReplicaStrategy::AlwaysFromPrimary
        };
        self
    }

    /// Sets the pubsub configuration for the new ClusterClient.
    pub fn pubsub_subscriptions(
        mut self,
        pubsub_subscriptions: PubSubSubscriptionInfo,
    ) -> ClusterClientBuilder {
        self.builder_params.pubsub_subscriptions = Some(pubsub_subscriptions);
        self
    }
}

/// This is a Redis Cluster client.
#[derive(Clone)]
pub struct ClusterClient {
    initial_nodes: Vec<ConnectionInfo>,
    cluster_params: ClusterParams,
}

impl ClusterClient {
    /// Creates a `ClusterClient` with the default parameters.
    ///
    /// This does not create connections to the Redis Cluster, but only performs some basic checks
    /// on the initial nodes' URLs and passwords/usernames.
    ///
    /// # Errors
    ///
    /// Upon failure to parse initial nodes or if the initial nodes have different passwords or
    /// usernames, an error is returned.
    pub fn new<T: IntoConnectionInfo>(
        initial_nodes: impl IntoIterator<Item = T>,
    ) -> RedisResult<ClusterClient> {
        Self::builder(initial_nodes).build()
    }

    /// Creates a [`ClusterClientBuilder`] with the provided initial_nodes.
    pub fn builder<T: IntoConnectionInfo>(
        initial_nodes: impl IntoIterator<Item = T>,
    ) -> ClusterClientBuilder {
        ClusterClientBuilder::new(initial_nodes)
    }

    /// Creates new connections to Redis Cluster nodes and returns a
    /// [`cluster::ClusterConnection`].
    ///
    /// # Errors
    ///
    /// An error is returned if there is a failure while creating connections or slots.
    pub fn get_connection(
        &self,
        push_sender: Option<mpsc::UnboundedSender<PushInfo>>,
    ) -> RedisResult<cluster::ClusterConnection> {
        cluster::ClusterConnection::new(
            self.cluster_params.clone(),
            self.initial_nodes.clone(),
            push_sender,
        )
    }

    /// Creates new connections to Redis Cluster nodes and returns a
    /// [`cluster_async::ClusterConnection`].
    ///
    /// # Errors
    ///
    /// An error is returned if there is a failure while creating connections or slots.
    #[cfg(feature = "cluster-async")]
    pub async fn get_async_connection(
        &self,
        push_sender: Option<mpsc::UnboundedSender<PushInfo>>,
    ) -> RedisResult<cluster_async::ClusterConnection> {
        cluster_async::ClusterConnection::new(
            &self.initial_nodes,
            self.cluster_params.clone(),
            push_sender,
        )
        .await
    }

    #[doc(hidden)]
    pub fn get_generic_connection<C>(
        &self,
        push_sender: Option<mpsc::UnboundedSender<PushInfo>>,
    ) -> RedisResult<cluster::ClusterConnection<C>>
    where
        C: crate::ConnectionLike + crate::cluster::Connect + Send,
    {
        cluster::ClusterConnection::new(
            self.cluster_params.clone(),
            self.initial_nodes.clone(),
            push_sender,
        )
    }

    #[doc(hidden)]
    #[cfg(feature = "cluster-async")]
    pub async fn get_async_generic_connection<C>(
        &self,
    ) -> RedisResult<cluster_async::ClusterConnection<C>>
    where
        C: crate::aio::ConnectionLike
            + cluster_async::Connect
            + Clone
            + Send
            + Sync
            + Unpin
            + 'static,
    {
        cluster_async::ClusterConnection::new(
            &self.initial_nodes,
            self.cluster_params.clone(),
            None,
        )
        .await
    }

    /// Use `new()`.
    #[deprecated(since = "0.22.0", note = "Use new()")]
    pub fn open<T: IntoConnectionInfo>(initial_nodes: Vec<T>) -> RedisResult<ClusterClient> {
        Self::new(initial_nodes)
    }
}

#[cfg(test)]
mod tests {
    #[cfg(feature = "cluster-async")]
    use crate::cluster_topology::{
        DEFAULT_SLOTS_REFRESH_MAX_JITTER_MILLI, DEFAULT_SLOTS_REFRESH_WAIT_DURATION,
    };

    use super::{ClusterClient, ClusterClientBuilder, ConnectionInfo, IntoConnectionInfo};

    fn get_connection_data() -> Vec<ConnectionInfo> {
        vec![
            "redis://127.0.0.1:6379".into_connection_info().unwrap(),
            "redis://127.0.0.1:6378".into_connection_info().unwrap(),
            "redis://127.0.0.1:6377".into_connection_info().unwrap(),
        ]
    }

    fn get_connection_data_with_password() -> Vec<ConnectionInfo> {
        vec![
            "redis://:password@127.0.0.1:6379"
                .into_connection_info()
                .unwrap(),
            "redis://:password@127.0.0.1:6378"
                .into_connection_info()
                .unwrap(),
            "redis://:password@127.0.0.1:6377"
                .into_connection_info()
                .unwrap(),
        ]
    }

    fn get_connection_data_with_username_and_password() -> Vec<ConnectionInfo> {
        vec![
            "redis://user1:password@127.0.0.1:6379"
                .into_connection_info()
                .unwrap(),
            "redis://user1:password@127.0.0.1:6378"
                .into_connection_info()
                .unwrap(),
            "redis://user1:password@127.0.0.1:6377"
                .into_connection_info()
                .unwrap(),
        ]
    }

    #[test]
    fn give_no_password() {
        let client = ClusterClient::new(get_connection_data()).unwrap();
        assert_eq!(client.cluster_params.password, None);
    }

    #[test]
    fn give_password_by_initial_nodes() {
        let client = ClusterClient::new(get_connection_data_with_password()).unwrap();
        assert_eq!(client.cluster_params.password, Some("password".to_string()));
    }

    #[test]
    fn give_username_and_password_by_initial_nodes() {
        let client = ClusterClient::new(get_connection_data_with_username_and_password()).unwrap();
        assert_eq!(client.cluster_params.password, Some("password".to_string()));
        assert_eq!(client.cluster_params.username, Some("user1".to_string()));
    }

    #[test]
    fn give_different_password_by_initial_nodes() {
        let result = ClusterClient::new(vec![
            "redis://:password1@127.0.0.1:6379",
            "redis://:password2@127.0.0.1:6378",
            "redis://:password3@127.0.0.1:6377",
        ]);
        assert!(result.is_err());
    }

    #[test]
    fn give_different_username_by_initial_nodes() {
        let result = ClusterClient::new(vec![
            "redis://user1:password@127.0.0.1:6379",
            "redis://user2:password@127.0.0.1:6378",
            "redis://user1:password@127.0.0.1:6377",
        ]);
        assert!(result.is_err());
    }

    #[test]
    fn give_username_password_by_method() {
        let client = ClusterClientBuilder::new(get_connection_data_with_password())
            .password("pass".to_string())
            .username("user1".to_string())
            .build()
            .unwrap();
        assert_eq!(client.cluster_params.password, Some("pass".to_string()));
        assert_eq!(client.cluster_params.username, Some("user1".to_string()));
    }

    #[test]
    fn give_empty_initial_nodes() {
        let client = ClusterClient::new(Vec::<String>::new());
        assert!(client.is_err())
    }

    #[cfg(feature = "cluster-async")]
    #[test]
    fn give_slots_refresh_rate_limit_configurations() {
        let interval_dur = std::time::Duration::from_secs(20);
        let client = ClusterClientBuilder::new(get_connection_data())
            .slots_refresh_rate_limit(interval_dur, 500)
            .build()
            .unwrap();
        assert_eq!(
            client
                .cluster_params
                .slots_refresh_rate_limit
                .interval_duration,
            interval_dur
        );
        assert_eq!(
            client
                .cluster_params
                .slots_refresh_rate_limit
                .max_jitter_milli,
            500
        );
    }

    #[cfg(feature = "cluster-async")]
    #[test]
    fn dont_give_slots_refresh_rate_limit_configurations_uses_defaults() {
        let client = ClusterClientBuilder::new(get_connection_data())
            .build()
            .unwrap();
        assert_eq!(
            client
                .cluster_params
                .slots_refresh_rate_limit
                .interval_duration,
            DEFAULT_SLOTS_REFRESH_WAIT_DURATION
        );
        assert_eq!(
            client
                .cluster_params
                .slots_refresh_rate_limit
                .max_jitter_milli,
            DEFAULT_SLOTS_REFRESH_MAX_JITTER_MILLI
        );
    }
}<|MERGE_RESOLUTION|>--- conflicted
+++ resolved
@@ -44,11 +44,8 @@
     protocol: ProtocolVersion,
     pubsub_subscriptions: Option<PubSubSubscriptionInfo>,
     reconnect_retry_strategy: Option<RetryStrategy>,
-<<<<<<< HEAD
     refresh_topology_from_initial_nodes: bool,
-=======
     database_id: i64,
->>>>>>> 7664ec08
 }
 
 #[derive(Clone)]
@@ -149,11 +146,8 @@
     pub(crate) protocol: ProtocolVersion,
     pub(crate) pubsub_subscriptions: Option<PubSubSubscriptionInfo>,
     pub(crate) reconnect_retry_strategy: Option<RetryStrategy>,
-<<<<<<< HEAD
     pub(crate) refresh_topology_from_initial_nodes: bool,
-=======
     pub(crate) database_id: i64,
->>>>>>> 7664ec08
 }
 
 impl ClusterParams {
@@ -183,11 +177,8 @@
             protocol: value.protocol,
             pubsub_subscriptions: value.pubsub_subscriptions,
             reconnect_retry_strategy: value.reconnect_retry_strategy,
-<<<<<<< HEAD
             refresh_topology_from_initial_nodes: value.refresh_topology_from_initial_nodes,
-=======
             database_id: value.database_id,
->>>>>>> 7664ec08
         })
     }
 }
