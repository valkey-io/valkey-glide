use crate::cluster_slotmap::ReadFromReplicaStrategy;
#[cfg(feature = "cluster-async")]
use crate::cluster_topology::{
    DEFAULT_SLOTS_REFRESH_MAX_JITTER_MILLI, DEFAULT_SLOTS_REFRESH_WAIT_DURATION,
};
use crate::connection::{ConnectionAddr, ConnectionInfo, IntoConnectionInfo};
use crate::types::{ErrorKind, ProtocolVersion, RedisError, RedisResult};
use crate::{cluster, cluster::TlsMode};
use crate::{PubSubSubscriptionInfo, PushInfo, RetryStrategy};
use rand::Rng;
#[cfg(feature = "cluster-async")]
use std::ops::Add;
use std::time::Duration;

use crate::tls::TlsConnParams;

#[cfg(feature = "cluster-async")]
use crate::cluster_async;

use crate::tls::{retrieve_tls_certificates, TlsCertificates};

use tokio::sync::mpsc;

/// Parameters specific to builder, so that
/// builder parameters may have different types
/// than final ClusterParams
#[derive(Default)]
struct BuilderParams {
    password: Option<String>,
    username: Option<String>,
    read_from_replicas: ReadFromReplicaStrategy,
    tls: Option<TlsMode>,
    certs: Option<TlsCertificates>,
    retries_configuration: RetryParams,
    connection_timeout: Option<Duration>,
    #[cfg(feature = "cluster-async")]
    topology_checks_interval: Option<Duration>,
    #[cfg(feature = "cluster-async")]
    connections_validation_interval: Option<Duration>,
    #[cfg(feature = "cluster-async")]
    slots_refresh_rate_limit: SlotsRefreshRateLimit,
    client_name: Option<String>,
    response_timeout: Option<Duration>,
    protocol: ProtocolVersion,
    pubsub_subscriptions: Option<PubSubSubscriptionInfo>,
    reconnect_retry_strategy: Option<RetryStrategy>,
    database_id: i64,
}

#[derive(Clone)]
pub(crate) struct RetryParams {
    pub(crate) number_of_retries: u32,
    max_wait_time: u64,
    min_wait_time: u64,
    exponent_base: u64,
    factor: u64,
}

impl Default for RetryParams {
    fn default() -> Self {
        const DEFAULT_RETRIES: u32 = 16;
        const DEFAULT_MAX_RETRY_WAIT_TIME: u64 = 655360;
        const DEFAULT_MIN_RETRY_WAIT_TIME: u64 = 1280;
        const DEFAULT_EXPONENT_BASE: u64 = 2;
        const DEFAULT_FACTOR: u64 = 10;
        Self {
            number_of_retries: DEFAULT_RETRIES,
            max_wait_time: DEFAULT_MAX_RETRY_WAIT_TIME,
            min_wait_time: DEFAULT_MIN_RETRY_WAIT_TIME,
            exponent_base: DEFAULT_EXPONENT_BASE,
            factor: DEFAULT_FACTOR,
        }
    }
}

impl RetryParams {
    pub(crate) fn wait_time_for_retry(&self, retry: u32) -> Duration {
        let base_wait = self.exponent_base.pow(retry) * self.factor;
        let clamped_wait = base_wait
            .min(self.max_wait_time)
            .max(self.min_wait_time + 1);
        let jittered_wait = rand::rng().random_range(self.min_wait_time..clamped_wait);
        Duration::from_millis(jittered_wait)
    }
}

/// Configuration for rate limiting slot refresh operations in a Redis cluster.
///
/// This struct defines the interval duration between consecutive slot refresh
/// operations and an additional jitter to introduce randomness in the refresh intervals.
///
/// # Fields
///
/// * `interval_duration`: The minimum duration to wait between consecutive slot refresh operations.
/// * `max_jitter_milli`: The maximum jitter in milliseconds to add to the interval duration.
#[cfg(feature = "cluster-async")]
#[derive(Clone, Copy)]
pub(crate) struct SlotsRefreshRateLimit {
    pub(crate) interval_duration: Duration,
    pub(crate) max_jitter_milli: u64,
}

#[cfg(feature = "cluster-async")]
impl Default for SlotsRefreshRateLimit {
    fn default() -> Self {
        Self {
            interval_duration: DEFAULT_SLOTS_REFRESH_WAIT_DURATION,
            max_jitter_milli: DEFAULT_SLOTS_REFRESH_MAX_JITTER_MILLI,
        }
    }
}

#[cfg(feature = "cluster-async")]
impl SlotsRefreshRateLimit {
    pub(crate) fn wait_duration(&self) -> Duration {
        let duration_jitter = match self.max_jitter_milli {
            0 => Duration::from_millis(0),
            _ => Duration::from_millis(rand::rng().random_range(0..self.max_jitter_milli)),
        };
        self.interval_duration.add(duration_jitter)
    }
}
/// Redis cluster specific parameters.
#[derive(Default, Clone)]
#[doc(hidden)]
pub struct ClusterParams {
    pub(crate) password: Option<String>,
    pub(crate) username: Option<String>,
    pub(crate) read_from_replicas: ReadFromReplicaStrategy,
    /// tls indicates tls behavior of connections.
    /// When Some(TlsMode), connections use tls and verify certification depends on TlsMode.
    /// When None, connections do not use tls.
    pub(crate) tls: Option<TlsMode>,
    pub(crate) retry_params: RetryParams,
    #[cfg(feature = "cluster-async")]
    pub(crate) topology_checks_interval: Option<Duration>,
    #[cfg(feature = "cluster-async")]
    pub(crate) slots_refresh_rate_limit: SlotsRefreshRateLimit,
    #[cfg(feature = "cluster-async")]
    pub(crate) connections_validation_interval: Option<Duration>,
    pub(crate) tls_params: Option<TlsConnParams>,
    pub(crate) client_name: Option<String>,
    pub(crate) connection_timeout: Duration,
    pub(crate) response_timeout: Duration,
    pub(crate) protocol: ProtocolVersion,
    pub(crate) pubsub_subscriptions: Option<PubSubSubscriptionInfo>,
    pub(crate) reconnect_retry_strategy: Option<RetryStrategy>,
    pub(crate) database_id: i64,
}

impl ClusterParams {
    fn from(value: BuilderParams) -> RedisResult<Self> {
        let tls_params = {
            let retrieved_tls_params = value.certs.clone().map(retrieve_tls_certificates);

            retrieved_tls_params.transpose()?
        };

        Ok(Self {
            password: value.password,
            username: value.username,
            read_from_replicas: value.read_from_replicas,
            tls: value.tls,
            retry_params: value.retries_configuration,
            connection_timeout: value.connection_timeout.unwrap_or(Duration::MAX),
            #[cfg(feature = "cluster-async")]
            topology_checks_interval: value.topology_checks_interval,
            #[cfg(feature = "cluster-async")]
            slots_refresh_rate_limit: value.slots_refresh_rate_limit,
            #[cfg(feature = "cluster-async")]
            connections_validation_interval: value.connections_validation_interval,
            tls_params,
            client_name: value.client_name,
            response_timeout: value.response_timeout.unwrap_or(Duration::MAX),
            protocol: value.protocol,
            pubsub_subscriptions: value.pubsub_subscriptions,
            reconnect_retry_strategy: value.reconnect_retry_strategy,
            database_id: value.database_id,
        })
    }
}

/// Used to configure and build a [`ClusterClient`].
pub struct ClusterClientBuilder {
    initial_nodes: RedisResult<Vec<ConnectionInfo>>,
    builder_params: BuilderParams,
}

impl ClusterClientBuilder {
    /// Creates a new `ClusterClientBuilder` with the provided initial_nodes.
    ///
    /// This is the same as `ClusterClient::builder(initial_nodes)`.
    pub fn new<T: IntoConnectionInfo>(
        initial_nodes: impl IntoIterator<Item = T>,
    ) -> ClusterClientBuilder {
        ClusterClientBuilder {
            initial_nodes: initial_nodes
                .into_iter()
                .map(|x| x.into_connection_info())
                .collect(),
            builder_params: Default::default(),
        }
    }

    /// Creates a new [`ClusterClient`] from the parameters.
    ///
    /// This does not create connections to the Redis Cluster, but only performs some basic checks
    /// on the initial nodes' URLs and passwords/usernames.
    ///
    /// When the `tls-rustls` feature is enabled and TLS credentials are provided, they are set for
    /// each cluster connection.
    ///
    /// # Errors
    ///
    /// Upon failure to parse initial nodes or if the initial nodes have different passwords or
    /// usernames, an error is returned.
    pub fn build(self) -> RedisResult<ClusterClient> {
        let initial_nodes = self.initial_nodes?;

        let first_node = match initial_nodes.first() {
            Some(node) => node,
            None => {
                return Err(RedisError::from((
                    ErrorKind::InvalidClientConfig,
                    "Initial nodes can't be empty.",
                )))
            }
        };

        let mut cluster_params = ClusterParams::from(self.builder_params)?;
        let password = if cluster_params.password.is_none() {
            cluster_params
                .password
                .clone_from(&first_node.redis.password);
            &cluster_params.password
        } else {
            &None
        };
        let username = if cluster_params.username.is_none() {
            cluster_params
                .username
                .clone_from(&first_node.redis.username);
            &cluster_params.username
        } else {
            &None
        };
        if cluster_params.tls.is_none() {
            cluster_params.tls = match first_node.addr {
                ConnectionAddr::TcpTls {
                    host: _,
                    port: _,
                    insecure,
                    tls_params: _,
                } => Some(match insecure {
                    false => TlsMode::Secure,
                    true => TlsMode::Insecure,
                }),
                _ => None,
            };
        }

        let mut nodes = Vec::with_capacity(initial_nodes.len());
        for mut node in initial_nodes {
            if let ConnectionAddr::Unix(_) = node.addr {
                return Err(RedisError::from((ErrorKind::InvalidClientConfig,
                                             "This library cannot use unix socket because Redis's cluster command returns only cluster's IP and port.")));
            }

            if password.is_some() && node.redis.password != *password {
                return Err(RedisError::from((
                    ErrorKind::InvalidClientConfig,
                    "Cannot use different password among initial nodes.",
                )));
            }

            if username.is_some() && node.redis.username != *username {
                return Err(RedisError::from((
                    ErrorKind::InvalidClientConfig,
                    "Cannot use different username among initial nodes.",
                )));
            }

            if node.redis.client_name.is_some()
                && node.redis.client_name != cluster_params.client_name
            {
                return Err(RedisError::from((
                    ErrorKind::InvalidClientConfig,
                    "Cannot use different client_name among initial nodes.",
                )));
            }

            node.redis.protocol = cluster_params.protocol;
            nodes.push(node);
        }

        Ok(ClusterClient {
            initial_nodes: nodes,
            cluster_params,
        })
    }

    /// Sets client name for the new ClusterClient.
    pub fn client_name(mut self, client_name: String) -> ClusterClientBuilder {
        self.builder_params.client_name = Some(client_name);
        self
    }

    /// Sets password for the new ClusterClient.
    pub fn password(mut self, password: String) -> ClusterClientBuilder {
        self.builder_params.password = Some(password);
        self
    }

    /// Sets username for the new ClusterClient.
    pub fn username(mut self, username: String) -> ClusterClientBuilder {
        self.builder_params.username = Some(username);
        self
    }

    /// Sets number of retries for the new ClusterClient.
    pub fn retries(mut self, retries: u32) -> ClusterClientBuilder {
        self.builder_params.retries_configuration.number_of_retries = retries;
        self
    }

    /// Sets maximal wait time in milliseconds between retries for the new ClusterClient.
    pub fn max_retry_wait(mut self, max_wait: u64) -> ClusterClientBuilder {
        self.builder_params.retries_configuration.max_wait_time = max_wait;
        self
    }

    /// Sets minimal wait time in milliseconds between retries for the new ClusterClient.
    pub fn min_retry_wait(mut self, min_wait: u64) -> ClusterClientBuilder {
        self.builder_params.retries_configuration.min_wait_time = min_wait;
        self
    }

    /// Sets the factor and exponent base for the retry wait time.
    /// The formula for the wait is rand(min_wait_retry .. min(max_retry_wait , factor * exponent_base ^ retry))ms.
    pub fn retry_wait_formula(mut self, factor: u64, exponent_base: u64) -> ClusterClientBuilder {
        self.builder_params.retries_configuration.factor = factor;
        self.builder_params.retries_configuration.exponent_base = exponent_base;
        self
    }

    /// Sets TLS mode for the new ClusterClient.
    ///
    /// It is extracted from the first node of initial_nodes if not set.
    pub fn tls(mut self, tls: TlsMode) -> ClusterClientBuilder {
        self.builder_params.tls = Some(tls);
        self
    }

    /// Sets raw TLS certificates for the new ClusterClient.
    ///
    /// When set, enforces the connection must be TLS secured.
    ///
    /// All certificates must be provided as byte streams loaded from PEM files their consistency is
    /// checked during `build()` call.
    ///
    /// - `certificates` - `TlsCertificates` structure containing:
    ///   -- `client_tls` - Optional `ClientTlsConfig` containing byte streams for
    ///   --- `client_cert` - client's byte stream containing client certificate in PEM format
    ///   --- `client_key` - client's byte stream containing private key in PEM format
    ///   -- `root_cert` - Optional byte stream yielding PEM formatted file for root certificates.
    ///
    /// If `ClientTlsConfig` ( cert+key pair ) is not provided, then client-side authentication is not enabled.
    /// If `root_cert` is not provided, then system root certificates are used instead.
    pub fn certs(mut self, certificates: TlsCertificates) -> ClusterClientBuilder {
        self.builder_params.tls = Some(TlsMode::Secure);
        self.builder_params.certs = Some(certificates);
        self
    }

    /// Enables reading from replicas for all new connections (default is disabled).
    ///
    /// If enabled, then read queries will go to the replica nodes & write queries will go to the
    /// primary nodes. If there are no replica nodes, then all queries will go to the primary nodes.
    pub fn read_from_replicas(mut self) -> ClusterClientBuilder {
        self.builder_params.read_from_replicas = ReadFromReplicaStrategy::RoundRobin;
        self
    }

    /// Set the read strategy for this client.
    ///
    /// The parameter `read_strategy` can be one of:
    /// `ReadFromReplicaStrategy::AZAffinity(availability_zone)` - attempt to access replicas in the same availability zone.
    /// If no suitable replica is found (i.e. no replica could be found in the requested availability zone), choose any replica. Falling back to primary if needed.
    /// `ReadFromReplicaStrategy::AZAffinityReplicasAndPrimary(availability_zone)` - attempt to access nodes in the same availability zone.
    ///  prioritizing local replicas, then the local primary, and falling back to any replica or the primary if needed.
    /// `ReadFromReplicaStrategy::RoundRobin` - reads are distributed across replicas for load balancing using round-robin algorithm. Falling back to primary if needed.
    /// `ReadFromReplicaStrategy::AlwaysFromPrimary` ensures all read and write queries are directed to the primary node.
    ///
    /// # Parameters
    /// - `read_strategy`: defines the replica routing strategy.
    pub fn read_from(mut self, read_strategy: ReadFromReplicaStrategy) -> ClusterClientBuilder {
        self.builder_params.read_from_replicas = read_strategy;
        self
    }

    /// Set reconnect retry strategy configuration for this client
    ///
    /// # Parameters
    /// - `reconnect_retry_strategy`: Use the `reconnect_retry_strategy` to set the reconnect backoff with jitter params.
    pub fn reconnect_retry_strategy(
        mut self,
        reconnect_retry_strategy: RetryStrategy,
    ) -> ClusterClientBuilder {
        self.builder_params.reconnect_retry_strategy = Some(reconnect_retry_strategy);
        self
    }

    /// Enables periodic topology checks for this client.
    ///
    /// If enabled, periodic topology checks will be executed at the configured intervals to examine whether there
    /// have been any changes in the cluster's topology. If a change is detected, it will trigger a slot refresh.
    /// Unlike slot refreshments, the periodic topology checks only examine a limited number of nodes to query their
    /// topology, ensuring that the check remains quick and efficient.
    #[cfg(feature = "cluster-async")]
    pub fn periodic_topology_checks(mut self, interval: Duration) -> ClusterClientBuilder {
        self.builder_params.topology_checks_interval = Some(interval);
        self
    }

    /// Enables periodic connections checks for this client.
    /// If enabled, the connections to the cluster nodes will be validated periodically, per configured interval.
    /// In addition, for tokio runtime, passive disconnections could be detected instantly,
    /// triggering reestablishment, w/o waiting for the next periodic check.
    #[cfg(feature = "cluster-async")]
    pub fn periodic_connections_checks(
        mut self,
        interval: Option<Duration>,
    ) -> ClusterClientBuilder {
        self.builder_params.connections_validation_interval = interval;
        self
    }

    /// Sets the rate limit for slot refresh operations in the cluster.
    ///
    /// This method configures the interval duration between consecutive slot
    /// refresh operations and an additional jitter to introduce randomness
    /// in the refresh intervals.
    ///
    /// # Parameters
    ///
    /// * `interval_duration`: The minimum duration to wait between consecutive slot refresh operations.
    /// * `max_jitter_milli`: The maximum jitter in milliseconds to add to the interval duration.
    ///
    /// # Defaults
    ///
    /// If not set, the slots refresh rate limit configurations will be set with the default values:
    /// ```
    /// #[cfg(feature = "cluster-async")]
    /// use redis::cluster_topology::{DEFAULT_SLOTS_REFRESH_MAX_JITTER_MILLI, DEFAULT_SLOTS_REFRESH_WAIT_DURATION};
    /// ```
    ///
    /// - `interval_duration`: `DEFAULT_SLOTS_REFRESH_WAIT_DURATION`
    /// - `max_jitter_milli`: `DEFAULT_SLOTS_REFRESH_MAX_JITTER_MILLI`
    ///
    #[cfg(feature = "cluster-async")]
    pub fn slots_refresh_rate_limit(
        mut self,
        interval_duration: Duration,
        max_jitter_milli: u64,
    ) -> ClusterClientBuilder {
        self.builder_params.slots_refresh_rate_limit = SlotsRefreshRateLimit {
            interval_duration,
            max_jitter_milli,
        };
        self
    }

    /// Enables timing out on slow connection time.
    ///
    /// If enabled, the cluster will only wait the given time on each connection attempt to each node.
    pub fn connection_timeout(mut self, connection_timeout: Duration) -> ClusterClientBuilder {
        self.builder_params.connection_timeout = Some(connection_timeout);
        self
    }

    /// Enables timing out on slow responses.
    ///
    /// If enabled, the cluster will only wait the given time to each response from each node.
    pub fn response_timeout(mut self, response_timeout: Duration) -> ClusterClientBuilder {
        self.builder_params.response_timeout = Some(response_timeout);
        self
    }

    /// Sets the protocol with which the client should communicate with the server.
    pub fn use_protocol(mut self, protocol: ProtocolVersion) -> ClusterClientBuilder {
        self.builder_params.protocol = protocol;
        self
    }

    /// Sets the database ID for the new ClusterClient.
    ///
    /// Note: Database selection in cluster mode requires server support for multiple databases.
<<<<<<< HEAD
    /// Most Redis cluster configurations only support database 0.
=======
    /// Most cluster configurations only support database 0.
>>>>>>> d1b0ae7f
    pub fn database_id(mut self, database_id: i64) -> ClusterClientBuilder {
        self.builder_params.database_id = database_id;
        self
    }

    /// Use `build()`.
    #[deprecated(since = "0.22.0", note = "Use build()")]
    pub fn open(self) -> RedisResult<ClusterClient> {
        self.build()
    }

    /// Use `read_from_replicas()`.
    #[deprecated(since = "0.22.0", note = "Use read_from_replicas()")]
    pub fn readonly(mut self, read_from_replicas: bool) -> ClusterClientBuilder {
        self.builder_params.read_from_replicas = if read_from_replicas {
            ReadFromReplicaStrategy::RoundRobin
        } else {
            ReadFromReplicaStrategy::AlwaysFromPrimary
        };
        self
    }

    /// Sets the pubsub configuration for the new ClusterClient.
    pub fn pubsub_subscriptions(
        mut self,
        pubsub_subscriptions: PubSubSubscriptionInfo,
    ) -> ClusterClientBuilder {
        self.builder_params.pubsub_subscriptions = Some(pubsub_subscriptions);
        self
    }
}

/// This is a Redis Cluster client.
#[derive(Clone)]
pub struct ClusterClient {
    initial_nodes: Vec<ConnectionInfo>,
    cluster_params: ClusterParams,
}

impl ClusterClient {
    /// Creates a `ClusterClient` with the default parameters.
    ///
    /// This does not create connections to the Redis Cluster, but only performs some basic checks
    /// on the initial nodes' URLs and passwords/usernames.
    ///
    /// # Errors
    ///
    /// Upon failure to parse initial nodes or if the initial nodes have different passwords or
    /// usernames, an error is returned.
    pub fn new<T: IntoConnectionInfo>(
        initial_nodes: impl IntoIterator<Item = T>,
    ) -> RedisResult<ClusterClient> {
        Self::builder(initial_nodes).build()
    }

    /// Creates a [`ClusterClientBuilder`] with the provided initial_nodes.
    pub fn builder<T: IntoConnectionInfo>(
        initial_nodes: impl IntoIterator<Item = T>,
    ) -> ClusterClientBuilder {
        ClusterClientBuilder::new(initial_nodes)
    }

    /// Creates new connections to Redis Cluster nodes and returns a
    /// [`cluster::ClusterConnection`].
    ///
    /// # Errors
    ///
    /// An error is returned if there is a failure while creating connections or slots.
    pub fn get_connection(
        &self,
        push_sender: Option<mpsc::UnboundedSender<PushInfo>>,
    ) -> RedisResult<cluster::ClusterConnection> {
        cluster::ClusterConnection::new(
            self.cluster_params.clone(),
            self.initial_nodes.clone(),
            push_sender,
        )
    }

    /// Creates new connections to Redis Cluster nodes and returns a
    /// [`cluster_async::ClusterConnection`].
    ///
    /// # Errors
    ///
    /// An error is returned if there is a failure while creating connections or slots.
    #[cfg(feature = "cluster-async")]
    pub async fn get_async_connection(
        &self,
        push_sender: Option<mpsc::UnboundedSender<PushInfo>>,
    ) -> RedisResult<cluster_async::ClusterConnection> {
        cluster_async::ClusterConnection::new(
            &self.initial_nodes,
            self.cluster_params.clone(),
            push_sender,
        )
        .await
    }

    #[doc(hidden)]
    pub fn get_generic_connection<C>(
        &self,
        push_sender: Option<mpsc::UnboundedSender<PushInfo>>,
    ) -> RedisResult<cluster::ClusterConnection<C>>
    where
        C: crate::ConnectionLike + crate::cluster::Connect + Send,
    {
        cluster::ClusterConnection::new(
            self.cluster_params.clone(),
            self.initial_nodes.clone(),
            push_sender,
        )
    }

    #[doc(hidden)]
    #[cfg(feature = "cluster-async")]
    pub async fn get_async_generic_connection<C>(
        &self,
    ) -> RedisResult<cluster_async::ClusterConnection<C>>
    where
        C: crate::aio::ConnectionLike
            + cluster_async::Connect
            + Clone
            + Send
            + Sync
            + Unpin
            + 'static,
    {
        cluster_async::ClusterConnection::new(
            &self.initial_nodes,
            self.cluster_params.clone(),
            None,
        )
        .await
    }

    /// Use `new()`.
    #[deprecated(since = "0.22.0", note = "Use new()")]
    pub fn open<T: IntoConnectionInfo>(initial_nodes: Vec<T>) -> RedisResult<ClusterClient> {
        Self::new(initial_nodes)
    }
}

#[cfg(test)]
mod tests {
    #[cfg(feature = "cluster-async")]
    use crate::cluster_topology::{
        DEFAULT_SLOTS_REFRESH_MAX_JITTER_MILLI, DEFAULT_SLOTS_REFRESH_WAIT_DURATION,
    };

    use super::{ClusterClient, ClusterClientBuilder, ConnectionInfo, IntoConnectionInfo};

    fn get_connection_data() -> Vec<ConnectionInfo> {
        vec![
            "redis://127.0.0.1:6379".into_connection_info().unwrap(),
            "redis://127.0.0.1:6378".into_connection_info().unwrap(),
            "redis://127.0.0.1:6377".into_connection_info().unwrap(),
        ]
    }

    fn get_connection_data_with_password() -> Vec<ConnectionInfo> {
        vec![
            "redis://:password@127.0.0.1:6379"
                .into_connection_info()
                .unwrap(),
            "redis://:password@127.0.0.1:6378"
                .into_connection_info()
                .unwrap(),
            "redis://:password@127.0.0.1:6377"
                .into_connection_info()
                .unwrap(),
        ]
    }

    fn get_connection_data_with_username_and_password() -> Vec<ConnectionInfo> {
        vec![
            "redis://user1:password@127.0.0.1:6379"
                .into_connection_info()
                .unwrap(),
            "redis://user1:password@127.0.0.1:6378"
                .into_connection_info()
                .unwrap(),
            "redis://user1:password@127.0.0.1:6377"
                .into_connection_info()
                .unwrap(),
        ]
    }

    #[test]
    fn give_no_password() {
        let client = ClusterClient::new(get_connection_data()).unwrap();
        assert_eq!(client.cluster_params.password, None);
    }

    #[test]
    fn give_password_by_initial_nodes() {
        let client = ClusterClient::new(get_connection_data_with_password()).unwrap();
        assert_eq!(client.cluster_params.password, Some("password".to_string()));
    }

    #[test]
    fn give_username_and_password_by_initial_nodes() {
        let client = ClusterClient::new(get_connection_data_with_username_and_password()).unwrap();
        assert_eq!(client.cluster_params.password, Some("password".to_string()));
        assert_eq!(client.cluster_params.username, Some("user1".to_string()));
    }

    #[test]
    fn give_different_password_by_initial_nodes() {
        let result = ClusterClient::new(vec![
            "redis://:password1@127.0.0.1:6379",
            "redis://:password2@127.0.0.1:6378",
            "redis://:password3@127.0.0.1:6377",
        ]);
        assert!(result.is_err());
    }

    #[test]
    fn give_different_username_by_initial_nodes() {
        let result = ClusterClient::new(vec![
            "redis://user1:password@127.0.0.1:6379",
            "redis://user2:password@127.0.0.1:6378",
            "redis://user1:password@127.0.0.1:6377",
        ]);
        assert!(result.is_err());
    }

    #[test]
    fn give_username_password_by_method() {
        let client = ClusterClientBuilder::new(get_connection_data_with_password())
            .password("pass".to_string())
            .username("user1".to_string())
            .build()
            .unwrap();
        assert_eq!(client.cluster_params.password, Some("pass".to_string()));
        assert_eq!(client.cluster_params.username, Some("user1".to_string()));
    }

    #[test]
    fn give_empty_initial_nodes() {
        let client = ClusterClient::new(Vec::<String>::new());
        assert!(client.is_err())
    }

    #[cfg(feature = "cluster-async")]
    #[test]
    fn give_slots_refresh_rate_limit_configurations() {
        let interval_dur = std::time::Duration::from_secs(20);
        let client = ClusterClientBuilder::new(get_connection_data())
            .slots_refresh_rate_limit(interval_dur, 500)
            .build()
            .unwrap();
        assert_eq!(
            client
                .cluster_params
                .slots_refresh_rate_limit
                .interval_duration,
            interval_dur
        );
        assert_eq!(
            client
                .cluster_params
                .slots_refresh_rate_limit
                .max_jitter_milli,
            500
        );
    }

    #[cfg(feature = "cluster-async")]
    #[test]
    fn dont_give_slots_refresh_rate_limit_configurations_uses_defaults() {
        let client = ClusterClientBuilder::new(get_connection_data())
            .build()
            .unwrap();
        assert_eq!(
            client
                .cluster_params
                .slots_refresh_rate_limit
                .interval_duration,
            DEFAULT_SLOTS_REFRESH_WAIT_DURATION
        );
        assert_eq!(
            client
                .cluster_params
                .slots_refresh_rate_limit
                .max_jitter_milli,
            DEFAULT_SLOTS_REFRESH_MAX_JITTER_MILLI
        );
    }
}<|MERGE_RESOLUTION|>--- conflicted
+++ resolved
@@ -495,11 +495,7 @@
     /// Sets the database ID for the new ClusterClient.
     ///
     /// Note: Database selection in cluster mode requires server support for multiple databases.
-<<<<<<< HEAD
-    /// Most Redis cluster configurations only support database 0.
-=======
     /// Most cluster configurations only support database 0.
->>>>>>> d1b0ae7f
     pub fn database_id(mut self, database_id: i64) -> ClusterClientBuilder {
         self.builder_params.database_id = database_id;
         self
