--- conflicted
+++ resolved
@@ -332,18 +332,18 @@
             .await
     }
 
-<<<<<<< HEAD
+    /// Update the database ID used for all cluster connections
+    pub async fn update_connection_database(&mut self, database_id: i64) -> RedisResult<Value> {
+        self.route_operation_request(Operation::UpdateConnectionDatabase(database_id))
+            .await
+    }
+
     /// Update the name used for all cluster connections
     pub async fn update_connection_client_name(
         &mut self,
         client_name: Option<String>,
     ) -> RedisResult<Value> {
         self.route_operation_request(Operation::UpdateConnectionClientName(client_name))
-=======
-    /// Update the database ID used for all cluster connections
-    pub async fn update_connection_database(&mut self, database_id: i64) -> RedisResult<Value> {
-        self.route_operation_request(Operation::UpdateConnectionDatabase(database_id))
->>>>>>> 178de79f
             .await
     }
 
@@ -670,11 +670,8 @@
 #[derive(Clone)]
 enum Operation {
     UpdateConnectionPassword(Option<String>),
-<<<<<<< HEAD
+    UpdateConnectionDatabase(i64),
     UpdateConnectionClientName(Option<String>),
-=======
-    UpdateConnectionDatabase(i64),
->>>>>>> 178de79f
     GetUsername,
 }
 
@@ -2612,13 +2609,13 @@
                         .expect(MUTEX_WRITE_ERR);
                     Ok(Response::Single(Value::Okay))
                 }
-<<<<<<< HEAD
+                Operation::UpdateConnectionDatabase(database_id) => {
+                    core.set_cluster_param(|params| params.database_id = database_id)
+                        .expect(MUTEX_WRITE_ERR);
+                    Ok(Response::Single(Value::Okay))
+                }
                 Operation::UpdateConnectionClientName(client_name) => {
                     core.set_cluster_param(|params| params.client_name = client_name)
-=======
-                Operation::UpdateConnectionDatabase(database_id) => {
-                    core.set_cluster_param(|params| params.database_id = database_id)
->>>>>>> 178de79f
                         .expect(MUTEX_WRITE_ERR);
                     Ok(Response::Single(Value::Okay))
                 }
