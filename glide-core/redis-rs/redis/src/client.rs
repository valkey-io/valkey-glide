--- conflicted
+++ resolved
@@ -570,24 +570,23 @@
         self.connection_info.redis.password = password;
     }
 
-<<<<<<< HEAD
+    /// Updates the database ID in connection_info.
+    ///
+    /// This method updates the database field in the connection information,
+    /// which will be used for subsequent connections and reconnections.
+    ///
+    /// # Arguments
+    ///
+    /// * `database_id` - The database ID to use for connections (typically 0-15)
+    ///
+    /// ```
+    pub fn update_database(&mut self, database_id: i64) {
+        self.connection_info.redis.db = database_id;
+    }
+
     /// Updates the client_name in connection_info.
     pub fn update_client_name(&mut self, client_name: Option<String>) {
         self.connection_info.redis.client_name = client_name;
-=======
-    /// Updates the database ID in connection_info.
-    ///
-    /// This method updates the database field in the connection information,
-    /// which will be used for subsequent connections and reconnections.
-    ///
-    /// # Arguments
-    ///
-    /// * `database_id` - The database ID to use for connections (typically 0-15)
-    ///
-    /// ```
-    pub fn update_database(&mut self, database_id: i64) {
-        self.connection_info.redis.db = database_id;
->>>>>>> 178de79f
     }
 }
 
