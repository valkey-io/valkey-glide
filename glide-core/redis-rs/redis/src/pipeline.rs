--- conflicted
+++ resolved
@@ -10,12 +10,7 @@
 /// Represents a redis command pipeline.
 #[derive(Clone)]
 pub struct Pipeline {
-<<<<<<< HEAD
-    // TODO - make this Arc
-    commands: Vec<Cmd>,
-=======
     commands: Vec<Arc<Cmd>>,
->>>>>>> b0298757
     transaction_mode: bool,
     ignored_commands: HashSet<usize>,
 }
@@ -229,13 +224,8 @@
     }
 
     /// Returns the command at the given index, or `None` if the index is out of bounds.
-<<<<<<< HEAD
-    pub fn get_command(&self, index: usize) -> Option<&Cmd> {
-        self.commands.get(index)
-=======
     pub(crate) fn get_command(&self, index: usize) -> Option<Arc<Cmd>> {
         self.commands.get(index).cloned()
->>>>>>> b0298757
     }
 }
 
