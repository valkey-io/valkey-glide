// Copyright Valkey GLIDE Project Contributors - SPDX Identifier: Apache-2.0

mod utilities;

#[macro_export]
/// Compare `$expected` with `$actual`. This macro, will exit the test process
/// if the assertion fails. Unlike `assert_eq!` - this also works in tasks
macro_rules! async_assert_eq {
    ($expected:expr, $actual:expr) => {{
        if $actual != $expected {
            println!(
                "{}:{}: Expected: {:?} != Actual: {:?}",
                file!(),
                line!(),
                $actual,
                $expected
            );
            std::process::exit(1);
        }
    }};
}

#[cfg(test)]
pub(crate) mod shared_client_tests {
    use glide_core::Telemetry;
    use redis::{cluster_topology::get_slot, cmd};
    use std::collections::HashMap;

    use super::*;
    use glide_core::client::{Client, DEFAULT_RESPONSE_TIMEOUT};
    use glide_core::connection_request::ProtocolVersion;
    use redis::cluster_routing::{SingleNodeRoutingInfo, SlotAddr};
    use redis::{
        FromRedisValue, InfoDict, Pipeline, PipelineRetryStrategy, RedisConnectionInfo, Value,
        cluster_routing::{MultipleNodeRoutingInfo, Route, RoutingInfo},
    };
    use rstest::rstest;
    use utilities::BackingServer;
    use utilities::cluster::*;
    use utilities::*;

    struct TestBasics {
        server: BackingServer,
        client: Client,
    }

    async fn create_client(server: &BackingServer, configuration: TestConfiguration) -> Client {
        match server {
            BackingServer::Standalone(server) => {
                let connection_addr = server
                    .as_ref()
                    .map(|server| server.get_client_addr())
                    .unwrap_or(get_shared_server_address(configuration.use_tls));

                // TODO - this is a patch, handling the situation where the new server
                // still isn't available to connection. This should be fixed in [RedisServer].
                repeat_try_create(|| async {
                    Client::new(
                        create_connection_request(
                            std::slice::from_ref(&connection_addr),
                            &configuration,
                        )
                        .into(),
                        None,
                    )
                    .await
                    .ok()
                })
                .await
            }
            BackingServer::Cluster(cluster) => {
                create_cluster_client(cluster.as_ref(), configuration).await
            }
        }
    }

    async fn setup_test_basics(use_cluster: bool, configuration: TestConfiguration) -> TestBasics {
        if use_cluster {
            let cluster_basics = cluster::setup_test_basics_internal(configuration).await;
            TestBasics {
                server: BackingServer::Cluster(cluster_basics.cluster),
                client: cluster_basics.client,
            }
        } else {
            let test_basics = utilities::setup_test_basics_internal(&configuration).await;
            let server = BackingServer::Standalone(test_basics.server);
            let client = create_client(&server, configuration).await;
            TestBasics { server, client }
        }
    }

    #[rstest]
    #[serial_test::serial]
    #[timeout(SHORT_CLUSTER_TEST_TIMEOUT)]
    fn test_send_set_and_get(
        #[values(false, true)] use_tls: bool,
        #[values(false, true)] use_cluster: bool,
    ) {
        block_on_all(async {
            let test_basics = setup_test_basics(
                use_cluster,
                TestConfiguration {
                    use_tls,
                    shared_server: true,
                    ..Default::default()
                },
            )
            .await;
            let key = generate_random_string(6);
            send_set_and_get(test_basics.client.clone(), key.to_string()).await;
        });
    }

    #[rstest]
    #[serial_test::serial]
    #[timeout(SHORT_CLUSTER_TEST_TIMEOUT)]
    fn test_transaction_is_not_routed() {
        // This test checks that a transaction without user routing isn't routed to a random node before reaching its target.
        // This is tested by checking how many requests each node has received - one of the 6 nodes should have more requests than the others.
        block_on_all(async {
            let mut test_basics = setup_test_basics(
                true,
                TestConfiguration {
                    use_tls: false,
                    shared_server: true,
                    ..Default::default()
                },
            )
            .await;

            // reset stats on all connections
            let mut cmd = redis::cmd("CONFIG");
            cmd.arg("RESETSTAT");
            let _ = test_basics
                .client
                .send_command(
                    &cmd,
                    Some(RoutingInfo::MultiNode((
                        MultipleNodeRoutingInfo::AllNodes,
                        None,
                    ))),
                )
                .await
                .unwrap();

            // Send a keyed transaction
            let key = generate_random_string(6);
            let mut pipe = redis::pipe();
            pipe.cmd("GET").arg(key);
            pipe.atomic();

            for _ in 0..4 {
                let _ = test_basics
                    .client
                    .send_transaction(&pipe, None, None, false)
                    .await
                    .unwrap();
            }

            // Gather info from each server
            let mut cmd = redis::cmd("INFO");
            cmd.arg("commandstats");
            let values = test_basics
                .client
                .send_command(
                    &cmd,
                    Some(RoutingInfo::MultiNode((
                        MultipleNodeRoutingInfo::AllNodes,
                        None,
                    ))),
                )
                .await
                .unwrap();

            let values: Vec<_> = match values {
                Value::Map(map) => map.into_iter().filter_map(|(_, value)| {
                    let map = InfoDict::from_owned_redis_value(value).unwrap();
                    map.get::<String>("cmdstat_get")?
                        .split_once(',')?
                        .0
                        .split_at(6) // split after `calls=``
                        .1
                        .parse::<u32>()
                        .ok()
                }),

                _ => panic!("Expected map, got `{values:?}`"),
            }
            .collect();

            // Check that only one node received all of the GET calls.
            assert_eq!(values.len(), 1);
            assert_eq!(values[0], 4);
        });
    }

    #[rstest]
    #[serial_test::serial]
    #[timeout(SHORT_CLUSTER_TEST_TIMEOUT)]
    fn test_resp_support(#[values(false, true)] use_cluster: bool, #[values(2, 3)] protocol: i64) {
        let protocol_enum = match protocol {
            2 => redis::ProtocolVersion::RESP2,
            3 => redis::ProtocolVersion::RESP3,
            _ => panic!(),
        };
        block_on_all(async {
            let mut test_basics = setup_test_basics(
                use_cluster,
                TestConfiguration {
                    shared_server: true,
                    connection_info: Some(RedisConnectionInfo {
                        protocol: protocol_enum,
                        ..Default::default()
                    }),
                    protocol: match protocol {
                        2 => ProtocolVersion::RESP2,
                        3 => ProtocolVersion::RESP3,
                        _ => panic!(),
                    },
                    ..Default::default()
                },
            )
            .await;
            let hello: std::collections::HashMap<String, Value> = redis::from_owned_redis_value(
                test_basics
                    .client
                    .send_command(&redis::cmd("HELLO"), None)
                    .await
                    .unwrap(),
            )
            .unwrap();
            assert_eq!(hello.get("proto").unwrap(), &Value::Int(protocol));

            let mut cmd = redis::cmd("HSET");
            cmd.arg("hash").arg("foo").arg("baz");
            test_basics.client.send_command(&cmd, None).await.unwrap();
            let mut cmd = redis::cmd("HSET");
            cmd.arg("hash").arg("bar").arg("foobar");
            test_basics.client.send_command(&cmd, None).await.unwrap();

            let mut cmd = redis::cmd("HGETALL");
            cmd.arg("hash");
            let result = test_basics.client.send_command(&cmd, None).await.unwrap();

            assert_eq!(
                result,
                Value::Map(vec![
                    (
                        Value::BulkString("foo".as_bytes().to_vec()),
                        Value::BulkString("baz".as_bytes().to_vec())
                    ),
                    (
                        Value::BulkString("bar".as_bytes().to_vec()),
                        Value::BulkString("foobar".as_bytes().to_vec())
                    )
                ])
            );
        });
    }

    #[rstest]
    #[serial_test::serial]
    #[timeout(SHORT_CLUSTER_TEST_TIMEOUT)]
    fn test_client_handle_concurrent_workload_without_dropping_or_changing_values(
        #[values(false, true)] use_tls: bool,
        #[values(false, true)] use_cluster: bool,
    ) {
        block_on_all(async {
            let test_basics = setup_test_basics(
                use_cluster,
                TestConfiguration {
                    use_tls,
                    shared_server: true,
                    ..Default::default()
                },
            )
            .await;
            const NUMBER_OF_CONCURRENT_OPERATIONS: usize = 1000;

            let mut actions = Vec::with_capacity(NUMBER_OF_CONCURRENT_OPERATIONS);
            for index in 0..NUMBER_OF_CONCURRENT_OPERATIONS {
                actions.push(send_set_and_get(
                    test_basics.client.clone(),
                    format!("key{index}"),
                ));
            }
            futures::future::join_all(actions).await;
        });
    }

    #[rstest]
    #[serial_test::serial]
    #[timeout(SHORT_CLUSTER_TEST_TIMEOUT)]
    fn test_report_closing_when_server_closes(#[values(false, true)] use_cluster: bool) {
        block_on_all(async {
            let mut test_basics = setup_test_basics(
                use_cluster,
                TestConfiguration {
                    request_timeout: Some(10000000),
                    ..Default::default()
                },
            )
            .await;
            let server = test_basics.server;
            drop(server);

            let get_result = send_get(&mut test_basics.client, "foobar")
                .await
                .unwrap_err();
            assert!(
                get_result.is_connection_dropped()
                    || get_result.kind() == redis::ErrorKind::ConnectionNotFoundForRoute
            );
        });
    }

    #[rstest]
    #[serial_test::serial]
    #[timeout(SHORT_CLUSTER_TEST_TIMEOUT)]
    fn test_authenticate_with_password(#[values(false, true)] use_cluster: bool) {
        block_on_all(async {
            let test_basics = setup_test_basics(
                use_cluster,
                TestConfiguration {
                    use_tls: true,
                    connection_info: Some(redis::RedisConnectionInfo {
                        password: Some("ReallySecurePassword".to_string()),
                        ..Default::default()
                    }),
                    ..Default::default()
                },
            )
            .await;
            let key = generate_random_string(6);
            send_set_and_get(test_basics.client.clone(), key.to_string()).await;
        });
    }

    #[rstest]
    #[serial_test::serial]
    #[timeout(SHORT_CLUSTER_TEST_TIMEOUT)]
    fn test_authenticate_with_password_and_username(#[values(false, true)] use_cluster: bool) {
        block_on_all(async {
            let test_basics = setup_test_basics(
                use_cluster,
                TestConfiguration {
                    use_tls: true,
                    connection_info: Some(redis::RedisConnectionInfo {
                        password: Some("ReallySecurePassword".to_string()),
                        username: Some("AuthorizedUsername".to_string()),
                        ..Default::default()
                    }),
                    ..Default::default()
                },
            )
            .await;
            let key = generate_random_string(6);
            send_set_and_get(test_basics.client.clone(), key.to_string()).await;
        });
    }

    #[rstest]
    #[serial_test::serial]
    #[timeout(SHORT_CLUSTER_TEST_TIMEOUT)]
    fn test_request_timeout(#[values(false, true)] use_cluster: bool) {
        block_on_all(async {
            let mut test_basics = setup_test_basics(
                use_cluster,
                TestConfiguration {
                    request_timeout: Some(1), // milliseconds
                    shared_server: false,
                    ..Default::default()
                },
            )
            .await;
            let mut cmd = redis::Cmd::new();
            // Create a long running command to ensure we get into timeout
            cmd.arg("EVAL")
                .arg(
                    r#"
                    while (true)
                    do
                    redis.call('ping')
                    end
                "#,
                )
                .arg("0");
            let result = test_basics.client.send_command(&cmd, None).await;
            assert!(result.is_err());
            let err = result.unwrap_err();
            assert!(err.is_timeout(), "{err}");
        });
    }

    #[rstest]
    #[serial_test::serial]
    #[timeout(SHORT_CLUSTER_TEST_TIMEOUT)]
    fn test_blocking_command_doesnt_raise_timeout_error(#[values(false, true)] use_cluster: bool) {
        // We test that the request timeout is based on the value specified in the blocking command argument,
        // and not on the one set in the client configuration. To achieve this, we execute a command designed to
        // be blocked until it reaches the specified command timeout. We set the client's request timeout to
        // a shorter duration than the blocking command's timeout. Subsequently, we confirm that we receive
        // a response from the server instead of encountering a timeout error.
        block_on_all(async {
            let mut test_basics = setup_test_basics(
                use_cluster,
                TestConfiguration {
                    request_timeout: Some(1), // milliseconds
                    shared_server: true,
                    ..Default::default()
                },
            )
            .await;

            let mut cmd = redis::Cmd::new();
            cmd.arg("BLPOP").arg(generate_random_string(10)).arg(0.3); // server should return null after 300 millisecond
            let result = test_basics.client.send_command(&cmd, None).await;
            assert!(result.is_ok());
            assert_eq!(result.unwrap(), Value::Nil);
        });
    }

    #[rstest]
    #[serial_test::serial]
    #[timeout(SHORT_CLUSTER_TEST_TIMEOUT)]
    fn test_blocking_command_with_negative_timeout_returns_error(
        #[values(false, true)] use_cluster: bool,
    ) {
        // We test that when blocking command is passed with a negative timeout the command will return with an error
        block_on_all(async {
            let mut test_basics = setup_test_basics(
                use_cluster,
                TestConfiguration {
                    request_timeout: Some(1), // milliseconds
                    shared_server: true,
                    ..Default::default()
                },
            )
            .await;
            let mut cmd = redis::Cmd::new();
            cmd.arg("BLPOP").arg(generate_random_string(10)).arg(-1);
            let result = test_basics.client.send_command(&cmd, None).await;
            assert!(result.is_err());
            let err = result.unwrap_err();
            assert_eq!(err.kind(), redis::ErrorKind::ResponseError);
            assert!(err.to_string().contains("negative"));
        });
    }

    #[rstest]
    #[serial_test::serial]
    #[timeout(SHORT_CLUSTER_TEST_TIMEOUT)]
    fn test_blocking_command_with_zero_timeout_blocks_indefinitely(
        #[values(false, true)] use_cluster: bool,
    ) {
        // We test that when a blocking command is passed with a timeout duration of 0, it will block the client indefinitely
        block_on_all(async {
            let config = TestConfiguration {
                request_timeout: Some(1), // millisecond
                shared_server: true,
                ..Default::default()
            };
            let mut test_basics = setup_test_basics(use_cluster, config).await;
            let key = generate_random_string(10);
            let future = async move {
                let mut cmd = redis::Cmd::new();
                cmd.arg("BLPOP").arg(key).arg(0); // `0` should block indefinitely
                test_basics.client.send_command(&cmd, None).await
            };
            // We execute the command with Tokio's timeout wrapper to prevent the test from hanging indefinitely.
            let tokio_timeout_result =
                tokio::time::timeout(DEFAULT_RESPONSE_TIMEOUT * 2, future).await;
            assert!(tokio_timeout_result.is_err());
        });
    }

    #[rstest]
    #[serial_test::serial]
    #[timeout(SHORT_CLUSTER_TEST_TIMEOUT)]
    fn test_request_transaction_timeout(#[values(false, true)] use_cluster: bool) {
        block_on_all(async {
            let mut test_basics = setup_test_basics(
                use_cluster,
                TestConfiguration {
                    request_timeout: Some(1),
                    shared_server: true,
                    ..Default::default()
                },
            )
            .await;

            // BLPOP doesn't block in transactions, so we'll pause the client instead.
            let mut cmd = redis::cmd("CLIENT");
            cmd.arg("PAUSE").arg(100);
            let _ = test_basics
                .client
                .send_command(
                    &cmd,
                    Some(RoutingInfo::MultiNode((
                        MultipleNodeRoutingInfo::AllNodes,
                        None,
                    ))),
                )
                .await;

            let mut pipeline = redis::pipe();
            pipeline.atomic();
            pipeline.cmd("GET").arg("foo");
            let result = test_basics
                .client
                .send_transaction(&pipeline, None, None, false)
                .await;
            assert!(result.is_err(), "Received {result:?}");
            let err = result.unwrap_err();
            assert!(err.is_timeout(), "{err}");
        });
    }

    #[rstest]
    #[serial_test::serial]
    #[timeout(SHORT_CLUSTER_TEST_TIMEOUT)]
    fn test_client_name_after_reconnection(#[values(false, true)] use_cluster: bool) {
        const CLIENT_NAME: &str = "TEST_CLIENT_NAME";
        let mut client_info_cmd = redis::Cmd::new();
        client_info_cmd.arg("CLIENT").arg("INFO");
        block_on_all(async move {
            let test_basics = setup_test_basics(
                use_cluster,
                TestConfiguration {
                    shared_server: true,
                    client_name: Some(CLIENT_NAME.to_string()),
                    ..Default::default()
                },
            )
            .await;

            for i in 0..2 {
                // ensure all connections have CLIENT_NAME set
                let mut client = test_basics.client.clone();
                let client_infos: HashMap<String, String> = {
                    let variant_res = client
                        .send_command(
                            &client_info_cmd,
                            Some(RoutingInfo::MultiNode((
                                MultipleNodeRoutingInfo::AllNodes,
                                None,
                            ))),
                        )
                        .await
                        .unwrap();

                    if use_cluster {
                        redis::from_owned_redis_value(variant_res).unwrap()
                    } else {
                        [(
                            "DONT_CARE".to_string(),
                            redis::from_owned_redis_value(variant_res).unwrap(),
                        )]
                        .into()
                    }
                };

                for client_info in client_infos.values() {
                    assert!(client_info.contains(&format!("name={CLIENT_NAME}")));
                }

                if i == 0 {
                    // first pass - kill the connections
                    kill_connection(&mut client).await;
                    // short sleep to allow the connection validation task to reconnect - 1s is enough since the detection should happen immediately
                    tokio::time::sleep(std::time::Duration::from_secs(1)).await;
                }
            }
        });
    }

    #[rstest]
    #[serial_test::serial]
    #[timeout(SHORT_CLUSTER_TEST_TIMEOUT)]
    fn test_pipeline_resp_support(
        #[values(false, true)] use_cluster: bool,
        #[values(2, 3)] protocol: i64,
    ) {
        let protocol_enum = match protocol {
            2 => redis::ProtocolVersion::RESP2,
            3 => redis::ProtocolVersion::RESP3,
            _ => panic!(),
        };
        block_on_all(async {
            let mut test_basics = setup_test_basics(
                use_cluster,
                TestConfiguration {
                    shared_server: true,
                    connection_info: Some(RedisConnectionInfo {
                        protocol: protocol_enum,
                        ..Default::default()
                    }),
                    protocol: match protocol {
                        2 => ProtocolVersion::RESP2,
                        3 => ProtocolVersion::RESP3,
                        _ => panic!(),
                    },
                    ..Default::default()
                },
            )
            .await;
            let hello: std::collections::HashMap<String, Value> = redis::from_owned_redis_value(
                test_basics
                    .client
                    .send_command(&redis::cmd("HELLO"), None)
                    .await
                    .expect("HELLO failed"),
            )
            .unwrap();
            assert_eq!(hello.get("proto").unwrap(), &Value::Int(protocol));

            let (key, field, value, field2, value2) = (
                generate_random_string(10),
                generate_random_string(10),
                generate_random_string(10),
                generate_random_string(10),
                generate_random_string(10),
            );
            let mut pipeline = Pipeline::new();
            pipeline.hset(&key, &field, &value);
            pipeline.hset(&key, &field2, &value2);
            pipeline.hgetall(&key);

            let result = test_basics
                .client
                .send_pipeline(
                    &pipeline,
                    None,
                    false,
                    None,
                    PipelineRetryStrategy {
                        retry_server_error: true,
                        retry_connection_error: false,
                    },
                )
                .await
                .expect("Pipeline failed");
            assert_eq!(
                result,
                Value::Array(vec![
                    Value::Int(1),
                    Value::Int(1),
                    Value::Map(vec![
                        (
                            Value::BulkString(field.as_bytes().to_vec()),
                            Value::BulkString(value.as_bytes().to_vec())
                        ),
                        (
                            Value::BulkString(field2.as_bytes().to_vec()),
                            Value::BulkString(value2.as_bytes().to_vec())
                        )
                    ])
                ]),
                "Pipeline result: {result:?}"
            );
        });
    }

    #[rstest]
    #[serial_test::serial]
    #[timeout(SHORT_CLUSTER_TEST_TIMEOUT)]
    fn test_pipeline_return_error(
        #[values(false, true)] use_cluster: bool,
        #[values(false, true)] raise_error: bool,
    ) {
        use redis::ErrorKind;

        block_on_all(async move {
            let mut test_basics = setup_test_basics(
                use_cluster,
                TestConfiguration {
                    shared_server: true,
                    ..Default::default()
                },
            )
            .await;

            // Generate random keys.
            let (key, value, key2) = (
                generate_random_string(10),
                generate_random_string(10),
                generate_random_string(10),
            );

            let mut pipeline = Pipeline::new();
            pipeline.set(&key, &value).get(&key).llen(&key).get(&key2);

            let res = test_basics
                .client
                .send_pipeline(
                    &pipeline,
                    None,
                    raise_error,
                    None,
                    PipelineRetryStrategy {
                        retry_server_error: true,
                        retry_connection_error: false,
                    },
                )
                .await;

            match raise_error {
                false => {
                    let res = match res {
                        Ok(Value::Array(arr)) => arr,
                        _ => panic!("Expected an array response, got: {res:?}"),
                    };
                    assert_eq!(
                        &res[..2],
                        &[Value::Okay, Value::BulkString(value.as_bytes().to_vec()),],
                        "Pipeline result: {res:?}"
                    );

                    assert!(
                        matches!(res[2], Value::ServerError(ref err) if err.err_code().contains("WRONGTYPE"))
                    );
                }
                true => {
                    assert!(res.is_err(), "Pipeline should fail with wrong type error");
                    let err = res.unwrap_err();
                    assert_eq!(
                        err.kind(),
                        ErrorKind::ExtensionError,
                        "Pipeline should fail with response error"
                    );
                    assert!(err.to_string().contains("WRONGTYPE"), "{err:?}");
                }
            }
        });
    }

    #[rstest]
    #[serial_test::serial]
    #[timeout(SHORT_CLUSTER_TEST_TIMEOUT)]
    fn test_pipeline_with_blocking_command_returns_null(#[values(false, true)] use_cluster: bool) {
        block_on_all(async move {
            let mut test_basics = setup_test_basics(
                use_cluster,
                TestConfiguration {
                    shared_server: true,
                    request_timeout: Some(3000), // allow enough time for the BLPOP to timeout
                    ..Default::default()
                },
            )
            .await;

            // Generate two random keys.
            let key = generate_random_string(10);
            let key2 = generate_random_string(10);

            // Build a pipeline:
            // 1. SET key to "value1"
            // 2. GET key (should return "value1")
            // 3. BLPOP key2 with a 2-second timeout (should return null since key2 is empty)
            // 4. GET key2 (should return null)
            let mut pipeline = Pipeline::new();
            pipeline.set(&key, "value1");
            pipeline.get(&key);
            pipeline.blpop(&key2, 1.0);
            pipeline.get(&key2);

            let result = test_basics
                .client
                .send_pipeline(
                    &pipeline,
                    None,
                    false,
                    None,
                    PipelineRetryStrategy {
                        retry_server_error: true,
                        retry_connection_error: false,
                    },
                )
                .await
                .expect("Pipeline failed");

            // Expected results:
            // - SET returns OK
            // - GET returns "value1"
            // - BLPOP returns null (because of timeout)
            // - GET returns null (key2 was never set)
            assert_eq!(
                result,
                Value::Array(vec![
                    Value::Okay,
                    Value::BulkString(b"value1".to_vec()),
                    Value::Nil,
                    Value::Nil,
                ]),
                "Pipeline with blocking command should return null for BLPOP and GET on a non-existent key {result:?}"
            );
        });
    }

    #[rstest]
    #[serial_test::serial]
    #[timeout(SHORT_CLUSTER_TEST_TIMEOUT)]
    fn test_blocking_command_inside_pipeline_raises_timeout_error(
        #[values(false, true)] use_cluster: bool,
    ) {
        block_on_all(async move {
            let mut test_basics = setup_test_basics(
                use_cluster,
                TestConfiguration {
                    shared_server: true,
                    request_timeout: Some(1000),
                    ..Default::default()
                },
            )
            .await;

            // Generate random keys.
            let (key, key2) = (generate_random_string(10), generate_random_string(10));

            let mut pipeline = Pipeline::new();
            pipeline
                .set(&key, "value1")
                .get(&key)
                .blpop(&key2, 2.0)
                .get(&key2);

            let res = test_basics
                .client
                .send_pipeline(
                    &pipeline,
                    None,
                    false,
                    None,
                    PipelineRetryStrategy {
                        retry_server_error: true,
                        retry_connection_error: false,
                    },
                )
                .await;
            assert!(
                res.is_err(),
                "Pipeline should fail with blocking command taking too long"
            );
            let err = res.unwrap_err();
            assert!(err.is_timeout(), "Pipeline should fail with timeout error");
        });
    }

    #[rstest]
    #[serial_test::serial]
    #[timeout(SHORT_CLUSTER_TEST_TIMEOUT)]
    fn test_pipeline_timeout(#[values(false, true)] use_cluster: bool) {
        block_on_all(async move {
            let mut test_basics = setup_test_basics(
                use_cluster,
                TestConfiguration {
                    shared_server: true,
                    request_timeout: Some(1000),
                    ..Default::default()
                },
            )
            .await;

            // Generate random keys.
            let (key, key2) = (generate_random_string(10), generate_random_string(10));

            let mut pipeline = Pipeline::new();
            pipeline
                .set(&key, "value1")
                .get(&key)
                .blpop(&key2, 2.0)
                .get(&key2);

            let res = test_basics
                .client
                .send_pipeline(
                    &pipeline,
                    None,
                    false,
                    Some(3000),
                    PipelineRetryStrategy {
                        retry_server_error: true,
                        retry_connection_error: false,
                    },
                )
                .await
                .expect("Pipeline failed");

            assert_eq!(
                res,
                Value::Array(vec![
                    Value::Okay,
                    Value::BulkString(b"value1".to_vec()),
                    Value::Nil,
                    Value::Nil,
                ]),
                "Pipeline result: {res:?}"
            );
        });
    }

    #[rstest]
    #[serial_test::serial]
    #[timeout(SHORT_CLUSTER_TEST_TIMEOUT)]
    fn test_transaction_timeout(#[values(false, true)] use_cluster: bool) {
        block_on_all(async move {
            let mut test_basics = setup_test_basics(
                use_cluster,
                TestConfiguration {
                    shared_server: true,
                    request_timeout: Some(1000),
                    ..Default::default()
                },
            )
            .await;

            // Generate random keys.
            let key = generate_random_string(10);

            let mut transaction = redis::pipe();
            transaction.atomic();
            transaction.blpop(&key, 2.0).get(&key);

            let res = test_basics
                .client
                .send_transaction(&transaction, None, Some(3000), true)
                .await
                .expect("Transaction failed");

            assert_eq!(
                res,
                Value::Array(vec![Value::Nil, Value::Nil,]),
                "Transaction result: {res:?}"
            );
        });
    }

    #[rstest]
    #[serial_test::serial]
    #[timeout(SHORT_CLUSTER_TEST_TIMEOUT)]
    fn test_pipeline_can_reconnect(#[values(false, true)] use_cluster: bool) {
        block_on_all(async move {
            let mut test_basics = setup_test_basics(
                use_cluster,
                TestConfiguration {
                    shared_server: true,
                    ..Default::default()
                },
            )
            .await;

            let (key, value) = (generate_random_string(10), generate_random_string(10));
            let (key2, value2) = (generate_random_string(10), generate_random_string(10));

            let mut pipeline = Pipeline::new();
            pipeline
                .set(&key, &value)
                .get(&key)
                .set(&key2, &value2)
                .get(&key2);

            // kill the connection for `key2`
            kill_connection_for_route(
                &mut test_basics.client,
                RoutingInfo::SingleNode(SingleNodeRoutingInfo::SpecificNode(Route::new(
                    get_slot(key2.as_bytes()),
                    SlotAddr::Master,
                ))),
            )
            .await;

            let res = test_basics
                .client
                .send_pipeline(
                    &pipeline,
                    None,
                    false,
                    None,
                    PipelineRetryStrategy {
                        retry_server_error: true,
                        retry_connection_error: false,
                    },
                )
                .await
                .expect("Pipeline failed");
            assert_eq!(
                res,
                Value::Array(vec![
                    Value::Okay,
                    Value::BulkString(value.as_bytes().to_vec()),
                    Value::Okay,
                    Value::BulkString(value2.as_bytes().to_vec()),
                ]),
                "Pipeline result: {res:?}"
            );
        });
    }

    #[rstest]
    #[serial_test::serial]
    #[timeout(SHORT_CLUSTER_TEST_TIMEOUT)]
    fn test_parallel_pipeline_and_kill_connection(#[values(false, true)] use_cluster: bool) {
        block_on_all(async {
            let key = generate_random_string(10);
            let configuration = TestConfiguration {
                shared_server: true,
                request_timeout: Some(3000),
                ..Default::default()
            };
            let mut test_basics = setup_test_basics(use_cluster, configuration.clone()).await;

            let mut client_for_kill = match test_basics.server {
                BackingServer::Cluster(cluster) => {
                    create_cluster_client(cluster.as_ref(), configuration).await
                }
                BackingServer::Standalone(standalone) => {
                    create_client(&BackingServer::Standalone(standalone), configuration).await
                }
            };

            let pipeline_future = async {
                let mut pipeline = Pipeline::new();
                pipeline.blpop(&key, 2.0);
                pipeline.lpush(&key, "value");
                pipeline.lpush(&key, "value");
                pipeline.lpush(&key, "value");
                pipeline.lpush(&key, "value");
                pipeline.lpush(&key, "value");
                pipeline.lpush(&key, "value");
                pipeline.lpush(&key, "value");
                test_basics
                    .client
                    .send_pipeline(
                        &pipeline,
                        None,
                        false,
                        None,
                        PipelineRetryStrategy {
                            retry_server_error: true,
                            retry_connection_error: false,
                        },
                    )
                    .await
            };

            let kill_future = async {
                tokio::time::sleep(std::time::Duration::from_millis(50)).await;

                kill_connection_for_route(
                    &mut client_for_kill,
                    RoutingInfo::SingleNode(SingleNodeRoutingInfo::SpecificNode(Route::new(
                        get_slot(key.as_bytes()),
                        SlotAddr::Master,
                    ))),
                )
                .await;
            };

            // Run both tasks concurrently.
            let (pipeline_result, _) = tokio::join!(pipeline_future, kill_future);

            match use_cluster {
                true => {
                    assert!(
                        pipeline_result.is_ok(),
                        "Pipeline failed: {pipeline_result:?}"
                    );
                    let result = match pipeline_result.unwrap() {
                        Value::Array(res) => res,
                        _ => panic!("Expected an array of values"),
                    };

                    assert!(
                        result.iter().all(|r| matches!(r, Value::ServerError(e) if e.err_code().contains("BrokenPipe"))
                            ),
                        "Not all responses are ServerError: {result:?}"
                    );
                }
                false => {
                    assert!(
                        pipeline_result.is_err(),
                        "Pipeline should have failed: {pipeline_result:?}"
                    );
                    assert!(
                        pipeline_result
                            .unwrap_err()
                            .to_string()
                            .contains("FatalReceiveError"),
                    );
                }
            }
        });
    }

    #[rstest]
    #[serial_test::serial]
    #[timeout(SHORT_CLUSTER_TEST_TIMEOUT)]
    fn test_pipeline_reconnect_after_kill_all_connections(
        #[values(false, true)] use_cluster: bool,
    ) {
        block_on_all(async move {
            let mut test_basics = setup_test_basics(
                use_cluster,
                TestConfiguration {
                    shared_server: true,
                    ..Default::default()
                },
            )
            .await;

            // Generate random keys.
            let (key, key2) = (generate_random_string(10), generate_random_string(10));

            let mut pipeline = Pipeline::new();
            pipeline
                .set(&key, "value1")
                .get(&key)
                .set(&key2, "value2")
                .get(&key2);

            // Kill all connections.
            kill_connection(&mut test_basics.client).await;

            let res = test_basics
                .client
                .send_pipeline(
                    &pipeline,
                    None,
                    false,
                    None,
                    PipelineRetryStrategy {
                        retry_server_error: true,
                        retry_connection_error: false,
                    },
                )
                .await
                .expect("Pipeline failed after killing all connections");

            assert_eq!(
                res,
                Value::Array(vec![
                    Value::Okay,
                    Value::BulkString("value1".as_bytes().to_vec()),
                    Value::Okay,
                    Value::BulkString("value2".as_bytes().to_vec()),
                ]),
                "Pipeline result: {res:?}"
            );
        });
    }
    #[rstest]
    #[serial_test::serial]
    #[timeout(SHORT_CLUSTER_TEST_TIMEOUT)]
    fn test_empty_pipeline(#[values(false, true)] use_cluster: bool) {
        block_on_all(async {
            let mut test_basics = setup_test_basics(
                use_cluster,
                TestConfiguration {
                    shared_server: true,
                    ..Default::default()
                },
            )
            .await;

            let pipeline = Pipeline::new();
            let result = test_basics
                .client
                .send_pipeline(
                    &pipeline,
                    None,
                    false,
                    None,
                    PipelineRetryStrategy {
                        retry_server_error: true,
                        retry_connection_error: false,
                    },
                )
                .await;

            assert!(result.is_err(), "Pipeline should fail with empty pipeline");
        });
    }
    #[rstest]
    #[serial_test::serial]
    #[timeout(SHORT_CLUSTER_TEST_TIMEOUT)]
    fn test_pipeline_multi_slot_routing(#[values(true)] use_cluster: bool) {
        block_on_all(async {
            let mut test_basics = setup_test_basics(
                use_cluster,
                TestConfiguration {
                    shared_server: true,
                    ..Default::default()
                },
            )
            .await;

            let keys = vec![
                generate_random_string(10),
                generate_random_string(10),
                generate_random_string(10),
                generate_random_string(10),
                generate_random_string(10),
            ];

            let items = keys.iter().map(|key| (key, key)).collect::<Vec<_>>();
            let expected = keys
                .iter()
                .map(|key| Value::BulkString(key.as_bytes().to_vec()))
                .collect::<Vec<_>>();
            let mut pipeline = Pipeline::new();
            pipeline.mset(&items);
            pipeline.mget(&keys);

            let result = test_basics
                .client
                .send_pipeline(
                    &pipeline,
                    None,
                    false,
                    None,
                    PipelineRetryStrategy {
                        retry_server_error: true,
                        retry_connection_error: false,
                    },
                )
                .await
                .expect("Pipeline failed");
            assert_eq!(
                result,
                Value::Array(vec![Value::Okay, Value::Array(expected)]),
                "Pipeline result: {result:?}"
            );
        });
    }

    #[rstest]
    #[serial_test::serial]
    #[timeout(SHORT_CLUSTER_TEST_TIMEOUT)]
    fn test_pipeline_all_nodes_routing(#[values(true, false)] use_cluster: bool) {
        block_on_all(async {
            let mut test_basics = setup_test_basics(
                use_cluster,
                TestConfiguration {
                    shared_server: true,
                    ..Default::default()
                },
            )
            .await;

            let mut config_set_cmd = cmd("CONFIG");
            config_set_cmd.arg("SET").arg("appendonly").arg("no");
            let mut config_get_cmd = cmd("CONFIG");
            config_get_cmd.arg("GET").arg("appendonly");
            let mut pipeline = Pipeline::new();
            pipeline.add_command(config_set_cmd); // AllNodes cmd
            pipeline.add_command(config_get_cmd); // RandomNode cmd

            let result = test_basics
                .client
                .send_pipeline(
                    &pipeline,
                    None,
                    false,
                    None,
                    PipelineRetryStrategy {
                        retry_server_error: true,
                        retry_connection_error: false,
                    },
                )
                .await
                .expect("Pipeline failed");

            assert_eq!(
                result,
                Value::Array(vec![
                    Value::Okay,
                    Value::Map(vec![(
                        Value::BulkString(b"appendonly".to_vec()),
                        Value::BulkString(b"no".to_vec()),
                    )])
                ]),
                "Pipeline result: {result:?}"
            );
        });
    }

    #[rstest]
    #[serial_test::serial]
    #[timeout(SHORT_CLUSTER_TEST_TIMEOUT)]
    fn test_pipeline_all_primary_routing(#[values(true, false)] use_cluster: bool) {
        block_on_all(async {
            let mut test_basics = setup_test_basics(
                use_cluster,
                TestConfiguration {
                    shared_server: true,
                    ..Default::default()
                },
            )
            .await;

            let mut pipeline = Pipeline::new();
            pipeline.add_command(cmd("PING"));
            pipeline.set(generate_random_string(10), "value");
            pipeline.add_command(cmd("FLUSHALL"));
            pipeline.add_command(cmd("DBSIZE")); // AllPrimary cmd + SUM aggregation

            // Execute the pipeline.
            let result = test_basics
                .client
                .send_pipeline(
                    &pipeline,
                    None,
                    false,
                    None,
                    PipelineRetryStrategy {
                        retry_server_error: true,
                        retry_connection_error: false,
                    },
                )
                .await
                .expect("Pipeline execution failed");

            let expected = Value::Array(vec![
                Value::SimpleString("PONG".to_string()),
                Value::Okay,
                Value::Okay,
                Value::Int(0),
            ]);

            assert_eq!(result, expected, "Pipeline result: {result:?}");
        });
    }

    #[rstest]
    #[serial_test::serial]
    #[timeout(SHORT_CLUSTER_TEST_TIMEOUT)]
    fn test_pipeline_failed_commands_skip_conversion(
        #[values(false, true)] use_cluster: bool,
        #[values(false, true)] atomic: bool,
    ) {
        block_on_all(async {
            let mut test_basics = setup_test_basics(
                use_cluster,
                TestConfiguration {
                    shared_server: true,
                    ..Default::default()
                },
            )
            .await;

            let mut pipeline = Pipeline::new();
            if atomic {
                pipeline.atomic();
            }
            pipeline.set("key", "value");
            pipeline.hgetall("key");

            let result = if atomic {
                test_basics
                    .client
                    .send_transaction(&pipeline, None, None, false)
                    .await
                    .expect("Transaction failed")
            } else {
                test_basics
                    .client
                    .send_pipeline(
                        &pipeline,
                        None,
                        false,
                        None,
                        PipelineRetryStrategy {
                            retry_server_error: false,
                            retry_connection_error: false,
                        },
                    )
                    .await
                    .expect("Pipeline failed")
            };

            let arr = match result {
                Value::Array(ref arr) => arr,
                _ => panic!("Expected array result, got: {result:?}"),
            };

            assert_eq!(arr[0], Value::Okay, "Pipeline result: {arr:?}");
            assert!(
                matches!(&arr[1], Value::ServerError(err) if err.err_code().contains("WRONGTYPE")),
                "Pipeline result: {arr:?}"
            );
        });
    }

    #[test]
    #[serial_test::serial]
    fn test_client_telemetry_standalone() {
        Telemetry::reset();
        block_on_all(async move {
            // create a server with 2 clients
            let server_config = TestConfiguration {
                use_tls: false,
                ..Default::default()
            };

            let test_basics = utilities::setup_test_basics_internal(&server_config).await;
            let server = BackingServer::Standalone(test_basics.server);

            // setup_test_basics_internal internally, starts a single client connection
            assert_eq!(Telemetry::total_connections(), 1);
            assert_eq!(Telemetry::total_clients(), 1);

            {
                // Create 2 more clients, confirm that they are tracked
                let _client1 = create_client(&server, server_config.clone()).await;
                let _client2 = create_client(&server, server_config).await;

                // Each client maintains a single connection
                assert_eq!(Telemetry::total_connections(), 3);
                assert_eq!(Telemetry::total_clients(), 3);

                // Connections are dropped here
            }

            // Confirm 1 connection & client remain
            assert_eq!(Telemetry::total_connections(), 1);
            assert_eq!(Telemetry::total_clients(), 1);
        });
    }

    #[test]
    #[serial_test::serial]
    fn test_client_telemetry_cluster() {
        Telemetry::reset();
        block_on_all(async {
            let local_set = tokio::task::LocalSet::default();
            let (tx, mut rx) = tokio::sync::mpsc::channel(1);
            // We use 2 tasks to let "dispose" be called. In addition, the task that checks for the cleanup
            // does not start until the cluster is up and running. We use a channel to communicate this between
            // the tasks
            local_set.spawn_local(async move {
                let cluster = cluster::setup_default_cluster().await;
                async_assert_eq!(Telemetry::total_connections(), 0);
                async_assert_eq!(Telemetry::total_clients(), 0);

                // Each client opens 12 connections
                println!("Creating 1st cluster client...");
                let _c1 = cluster::setup_default_client(&cluster).await;
                async_assert_eq!(Telemetry::total_connections(), 12);
                async_assert_eq!(Telemetry::total_clients(), 1);

                println!("Creating 2nd cluster client...");
                let _c2 = cluster::setup_default_client(&cluster).await;
                async_assert_eq!(Telemetry::total_connections(), 24);
                async_assert_eq!(Telemetry::total_clients(), 2);

                let _ = tx.send(1).await;
                // client is dropped and eventually disposed here
            });

            local_set.spawn_local(async move {
                let _ = rx.recv().await;
                println!("Cluster terminated. Wait for the telemetry to clear");
                tokio::time::sleep(tokio::time::Duration::from_millis(500)).await;
                assert_eq!(Telemetry::total_connections(), 0);
                assert_eq!(Telemetry::total_clients(), 0);
            });
            local_set.await;
        });
    }

    #[test]
    #[serial_test::serial]
    fn test_multi_key_no_args_in_cluster() {
        block_on_all(async {
            let cluster = cluster::setup_default_cluster().await;
            println!("Creating 1st cluster client...");
            let mut c1 = cluster::setup_default_client(&cluster).await;
            let result = c1.send_command(&redis::cmd("MSET"), None).await;
            assert!(result.is_err());
            let e = result.unwrap_err();
            assert!(e.kind().clone().eq(&redis::ErrorKind::ResponseError));
            assert!(e.to_string().contains("wrong number of arguments"));
        });
    }

    #[rstest]
    #[serial_test::serial]
    #[timeout(SHORT_CLUSTER_TEST_TIMEOUT)]
    fn test_request_transaction_and_convert_all_values(#[values(false, true)] use_cluster: bool) {
        block_on_all(async {
            let mut test_basics = setup_test_basics(
                use_cluster,
                TestConfiguration {
                    shared_server: true,
                    protocol: glide_core::connection_request::ProtocolVersion::RESP2,
                    ..Default::default()
                },
            )
            .await;

            let key = generate_random_string(10);
            let mut pipeline = redis::pipe();
            pipeline.atomic();
            pipeline.hset(&key, "bar", "vaz");
            pipeline.hgetall(&key);
            pipeline.hexists(&key, "bar");
            pipeline.del(&key);
            pipeline.set(&key, "0");
            pipeline.cmd("INCRBYFLOAT").arg(&key).arg("0.5");
            pipeline.del(&key);

            let result = test_basics
                .client
                .send_transaction(&pipeline, None, None, false)
                .await;
            assert_eq!(
                result,
                Ok(Value::Array(vec![
                    Value::Int(1),
                    Value::Map(vec![(
                        Value::BulkString(b"bar".to_vec()),
                        Value::BulkString(b"vaz".to_vec()),
                    )]),
                    Value::Boolean(true),
                    Value::Int(1),
                    Value::Okay,
                    Value::Double(0.5),
                    Value::Int(1),
                ]),)
            );
        });
    }

    #[rstest]
    #[serial_test::serial]
    #[timeout(SHORT_CLUSTER_TEST_TIMEOUT)]
<<<<<<< HEAD
    /// Test that verifies the client maintains the correct client name after an automatic reconnection
    /// when the client name was changed using the CLIENT SETNAME command.
    /// This test:
    /// 1. Creates a client with a name "1stName"
    /// 2. Uses CLIENT SETNAME command to change to "2ndName"
    /// 3. Verifies the connection is now with the "2ndName"
    /// 4. Simulates a connection drop by killing the connection
    /// 5. Sends another command which either:
    ///    - Fails due to the dropped connection, then retries and verifies reconnection has the name "2ndName" set
    ///    - Succeeds with a new client ID (indicating reconnection) and verifies still has the name "2ndName" set
    /// This ensures that client name via CLIENT SETNAME command persists across reconnections.
    fn test_client_set_name_command_persistence_after_reconnection(
=======
    /// Test that verifies the client maintains the correct database ID after an automatic reconnection
    /// when the database was changed using the SELECT command.
    /// This test:
    /// 1. Creates a client connected to database 0 (default)
    /// 2. Uses SELECT command to change to database 5
    /// 3. Verifies the connection is now on database 5
    /// 4. Simulates a connection drop by killing the connection
    /// 5. Sends another command which either:
    ///    - Fails due to the dropped connection, then retries and verifies reconnection to db=5
    ///    - Succeeds with a new client ID (indicating reconnection) and verifies still on db=5
    /// This ensures that database selection via SELECT command persists across reconnections.
    fn test_select_command_database_persistence_after_reconnection(
>>>>>>> 178de79f
        #[values(false, true)] use_cluster: bool,
    ) {
        block_on_all(async move {
            let mut test_basics = setup_test_basics(
                use_cluster,
                TestConfiguration {
<<<<<<< HEAD
                    client_name: Some("1stName".to_string()),
=======
                    database_id: 0, // Start with default database
>>>>>>> 178de79f
                    shared_server: true,
                    ..Default::default()
                },
            )
            .await;

<<<<<<< HEAD
            let mut client_info_cmd = redis::Cmd::new();
            client_info_cmd.arg("CLIENT").arg("INFO");

            let mut client_setname_cmd = redis::Cmd::new();
            client_setname_cmd
                .arg("Client")
                .arg("SETNAME")
                .arg("2ndName");

            // Verify initial connection client name
=======
            if use_cluster {
                // Skip test if server version is less than 9.0 (database isolation not supported in cluster)
                if !utilities::version_greater_or_equal(&mut test_basics.client, "9.0.0").await {
                    return;
                }
            }

            let mut client_info_cmd = redis::Cmd::new();
            client_info_cmd.arg("CLIENT").arg("INFO");

            let mut select_cmd = redis::Cmd::new();
            select_cmd.arg("SELECT").arg("5");

            // Verify initial connection is to database 0
>>>>>>> 178de79f
            let initial_client_info_response = test_basics
                .client
                .send_command(&client_info_cmd, None)
                .await
                .unwrap();

            let initial_client_info = match initial_client_info_response {
                Value::BulkString(bytes) => String::from_utf8_lossy(&bytes).to_string(),
                Value::VerbatimString { text, .. } => text,
                _ => panic!(
                    "Unexpected CLIENT INFO response type: {:?}",
                    initial_client_info_response
                ),
            };
<<<<<<< HEAD
            assert!(initial_client_info.contains("name=1stName"));
=======
            assert!(initial_client_info.contains("db=0"));
>>>>>>> 178de79f

            // Extract initial client ID
            let initial_client_id = utilities::extract_client_id(&initial_client_info)
                .expect("Failed to extract initial client ID");

<<<<<<< HEAD
            // Execute CLIENT SETNAME command to change to 2ndName
            let client_setname_result = test_basics
                .client
                .send_command(&client_setname_cmd, None)
                .await
                .unwrap();
            assert_eq!(client_setname_result, Value::Okay);

            // Verify we're now on 2ndName
            let post_client_setname_client_info_response = test_basics
=======
            // Execute SELECT command to change to database 5
            let select_result = test_basics
                .client
                .send_command(&select_cmd, None)
                .await
                .unwrap();
            assert_eq!(select_result, Value::Okay);

            // Verify we're now on database 5
            let post_select_client_info_response = test_basics
>>>>>>> 178de79f
                .client
                .send_command(&client_info_cmd, None)
                .await
                .unwrap();

<<<<<<< HEAD
            let post_client_setname_client_info = match post_client_setname_client_info_response {
=======
            let post_select_client_info = match post_select_client_info_response {
>>>>>>> 178de79f
                Value::BulkString(bytes) => String::from_utf8_lossy(&bytes).to_string(),
                Value::VerbatimString { text, .. } => text,
                _ => panic!(
                    "Unexpected CLIENT INFO response type: {:?}",
<<<<<<< HEAD
                    post_client_setname_client_info_response
                ),
            };
            assert!(post_client_setname_client_info.contains("name=2ndName"));
=======
                    post_select_client_info_response
                ),
            };
            assert!(post_select_client_info.contains("db=5"));
>>>>>>> 178de79f

            // Kill the connection to simulate a network drop
            kill_connection(&mut test_basics.client).await;

            // Try to send another command - this should trigger reconnection
            let res = test_basics
                .client
                .send_command(&client_info_cmd, None)
                .await;
            match res {
                Err(err) => {
                    // Connection was dropped as expected
                    assert!(
                        err.is_connection_dropped() || err.is_timeout(),
                        "Expected connection dropped or timeout error, got: {err:?}",
                    );
<<<<<<< HEAD
                    // Retry and verify we're still on name 2ndName after reconnection
=======
                    // Retry and verify we're still on database 5 after reconnection
>>>>>>> 178de79f
                    let client_info = repeat_try_create(|| async {
                        let mut client = test_basics.client.clone();
                        let response = client.send_command(&client_info_cmd, None).await.ok()?;
                        match response {
                            Value::BulkString(bytes) => {
                                Some(String::from_utf8_lossy(&bytes).to_string())
                            }
                            Value::VerbatimString { text, .. } => Some(text),
                            _ => None,
                        }
                    })
                    .await;
<<<<<<< HEAD
                    assert!(client_info.contains("name=2ndName"));
=======
                    assert!(client_info.contains("db=5"));
>>>>>>> 178de79f
                }
                Ok(response) => {
                    // Command succeeded, extract new client ID and compare
                    let new_client_info = match response {
                        Value::BulkString(bytes) => String::from_utf8_lossy(&bytes).to_string(),
                        Value::VerbatimString { text, .. } => text,
                        _ => panic!("Unexpected CLIENT INFO response type: {:?}", response),
                    };
                    let new_client_id = utilities::extract_client_id(&new_client_info)
                        .expect("Failed to extract new client ID");
                    assert_ne!(
                        initial_client_id, new_client_id,
                        "Client ID should change after reconnection if command succeeds"
                    );
<<<<<<< HEAD
                    // Check that the client name is still 2ndName (from CLIENT SETNAME command)
                    println!("{}", new_client_info);
                    assert!(new_client_info.contains("name=2ndName"));
=======
                    // Check that the database ID is still 5 (from SELECT command)
                    assert!(new_client_info.contains("db=5"));
>>>>>>> 178de79f
                }
            }
        });
    }
}<|MERGE_RESOLUTION|>--- conflicted
+++ resolved
@@ -1534,20 +1534,6 @@
     #[rstest]
     #[serial_test::serial]
     #[timeout(SHORT_CLUSTER_TEST_TIMEOUT)]
-<<<<<<< HEAD
-    /// Test that verifies the client maintains the correct client name after an automatic reconnection
-    /// when the client name was changed using the CLIENT SETNAME command.
-    /// This test:
-    /// 1. Creates a client with a name "1stName"
-    /// 2. Uses CLIENT SETNAME command to change to "2ndName"
-    /// 3. Verifies the connection is now with the "2ndName"
-    /// 4. Simulates a connection drop by killing the connection
-    /// 5. Sends another command which either:
-    ///    - Fails due to the dropped connection, then retries and verifies reconnection has the name "2ndName" set
-    ///    - Succeeds with a new client ID (indicating reconnection) and verifies still has the name "2ndName" set
-    /// This ensures that client name via CLIENT SETNAME command persists across reconnections.
-    fn test_client_set_name_command_persistence_after_reconnection(
-=======
     /// Test that verifies the client maintains the correct database ID after an automatic reconnection
     /// when the database was changed using the SELECT command.
     /// This test:
@@ -1560,36 +1546,19 @@
     ///    - Succeeds with a new client ID (indicating reconnection) and verifies still on db=5
     /// This ensures that database selection via SELECT command persists across reconnections.
     fn test_select_command_database_persistence_after_reconnection(
->>>>>>> 178de79f
         #[values(false, true)] use_cluster: bool,
     ) {
         block_on_all(async move {
             let mut test_basics = setup_test_basics(
                 use_cluster,
                 TestConfiguration {
-<<<<<<< HEAD
-                    client_name: Some("1stName".to_string()),
-=======
                     database_id: 0, // Start with default database
->>>>>>> 178de79f
-                    shared_server: true,
-                    ..Default::default()
-                },
-            )
-            .await;
-
-<<<<<<< HEAD
-            let mut client_info_cmd = redis::Cmd::new();
-            client_info_cmd.arg("CLIENT").arg("INFO");
-
-            let mut client_setname_cmd = redis::Cmd::new();
-            client_setname_cmd
-                .arg("Client")
-                .arg("SETNAME")
-                .arg("2ndName");
-
-            // Verify initial connection client name
-=======
+                    shared_server: true,
+                    ..Default::default()
+                },
+            )
+            .await;
+
             if use_cluster {
                 // Skip test if server version is less than 9.0 (database isolation not supported in cluster)
                 if !utilities::version_greater_or_equal(&mut test_basics.client, "9.0.0").await {
@@ -1604,7 +1573,6 @@
             select_cmd.arg("SELECT").arg("5");
 
             // Verify initial connection is to database 0
->>>>>>> 178de79f
             let initial_client_info_response = test_basics
                 .client
                 .send_command(&client_info_cmd, None)
@@ -1619,28 +1587,12 @@
                     initial_client_info_response
                 ),
             };
-<<<<<<< HEAD
-            assert!(initial_client_info.contains("name=1stName"));
-=======
             assert!(initial_client_info.contains("db=0"));
->>>>>>> 178de79f
 
             // Extract initial client ID
             let initial_client_id = utilities::extract_client_id(&initial_client_info)
                 .expect("Failed to extract initial client ID");
 
-<<<<<<< HEAD
-            // Execute CLIENT SETNAME command to change to 2ndName
-            let client_setname_result = test_basics
-                .client
-                .send_command(&client_setname_cmd, None)
-                .await
-                .unwrap();
-            assert_eq!(client_setname_result, Value::Okay);
-
-            // Verify we're now on 2ndName
-            let post_client_setname_client_info_response = test_basics
-=======
             // Execute SELECT command to change to database 5
             let select_result = test_basics
                 .client
@@ -1651,32 +1603,20 @@
 
             // Verify we're now on database 5
             let post_select_client_info_response = test_basics
->>>>>>> 178de79f
                 .client
                 .send_command(&client_info_cmd, None)
                 .await
                 .unwrap();
 
-<<<<<<< HEAD
-            let post_client_setname_client_info = match post_client_setname_client_info_response {
-=======
             let post_select_client_info = match post_select_client_info_response {
->>>>>>> 178de79f
                 Value::BulkString(bytes) => String::from_utf8_lossy(&bytes).to_string(),
                 Value::VerbatimString { text, .. } => text,
                 _ => panic!(
                     "Unexpected CLIENT INFO response type: {:?}",
-<<<<<<< HEAD
-                    post_client_setname_client_info_response
-                ),
-            };
-            assert!(post_client_setname_client_info.contains("name=2ndName"));
-=======
                     post_select_client_info_response
                 ),
             };
             assert!(post_select_client_info.contains("db=5"));
->>>>>>> 178de79f
 
             // Kill the connection to simulate a network drop
             kill_connection(&mut test_basics.client).await;
@@ -1693,11 +1633,7 @@
                         err.is_connection_dropped() || err.is_timeout(),
                         "Expected connection dropped or timeout error, got: {err:?}",
                     );
-<<<<<<< HEAD
-                    // Retry and verify we're still on name 2ndName after reconnection
-=======
                     // Retry and verify we're still on database 5 after reconnection
->>>>>>> 178de79f
                     let client_info = repeat_try_create(|| async {
                         let mut client = test_basics.client.clone();
                         let response = client.send_command(&client_info_cmd, None).await.ok()?;
@@ -1710,11 +1646,7 @@
                         }
                     })
                     .await;
-<<<<<<< HEAD
-                    assert!(client_info.contains("name=2ndName"));
-=======
                     assert!(client_info.contains("db=5"));
->>>>>>> 178de79f
                 }
                 Ok(response) => {
                     // Command succeeded, extract new client ID and compare
@@ -1729,14 +1661,142 @@
                         initial_client_id, new_client_id,
                         "Client ID should change after reconnection if command succeeds"
                     );
-<<<<<<< HEAD
+                    // Check that the database ID is still 5 (from SELECT command)
+                    assert!(new_client_info.contains("db=5"));
+                }
+            }
+        });
+    }
+
+    #[rstest]
+    #[serial_test::serial]
+    #[timeout(SHORT_CLUSTER_TEST_TIMEOUT)]
+    /// Test that verifies the client maintains the correct client name after an automatic reconnection
+    /// when the client name was changed using the CLIENT SETNAME command.
+    /// This test:
+    /// 1. Creates a client with a name "1stName"
+    /// 2. Uses CLIENT SETNAME command to change to "2ndName"
+    /// 3. Verifies the connection is now with the "2ndName"
+    /// 4. Simulates a connection drop by killing the connection
+    /// 5. Sends another command which either:
+    ///    - Fails due to the dropped connection, then retries and verifies reconnection has the name "2ndName" set
+    ///    - Succeeds with a new client ID (indicating reconnection) and verifies still has the name "2ndName" set
+    /// This ensures that client name via CLIENT SETNAME command persists across reconnections.
+    fn test_client_set_name_command_persistence_after_reconnection(
+        #[values(false, true)] use_cluster: bool,
+    ) {
+        block_on_all(async move {
+            let mut test_basics = setup_test_basics(
+                use_cluster,
+                TestConfiguration {
+                    client_name: Some("1stName".to_string()),
+                    shared_server: true,
+                    ..Default::default()
+                },
+            )
+            .await;
+
+            let mut client_info_cmd = redis::Cmd::new();
+            client_info_cmd.arg("CLIENT").arg("INFO");
+
+            let mut client_setname_cmd = redis::Cmd::new();
+            client_setname_cmd
+                .arg("Client")
+                .arg("SETNAME")
+                .arg("2ndName");
+
+            // Verify initial connection client name
+            let initial_client_info_response = test_basics
+                .client
+                .send_command(&client_info_cmd, None)
+                .await
+                .unwrap();
+
+            let initial_client_info = match initial_client_info_response {
+                Value::BulkString(bytes) => String::from_utf8_lossy(&bytes).to_string(),
+                Value::VerbatimString { text, .. } => text,
+                _ => panic!(
+                    "Unexpected CLIENT INFO response type: {:?}",
+                    initial_client_info_response
+                ),
+            };
+            assert!(initial_client_info.contains("name=1stName"));
+
+            // Extract initial client ID
+            let initial_client_id = utilities::extract_client_id(&initial_client_info)
+                .expect("Failed to extract initial client ID");
+
+            // Execute CLIENT SETNAME command to change to 2ndName
+            let client_setname_result = test_basics
+                .client
+                .send_command(&client_setname_cmd, None)
+                .await
+                .unwrap();
+            assert_eq!(client_setname_result, Value::Okay);
+
+            // Verify we're now on 2ndName
+            let post_client_setname_client_info_response = test_basics
+                .client
+                .send_command(&client_info_cmd, None)
+                .await
+                .unwrap();
+
+            let post_client_setname_client_info = match post_client_setname_client_info_response {
+                Value::BulkString(bytes) => String::from_utf8_lossy(&bytes).to_string(),
+                Value::VerbatimString { text, .. } => text,
+                _ => panic!(
+                    "Unexpected CLIENT INFO response type: {:?}",
+                    post_client_setname_client_info_response
+                ),
+            };
+            assert!(post_client_setname_client_info.contains("name=2ndName"));
+
+            // Kill the connection to simulate a network drop
+            kill_connection(&mut test_basics.client).await;
+
+            // Try to send another command - this should trigger reconnection
+            let res = test_basics
+                .client
+                .send_command(&client_info_cmd, None)
+                .await;
+            match res {
+                Err(err) => {
+                    // Connection was dropped as expected
+                    assert!(
+                        err.is_connection_dropped() || err.is_timeout(),
+                        "Expected connection dropped or timeout error, got: {err:?}",
+                    );
+                    // Retry and verify we're still on name 2ndName after reconnection
+                    let client_info = repeat_try_create(|| async {
+                        let mut client = test_basics.client.clone();
+                        let response = client.send_command(&client_info_cmd, None).await.ok()?;
+                        match response {
+                            Value::BulkString(bytes) => {
+                                Some(String::from_utf8_lossy(&bytes).to_string())
+                            }
+                            Value::VerbatimString { text, .. } => Some(text),
+                            _ => None,
+                        }
+                    })
+                    .await;
+                    assert!(client_info.contains("name=2ndName"));
+                }
+                Ok(response) => {
+                    // Command succeeded, extract new client ID and compare
+                    let new_client_info = match response {
+                        Value::BulkString(bytes) => String::from_utf8_lossy(&bytes).to_string(),
+                        Value::VerbatimString { text, .. } => text,
+                        _ => panic!("Unexpected CLIENT INFO response type: {:?}", response),
+                    };
+                    let new_client_id = utilities::extract_client_id(&new_client_info)
+                        .expect("Failed to extract new client ID");
+                    assert_ne!(
+                        initial_client_id, new_client_id,
+                        "Client ID should change after reconnection if command succeeds"
+                    );
                     // Check that the client name is still 2ndName (from CLIENT SETNAME command)
                     println!("{}", new_client_info);
                     assert!(new_client_info.contains("name=2ndName"));
-=======
-                    // Check that the database ID is still 5 (from SELECT command)
-                    assert!(new_client_info.contains("db=5"));
->>>>>>> 178de79f
                 }
             }
         });
