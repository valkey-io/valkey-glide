// Copyright Valkey GLIDE Project Contributors - SPDX Identifier: Apache-2.0

mod utilities;

#[cfg(test)]
mod cluster_client_tests {
    use std::collections::HashMap;

    use super::*;
    use cluster::{LONG_CLUSTER_TEST_TIMEOUT, setup_cluster_with_replicas};
    use glide_core::client::Client;
    use glide_core::connection_request::ProtocolVersion as GlideProtocolVersion;
    use glide_core::connection_request::{
        self, PubSubChannelsOrPatterns, PubSubSubscriptions, ReadFrom,
    };
    use redis::cluster_routing::{
        MultipleNodeRoutingInfo, Route, RoutingInfo, SingleNodeRoutingInfo, SlotAddr,
    };
    use redis::{InfoDict, Value};

    use rstest::rstest;
    use utilities::cluster::{SHORT_CLUSTER_TEST_TIMEOUT, setup_test_basics_internal};
    use utilities::*;
    use versions::Versioning;

    fn count_primary_or_replica(value: &str) -> (u16, u16) {
        if value.contains("role:master") {
            (1, 0)
        } else if value.contains("role:slave") {
            (0, 1)
        } else {
            (0, 0)
        }
    }

    fn count_primaries_and_replicas(info_replication: HashMap<String, String>) -> (u16, u16) {
        info_replication
            .into_iter()
            .fold((0, 0), |acc, (_, value)| {
                let count = count_primary_or_replica(&value);
                (acc.0 + count.0, acc.1 + count.1)
            })
    }

    #[rstest]
    #[timeout(SHORT_CLUSTER_TEST_TIMEOUT)]
    fn test_send_routing_no_provided_route() {
        block_on_all(async {
            let mut test_basics = setup_test_basics_internal(TestConfiguration {
                cluster_mode: ClusterMode::Enabled,
                shared_server: true,
                ..Default::default()
            })
            .await;

            let mut cmd = redis::cmd("INFO");
            cmd.arg("REPLICATION");
            let info = test_basics.client.send_command(&cmd, None).await.unwrap();
            let info = redis::from_owned_redis_value::<HashMap<String, String>>(info).unwrap();
            let (primaries, replicas) = count_primaries_and_replicas(info);
            assert_eq!(primaries, 3);
            assert_eq!(replicas, 0);
        });
    }

    #[rstest]
    #[timeout(SHORT_CLUSTER_TEST_TIMEOUT)]
    fn test_send_routing_to_all_primaries() {
        block_on_all(async {
            let mut test_basics = setup_test_basics_internal(TestConfiguration {
                cluster_mode: ClusterMode::Enabled,
                shared_server: true,
                ..Default::default()
            })
            .await;

            let mut cmd = redis::cmd("INFO");
            cmd.arg("REPLICATION");
            let info = test_basics
                .client
                .send_command(
                    &cmd,
                    Some(RoutingInfo::MultiNode((
                        MultipleNodeRoutingInfo::AllMasters,
                        None,
                    ))),
                )
                .await
                .unwrap();
            let info = redis::from_owned_redis_value::<HashMap<String, String>>(info).unwrap();
            let (primaries, replicas) = count_primaries_and_replicas(info);
            assert_eq!(primaries, 3);
            assert_eq!(replicas, 0);
        });
    }

    #[rstest]
    #[timeout(SHORT_CLUSTER_TEST_TIMEOUT)]
    fn test_send_routing_to_all_nodes() {
        block_on_all(async {
            let mut test_basics = setup_test_basics_internal(TestConfiguration {
                cluster_mode: ClusterMode::Enabled,
                shared_server: true,
                ..Default::default()
            })
            .await;

            let mut cmd = redis::cmd("INFO");
            cmd.arg("REPLICATION");
            let info = test_basics
                .client
                .send_command(
                    &cmd,
                    Some(RoutingInfo::MultiNode((
                        MultipleNodeRoutingInfo::AllNodes,
                        None,
                    ))),
                )
                .await
                .unwrap();
            let info = redis::from_owned_redis_value::<HashMap<String, String>>(info).unwrap();
            let (primaries, replicas) = count_primaries_and_replicas(info);
            assert_eq!(primaries, 3);
            assert_eq!(replicas, 3);
        });
    }

    #[rstest]
    #[timeout(SHORT_CLUSTER_TEST_TIMEOUT)]
    fn test_send_routing_by_slot_to_primary() {
        block_on_all(async {
            let mut test_basics = setup_test_basics_internal(TestConfiguration {
                cluster_mode: ClusterMode::Enabled,
                shared_server: true,
                ..Default::default()
            })
            .await;

            let mut cmd = redis::cmd("INFO");
            cmd.arg("REPLICATION");
            let info = test_basics
                .client
                .send_command(
                    &cmd,
                    Some(RoutingInfo::SingleNode(
                        SingleNodeRoutingInfo::SpecificNode(Route::new(0, SlotAddr::Master)),
                    )),
                )
                .await
                .unwrap();
            let info = redis::from_owned_redis_value::<String>(info).unwrap();
            let (primaries, replicas) = count_primary_or_replica(&info);
            assert_eq!(primaries, 1);
            assert_eq!(replicas, 0);
        });
    }

    #[rstest]
    #[timeout(SHORT_CLUSTER_TEST_TIMEOUT)]
    fn test_send_routing_by_slot_to_replica_if_read_from_replica_configuration_allows() {
        block_on_all(async {
            let mut test_basics = setup_test_basics_internal(TestConfiguration {
                cluster_mode: ClusterMode::Enabled,
                shared_server: true,
                read_from: Some(ReadFrom::PreferReplica),
                ..Default::default()
            })
            .await;

            let mut cmd = redis::cmd("INFO");
            cmd.arg("REPLICATION");
            let info = test_basics
                .client
                .send_command(
                    &cmd,
                    Some(RoutingInfo::SingleNode(
                        SingleNodeRoutingInfo::SpecificNode(Route::new(
                            0,
                            SlotAddr::ReplicaOptional,
                        )),
                    )),
                )
                .await
                .unwrap();
            let info = redis::from_owned_redis_value::<String>(info).unwrap();
            let (primaries, replicas) = count_primary_or_replica(&info);
            assert_eq!(primaries, 0);
            assert_eq!(replicas, 1);
        });
    }

    #[rstest]
    #[timeout(SHORT_CLUSTER_TEST_TIMEOUT)]
    fn test_send_routing_by_slot_to_replica_override_read_from_replica_configuration() {
        block_on_all(async {
            let mut test_basics = setup_test_basics_internal(TestConfiguration {
                cluster_mode: ClusterMode::Enabled,
                shared_server: true,
                read_from: Some(ReadFrom::Primary),
                ..Default::default()
            })
            .await;

            let mut cmd = redis::cmd("INFO");
            cmd.arg("REPLICATION");
            let info = test_basics
                .client
                .send_command(
                    &cmd,
                    Some(RoutingInfo::SingleNode(
                        SingleNodeRoutingInfo::SpecificNode(Route::new(
                            0,
                            SlotAddr::ReplicaRequired,
                        )),
                    )),
                )
                .await
                .unwrap();
            let info = redis::from_owned_redis_value::<String>(info).unwrap();
            let (primaries, replicas) = count_primary_or_replica(&info);
            assert_eq!(primaries, 0);
            assert_eq!(replicas, 1);
        });
    }

    #[rstest]
    #[timeout(LONG_CLUSTER_TEST_TIMEOUT)]
    fn test_fail_creation_with_unsupported_sharded_pubsub() {
        block_on_all(async {
            let mut test_basics = setup_cluster_with_replicas(
                TestConfiguration {
                    cluster_mode: ClusterMode::Enabled,
                    shared_server: false,
                    ..Default::default()
                },
                0,
                3,
            )
            .await;

            // get engine version
            let cmd = redis::cmd("INFO");
            let info = test_basics
                .client
                .send_command(
                    &cmd,
                    Some(RoutingInfo::SingleNode(SingleNodeRoutingInfo::Random)),
                )
                .await
                .unwrap();

            let info_dict: InfoDict = redis::from_owned_redis_value(info).unwrap();
            match info_dict.get::<String>("redis_version") {
                Some(version) => match (Versioning::new(version), Versioning::new("7.0")) {
                    (Some(server_ver), Some(min_ver)) => {
                        if server_ver < min_ver {
                            // try to create client with initial nodes lacking the target sharded subscription node
                            let cluster = test_basics.cluster.unwrap();
                            let mut addresses = cluster.get_server_addresses();
                            addresses.truncate(1);

                            let mut connection_request =
                                connection_request::ConnectionRequest::new();
                            connection_request.addresses =
                                addresses.iter().map(get_address_info).collect();

                            connection_request.cluster_mode_enabled = true;
                            // Assumes the current implementation of the test cluster, where slots are distributed across nodes
                            // in a monotonically increasing order.
                            let mut last_slot_channel = PubSubChannelsOrPatterns::new();
                            last_slot_channel
                                .channels_or_patterns
                                .push("last-slot-channel-{16383}".as_bytes().into());

                            let mut subs = PubSubSubscriptions::new();
                            // First try to create a client with the Exact subscription
                            subs.channels_or_patterns_by_type
                                .insert(0, last_slot_channel.clone());
                            connection_request.pubsub_subscriptions =
                                protobuf::MessageField::from_option(Some(subs.clone()));

                            let _client = Client::new(connection_request.clone().into(), None)
                                .await
                                .unwrap();

                            // Now try to create a client with a Sharded subscription which should fail
                            subs.channels_or_patterns_by_type
                                .insert(2, last_slot_channel);
                            connection_request.pubsub_subscriptions =
                                protobuf::MessageField::from_option(Some(subs));

                            let client = Client::new(connection_request.into(), None).await;
                            assert!(client.is_err());
                        }
                    }
                    _ => {
                        panic!("Failed to parse engine version");
                    }
                },
                _ => {
                    panic!("Could not determine engine version from INFO result");
                }
            }
        });
    }

    // Helper function to get client count on shared cluster primaries using AllMasters routing
    async fn get_total_clients_on_shared_cluster_primaries(client: &mut Client) -> usize {
        let mut cmd = redis::Cmd::new();
        cmd.arg("CLIENT").arg("LIST");

        let routing_info = RoutingInfo::MultiNode((MultipleNodeRoutingInfo::AllMasters, None));
        let mut total_clients = 0;

        logger_core::log_info(
            "TestClusterLazyHelper",
            "Querying CLIENT LIST on all shared cluster primaries via AllMasters routing.",
        );

        match client.send_command(&cmd, Some(routing_info)).await {
            Ok(Value::Map(node_results_map)) => {
                for (_node_addr_value, node_result_value) in node_results_map {
                    match node_result_value {
                        Value::BulkString(bytes) => {
                            // RESP2 response
                            let s = String::from_utf8_lossy(&bytes);
                            total_clients += s.lines().count();
                        }
                        Value::VerbatimString { text, format: _ } => {
                            // RESP3 response
                            total_clients += text.lines().count();
                        }
                        _ => {
                            logger_core::log_warn(
                                "TestClusterLazyHelper",
                                format!(
                                    "CLIENT LIST from a primary (AllMasters) returned unexpected inner type for a node's result: {node_result_value:?}"
                                ),
                            );
                        }
                    }
                }
            }
            Ok(other_type) => {
                // Logging if returned type is not a map as we expect
                logger_core::log_warn(
                    "TestClusterLazyHelper",
                    format!(
                        "CLIENT LIST with AllMasters routing returned an unexpected type (expected Map): {other_type:?}"
                    ),
                );
            }
            Err(e) => {
                logger_core::log_warn(
                    "TestClusterLazyHelper",
                    format!("CLIENT LIST with AllMasters routing failed: {e:?}"),
                );
            }
        }

        logger_core::log_info(
            "TestClusterLazyHelper",
            format!("Total clients found on shared primaries (AllMasters): {total_clients}"),
        );
        total_clients
    }

    #[rstest]
    #[serial_test::serial]
    #[timeout(SHORT_CLUSTER_TEST_TIMEOUT)]
    /// Test that verifies the client maintains the correct database ID after an automatic reconnection.
    /// This test:
    /// 1. Creates a client connected to database 4
    /// 2. Verifies the initial connection is to the correct database
    /// 3. Simulates a connection drop by killing the connection
    /// 4. Sends another command which either:
    ///    - Fails due to the dropped connection, then retries and verifies reconnection to db=4
    ///    - Succeeds with a new client ID (indicating reconnection) and verifies still on db=4
    /// This ensures that database selection persists across reconnections.
    fn test_set_database_id_after_reconnection() {
        let mut client_info_cmd = redis::cmd("CLIENT");
        client_info_cmd.arg("INFO");
        block_on_all(async {
            // First create a basic client to check server version
            let mut version_check_basics = setup_test_basics_internal(TestConfiguration {
                cluster_mode: ClusterMode::Enabled,
                shared_server: true,
                ..Default::default()
            })
            .await;

            // Skip test if server version is less than 9.0 (database isolation not supported)
            if !utilities::version_greater_or_equal(&mut version_check_basics.client, "9.0.0").await
            {
                return;
            }
            let mut test_basics = setup_test_basics_internal(TestConfiguration {
                cluster_mode: ClusterMode::Enabled,
                shared_server: true,
                database_id: 4, // Set a specific database ID
                ..Default::default()
            })
            .await;

            let client_info = test_basics
                .client
                .send_command(&client_info_cmd, None)
                .await
                .unwrap();
            let client_info_str = match client_info {
                redis::Value::BulkString(bytes) => String::from_utf8_lossy(&bytes).to_string(),
                redis::Value::VerbatimString { text, .. } => text,
                _ => panic!("Unexpected CLIENT INFO response type: {:?}", client_info),
            };
            assert!(client_info_str.contains("db=4"));

            // Extract initial client ID
            let initial_client_id =
                extract_client_id(&client_info_str).expect("Failed to extract initial client ID");

            kill_connection(&mut test_basics.client).await;

            let res = test_basics
                .client
                .send_command(&client_info_cmd, None)
                .await;
            match res {
                Err(err) => {
                    // Connection was dropped as expected
                    assert!(
                        err.is_connection_dropped() || err.is_timeout(),
                        "Expected connection dropped or timeout error, got: {err:?}",
                    );
                    let client_info = repeat_try_create(|| async {
                        let mut client = test_basics.client.clone();
                        let response = client.send_command(&client_info_cmd, None).await.ok()?;
                        match response {
                            redis::Value::BulkString(bytes) => {
                                Some(String::from_utf8_lossy(&bytes).to_string())
                            }
                            redis::Value::VerbatimString { text, .. } => Some(text),
                            _ => None,
                        }
                    })
                    .await;
                    assert!(client_info.contains("db=4"));
                }
                Ok(response) => {
                    // Command succeeded, extract new client ID and compare
                    let new_client_info = match response {
                        redis::Value::BulkString(bytes) => {
                            String::from_utf8_lossy(&bytes).to_string()
                        }
                        redis::Value::VerbatimString { text, .. } => text,
                        _ => panic!("Unexpected CLIENT INFO response type: {:?}", response),
                    };
                    let new_client_id = extract_client_id(&new_client_info)
                        .expect("Failed to extract new client ID");
                    assert_ne!(
                        initial_client_id, new_client_id,
                        "Client ID should change after reconnection if command succeeds"
                    );
                    // Check that the database ID is still 4
                    assert!(new_client_info.contains("db=4"));
                }
            }
        });
    }

<<<<<<< HEAD
    fn extract_client_id(client_info: &str) -> Option<String> {
        client_info
            .split_whitespace()
            .find(|part| part.starts_with("id="))
            .and_then(|id_part| id_part.strip_prefix("id="))
            .map(|id| id.to_string())
    }

=======
>>>>>>> b9c031d1
    #[rstest]
    #[serial_test::serial]
    #[timeout(LONG_CLUSTER_TEST_TIMEOUT)]
    fn test_lazy_cluster_connection_establishes_on_first_command(
        #[values(GlideProtocolVersion::RESP2, GlideProtocolVersion::RESP3)]
        protocol: GlideProtocolVersion,
    ) {
        block_on_all(async move {
            const USE_TLS: bool = false;

            // 1. Base configuration for creating the DEDICATED cluster (Cluster A)
            // and the monitoring client.
            let base_config_for_dedicated_cluster = TestConfiguration {
                use_tls: USE_TLS,
                protocol,
                shared_server: false, // <<<< This ensures a dedicated cluster is made
                cluster_mode: ClusterMode::Enabled,
                lazy_connect: false, // Monitoring client connects eagerly
                client_name: Some("base_config".into()),
                ..Default::default()
            };

            // 2. Setup the dedicated cluster (Cluster A) and the monitoring client.
            // `monitoring_test_basics` now owns Cluster A.
            let mut monitoring_client_config = base_config_for_dedicated_cluster.clone();
            monitoring_client_config.client_name = Some("monitoring_client".into());
            let monitoring_test_basics = setup_test_basics_internal(monitoring_client_config).await;
            let mut monitoring_client = monitoring_test_basics.client;

            // Get addresses from the DEDICATED Cluster A
            let dedicated_cluster_addresses = monitoring_test_basics
                .cluster
                .as_ref()
                .expect("Dedicated cluster (Cluster A) should have been created")
                .get_server_addresses(); // This returns Vec<redis::ConnectionAddr>

            // 3. Get initial client count on Cluster A.
            let clients_before_lazy_init =
                get_total_clients_on_shared_cluster_primaries(&mut monitoring_client).await;
            logger_core::log_info(
                "TestClusterLazy",
                format!(
                    "Clients before lazy client init (protocol={protocol:?} on dedicated cluster A): {clients_before_lazy_init}"
                ),
            );

            // 4. Manually create the ConnectionRequest for the lazy client,
            //    pointing to the DEDICATED Cluster A.
            //    We use the `base_config_for_dedicated_cluster` for other settings.
            let mut lazy_client_config = base_config_for_dedicated_cluster;
            lazy_client_config.lazy_connect = true;
            lazy_client_config.client_name = Some("lazy_config".into());

            // Create connection request directly with our dedicated cluster addresses
            let lazy_connection_request = utilities::create_connection_request(
                &dedicated_cluster_addresses,
                &lazy_client_config, // Uses the same config but with lazy_connect=true
            );

            // 5. Create the client
            let mut lazy_glide_client = Client::new(lazy_connection_request.into(), None)
                .await
                .expect("Failed to create lazy client for Cluster A");

            // 6. Assert that no new connections were made yet by the lazy client on Cluster A.
            let clients_after_lazy_init =
                get_total_clients_on_shared_cluster_primaries(&mut monitoring_client).await;
            logger_core::log_info(
                "TestClusterLazy",
                format!(
                    "Clients after lazy client init (protocol={protocol:?} on dedicated cluster A): {clients_after_lazy_init}"
                ),
            );
            assert_eq!(
                clients_after_lazy_init, clients_before_lazy_init,
                "Lazy client (on dedicated cluster A) should not establish new connections before the first command. Before: {clients_before_lazy_init}, After: {clients_after_lazy_init}. protocol={protocol:?}"
            );

            // 7. Send the first command using the lazy client to Cluster A.
            logger_core::log_info(
                "TestClusterLazy",
                format!(
                    "Sending first command to lazy client (PING) (protocol={protocol:?} on dedicated cluster A)"
                ),
            );
            let ping_response = lazy_glide_client
                .send_command(&redis::cmd("PING"), None)
                .await;
            assert!(
                ping_response.is_ok(),
                "PING command failed (on dedicated cluster A): {:?}. protocol={:?}",
                ping_response.as_ref().err(),
                protocol
            );
            assert_eq!(
                ping_response.unwrap(),
                redis::Value::SimpleString("PONG".to_string())
            );

            // 8. Assert that new connections were made on Cluster A by the lazy client.
            let clients_after_first_command =
                get_total_clients_on_shared_cluster_primaries(&mut monitoring_client).await;
            logger_core::log_info(
                "TestClusterLazy",
                format!(
                    "Clients after first command (protocol={protocol:?} on dedicated cluster A): {clients_after_first_command}"
                ),
            );
            assert!(
                clients_after_first_command > clients_before_lazy_init,
                "Lazy client (on dedicated cluster A) should establish new connections after the first command. Before: {clients_before_lazy_init}, After: {clients_after_first_command}. protocol={protocol:?}"
            );
        });
    }
}<|MERGE_RESOLUTION|>--- conflicted
+++ resolved
@@ -467,17 +467,6 @@
         });
     }
 
-<<<<<<< HEAD
-    fn extract_client_id(client_info: &str) -> Option<String> {
-        client_info
-            .split_whitespace()
-            .find(|part| part.starts_with("id="))
-            .and_then(|id_part| id_part.strip_prefix("id="))
-            .map(|id| id.to_string())
-    }
-
-=======
->>>>>>> b9c031d1
     #[rstest]
     #[serial_test::serial]
     #[timeout(LONG_CLUSTER_TEST_TIMEOUT)]
