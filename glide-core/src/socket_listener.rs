/**
 * Copyright GLIDE-for-Redis Project Contributors - SPDX Identifier: Apache-2.0
 */
use super::rotating_buffer::RotatingBuffer;
use crate::client::Client;
use crate::connection_request::ConnectionRequest;
use crate::errors::{error_message, error_type, RequestErrorType};
use crate::redis_request::{
    command, redis_request, Command, RedisRequest, RequestType, Routes, ScriptInvocation,
    SlotTypes, Transaction,
};
use crate::response;
use crate::response::Response;
use crate::retry_strategies::get_fixed_interval_backoff;
use directories::BaseDirs;
use dispose::{Disposable, Dispose};
use logger_core::{log_debug, log_error, log_info, log_trace, log_warn};
use protobuf::Message;
use redis::cluster_routing::{
    MultipleNodeRoutingInfo, Route, RoutingInfo, SingleNodeRoutingInfo, SlotAddr,
};
use redis::cluster_routing::{ResponsePolicy, Routable};
use redis::RedisError;
use redis::{cmd, Cmd, Value};
use std::cell::Cell;
use std::rc::Rc;
use std::{env, str};
use std::{io, thread};
use thiserror::Error;
use tokio::io::ErrorKind::AddrInUse;
use tokio::net::{UnixListener, UnixStream};
use tokio::runtime::Builder;
use tokio::sync::mpsc::{channel, Sender};
use tokio::sync::Mutex;
use tokio::task;
use tokio_retry::Retry;
use tokio_util::task::LocalPoolHandle;
use ClosingReason::*;
use PipeListeningResult::*;

/// The socket file name
const SOCKET_FILE_NAME: &str = "glide-socket";

/// The maximum length of a request's arguments to be passed as a vector of
/// strings instead of a pointer
pub const MAX_REQUEST_ARGS_LENGTH: usize = 2_i32.pow(12) as usize; // TODO: find the right number

/// struct containing all objects needed to bind to a socket and clean it.
struct SocketListener {
    socket_path: String,
    cleanup_socket: bool,
}

impl Dispose for SocketListener {
    fn dispose(self) {
        if self.cleanup_socket {
            close_socket(&self.socket_path);
        }
    }
}

/// struct containing all objects needed to read from a unix stream.
struct UnixStreamListener {
    read_socket: Rc<UnixStream>,
    rotating_buffer: RotatingBuffer,
}

/// struct containing all objects needed to write to a socket.
struct Writer {
    socket: Rc<UnixStream>,
    lock: Mutex<()>,
    accumulated_outputs: Cell<Vec<u8>>,
    closing_sender: Sender<ClosingReason>,
}

enum PipeListeningResult<TRequest: Message> {
    Closed(ClosingReason),
    ReceivedValues(Vec<TRequest>),
}

impl<T: Message> From<ClosingReason> for PipeListeningResult<T> {
    fn from(result: ClosingReason) -> Self {
        Closed(result)
    }
}

impl UnixStreamListener {
    fn new(read_socket: Rc<UnixStream>) -> Self {
        // if the logger has been initialized by the user (external or internal) on info level this log will be shown
        log_debug("connection", "new socket listener initiated");
        let rotating_buffer = RotatingBuffer::new(65_536);
        Self {
            read_socket,
            rotating_buffer,
        }
    }

    pub(crate) async fn next_values<TRequest: Message>(&mut self) -> PipeListeningResult<TRequest> {
        loop {
            if let Err(err) = self.read_socket.readable().await {
                return ClosingReason::UnhandledError(err.into()).into();
            }

            let read_result = self
                .read_socket
                .try_read_buf(self.rotating_buffer.current_buffer());
            match read_result {
                Ok(0) => {
                    return ReadSocketClosed.into();
                }
                Ok(_) => {
                    return match self.rotating_buffer.get_requests() {
                        Ok(requests) => ReceivedValues(requests),
                        Err(err) => UnhandledError(err.into()).into(),
                    };
                }
                Err(ref e)
                    if e.kind() == io::ErrorKind::WouldBlock
                        || e.kind() == io::ErrorKind::Interrupted =>
                {
                    continue;
                }
                Err(err) => return UnhandledError(err.into()).into(),
            }
        }
    }
}

async fn write_to_output(writer: &Rc<Writer>) {
    let Ok(_guard) = writer.lock.try_lock() else {
        return;
    };

    let mut output = writer.accumulated_outputs.take();
    loop {
        if output.is_empty() {
            return;
        }
        let mut total_written_bytes = 0;
        while total_written_bytes < output.len() {
            if let Err(err) = writer.socket.writable().await {
                let _res = writer.closing_sender.send(err.into()).await; // we ignore the error, because it means that the reader was dropped, which is ok.
                return;
            }
            match writer.socket.try_write(&output[total_written_bytes..]) {
                Ok(written_bytes) => {
                    total_written_bytes += written_bytes;
                }
                Err(err)
                    if err.kind() == io::ErrorKind::WouldBlock
                        || err.kind() == io::ErrorKind::Interrupted =>
                {
                    continue;
                }
                Err(err) => {
                    let _res = writer.closing_sender.send(err.into()).await; // we ignore the error, because it means that the reader was dropped, which is ok.
                }
            }
        }
        output.clear();
        output = writer.accumulated_outputs.replace(output);
    }
}

async fn write_closing_error(
    err: ClosingError,
    callback_index: u32,
    writer: &Rc<Writer>,
    identifier: &str,
) -> Result<(), io::Error> {
    let err = err.err_message;
    log_error(identifier, err.as_str());
    let mut response = Response::new();
    response.callback_idx = callback_index;
    response.value = Some(response::response::Value::ClosingError(err.into()));
    write_to_writer(response, writer).await
}

/// Create response and write it to the writer
async fn write_result(
    resp_result: ClientUsageResult<Value>,
    callback_index: u32,
    writer: &Rc<Writer>,
) -> Result<(), io::Error> {
    let mut response = Response::new();
    response.callback_idx = callback_index;
    response.value = match resp_result {
        Ok(Value::Okay) => Some(response::response::Value::ConstantResponse(
            response::ConstantResponse::OK.into(),
        )),
        Ok(value) => {
            if value != Value::Nil {
                // Since null values don't require any additional data, they can be sent without any extra effort.
                // Move the value to the heap and leak it. The wrapper should use `Box::from_raw` to recreate the box, use the value, and drop the allocation.
                let pointer = Box::leak(Box::new(value));
                let raw_pointer = pointer as *mut redis::Value;
                Some(response::response::Value::RespPointer(raw_pointer as u64))
            } else {
                None
            }
        }
        Err(ClienUsageError::Internal(error_message)) => {
            log_error("internal error", &error_message);
            Some(response::response::Value::ClosingError(
                error_message.into(),
            ))
        }
        Err(ClienUsageError::User(error_message)) => {
            log_error("user error", &error_message);
            let request_error = response::RequestError {
                type_: response::RequestErrorType::Unspecified.into(),
                message: error_message.into(),
                ..Default::default()
            };
            Some(response::response::Value::RequestError(request_error))
        }
        Err(ClienUsageError::Redis(err)) => {
            let error_message = error_message(&err);
            log_warn("received error", error_message.as_str());
            log_debug("received error", format!("for callback {}", callback_index));
            let request_error = response::RequestError {
                type_: match error_type(&err) {
                    RequestErrorType::Unspecified => response::RequestErrorType::Unspecified,
                    RequestErrorType::ExecAbort => response::RequestErrorType::ExecAbort,
                    RequestErrorType::Timeout => response::RequestErrorType::Timeout,
                    RequestErrorType::Disconnect => response::RequestErrorType::Disconnect,
                }
                .into(),
                message: error_message.into(),
                ..Default::default()
            };
            Some(response::response::Value::RequestError(request_error))
        }
    };
    write_to_writer(response, writer).await
}

async fn write_to_writer(response: Response, writer: &Rc<Writer>) -> Result<(), io::Error> {
    let mut vec = writer.accumulated_outputs.take();
    let encode_result = response.write_length_delimited_to_vec(&mut vec);

    // Write the response' length to the buffer
    match encode_result {
        Ok(_) => {
            writer.accumulated_outputs.set(vec);
            write_to_output(writer).await;
            Ok(())
        }
        Err(err) => {
            let err_message = format!("failed to encode response: {err}");
            log_error("response error", err_message.clone());
            Err(std::io::Error::new(
                std::io::ErrorKind::InvalidInput,
                err_message,
            ))
        }
    }
}

fn get_two_word_command(first: &str, second: &str) -> Cmd {
    let mut cmd = cmd(first);
    cmd.arg(second);
    cmd
}

fn get_command(request: &Command) -> Option<Cmd> {
    let request_enum = request
        .request_type
        .enum_value_or(RequestType::InvalidRequest);
    match request_enum {
        RequestType::InvalidRequest => None,
        RequestType::CustomCommand => Some(Cmd::new()),
        RequestType::GetString => Some(cmd("GET")),
        RequestType::SetString => Some(cmd("SET")),
        RequestType::Ping => Some(cmd("PING")),
        RequestType::Info => Some(cmd("INFO")),
        RequestType::Del => Some(cmd("DEL")),
        RequestType::Select => Some(cmd("SELECT")),
        RequestType::ConfigGet => Some(get_two_word_command("CONFIG", "GET")),
        RequestType::ConfigSet => Some(get_two_word_command("CONFIG", "SET")),
        RequestType::ConfigResetStat => Some(get_two_word_command("CONFIG", "RESETSTAT")),
        RequestType::ConfigRewrite => Some(get_two_word_command("CONFIG", "REWRITE")),
        RequestType::ClientGetName => Some(get_two_word_command("CLIENT", "GETNAME")),
        RequestType::ClientGetRedir => Some(get_two_word_command("CLIENT", "GETREDIR")),
        RequestType::ClientId => Some(get_two_word_command("CLIENT", "ID")),
        RequestType::ClientInfo => Some(get_two_word_command("CLIENT", "INFO")),
        RequestType::ClientKill => Some(get_two_word_command("CLIENT", "KILL")),
        RequestType::ClientList => Some(get_two_word_command("CLIENT", "LIST")),
        RequestType::ClientNoEvict => Some(get_two_word_command("CLIENT", "NO-EVICT")),
        RequestType::ClientNoTouch => Some(get_two_word_command("CLIENT", "NO-TOUCH")),
        RequestType::ClientPause => Some(get_two_word_command("CLIENT", "PAUSE")),
        RequestType::ClientReply => Some(get_two_word_command("CLIENT", "REPLY")),
        RequestType::ClientSetInfo => Some(get_two_word_command("CLIENT", "SETINFO")),
        RequestType::ClientSetName => Some(get_two_word_command("CLIENT", "SETNAME")),
        RequestType::ClientUnblock => Some(get_two_word_command("CLIENT", "UNBLOCK")),
        RequestType::ClientUnpause => Some(get_two_word_command("CLIENT", "UNPAUSE")),
        RequestType::Expire => Some(cmd("EXPIRE")),
        RequestType::HashSet => Some(cmd("HSET")),
        RequestType::HashGet => Some(cmd("HGET")),
        RequestType::HashDel => Some(cmd("HDEL")),
        RequestType::HashExists => Some(cmd("HEXISTS")),
        RequestType::MSet => Some(cmd("MSET")),
        RequestType::MGet => Some(cmd("MGET")),
        RequestType::Incr => Some(cmd("INCR")),
        RequestType::IncrBy => Some(cmd("INCRBY")),
        RequestType::IncrByFloat => Some(cmd("INCRBYFLOAT")),
        RequestType::Decr => Some(cmd("DECR")),
        RequestType::DecrBy => Some(cmd("DECRBY")),
        RequestType::HashGetAll => Some(cmd("HGETALL")),
        RequestType::HashMSet => Some(cmd("HMSET")),
        RequestType::HashMGet => Some(cmd("HMGET")),
        RequestType::HashIncrBy => Some(cmd("HINCRBY")),
        RequestType::HashIncrByFloat => Some(cmd("HINCRBYFLOAT")),
        RequestType::LPush => Some(cmd("LPUSH")),
        RequestType::LPop => Some(cmd("LPOP")),
        RequestType::RPush => Some(cmd("RPUSH")),
        RequestType::RPop => Some(cmd("RPOP")),
        RequestType::LLen => Some(cmd("LLEN")),
        RequestType::LRem => Some(cmd("LREM")),
        RequestType::LRange => Some(cmd("LRANGE")),
        RequestType::LTrim => Some(cmd("LTRIM")),
        RequestType::SAdd => Some(cmd("SADD")),
        RequestType::SRem => Some(cmd("SREM")),
        RequestType::SMembers => Some(cmd("SMEMBERS")),
        RequestType::SCard => Some(cmd("SCARD")),
        RequestType::PExpireAt => Some(cmd("PEXPIREAT")),
        RequestType::PExpire => Some(cmd("PEXPIRE")),
        RequestType::ExpireAt => Some(cmd("EXPIREAT")),
        RequestType::Exists => Some(cmd("EXISTS")),
        RequestType::Unlink => Some(cmd("UNLINK")),
        RequestType::TTL => Some(cmd("TTL")),
        RequestType::Zadd => Some(cmd("ZADD")),
        RequestType::Zrem => Some(cmd("ZREM")),
        RequestType::Zrange => Some(cmd("ZRANGE")),
        RequestType::Zcard => Some(cmd("ZCARD")),
        RequestType::Zcount => Some(cmd("ZCOUNT")),
        RequestType::ZIncrBy => Some(cmd("ZINCRBY")),
        RequestType::ZScore => Some(cmd("ZSCORE")),
        RequestType::Type => Some(cmd("TYPE")),
        RequestType::HLen => Some(cmd("HLEN")),
        RequestType::Echo => Some(cmd("ECHO")),
        RequestType::ZPopMin => Some(cmd("ZPOPMIN")),
        RequestType::Strlen => Some(cmd("STRLEN")),
        RequestType::Lindex => Some(cmd("LINDEX")),
        RequestType::ZPopMax => Some(cmd("ZPOPMAX")),
        RequestType::XAck => Some(cmd("XACK")),
        RequestType::XAdd => Some(cmd("XADD")),
        RequestType::XReadGroup => Some(cmd("XREADGROUP")),
        RequestType::XRead => Some(cmd("XREAD")),
        RequestType::XGroupCreate => Some(get_two_word_command("XGROUP", "CREATE")),
        RequestType::XGroupDestroy => Some(get_two_word_command("XGROUP", "DESTROY")),
        RequestType::XTrim => Some(cmd("XTRIM")),
        RequestType::HSetNX => Some(cmd("HSETNX")),
        RequestType::SIsMember => Some(cmd("SISMEMBER")),
        RequestType::Hvals => Some(cmd("HVALS")),
        RequestType::PTTL => Some(cmd("PTTL")),
        RequestType::ZRemRangeByRank => Some(cmd("ZREMRANGEBYRANK")),
        RequestType::Persist => Some(cmd("PERSIST")),
        RequestType::ZRemRangeByScore => Some(cmd("ZREMRANGEBYSCORE")),
        RequestType::Time => Some(cmd("TIME")),
        RequestType::Zrank => Some(cmd("ZRANK")),
        RequestType::Rename => Some(cmd("RENAME")),
        RequestType::DBSize => Some(cmd("DBSIZE")),
        RequestType::Brpop => Some(cmd("BRPOP")),
        RequestType::Hkeys => Some(cmd("HKEYS")),
<<<<<<< HEAD
        RequestType::RPushX => Some(cmd("RPUSHX")),
        RequestType::LPushX => Some(cmd("LPUSHX")),
=======
        RequestType::PfAdd => Some(cmd("PFADD")),
>>>>>>> 6ef09f9a
    }
}

fn get_redis_command(command: &Command) -> Result<Cmd, ClienUsageError> {
    let Some(mut cmd) = get_command(command) else {
        return Err(ClienUsageError::Internal(format!(
            "Received invalid request type: {:?}",
            command.request_type
        )));
    };

    match &command.args {
        Some(command::Args::ArgsArray(args_vec)) => {
            for arg in args_vec.args.iter() {
                cmd.arg(arg.as_bytes());
            }
        }
        Some(command::Args::ArgsVecPointer(pointer)) => {
            let res = *unsafe { Box::from_raw(*pointer as *mut Vec<String>) };
            for arg in res {
                cmd.arg(arg.as_bytes());
            }
        }
        None => {
            return Err(ClienUsageError::Internal(
                "Failed to get request arguments, no arguments are set".to_string(),
            ));
        }
    };

    if cmd.args_iter().next().is_none() {
        return Err(ClienUsageError::User(
            "Received command without a command name or arguments".into(),
        ));
    }

    Ok(cmd)
}

async fn send_command(
    cmd: Cmd,
    mut client: Client,
    routing: Option<RoutingInfo>,
) -> ClientUsageResult<Value> {
    client
        .send_command(&cmd, routing)
        .await
        .map_err(|err| err.into())
}

async fn invoke_script(
    script: ScriptInvocation,
    mut client: Client,
    routing: Option<RoutingInfo>,
) -> ClientUsageResult<Value> {
    client
        .invoke_script(&script.hash, script.keys, script.args, routing)
        .await
        .map_err(|err| err.into())
}

async fn send_transaction(
    request: Transaction,
    mut client: Client,
    routing: Option<RoutingInfo>,
) -> ClientUsageResult<Value> {
    let mut pipeline = redis::Pipeline::with_capacity(request.commands.capacity());
    pipeline.atomic();
    for command in request.commands {
        pipeline.add_command(get_redis_command(&command)?);
    }

    client
        .send_transaction(&pipeline, routing)
        .await
        .map_err(|err| err.into())
}

fn get_slot_addr(slot_type: &protobuf::EnumOrUnknown<SlotTypes>) -> ClientUsageResult<SlotAddr> {
    slot_type
        .enum_value()
        .map(|slot_type| match slot_type {
            SlotTypes::Primary => SlotAddr::Master,
            SlotTypes::Replica => SlotAddr::ReplicaRequired,
        })
        .map_err(|id| ClienUsageError::Internal(format!("Received unexpected slot id type {id}")))
}

fn get_route(
    route: Option<Box<Routes>>,
    cmd: Option<&Cmd>,
) -> ClientUsageResult<Option<RoutingInfo>> {
    use crate::redis_request::routes::Value;
    let Some(route) = route.and_then(|route| route.value) else {
        return Ok(None);
    };
    let get_response_policy = |cmd: Option<&Cmd>| {
        cmd.and_then(|cmd| {
            cmd.command()
                .and_then(|cmd| ResponsePolicy::for_command(&cmd))
        })
    };
    match route {
        Value::SimpleRoutes(simple_route) => {
            let simple_route = simple_route.enum_value().map_err(|id| {
                ClienUsageError::Internal(format!("Received unexpected simple route type {id}"))
            })?;
            match simple_route {
                crate::redis_request::SimpleRoutes::AllNodes => Ok(Some(RoutingInfo::MultiNode((
                    MultipleNodeRoutingInfo::AllNodes,
                    get_response_policy(cmd),
                )))),
                crate::redis_request::SimpleRoutes::AllPrimaries => {
                    Ok(Some(RoutingInfo::MultiNode((
                        MultipleNodeRoutingInfo::AllMasters,
                        get_response_policy(cmd),
                    ))))
                }
                crate::redis_request::SimpleRoutes::Random => {
                    Ok(Some(RoutingInfo::SingleNode(SingleNodeRoutingInfo::Random)))
                }
            }
        }
        Value::SlotKeyRoute(slot_key_route) => Ok(Some(RoutingInfo::SingleNode(
            SingleNodeRoutingInfo::SpecificNode(Route::new(
                redis::cluster_topology::get_slot(slot_key_route.slot_key.as_bytes()),
                get_slot_addr(&slot_key_route.slot_type)?,
            )),
        ))),
        Value::SlotIdRoute(slot_id_route) => Ok(Some(RoutingInfo::SingleNode(
            SingleNodeRoutingInfo::SpecificNode(Route::new(
                slot_id_route.slot_id as u16,
                get_slot_addr(&slot_id_route.slot_type)?,
            )),
        ))),
        Value::ByAddressRoute(by_address_route) => match u16::try_from(by_address_route.port) {
            Ok(port) => Ok(Some(RoutingInfo::SingleNode(
                SingleNodeRoutingInfo::ByAddress {
                    host: by_address_route.host.to_string(),
                    port,
                },
            ))),
            Err(err) => {
                log_warn("get route", format!("Failed to parse port: {err:?}"));
                Ok(None)
            }
        },
    }
}

fn handle_request(request: RedisRequest, client: Client, writer: Rc<Writer>) {
    task::spawn_local(async move {
        let result = match request.command {
            Some(action) => match action {
                redis_request::Command::SingleCommand(command) => {
                    match get_redis_command(&command) {
                        Ok(cmd) => match get_route(request.route.0, Some(&cmd)) {
                            Ok(routes) => send_command(cmd, client, routes).await,
                            Err(e) => Err(e),
                        },
                        Err(e) => Err(e),
                    }
                }
                redis_request::Command::Transaction(transaction) => {
                    match get_route(request.route.0, None) {
                        Ok(routes) => send_transaction(transaction, client, routes).await,
                        Err(e) => Err(e),
                    }
                }
                redis_request::Command::ScriptInvocation(script) => {
                    match get_route(request.route.0, None) {
                        Ok(routes) => invoke_script(script, client, routes).await,
                        Err(e) => Err(e),
                    }
                }
            },
            None => {
                log_debug(
                    "received error",
                    format!(
                        "Received empty request for callback {}",
                        request.callback_idx
                    ),
                );
                Err(ClienUsageError::Internal(
                    "Received empty request".to_string(),
                ))
            }
        };

        let _res = write_result(result, request.callback_idx, &writer).await;
    });
}

async fn handle_requests(
    received_requests: Vec<RedisRequest>,
    client: &Client,
    writer: &Rc<Writer>,
) {
    for request in received_requests {
        handle_request(request, client.clone(), writer.clone())
    }
    // Yield to ensure that the subtasks aren't starved.
    task::yield_now().await;
}

pub fn close_socket(socket_path: &String) {
    log_info("close_socket", format!("closing socket at {socket_path}"));
    let _ = std::fs::remove_file(socket_path);
}

async fn create_client(
    writer: &Rc<Writer>,
    request: ConnectionRequest,
) -> Result<Client, ClientCreationError> {
    let client = match Client::new(request.into()).await {
        Ok(client) => client,
        Err(err) => return Err(ClientCreationError::ConnectionError(err)),
    };
    write_result(Ok(Value::Okay), 0, writer).await?;
    Ok(client)
}

async fn wait_for_connection_configuration_and_create_client(
    client_listener: &mut UnixStreamListener,
    writer: &Rc<Writer>,
) -> Result<Client, ClientCreationError> {
    // Wait for the server's address
    match client_listener.next_values::<ConnectionRequest>().await {
        Closed(reason) => Err(ClientCreationError::SocketListenerClosed(reason)),
        ReceivedValues(mut received_requests) => {
            if let Some(request) = received_requests.pop() {
                create_client(writer, request).await
            } else {
                Err(ClientCreationError::UnhandledError(
                    "No received requests".to_string(),
                ))
            }
        }
    }
}

async fn read_values_loop(
    mut client_listener: UnixStreamListener,
    client: &Client,
    writer: Rc<Writer>,
) -> ClosingReason {
    loop {
        match client_listener.next_values().await {
            Closed(reason) => {
                return reason;
            }
            ReceivedValues(received_requests) => {
                handle_requests(received_requests, client, &writer).await;
            }
        }
    }
}

async fn listen_on_client_stream(socket: UnixStream) {
    let socket = Rc::new(socket);
    // Spawn a new task to listen on this client's stream
    let write_lock = Mutex::new(());
    let mut client_listener = UnixStreamListener::new(socket.clone());
    let accumulated_outputs = Cell::new(Vec::new());
    let (sender, mut receiver) = channel(1);
    let writer = Rc::new(Writer {
        socket,
        lock: write_lock,
        accumulated_outputs,
        closing_sender: sender,
    });
    let client_creation =
        wait_for_connection_configuration_and_create_client(&mut client_listener, &writer);
    let client = match client_creation.await {
        Ok(conn) => conn,
        Err(ClientCreationError::SocketListenerClosed(ClosingReason::ReadSocketClosed)) => {
            // This isn't an error - it can happen when a new wrapper-client creates a connection in order to check whether something already listens on the socket.
            log_debug(
                "client creation",
                "read socket closed before client was created.",
            );
            return;
        }
        Err(ClientCreationError::SocketListenerClosed(reason)) => {
            let err_message = format!("Socket listener closed due to {reason:?}");
            let _res = write_closing_error(
                ClosingError { err_message },
                u32::MAX,
                &writer,
                "client creation",
            )
            .await;
            return;
        }
        Err(e @ ClientCreationError::UnhandledError(_))
        | Err(e @ ClientCreationError::IO(_))
        | Err(e @ ClientCreationError::ConnectionError(_)) => {
            let err_message = e.to_string();
            log_error("client creation", &err_message);
            let _res = write_closing_error(
                ClosingError { err_message },
                u32::MAX,
                &writer,
                "client creation",
            )
            .await;
            return;
        }
    };
    log_info("connection", "new connection started");
    tokio::select! {
            reader_closing = read_values_loop(client_listener, &client, writer.clone()) => {
                if let ClosingReason::UnhandledError(err) = reader_closing {
                    let _res = write_closing_error(ClosingError{err_message: err.to_string()}, u32::MAX, &writer, "client closing").await;
                };
                log_trace("client closing", "reader closed");
            },
            writer_closing = receiver.recv() => {
                if let Some(ClosingReason::UnhandledError(err)) = writer_closing {
                    log_error("client closing", format!("Writer closed with error: {err}"));
                } else {
                    log_trace("client closing", "writer closed");
                }
            }
    }
    log_trace("client closing", "closing connection");
}

enum SocketCreationResult {
    // Socket creation was successful, returned a socket listener.
    Created(UnixListener),
    // There's an existing a socket listener.
    PreExisting,
    // Socket creation failed with an error.
    Err(io::Error),
}

impl SocketListener {
    fn new(socket_path: String) -> Self {
        SocketListener {
            socket_path,
            // Don't cleanup the socket resources unless we know that the socket is in use, and owned by this listener.
            cleanup_socket: false,
        }
    }

    /// Return true if it's possible to connect to socket.
    async fn socket_is_available(&self) -> bool {
        if UnixStream::connect(&self.socket_path).await.is_ok() {
            return true;
        }

        let retry_strategy = get_fixed_interval_backoff(10, 3);

        let action = || async {
            UnixStream::connect(&self.socket_path)
                .await
                .map(|_| ())
                .map_err(|_| ())
        };
        let result = Retry::spawn(retry_strategy.get_iterator(), action).await;
        result.is_ok()
    }

    async fn get_socket_listener(&self) -> SocketCreationResult {
        const RETRY_COUNT: u8 = 3;
        let mut retries = RETRY_COUNT;
        while retries > 0 {
            match UnixListener::bind(self.socket_path.clone()) {
                Ok(listener) => {
                    return SocketCreationResult::Created(listener);
                }
                Err(err) if err.kind() == AddrInUse => {
                    if self.socket_is_available().await {
                        return SocketCreationResult::PreExisting;
                    } else {
                        // socket file might still exist, even if nothing is listening on it.
                        close_socket(&self.socket_path);
                        retries -= 1;
                        continue;
                    }
                }
                Err(err) => {
                    return SocketCreationResult::Err(err);
                }
            }
        }
        SocketCreationResult::Err(io::Error::new(
            io::ErrorKind::Other,
            "Failed to connect to socket",
        ))
    }

    pub(crate) async fn listen_on_socket<InitCallback>(&mut self, init_callback: InitCallback)
    where
        InitCallback: FnOnce(Result<String, String>) + Send + 'static,
    {
        // Bind to socket
        let listener = match self.get_socket_listener().await {
            SocketCreationResult::Created(listener) => listener,
            SocketCreationResult::Err(err) => {
                log_info("listen_on_socket", format!("failed with error: {err}"));
                init_callback(Err(err.to_string()));
                return;
            }
            SocketCreationResult::PreExisting => {
                init_callback(Ok(self.socket_path.clone()));
                return;
            }
        };

        self.cleanup_socket = true;
        init_callback(Ok(self.socket_path.clone()));
        let local_set_pool = LocalPoolHandle::new(num_cpus::get());
        loop {
            match listener.accept().await {
                Ok((stream, _addr)) => {
                    local_set_pool.spawn_pinned(move || listen_on_client_stream(stream));
                }
                Err(err) => {
                    log_debug(
                        "listen_on_socket",
                        format!("Socket closed with error: `{err}`"),
                    );
                    return;
                }
            }
        }
    }
}

#[derive(Debug)]
/// Enum describing the reason that a socket listener stopped listening on a socket.
pub enum ClosingReason {
    /// The socket was closed. This is the expected way that the listener should be closed.
    ReadSocketClosed,
    /// The listener encounter an error it couldn't handle.
    UnhandledError(RedisError),
}

impl From<io::Error> for ClosingReason {
    fn from(error: io::Error) -> Self {
        UnhandledError(error.into())
    }
}

/// Enum describing errors received during client creation.
#[derive(Debug, Error)]
enum ClientCreationError {
    #[error("IO error: {0}")]
    IO(#[from] std::io::Error),
    /// An error was returned during the client creation process.
    #[error("Unhandled error: {0}")]
    UnhandledError(String),
    /// Socket listener was closed before receiving the server address.
    #[error("Closing error: {0:?}")]
    SocketListenerClosed(ClosingReason),
    #[error("Connection error: {0:?}")]
    ConnectionError(crate::client::ConnectionError),
}

/// Enum describing errors received during client usage.
#[derive(Debug, Error)]
enum ClienUsageError {
    #[error("Redis error: {0}")]
    Redis(#[from] RedisError),
    /// An error that stems from wrong behavior of the client.
    #[error("Internal error: {0}")]
    Internal(String),
    /// An error that stems from wrong behavior of the user.
    #[error("User error: {0}")]
    User(String),
}

type ClientUsageResult<T> = Result<T, ClienUsageError>;

/// Defines errors caused the connection to close.
#[derive(Debug, Clone)]
struct ClosingError {
    /// A string describing the closing reason
    err_message: String,
}

/// Get the socket full path.
/// The socket file name will contain the process ID and will try to be saved into the user's runtime directory
/// (e.g. /run/user/1000) in Unix systems. If the runtime dir isn't found, the socket file will be saved to the temp dir.
/// For Windows, the socket file will be saved to %AppData%\Local.
pub fn get_socket_path_from_name(socket_name: String) -> String {
    let base_dirs = BaseDirs::new().expect("Failed to create BaseDirs");
    let tmp_dir;
    let folder = if cfg!(windows) {
        base_dirs.data_local_dir()
    } else {
        base_dirs.runtime_dir().unwrap_or({
            tmp_dir = env::temp_dir();
            tmp_dir.as_path()
        })
    };
    folder
        .join(socket_name)
        .into_os_string()
        .into_string()
        .expect("Couldn't create socket path")
}

/// Get the socket path as a string
pub fn get_socket_path() -> String {
    let socket_name = format!("{}-{}", SOCKET_FILE_NAME, std::process::id());
    get_socket_path_from_name(socket_name)
}

/// This function is exposed only for the sake of testing with a nonstandard `socket_path`.
/// Avoid using this function, unless you explicitly want to test the behavior of the listener
/// without using the sockets used by other tests.
pub fn start_socket_listener_internal<InitCallback>(
    init_callback: InitCallback,
    socket_path: Option<String>,
) where
    InitCallback: FnOnce(Result<String, String>) + Send + 'static,
{
    thread::Builder::new()
        .name("socket_listener_thread".to_string())
        .spawn(move || {
            let runtime = Builder::new_current_thread().enable_all().build();
            match runtime {
                Ok(runtime) => {
                    let mut listener = Disposable::new(SocketListener::new(
                        socket_path.unwrap_or_else(get_socket_path),
                    ));
                    runtime.block_on(listener.listen_on_socket(init_callback));
                }
                Err(err) => init_callback(Err(err.to_string())),
            };
        })
        .expect("Thread spawn failed. Cannot report error because callback was moved.");
}

/// Creates a new thread with a main loop task listening on the socket for new connections.
/// Every new connection will be assigned with a client-listener task to handle their requests.
///
/// # Arguments
/// * `init_callback` - called when the socket listener fails to initialize, with the reason for the failure.
pub fn start_socket_listener<InitCallback>(init_callback: InitCallback)
where
    InitCallback: FnOnce(Result<String, String>) + Send + 'static,
{
    start_socket_listener_internal(init_callback, None);
}<|MERGE_RESOLUTION|>--- conflicted
+++ resolved
@@ -363,12 +363,9 @@
         RequestType::DBSize => Some(cmd("DBSIZE")),
         RequestType::Brpop => Some(cmd("BRPOP")),
         RequestType::Hkeys => Some(cmd("HKEYS")),
-<<<<<<< HEAD
+        RequestType::PfAdd => Some(cmd("PFADD")),
         RequestType::RPushX => Some(cmd("RPUSHX")),
         RequestType::LPushX => Some(cmd("LPUSHX")),
-=======
-        RequestType::PfAdd => Some(cmd("PFADD")),
->>>>>>> 6ef09f9a
     }
 }
 
