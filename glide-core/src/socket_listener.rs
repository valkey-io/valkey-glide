--- conflicted
+++ resolved
@@ -365,13 +365,10 @@
         RequestType::Hkeys => Some(cmd("HKEYS")),
         RequestType::PfAdd => Some(cmd("PFADD")),
         RequestType::PfCount => Some(cmd("PFCOUNT")),
-<<<<<<< HEAD
         RequestType::PfMerge => Some(cmd("PFMERGE")),
-=======
         RequestType::RPushX => Some(cmd("RPUSHX")),
         RequestType::LPushX => Some(cmd("LPUSHX")),
         RequestType::Blpop => Some(cmd("BLPOP")),
->>>>>>> 7fec5500
     }
 }
 
