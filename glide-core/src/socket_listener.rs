/**
 * Copyright GLIDE-for-Redis Project Contributors - SPDX Identifier: Apache-2.0
 */
use super::rotating_buffer::RotatingBuffer;
use crate::client::Client;
use crate::connection_request::ConnectionRequest;
use crate::errors::{error_message, error_type, RequestErrorType};
use crate::redis_request::{
    command, redis_request, Command, RedisRequest, RequestType, Routes, ScriptInvocation,
    SlotTypes, Transaction,
};
use crate::response;
use crate::response::Response;
use crate::retry_strategies::get_fixed_interval_backoff;
use directories::BaseDirs;
use dispose::{Disposable, Dispose};
use logger_core::{log_debug, log_error, log_info, log_trace, log_warn};
use protobuf::Message;
use redis::cluster_routing::{
    MultipleNodeRoutingInfo, Route, RoutingInfo, SingleNodeRoutingInfo, SlotAddr,
};
use redis::cluster_routing::{ResponsePolicy, Routable};
use redis::RedisError;
use redis::{cmd, Cmd, Value};
use std::cell::Cell;
use std::rc::Rc;
use std::{env, str};
use std::{io, thread};
use thiserror::Error;
use tokio::io::ErrorKind::AddrInUse;
use tokio::net::{UnixListener, UnixStream};
use tokio::runtime::Builder;
use tokio::sync::mpsc::{channel, Sender};
use tokio::sync::Mutex;
use tokio::task;
use tokio_retry::Retry;
use tokio_util::task::LocalPoolHandle;
use ClosingReason::*;
use PipeListeningResult::*;

/// The socket file name
const SOCKET_FILE_NAME: &str = "glide-socket";

/// The maximum length of a request's arguments to be passed as a vector of
/// strings instead of a pointer
pub const MAX_REQUEST_ARGS_LENGTH: usize = 2_i32.pow(12) as usize; // TODO: find the right number

/// struct containing all objects needed to bind to a socket and clean it.
struct SocketListener {
    socket_path: String,
    cleanup_socket: bool,
}

impl Dispose for SocketListener {
    fn dispose(self) {
        if self.cleanup_socket {
            close_socket(&self.socket_path);
        }
    }
}

/// struct containing all objects needed to read from a unix stream.
struct UnixStreamListener {
    read_socket: Rc<UnixStream>,
    rotating_buffer: RotatingBuffer,
}

/// struct containing all objects needed to write to a socket.
struct Writer {
    socket: Rc<UnixStream>,
    lock: Mutex<()>,
    accumulated_outputs: Cell<Vec<u8>>,
    closing_sender: Sender<ClosingReason>,
}

enum PipeListeningResult<TRequest: Message> {
    Closed(ClosingReason),
    ReceivedValues(Vec<TRequest>),
}

impl<T: Message> From<ClosingReason> for PipeListeningResult<T> {
    fn from(result: ClosingReason) -> Self {
        Closed(result)
    }
}

impl UnixStreamListener {
    fn new(read_socket: Rc<UnixStream>) -> Self {
        // if the logger has been initialized by the user (external or internal) on info level this log will be shown
        log_debug("connection", "new socket listener initiated");
        let rotating_buffer = RotatingBuffer::new(65_536);
        Self {
            read_socket,
            rotating_buffer,
        }
    }

    pub(crate) async fn next_values<TRequest: Message>(&mut self) -> PipeListeningResult<TRequest> {
        loop {
            if let Err(err) = self.read_socket.readable().await {
                return ClosingReason::UnhandledError(err.into()).into();
            }

            let read_result = self
                .read_socket
                .try_read_buf(self.rotating_buffer.current_buffer());
            match read_result {
                Ok(0) => {
                    return ReadSocketClosed.into();
                }
                Ok(_) => {
                    return match self.rotating_buffer.get_requests() {
                        Ok(requests) => ReceivedValues(requests),
                        Err(err) => UnhandledError(err.into()).into(),
                    };
                }
                Err(ref e)
                    if e.kind() == io::ErrorKind::WouldBlock
                        || e.kind() == io::ErrorKind::Interrupted =>
                {
                    continue;
                }
                Err(err) => return UnhandledError(err.into()).into(),
            }
        }
    }
}

async fn write_to_output(writer: &Rc<Writer>) {
    let Ok(_guard) = writer.lock.try_lock() else {
        return;
    };

    let mut output = writer.accumulated_outputs.take();
    loop {
        if output.is_empty() {
            return;
        }
        let mut total_written_bytes = 0;
        while total_written_bytes < output.len() {
            if let Err(err) = writer.socket.writable().await {
                let _res = writer.closing_sender.send(err.into()).await; // we ignore the error, because it means that the reader was dropped, which is ok.
                return;
            }
            match writer.socket.try_write(&output[total_written_bytes..]) {
                Ok(written_bytes) => {
                    total_written_bytes += written_bytes;
                }
                Err(err)
                    if err.kind() == io::ErrorKind::WouldBlock
                        || err.kind() == io::ErrorKind::Interrupted =>
                {
                    continue;
                }
                Err(err) => {
                    let _res = writer.closing_sender.send(err.into()).await; // we ignore the error, because it means that the reader was dropped, which is ok.
                }
            }
        }
        output.clear();
        output = writer.accumulated_outputs.replace(output);
    }
}

async fn write_closing_error(
    err: ClosingError,
    callback_index: u32,
    writer: &Rc<Writer>,
    identifier: &str,
) -> Result<(), io::Error> {
    let err = err.err_message;
    log_error(identifier, err.as_str());
    let mut response = Response::new();
    response.callback_idx = callback_index;
    response.value = Some(response::response::Value::ClosingError(err.into()));
    write_to_writer(response, writer).await
}

/// Create response and write it to the writer
async fn write_result(
    resp_result: ClientUsageResult<Value>,
    callback_index: u32,
    writer: &Rc<Writer>,
) -> Result<(), io::Error> {
    let mut response = Response::new();
    response.callback_idx = callback_index;
    response.value = match resp_result {
        Ok(Value::Okay) => Some(response::response::Value::ConstantResponse(
            response::ConstantResponse::OK.into(),
        )),
        Ok(value) => {
            if value != Value::Nil {
                // Since null values don't require any additional data, they can be sent without any extra effort.
                // Move the value to the heap and leak it. The wrapper should use `Box::from_raw` to recreate the box, use the value, and drop the allocation.
                let pointer = Box::leak(Box::new(value));
                let raw_pointer = pointer as *mut redis::Value;
                Some(response::response::Value::RespPointer(raw_pointer as u64))
            } else {
                None
            }
        }
        Err(ClienUsageError::Internal(error_message)) => {
            log_error("internal error", &error_message);
            Some(response::response::Value::ClosingError(
                error_message.into(),
            ))
        }
        Err(ClienUsageError::User(error_message)) => {
            log_error("user error", &error_message);
            let request_error = response::RequestError {
                type_: response::RequestErrorType::Unspecified.into(),
                message: error_message.into(),
                ..Default::default()
            };
            Some(response::response::Value::RequestError(request_error))
        }
        Err(ClienUsageError::Redis(err)) => {
            let error_message = error_message(&err);
            log_warn("received error", error_message.as_str());
            log_debug("received error", format!("for callback {}", callback_index));
            let request_error = response::RequestError {
                type_: match error_type(&err) {
                    RequestErrorType::Unspecified => response::RequestErrorType::Unspecified,
                    RequestErrorType::ExecAbort => response::RequestErrorType::ExecAbort,
                    RequestErrorType::Timeout => response::RequestErrorType::Timeout,
                    RequestErrorType::Disconnect => response::RequestErrorType::Disconnect,
                }
                .into(),
                message: error_message.into(),
                ..Default::default()
            };
            Some(response::response::Value::RequestError(request_error))
        }
    };
    write_to_writer(response, writer).await
}

async fn write_to_writer(response: Response, writer: &Rc<Writer>) -> Result<(), io::Error> {
    let mut vec = writer.accumulated_outputs.take();
    let encode_result = response.write_length_delimited_to_vec(&mut vec);

    // Write the response' length to the buffer
    match encode_result {
        Ok(_) => {
            writer.accumulated_outputs.set(vec);
            write_to_output(writer).await;
            Ok(())
        }
        Err(err) => {
            let err_message = format!("failed to encode response: {err}");
            log_error("response error", err_message.clone());
            Err(std::io::Error::new(
                std::io::ErrorKind::InvalidInput,
                err_message,
            ))
        }
    }
}

fn get_two_word_command(first: &str, second: &str) -> Cmd {
    let mut cmd = cmd(first);
    cmd.arg(second);
    cmd
}

fn get_command(request: &Command) -> Option<Cmd> {
    let request_enum = request
        .request_type
        .enum_value_or(RequestType::InvalidRequest);
    match request_enum {
        RequestType::InvalidRequest => None,
        RequestType::CustomCommand => Some(Cmd::new()),
        RequestType::GetString => Some(cmd("GET")),
        RequestType::SetString => Some(cmd("SET")),
        RequestType::Ping => Some(cmd("PING")),
        RequestType::Info => Some(cmd("INFO")),
        RequestType::Del => Some(cmd("DEL")),
        RequestType::Select => Some(cmd("SELECT")),
        RequestType::ConfigGet => Some(get_two_word_command("CONFIG", "GET")),
        RequestType::ConfigSet => Some(get_two_word_command("CONFIG", "SET")),
        RequestType::ConfigResetStat => Some(get_two_word_command("CONFIG", "RESETSTAT")),
        RequestType::ConfigRewrite => Some(get_two_word_command("CONFIG", "REWRITE")),
        RequestType::ClientGetName => Some(get_two_word_command("CLIENT", "GETNAME")),
        RequestType::ClientGetRedir => Some(get_two_word_command("CLIENT", "GETREDIR")),
        RequestType::ClientId => Some(get_two_word_command("CLIENT", "ID")),
        RequestType::ClientInfo => Some(get_two_word_command("CLIENT", "INFO")),
        RequestType::ClientKill => Some(get_two_word_command("CLIENT", "KILL")),
        RequestType::ClientList => Some(get_two_word_command("CLIENT", "LIST")),
        RequestType::ClientNoEvict => Some(get_two_word_command("CLIENT", "NO-EVICT")),
        RequestType::ClientNoTouch => Some(get_two_word_command("CLIENT", "NO-TOUCH")),
        RequestType::ClientPause => Some(get_two_word_command("CLIENT", "PAUSE")),
        RequestType::ClientReply => Some(get_two_word_command("CLIENT", "REPLY")),
        RequestType::ClientSetInfo => Some(get_two_word_command("CLIENT", "SETINFO")),
        RequestType::ClientSetName => Some(get_two_word_command("CLIENT", "SETNAME")),
        RequestType::ClientUnblock => Some(get_two_word_command("CLIENT", "UNBLOCK")),
        RequestType::ClientUnpause => Some(get_two_word_command("CLIENT", "UNPAUSE")),
        RequestType::Expire => Some(cmd("EXPIRE")),
        RequestType::HashSet => Some(cmd("HSET")),
        RequestType::HashGet => Some(cmd("HGET")),
        RequestType::HashDel => Some(cmd("HDEL")),
        RequestType::HashExists => Some(cmd("HEXISTS")),
        RequestType::MSet => Some(cmd("MSET")),
        RequestType::MGet => Some(cmd("MGET")),
        RequestType::Incr => Some(cmd("INCR")),
        RequestType::IncrBy => Some(cmd("INCRBY")),
        RequestType::IncrByFloat => Some(cmd("INCRBYFLOAT")),
        RequestType::Decr => Some(cmd("DECR")),
        RequestType::DecrBy => Some(cmd("DECRBY")),
        RequestType::HashGetAll => Some(cmd("HGETALL")),
        RequestType::HashMSet => Some(cmd("HMSET")),
        RequestType::HashMGet => Some(cmd("HMGET")),
        RequestType::HashIncrBy => Some(cmd("HINCRBY")),
        RequestType::HashIncrByFloat => Some(cmd("HINCRBYFLOAT")),
        RequestType::LPush => Some(cmd("LPUSH")),
        RequestType::LPop => Some(cmd("LPOP")),
        RequestType::RPush => Some(cmd("RPUSH")),
        RequestType::RPop => Some(cmd("RPOP")),
        RequestType::LLen => Some(cmd("LLEN")),
        RequestType::LRem => Some(cmd("LREM")),
        RequestType::LRange => Some(cmd("LRANGE")),
        RequestType::LTrim => Some(cmd("LTRIM")),
        RequestType::SAdd => Some(cmd("SADD")),
        RequestType::SRem => Some(cmd("SREM")),
        RequestType::SMembers => Some(cmd("SMEMBERS")),
        RequestType::SCard => Some(cmd("SCARD")),
        RequestType::PExpireAt => Some(cmd("PEXPIREAT")),
        RequestType::PExpire => Some(cmd("PEXPIRE")),
        RequestType::ExpireAt => Some(cmd("EXPIREAT")),
        RequestType::Exists => Some(cmd("EXISTS")),
        RequestType::Unlink => Some(cmd("UNLINK")),
        RequestType::TTL => Some(cmd("TTL")),
        RequestType::Zadd => Some(cmd("ZADD")),
        RequestType::Zrem => Some(cmd("ZREM")),
        RequestType::Zrange => Some(cmd("ZRANGE")),
        RequestType::Zcard => Some(cmd("ZCARD")),
        RequestType::Zcount => Some(cmd("ZCOUNT")),
        RequestType::ZIncrBy => Some(cmd("ZINCRBY")),
        RequestType::ZScore => Some(cmd("ZSCORE")),
        RequestType::Type => Some(cmd("TYPE")),
        RequestType::HLen => Some(cmd("HLEN")),
        RequestType::Echo => Some(cmd("ECHO")),
        RequestType::ZPopMin => Some(cmd("ZPOPMIN")),
        RequestType::Strlen => Some(cmd("STRLEN")),
        RequestType::Lindex => Some(cmd("LINDEX")),
        RequestType::ZPopMax => Some(cmd("ZPOPMAX")),
        RequestType::XAck => Some(cmd("XACK")),
        RequestType::XAdd => Some(cmd("XADD")),
        RequestType::XReadGroup => Some(cmd("XREADGROUP")),
        RequestType::XRead => Some(cmd("XREAD")),
        RequestType::XGroupCreate => Some(get_two_word_command("XGROUP", "CREATE")),
        RequestType::XGroupDestroy => Some(get_two_word_command("XGROUP", "DESTROY")),
        RequestType::XTrim => Some(cmd("XTRIM")),
        RequestType::HSetNX => Some(cmd("HSETNX")),
        RequestType::SIsMember => Some(cmd("SISMEMBER")),
        RequestType::Hvals => Some(cmd("HVALS")),
        RequestType::PTTL => Some(cmd("PTTL")),
        RequestType::ZRemRangeByRank => Some(cmd("ZREMRANGEBYRANK")),
        RequestType::Persist => Some(cmd("PERSIST")),
        RequestType::ZRemRangeByScore => Some(cmd("ZREMRANGEBYSCORE")),
        RequestType::Time => Some(cmd("TIME")),
        RequestType::Zrank => Some(cmd("ZRANK")),
        RequestType::Rename => Some(cmd("RENAME")),
        RequestType::DBSize => Some(cmd("DBSIZE")),
        RequestType::Brpop => Some(cmd("BRPOP")),
<<<<<<< HEAD
        RequestType::Blpop => Some(cmd("BLPOP")),
=======
        RequestType::Hkeys => Some(cmd("HKEYS")),
>>>>>>> cd8c265a
    }
}

fn get_redis_command(command: &Command) -> Result<Cmd, ClienUsageError> {
    let Some(mut cmd) = get_command(command) else {
        return Err(ClienUsageError::Internal(format!(
            "Received invalid request type: {:?}",
            command.request_type
        )));
    };

    match &command.args {
        Some(command::Args::ArgsArray(args_vec)) => {
            for arg in args_vec.args.iter() {
                cmd.arg(arg.as_bytes());
            }
        }
        Some(command::Args::ArgsVecPointer(pointer)) => {
            let res = *unsafe { Box::from_raw(*pointer as *mut Vec<String>) };
            for arg in res {
                cmd.arg(arg.as_bytes());
            }
        }
        None => {
            return Err(ClienUsageError::Internal(
                "Failed to get request arguments, no arguments are set".to_string(),
            ));
        }
    };

    if cmd.args_iter().next().is_none() {
        return Err(ClienUsageError::User(
            "Received command without a command name or arguments".into(),
        ));
    }

    Ok(cmd)
}

async fn send_command(
    cmd: Cmd,
    mut client: Client,
    routing: Option<RoutingInfo>,
) -> ClientUsageResult<Value> {
    client
        .send_command(&cmd, routing)
        .await
        .map_err(|err| err.into())
}

async fn invoke_script(
    script: ScriptInvocation,
    mut client: Client,
    routing: Option<RoutingInfo>,
) -> ClientUsageResult<Value> {
    client
        .invoke_script(&script.hash, script.keys, script.args, routing)
        .await
        .map_err(|err| err.into())
}

async fn send_transaction(
    request: Transaction,
    mut client: Client,
    routing: Option<RoutingInfo>,
) -> ClientUsageResult<Value> {
    let mut pipeline = redis::Pipeline::with_capacity(request.commands.capacity());
    pipeline.atomic();
    for command in request.commands {
        pipeline.add_command(get_redis_command(&command)?);
    }

    client
        .send_transaction(&pipeline, routing)
        .await
        .map_err(|err| err.into())
}

fn get_slot_addr(slot_type: &protobuf::EnumOrUnknown<SlotTypes>) -> ClientUsageResult<SlotAddr> {
    slot_type
        .enum_value()
        .map(|slot_type| match slot_type {
            SlotTypes::Primary => SlotAddr::Master,
            SlotTypes::Replica => SlotAddr::ReplicaRequired,
        })
        .map_err(|id| ClienUsageError::Internal(format!("Received unexpected slot id type {id}")))
}

fn get_route(
    route: Option<Box<Routes>>,
    cmd: Option<&Cmd>,
) -> ClientUsageResult<Option<RoutingInfo>> {
    use crate::redis_request::routes::Value;
    let Some(route) = route.and_then(|route| route.value) else {
        return Ok(None);
    };
    let get_response_policy = |cmd: Option<&Cmd>| {
        cmd.and_then(|cmd| {
            cmd.command()
                .and_then(|cmd| ResponsePolicy::for_command(&cmd))
        })
    };
    match route {
        Value::SimpleRoutes(simple_route) => {
            let simple_route = simple_route.enum_value().map_err(|id| {
                ClienUsageError::Internal(format!("Received unexpected simple route type {id}"))
            })?;
            match simple_route {
                crate::redis_request::SimpleRoutes::AllNodes => Ok(Some(RoutingInfo::MultiNode((
                    MultipleNodeRoutingInfo::AllNodes,
                    get_response_policy(cmd),
                )))),
                crate::redis_request::SimpleRoutes::AllPrimaries => {
                    Ok(Some(RoutingInfo::MultiNode((
                        MultipleNodeRoutingInfo::AllMasters,
                        get_response_policy(cmd),
                    ))))
                }
                crate::redis_request::SimpleRoutes::Random => {
                    Ok(Some(RoutingInfo::SingleNode(SingleNodeRoutingInfo::Random)))
                }
            }
        }
        Value::SlotKeyRoute(slot_key_route) => Ok(Some(RoutingInfo::SingleNode(
            SingleNodeRoutingInfo::SpecificNode(Route::new(
                redis::cluster_topology::get_slot(slot_key_route.slot_key.as_bytes()),
                get_slot_addr(&slot_key_route.slot_type)?,
            )),
        ))),
        Value::SlotIdRoute(slot_id_route) => Ok(Some(RoutingInfo::SingleNode(
            SingleNodeRoutingInfo::SpecificNode(Route::new(
                slot_id_route.slot_id as u16,
                get_slot_addr(&slot_id_route.slot_type)?,
            )),
        ))),
        Value::ByAddressRoute(by_address_route) => match u16::try_from(by_address_route.port) {
            Ok(port) => Ok(Some(RoutingInfo::SingleNode(
                SingleNodeRoutingInfo::ByAddress {
                    host: by_address_route.host.to_string(),
                    port,
                },
            ))),
            Err(err) => {
                log_warn("get route", format!("Failed to parse port: {err:?}"));
                Ok(None)
            }
        },
    }
}

fn handle_request(request: RedisRequest, client: Client, writer: Rc<Writer>) {
    task::spawn_local(async move {
        let result = match request.command {
            Some(action) => match action {
                redis_request::Command::SingleCommand(command) => {
                    match get_redis_command(&command) {
                        Ok(cmd) => match get_route(request.route.0, Some(&cmd)) {
                            Ok(routes) => send_command(cmd, client, routes).await,
                            Err(e) => Err(e),
                        },
                        Err(e) => Err(e),
                    }
                }
                redis_request::Command::Transaction(transaction) => {
                    match get_route(request.route.0, None) {
                        Ok(routes) => send_transaction(transaction, client, routes).await,
                        Err(e) => Err(e),
                    }
                }
                redis_request::Command::ScriptInvocation(script) => {
                    match get_route(request.route.0, None) {
                        Ok(routes) => invoke_script(script, client, routes).await,
                        Err(e) => Err(e),
                    }
                }
            },
            None => {
                log_debug(
                    "received error",
                    format!(
                        "Received empty request for callback {}",
                        request.callback_idx
                    ),
                );
                Err(ClienUsageError::Internal(
                    "Received empty request".to_string(),
                ))
            }
        };

        let _res = write_result(result, request.callback_idx, &writer).await;
    });
}

async fn handle_requests(
    received_requests: Vec<RedisRequest>,
    client: &Client,
    writer: &Rc<Writer>,
) {
    for request in received_requests {
        handle_request(request, client.clone(), writer.clone())
    }
    // Yield to ensure that the subtasks aren't starved.
    task::yield_now().await;
}

pub fn close_socket(socket_path: &String) {
    log_info("close_socket", format!("closing socket at {socket_path}"));
    let _ = std::fs::remove_file(socket_path);
}

async fn create_client(
    writer: &Rc<Writer>,
    request: ConnectionRequest,
) -> Result<Client, ClientCreationError> {
    let client = match Client::new(request.into()).await {
        Ok(client) => client,
        Err(err) => return Err(ClientCreationError::ConnectionError(err)),
    };
    write_result(Ok(Value::Okay), 0, writer).await?;
    Ok(client)
}

async fn wait_for_connection_configuration_and_create_client(
    client_listener: &mut UnixStreamListener,
    writer: &Rc<Writer>,
) -> Result<Client, ClientCreationError> {
    // Wait for the server's address
    match client_listener.next_values::<ConnectionRequest>().await {
        Closed(reason) => Err(ClientCreationError::SocketListenerClosed(reason)),
        ReceivedValues(mut received_requests) => {
            if let Some(request) = received_requests.pop() {
                create_client(writer, request).await
            } else {
                Err(ClientCreationError::UnhandledError(
                    "No received requests".to_string(),
                ))
            }
        }
    }
}

async fn read_values_loop(
    mut client_listener: UnixStreamListener,
    client: &Client,
    writer: Rc<Writer>,
) -> ClosingReason {
    loop {
        match client_listener.next_values().await {
            Closed(reason) => {
                return reason;
            }
            ReceivedValues(received_requests) => {
                handle_requests(received_requests, client, &writer).await;
            }
        }
    }
}

async fn listen_on_client_stream(socket: UnixStream) {
    let socket = Rc::new(socket);
    // Spawn a new task to listen on this client's stream
    let write_lock = Mutex::new(());
    let mut client_listener = UnixStreamListener::new(socket.clone());
    let accumulated_outputs = Cell::new(Vec::new());
    let (sender, mut receiver) = channel(1);
    let writer = Rc::new(Writer {
        socket,
        lock: write_lock,
        accumulated_outputs,
        closing_sender: sender,
    });
    let client_creation =
        wait_for_connection_configuration_and_create_client(&mut client_listener, &writer);
    let client = match client_creation.await {
        Ok(conn) => conn,
        Err(ClientCreationError::SocketListenerClosed(ClosingReason::ReadSocketClosed)) => {
            // This isn't an error - it can happen when a new wrapper-client creates a connection in order to check whether something already listens on the socket.
            log_debug(
                "client creation",
                "read socket closed before client was created.",
            );
            return;
        }
        Err(ClientCreationError::SocketListenerClosed(reason)) => {
            let err_message = format!("Socket listener closed due to {reason:?}");
            let _res = write_closing_error(
                ClosingError { err_message },
                u32::MAX,
                &writer,
                "client creation",
            )
            .await;
            return;
        }
        Err(e @ ClientCreationError::UnhandledError(_))
        | Err(e @ ClientCreationError::IO(_))
        | Err(e @ ClientCreationError::ConnectionError(_)) => {
            let err_message = e.to_string();
            log_error("client creation", &err_message);
            let _res = write_closing_error(
                ClosingError { err_message },
                u32::MAX,
                &writer,
                "client creation",
            )
            .await;
            return;
        }
    };
    log_info("connection", "new connection started");
    tokio::select! {
            reader_closing = read_values_loop(client_listener, &client, writer.clone()) => {
                if let ClosingReason::UnhandledError(err) = reader_closing {
                    let _res = write_closing_error(ClosingError{err_message: err.to_string()}, u32::MAX, &writer, "client closing").await;
                };
                log_trace("client closing", "reader closed");
            },
            writer_closing = receiver.recv() => {
                if let Some(ClosingReason::UnhandledError(err)) = writer_closing {
                    log_error("client closing", format!("Writer closed with error: {err}"));
                } else {
                    log_trace("client closing", "writer closed");
                }
            }
    }
    log_trace("client closing", "closing connection");
}

enum SocketCreationResult {
    // Socket creation was successful, returned a socket listener.
    Created(UnixListener),
    // There's an existing a socket listener.
    PreExisting,
    // Socket creation failed with an error.
    Err(io::Error),
}

impl SocketListener {
    fn new(socket_path: String) -> Self {
        SocketListener {
            socket_path,
            // Don't cleanup the socket resources unless we know that the socket is in use, and owned by this listener.
            cleanup_socket: false,
        }
    }

    /// Return true if it's possible to connect to socket.
    async fn socket_is_available(&self) -> bool {
        if UnixStream::connect(&self.socket_path).await.is_ok() {
            return true;
        }

        let retry_strategy = get_fixed_interval_backoff(10, 3);

        let action = || async {
            UnixStream::connect(&self.socket_path)
                .await
                .map(|_| ())
                .map_err(|_| ())
        };
        let result = Retry::spawn(retry_strategy.get_iterator(), action).await;
        result.is_ok()
    }

    async fn get_socket_listener(&self) -> SocketCreationResult {
        const RETRY_COUNT: u8 = 3;
        let mut retries = RETRY_COUNT;
        while retries > 0 {
            match UnixListener::bind(self.socket_path.clone()) {
                Ok(listener) => {
                    return SocketCreationResult::Created(listener);
                }
                Err(err) if err.kind() == AddrInUse => {
                    if self.socket_is_available().await {
                        return SocketCreationResult::PreExisting;
                    } else {
                        // socket file might still exist, even if nothing is listening on it.
                        close_socket(&self.socket_path);
                        retries -= 1;
                        continue;
                    }
                }
                Err(err) => {
                    return SocketCreationResult::Err(err);
                }
            }
        }
        SocketCreationResult::Err(io::Error::new(
            io::ErrorKind::Other,
            "Failed to connect to socket",
        ))
    }

    pub(crate) async fn listen_on_socket<InitCallback>(&mut self, init_callback: InitCallback)
    where
        InitCallback: FnOnce(Result<String, String>) + Send + 'static,
    {
        // Bind to socket
        let listener = match self.get_socket_listener().await {
            SocketCreationResult::Created(listener) => listener,
            SocketCreationResult::Err(err) => {
                log_info("listen_on_socket", format!("failed with error: {err}"));
                init_callback(Err(err.to_string()));
                return;
            }
            SocketCreationResult::PreExisting => {
                init_callback(Ok(self.socket_path.clone()));
                return;
            }
        };

        self.cleanup_socket = true;
        init_callback(Ok(self.socket_path.clone()));
        let local_set_pool = LocalPoolHandle::new(num_cpus::get());
        loop {
            match listener.accept().await {
                Ok((stream, _addr)) => {
                    local_set_pool.spawn_pinned(move || listen_on_client_stream(stream));
                }
                Err(err) => {
                    log_debug(
                        "listen_on_socket",
                        format!("Socket closed with error: `{err}`"),
                    );
                    return;
                }
            }
        }
    }
}

#[derive(Debug)]
/// Enum describing the reason that a socket listener stopped listening on a socket.
pub enum ClosingReason {
    /// The socket was closed. This is the expected way that the listener should be closed.
    ReadSocketClosed,
    /// The listener encounter an error it couldn't handle.
    UnhandledError(RedisError),
}

impl From<io::Error> for ClosingReason {
    fn from(error: io::Error) -> Self {
        UnhandledError(error.into())
    }
}

/// Enum describing errors received during client creation.
#[derive(Debug, Error)]
enum ClientCreationError {
    #[error("IO error: {0}")]
    IO(#[from] std::io::Error),
    /// An error was returned during the client creation process.
    #[error("Unhandled error: {0}")]
    UnhandledError(String),
    /// Socket listener was closed before receiving the server address.
    #[error("Closing error: {0:?}")]
    SocketListenerClosed(ClosingReason),
    #[error("Connection error: {0:?}")]
    ConnectionError(crate::client::ConnectionError),
}

/// Enum describing errors received during client usage.
#[derive(Debug, Error)]
enum ClienUsageError {
    #[error("Redis error: {0}")]
    Redis(#[from] RedisError),
    /// An error that stems from wrong behavior of the client.
    #[error("Internal error: {0}")]
    Internal(String),
    /// An error that stems from wrong behavior of the user.
    #[error("User error: {0}")]
    User(String),
}

type ClientUsageResult<T> = Result<T, ClienUsageError>;

/// Defines errors caused the connection to close.
#[derive(Debug, Clone)]
struct ClosingError {
    /// A string describing the closing reason
    err_message: String,
}

/// Get the socket full path.
/// The socket file name will contain the process ID and will try to be saved into the user's runtime directory
/// (e.g. /run/user/1000) in Unix systems. If the runtime dir isn't found, the socket file will be saved to the temp dir.
/// For Windows, the socket file will be saved to %AppData%\Local.
pub fn get_socket_path_from_name(socket_name: String) -> String {
    let base_dirs = BaseDirs::new().expect("Failed to create BaseDirs");
    let tmp_dir;
    let folder = if cfg!(windows) {
        base_dirs.data_local_dir()
    } else {
        base_dirs.runtime_dir().unwrap_or({
            tmp_dir = env::temp_dir();
            tmp_dir.as_path()
        })
    };
    folder
        .join(socket_name)
        .into_os_string()
        .into_string()
        .expect("Couldn't create socket path")
}

/// Get the socket path as a string
pub fn get_socket_path() -> String {
    let socket_name = format!("{}-{}", SOCKET_FILE_NAME, std::process::id());
    get_socket_path_from_name(socket_name)
}

/// This function is exposed only for the sake of testing with a nonstandard `socket_path`.
/// Avoid using this function, unless you explicitly want to test the behavior of the listener
/// without using the sockets used by other tests.
pub fn start_socket_listener_internal<InitCallback>(
    init_callback: InitCallback,
    socket_path: Option<String>,
) where
    InitCallback: FnOnce(Result<String, String>) + Send + 'static,
{
    thread::Builder::new()
        .name("socket_listener_thread".to_string())
        .spawn(move || {
            let runtime = Builder::new_current_thread().enable_all().build();
            match runtime {
                Ok(runtime) => {
                    let mut listener = Disposable::new(SocketListener::new(
                        socket_path.unwrap_or_else(get_socket_path),
                    ));
                    runtime.block_on(listener.listen_on_socket(init_callback));
                }
                Err(err) => init_callback(Err(err.to_string())),
            };
        })
        .expect("Thread spawn failed. Cannot report error because callback was moved.");
}

/// Creates a new thread with a main loop task listening on the socket for new connections.
/// Every new connection will be assigned with a client-listener task to handle their requests.
///
/// # Arguments
/// * `init_callback` - called when the socket listener fails to initialize, with the reason for the failure.
pub fn start_socket_listener<InitCallback>(init_callback: InitCallback)
where
    InitCallback: FnOnce(Result<String, String>) + Send + 'static,
{
    start_socket_listener_internal(init_callback, None);
}<|MERGE_RESOLUTION|>--- conflicted
+++ resolved
@@ -362,11 +362,8 @@
         RequestType::Rename => Some(cmd("RENAME")),
         RequestType::DBSize => Some(cmd("DBSIZE")),
         RequestType::Brpop => Some(cmd("BRPOP")),
-<<<<<<< HEAD
+        RequestType::Hkeys => Some(cmd("HKEYS")),
         RequestType::Blpop => Some(cmd("BLPOP")),
-=======
-        RequestType::Hkeys => Some(cmd("HKEYS")),
->>>>>>> cd8c265a
     }
 }
 
