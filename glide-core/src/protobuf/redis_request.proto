syntax = "proto3";
package redis_request;

enum SimpleRoutes {
    AllNodes=0;
    AllPrimaries=1;
    Random=2;
}

enum SlotTypes {
    Primary=0;
    Replica=1;
}

message SlotIdRoute {
    SlotTypes slot_type = 1;
    int32 slot_id = 2;
}

message SlotKeyRoute {
    SlotTypes slot_type = 1;
    string slot_key = 2;
}

message ByAddressRoute {
    string host = 1;
    int32 port = 2;
}

message Routes {
    oneof value {
        SimpleRoutes simple_routes = 1;
        SlotKeyRoute slot_key_route = 2;
        SlotIdRoute slot_id_route = 3;
        ByAddressRoute by_address_route = 4;
    }
}

enum RequestType {
    /// Invalid request type
    InvalidRequest = 0;
    /// An unknown command, where all arguments are defined by the user.
    CustomCommand = 1;
    /// Type of a get string request.
    GetString = 2;
    /// Type of a set string request.
    SetString = 3;
    Ping = 4;
    Info = 5;
    Del = 6;
    Select = 7;
    ConfigGet = 8;
    ConfigSet = 9;
    ConfigResetStat = 10;
    ConfigRewrite = 11;
    ClientGetName = 12;
    ClientGetRedir = 13;
    ClientId = 14;
    ClientInfo = 15;
    ClientKill = 16;
    ClientList = 17;
    ClientNoEvict = 18;
    ClientNoTouch = 19;
    ClientPause = 20;
    ClientReply = 21;
    ClientSetInfo = 22;
    ClientSetName = 23;
    ClientUnblock = 24;
    ClientUnpause = 25;
    Expire = 26;
    HashSet = 27;
    HashGet = 28;
    HashDel = 29;
    HashExists = 30;
    MGet=31;
    MSet=32;
    Incr=33;
    IncrBy=34;
    Decr=35;
    IncrByFloat=36;
    DecrBy=37;
    HashGetAll=38;
    HashMSet=39;
    HashMGet=40;
    HashIncrBy = 41;
    HashIncrByFloat = 42;
    LPush = 43;
    LPop = 44;
    RPush = 45;
    RPop = 46;
    LLen = 47;
    LRem = 48;
    LRange = 49;
    LTrim = 50;
    SAdd = 51;
    SRem = 52;
    SMembers = 53;
    SCard = 54;
    PExpireAt = 55;
    PExpire = 56;
    ExpireAt = 57;
    Exists = 58;
    Unlink = 59;
    TTL = 60;
    Zadd = 61;
    Zrem = 62;
    Zrange = 63;
    Zcard = 64;
    Zcount = 65;
    ZIncrBy = 66;
    ZScore = 67;
    Type = 68;
    HLen = 69;
    Echo = 70;
    ZPopMin = 71;
    Strlen = 72;
    Lindex = 73;
    ZPopMax = 74;
    XRead = 75;
    XAdd = 76;
    XReadGroup = 77;
    XAck = 78;
    XTrim = 79;
    XGroupCreate = 80;
    XGroupDestroy = 81;
    HSetNX = 82;
    SIsMember = 83;
    Hvals = 84;
    PTTL = 85;
    ZRemRangeByRank = 86;
    Persist = 87;
    ZRemRangeByScore = 88;
    Time = 89;
    Zrank = 90;
    Rename = 91;
    DBSize = 92;
    Brpop = 93;
    Hkeys = 94;
    Spop = 95;
    PfAdd = 96;
    PfCount = 97;
    PfMerge = 98;
    Blpop = 100;
    RPushX = 102;
    LPushX = 103;
<<<<<<< HEAD
    BZPopMax = 107;
=======
    ZMScore = 104;
>>>>>>> 0a430cf3
}

message Command {
    message ArgsArray {
        repeated string args = 1;
    }

    RequestType request_type = 1;
    oneof args {
        ArgsArray args_array = 2;
        uint64 args_vec_pointer = 3;
    }
}

message ScriptInvocation {
    string hash = 1;
    repeated string keys = 2;
    repeated string args = 3;
}

message Transaction {
    repeated Command commands = 1;
}

message RedisRequest {
    uint32 callback_idx = 1;

    oneof command {
        Command single_command = 2;
        Transaction transaction = 3;
        ScriptInvocation script_invocation = 4;
    }
    Routes route = 5;
}<|MERGE_RESOLUTION|>--- conflicted
+++ resolved
@@ -143,11 +143,8 @@
     Blpop = 100;
     RPushX = 102;
     LPushX = 103;
-<<<<<<< HEAD
+    ZMScore = 104;
     BZPopMax = 107;
-=======
-    ZMScore = 104;
->>>>>>> 0a430cf3
 }
 
 message Command {
