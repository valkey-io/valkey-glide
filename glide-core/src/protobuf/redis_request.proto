syntax = "proto3";
package redis_request;

enum SimpleRoutes {
    AllNodes=0;
    AllPrimaries=1;
    Random=2;
}

enum SlotTypes {
    Primary=0;
    Replica=1;
}

message SlotIdRoute {
    SlotTypes slot_type = 1;
    int32 slot_id = 2;
}

message SlotKeyRoute {
    SlotTypes slot_type = 1;
    string slot_key = 2;
}

message ByAddressRoute {
    string host = 1;
    int32 port = 2;
}

message Routes {
    oneof value {
        SimpleRoutes simple_routes = 1;
        SlotKeyRoute slot_key_route = 2;
        SlotIdRoute slot_id_route = 3;
        ByAddressRoute by_address_route = 4;
    }
}

enum RequestType {
    /// Invalid request type
    InvalidRequest = 0;
    /// An unknown command, where all arguments are defined by the user.
    CustomCommand = 1;
    /// Type of a get string request.
    GetString = 2;
    /// Type of a set string request.
    SetString = 3;
    Ping = 4;
    Info = 5;
    Del = 6;
    Select = 7;
    ConfigGet = 8;
    ConfigSet = 9;
    ConfigResetStat = 10;
    ConfigRewrite = 11;
    ClientGetName = 12;
    ClientGetRedir = 13;
    ClientId = 14;
    ClientInfo = 15;
    ClientKill = 16;
    ClientList = 17;
    ClientNoEvict = 18;
    ClientNoTouch = 19;
    ClientPause = 20;
    ClientReply = 21;
    ClientSetInfo = 22;
    ClientSetName = 23;
    ClientUnblock = 24;
    ClientUnpause = 25;
    Expire = 26;
    HashSet = 27;
    HashGet = 28;
    HashDel = 29;
    HashExists = 30;
    MGet=31;
    MSet=32;
    Incr=33;
    IncrBy=34;
    Decr=35;
    IncrByFloat=36;
    DecrBy=37;
    HashGetAll=38;
    HashMSet=39;
    HashMGet=40;
    HashIncrBy = 41;
    HashIncrByFloat = 42;
    LPush = 43;
    LPop = 44;
    RPush = 45;
    RPop = 46;
    LLen = 47;
    LRem = 48;
    LRange = 49;
    LTrim = 50;
    SAdd = 51;
    SRem = 52;
    SMembers = 53;
    SCard = 54;
    PExpireAt = 55;
    PExpire = 56;
    ExpireAt = 57;
    Exists = 58;
    Unlink = 59;
    TTL = 60;
    Zadd = 61;
    Zrem = 62;
    Zrange = 63;
    Zcard = 64;
    Zcount = 65;
    ZIncrBy = 66;
    ZScore = 67;
    Type = 68;
    HLen = 69;
    Echo = 70;
    ZPopMin = 71;
    Strlen = 72;
    Lindex = 73;
    ZPopMax = 74;
    XRead = 75;
    XAdd = 76;
    XReadGroup = 77;
    XAck = 78;
    XTrim = 79;
    XGroupCreate = 80;
    XGroupDestroy = 81;
    HSetNX = 82;
    SIsMember = 83;
    Hvals = 84;
    PTTL = 85;
    ZRemRangeByRank = 86;
    Persist = 87;
    ZRemRangeByScore = 88;
    Time = 89;
    Zrank = 90;
    Rename = 91;
    DBSize = 92;
    Brpop = 93;
    Hkeys = 94;
    Spop = 95;
    PfAdd = 96;
    PfCount = 97;
    PfMerge = 98;
    Blpop = 100;
    LInsert = 101;
    RPushX = 102;
    LPushX = 103;
    ZMScore = 104;
    ZDiff = 105;
    ZDiffStore = 106;
    SetRange = 107;
    ZRemRangeByLex = 108;
    ZLexCount = 109;
    Append = 110;
    SUnionStore = 111;
    SDiffStore = 112;
    SInter = 113;
    SInterStore = 114;
    ZRangeStore = 115;
    GetRange = 116;
    SMove = 117;
    SMIsMember = 118;
    LastSave = 120;
    GeoAdd = 121;
    GeoHash = 122;
    ObjectEncoding = 123;
<<<<<<< HEAD
    RenameNx = 130;
=======
    SDiff = 124;
    ObjectRefcount = 126;
    LOLWUT = 100500;
    GeoDist = 127;
    GeoPos = 128;
    BZPopMax = 129;
>>>>>>> e5702c34
}

message Command {
    message ArgsArray {
        repeated string args = 1;
    }

    RequestType request_type = 1;
    oneof args {
        ArgsArray args_array = 2;
        uint64 args_vec_pointer = 3;
    }
}

message ScriptInvocation {
    string hash = 1;
    repeated string keys = 2;
    repeated string args = 3;
}

message Transaction {
    repeated Command commands = 1;
}

message RedisRequest {
    uint32 callback_idx = 1;

    oneof command {
        Command single_command = 2;
        Transaction transaction = 3;
        ScriptInvocation script_invocation = 4;
    }
    Routes route = 5;
}<|MERGE_RESOLUTION|>--- conflicted
+++ resolved
@@ -163,16 +163,14 @@
     GeoAdd = 121;
     GeoHash = 122;
     ObjectEncoding = 123;
-<<<<<<< HEAD
-    RenameNx = 130;
-=======
+
     SDiff = 124;
     ObjectRefcount = 126;
     LOLWUT = 100500;
     GeoDist = 127;
     GeoPos = 128;
     BZPopMax = 129;
->>>>>>> e5702c34
+    RenameNx = 130;
 }
 
 message Command {
