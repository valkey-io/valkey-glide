syntax = "proto3";
package redis_request;

enum SimpleRoutes {
    AllNodes=0;
    AllPrimaries=1;
    Random=2;
}

enum SlotTypes {
    Primary=0;
    Replica=1;
}

message SlotIdRoute {
    SlotTypes slot_type = 1;
    int32 slot_id = 2;
}

message SlotKeyRoute {
    SlotTypes slot_type = 1;
    string slot_key = 2;
}

message ByAddressRoute {
    string host = 1;
    int32 port = 2;
}

message Routes {
    oneof value {
        SimpleRoutes simple_routes = 1;
        SlotKeyRoute slot_key_route = 2;
        SlotIdRoute slot_id_route = 3;
        ByAddressRoute by_address_route = 4;
    }
}

enum RequestType {
    /// Invalid request type
    InvalidRequest = 0;
    /// An unknown command, where all arguments are defined by the user.
    CustomCommand = 1;
    /// Type of a get string request.
    GetString = 2;
    /// Type of a set string request.
    SetString = 3;
    Ping = 4;
    Info = 5;
    Del = 6;
    Select = 7;
    ConfigGet = 8;
    ConfigSet = 9;
    ConfigResetStat = 10;
    ConfigRewrite = 11;
    ClientGetName = 12;
    ClientGetRedir = 13;
    ClientId = 14;
    ClientInfo = 15;
    ClientKill = 16;
    ClientList = 17;
    ClientNoEvict = 18;
    ClientNoTouch = 19;
    ClientPause = 20;
    ClientReply = 21;
    ClientSetInfo = 22;
    ClientSetName = 23;
    ClientUnblock = 24;
    ClientUnpause = 25;
    Expire = 26;
    HashSet = 27;
    HashGet = 28;
    HashDel = 29;
    HashExists = 30;
    MGet=31;
    MSet=32;
    Incr=33;
    IncrBy=34;
    Decr=35;
    IncrByFloat=36;
    DecrBy=37;
    HashGetAll=38;
    HashMSet=39;
    HashMGet=40;
    HashIncrBy = 41;
    HashIncrByFloat = 42;
    LPush = 43;
    LPop = 44;
    RPush = 45;
    RPop = 46;
    LLen = 47;
    LRem = 48;
    LRange = 49;
    LTrim = 50;
    SAdd = 51;
    SRem = 52;
    SMembers = 53;
    SCard = 54;
    PExpireAt = 55;
    PExpire = 56;
    ExpireAt = 57;
    Exists = 58;
    Unlink = 59;
    TTL = 60;
    Zadd = 61;
    Zrem = 62;
    Zrange = 63;
    Zcard = 64;
    Zcount = 65;
    ZIncrBy = 66;
    ZScore = 67;
    Type = 68;
    HLen = 69;
    Echo = 70;
    ZPopMin = 71;
    Strlen = 72;
    Lindex = 73;
    ZPopMax = 74;
    XRead = 75;
    XAdd = 76;
    XReadGroup = 77;
    XAck = 78;
    XTrim = 79;
    XGroupCreate = 80;
    XGroupDestroy = 81;
    HSetNX = 82;
    SIsMember = 83;
    Hvals = 84;
    PTTL = 85;
    ZRemRangeByRank = 86;
    Persist = 87;
    ZRemRangeByScore = 88;
    Time = 89;
    Zrank = 90;
    Rename = 91;
    DBSize = 92;
    Brpop = 93;
    Hkeys = 94;
    Spop = 95;
    PfAdd = 96;
    PfCount = 97;
    PfMerge = 98;
    Blpop = 100;
    LInsert = 101;
    RPushX = 102;
    LPushX = 103;
    ZMScore = 104;
    ZDiff = 105;
    ZDiffStore = 106;
    SetRange = 107;
    ZRemRangeByLex = 108;
    ZLexCount = 109;
    Append = 110;
    SUnionStore = 111;
    SDiffStore = 112;
    SInter = 113;
    SInterStore = 114;
    ZRangeStore = 115;
    GetRange = 116;
    SMove = 117;
<<<<<<< HEAD
    SDiff = 122;
=======
    SMIsMember = 118;
    LastSave = 120;
    GeoAdd = 121;
    GeoHash = 122;
>>>>>>> 1c507926
}

message Command {
    message ArgsArray {
        repeated string args = 1;
    }

    RequestType request_type = 1;
    oneof args {
        ArgsArray args_array = 2;
        uint64 args_vec_pointer = 3;
    }
}

message ScriptInvocation {
    string hash = 1;
    repeated string keys = 2;
    repeated string args = 3;
}

message Transaction {
    repeated Command commands = 1;
}

message RedisRequest {
    uint32 callback_idx = 1;

    oneof command {
        Command single_command = 2;
        Transaction transaction = 3;
        ScriptInvocation script_invocation = 4;
    }
    Routes route = 5;
}<|MERGE_RESOLUTION|>--- conflicted
+++ resolved
@@ -158,14 +158,11 @@
     ZRangeStore = 115;
     GetRange = 116;
     SMove = 117;
-<<<<<<< HEAD
-    SDiff = 122;
-=======
     SMIsMember = 118;
     LastSave = 120;
     GeoAdd = 121;
     GeoHash = 122;
->>>>>>> 1c507926
+    SDiff = 123;
 }
 
 message Command {
