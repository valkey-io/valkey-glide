--- conflicted
+++ resolved
@@ -180,11 +180,8 @@
     ZUnion = 136;
     BZPopMin = 137;
     FlushAll = 138;
-<<<<<<< HEAD
-    BZMPop = 139;
-=======
     ZRandMember = 139;
->>>>>>> d4ffa996
+    BZMPop = 140;
 }
 
 message Command {
