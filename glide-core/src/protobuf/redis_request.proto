syntax = "proto3";
package redis_request;

enum SimpleRoutes {
    AllNodes=0;
    AllPrimaries=1;
    Random=2;
}

enum SlotTypes {
    Primary=0;
    Replica=1;
}

message SlotIdRoute {
    SlotTypes slot_type = 1;
    int32 slot_id = 2;
}

message SlotKeyRoute {
    SlotTypes slot_type = 1;
    string slot_key = 2;
}

message ByAddressRoute {
    string host = 1;
    int32 port = 2;
}

message Routes {
    oneof value {
        SimpleRoutes simple_routes = 1;
        SlotKeyRoute slot_key_route = 2;
        SlotIdRoute slot_id_route = 3;
        ByAddressRoute by_address_route = 4;
    }
}

enum RequestType {
    /// Invalid request type
    InvalidRequest = 0;
    /// An unknown command, where all arguments are defined by the user.
    CustomCommand = 1;
    /// Type of a get string request.
    GetString = 2;
    /// Type of a set string request.
    SetString = 3;
    Ping = 4;
    Info = 5;
    Del = 6;
    Select = 7;
    ConfigGet = 8;
    ConfigSet = 9;
    ConfigResetStat = 10;
    ConfigRewrite = 11;
    ClientGetName = 12;
    ClientGetRedir = 13;
    ClientId = 14;
    ClientInfo = 15;
    ClientKill = 16;
    ClientList = 17;
    ClientNoEvict = 18;
    ClientNoTouch = 19;
    ClientPause = 20;
    ClientReply = 21;
    ClientSetInfo = 22;
    ClientSetName = 23;
    ClientUnblock = 24;
    ClientUnpause = 25;
    Expire = 26;
    HashSet = 27;
    HashGet = 28;
    HashDel = 29;
    HashExists = 30;
    MGet=31;
    MSet=32;
    Incr=33;
    IncrBy=34;
    Decr=35;
    IncrByFloat=36;
    DecrBy=37;
    HashGetAll=38;
    HashMSet=39;
    HashMGet=40;
    HashIncrBy = 41;
    HashIncrByFloat = 42;
    LPush = 43;
    LPop = 44;
    RPush = 45;
    RPop = 46;
    LLen = 47;
    LRem = 48;
    LRange = 49;
    LTrim = 50;
    SAdd = 51;
    SRem = 52;
    SMembers = 53;
    SCard = 54;
    PExpireAt = 55;
    PExpire = 56;
    ExpireAt = 57;
    Exists = 58;
    Unlink = 59;
    TTL = 60;
    Zadd = 61;
    Zrem = 62;
    Zrange = 63;
    Zcard = 64;
    Zcount = 65;
    ZIncrBy = 66;
    ZScore = 67;
    Type = 68;
    HLen = 69;
    Echo = 70;
    ZPopMin = 71;
    Strlen = 72;
    Lindex = 73;
    ZPopMax = 74;
    XRead = 75;
    XAdd = 76;
    XReadGroup = 77;
    XAck = 78;
    XTrim = 79;
    XGroupCreate = 80;
    XGroupDestroy = 81;
    HSetNX = 82;
    SIsMember = 83;
    Hvals = 84;
    PTTL = 85;
    ZRemRangeByRank = 86;
    Persist = 87;
    ZRemRangeByScore = 88;
    Time = 89;
    Zrank = 90;
    Rename = 91;
    DBSize = 92;
    Brpop = 93;
    Hkeys = 94;
<<<<<<< HEAD
    Blpop = 100;
=======
    PfAdd = 96;
    RPushX = 102;
    LPushX = 103;
>>>>>>> 4ffeb22e
}

message Command {
    message ArgsArray {
        repeated string args = 1;
    }

    RequestType request_type = 1;
    oneof args {
        ArgsArray args_array = 2;
        uint64 args_vec_pointer = 3;
    }
}

message ScriptInvocation {
    string hash = 1;
    repeated string keys = 2;
    repeated string args = 3;
}

message Transaction {
    repeated Command commands = 1;
}

message RedisRequest {
    uint32 callback_idx = 1;
    
    oneof command {
        Command single_command = 2;
        Transaction transaction = 3;
        ScriptInvocation script_invocation = 4;
    }
    Routes route = 5;
}<|MERGE_RESOLUTION|>--- conflicted
+++ resolved
@@ -136,13 +136,10 @@
     DBSize = 92;
     Brpop = 93;
     Hkeys = 94;
-<<<<<<< HEAD
+    PfAdd = 96;
     Blpop = 100;
-=======
-    PfAdd = 96;
     RPushX = 102;
     LPushX = 103;
->>>>>>> 4ffeb22e
 }
 
 message Command {
