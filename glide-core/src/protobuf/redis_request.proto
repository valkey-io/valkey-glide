syntax = "proto3";
package redis_request;

enum SimpleRoutes {
    AllNodes=0;
    AllPrimaries=1;
    Random=2;
}

enum SlotTypes {
    Primary=0;
    Replica=1;
}

message SlotIdRoute {
    SlotTypes slot_type = 1;
    int32 slot_id = 2;
}

message SlotKeyRoute {
    SlotTypes slot_type = 1;
    string slot_key = 2;
}

message ByAddressRoute {
    string host = 1;
    int32 port = 2;
}

message Routes {
    oneof value {
        SimpleRoutes simple_routes = 1;
        SlotKeyRoute slot_key_route = 2;
        SlotIdRoute slot_id_route = 3;
        ByAddressRoute by_address_route = 4;
    }
}

enum RequestType {
    /// Invalid request type
    InvalidRequest = 0;
    /// An unknown command, where all arguments are defined by the user.
    CustomCommand = 1;
    /// Type of a get string request.
    GetString = 2;
    /// Type of a set string request.
    SetString = 3;
    Ping = 4;
    Info = 5;
    Del = 6;
    Select = 7;
    ConfigGet = 8;
    ConfigSet = 9;
    ConfigResetStat = 10;
    ConfigRewrite = 11;
    ClientGetName = 12;
    ClientGetRedir = 13;
    ClientId = 14;
    ClientInfo = 15;
    ClientKill = 16;
    ClientList = 17;
    ClientNoEvict = 18;
    ClientNoTouch = 19;
    ClientPause = 20;
    ClientReply = 21;
    ClientSetInfo = 22;
    ClientSetName = 23;
    ClientUnblock = 24;
    ClientUnpause = 25;
    Expire = 26;
    HashSet = 27;
    HashGet = 28;
    HashDel = 29;
    HashExists = 30;
    MGet=31;
    MSet=32;
    Incr=33;
    IncrBy=34;
    Decr=35;
    IncrByFloat=36;
    DecrBy=37;
    HashGetAll=38;
    HashMSet=39;
    HashMGet=40;
    HashIncrBy = 41;
    HashIncrByFloat = 42;
    LPush = 43;
    LPop = 44;
    RPush = 45;
    RPop = 46;
    LLen = 47;
    LRem = 48;
    LRange = 49;
    LTrim = 50;
    SAdd = 51;
    SRem = 52;
    SMembers = 53;
    SCard = 54;
    PExpireAt = 55;
    PExpire = 56;
    ExpireAt = 57;
    Exists = 58;
    Unlink = 59;
    TTL = 60;
    Zadd = 61;
    Zrem = 62;
    Zrange = 63;
    Zcard = 64;
    Zcount = 65;
    ZIncrBy = 66;
    ZScore = 67;
    Type = 68;
    HLen = 69;
    Echo = 70;
    ZPopMin = 71;
    Strlen = 72;
    Lindex = 73;
    ZPopMax = 74;
    XRead = 75;
    XAdd = 76;
    XReadGroup = 77;
    XAck = 78;
    XTrim = 79;
    XGroupCreate = 80;
    XGroupDestroy = 81;
    HSetNX = 82;
    SIsMember = 83;
    Hvals = 84;
    PTTL = 85;
    ZRemRangeByRank = 86;
    Persist = 87;
    ZRemRangeByScore = 88;
    Time = 89;
    Zrank = 90;
    Rename = 91;
    DBSize = 92;
    Brpop = 93;
<<<<<<< HEAD
    BZPopMax = 107;
=======
    Hkeys = 94;
    Spop = 95;
    PfAdd = 96;
    PfCount = 97;
    PfMerge = 98;
    Blpop = 100;
    RPushX = 102;
    LPushX = 103;
>>>>>>> 78cfa33d
}

message Command {
    message ArgsArray {
        repeated string args = 1;
    }

    RequestType request_type = 1;
    oneof args {
        ArgsArray args_array = 2;
        uint64 args_vec_pointer = 3;
    }
}

message ScriptInvocation {
    string hash = 1;
    repeated string keys = 2;
    repeated string args = 3;
}

message Transaction {
    repeated Command commands = 1;
}

message RedisRequest {
    uint32 callback_idx = 1;
    
    oneof command {
        Command single_command = 2;
        Transaction transaction = 3;
        ScriptInvocation script_invocation = 4;
    }
    Routes route = 5;
}<|MERGE_RESOLUTION|>--- conflicted
+++ resolved
@@ -135,9 +135,6 @@
     Rename = 91;
     DBSize = 92;
     Brpop = 93;
-<<<<<<< HEAD
-    BZPopMax = 107;
-=======
     Hkeys = 94;
     Spop = 95;
     PfAdd = 96;
@@ -146,7 +143,7 @@
     Blpop = 100;
     RPushX = 102;
     LPushX = 103;
->>>>>>> 78cfa33d
+    BZPopMax = 107;
 }
 
 message Command {
