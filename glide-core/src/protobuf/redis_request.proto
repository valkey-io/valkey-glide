--- conflicted
+++ resolved
@@ -135,17 +135,14 @@
     Rename = 91;
     DBSize = 92;
     Brpop = 93;
-<<<<<<< HEAD
-    Linsert = 101;
-=======
     Hkeys = 94;
     PfAdd = 96;
     PfCount = 97;
     PfMerge = 98;
     Blpop = 100;
+    Linsert = 101;
     RPushX = 102;
     LPushX = 103;
->>>>>>> 10490fd0
 }
 
 message Command {
