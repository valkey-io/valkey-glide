--- conflicted
+++ resolved
@@ -224,13 +224,10 @@
     UnWatch = 184;
     GeoSearchStore = 185;
     SUnion = 186;
-<<<<<<< HEAD
-    XGroupCreateConsumer = 188;
-    XGroupDelConsumer = 189;
-=======
     Publish = 187;
     SPublish = 188;
->>>>>>> b3eb5093
+    XGroupCreateConsumer = 189;
+    XGroupDelConsumer = 190;
 }
 
 message Command {
