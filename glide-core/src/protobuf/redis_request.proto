--- conflicted
+++ resolved
@@ -171,11 +171,8 @@
     GeoPos = 128;
     BZPopMax = 129;
     ObjectFreq = 130;
-<<<<<<< HEAD
     RenameNx = 131;
-=======
     Touch = 132;
->>>>>>> b269d4d2
 }
 
 message Command {
