syntax = "proto3";
package redis_request;

enum SimpleRoutes {
    AllNodes=0;
    AllPrimaries=1;
    Random=2;
}

enum SlotTypes {
    Primary=0;
    Replica=1;
}

message SlotIdRoute {
    SlotTypes slot_type = 1;
    int32 slot_id = 2;
}

message SlotKeyRoute {
    SlotTypes slot_type = 1;
    string slot_key = 2;
}

message ByAddressRoute {
    string host = 1;
    int32 port = 2;
}

message Routes {
    oneof value {
        SimpleRoutes simple_routes = 1;
        SlotKeyRoute slot_key_route = 2;
        SlotIdRoute slot_id_route = 3;
        ByAddressRoute by_address_route = 4;
    }
}

enum RequestType {
    /// Invalid request type
    InvalidRequest = 0;
    /// An unknown command, where all arguments are defined by the user.
    CustomCommand = 1;
    Get = 2;
    Set = 3;
    Ping = 4;
    Info = 5;
    Del = 6;
    Select = 7;
    ConfigGet = 8;
    ConfigSet = 9;
    ConfigResetStat = 10;
    ConfigRewrite = 11;
    ClientGetName = 12;
    ClientGetRedir = 13;
    ClientId = 14;
    ClientInfo = 15;
    ClientKill = 16;
    ClientList = 17;
    ClientNoEvict = 18;
    ClientNoTouch = 19;
    ClientPause = 20;
    ClientReply = 21;
    ClientSetInfo = 22;
    ClientSetName = 23;
    ClientUnblock = 24;
    ClientUnpause = 25;
    Expire = 26;
    HSet = 27;
    HGet = 28;
    HDel = 29;
    HExists = 30;
    MGet=31;
    MSet=32;
    Incr=33;
    IncrBy=34;
    Decr=35;
    IncrByFloat=36;
    DecrBy=37;
    HGetAll=38;
    HMSet=39;
    HMGet=40;
    HIncrBy = 41;
    HIncrByFloat = 42;
    LPush = 43;
    LPop = 44;
    RPush = 45;
    RPop = 46;
    LLen = 47;
    LRem = 48;
    LRange = 49;
    LTrim = 50;
    SAdd = 51;
    SRem = 52;
    SMembers = 53;
    SCard = 54;
    PExpireAt = 55;
    PExpire = 56;
    ExpireAt = 57;
    Exists = 58;
    Unlink = 59;
    TTL = 60;
    ZAdd = 61;
    ZRem = 62;
    ZRange = 63;
    ZCard = 64;
    ZCount = 65;
    ZIncrBy = 66;
    ZScore = 67;
    Type = 68;
    HLen = 69;
    Echo = 70;
    ZPopMin = 71;
    Strlen = 72;
    LIndex = 73;
    ZPopMax = 74;
    XRead = 75;
    XAdd = 76;
    XReadGroup = 77;
    XAck = 78;
    XTrim = 79;
    XGroupCreate = 80;
    XGroupDestroy = 81;
    HSetNX = 82;
    SIsMember = 83;
    HVals = 84;
    PTTL = 85;
    ZRemRangeByRank = 86;
    Persist = 87;
    ZRemRangeByScore = 88;
    Time = 89;
    ZRank = 90;
    Rename = 91;
    DBSize = 92;
    BRPop = 93;
    HKeys = 94;
    SPop = 95;
    PfAdd = 96;
    PfCount = 97;
    PfMerge = 98;
    BLPop = 100;
    LInsert = 101;
    RPushX = 102;
    LPushX = 103;
    ZMScore = 104;
    ZDiff = 105;
    ZDiffStore = 106;
    SetRange = 107;
    ZRemRangeByLex = 108;
    ZLexCount = 109;
    Append = 110;
    SUnionStore = 111;
    SDiffStore = 112;
    SInter = 113;
    SInterStore = 114;
    ZRangeStore = 115;
    GetRange = 116;
    SMove = 117;
    SMIsMember = 118;
    ZUnionStore = 119;
    LastSave = 120;
    GeoAdd = 121;
    GeoHash = 122;
    ObjectEncoding = 123;
    SDiff = 124;
    ObjectIdleTime = 125;
    ObjectRefCount = 126;
    Lolwut = 100500;
    GeoDist = 127;
    GeoPos = 128;
    BZPopMax = 129;
    ObjectFreq = 130;
    RenameNX = 131;
    Touch = 132;
    ZRevRank = 133;
    ZInterStore = 134;
    HRandField = 135;
    ZUnion = 136;
    BZPopMin = 137;
    FlushAll = 138;
    ZRandMember = 139;
    BitCount = 140;
    BZMPop = 141;
    SetBit = 142;
    ZInterCard = 143;
    ZMPop = 144;
    GetBit = 145;
    ZInter = 146;
    BitPos = 147;
<<<<<<< HEAD
    HStrlen = 148;
=======
    BitOp = 148;
>>>>>>> d880b871
    FunctionLoad = 150;
    LMPop = 155;
}

message Command {
    message ArgsArray {
        repeated string args = 1;
    }

    RequestType request_type = 1;
    oneof args {
        ArgsArray args_array = 2;
        uint64 args_vec_pointer = 3;
    }
}

message ScriptInvocation {
    string hash = 1;
    repeated string keys = 2;
    repeated string args = 3;
}

message Transaction {
    repeated Command commands = 1;
}

message RedisRequest {
    uint32 callback_idx = 1;

    oneof command {
        Command single_command = 2;
        Transaction transaction = 3;
        ScriptInvocation script_invocation = 4;
    }
    Routes route = 5;
}<|MERGE_RESOLUTION|>--- conflicted
+++ resolved
@@ -187,11 +187,8 @@
     GetBit = 145;
     ZInter = 146;
     BitPos = 147;
-<<<<<<< HEAD
-    HStrlen = 148;
-=======
     BitOp = 148;
->>>>>>> d880b871
+    HStrlen = 149;
     FunctionLoad = 150;
     LMPop = 155;
 }
