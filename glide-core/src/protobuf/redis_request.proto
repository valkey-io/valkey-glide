--- conflicted
+++ resolved
@@ -145,14 +145,11 @@
     RPushX = 102;
     LPushX = 103;
     ZMScore = 104;
-<<<<<<< HEAD
-    SMove = 109;
-=======
     ZDiff = 105;
     ZDiffStore = 106;
     SetRange = 107;
     ZRemRangeByLex = 108;
->>>>>>> 01dc04b0
+    SMove = 110;
 }
 
 message Command {
