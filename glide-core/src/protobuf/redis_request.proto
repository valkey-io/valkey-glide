syntax = "proto3";
package redis_request;

enum SimpleRoutes {
    AllNodes=0;
    AllPrimaries=1;
    Random=2;
}

enum SlotTypes {
    Primary=0;
    Replica=1;
}

message SlotIdRoute {
    SlotTypes slot_type = 1;
    int32 slot_id = 2;
}

message SlotKeyRoute {
    SlotTypes slot_type = 1;
    string slot_key = 2;
}

message ByAddressRoute {
    string host = 1;
    int32 port = 2;
}

message Routes {
    oneof value {
        SimpleRoutes simple_routes = 1;
        SlotKeyRoute slot_key_route = 2;
        SlotIdRoute slot_id_route = 3;
        ByAddressRoute by_address_route = 4;
    }
}

enum RequestType {
    /// Invalid request type
    InvalidRequest = 0;
    /// An unknown command, where all arguments are defined by the user.
    CustomCommand = 1;
    /// Type of a get string request.
    GetString = 2;
    /// Type of a set string request.
    SetString = 3;
    Ping = 4;
    Info = 5;
    Del = 6;
    Select = 7;
    ConfigGet = 8;
    ConfigSet = 9;
    ConfigResetStat = 10;
    ConfigRewrite = 11;
    ClientGetName = 12;
    ClientGetRedir = 13;
    ClientId = 14;
    ClientInfo = 15;
    ClientKill = 16;
    ClientList = 17;
    ClientNoEvict = 18;
    ClientNoTouch = 19;
    ClientPause = 20;
    ClientReply = 21;
    ClientSetInfo = 22;
    ClientSetName = 23;
    ClientUnblock = 24;
    ClientUnpause = 25;
    Expire = 26;
    HashSet = 27;
    HashGet = 28;
    HashDel = 29;
    HashExists = 30;
    MGet=31;
    MSet=32;
    Incr=33;
    IncrBy=34;
    Decr=35;
    IncrByFloat=36;
    DecrBy=37;
    HashGetAll=38;
    HashMSet=39;
    HashMGet=40;
    HashIncrBy = 41;
    HashIncrByFloat = 42;
    LPush = 43;
    LPop = 44;
    RPush = 45;
    RPop = 46;
    LLen = 47;
    LRem = 48;
    LRange = 49;
    LTrim = 50;
    SAdd = 51;
    SRem = 52;
    SMembers = 53;
    SCard = 54;
    PExpireAt = 55;
    PExpire = 56;
    ExpireAt = 57;
    Exists = 58;
    Unlink = 59;
    TTL = 60;
    Zadd = 61;
    Zrem = 62;
    Zrange = 63;
    Zcard = 64;
    Zcount = 65;
    ZIncrBy = 66;
    ZScore = 67;
    Type = 68;
    HLen = 69;
    Echo = 70;
    ZPopMin = 71;
    Strlen = 72;
    Lindex = 73;
    ZPopMax = 74;
    XRead = 75;
    XAdd = 76;
    XReadGroup = 77;
    XAck = 78;
    XTrim = 79;
    XGroupCreate = 80;
    XGroupDestroy = 81;
    HSetNX = 82;
    SIsMember = 83;
    Hvals = 84;
    PTTL = 85;
    ZRemRangeByRank = 86;
    Persist = 87;
    ZRemRangeByScore = 88;
    Time = 89;
    Zrank = 90;
    Rename = 91;
    DBSize = 92;
    Brpop = 93;
    Hkeys = 94;
    Spop = 95;
    PfAdd = 96;
    PfCount = 97;
    PfMerge = 98;
    Blpop = 100;
    RPushX = 102;
    LPushX = 103;
<<<<<<< HEAD
    SMove = 106;
=======
    ZMScore = 104;
>>>>>>> 0a430cf3
}

message Command {
    message ArgsArray {
        repeated string args = 1;
    }

    RequestType request_type = 1;
    oneof args {
        ArgsArray args_array = 2;
        uint64 args_vec_pointer = 3;
    }
}

message ScriptInvocation {
    string hash = 1;
    repeated string keys = 2;
    repeated string args = 3;
}

message Transaction {
    repeated Command commands = 1;
}

message RedisRequest {
    uint32 callback_idx = 1;

    oneof command {
        Command single_command = 2;
        Transaction transaction = 3;
        ScriptInvocation script_invocation = 4;
    }
    Routes route = 5;
}<|MERGE_RESOLUTION|>--- conflicted
+++ resolved
@@ -143,11 +143,8 @@
     Blpop = 100;
     RPushX = 102;
     LPushX = 103;
-<<<<<<< HEAD
-    SMove = 106;
-=======
     ZMScore = 104;
->>>>>>> 0a430cf3
+    SMove = 109;
 }
 
 message Command {
