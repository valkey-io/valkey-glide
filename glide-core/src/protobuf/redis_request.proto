--- conflicted
+++ resolved
@@ -145,9 +145,6 @@
     RPushX = 102;
     LPushX = 103;
     ZMScore = 104;
-<<<<<<< HEAD
-    BZPopMax = 107;
-=======
     ZDiff = 105;
     ZDiffStore = 106;
     SetRange = 107;
@@ -171,7 +168,7 @@
     LOLWUT = 100500;
     GeoDist = 127;
     GeoPos = 128;
->>>>>>> a046ec5e
+    BZPopMax = 129;
 }
 
 message Command {
