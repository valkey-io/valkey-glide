syntax = "proto3";
package redis_request;

enum SimpleRoutes {
    AllNodes=0;
    AllPrimaries=1;
    Random=2;
}

enum SlotTypes {
    Primary=0;
    Replica=1;
}

message SlotIdRoute {
    SlotTypes slot_type = 1;
    int32 slot_id = 2;
}

message SlotKeyRoute {
    SlotTypes slot_type = 1;
    string slot_key = 2;
}

message ByAddressRoute {
    string host = 1;
    int32 port = 2;
}

message Routes {
    oneof value {
        SimpleRoutes simple_routes = 1;
        SlotKeyRoute slot_key_route = 2;
        SlotIdRoute slot_id_route = 3;
        ByAddressRoute by_address_route = 4;
    }
}

enum RequestType {
    /// Invalid request type
    InvalidRequest = 0;
    /// An unknown command, where all arguments are defined by the user.
    CustomCommand = 1;
    /// Type of a get string request.
    GetString = 2;
    /// Type of a set string request.
    SetString = 3;
    Ping = 4;
    Info = 5;
    Del = 6;
    Select = 7;
    ConfigGet = 8;
    ConfigSet = 9;
    ConfigResetStat = 10;
    ConfigRewrite = 11;
    ClientGetName = 12;
    ClientGetRedir = 13;
    ClientId = 14;
    ClientInfo = 15;
    ClientKill = 16;
    ClientList = 17;
    ClientNoEvict = 18;
    ClientNoTouch = 19;
    ClientPause = 20;
    ClientReply = 21;
    ClientSetInfo = 22;
    ClientSetName = 23;
    ClientUnblock = 24;
    ClientUnpause = 25;
    Expire = 26;
    HashSet = 27;
    HashGet = 28;
    HashDel = 29;
    HashExists = 30;
    MGet=31;
    MSet=32;
    Incr=33;
    IncrBy=34;
    Decr=35;
    IncrByFloat=36;
    DecrBy=37;
    HashGetAll=38;
    HashMSet=39;
    HashMGet=40;
    HashIncrBy = 41;
    HashIncrByFloat = 42;
    LPush = 43;
    LPop = 44;
    RPush = 45;
    RPop = 46;
    LLen = 47;
    LRem = 48;
    LRange = 49;
    LTrim = 50;
    SAdd = 51;
    SRem = 52;
    SMembers = 53;
    SCard = 54;
    PExpireAt = 55;
    PExpire = 56;
    ExpireAt = 57;
    Exists = 58;
    Unlink = 59;
    TTL = 60;
    Zadd = 61;
    Zrem = 62;
    Zrange = 63;
    Zcard = 64;
    Zcount = 65;
    ZIncrBy = 66;
    ZScore = 67;
    Type = 68;
    HLen = 69;
    Echo = 70;
    ZPopMin = 71;
    Strlen = 72;
    Lindex = 73;
    ZPopMax = 74;
    XRead = 75;
    XAdd = 76;
    XReadGroup = 77;
    XAck = 78;
    XTrim = 79;
    XGroupCreate = 80;
    XGroupDestroy = 81;
    HSetNX = 82;
    SIsMember = 83;
    Hvals = 84;
    PTTL = 85;
    ZRemRangeByRank = 86;
    Persist = 87;
    ZRemRangeByScore = 88;
    Time = 89;
    Zrank = 90;
    Rename = 91;
    DBSize = 92;
    Brpop = 93;
<<<<<<< HEAD
    RPushX = 102;
    LPushX = 103;
=======
    Hkeys = 94;
>>>>>>> cd8c265a
}

message Command {
    message ArgsArray {
        repeated string args = 1;
    }

    RequestType request_type = 1;
    oneof args {
        ArgsArray args_array = 2;
        uint64 args_vec_pointer = 3;
    }
}

message ScriptInvocation {
    string hash = 1;
    repeated string keys = 2;
    repeated string args = 3;
}

message Transaction {
    repeated Command commands = 1;
}

message RedisRequest {
    uint32 callback_idx = 1;
    
    oneof command {
        Command single_command = 2;
        Transaction transaction = 3;
        ScriptInvocation script_invocation = 4;
    }
    Routes route = 5;
}<|MERGE_RESOLUTION|>--- conflicted
+++ resolved
@@ -135,12 +135,9 @@
     Rename = 91;
     DBSize = 92;
     Brpop = 93;
-<<<<<<< HEAD
+    Hkeys = 94;
     RPushX = 102;
     LPushX = 103;
-=======
-    Hkeys = 94;
->>>>>>> cd8c265a
 }
 
 message Command {
