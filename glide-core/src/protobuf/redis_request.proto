syntax = "proto3";
package redis_request;

enum SimpleRoutes {
    AllNodes=0;
    AllPrimaries=1;
    Random=2;
}

enum SlotTypes {
    Primary=0;
    Replica=1;
}

message SlotIdRoute {
    SlotTypes slot_type = 1;
    int32 slot_id = 2;
}

message SlotKeyRoute {
    SlotTypes slot_type = 1;
    string slot_key = 2;
}

message ByAddressRoute {
    string host = 1;
    int32 port = 2;
}

message Routes {
    oneof value {
        SimpleRoutes simple_routes = 1;
        SlotKeyRoute slot_key_route = 2;
        SlotIdRoute slot_id_route = 3;
        ByAddressRoute by_address_route = 4;
    }
}

enum RequestType {
    /// Invalid request type
    InvalidRequest = 0;
    /// An unknown command, where all arguments are defined by the user.
    CustomCommand = 1;
    Get = 2;
    Set = 3;
    Ping = 4;
    Info = 5;
    Del = 6;
    Select = 7;
    ConfigGet = 8;
    ConfigSet = 9;
    ConfigResetStat = 10;
    ConfigRewrite = 11;
    ClientGetName = 12;
    ClientGetRedir = 13;
    ClientId = 14;
    ClientInfo = 15;
    ClientKill = 16;
    ClientList = 17;
    ClientNoEvict = 18;
    ClientNoTouch = 19;
    ClientPause = 20;
    ClientReply = 21;
    ClientSetInfo = 22;
    ClientSetName = 23;
    ClientUnblock = 24;
    ClientUnpause = 25;
    Expire = 26;
    HSet = 27;
    HGet = 28;
    HDel = 29;
    HExists = 30;
    MGet=31;
    MSet=32;
    Incr=33;
    IncrBy=34;
    Decr=35;
    IncrByFloat=36;
    DecrBy=37;
    HGetAll=38;
    HMSet=39;
    HMGet=40;
    HIncrBy = 41;
    HIncrByFloat = 42;
    LPush = 43;
    LPop = 44;
    RPush = 45;
    RPop = 46;
    LLen = 47;
    LRem = 48;
    LRange = 49;
    LTrim = 50;
    SAdd = 51;
    SRem = 52;
    SMembers = 53;
    SCard = 54;
    PExpireAt = 55;
    PExpire = 56;
    ExpireAt = 57;
    Exists = 58;
    Unlink = 59;
    TTL = 60;
    ZAdd = 61;
    ZRem = 62;
    ZRange = 63;
    ZCard = 64;
    ZCount = 65;
    ZIncrBy = 66;
    ZScore = 67;
    Type = 68;
    HLen = 69;
    Echo = 70;
    ZPopMin = 71;
    Strlen = 72;
    LIndex = 73;
    ZPopMax = 74;
    XRead = 75;
    XAdd = 76;
    XReadGroup = 77;
    XAck = 78;
    XTrim = 79;
    XGroupCreate = 80;
    XGroupDestroy = 81;
    HSetNX = 82;
    SIsMember = 83;
    HVals = 84;
    PTTL = 85;
    ZRemRangeByRank = 86;
    Persist = 87;
    ZRemRangeByScore = 88;
    Time = 89;
    ZRank = 90;
    Rename = 91;
    DBSize = 92;
    BRPop = 93;
    HKeys = 94;
    SPop = 95;
    PfAdd = 96;
    PfCount = 97;
    PfMerge = 98;
    BLPop = 100;
    LInsert = 101;
    RPushX = 102;
    LPushX = 103;
    ZMScore = 104;
    ZDiff = 105;
    ZDiffStore = 106;
    SetRange = 107;
    ZRemRangeByLex = 108;
    ZLexCount = 109;
    Append = 110;
    SUnionStore = 111;
    SDiffStore = 112;
    SInter = 113;
    SInterStore = 114;
    ZRangeStore = 115;
    GetRange = 116;
    SMove = 117;
    SMIsMember = 118;
    ZUnionStore = 119;
    LastSave = 120;
    GeoAdd = 121;
    GeoHash = 122;
    ObjectEncoding = 123;
    SDiff = 124;
    ObjectIdleTime = 125;
    ObjectRefCount = 126;
    Lolwut = 100500;
    GeoDist = 127;
    GeoPos = 128;
    BZPopMax = 129;
    ObjectFreq = 130;
    RenameNX = 131;
    Touch = 132;
    ZRevRank = 133;
    ZInterStore = 134;
    HRandField = 135;
    ZUnion = 136;
    BZPopMin = 137;
    FlushAll = 138;
    ZRandMember = 139;
    BitCount = 140;
    BZMPop = 141;
    SetBit = 142;
    ZInterCard = 143;
    ZMPop = 144;
    GetBit = 145;
    ZInter = 146;
    BitPos = 147;
    BitOp = 148;
    HStrlen = 149;
    FunctionLoad = 150;
    LMPop = 155;
    ExpireTime = 156;
    PExpireTime = 157;
    BLMPop = 158;
    XLen = 159;
    LSet = 165;
    XDel = 166;
<<<<<<< HEAD
    XRange = 167;
=======
    LMove = 168;
>>>>>>> 124f73d2
}

message Command {
    message ArgsArray {
        repeated string args = 1;
    }

    RequestType request_type = 1;
    oneof args {
        ArgsArray args_array = 2;
        uint64 args_vec_pointer = 3;
    }
}

message ScriptInvocation {
    string hash = 1;
    repeated string keys = 2;
    repeated string args = 3;
}

message Transaction {
    repeated Command commands = 1;
}

message RedisRequest {
    uint32 callback_idx = 1;

    oneof command {
        Command single_command = 2;
        Transaction transaction = 3;
        ScriptInvocation script_invocation = 4;
    }
    Routes route = 5;
}<|MERGE_RESOLUTION|>--- conflicted
+++ resolved
@@ -197,11 +197,8 @@
     XLen = 159;
     LSet = 165;
     XDel = 166;
-<<<<<<< HEAD
     XRange = 167;
-=======
     LMove = 168;
->>>>>>> 124f73d2
 }
 
 message Command {
