--- conflicted
+++ resolved
@@ -185,9 +185,6 @@
     ZInterCard = 143;
     ZMPop = 144;
     GetBit = 145;
-<<<<<<< HEAD
-    GetDel = 146;
-=======
     ZInter = 146;
     BitPos = 147;
     BitOp = 148;
@@ -202,7 +199,7 @@
     XDel = 166;
     LMove = 168;
     BLMove = 169;
->>>>>>> 1415d4da
+    GetDel = 170;
 }
 
 message Command {
