--- conflicted
+++ resolved
@@ -158,10 +158,8 @@
     ZRangeStore = 115;
     GetRange = 116;
     SMove = 117;
-<<<<<<< HEAD
+    SMIsMember = 118;
     ZUnionStore = 119;
-=======
-    SMIsMember = 118;
     LastSave = 120;
     GeoAdd = 121;
     GeoHash = 122;
@@ -182,7 +180,6 @@
     ZUnion = 136;
     BZPopMin = 137;
     FlushAll = 138;
->>>>>>> ef1a84c8
 }
 
 message Command {
