--- conflicted
+++ resolved
@@ -126,9 +126,6 @@
     ZRangeStore = 115,
     GetRange = 116,
     SMove = 117,
-<<<<<<< HEAD
-    ZInterStore = 118,
-=======
     SMIsMember = 118,
     LastSave = 120,
     GeoAdd = 121,
@@ -145,7 +142,7 @@
     RenameNx = 131,
     Touch = 132,
     ZRevRank = 133,
->>>>>>> 52dd3dca
+    ZInterStore = 134,
 }
 
 fn get_two_word_command(first: &str, second: &str) -> Cmd {
@@ -275,9 +272,6 @@
             ProtobufRequestType::ZRangeStore => RequestType::ZRangeStore,
             ProtobufRequestType::GetRange => RequestType::GetRange,
             ProtobufRequestType::SMove => RequestType::SMove,
-<<<<<<< HEAD
-            ProtobufRequestType::ZInterStore => RequestType::ZInterStore,
-=======
             ProtobufRequestType::SMIsMember => RequestType::SMIsMember,
             ProtobufRequestType::LastSave => RequestType::LastSave,
             ProtobufRequestType::GeoAdd => RequestType::GeoAdd,
@@ -294,7 +288,7 @@
             ProtobufRequestType::RenameNx => RequestType::RenameNx,
             ProtobufRequestType::Touch => RequestType::Touch,
             ProtobufRequestType::ZRevRank => RequestType::ZRevRank,
->>>>>>> 52dd3dca
+            ProtobufRequestType::ZInterStore => RequestType::ZInterStore,
         }
     }
 }
@@ -420,9 +414,6 @@
             RequestType::ZRangeStore => Some(cmd("ZRANGESTORE")),
             RequestType::GetRange => Some(cmd("GETRANGE")),
             RequestType::SMove => Some(cmd("SMOVE")),
-<<<<<<< HEAD
-            RequestType::ZInterStore => Some(cmd("ZINTERSTORE")),
-=======
             RequestType::SMIsMember => Some(cmd("SMISMEMBER")),
             RequestType::LastSave => Some(cmd("LASTSAVE")),
             RequestType::GeoAdd => Some(cmd("GEOADD")),
@@ -439,7 +430,7 @@
             RequestType::RenameNx => Some(cmd("RENAMENX")),
             RequestType::Touch => Some(cmd("TOUCH")),
             RequestType::ZRevRank => Some(cmd("ZREVRANK")),
->>>>>>> 52dd3dca
+            RequestType::ZInterStore => Some(cmd("ZINTERSTORE")),
         }
     }
 }