/**
 * Copyright GLIDE-for-Redis Project Contributors - SPDX Identifier: Apache-2.0
 */
use redis::{cmd, Cmd};

#[cfg(feature = "socket-layer")]
use crate::redis_request::RequestType as ProtobufRequestType;

#[repr(C)]
#[derive(Debug)]
pub enum RequestType {
    InvalidRequest = 0,
    CustomCommand = 1,
    GetString = 2,
    SetString = 3,
    Ping = 4,
    Info = 5,
    Del = 6,
    Select = 7,
    ConfigGet = 8,
    ConfigSet = 9,
    ConfigResetStat = 10,
    ConfigRewrite = 11,
    ClientGetName = 12,
    ClientGetRedir = 13,
    ClientId = 14,
    ClientInfo = 15,
    ClientKill = 16,
    ClientList = 17,
    ClientNoEvict = 18,
    ClientNoTouch = 19,
    ClientPause = 20,
    ClientReply = 21,
    ClientSetInfo = 22,
    ClientSetName = 23,
    ClientUnblock = 24,
    ClientUnpause = 25,
    Expire = 26,
    HashSet = 27,
    HashGet = 28,
    HashDel = 29,
    HashExists = 30,
    MGet = 31,
    MSet = 32,
    Incr = 33,
    IncrBy = 34,
    Decr = 35,
    IncrByFloat = 36,
    DecrBy = 37,
    HashGetAll = 38,
    HashMSet = 39,
    HashMGet = 40,
    HashIncrBy = 41,
    HashIncrByFloat = 42,
    LPush = 43,
    LPop = 44,
    RPush = 45,
    RPop = 46,
    LLen = 47,
    LRem = 48,
    LRange = 49,
    LTrim = 50,
    SAdd = 51,
    SRem = 52,
    SMembers = 53,
    SCard = 54,
    PExpireAt = 55,
    PExpire = 56,
    ExpireAt = 57,
    Exists = 58,
    Unlink = 59,
    TTL = 60,
    Zadd = 61,
    Zrem = 62,
    Zrange = 63,
    Zcard = 64,
    Zcount = 65,
    ZIncrBy = 66,
    ZScore = 67,
    Type = 68,
    HLen = 69,
    Echo = 70,
    ZPopMin = 71,
    Strlen = 72,
    Lindex = 73,
    ZPopMax = 74,
    XRead = 75,
    XAdd = 76,
    XReadGroup = 77,
    XAck = 78,
    XTrim = 79,
    XGroupCreate = 80,
    XGroupDestroy = 81,
    HSetNX = 82,
    SIsMember = 83,
    Hvals = 84,
    PTTL = 85,
    ZRemRangeByRank = 86,
    Persist = 87,
    ZRemRangeByScore = 88,
    Time = 89,
    Zrank = 90,
    Rename = 91,
    DBSize = 92,
    Brpop = 93,
    Hkeys = 94,
    Spop = 95,
    PfAdd = 96,
    PfCount = 97,
    PfMerge = 98,
    Blpop = 100,
    LInsert = 101,
    RPushX = 102,
    LPushX = 103,
    ZMScore = 104,
    ZDiff = 105,
    ZDiffStore = 106,
    SetRange = 107,
    ZRemRangeByLex = 108,
<<<<<<< HEAD
    GetRange = 116,
=======
    ZLexCount = 109,
>>>>>>> d8e9df45
}

fn get_two_word_command(first: &str, second: &str) -> Cmd {
    let mut cmd = cmd(first);
    cmd.arg(second);
    cmd
}

#[cfg(feature = "socket-layer")]
impl From<::protobuf::EnumOrUnknown<ProtobufRequestType>> for RequestType {
    fn from(value: ::protobuf::EnumOrUnknown<ProtobufRequestType>) -> Self {
        match value.enum_value_or(ProtobufRequestType::InvalidRequest) {
            ProtobufRequestType::InvalidRequest => RequestType::InvalidRequest,
            ProtobufRequestType::CustomCommand => RequestType::CustomCommand,
            ProtobufRequestType::GetString => RequestType::GetString,
            ProtobufRequestType::SetString => RequestType::SetString,
            ProtobufRequestType::Ping => RequestType::Ping,
            ProtobufRequestType::Info => RequestType::Info,
            ProtobufRequestType::Del => RequestType::Del,
            ProtobufRequestType::Select => RequestType::Select,
            ProtobufRequestType::ConfigGet => RequestType::ConfigGet,
            ProtobufRequestType::ConfigSet => RequestType::ConfigSet,
            ProtobufRequestType::ConfigResetStat => RequestType::ConfigResetStat,
            ProtobufRequestType::ConfigRewrite => RequestType::ConfigRewrite,
            ProtobufRequestType::ClientGetName => RequestType::ClientGetName,
            ProtobufRequestType::ClientGetRedir => RequestType::ClientGetRedir,
            ProtobufRequestType::ClientId => RequestType::ClientId,
            ProtobufRequestType::ClientInfo => RequestType::ClientInfo,
            ProtobufRequestType::ClientKill => RequestType::ClientKill,
            ProtobufRequestType::ClientList => RequestType::ClientList,
            ProtobufRequestType::ClientNoEvict => RequestType::ClientNoEvict,
            ProtobufRequestType::ClientNoTouch => RequestType::ClientNoTouch,
            ProtobufRequestType::ClientPause => RequestType::ClientPause,
            ProtobufRequestType::ClientReply => RequestType::ClientReply,
            ProtobufRequestType::ClientSetInfo => RequestType::ClientSetInfo,
            ProtobufRequestType::ClientSetName => RequestType::ClientSetName,
            ProtobufRequestType::ClientUnblock => RequestType::ClientUnblock,
            ProtobufRequestType::ClientUnpause => RequestType::ClientUnpause,
            ProtobufRequestType::Expire => RequestType::Expire,
            ProtobufRequestType::HashSet => RequestType::HashSet,
            ProtobufRequestType::HashGet => RequestType::HashGet,
            ProtobufRequestType::HashDel => RequestType::HashDel,
            ProtobufRequestType::HashExists => RequestType::HashExists,
            ProtobufRequestType::MSet => RequestType::MSet,
            ProtobufRequestType::MGet => RequestType::MGet,
            ProtobufRequestType::Incr => RequestType::Incr,
            ProtobufRequestType::IncrBy => RequestType::IncrBy,
            ProtobufRequestType::IncrByFloat => RequestType::IncrByFloat,
            ProtobufRequestType::Decr => RequestType::Decr,
            ProtobufRequestType::DecrBy => RequestType::DecrBy,
            ProtobufRequestType::HashGetAll => RequestType::HashGetAll,
            ProtobufRequestType::HashMSet => RequestType::HashMSet,
            ProtobufRequestType::HashMGet => RequestType::HashMGet,
            ProtobufRequestType::HashIncrBy => RequestType::HashIncrBy,
            ProtobufRequestType::HashIncrByFloat => RequestType::HashIncrByFloat,
            ProtobufRequestType::LPush => RequestType::LPush,
            ProtobufRequestType::LPop => RequestType::LPop,
            ProtobufRequestType::RPush => RequestType::RPush,
            ProtobufRequestType::RPop => RequestType::RPop,
            ProtobufRequestType::LLen => RequestType::LLen,
            ProtobufRequestType::LRem => RequestType::LRem,
            ProtobufRequestType::LRange => RequestType::LRange,
            ProtobufRequestType::LTrim => RequestType::LTrim,
            ProtobufRequestType::SAdd => RequestType::SAdd,
            ProtobufRequestType::SRem => RequestType::SRem,
            ProtobufRequestType::SMembers => RequestType::SMembers,
            ProtobufRequestType::SCard => RequestType::SCard,
            ProtobufRequestType::PExpireAt => RequestType::PExpireAt,
            ProtobufRequestType::PExpire => RequestType::PExpire,
            ProtobufRequestType::ExpireAt => RequestType::ExpireAt,
            ProtobufRequestType::Exists => RequestType::Exists,
            ProtobufRequestType::Unlink => RequestType::Unlink,
            ProtobufRequestType::TTL => RequestType::TTL,
            ProtobufRequestType::Zadd => RequestType::Zadd,
            ProtobufRequestType::Zrem => RequestType::Zrem,
            ProtobufRequestType::Zrange => RequestType::Zrange,
            ProtobufRequestType::Zcard => RequestType::Zcard,
            ProtobufRequestType::Zcount => RequestType::Zcount,
            ProtobufRequestType::ZIncrBy => RequestType::ZIncrBy,
            ProtobufRequestType::ZScore => RequestType::ZScore,
            ProtobufRequestType::Type => RequestType::Type,
            ProtobufRequestType::HLen => RequestType::HLen,
            ProtobufRequestType::Echo => RequestType::Echo,
            ProtobufRequestType::ZPopMin => RequestType::ZPopMin,
            ProtobufRequestType::Strlen => RequestType::Strlen,
            ProtobufRequestType::Lindex => RequestType::Lindex,
            ProtobufRequestType::ZPopMax => RequestType::ZPopMax,
            ProtobufRequestType::XAck => RequestType::XAck,
            ProtobufRequestType::XAdd => RequestType::XAdd,
            ProtobufRequestType::XReadGroup => RequestType::XReadGroup,
            ProtobufRequestType::XRead => RequestType::XRead,
            ProtobufRequestType::XGroupCreate => RequestType::XGroupCreate,
            ProtobufRequestType::XGroupDestroy => RequestType::XGroupDestroy,
            ProtobufRequestType::XTrim => RequestType::XTrim,
            ProtobufRequestType::HSetNX => RequestType::HSetNX,
            ProtobufRequestType::SIsMember => RequestType::SIsMember,
            ProtobufRequestType::Hvals => RequestType::Hvals,
            ProtobufRequestType::PTTL => RequestType::PTTL,
            ProtobufRequestType::ZRemRangeByRank => RequestType::ZRemRangeByRank,
            ProtobufRequestType::Persist => RequestType::Persist,
            ProtobufRequestType::ZRemRangeByScore => RequestType::ZRemRangeByScore,
            ProtobufRequestType::Time => RequestType::Time,
            ProtobufRequestType::Zrank => RequestType::Zrank,
            ProtobufRequestType::Rename => RequestType::Rename,
            ProtobufRequestType::DBSize => RequestType::DBSize,
            ProtobufRequestType::Brpop => RequestType::Brpop,
            ProtobufRequestType::Hkeys => RequestType::Hkeys,
            ProtobufRequestType::PfAdd => RequestType::PfAdd,
            ProtobufRequestType::PfCount => RequestType::PfCount,
            ProtobufRequestType::PfMerge => RequestType::PfMerge,
            ProtobufRequestType::RPushX => RequestType::RPushX,
            ProtobufRequestType::LPushX => RequestType::LPushX,
            ProtobufRequestType::Blpop => RequestType::Blpop,
            ProtobufRequestType::LInsert => RequestType::LInsert,
            ProtobufRequestType::Spop => RequestType::Spop,
            ProtobufRequestType::ZMScore => RequestType::ZMScore,
            ProtobufRequestType::ZDiff => RequestType::ZDiff,
            ProtobufRequestType::ZDiffStore => RequestType::ZDiffStore,
            ProtobufRequestType::SetRange => RequestType::SetRange,
            ProtobufRequestType::ZRemRangeByLex => RequestType::ZRemRangeByLex,
<<<<<<< HEAD
            ProtobufRequestType::GetRange => RequestType::GetRange,
=======
            ProtobufRequestType::ZLexCount => RequestType::ZLexCount,
>>>>>>> d8e9df45
        }
    }
}

impl RequestType {
    /// Returns a `Cmd` set with the command name matching the request.
    pub fn get_command(&self) -> Option<Cmd> {
        match self {
            RequestType::InvalidRequest => None,
            RequestType::CustomCommand => Some(Cmd::new()),
            RequestType::GetString => Some(cmd("GET")),
            RequestType::SetString => Some(cmd("SET")),
            RequestType::Ping => Some(cmd("PING")),
            RequestType::Info => Some(cmd("INFO")),
            RequestType::Del => Some(cmd("DEL")),
            RequestType::Select => Some(cmd("SELECT")),
            RequestType::ConfigGet => Some(get_two_word_command("CONFIG", "GET")),
            RequestType::ConfigSet => Some(get_two_word_command("CONFIG", "SET")),
            RequestType::ConfigResetStat => Some(get_two_word_command("CONFIG", "RESETSTAT")),
            RequestType::ConfigRewrite => Some(get_two_word_command("CONFIG", "REWRITE")),
            RequestType::ClientGetName => Some(get_two_word_command("CLIENT", "GETNAME")),
            RequestType::ClientGetRedir => Some(get_two_word_command("CLIENT", "GETREDIR")),
            RequestType::ClientId => Some(get_two_word_command("CLIENT", "ID")),
            RequestType::ClientInfo => Some(get_two_word_command("CLIENT", "INFO")),
            RequestType::ClientKill => Some(get_two_word_command("CLIENT", "KILL")),
            RequestType::ClientList => Some(get_two_word_command("CLIENT", "LIST")),
            RequestType::ClientNoEvict => Some(get_two_word_command("CLIENT", "NO-EVICT")),
            RequestType::ClientNoTouch => Some(get_two_word_command("CLIENT", "NO-TOUCH")),
            RequestType::ClientPause => Some(get_two_word_command("CLIENT", "PAUSE")),
            RequestType::ClientReply => Some(get_two_word_command("CLIENT", "REPLY")),
            RequestType::ClientSetInfo => Some(get_two_word_command("CLIENT", "SETINFO")),
            RequestType::ClientSetName => Some(get_two_word_command("CLIENT", "SETNAME")),
            RequestType::ClientUnblock => Some(get_two_word_command("CLIENT", "UNBLOCK")),
            RequestType::ClientUnpause => Some(get_two_word_command("CLIENT", "UNPAUSE")),
            RequestType::Expire => Some(cmd("EXPIRE")),
            RequestType::HashSet => Some(cmd("HSET")),
            RequestType::HashGet => Some(cmd("HGET")),
            RequestType::HashDel => Some(cmd("HDEL")),
            RequestType::HashExists => Some(cmd("HEXISTS")),
            RequestType::MSet => Some(cmd("MSET")),
            RequestType::MGet => Some(cmd("MGET")),
            RequestType::Incr => Some(cmd("INCR")),
            RequestType::IncrBy => Some(cmd("INCRBY")),
            RequestType::IncrByFloat => Some(cmd("INCRBYFLOAT")),
            RequestType::Decr => Some(cmd("DECR")),
            RequestType::DecrBy => Some(cmd("DECRBY")),
            RequestType::HashGetAll => Some(cmd("HGETALL")),
            RequestType::HashMSet => Some(cmd("HMSET")),
            RequestType::HashMGet => Some(cmd("HMGET")),
            RequestType::HashIncrBy => Some(cmd("HINCRBY")),
            RequestType::HashIncrByFloat => Some(cmd("HINCRBYFLOAT")),
            RequestType::LPush => Some(cmd("LPUSH")),
            RequestType::LPop => Some(cmd("LPOP")),
            RequestType::RPush => Some(cmd("RPUSH")),
            RequestType::RPop => Some(cmd("RPOP")),
            RequestType::LLen => Some(cmd("LLEN")),
            RequestType::LRem => Some(cmd("LREM")),
            RequestType::LRange => Some(cmd("LRANGE")),
            RequestType::LTrim => Some(cmd("LTRIM")),
            RequestType::SAdd => Some(cmd("SADD")),
            RequestType::SRem => Some(cmd("SREM")),
            RequestType::SMembers => Some(cmd("SMEMBERS")),
            RequestType::SCard => Some(cmd("SCARD")),
            RequestType::PExpireAt => Some(cmd("PEXPIREAT")),
            RequestType::PExpire => Some(cmd("PEXPIRE")),
            RequestType::ExpireAt => Some(cmd("EXPIREAT")),
            RequestType::Exists => Some(cmd("EXISTS")),
            RequestType::Unlink => Some(cmd("UNLINK")),
            RequestType::TTL => Some(cmd("TTL")),
            RequestType::Zadd => Some(cmd("ZADD")),
            RequestType::Zrem => Some(cmd("ZREM")),
            RequestType::Zrange => Some(cmd("ZRANGE")),
            RequestType::Zcard => Some(cmd("ZCARD")),
            RequestType::Zcount => Some(cmd("ZCOUNT")),
            RequestType::ZIncrBy => Some(cmd("ZINCRBY")),
            RequestType::ZScore => Some(cmd("ZSCORE")),
            RequestType::Type => Some(cmd("TYPE")),
            RequestType::HLen => Some(cmd("HLEN")),
            RequestType::Echo => Some(cmd("ECHO")),
            RequestType::ZPopMin => Some(cmd("ZPOPMIN")),
            RequestType::Strlen => Some(cmd("STRLEN")),
            RequestType::Lindex => Some(cmd("LINDEX")),
            RequestType::ZPopMax => Some(cmd("ZPOPMAX")),
            RequestType::XAck => Some(cmd("XACK")),
            RequestType::XAdd => Some(cmd("XADD")),
            RequestType::XReadGroup => Some(cmd("XREADGROUP")),
            RequestType::XRead => Some(cmd("XREAD")),
            RequestType::XGroupCreate => Some(get_two_word_command("XGROUP", "CREATE")),
            RequestType::XGroupDestroy => Some(get_two_word_command("XGROUP", "DESTROY")),
            RequestType::XTrim => Some(cmd("XTRIM")),
            RequestType::HSetNX => Some(cmd("HSETNX")),
            RequestType::SIsMember => Some(cmd("SISMEMBER")),
            RequestType::Hvals => Some(cmd("HVALS")),
            RequestType::PTTL => Some(cmd("PTTL")),
            RequestType::ZRemRangeByRank => Some(cmd("ZREMRANGEBYRANK")),
            RequestType::Persist => Some(cmd("PERSIST")),
            RequestType::ZRemRangeByScore => Some(cmd("ZREMRANGEBYSCORE")),
            RequestType::Time => Some(cmd("TIME")),
            RequestType::Zrank => Some(cmd("ZRANK")),
            RequestType::Rename => Some(cmd("RENAME")),
            RequestType::DBSize => Some(cmd("DBSIZE")),
            RequestType::Brpop => Some(cmd("BRPOP")),
            RequestType::Hkeys => Some(cmd("HKEYS")),
            RequestType::PfAdd => Some(cmd("PFADD")),
            RequestType::PfCount => Some(cmd("PFCOUNT")),
            RequestType::PfMerge => Some(cmd("PFMERGE")),
            RequestType::RPushX => Some(cmd("RPUSHX")),
            RequestType::LPushX => Some(cmd("LPUSHX")),
            RequestType::Blpop => Some(cmd("BLPOP")),
            RequestType::LInsert => Some(cmd("LINSERT")),
            RequestType::Spop => Some(cmd("SPOP")),
            RequestType::ZMScore => Some(cmd("ZMSCORE")),
            RequestType::ZDiff => Some(cmd("ZDIFF")),
            RequestType::ZDiffStore => Some(cmd("ZDIFFSTORE")),
            RequestType::SetRange => Some(cmd("SETRANGE")),
            RequestType::ZRemRangeByLex => Some(cmd("ZREMRANGEBYLEX")),
<<<<<<< HEAD
            RequestType::GetRange => Some(cmd("GETRANGE")),
=======
            RequestType::ZLexCount => Some(cmd("ZLEXCOUNT")),
>>>>>>> d8e9df45
        }
    }
}<|MERGE_RESOLUTION|>--- conflicted
+++ resolved
@@ -117,11 +117,8 @@
     ZDiffStore = 106,
     SetRange = 107,
     ZRemRangeByLex = 108,
-<<<<<<< HEAD
     GetRange = 116,
-=======
     ZLexCount = 109,
->>>>>>> d8e9df45
 }
 
 fn get_two_word_command(first: &str, second: &str) -> Cmd {
@@ -242,11 +239,8 @@
             ProtobufRequestType::ZDiffStore => RequestType::ZDiffStore,
             ProtobufRequestType::SetRange => RequestType::SetRange,
             ProtobufRequestType::ZRemRangeByLex => RequestType::ZRemRangeByLex,
-<<<<<<< HEAD
             ProtobufRequestType::GetRange => RequestType::GetRange,
-=======
             ProtobufRequestType::ZLexCount => RequestType::ZLexCount,
->>>>>>> d8e9df45
         }
     }
 }
@@ -363,11 +357,8 @@
             RequestType::ZDiffStore => Some(cmd("ZDIFFSTORE")),
             RequestType::SetRange => Some(cmd("SETRANGE")),
             RequestType::ZRemRangeByLex => Some(cmd("ZREMRANGEBYLEX")),
-<<<<<<< HEAD
             RequestType::GetRange => Some(cmd("GETRANGE")),
-=======
             RequestType::ZLexCount => Some(cmd("ZLEXCOUNT")),
->>>>>>> d8e9df45
         }
     }
 }