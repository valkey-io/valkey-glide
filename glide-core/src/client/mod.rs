/**
 * Copyright Valkey GLIDE Project Contributors - SPDX Identifier: Apache-2.0
 */
mod types;

use crate::cluster_scan_container::insert_cluster_scan_cursor;
use crate::scripts_container::get_script;
use futures::FutureExt;
use logger_core::{log_info, log_warn};
use redis::aio::ConnectionLike;
use redis::cluster_async::ClusterConnection;
use redis::cluster_routing::{
    MultipleNodeRoutingInfo, ResponsePolicy, Routable, RoutingInfo, SingleNodeRoutingInfo,
};
use redis::cluster_slotmap::ReadFromReplicaStrategy;
use redis::{Cmd, ErrorKind, ObjectType, PushInfo, RedisError, RedisResult, ScanStateRC, Value};
pub use standalone_client::StandaloneClient;
use std::io;
use std::sync::atomic::{AtomicIsize, Ordering};
use std::sync::Arc;
use std::time::Duration;
pub use types::*;

use self::value_conversion::{convert_to_expected_type, expected_type_for_cmd, get_value_type};
mod reconnecting_connection;
mod standalone_client;
mod value_conversion;
use tokio::sync::mpsc;

pub const HEARTBEAT_SLEEP_DURATION: Duration = Duration::from_secs(1);
pub const DEFAULT_RETRIES: u32 = 3;
pub const DEFAULT_RESPONSE_TIMEOUT: Duration = Duration::from_millis(250);
pub const DEFAULT_CONNECTION_ATTEMPT_TIMEOUT: Duration = Duration::from_millis(250);
pub const DEFAULT_PERIODIC_TOPOLOGY_CHECKS_INTERVAL: Duration = Duration::from_secs(60);
pub const INTERNAL_CONNECTION_TIMEOUT: Duration = Duration::from_millis(250);
pub const FINISHED_SCAN_CURSOR: &str = "finished";

/// The value of 1000 for the maximum number of inflight requests is determined based on Little's Law in queuing theory:
///
/// Expected maximum request rate: 50,000 requests/second
/// Expected response time: 1 millisecond
///
/// According to Little's Law, the maximum number of inflight requests required to fully utilize the maximum request rate is:
///   (50,000 requests/second) × (1 millisecond / 1000 milliseconds) = 50 requests
///
/// The value of 1000 provides a buffer for bursts while still allowing full utilization of the maximum request rate.
pub const DEFAULT_MAX_INFLIGHT_REQUESTS: u32 = 1000;

/// The connection check interval is currently not exposed to the user via ConnectionRequest,
/// as improper configuration could negatively impact performance or pub/sub resiliency.
/// A 3-second interval provides a reasonable balance between connection validation
/// and performance overhead.
pub const CONNECTION_CHECKS_INTERVAL: Duration = Duration::from_secs(3);

pub(super) fn get_port(address: &NodeAddress) -> u16 {
    const DEFAULT_PORT: u16 = 6379;
    if address.port == 0 {
        DEFAULT_PORT
    } else {
        address.port
    }
}

pub(super) fn get_redis_connection_info(
    connection_request: &ConnectionRequest,
) -> redis::RedisConnectionInfo {
    let protocol = connection_request.protocol.unwrap_or_default();
    let db = connection_request.database_id;
    let client_name = connection_request.client_name.clone();
    let pubsub_subscriptions = connection_request.pubsub_subscriptions.clone();
    match &connection_request.authentication_info {
        Some(info) => redis::RedisConnectionInfo {
            db,
            username: info.username.clone(),
            password: info.password.clone(),
            protocol,
            client_name,
            pubsub_subscriptions,
        },
        None => redis::RedisConnectionInfo {
            db,
            protocol,
            client_name,
            pubsub_subscriptions,
            ..Default::default()
        },
    }
}

pub(super) fn get_connection_info(
    address: &NodeAddress,
    tls_mode: TlsMode,
    redis_connection_info: redis::RedisConnectionInfo,
) -> redis::ConnectionInfo {
    let addr = if tls_mode != TlsMode::NoTls {
        redis::ConnectionAddr::TcpTls {
            host: address.host.to_string(),
            port: get_port(address),
            insecure: tls_mode == TlsMode::InsecureTls,
            tls_params: None,
        }
    } else {
        redis::ConnectionAddr::Tcp(address.host.to_string(), get_port(address))
    };
    redis::ConnectionInfo {
        addr,
        redis: redis_connection_info,
    }
}

#[derive(Clone)]
pub enum ClientWrapper {
    Standalone(StandaloneClient),
    Cluster { client: ClusterConnection },
}

#[derive(Clone)]
pub struct Client {
    internal_client: ClientWrapper,
    request_timeout: Duration,
    // Setting this counter to limit the inflight requests, in case of any queue is blocked, so we return error to the customer.
    inflight_requests_allowed: Arc<AtomicIsize>,
}

async fn run_with_timeout<T>(
    timeout: Option<Duration>,
    future: impl futures::Future<Output = RedisResult<T>> + Send,
) -> redis::RedisResult<T> {
    match timeout {
        Some(duration) => tokio::time::timeout(duration, future)
            .await
            .map_err(|_| io::Error::from(io::ErrorKind::TimedOut).into())
            .and_then(|res| res),
        None => future.await,
    }
}

/// Extension to the request timeout for blocking commands to ensure we won't return with timeout error before the server responded
const BLOCKING_CMD_TIMEOUT_EXTENSION: f64 = 0.5; // seconds

enum TimeUnit {
    Milliseconds = 1000,
    Seconds = 1,
}

/// Enumeration representing different request timeout options.
#[derive(Default, PartialEq, Debug)]
enum RequestTimeoutOption {
    // Indicates no timeout should be set for the request.
    NoTimeout,
    // Indicates the request timeout should be based on the client's configured timeout.
    #[default]
    ClientConfig,
    // Indicates the request timeout should be based on the timeout specified in the blocking command.
    BlockingCommand(Duration),
}

/// Helper function for parsing a timeout argument to f64.
/// Attempts to parse the argument found at `timeout_idx` from bytes into an f64.
fn parse_timeout_to_f64(cmd: &Cmd, timeout_idx: usize) -> RedisResult<f64> {
    let create_err = |err_msg| {
        RedisError::from((
            ErrorKind::ResponseError,
            err_msg,
            format!(
                "Expected to find timeout value at index {:?} for command {:?}.",
                timeout_idx,
                std::str::from_utf8(&cmd.command().unwrap_or_default()),
            ),
        ))
    };
    let timeout_bytes = cmd
        .arg_idx(timeout_idx)
        .ok_or(create_err("Couldn't find timeout index"))?;
    let timeout_str = std::str::from_utf8(timeout_bytes)
        .map_err(|_| create_err("Failed to parse the timeout argument to string"))?;
    timeout_str
        .parse::<f64>()
        .map_err(|_| create_err("Failed to parse the timeout argument to f64"))
}

/// Attempts to get the timeout duration from the command argument at `timeout_idx`.
/// If the argument can be parsed into a duration, it returns the duration in seconds with BlockingCmdTimeout.
/// If the timeout argument value is zero, NoTimeout will be returned. Otherwise, ClientConfigTimeout is returned.
fn get_timeout_from_cmd_arg(
    cmd: &Cmd,
    timeout_idx: usize,
    time_unit: TimeUnit,
) -> RedisResult<RequestTimeoutOption> {
    let timeout_secs = parse_timeout_to_f64(cmd, timeout_idx)? / ((time_unit as i32) as f64);
    if timeout_secs < 0.0 {
        // Timeout cannot be negative, return the client's configured request timeout
        Err(RedisError::from((
            ErrorKind::ResponseError,
            "Timeout cannot be negative",
            format!("Received timeout = {:?}.", timeout_secs),
        )))
    } else if timeout_secs == 0.0 {
        // `0` means we should set no timeout
        Ok(RequestTimeoutOption::NoTimeout)
    } else {
        // We limit the maximum timeout due to restrictions imposed by Redis and the Duration crate
        if timeout_secs > u32::MAX as f64 {
            Err(RedisError::from((
                ErrorKind::ResponseError,
                "Timeout is out of range, max timeout is 2^32 - 1 (u32::MAX)",
                format!("Received timeout = {:?}.", timeout_secs),
            )))
        } else {
            // Extend the request timeout to ensure we don't timeout before receiving a response from the server.
            Ok(RequestTimeoutOption::BlockingCommand(
                Duration::from_secs_f64(
                    (timeout_secs + BLOCKING_CMD_TIMEOUT_EXTENSION).min(u32::MAX as f64),
                ),
            ))
        }
    }
}

fn get_request_timeout(cmd: &Cmd, default_timeout: Duration) -> RedisResult<Option<Duration>> {
    let command = cmd.command().unwrap_or_default();
    let timeout = match command.as_slice() {
        b"BLPOP" | b"BRPOP" | b"BLMOVE" | b"BZPOPMAX" | b"BZPOPMIN" | b"BRPOPLPUSH" => {
            get_timeout_from_cmd_arg(cmd, cmd.args_iter().len() - 1, TimeUnit::Seconds)
        }
        b"BLMPOP" | b"BZMPOP" => get_timeout_from_cmd_arg(cmd, 1, TimeUnit::Seconds),
        b"XREAD" | b"XREADGROUP" => cmd
            .position(b"BLOCK")
            .map(|idx| get_timeout_from_cmd_arg(cmd, idx + 1, TimeUnit::Milliseconds))
            .unwrap_or(Ok(RequestTimeoutOption::ClientConfig)),
        b"WAIT" => get_timeout_from_cmd_arg(cmd, 2, TimeUnit::Milliseconds),
        _ => Ok(RequestTimeoutOption::ClientConfig),
    }?;

    match timeout {
        RequestTimeoutOption::NoTimeout => Ok(None),
        RequestTimeoutOption::ClientConfig => Ok(Some(default_timeout)),
        RequestTimeoutOption::BlockingCommand(blocking_cmd_duration) => {
            Ok(Some(blocking_cmd_duration))
        }
    }
}

impl Client {
    pub fn send_command<'a>(
        &'a mut self,
        cmd: &'a Cmd,
        routing: Option<RoutingInfo>,
    ) -> redis::RedisFuture<'a, Value> {
        let expected_type = expected_type_for_cmd(cmd);
        let request_timeout = match get_request_timeout(cmd, self.request_timeout) {
            Ok(request_timeout) => request_timeout,
            Err(err) => {
                return async { Err(err) }.boxed();
            }
        };
        run_with_timeout(request_timeout, async move {
            match self.internal_client {
                ClientWrapper::Standalone(ref mut client) => client.send_command(cmd).await,
                ClientWrapper::Cluster { ref mut client } => {
                    let routing =
                        if let Some(RoutingInfo::SingleNode(SingleNodeRoutingInfo::Random)) =
                            routing
                        {
                            let cmd_name = cmd.command().unwrap_or_default();
                            let cmd_name = String::from_utf8_lossy(&cmd_name);
                            if redis::cluster_routing::is_readonly_cmd(cmd_name.as_bytes()) {
                                // A read-only command, go ahead and send it to a random node
                                RoutingInfo::SingleNode(SingleNodeRoutingInfo::Random)
                            } else {
                                // A "Random" node was selected, but the command is a "@write" command
                                // change the routing to "RandomPrimary"
                                log_warn(
                                    "send_command",
                                    format!(
                                        "User provided 'Random' routing which is not suitable for the writeable command '{cmd_name}'. Changing it to 'RandomPrimary'"
                                    ),
                                );
                                RoutingInfo::SingleNode(SingleNodeRoutingInfo::RandomPrimary)
                            }
                        } else {
                            routing
                                .or_else(|| RoutingInfo::for_routable(cmd))
                                .unwrap_or(RoutingInfo::SingleNode(SingleNodeRoutingInfo::Random))
                        };
                    client.route_command(cmd, routing).await
                }
            }
            .and_then(|value| convert_to_expected_type(value, expected_type))
        })
        .boxed()
    }

    // Cluster scan is not passed to redis-rs as a regular command, so we need to handle it separately.
    // We send the command to a specific function in the redis-rs cluster client, which internally handles the
    // the complication of a command scan, and generate the command base on the logic in the redis-rs library.
    //
    // The function returns a tuple with the cursor and the keys found in the scan.
    // The cursor is not a regular cursor, but an ARC to a struct that contains the cursor and the data needed
    // to continue the scan called ScanState.
    // In order to avoid passing Rust GC to clean the ScanState when the cursor (ref) is passed to the wrapper,
    // which means that Rust layer is not aware of the cursor anymore, we need to keep the ScanState alive.
    // We do that by storing the ScanState in a global container, and return a cursor-id of the cursor to the wrapper.
    //
    // The wrapper create an object contain the cursor-id with a drop function that will remove the cursor from the container.
    // When the ref is removed from the hash-map, there's no more references to the ScanState, and the GC will clean it.
    pub async fn cluster_scan<'a>(
        &'a mut self,
        scan_state_cursor: &'a ScanStateRC,
        match_pattern: &'a Option<Vec<u8>>,
        count: Option<usize>,
        object_type: Option<ObjectType>,
    ) -> RedisResult<Value> {
        match self.internal_client {
            ClientWrapper::Standalone(_) => {
                unreachable!("Cluster scan is not supported in standalone mode")
            }
            ClientWrapper::Cluster { ref mut client } => {
                let (cursor, keys) = match match_pattern {
                    Some(pattern) => {
                        client
                            .cluster_scan_with_pattern(
                                scan_state_cursor.clone(),
                                pattern,
                                count,
                                object_type,
                            )
                            .await?
                    }
                    None => {
                        client
                            .cluster_scan(scan_state_cursor.clone(), count, object_type)
                            .await?
                    }
                };

                let cluster_cursor_id = if cursor.is_finished() {
                    Value::BulkString(FINISHED_SCAN_CURSOR.into())
                } else {
                    Value::BulkString(insert_cluster_scan_cursor(cursor).into())
                };
                Ok(Value::Array(vec![cluster_cursor_id, Value::Array(keys)]))
            }
        }
    }

    fn get_transaction_values(
        pipeline: &redis::Pipeline,
        mut values: Vec<Value>,
        command_count: usize,
        offset: usize,
    ) -> RedisResult<Value> {
        assert_eq!(values.len(), 1);
        let value = values.pop();
        let values = match value {
            Some(Value::Array(values)) => values,
            Some(Value::Nil) => {
                return Ok(Value::Nil);
            }
            Some(value) => {
                if offset == 2 {
                    vec![value]
                } else {
                    return Err((
                        ErrorKind::ResponseError,
                        "Received non-array response for transaction",
                        format!("(response was {:?})", get_value_type(&value)),
                    )
                        .into());
                }
            }
            _ => {
                return Err((
                    ErrorKind::ResponseError,
                    "Received empty response for transaction",
                )
                    .into());
            }
        };
        Self::convert_transaction_values_to_expected_types(pipeline, values, command_count)
    }

    fn convert_transaction_values_to_expected_types(
        pipeline: &redis::Pipeline,
        values: Vec<Value>,
        command_count: usize,
    ) -> RedisResult<Value> {
        let values = values
            .into_iter()
            .zip(pipeline.cmd_iter().map(expected_type_for_cmd))
            .map(|(value, expected_type)| convert_to_expected_type(value, expected_type))
            .try_fold(
                Vec::with_capacity(command_count),
                |mut acc, result| -> RedisResult<_> {
                    acc.push(result?);
                    Ok(acc)
                },
            )?;
        Ok(Value::Array(values))
    }

    pub fn send_transaction<'a>(
        &'a mut self,
        pipeline: &'a redis::Pipeline,
        routing: Option<RoutingInfo>,
    ) -> redis::RedisFuture<'a, Value> {
        let command_count = pipeline.cmd_iter().count();
        let offset = command_count + 1;
        run_with_timeout(Some(self.request_timeout), async move {
            let values = match self.internal_client {
                ClientWrapper::Standalone(ref mut client) => {
                    client.send_pipeline(pipeline, offset, 1).await
                }

                ClientWrapper::Cluster { ref mut client } => match routing {
                    Some(RoutingInfo::SingleNode(route)) => {
                        client.route_pipeline(pipeline, offset, 1, route).await
                    }
                    _ => client.req_packed_commands(pipeline, offset, 1).await,
                },
            }?;

            Self::get_transaction_values(pipeline, values, command_count, offset)
        })
        .boxed()
    }

    pub async fn invoke_script<'a>(
        &'a mut self,
        hash: &'a str,
        keys: &Vec<&[u8]>,
        args: &Vec<&[u8]>,
        routing: Option<RoutingInfo>,
    ) -> redis::RedisResult<Value> {
        let eval = eval_cmd(hash, keys, args);
        let result = self.send_command(&eval, routing.clone()).await;
        let Err(err) = result else {
            return result;
        };
        if err.kind() == ErrorKind::NoScriptError {
            let Some(code) = get_script(hash) else {
                return Err(err);
            };
            let load = load_cmd(&code);
            self.send_command(&load, None).await?;
            self.send_command(&eval, routing).await
        } else {
            Err(err)
        }
    }

    pub fn reserve_inflight_request(&self) -> bool {
        // We use this approach of checking the `inflight_requests_allowed` value
        // twice, before and after decrementing, to prevent it from reaching negative
        // values. Allowing the `inflight_requests_allowed` value to go below zero
        // could lead to a race condition where tasks might not be able to run even
        // when there are available slots.
        if self.inflight_requests_allowed.load(Ordering::SeqCst) <= 0 {
            false
        } else {
            // The value is being checked again because it might have changed
            // during the intervening period since the load by other tasks.
            if self
                .inflight_requests_allowed
                .fetch_sub(1, Ordering::SeqCst)
                <= 0
            {
                self.inflight_requests_allowed
                    .fetch_add(1, Ordering::SeqCst);
                return false;
            }
            true
        }
    }

    pub fn release_inflight_request(&self) -> isize {
        self.inflight_requests_allowed
            .fetch_add(1, Ordering::SeqCst)
    }

    /// Update the password used to authenticate with the servers.
    /// If None is passed, the password will be removed.
    /// If `immediate_auth` is true, the password will be used to authenticate with the servers immediately using the `AUTH` command.
    /// The default behavior is to update the password without authenticating immediately.
    /// If the password is empty or None, and `immediate_auth` is true, the password will be updated and an error will be returned.
    pub async fn update_connection_password(
        &mut self,
        password: Option<String>,
        immediate_auth: bool,
    ) -> RedisResult<Value> {
        let timeout = self.request_timeout;
        // The password update operation is wrapped in a timeout to prevent it from blocking indefinitely.
        // If the operation times out, an error is returned.
        // Since the password update operation is not a command that go through the regular command pipeline,
        // it is not have the regular timeout handling, as such we need to handle it separately.
        match tokio::time::timeout(timeout, async {
            match self.internal_client {
                ClientWrapper::Standalone(ref mut client) => {
                    client.update_connection_password(password.clone()).await
                }
                ClientWrapper::Cluster { ref mut client } => {
                    client.update_connection_password(password.clone()).await
                }
            }
        })
<<<<<<< HEAD
            .await
=======
        .await
>>>>>>> bcab08c6
        {
            Ok(result) => {
                if immediate_auth {
                    self.send_immediate_auth(password).await
                } else {
                    result
                }
            }
            Err(_elapsed) => Err(RedisError::from((
                ErrorKind::IoError,
                "Password update operation timed out, please check the connection",
            ))),
        }
    }

    async fn send_immediate_auth(&mut self, password: Option<String>) -> RedisResult<Value> {
        match &password {
            Some(pw) if pw.is_empty() => Err(RedisError::from((
                ErrorKind::UserOperationError,
                "Empty password provided for authentication",
            ))),
            None => Err(RedisError::from((
                ErrorKind::UserOperationError,
                "No password provided for authentication",
            ))),
            Some(password) => {
                let routing = RoutingInfo::MultiNode((
                    MultipleNodeRoutingInfo::AllNodes,
                    Some(ResponsePolicy::AllSucceeded),
                ));
                let mut cmd = redis::cmd("AUTH");
                cmd.arg(password);
                self.send_command(&cmd, Some(routing)).await
            }
        }
    }
}

fn load_cmd(code: &[u8]) -> Cmd {
    let mut cmd = redis::cmd("SCRIPT");
    cmd.arg("LOAD").arg(code);
    cmd
}

fn eval_cmd(hash: &str, keys: &Vec<&[u8]>, args: &Vec<&[u8]>) -> Cmd {
    let mut cmd = redis::cmd("EVALSHA");
    cmd.arg(hash).arg(keys.len());
    for key in keys {
        cmd.arg(key);
    }
    for arg in args {
        cmd.arg(arg);
    }
    cmd
}

fn to_duration(time_in_millis: Option<u32>, default: Duration) -> Duration {
    time_in_millis
        .map(|val| Duration::from_millis(val as u64))
        .unwrap_or(default)
}

async fn create_cluster_client(
    request: ConnectionRequest,
    push_sender: Option<mpsc::UnboundedSender<PushInfo>>,
) -> RedisResult<redis::cluster_async::ClusterConnection> {
    // TODO - implement timeout for each connection attempt
    let tls_mode = request.tls_mode.unwrap_or_default();
    let redis_connection_info = get_redis_connection_info(&request);
    let initial_nodes: Vec<_> = request
        .addresses
        .into_iter()
        .map(|address| get_connection_info(&address, tls_mode, redis_connection_info.clone()))
        .collect();
    let periodic_topology_checks = match request.periodic_checks {
        Some(PeriodicCheck::Disabled) => None,
        Some(PeriodicCheck::Enabled) => Some(DEFAULT_PERIODIC_TOPOLOGY_CHECKS_INTERVAL),
        Some(PeriodicCheck::ManualInterval(interval)) => Some(interval),
        None => Some(DEFAULT_PERIODIC_TOPOLOGY_CHECKS_INTERVAL),
    };
    let mut builder = redis::cluster::ClusterClientBuilder::new(initial_nodes)
        .connection_timeout(INTERNAL_CONNECTION_TIMEOUT)
        .retries(DEFAULT_RETRIES);
    let read_from_strategy = request.read_from.unwrap_or_default();
    builder = builder.read_from(match read_from_strategy {
        ReadFrom::AZAffinity(az) => ReadFromReplicaStrategy::AZAffinity(az),
        ReadFrom::PreferReplica => ReadFromReplicaStrategy::RoundRobin,
        ReadFrom::Primary => ReadFromReplicaStrategy::AlwaysFromPrimary,
    });
    if let Some(interval_duration) = periodic_topology_checks {
        builder = builder.periodic_topology_checks(interval_duration);
    }
    builder = builder.use_protocol(request.protocol.unwrap_or_default());
    if let Some(client_name) = redis_connection_info.client_name {
        builder = builder.client_name(client_name);
    }
    if tls_mode != TlsMode::NoTls {
        let tls = if tls_mode == TlsMode::SecureTls {
            redis::cluster::TlsMode::Secure
        } else {
            redis::cluster::TlsMode::Insecure
        };
        builder = builder.tls(tls);
    }
    if let Some(pubsub_subscriptions) = redis_connection_info.pubsub_subscriptions {
        builder = builder.pubsub_subscriptions(pubsub_subscriptions);
    }

    // Always use with Glide
    builder = builder.periodic_connections_checks(CONNECTION_CHECKS_INTERVAL);

    let client = builder.build()?;
    client.get_async_connection(push_sender).await
}

#[derive(thiserror::Error)]
pub enum ConnectionError {
    Standalone(standalone_client::StandaloneClientConnectionError),
    Cluster(redis::RedisError),
    Timeout,
}

impl std::fmt::Debug for ConnectionError {
    fn fmt(&self, f: &mut std::fmt::Formatter<'_>) -> std::fmt::Result {
        match self {
            Self::Standalone(arg0) => f.debug_tuple("Standalone").field(arg0).finish(),
            Self::Cluster(arg0) => f.debug_tuple("Cluster").field(arg0).finish(),
            Self::Timeout => write!(f, "Timeout"),
        }
    }
}

impl std::fmt::Display for ConnectionError {
    fn fmt(&self, f: &mut std::fmt::Formatter<'_>) -> std::fmt::Result {
        match self {
            ConnectionError::Standalone(err) => write!(f, "{err:?}"),
            ConnectionError::Cluster(err) => write!(f, "{err}"),
            ConnectionError::Timeout => f.write_str("connection attempt timed out"),
        }
    }
}

fn format_optional_value<T>(name: &'static str, value: Option<T>) -> String
where
    T: std::fmt::Display,
{
    if let Some(value) = value {
        format!("\n{name}: {value}")
    } else {
        String::new()
    }
}

fn sanitized_request_string(request: &ConnectionRequest) -> String {
    let addresses = request
        .addresses
        .iter()
        .map(|address| format!("{}:{}", address.host, address.port))
        .collect::<Vec<_>>()
        .join(", ");
    let tls_mode = request
        .tls_mode
        .map(|tls_mode| {
            format!(
                "\nTLS mode: {}",
                match tls_mode {
                    TlsMode::NoTls => "No TLS",
                    TlsMode::SecureTls => "Secure",
                    TlsMode::InsecureTls => "Insecure",
                }
            )
        })
        .unwrap_or_default();
    let cluster_mode = if request.cluster_mode_enabled {
        "\nCluster mode"
    } else {
        "\nStandalone mode"
    };
    let request_timeout = format_optional_value("Request timeout", request.request_timeout);
    let database_id = format!("\ndatabase ID: {}", request.database_id);
    let rfr_strategy = request
        .read_from
        .clone()
        .map(|rfr| {
            format!(
                "\nRead from Replica mode: {}",
                match rfr {
                    ReadFrom::Primary => "Only primary",
                    ReadFrom::PreferReplica => "Prefer replica",
                    ReadFrom::AZAffinity(_) => "Prefer replica in user's availability zone",
                }
            )
        })
        .unwrap_or_default();
    let connection_retry_strategy = request.connection_retry_strategy.as_ref().map(|strategy|
            format!("\nreconnect backoff strategy: number of increasing duration retries: {}, base: {}, factor: {}",
        strategy.number_of_retries, strategy.exponent_base, strategy.factor)).unwrap_or_default();
    let protocol = request
        .protocol
        .map(|protocol| format!("\nProtocol: {protocol:?}"))
        .unwrap_or_default();
    let client_name = request
        .client_name
        .as_ref()
        .map(|client_name| format!("\nClient name: {client_name}"))
        .unwrap_or_default();
    let periodic_checks = if request.cluster_mode_enabled {
        match request.periodic_checks {
            Some(PeriodicCheck::Disabled) => "\nPeriodic Checks: Disabled".to_string(),
            Some(PeriodicCheck::Enabled) => format!(
                "\nPeriodic Checks: Enabled with default interval of {:?}",
                DEFAULT_PERIODIC_TOPOLOGY_CHECKS_INTERVAL
            ),
            Some(PeriodicCheck::ManualInterval(interval)) => format!(
                "\nPeriodic Checks: Enabled with manual interval of {:?}s",
                interval.as_secs()
            ),
            None => String::new(),
        }
    } else {
        String::new()
    };

    let pubsub_subscriptions = request
        .pubsub_subscriptions
        .as_ref()
        .map(|pubsub_subscriptions| format!("\nPubsub subscriptions: {pubsub_subscriptions:?}"))
        .unwrap_or_default();

    let inflight_requests_limit = format_optional_value(
        "\nInflight requests limit: {}",
        request.inflight_requests_limit,
    );

    format!(
        "\nAddresses: {addresses}{tls_mode}{cluster_mode}{request_timeout}{rfr_strategy}{connection_retry_strategy}{database_id}{protocol}{client_name}{periodic_checks}{pubsub_subscriptions}{inflight_requests_limit}",
    )
}

impl Client {
    pub async fn new(
        request: ConnectionRequest,
        push_sender: Option<mpsc::UnboundedSender<PushInfo>>,
    ) -> Result<Self, ConnectionError> {
        const DEFAULT_CLIENT_CREATION_TIMEOUT: Duration = Duration::from_secs(10);

        log_info(
            "Connection configuration",
            sanitized_request_string(&request),
        );
        let request_timeout = to_duration(request.request_timeout, DEFAULT_RESPONSE_TIMEOUT);
        let inflight_requests_limit = request
            .inflight_requests_limit
            .unwrap_or(DEFAULT_MAX_INFLIGHT_REQUESTS);
        let inflight_requests_allowed = Arc::new(AtomicIsize::new(
            inflight_requests_limit.try_into().unwrap(),
        ));
        tokio::time::timeout(DEFAULT_CLIENT_CREATION_TIMEOUT, async move {
            let internal_client = if request.cluster_mode_enabled {
                let client = create_cluster_client(request, push_sender)
                    .await
                    .map_err(ConnectionError::Cluster)?;
                ClientWrapper::Cluster { client }
            } else {
                ClientWrapper::Standalone(
                    StandaloneClient::create_client(request, push_sender)
                        .await
                        .map_err(ConnectionError::Standalone)?,
                )
            };

            Ok(Self {
                internal_client,
                request_timeout,
                inflight_requests_allowed,
            })
        })
        .await
        .map_err(|_| ConnectionError::Timeout)?
    }
}

pub trait GlideClientForTests {
    fn send_command<'a>(
        &'a mut self,
        cmd: &'a Cmd,
        routing: Option<RoutingInfo>,
    ) -> redis::RedisFuture<'a, redis::Value>;
}

impl GlideClientForTests for Client {
    fn send_command<'a>(
        &'a mut self,
        cmd: &'a Cmd,
        routing: Option<RoutingInfo>,
    ) -> redis::RedisFuture<'a, redis::Value> {
        self.send_command(cmd, routing)
    }
}

impl GlideClientForTests for StandaloneClient {
    fn send_command<'a>(
        &'a mut self,
        cmd: &'a Cmd,
        _routing: Option<RoutingInfo>,
    ) -> redis::RedisFuture<'a, redis::Value> {
        self.send_command(cmd).boxed()
    }
}

#[cfg(test)]
mod tests {
    use std::time::Duration;

    use redis::Cmd;

    use crate::client::{
        get_request_timeout, RequestTimeoutOption, TimeUnit, BLOCKING_CMD_TIMEOUT_EXTENSION,
    };

    use super::get_timeout_from_cmd_arg;

    #[test]
    fn test_get_timeout_from_cmd_returns_correct_duration_int() {
        let mut cmd = Cmd::new();
        cmd.arg("BLPOP").arg("key1").arg("key2").arg("5");
        let result = get_timeout_from_cmd_arg(&cmd, cmd.args_iter().len() - 1, TimeUnit::Seconds);
        assert!(result.is_ok());
        assert_eq!(
            result.unwrap(),
            RequestTimeoutOption::BlockingCommand(Duration::from_secs_f64(
                5.0 + BLOCKING_CMD_TIMEOUT_EXTENSION
            ))
        );
    }

    #[test]
    fn test_get_timeout_from_cmd_returns_correct_duration_float() {
        let mut cmd = Cmd::new();
        cmd.arg("BLPOP").arg("key1").arg("key2").arg(0.5);
        let result = get_timeout_from_cmd_arg(&cmd, cmd.args_iter().len() - 1, TimeUnit::Seconds);
        assert!(result.is_ok());
        assert_eq!(
            result.unwrap(),
            RequestTimeoutOption::BlockingCommand(Duration::from_secs_f64(
                0.5 + BLOCKING_CMD_TIMEOUT_EXTENSION
            ))
        );
    }

    #[test]
    fn test_get_timeout_from_cmd_returns_correct_duration_milliseconds() {
        let mut cmd = Cmd::new();
        cmd.arg("XREAD").arg("BLOCK").arg("500").arg("key");
        let result = get_timeout_from_cmd_arg(&cmd, 2, TimeUnit::Milliseconds);
        assert!(result.is_ok());
        assert_eq!(
            result.unwrap(),
            RequestTimeoutOption::BlockingCommand(Duration::from_secs_f64(
                0.5 + BLOCKING_CMD_TIMEOUT_EXTENSION
            ))
        );
    }

    #[test]
    fn test_get_timeout_from_cmd_returns_err_when_timeout_isnt_passed() {
        let mut cmd = Cmd::new();
        cmd.arg("BLPOP").arg("key1").arg("key2").arg("key3");
        let result = get_timeout_from_cmd_arg(&cmd, cmd.args_iter().len() - 1, TimeUnit::Seconds);
        assert!(result.is_err());
        let err = result.unwrap_err();
        println!("{:?}", err);
        assert!(err.to_string().to_lowercase().contains("index"), "{err}");
    }

    #[test]
    fn test_get_timeout_from_cmd_returns_err_when_timeout_is_larger_than_u32_max() {
        let mut cmd = Cmd::new();
        cmd.arg("BLPOP")
            .arg("key1")
            .arg("key2")
            .arg(u32::MAX as u64 + 1);
        let result = get_timeout_from_cmd_arg(&cmd, cmd.args_iter().len() - 1, TimeUnit::Seconds);
        assert!(result.is_err());
        let err = result.unwrap_err();
        println!("{:?}", err);
        assert!(err.to_string().to_lowercase().contains("u32"), "{err}");
    }

    #[test]
    fn test_get_timeout_from_cmd_returns_err_when_timeout_is_negative() {
        let mut cmd = Cmd::new();
        cmd.arg("BLPOP").arg("key1").arg("key2").arg(-1);
        let result = get_timeout_from_cmd_arg(&cmd, cmd.args_iter().len() - 1, TimeUnit::Seconds);
        assert!(result.is_err());
        let err = result.unwrap_err();
        assert!(err.to_string().to_lowercase().contains("negative"), "{err}");
    }

    #[test]
    fn test_get_timeout_from_cmd_returns_no_timeout_when_zero_is_passed() {
        let mut cmd = Cmd::new();
        cmd.arg("BLPOP").arg("key1").arg("key2").arg(0);
        let result = get_timeout_from_cmd_arg(&cmd, cmd.args_iter().len() - 1, TimeUnit::Seconds);
        assert!(result.is_ok());
        assert_eq!(result.unwrap(), RequestTimeoutOption::NoTimeout,);
    }

    #[test]
    fn test_get_request_timeout_with_blocking_command_returns_cmd_arg_timeout() {
        let mut cmd = Cmd::new();
        cmd.arg("BLPOP").arg("key1").arg("key2").arg("500");
        let result = get_request_timeout(&cmd, Duration::from_millis(100));
        assert!(result.is_ok());
        assert_eq!(
            result.unwrap(),
            Some(Duration::from_secs_f64(
                500.0 + BLOCKING_CMD_TIMEOUT_EXTENSION
            ))
        );

        let mut cmd = Cmd::new();
        cmd.arg("XREADGROUP").arg("BLOCK").arg("500").arg("key");
        let result = get_request_timeout(&cmd, Duration::from_millis(100));
        assert!(result.is_ok());
        assert_eq!(
            result.unwrap(),
            Some(Duration::from_secs_f64(
                0.5 + BLOCKING_CMD_TIMEOUT_EXTENSION
            ))
        );

        let mut cmd = Cmd::new();
        cmd.arg("BLMPOP").arg("0.857").arg("key");
        let result = get_request_timeout(&cmd, Duration::from_millis(100));
        assert!(result.is_ok());
        assert_eq!(
            result.unwrap(),
            Some(Duration::from_secs_f64(
                0.857 + BLOCKING_CMD_TIMEOUT_EXTENSION
            ))
        );

        let mut cmd = Cmd::new();
        cmd.arg("WAIT").arg(1).arg("500");
        let result = get_request_timeout(&cmd, Duration::from_millis(500));
        assert!(result.is_ok());
        assert_eq!(
            result.unwrap(),
            Some(Duration::from_secs_f64(
                0.5 + BLOCKING_CMD_TIMEOUT_EXTENSION
            ))
        );
    }

    #[test]
    fn test_get_request_timeout_non_blocking_command_returns_default_timeout() {
        let mut cmd = Cmd::new();
        cmd.arg("SET").arg("key").arg("value").arg("PX").arg("500");
        let result = get_request_timeout(&cmd, Duration::from_millis(100));
        assert!(result.is_ok());
        assert_eq!(result.unwrap(), Some(Duration::from_millis(100)));

        let mut cmd = Cmd::new();
        cmd.arg("XREADGROUP").arg("key");
        let result = get_request_timeout(&cmd, Duration::from_millis(100));
        assert!(result.is_ok());
        assert_eq!(result.unwrap(), Some(Duration::from_millis(100)));
    }
}<|MERGE_RESOLUTION|>--- conflicted
+++ resolved
@@ -503,11 +503,7 @@
                 }
             }
         })
-<<<<<<< HEAD
-            .await
-=======
         .await
->>>>>>> bcab08c6
         {
             Ok(result) => {
                 if immediate_auth {
