/**
 * Copyright Valkey GLIDE Project Contributors - SPDX Identifier: Apache-2.0
 */
use redis::{
    cluster_routing::Routable, from_owned_redis_value, Cmd, ErrorKind, RedisResult, Value,
};

#[derive(Clone, Copy)]
pub(crate) enum ExpectedReturnType<'a> {
    Map {
        key_type: &'a Option<ExpectedReturnType<'a>>,
        value_type: &'a Option<ExpectedReturnType<'a>>,
    },
    MapOfStringToDouble,
    Double,
    Boolean,
    BulkString,
    Set,
    DoubleOrNull,
    ZRankReturnType,
    JsonToggleReturnType,
    ArrayOfStrings,
    ArrayOfBools,
    ArrayOfDoubleOrNull,
<<<<<<< HEAD
    FTAggregateReturnType,
=======
    FTSearchReturnType,
>>>>>>> c252cbbd
    Lolwut,
    ArrayOfStringAndArrays,
    ArrayOfArraysOfDoubleOrNull,
    ArrayOfMaps(&'a Option<ExpectedReturnType<'a>>),
    StringOrSet,
    ArrayOfPairs,
    ArrayOfMemberScorePairs,
    ZMPopReturnType,
    KeyWithMemberAndScore,
    FunctionStatsReturnType,
    GeoSearchReturnType,
    SimpleString,
    XAutoClaimReturnType,
    XInfoStreamFullReturnType,
}

pub(crate) fn convert_to_expected_type(
    value: Value,
    expected: Option<ExpectedReturnType>,
) -> RedisResult<Value> {
    let Some(expected) = expected else {
        return Ok(value);
    };

    match expected {
        ExpectedReturnType::Map {
            key_type,
            value_type,
        } => match value {
            Value::Nil => Ok(value),
            Value::Map(map) => convert_inner_map_by_type(map, *key_type, *value_type),
            Value::Array(array) => convert_array_to_map_by_type(array, *key_type, *value_type),
            _ => Err((
                ErrorKind::TypeError,
                "Response couldn't be converted to map",
                format!("(response was {:?})", get_value_type(&value)),
            )
                .into()),
        },
        ExpectedReturnType::MapOfStringToDouble => match value {
            Value::Nil => Ok(value),
            Value::Map(map) => {
                let result = map
                    .into_iter()
                    .map(|(key, inner_value)| {
                        let key_str = convert_to_expected_type(key, Some(ExpectedReturnType::BulkString)).unwrap();
                        let value_converted = convert_to_expected_type(inner_value, Some(ExpectedReturnType::Double)).unwrap();
                        Ok((key_str, value_converted))
                    })
                    .collect::<RedisResult<_>>();

                result.map(Value::Map)
            }
            Value::Array(array) => convert_array_to_map_by_type(
                array,
                Some(ExpectedReturnType::BulkString),
                Some(ExpectedReturnType::Double),
            ),
            _ => Err((
                ErrorKind::TypeError,
                "Response couldn't be converted to map of {string: double}",
                format!("(response was {:?})", get_value_type(&value)),
            )
                .into()),
        },
        ExpectedReturnType::Set => match value {
            Value::Nil => Ok(value),
            Value::Set(_) => Ok(value),
            Value::Array(array) => Ok(Value::Set(array)),
            _ => Err((
                ErrorKind::TypeError,
                "Response couldn't be converted to set",
                format!("(response was {:?})", get_value_type(&value)),
            )
                .into()),
        },
        ExpectedReturnType::Double => Ok(Value::Double(from_owned_redis_value::<f64>(value)?)),
        ExpectedReturnType::Boolean => Ok(Value::Boolean(from_owned_redis_value::<bool>(value)?)),
        ExpectedReturnType::DoubleOrNull => match value {
            Value::Nil => Ok(value),
            _ => Ok(Value::Double(from_owned_redis_value::<f64>(value)?)),
        },
        ExpectedReturnType::ZRankReturnType => match value {
            Value::Nil => Ok(value),
            Value::Array(mut array) => {
                if array.len() != 2 {
                    return Err((
                        ErrorKind::TypeError,
                        "Array must contain exactly two elements",
                    )
                        .into());
                }

                array[1] =
                    convert_to_expected_type(array[1].clone(), Some(ExpectedReturnType::Double))?;

                Ok(Value::Array(array))
            }
            _ => Err((
                ErrorKind::TypeError,
                "Response couldn't be converted to Array (ZRankResponseType)",
                format!("(response was {:?})", get_value_type(&value)),
            )
                .into()),
        },
        ExpectedReturnType::BulkString => match value {
            Value::BulkString(_) => Ok(value),
            _ => Ok(Value::BulkString(from_owned_redis_value::<String>(value)?.into())),
        },
        ExpectedReturnType::SimpleString => Ok(Value::SimpleString(
            from_owned_redis_value::<String>(value)?,
        )),
        ExpectedReturnType::JsonToggleReturnType => match value {
            Value::Array(array) => {
                let converted_array: RedisResult<Vec<_>> = array
                    .into_iter()
                    .map(|item| match item {
                        Value::Nil => Ok(Value::Nil),
                        _ => match from_owned_redis_value::<bool>(item.clone()) {
                            Ok(boolean_value) => Ok(Value::Boolean(boolean_value)),
                            _ => Err((
                                ErrorKind::TypeError,
                                "Could not convert value to boolean",
                                format!("(response was {:?})", get_value_type(&item)),
                            )
                                .into()),
                        },
                    })
                    .collect();

                converted_array.map(Value::Array)
            }
            Value::BulkString(ref bytes) => match std::str::from_utf8(bytes) {
                Ok("true") => Ok(Value::Boolean(true)),
                Ok("false") => Ok(Value::Boolean(false)),
                _ => Err((
                    ErrorKind::TypeError,
                    "Response couldn't be converted to boolean",
                    format!("(response was {:?})", get_value_type(&value)),
                )
                    .into()),
            },
            _ => Err((
                ErrorKind::TypeError,
                "Response couldn't be converted to Json Toggle return type",
                format!("(response was {:?})", get_value_type(&value)),
            )
                .into()),
        },
        ExpectedReturnType::ArrayOfBools => match value {
            Value::Array(array) => convert_array_elements(array, ExpectedReturnType::Boolean),
            _ => Err((
                ErrorKind::TypeError,
                "Response couldn't be converted to an array of boolean",
                format!("(response was {:?})", get_value_type(&value)),
            )
                .into()),
        },
        ExpectedReturnType::ArrayOfStrings => match value {
            Value::Array(array) => convert_array_elements(array, ExpectedReturnType::BulkString),
            _ => Err((
                ErrorKind::TypeError,
                "Response couldn't be converted to an array of bulk strings",
            )
                .into()),
        },
        ExpectedReturnType::ArrayOfDoubleOrNull => match value {
            Value::Array(array) => convert_array_elements(array, ExpectedReturnType::DoubleOrNull),
            _ => Err((
                ErrorKind::TypeError,
                "Response couldn't be converted to an array of doubles",
                format!("(response was {:?})", get_value_type(&value)),
            )
                .into()),
        },
        // command returns nil or an array of 2 elements, where the second element is a map represented by a 2D array
        // we convert that second element to a map as we do in `MapOfStringToDouble`
        /*
        > zmpop 1 z1 min count 10
        1) "z1"
        2) 1) 1) "2"
              2) (double) 2
           2) 1) "3"
              2) (double) 3
         */
        ExpectedReturnType::ZMPopReturnType => match value {
            Value::Nil => Ok(value),
            Value::Array(array) if array.len() == 2 && matches!(array[1], Value::Array(_)) => {
                let Value::Array(nested_array) = array[1].clone() else {
                    unreachable!("Pattern match above ensures that it is Array")
                };
                // convert the nested array to a map
                let map = convert_array_to_map_by_type(
                    nested_array,
                    Some(ExpectedReturnType::BulkString),
                    Some(ExpectedReturnType::Double),
                )?;
                Ok(Value::Array(vec![array[0].clone(), map]))
            }
            _ => Err((
                ErrorKind::TypeError,
                "Response couldn't be converted to ZMPOP return type",
                format!("(response was {:?})", get_value_type(&value)),
            )
                .into()),
        },
        ExpectedReturnType::ArrayOfArraysOfDoubleOrNull => match value {
            // This is used for GEOPOS command.
            Value::Array(array) => {
                let converted_array: RedisResult<Vec<_>> = array
                    .clone()
                    .into_iter()
                    .map(|item| match item {
                        Value::Nil => Ok(Value::Nil),
                        Value::Array(mut inner_array) => {
                            if inner_array.len() != 2 {
                                return Err((
                                    ErrorKind::TypeError,
                                    "Inner Array must contain exactly two elements",
                                )
                                    .into());
                            }
                            inner_array[0] = convert_to_expected_type(
                                inner_array[0].clone(),
                                Some(ExpectedReturnType::Double),
                            )?;
                            inner_array[1] = convert_to_expected_type(
                                inner_array[1].clone(),
                                Some(ExpectedReturnType::Double),
                            )?;

                            Ok(Value::Array(inner_array))
                        }
                        _ => Err((
                            ErrorKind::TypeError,
                            "Response couldn't be converted to an array of array of double or null. Inner value of Array must be Array or Null",
                            format!("(response was {:?})", get_value_type(&item)),
                        )
                            .into()),
                    })
                    .collect();

                converted_array.map(Value::Array)
            }
            _ => Err((
                ErrorKind::TypeError,
                "Response couldn't be converted to an array of array of double or null",
                format!("(response was {:?})", get_value_type(&value)),
            )
                .into()),
        },
        ExpectedReturnType::Lolwut => {
            match value {
                // cluster (multi-node) response - go recursive
                Value::Map(map) => convert_map_entries(
                    map,
                    Some(ExpectedReturnType::BulkString),
                    Some(ExpectedReturnType::Lolwut),
                ),
                // RESP 2 response
                Value::BulkString(bytes) => {
                    let text = std::str::from_utf8(&bytes).unwrap();
                    let res = convert_lolwut_string(text);
                    Ok(Value::BulkString(Vec::from(res)))
                }
                // RESP 3 response
                Value::VerbatimString {
                    format: _,
                    ref text,
                } => {
                    let res = convert_lolwut_string(text);
                    Ok(Value::BulkString(Vec::from(res)))
                }
                _ => Err((
                    ErrorKind::TypeError,
                    "LOLWUT response couldn't be converted to a user-friendly format",
                    format!("(response was {:?})", get_value_type(&value)),
                )
                    .into()),
            }
        }
        // Used by HRANDFIELD when the WITHVALUES arg is passed.
        // The server response can be an empty array, a flat array of key-value pairs, or a two-dimensional array of key-value pairs.
        // The conversions we do here are as follows:
        //
        // - if the server returned an empty array, return an empty array
        // - if the server returned a flat array of key-value pairs, convert to a two-dimensional array of key-value pairs
        // - if the server returned a two-dimensional array of key-value pairs, return as-is
        ExpectedReturnType::ArrayOfPairs => convert_to_array_of_pairs(value, None),
        // Used by ZRANDMEMBER when the WITHSCORES arg is passed.
        // The server response can be an empty array, a flat array of member-score pairs, or a two-dimensional array of member-score pairs.
        // The server response scores can be strings or doubles. The conversions we do here are as follows:
        //
        // - if the server returned an empty array, return an empty array
        // - if the server returned a flat array of member-score pairs, convert to a two-dimensional array of member-score pairs. The scores are converted from type string to type double.
        // - if the server returned a two-dimensional array of key-value pairs, return as-is. The scores will already be of type double since this is a RESP3 response.
        ExpectedReturnType::ArrayOfMemberScorePairs => {
            // RESP2 returns scores as strings, but we want scores as type double.
            convert_to_array_of_pairs(value, Some(ExpectedReturnType::Double))
        }
        // Used by LMPOP and BLMPOP
        // The server response can be an array or null
        //
        // Example:
        // let input = ["key", "val1", "val2"]
        // let output = ("key", vec!["val1", "val2"])
        ExpectedReturnType::ArrayOfStringAndArrays => match value {
            Value::Nil => Ok(value),
            Value::Array(array) if array.len() == 2 && matches!(array[1], Value::Array(_)) => {
                // convert the array to a map of string to string-array
                let map = convert_array_to_map_by_type(
                    array,
                    Some(ExpectedReturnType::BulkString),
                    Some(ExpectedReturnType::ArrayOfStrings),
                )?;
                Ok(map)
            }
            _ => Err((
                ErrorKind::TypeError,
                "Response couldn't be converted to a pair of String/String-Array return type",
            )
                .into()),
        },
        // Used by BZPOPMIN/BZPOPMAX, which return an array consisting of the key of the sorted set that was popped, the popped member, and its score.
        // RESP2 returns the score as a string, but RESP3 returns the score as a double. Here we convert string scores into type double.
        ExpectedReturnType::KeyWithMemberAndScore => match value {
            Value::Nil => Ok(value),
            Value::Array(ref array) if array.len() == 3 && matches!(array[2], Value::Double(_)) => {
                Ok(value)
            }
            Value::Array(mut array)
                if array.len() == 3
                    && matches!(array[2], Value::BulkString(_) | Value::SimpleString(_)) =>
            {
                array[2] =
                    convert_to_expected_type(array[2].clone(), Some(ExpectedReturnType::Double))?;
                Ok(Value::Array(array))
            }
            _ => Err((
                ErrorKind::TypeError,
                "Response couldn't be converted to an array containing a key, member, and score",
                format!("(response was {:?})", get_value_type(&value)),
            )
                .into()),
        },
        // Used by GEOSEARCH.
        // When all options are specified (withcoord, withdist, withhash) , the response looks like this: [[name (str), [dist (str), hash (int), [lon (str), lat (str)]]]] for RESP2.
        // RESP3 return type is: [[name (str), [dist (str), hash (int), [lon (float), lat (float)]]]].
        // We also want to convert dist into float.
        /* from this:
        > GEOSEARCH Sicily FROMLONLAT 15 37 BYBOX 400 400 km ASC WITHCOORD WITHDIST WITHHASH
        1) 1) "Catania"
            2) "56.4413"
            3) (integer) 3479447370796909
            4) 1) "15.08726745843887329"
                2) "37.50266842333162032"
        to this:
        > GEOSEARCH Sicily FROMLONLAT 15 37 BYBOX 400 400 km ASC WITHCOORD WITHDIST WITHHASH
        1) 1) "Catania"
            2) (double) 56.4413
            3) (integer) 3479447370796909
            4) 1) (double) 15.08726745843887329
                2) (double) 37.50266842333162032
         */
        ExpectedReturnType::GeoSearchReturnType => match value {
            Value::Array(array) => {
                let mut converted_array = Vec::with_capacity(array.len());
                for item in &array {
                    if let Value::Array(inner_array) = item {
                        if let Some((name, rest)) = inner_array.split_first() {
                            let rest = rest.iter().map(|v| {
                                match v {
                                    Value::Array(coord) => {
                                        // This is the [lon (str), lat (str)] that should be converted into [lon (float), lat (float)].
                                        if coord.len() != 2 {
                                            Err((
                                                ErrorKind::TypeError,
                                                "Inner Array must contain exactly two elements, longitude and latitude",
                                            ).into())
                                        } else {
                                            coord.iter()
                                                .map(|elem| convert_to_expected_type(elem.clone(), Some(ExpectedReturnType::Double)))
                                                .collect::<Result<Vec<_>, _>>()
                                                .map(Value::Array)
                                        }
                                    }
                                    Value::BulkString(dist) => {
                                        // This is the conversion of dist from string to float
                                        convert_to_expected_type(
                                            Value::BulkString(dist.clone()),
                                            Some(ExpectedReturnType::Double),
                                        )
                                    }
                                    _ => Ok(v.clone()), // Hash is both integer for RESP2/3
                                }
                            }).collect::<Result<Vec<Value>, _>>()?;

                            converted_array
                                .push(Value::Array(vec![name.clone(), Value::Array(rest)]));
                        } else {
                            return Err((
                                ErrorKind::TypeError,
                                "Response couldn't be converted to GeoSeatch return type, Inner Array must contain at least one element",
                            )
                                .into());
                        }
                    } else {
                        return Err((
                            ErrorKind::TypeError,
                            "Response couldn't be converted to GeoSeatch return type, Expected an array as an inner element",
                        )
                            .into());
                    }
                }
                Ok(Value::Array(converted_array))
            }

            _ => Err((
                ErrorKind::TypeError,
                "Response couldn't be converted to GeoSeatch return type, Expected an array as the outer elemen.",
            )
                .into()),
        },
        // `FUNCTION LIST` returns an array of maps with nested list of maps.
        // In RESP2 these maps are represented by arrays - we're going to convert them.
        /* RESP2 response
        1) 1) "library_name"
           2) "mylib1"
           3) "engine"
           4) "LUA"
           5) "functions"
           6) 1) 1) "name"
                 2) "myfunc1"
                 3) "description"
                 4) (nil)
                 5) "flags"
                 6) (empty array)
              2) 1) "name"
                 ...
        2) 1) "library_name"
           ...

        RESP3 response
        1) 1# "library_name" => "mylib1"
           2# "engine" => "LUA"
           3# "functions" =>
              1) 1# "name" => "myfunc1"
                 2# "description" => (nil)
                 3# "flags" => (empty set)
              2) 1# "name" => "myfunc2"
                 ...
        2) 1# "library_name" => "mylib2"
           ...
        */
        ExpectedReturnType::ArrayOfMaps(type_of_map_values) => match value {
            // empty array, or it is already contains a map (RESP3 response) - no conversion needed
            Value::Array(ref array) if array.is_empty() || matches!(array[0], Value::Map(_)) => {
                Ok(value)
            }
            Value::Array(array) => convert_array_of_flat_maps(array, *type_of_map_values),
            // cluster (multi-node) response - go recursive
            Value::Map(map) => convert_map_entries(
                map,
                Some(ExpectedReturnType::BulkString),
                Some(ExpectedReturnType::ArrayOfMaps(type_of_map_values)),
            ),
            // Due to recursion, this will convert every map value, including simple strings, which we do nothing with
            Value::BulkString(_) | Value::SimpleString(_) | Value::VerbatimString { .. } => {
                Ok(value)
            }
            _ => Err((
                ErrorKind::TypeError,
                "Response couldn't be converted",
                format!("(response was {:?})", get_value_type(&value)),
            )
                .into()),
        },
        // Not used for a command, but used as a helper for `FUNCTION LIST` to process the inner map.
        // It may contain a string (name, description) or set (flags), or nil (description).
        // The set is stored as array in RESP2. See example for `ArrayOfMaps` above.
        ExpectedReturnType::StringOrSet => match value {
            Value::Array(_) => convert_to_expected_type(value, Some(ExpectedReturnType::Set)),
            Value::Nil
            | Value::BulkString(_)
            | Value::SimpleString(_)
            | Value::VerbatimString { .. } => Ok(value),
            _ => Err((
                ErrorKind::TypeError,
                "Response couldn't be converted",
                format!("(response was {:?})", get_value_type(&value)),
            )
                .into()),
        },
        // `FUNCTION STATS` returns nested maps with different types of data
        /* RESP2 response example
        1) "running_script"
        2) 1) "name"
           2) "<function name>"
           3) "command"
           4) 1) "fcall"
              2) "<function name>"
              ... rest `fcall` args ...
           5) "duration_ms"
           6) (integer) 24529
        3) "engines"
        4) 1) "LUA"
           2) 1) "libraries_count"
              2) (integer) 3
              3) "functions_count"
              4) (integer) 5

        1) "running_script"
        2) (nil)
        3) "engines"
        4) ...

        RESP3 response example
        1# "running_script" =>
           1# "name" => "<function name>"
           2# "command" =>
              1) "fcall"
              2) "<function name>"
              ... rest `fcall` args ...
           3# "duration_ms" => (integer) 5000
        2# "engines" =>
           1# "LUA" =>
              1# "libraries_count" => (integer) 3
              2# "functions_count" => (integer) 5
        */
        // First part of the response (`running_script`) is converted as `Map[str, any]`
        // Second part is converted as `Map[str, Map[str, int]]`
        ExpectedReturnType::FunctionStatsReturnType => match value {
            // TODO reuse https://github.com/Bit-Quill/glide-for-redis/pull/331 and https://github.com/valkey-io/valkey-glide/pull/1489
            Value::Map(map) => {
                if map[0].0 == Value::BulkString(b"running_script".into()) {
                    // already a RESP3 response - do nothing
                    Ok(Value::Map(map))
                } else {
                    // cluster (multi-node) response - go recursive
                    convert_map_entries(
                        map,
                        Some(ExpectedReturnType::BulkString),
                        Some(ExpectedReturnType::FunctionStatsReturnType),
                    )
                }
            }
            Value::Array(mut array) if array.len() == 4 => {
                let mut result: Vec<(Value, Value)> = Vec::with_capacity(2);
                let running_script_info = array.remove(1);
                let running_script_converted = match running_script_info {
                    Value::Nil => Ok(Value::Nil),
                    Value::Array(inner_map_as_array) => {
                        convert_array_to_map_by_type(inner_map_as_array, None, None)
                    }
                    _ => Err((ErrorKind::TypeError, "Response couldn't be converted").into()),
                };
                result.push((array.remove(0), running_script_converted?));
                let Value::Array(engines_info) = array.remove(1) else {
                    return Err((ErrorKind::TypeError, "Incorrect value type received").into());
                };
                let engines_info_converted = convert_array_to_map_by_type(
                    engines_info,
                    Some(ExpectedReturnType::BulkString),
                    Some(ExpectedReturnType::Map {
                        key_type: &None,
                        value_type: &None,
                    }),
                );
                result.push((array.remove(0), engines_info_converted?));

                Ok(Value::Map(result))
            }
            _ => Err((ErrorKind::TypeError, "Response couldn't be converted").into()),
        },
        // Used by XAUTOCLAIM. The command returns a list of length 2 if the server version is less than 7.0.0 or a list
        // of length 3 otherwise. It has the following response format:
        /* server version < 7.0.0 example:
        1) "0-0"
        2) 1) 1) "1-0"
              2) 1) "field1"
                 2) "value1"
                 3) "field2"
                 4) "value2"
           2) 1) "1-1"
              2) 1) "field3"
                 2) "value3"
           3) (nil)  // Entry IDs that were in the Pending Entry List but no longer in the stream get a nil value.
           4) (nil)  // These nil values will be dropped so that we can return a map value for the second response element.

        server version >= 7.0.0 example:
        1) "0-0"
        2) 1) 1) "1-0"
              2) 1) "field1"
                 2) "value1"
                 3) "field2"
                 4) "value2"
           2) 1) "1-1"
              2) 1) "field3"
                 2) "value3"
        3) 1) "1-2"  // Entry IDs that were in the Pending Entry List but no longer in the stream are listed in the
           2) "1-3"  // third response element, which is an array of these IDs.
        */
        ExpectedReturnType::XAutoClaimReturnType => match value {
            // Response will have 2 elements if server version < 7.0.0, and 3 elements otherwise.
            Value::Array(mut array) if array.len() == 2 || array.len() == 3 => {
                let mut result: Vec<Value> = Vec::with_capacity(array.len());
                // The first element is always a stream ID as a string, so the clone is cheap.
                result.push(array[0].clone());

                let mut stale_entry_ids: Option<Value> = None;
                if array.len() == 3 {
                    // We use array.remove to avoid having to clone the other element(s). If we removed the second
                    // element before the third, the third would have to be shifted, so we remove the third element
                    // first to improve performance.
                    stale_entry_ids = Some(array.remove(2));
                }

                // Only the element at index 1 needs conversion.
                result.push(convert_to_expected_type(
                    array.remove(1),
                    Some(ExpectedReturnType::Map {
                        key_type: &Some(ExpectedReturnType::BulkString),
                        value_type: &Some(ExpectedReturnType::ArrayOfPairs),
                    })
                )?);

                if let Some(value) = stale_entry_ids {
                    result.push(value);
                }

                Ok(Value::Array(result))
            },
            _ => Err((
                ErrorKind::TypeError,
                "Response couldn't be converted to an XAUTOCLAIM response",
                format!("(response was {:?})", get_value_type(&value)),
            )
                .into()),
        },
        // `XINFO STREAM` returns nested maps with different types of data
        /* RESP2 response example

        1) "length"
        2) (integer) 2
        ...
        13) "recorded-first-entry-id"
        14) "1719710679916-0"
        15) "entries"
        16) 1) 1) "1719710679916-0"
               2) 1) "foo"
                  2) "bar"
                  3) "foo"
                  4) "bar2"
                  5) "some"
                  6) "value"
            2) 1) "1719710688676-0"
               2) 1) "foo"
                  2) "bar2"
        17) "groups"
        18) 1)  1) "name"
                2) "mygroup"
                ...
                9) "pel-count"
               10) (integer) 2
               11) "pending"
               12) 1) 1) "1719710679916-0"
                      2) "Alice"
                      3) (integer) 1719710707260
                      4) (integer) 1
                   2) 1) "1719710688676-0"
                      2) "Alice"
                      3) (integer) 1719710718373
                      4) (integer) 1
               13) "consumers"
               14) 1) 1) "name"
                      2) "Alice"
                      ...
                      7) "pel-count"
                      8) (integer) 2
                      9) "pending"
                      10) 1) 1) "1719710679916-0"
                             2) (integer) 1719710707260
                             3) (integer) 1
                          2) 1) "1719710688676-0"
                             2) (integer) 1719710718373
                             3) (integer) 1
        
        RESP3 response example

        1# "length" => (integer) 2
        ...
        8# "entries" =>
           1) 1) "1719710679916-0"
              2) 1) "foo"
                 2) "bar"
                 3) "foo"
                 4) "bar2"
                 5) "some"
                 6) "value"
           2) 1) "1719710688676-0"
              2) 1) "foo"
                 2) "bar2"
        9# "groups" =>
           1) 1# "name" => "mygroup"
              ...
              6# "pending" =>
                 1) 1) "1719710679916-0"
                    2) "Alice"
                    3) (integer) 1719710707260
                    4) (integer) 1
                 2) 1) "1719710688676-0"
                    2) "Alice"
                    3) (integer) 1719710718373
                    4) (integer) 1
              7# "consumers" =>
                 1) 1# "name" => "Alice"
                    ...
                    5# "pending" =>
                       1) 1) "1719710679916-0"
                          2) (integer) 1719710707260
                          3) (integer) 1
                       2) 1) "1719710688676-0"
                          2) (integer) 1719710718373
                          3) (integer) 1
        
        Another RESP3 example on an empty stream

        1# "length" => (integer) 0
        2# "radix-tree-keys" => (integer) 0
        3# "radix-tree-nodes" => (integer) 1
        4# "last-generated-id" => "0-1"
        5# "max-deleted-entry-id" => "0-1"
        6# "entries-added" => (integer) 1
        7# "recorded-first-entry-id" => "0-0"
        8# "entries" => (empty array)
        9# "groups" => (empty array)

        We want to convert the RESP2 format to RESP3, so we need to:
        - convert any consumer in the consumer array to a map, if there are any consumers
        - convert any group in the group array to a map, if there are any groups
        - convert the root of the response into a map
        */
        ExpectedReturnType::XInfoStreamFullReturnType => match value {
            Value::Map(_) => Ok(value),  // Response is already in RESP3 format - no conversion needed
            Value::Array(mut array) => {
                // Response is in RESP2 format. We need to convert to RESP3 format.
                let groups_key = Value::SimpleString("groups".into());
                let opt_groups_key_index = array
                    .iter()
                    .position(
                        |key| {
                            let res = convert_to_expected_type(key.clone(), Some(ExpectedReturnType::SimpleString));
                            match res {
                                Ok(converted_key) => {
                                    converted_key == groups_key
                                },
                                Err(_) => {
                                    false
                                }
                            }
                        }
                    );

                let Some(groups_key_index) = opt_groups_key_index else {
                    return Err((ErrorKind::TypeError, "No groups key found").into());
                };

                let groups_value_index = groups_key_index + 1;
                if array.get(groups_value_index).is_none() {
                    return Err((ErrorKind::TypeError, "No groups value found.").into());
                }

                let Value::Array(groups) = array[groups_value_index].clone() else {
                    return Err((ErrorKind::TypeError, "Incorrect value type received. Wanted an Array.").into());
                };

                if groups.is_empty() {
                    let converted_response = convert_to_expected_type(Value::Array(array), Some(ExpectedReturnType::Map {
                        key_type: &Some(ExpectedReturnType::BulkString),
                        value_type: &None,
                    }))?;

                    let Value::Map(map) = converted_response else {
                        return Err((ErrorKind::TypeError, "Incorrect value type received. Wanted a Map.").into());
                    };

                    return Ok(Value::Map(map));
                }

                let mut groups_as_maps = Vec::new();
                for group_value in &groups {
                    let Value::Array(mut group) = group_value.clone() else {
                        return Err((ErrorKind::TypeError, "Incorrect value type received for group value. Wanted an Array").into());
                    };

                    let consumers_key = Value::SimpleString("consumers".into());
                    let opt_consumers_key_index = group
                        .iter()
                        .position(
                            |key| {
                                let res = convert_to_expected_type(key.clone(), Some(ExpectedReturnType::SimpleString));
                                match res {
                                    Ok(converted_key) => {
                                        converted_key == consumers_key
                                    },
                                    Err(_) => {
                                        false
                                    }
                                }
                            }
                        );

                    let Some(consumers_key_index) = opt_consumers_key_index else {
                        return Err((ErrorKind::TypeError, "No consumers key found").into());
                    };

                    let consumers_value_index = consumers_key_index + 1;
                    if group.get(consumers_value_index).is_none() {
                        return Err((ErrorKind::TypeError, "No consumers value found.").into());
                    }

                    let Value::Array(ref consumers) = group[consumers_value_index] else {
                        return Err((ErrorKind::TypeError, "Incorrect value type received for consumers. Wanted an Array.").into());
                    };

                    if consumers.is_empty() {
                        groups_as_maps.push(
                            convert_to_expected_type(Value::Array(group.clone()), Some(ExpectedReturnType::Map {
                                key_type: &Some(ExpectedReturnType::BulkString),
                                value_type: &None,
                            }))?
                        );
                        continue;
                    }

                    let mut consumers_as_maps = Vec::new();
                    for consumer in consumers {
                        consumers_as_maps.push(convert_to_expected_type(consumer.clone(), Some(ExpectedReturnType::Map {
                            key_type: &Some(ExpectedReturnType::BulkString),
                            value_type: &None,
                        }))?);
                    }

                    group[consumers_value_index] = Value::Array(consumers_as_maps);
                    let group_map = convert_to_expected_type(Value::Array(group), Some(ExpectedReturnType::Map {
                        key_type: &Some(ExpectedReturnType::BulkString),
                        value_type: &None,
                    }))?;
                    groups_as_maps.push(group_map);
                }

                array[groups_value_index] = Value::Array(groups_as_maps);
                let converted_response = convert_to_expected_type(Value::Array(array.to_vec()), Some(ExpectedReturnType::Map {
                    key_type: &Some(ExpectedReturnType::BulkString),
                    value_type: &None,
                }))?;

                let Value::Map(map) = converted_response else {
                    return Err((ErrorKind::TypeError, "Incorrect value type received for response. Wanted a Map.").into());
                };

                Ok(Value::Map(map))
            }
            _ => Err((
                ErrorKind::TypeError,
                "Response couldn't be converted to XInfoStreamFullReturnType",
                format!("(response was {:?})", get_value_type(&value)),
            )
                .into()),
        },
<<<<<<< HEAD
        ExpectedReturnType::FTAggregateReturnType => match value {
            /*
            Example of the response
                1) "3"
                2) 1) "condition"
                   2) "refurbished"
                   3) "bicylces"
                   4) 1) "bicycle:9"
                3) 1) "condition"
                   2) "used"
                   3) "bicylces"
                   4) 1) "bicycle:1"
                      2) "bicycle:2"
                      3) "bicycle:3"
                      4) "bicycle:4"
                4) 1) "condition"
                   2) "new"
                   3) "bicylces"
                   4) 1) "bicycle:5"
                      2) "bicycle:6"

            Converting response to (array of maps)
                1) 1# "condition" => "refurbished"
                   2# "bicylces" =>
                      1) "bicycle:9"
                2) 1# "condition" => "used"
                   2# "bicylces" =>
                      1) "bicycle:1"
                      2) "bicycle:2"
                      3) "bicycle:3"
                      4) "bicycle:4"
                3) 1# "condition" => "new"
                   2# "bicylces" =>
                      1) "bicycle:5"
                      2) "bicycle:6"

            Very first element in the response is meaningless and should be ignored.
            */
            Value::Array(array) => {
                let mut res = Vec::with_capacity(array.len() - 1);
                for aggregation in array.into_iter().skip(1) {
                    let Value::Array(fields) = aggregation else {
                        return Err((
                            ErrorKind::TypeError,
                            "Response couldn't be converted for FT.AGGREGATION",
                            format!("(`fields` was {:?})", get_value_type(&aggregation)),
                        )
                            .into());
                    };
                    res.push(convert_array_to_map_by_type(
                        fields,
                        None,
                        None,
                    )?);
                }
                Ok(Value::Array(res))
            }
            _ => Err((
                ErrorKind::TypeError,
                "Response couldn't be converted to FT.AGGREGATION",
                format!("(response was {:?})", get_value_type(&value)),
            )
                .into()),
=======
        ExpectedReturnType::FTSearchReturnType => match value {
            /*
            Example of the response
                1) (integer) 2
                2) "json:2"
                3) 1) "__VEC_score"
                   2) "11.1100006104"
                   3) "$"
                   4) "{\"vec\":[1.1,1.2,1.3,1.4,1.5,1.6]}"
                4) "json:0"
                5) 1) "__VEC_score"
                   2) "91"
                   3) "$"
                   4) "{\"vec\":[1,2,3,4,5,6]}"

            Converting response to
                1) (integer) 2
                2) 1# "json:2" =>
                      1# "__VEC_score" => "11.1100006104"
                      2# "$" => "{\"vec\":[1.1,1.2,1.3,1.4,1.5,1.6]}"
                   2# "json:0" =>
                      1# "__VEC_score" => "91"
                      2# "$" => "{\"vec\":[1,2,3,4,5,6]}"

            Response may contain only 1 element, no conversion in that case.
            */
            Value::Array(ref array) if array.len() == 1 => Ok(value),
            Value::Array(mut array) => {
                Ok(Value::Array(vec![
                    array.remove(0),
                    convert_to_expected_type(Value::Array(array), Some(ExpectedReturnType::Map {
                        key_type: &Some(ExpectedReturnType::BulkString),
                        value_type: &Some(ExpectedReturnType::Map {
                            key_type: &Some(ExpectedReturnType::BulkString),
                            value_type: &Some(ExpectedReturnType::BulkString),
                        }),
                    }))?
                ]))
            },
            _ => Err((
                ErrorKind::TypeError,
                "Response couldn't be converted to Pair",
                format!("(response was {:?})", get_value_type(&value)),
            )
                .into())
>>>>>>> c252cbbd
        },
    }
}

/// Similar to [`convert_array_to_map_by_type`], but converts keys and values to the given types inside the map.
/// The input data is [`Value::Map`] payload, the output is the new [`Value::Map`].
fn convert_map_entries(
    map: Vec<(Value, Value)>,
    key_type: Option<ExpectedReturnType>,
    value_type: Option<ExpectedReturnType>,
) -> RedisResult<Value> {
    let result = map
        .into_iter()
        .map(|(key, inner_value)| {
            let converted_key = convert_to_expected_type(key, key_type)?;
            let converted_value = convert_to_expected_type(inner_value, value_type)?;
            Ok((converted_key, converted_value))
        })
        .collect::<RedisResult<_>>();

    result.map(Value::Map)
}

/// Convert string returned by `LOLWUT` command.
/// The input string is shell-friendly and contains color codes and escape sequences.
/// The output string is user-friendly, colored whitespaces replaced with corresponding symbols.
fn convert_lolwut_string(data: &str) -> String {
    if data.contains("\x1b[0m") {
        data.replace("\x1b[0;97;107m \x1b[0m", "\u{2591}")
            .replace("\x1b[0;37;47m \x1b[0m", "\u{2592}")
            .replace("\x1b[0;90;100m \x1b[0m", "\u{2593}")
            .replace("\x1b[0;30;40m \x1b[0m", " ")
    } else {
        data.to_owned()
    }
}

/// Converts elements in an array to the specified type.
///
/// `array` is an array of values.
/// `element_type` is the type that the array elements should be converted to.
fn convert_array_elements(
    array: Vec<Value>,
    element_type: ExpectedReturnType,
) -> RedisResult<Value> {
    let converted_array = array
        .iter()
        .map(|v| convert_to_expected_type(v.clone(), Some(element_type)).unwrap())
        .collect();
    Ok(Value::Array(converted_array))
}

/// Converts an array of flat maps into an array of maps.
/// Input:
/// ```text
/// 1) 1) "map 1 key 1"
///    2) "map 1 value 1"
///    3) "map 1 key 2"
///    4) "map 1 value 2"
///    ...
/// 2) 1) "map 2 key 1"
///    2) "map 2 value 1"
///    ...
/// ```
/// Output:
/// ```text
///  1) 1# "map 1 key 1" => "map 1 value 1"
///     2# "map 1 key 2" => "map 1 value 2"
///     ...
///  2) 1# "map 2 key 1" => "map 2 value 1"
///     ...
/// ```
///
/// `array` is an array of arrays, where each inner array represents data for a map. The inner arrays contain map keys at even-positioned elements and map values at odd-positioned elements.
/// `value_expected_return_type` is the desired type for the map values.
fn convert_array_of_flat_maps(
    array: Vec<Value>,
    value_expected_return_type: Option<ExpectedReturnType>,
) -> RedisResult<Value> {
    let mut result: Vec<Value> = Vec::with_capacity(array.len());
    for entry in array {
        let Value::Array(entry_as_array) = entry else {
            return Err((ErrorKind::TypeError, "Incorrect value type received").into());
        };
        let map = convert_array_to_map_by_type(
            entry_as_array,
            Some(ExpectedReturnType::BulkString),
            value_expected_return_type,
        )?;
        result.push(map);
    }
    Ok(Value::Array(result))
}

/// Converts key-value elements in a given map using the specified types.
///
/// `map` A vector of key-values.
/// `key_type` is used to convert each key when collecting into the resulting map.
/// If `None` is given, then the key is not converted.
/// `value_type` is used to convert each value when collecting into the resulting map.
/// If `None` is given, then the value is not converted.
fn convert_inner_map_by_type(
    map: Vec<(Value, Value)>,
    key_type: Option<ExpectedReturnType>,
    value_type: Option<ExpectedReturnType>,
) -> RedisResult<Value> {
    let result = map
        .into_iter()
        .map(|(key, inner_value)| {
            Ok((
                convert_to_expected_type(key, key_type)?,
                convert_to_expected_type(inner_value, value_type)?,
            ))
        })
        .collect::<RedisResult<_>>();

    result.map(Value::Map)
}

/// Converts the given array into a map, and converts key-value elements using the specified types.
///
/// `array` Aa 2-dimensional array. Each entry of the array has two values: the first
/// element is the key for the map, and the second element is the value for the map.
/// `key_type` is used to convert each key when collecting into the resulting map.
/// If `None` is given, then the key is not converted.
/// `value_type` is used to convert each value when collecting into the resulting map.
/// If `None` is given, then the value is not converted.
fn convert_array_to_map_by_type(
    array: Vec<Value>,
    key_type: Option<ExpectedReturnType>,
    value_type: Option<ExpectedReturnType>,
) -> RedisResult<Value> {
    let mut map = Vec::new();
    let mut iterator = array.into_iter();
    while let Some(key) = iterator.next() {
        match key {
            Value::Array(inner_array) => {
                if inner_array.len() != 2 {
                    return Err((
                        ErrorKind::TypeError,
                        "Array inside map must contain exactly two elements",
                    )
                        .into());
                }
                let mut inner_iterator = inner_array.into_iter();
                let Some(inner_key) = inner_iterator.next() else {
                    return Err((ErrorKind::TypeError, "Missing key inside array of map").into());
                };
                let Some(inner_value) = inner_iterator.next() else {
                    return Err((ErrorKind::TypeError, "Missing value inside array of map").into());
                };
                map.push((
                    convert_to_expected_type(inner_key, key_type)?,
                    convert_to_expected_type(inner_value, value_type)?,
                ));
            }
            Value::Nil => {
                // Ignore nil key values - they will not be placed in the map. This is necessary for commands like
                // XAUTOCLAIM, which can contain an array representation of a map with nil keys in place of stream IDs
                // that existed in the Pending Entries List but no longer existed in the stream.
                continue;
            }
            _ => {
                let Some(value) = iterator.next() else {
                    return Err((
                        ErrorKind::TypeError,
                        "Response has odd number of items, and cannot be entered into a map",
                    )
                        .into());
                };
                map.push((
                    convert_to_expected_type(key, key_type)?,
                    convert_to_expected_type(value, value_type)?,
                ));
            }
        }
    }
    Ok(Value::Map(map))
}

/// Used by commands like ZRANDMEMBER and HRANDFIELD. Normally a map would be more suitable for these key-value responses, but these commands may return duplicate key-value pairs depending on the command arguments. These duplicated pairs cannot be represented by a map.
///
/// Converts a server response as follows:
/// - if the server returned an empty array, return an empty array.
/// - if the server returned a flat array (RESP2), convert it to a two-dimensional array, where the inner arrays are length=2 arrays representing key-value pairs.
/// - if the server returned a two-dimensional array (RESP3), return the response as is, since it is already in the correct format.
/// - otherwise, return an error.
///
/// `response` is a server response that we should attempt to convert as described above.
/// `value_expected_return_type` indicates the desired return type of the values in the key-value pairs. The values will only be converted if the response was a flat array, since RESP3 already returns an array of pairs with values already of the correct type.
fn convert_to_array_of_pairs(
    response: Value,
    value_expected_return_type: Option<ExpectedReturnType>,
) -> RedisResult<Value> {
    match response {
        Value::Nil => Ok(response),
        Value::Array(ref array) if array.is_empty() || matches!(array[0], Value::Array(_)) => {
            // The server response is an empty array or a RESP3 array of pairs. In RESP3, the values in the pairs are
            // already of the correct type, so we do not need to convert them and `response` is in the correct format.
            Ok(response)
        }
        Value::Array(array)
            if array.len() % 2 == 0
                && matches!(array[0], Value::BulkString(_) | Value::SimpleString(_)) =>
        {
            // The server response is a RESP2 flat array with keys at even indices and their associated values at
            // odd indices.
            convert_flat_array_to_array_of_pairs(array, value_expected_return_type)
        }
        _ => Err((
            ErrorKind::TypeError,
            "Response couldn't be converted to an array of key-value pairs",
            format!("(response was {:?})", get_value_type(&response)),
        )
            .into()),
    }
}

/// Converts a flat array of values to a two-dimensional array, where the inner arrays are length=2 arrays representing key-value pairs. Normally a map would be more suitable for these responses, but some commands (eg HRANDFIELD) may return duplicate key-value pairs depending on the command arguments. These duplicated pairs cannot be represented by a map.
///
/// `array` is a flat array containing keys at even-positioned elements and their associated values at odd-positioned elements.
/// `value_expected_return_type` indicates the desired return type of the values in the key-value pairs.
fn convert_flat_array_to_array_of_pairs(
    array: Vec<Value>,
    value_expected_return_type: Option<ExpectedReturnType>,
) -> RedisResult<Value> {
    if array.len() % 2 != 0 {
        return Err((
            ErrorKind::TypeError,
            "Response has odd number of items, and cannot be converted to an array of key-value pairs"
        )
            .into());
    }

    let mut result = Vec::with_capacity(array.len() / 2);
    for i in (0..array.len()).step_by(2) {
        let key = array[i].clone();
        let value = convert_to_expected_type(array[i + 1].clone(), value_expected_return_type)?;
        let pair = vec![key, value];
        result.push(Value::Array(pair));
    }
    Ok(Value::Array(result))
}

pub(crate) fn expected_type_for_cmd(cmd: &Cmd) -> Option<ExpectedReturnType> {
    let command = cmd.command()?;

    // TODO use enum to avoid mistakes
    match command.as_slice() {
        b"HGETALL" | b"CONFIG GET" | b"FT.CONFIG GET" | b"HELLO" => Some(ExpectedReturnType::Map {
            key_type: &None,
            value_type: &None,
        }),
        b"XCLAIM" => {
            if cmd.position(b"JUSTID").is_some() {
                Some(ExpectedReturnType::ArrayOfStrings)
            } else {
                Some(ExpectedReturnType::Map {
                    key_type: &Some(ExpectedReturnType::SimpleString),
                    value_type: &Some(ExpectedReturnType::ArrayOfPairs),
                })
            }
        }
        b"XAUTOCLAIM" => {
            if cmd.position(b"JUSTID").is_some() {
                // Value conversion is not needed if the JUSTID arg was passed.
                None
            } else {
                Some(ExpectedReturnType::XAutoClaimReturnType)
            }
        }
        b"XINFO GROUPS" | b"XINFO CONSUMERS" => Some(ExpectedReturnType::ArrayOfMaps(&None)),
        b"XRANGE" | b"XREVRANGE" => Some(ExpectedReturnType::Map {
            key_type: &Some(ExpectedReturnType::BulkString),
            value_type: &Some(ExpectedReturnType::ArrayOfPairs),
        }),
        b"XREAD" | b"XREADGROUP" => Some(ExpectedReturnType::Map {
            key_type: &Some(ExpectedReturnType::BulkString),
            value_type: &Some(ExpectedReturnType::Map {
                key_type: &Some(ExpectedReturnType::BulkString),
                value_type: &Some(ExpectedReturnType::ArrayOfPairs),
            }),
        }),
        b"LCS" => cmd.position(b"IDX").map(|_| ExpectedReturnType::Map {
            key_type: &Some(ExpectedReturnType::SimpleString),
            value_type: &None,
        }),
        b"INCRBYFLOAT" | b"HINCRBYFLOAT" | b"ZINCRBY" => Some(ExpectedReturnType::Double),
        b"HEXISTS"
        | b"HSETNX"
        | b"EXPIRE"
        | b"EXPIREAT"
        | b"PEXPIRE"
        | b"PEXPIREAT"
        | b"SISMEMBER"
        | b"PERSIST"
        | b"SMOVE"
        | b"RENAMENX"
        | b"MOVE"
        | b"COPY"
        | b"MSETNX"
        | b"XGROUP DESTROY"
        | b"XGROUP CREATECONSUMER" => Some(ExpectedReturnType::Boolean),
        b"SMISMEMBER" | b"SCRIPT EXISTS" => Some(ExpectedReturnType::ArrayOfBools),
        b"SMEMBERS" | b"SINTER" | b"SDIFF" | b"SUNION" => Some(ExpectedReturnType::Set),
        b"ZSCORE" | b"GEODIST" => Some(ExpectedReturnType::DoubleOrNull),
        b"ZMSCORE" => Some(ExpectedReturnType::ArrayOfDoubleOrNull),
        b"ZPOPMIN" | b"ZPOPMAX" => Some(ExpectedReturnType::MapOfStringToDouble),
        b"BZMPOP" | b"ZMPOP" => Some(ExpectedReturnType::ZMPopReturnType),
        b"JSON.TOGGLE" => Some(ExpectedReturnType::JsonToggleReturnType),
        b"GEOPOS" => Some(ExpectedReturnType::ArrayOfArraysOfDoubleOrNull),
        b"LMPOP" => Some(ExpectedReturnType::ArrayOfStringAndArrays),
        b"BLMPOP" => Some(ExpectedReturnType::ArrayOfStringAndArrays),
        b"HRANDFIELD" => cmd
            .position(b"WITHVALUES")
            .map(|_| ExpectedReturnType::ArrayOfPairs),
        b"ZRANDMEMBER" => cmd
            .position(b"WITHSCORES")
            .map(|_| ExpectedReturnType::ArrayOfMemberScorePairs),
        b"ZADD" => cmd
            .position(b"INCR")
            .map(|_| ExpectedReturnType::DoubleOrNull),
        b"ZRANGE" | b"ZDIFF" | b"ZUNION" | b"ZINTER" => cmd
            .position(b"WITHSCORES")
            .map(|_| ExpectedReturnType::MapOfStringToDouble),
        b"ZRANK" | b"ZREVRANK" => cmd
            .position(b"WITHSCORE")
            .map(|_| ExpectedReturnType::ZRankReturnType),
        b"BZPOPMIN" | b"BZPOPMAX" => Some(ExpectedReturnType::KeyWithMemberAndScore),
        b"SPOP" => {
            if cmd.arg_idx(2).is_some() {
                Some(ExpectedReturnType::Set)
            } else {
                None
            }
        }
        b"LOLWUT" => Some(ExpectedReturnType::Lolwut),
        b"FUNCTION LIST" => Some(ExpectedReturnType::ArrayOfMaps(&Some(
            ExpectedReturnType::ArrayOfMaps(&Some(ExpectedReturnType::StringOrSet)),
        ))),
        b"FUNCTION STATS" => Some(ExpectedReturnType::FunctionStatsReturnType),
        b"GEOSEARCH" => {
            if cmd.position(b"WITHDIST").is_some()
                || cmd.position(b"WITHHASH").is_some()
                || cmd.position(b"WITHCOORD").is_some()
            {
                Some(ExpectedReturnType::GeoSearchReturnType)
            } else {
                None
            }
        }
        b"XINFO STREAM" => {
            if cmd.position(b"FULL").is_some() {
                Some(ExpectedReturnType::XInfoStreamFullReturnType)
            } else {
                Some(ExpectedReturnType::Map {
                    key_type: &Some(ExpectedReturnType::BulkString),
                    value_type: &None,
                })
            }
        }
        b"PUBSUB NUMSUB" | b"PUBSUB SHARDNUMSUB" => Some(ExpectedReturnType::Map {
            key_type: &None,
            value_type: &None,
        }),
<<<<<<< HEAD
        b"FT.AGGREGATE" => Some(ExpectedReturnType::FTAggregateReturnType),
=======
        b"FT.SEARCH" => Some(ExpectedReturnType::FTSearchReturnType),
>>>>>>> c252cbbd
        _ => None,
    }
}

/// Gets the enum variant as a string for the `value` given.
pub(crate) fn get_value_type<'a>(value: &Value) -> &'a str {
    match value {
        Value::Nil => "Nil",
        Value::Int(_) => "Int",
        Value::BulkString(_) => "BulkString",
        Value::Array(_) => "Array",
        Value::SimpleString(_) => "SimpleString",
        Value::Okay => "OK",
        Value::Map(_) => "Map",
        Value::Attribute { .. } => "Attribute",
        Value::Set(_) => "Set",
        Value::Double(_) => "Double",
        Value::Boolean(_) => "Boolean",
        Value::VerbatimString { .. } => "VerbatimString",
        Value::BigNumber(_) => "BigNumber",
        Value::Push { .. } => "Push",
        // TODO Value::ServerError from https://github.com/redis-rs/redis-rs/pull/1093
    }
}

#[cfg(test)]
mod tests {
    use super::*;

    #[test]
    fn xinfo_stream_expected_return_type() {
        assert!(matches!(
            expected_type_for_cmd(redis::cmd("XINFO").arg("STREAM").arg("key")),
            Some(ExpectedReturnType::Map {
                key_type: &Some(ExpectedReturnType::BulkString),
                value_type: &None
            })
        ));

        assert!(matches!(
            expected_type_for_cmd(redis::cmd("XINFO").arg("STREAM").arg("key").arg("FULL")),
            Some(ExpectedReturnType::XInfoStreamFullReturnType)
        ));
    }

    #[test]
    fn convert_xinfo_stream() {
        // Only a partial response is represented here for brevity - the rest of the response follows the same format.
        let groups_resp2_response = Value::Array(vec![
            Value::BulkString("length".to_string().into_bytes()),
            Value::Int(2),
            Value::BulkString("entries".to_string().into_bytes()),
            Value::Array(vec![Value::Array(vec![
                Value::BulkString("1-0".to_string().into_bytes()),
                Value::Array(vec![
                    Value::BulkString("a".to_string().into_bytes()),
                    Value::BulkString("b".to_string().into_bytes()),
                    Value::BulkString("c".to_string().into_bytes()),
                    Value::BulkString("d".to_string().into_bytes()),
                ]),
            ])]),
            Value::BulkString("groups".to_string().into_bytes()),
            Value::Array(vec![
                Value::Array(vec![
                    Value::BulkString("name".to_string().into_bytes()),
                    Value::BulkString("group1".to_string().into_bytes()),
                    Value::BulkString("consumers".to_string().into_bytes()),
                    Value::Array(vec![
                        Value::Array(vec![
                            Value::BulkString("name".to_string().into_bytes()),
                            Value::BulkString("consumer1".to_string().into_bytes()),
                            Value::BulkString("pending".to_string().into_bytes()),
                            Value::Array(vec![Value::Array(vec![
                                Value::BulkString("1-0".to_string().into_bytes()),
                                Value::Int(1),
                            ])]),
                        ]),
                        Value::Array(vec![
                            Value::BulkString("pending".to_string().into_bytes()),
                            Value::Array(vec![]),
                        ]),
                    ]),
                ]),
                Value::Array(vec![
                    Value::BulkString("consumers".to_string().into_bytes()),
                    Value::Array(vec![]),
                ]),
            ]),
        ]);

        let groups_resp3_response = Value::Map(vec![
            (
                Value::BulkString("length".to_string().into_bytes()),
                Value::Int(2),
            ),
            (
                Value::BulkString("entries".to_string().into_bytes()),
                Value::Array(vec![Value::Array(vec![
                    Value::BulkString("1-0".to_string().into_bytes()),
                    Value::Array(vec![
                        Value::BulkString("a".to_string().into_bytes()),
                        Value::BulkString("b".to_string().into_bytes()),
                        Value::BulkString("c".to_string().into_bytes()),
                        Value::BulkString("d".to_string().into_bytes()),
                    ]),
                ])]),
            ),
            (
                Value::BulkString("groups".to_string().into_bytes()),
                Value::Array(vec![
                    Value::Map(vec![
                        (
                            Value::BulkString("name".to_string().into_bytes()),
                            Value::BulkString("group1".to_string().into_bytes()),
                        ),
                        (
                            Value::BulkString("consumers".to_string().into_bytes()),
                            Value::Array(vec![
                                Value::Map(vec![
                                    (
                                        Value::BulkString("name".to_string().into_bytes()),
                                        Value::BulkString("consumer1".to_string().into_bytes()),
                                    ),
                                    (
                                        Value::BulkString("pending".to_string().into_bytes()),
                                        Value::Array(vec![Value::Array(vec![
                                            Value::BulkString("1-0".to_string().into_bytes()),
                                            Value::Int(1),
                                        ])]),
                                    ),
                                ]),
                                Value::Map(vec![(
                                    Value::BulkString("pending".to_string().into_bytes()),
                                    Value::Array(vec![]),
                                )]),
                            ]),
                        ),
                    ]),
                    Value::Map(vec![(
                        Value::BulkString("consumers".to_string().into_bytes()),
                        Value::Array(vec![]),
                    )]),
                ]),
            ),
        ]);

        // We want the RESP2 response to be converted into RESP3 format.
        assert_eq!(
            convert_to_expected_type(
                groups_resp2_response.clone(),
                Some(ExpectedReturnType::XInfoStreamFullReturnType)
            )
            .unwrap(),
            groups_resp3_response.clone()
        );

        // RESP3 responses are already in the correct format and should not change format.
        assert_eq!(
            convert_to_expected_type(
                groups_resp3_response.clone(),
                Some(ExpectedReturnType::XInfoStreamFullReturnType)
            )
            .unwrap(),
            groups_resp3_response.clone()
        );

        let resp2_empty_groups = Value::Array(vec![
            Value::BulkString("groups".to_string().into_bytes()),
            Value::Array(vec![]),
        ]);

        let resp3_empty_groups = Value::Map(vec![(
            Value::BulkString("groups".to_string().into_bytes()),
            Value::Array(vec![]),
        )]);

        // We want the RESP2 response to be converted into RESP3 format.
        assert_eq!(
            convert_to_expected_type(
                resp2_empty_groups.clone(),
                Some(ExpectedReturnType::XInfoStreamFullReturnType)
            )
            .unwrap(),
            resp3_empty_groups.clone()
        );

        // RESP3 responses are already in the correct format and should not change format.
        assert_eq!(
            convert_to_expected_type(
                resp3_empty_groups.clone(),
                Some(ExpectedReturnType::XInfoStreamFullReturnType)
            )
            .unwrap(),
            resp3_empty_groups.clone()
        );
    }

    #[test]
    fn xinfo_groups_xinfo_consumers_expected_return_type() {
        assert!(matches!(
            expected_type_for_cmd(redis::cmd("XINFO").arg("GROUPS").arg("key")),
            Some(ExpectedReturnType::ArrayOfMaps(&None))
        ));

        assert!(matches!(
            expected_type_for_cmd(redis::cmd("XINFO").arg("CONSUMERS").arg("key").arg("group")),
            Some(ExpectedReturnType::ArrayOfMaps(&None))
        ));
    }

    #[test]
    fn convert_xinfo_groups_xinfo_consumers() {
        // The format of the XINFO GROUPS and XINFO CONSUMERS responses are essentially the same, so we only need to
        // test one of them here. Only a partial response is represented here for brevity - the rest of the response
        // follows the same format.
        let groups_resp2_response = Value::Array(vec![
            Value::Array(vec![
                Value::BulkString("name".to_string().into_bytes()),
                Value::BulkString("mygroup".to_string().into_bytes()),
                Value::BulkString("lag".to_string().into_bytes()),
                Value::Int(0),
            ]),
            Value::Array(vec![
                Value::BulkString("name".to_string().into_bytes()),
                Value::BulkString("some-other-group".to_string().into_bytes()),
                Value::BulkString("lag".to_string().into_bytes()),
                Value::Nil,
            ]),
        ]);

        let groups_resp3_response = Value::Array(vec![
            Value::Map(vec![
                (
                    Value::BulkString("name".to_string().into_bytes()),
                    Value::BulkString("mygroup".to_string().into_bytes()),
                ),
                (
                    Value::BulkString("lag".to_string().into_bytes()),
                    Value::Int(0),
                ),
            ]),
            Value::Map(vec![
                (
                    Value::BulkString("name".to_string().into_bytes()),
                    Value::BulkString("some-other-group".to_string().into_bytes()),
                ),
                (
                    Value::BulkString("lag".to_string().into_bytes()),
                    Value::Nil,
                ),
            ]),
        ]);

        // We want the RESP2 response to be converted into RESP3 format.
        assert_eq!(
            convert_to_expected_type(
                groups_resp2_response.clone(),
                Some(ExpectedReturnType::ArrayOfMaps(&None))
            )
            .unwrap(),
            groups_resp3_response.clone()
        );

        // RESP3 responses are already in the correct format and should not be converted.
        assert_eq!(
            convert_to_expected_type(
                groups_resp3_response.clone(),
                Some(ExpectedReturnType::ArrayOfMaps(&None))
            )
            .unwrap(),
            groups_resp3_response.clone()
        );
    }

    #[test]
    fn convert_function_list() {
        let command = &mut redis::cmd("FUNCTION");
        command.arg("LIST");
        let expected_type = expected_type_for_cmd(command);

        assert!(matches!(
            expected_type,
            Some(ExpectedReturnType::ArrayOfMaps(_))
        ));

        let resp2_response = Value::Array(vec![
            Value::Array(vec![
                Value::BulkString("library_name".to_string().into_bytes()),
                Value::BulkString("mylib1".to_string().into_bytes()),
                Value::BulkString("engine".to_string().into_bytes()),
                Value::BulkString("LUA".to_string().into_bytes()),
                Value::BulkString("functions".to_string().into_bytes()),
                Value::Array(vec![
                    Value::Array(vec![
                        Value::BulkString("name".to_string().into_bytes()),
                        Value::BulkString("myfunc1".to_string().into_bytes()),
                        Value::BulkString("description".to_string().into_bytes()),
                        Value::Nil,
                        Value::BulkString("flags".to_string().into_bytes()),
                        Value::Array(vec![
                            Value::BulkString("read".to_string().into_bytes()),
                            Value::BulkString("write".to_string().into_bytes()),
                        ]),
                    ]),
                    Value::Array(vec![
                        Value::BulkString("name".to_string().into_bytes()),
                        Value::BulkString("myfunc2".to_string().into_bytes()),
                        Value::BulkString("description".to_string().into_bytes()),
                        Value::BulkString("blahblah".to_string().into_bytes()),
                        Value::BulkString("flags".to_string().into_bytes()),
                        Value::Array(vec![]),
                    ]),
                ]),
            ]),
            Value::Array(vec![
                Value::BulkString("library_name".to_string().into_bytes()),
                Value::BulkString("mylib2".to_string().into_bytes()),
                Value::BulkString("engine".to_string().into_bytes()),
                Value::BulkString("LUA".to_string().into_bytes()),
                Value::BulkString("functions".to_string().into_bytes()),
                Value::Array(vec![]),
                Value::BulkString("library_code".to_string().into_bytes()),
                Value::BulkString("<code>".to_string().into_bytes()),
            ]),
        ]);

        let resp3_response = Value::Array(vec![
            Value::Map(vec![
                (
                    Value::BulkString("library_name".to_string().into_bytes()),
                    Value::BulkString("mylib1".to_string().into_bytes()),
                ),
                (
                    Value::BulkString("engine".to_string().into_bytes()),
                    Value::BulkString("LUA".to_string().into_bytes()),
                ),
                (
                    Value::BulkString("functions".to_string().into_bytes()),
                    Value::Array(vec![
                        Value::Map(vec![
                            (
                                Value::BulkString("name".to_string().into_bytes()),
                                Value::BulkString("myfunc1".to_string().into_bytes()),
                            ),
                            (
                                Value::BulkString("description".to_string().into_bytes()),
                                Value::Nil,
                            ),
                            (
                                Value::BulkString("flags".to_string().into_bytes()),
                                Value::Set(vec![
                                    Value::BulkString("read".to_string().into_bytes()),
                                    Value::BulkString("write".to_string().into_bytes()),
                                ]),
                            ),
                        ]),
                        Value::Map(vec![
                            (
                                Value::BulkString("name".to_string().into_bytes()),
                                Value::BulkString("myfunc2".to_string().into_bytes()),
                            ),
                            (
                                Value::BulkString("description".to_string().into_bytes()),
                                Value::BulkString("blahblah".to_string().into_bytes()),
                            ),
                            (
                                Value::BulkString("flags".to_string().into_bytes()),
                                Value::Set(vec![]),
                            ),
                        ]),
                    ]),
                ),
            ]),
            Value::Map(vec![
                (
                    Value::BulkString("library_name".to_string().into_bytes()),
                    Value::BulkString("mylib2".to_string().into_bytes()),
                ),
                (
                    Value::BulkString("engine".to_string().into_bytes()),
                    Value::BulkString("LUA".to_string().into_bytes()),
                ),
                (
                    Value::BulkString("functions".to_string().into_bytes()),
                    Value::Array(vec![]),
                ),
                (
                    Value::BulkString("library_code".to_string().into_bytes()),
                    Value::BulkString("<code>".to_string().into_bytes()),
                ),
            ]),
        ]);

        let resp2_cluster_response = Value::Map(vec![
            (Value::BulkString("node1".into()), resp2_response.clone()),
            (Value::BulkString("node2".into()), resp2_response.clone()),
            (Value::BulkString("node3".into()), resp2_response.clone()),
        ]);

        let resp3_cluster_response = Value::Map(vec![
            (Value::BulkString("node1".into()), resp3_response.clone()),
            (Value::BulkString("node2".into()), resp3_response.clone()),
            (Value::BulkString("node3".into()), resp3_response.clone()),
        ]);

        // convert RESP2 -> RESP3
        assert_eq!(
            convert_to_expected_type(resp2_response.clone(), expected_type).unwrap(),
            resp3_response.clone()
        );

        // convert RESP3 -> RESP3
        assert_eq!(
            convert_to_expected_type(resp3_response.clone(), expected_type).unwrap(),
            resp3_response.clone()
        );

        // convert cluster RESP2 -> RESP3
        assert_eq!(
            convert_to_expected_type(resp2_cluster_response.clone(), expected_type).unwrap(),
            resp3_cluster_response.clone()
        );

        // convert cluster RESP3 -> RESP3
        assert_eq!(
            convert_to_expected_type(resp3_cluster_response.clone(), expected_type).unwrap(),
            resp3_cluster_response.clone()
        );
    }

    #[test]
    fn convert_lolwut() {
        assert!(matches!(
            expected_type_for_cmd(redis::cmd("LOLWUT").arg("version").arg("42")),
            Some(ExpectedReturnType::Lolwut)
        ));

        let unconverted_string : String = "\x1b[0;97;107m \x1b[0m--\x1b[0;37;47m \x1b[0m--\x1b[0;90;100m \x1b[0m--\x1b[0;30;40m \x1b[0m".into();
        let expected: String = "\u{2591}--\u{2592}--\u{2593}-- ".into();

        let converted_1 = convert_to_expected_type(
            Value::BulkString(unconverted_string.clone().into_bytes()),
            Some(ExpectedReturnType::Lolwut),
        );
        assert_eq!(
            Value::BulkString(expected.clone().into_bytes()),
            converted_1.unwrap()
        );

        let converted_2 = convert_to_expected_type(
            Value::VerbatimString {
                format: redis::VerbatimFormat::Text,
                text: unconverted_string.clone(),
            },
            Some(ExpectedReturnType::Lolwut),
        );
        assert_eq!(
            Value::BulkString(expected.clone().into_bytes()),
            converted_2.unwrap()
        );

        let converted_3 = convert_to_expected_type(
            Value::Map(vec![
                (
                    Value::SimpleString("node 1".into()),
                    Value::BulkString(unconverted_string.clone().into_bytes()),
                ),
                (
                    Value::SimpleString("node 2".into()),
                    Value::BulkString(unconverted_string.clone().into_bytes()),
                ),
            ]),
            Some(ExpectedReturnType::Lolwut),
        );
        assert_eq!(
            Value::Map(vec![
                (
                    Value::BulkString("node 1".into()),
                    Value::BulkString(expected.clone().into_bytes())
                ),
                (
                    Value::BulkString("node 2".into()),
                    Value::BulkString(expected.clone().into_bytes())
                ),
            ]),
            converted_3.unwrap()
        );

        let converted_4 = convert_to_expected_type(
            Value::SimpleString(unconverted_string.clone()),
            Some(ExpectedReturnType::Lolwut),
        );
        assert!(converted_4.is_err());
    }

    #[test]
    fn convert_xclaim() {
        assert!(matches!(
            expected_type_for_cmd(
                redis::cmd("XCLAIM")
                    .arg("key")
                    .arg("grou")
                    .arg("consumer")
                    .arg("0")
                    .arg("id")
            ),
            Some(ExpectedReturnType::Map {
                key_type: &Some(ExpectedReturnType::SimpleString),
                value_type: &Some(ExpectedReturnType::ArrayOfPairs),
            })
        ));
        assert!(matches!(
            expected_type_for_cmd(
                redis::cmd("XCLAIM")
                    .arg("key")
                    .arg("grou")
                    .arg("consumer")
                    .arg("0")
                    .arg("id")
                    .arg("JUSTID")
            ),
            Some(ExpectedReturnType::ArrayOfStrings)
        ));
    }

    #[test]
    fn convert_xrange_xrevrange() {
        assert!(matches!(
            expected_type_for_cmd(redis::cmd("XRANGE").arg("key").arg("start").arg("end")),
            Some(ExpectedReturnType::Map {
                key_type: &Some(ExpectedReturnType::BulkString),
                value_type: &Some(ExpectedReturnType::ArrayOfPairs),
            })
        ));
        assert!(matches!(
            expected_type_for_cmd(redis::cmd("XREVRANGE").arg("key").arg("end").arg("start")),
            Some(ExpectedReturnType::Map {
                key_type: &Some(ExpectedReturnType::BulkString),
                value_type: &Some(ExpectedReturnType::ArrayOfPairs),
            })
        ));
    }

    #[test]
    fn convert_xread() {
        assert!(matches!(
            expected_type_for_cmd(redis::cmd("XREAD").arg("streams").arg("key").arg("id")),
            Some(ExpectedReturnType::Map {
                key_type: &Some(ExpectedReturnType::BulkString),
                value_type: &Some(ExpectedReturnType::Map {
                    key_type: &Some(ExpectedReturnType::BulkString),
                    value_type: &Some(ExpectedReturnType::ArrayOfPairs),
                }),
            })
        ));
    }

    #[test]
    fn convert_xreadgroup() {
        assert!(matches!(
            expected_type_for_cmd(
                redis::cmd("XREADGROUP")
                    .arg("GROUP")
                    .arg("group")
                    .arg("consumer")
                    .arg("streams")
                    .arg("key")
                    .arg("id")
            ),
            Some(ExpectedReturnType::Map {
                key_type: &Some(ExpectedReturnType::BulkString),
                value_type: &Some(ExpectedReturnType::Map {
                    key_type: &Some(ExpectedReturnType::BulkString),
                    value_type: &Some(ExpectedReturnType::ArrayOfPairs),
                }),
            })
        ));
    }

    #[test]
    fn convert_xautoclaim() {
        // Value conversion is not needed if the JUSTID arg was passed.
        assert!(expected_type_for_cmd(
            redis::cmd("XAUTOCLAIM")
                .arg("key")
                .arg("group")
                .arg("consumer")
                .arg("0")
                .arg("0-0")
                .arg("JUSTID")
        )
        .is_none());

        assert!(matches!(
            expected_type_for_cmd(
                redis::cmd("XAUTOCLAIM")
                    .arg("key")
                    .arg("group")
                    .arg("consumer")
                    .arg("0")
                    .arg("0-0")
            ),
            Some(ExpectedReturnType::XAutoClaimReturnType)
        ));

        let v6_response = Value::Array(vec![
            Value::BulkString("0-0".to_string().into_bytes()),
            Value::Array(vec![
                Value::Array(vec![
                    Value::BulkString("1-0".to_string().into_bytes()),
                    Value::Array(vec![
                        Value::BulkString("field1".to_string().into_bytes()),
                        Value::BulkString("value1".to_string().into_bytes()),
                        Value::BulkString("field2".to_string().into_bytes()),
                        Value::BulkString("value2".to_string().into_bytes()),
                    ]),
                ]),
                Value::Nil, // Entry IDs that were in the Pending Entry List but no longer in the stream get a nil value.
                Value::Array(vec![
                    Value::BulkString("1-1".to_string().into_bytes()),
                    Value::Array(vec![
                        Value::BulkString("field3".to_string().into_bytes()),
                        Value::BulkString("value3".to_string().into_bytes()),
                    ]),
                ]),
            ]),
        ]);

        let expected_v6_response = Value::Array(vec![
            Value::BulkString("0-0".to_string().into_bytes()),
            Value::Map(vec![
                (
                    Value::BulkString("1-0".to_string().into_bytes()),
                    Value::Array(vec![
                        Value::Array(vec![
                            Value::BulkString("field1".to_string().into_bytes()),
                            Value::BulkString("value1".to_string().into_bytes()),
                        ]),
                        Value::Array(vec![
                            Value::BulkString("field2".to_string().into_bytes()),
                            Value::BulkString("value2".to_string().into_bytes()),
                        ]),
                    ]),
                ),
                (
                    Value::BulkString("1-1".to_string().into_bytes()),
                    Value::Array(vec![Value::Array(vec![
                        Value::BulkString("field3".to_string().into_bytes()),
                        Value::BulkString("value3".to_string().into_bytes()),
                    ])]),
                ),
            ]),
        ]);

        assert_eq!(
            convert_to_expected_type(
                v6_response.clone(),
                Some(ExpectedReturnType::XAutoClaimReturnType)
            )
            .unwrap(),
            expected_v6_response.clone()
        );

        let v7_response = Value::Array(vec![
            Value::BulkString("0-0".to_string().into_bytes()),
            Value::Array(vec![
                Value::Array(vec![
                    Value::BulkString("1-0".to_string().into_bytes()),
                    Value::Array(vec![
                        Value::BulkString("field1".to_string().into_bytes()),
                        Value::BulkString("value1".to_string().into_bytes()),
                        Value::BulkString("field2".to_string().into_bytes()),
                        Value::BulkString("value2".to_string().into_bytes()),
                    ]),
                ]),
                Value::Array(vec![
                    Value::BulkString("1-1".to_string().into_bytes()),
                    Value::Array(vec![
                        Value::BulkString("field3".to_string().into_bytes()),
                        Value::BulkString("value3".to_string().into_bytes()),
                    ]),
                ]),
            ]),
            Value::Array(vec![Value::BulkString("1-2".to_string().into_bytes())]),
        ]);

        let expected_v7_response = Value::Array(vec![
            Value::BulkString("0-0".to_string().into_bytes()),
            Value::Map(vec![
                (
                    Value::BulkString("1-0".to_string().into_bytes()),
                    Value::Array(vec![
                        Value::Array(vec![
                            Value::BulkString("field1".to_string().into_bytes()),
                            Value::BulkString("value1".to_string().into_bytes()),
                        ]),
                        Value::Array(vec![
                            Value::BulkString("field2".to_string().into_bytes()),
                            Value::BulkString("value2".to_string().into_bytes()),
                        ]),
                    ]),
                ),
                (
                    Value::BulkString("1-1".to_string().into_bytes()),
                    Value::Array(vec![Value::Array(vec![
                        Value::BulkString("field3".to_string().into_bytes()),
                        Value::BulkString("value3".to_string().into_bytes()),
                    ])]),
                ),
            ]),
            Value::Array(vec![Value::BulkString("1-2".to_string().into_bytes())]),
        ]);

        assert_eq!(
            convert_to_expected_type(
                v7_response.clone(),
                Some(ExpectedReturnType::XAutoClaimReturnType)
            )
            .unwrap(),
            expected_v7_response.clone()
        );
    }

    #[test]
    fn test_convert_empty_array_to_map_is_nil() {
        let mut cmd = redis::cmd("XREAD");
        let expected_type = expected_type_for_cmd(cmd.arg("STREAMS").arg("key").arg("id"));

        // test convert nil is OK
        assert_eq!(
            convert_to_expected_type(Value::Nil, expected_type,),
            Ok(Value::Nil)
        );
    }

    #[test]
    fn test_convert_array_to_map_with_none() {
        let unconverted_map = vec![
            (
                Value::BulkString(b"key1".to_vec()),
                Value::BulkString(b"10.5".to_vec()),
            ),
            (Value::Double(20.5), Value::Double(19.5)),
            (Value::Double(18.5), Value::BulkString(b"30.2".to_vec())),
        ];

        let converted_type = ExpectedReturnType::Map {
            key_type: &None,
            value_type: &None,
        };
        let converted_map =
            convert_to_expected_type(Value::Map(unconverted_map), Some(converted_type)).unwrap();

        let converted_map = if let Value::Map(map) = converted_map {
            map
        } else {
            panic!("Expected a Map, but got {:?}", converted_map);
        };

        assert_eq!(converted_map.len(), 3);

        let (key, value) = &converted_map[0];
        assert_eq!(*key, Value::BulkString(b"key1".to_vec()));
        assert_eq!(*value, Value::BulkString(b"10.5".to_vec()));

        let (key, value) = &converted_map[1];
        assert_eq!(*key, Value::Double(20.5));
        assert_eq!(*value, Value::Double(19.5));

        let (key, value) = &converted_map[2];
        assert_eq!(*key, Value::Double(18.5));
        assert_eq!(*value, Value::BulkString(b"30.2".to_vec()));
    }

    #[test]
    fn test_convert_2d_array_to_map_using_expected_return_type_map() {
        // in RESP2, we get an array of arrays value like this:
        // 1) 1) "key1"
        //    2) 1) 1) "streamid-1"
        //          2) 1) "f1"
        //             2) "v1"
        //             3) "f2"
        //             4) "v2"
        //       2) 1) "streamid-2" ...
        // 2) 1) "key2"...
        //
        let array_of_arrays = vec![
            Value::Array(vec![
                Value::BulkString(b"key1".to_vec()),
                Value::Array(vec![Value::Array(vec![
                    Value::BulkString(b"streamid-1".to_vec()),
                    Value::Array(vec![
                        Value::BulkString(b"field1".to_vec()),
                        Value::BulkString(b"value1".to_vec()),
                    ]),
                ])]),
            ]),
            Value::Array(vec![
                Value::BulkString(b"key2".to_vec()),
                Value::Array(vec![
                    Value::Array(vec![
                        Value::BulkString(b"streamid-2".to_vec()),
                        Value::Array(vec![
                            Value::BulkString(b"field21".to_vec()),
                            Value::BulkString(b"value21".to_vec()),
                            Value::BulkString(b"field22".to_vec()),
                            Value::BulkString(b"value22".to_vec()),
                        ]),
                    ]),
                    Value::Array(vec![
                        Value::BulkString(b"streamid-3".to_vec()),
                        Value::Array(vec![
                            Value::BulkString(b"field3".to_vec()),
                            Value::BulkString(b"value3".to_vec()),
                        ]),
                    ]),
                ]),
            ]),
        ];

        // convert to a map value like this:
        // #1) "key1"
        //    #1) "streamid-1"
        //         1) "f1"
        //         2) "v1"
        //         3) "f2"
        //         4) "v2"
        //    #2) "streamid-2"
        //    ...
        // #2) "key2"
        // ...
        let mut cmd = redis::cmd("XREAD");
        let expected_type = expected_type_for_cmd(cmd.arg("STREAMS").arg("key").arg("id"));
        let converted_map =
            convert_to_expected_type(Value::Array(array_of_arrays), expected_type).unwrap();

        let converted_map = if let Value::Map(map) = converted_map {
            map
        } else {
            panic!("Expected a Map, but got {:?}", converted_map);
        };
        // expect 2 keys
        assert_eq!(converted_map.len(), 2);

        let (key, value) = &converted_map[0];
        assert_eq!(Value::BulkString(b"key1".to_vec()), *key);
        assert_eq!(
            Value::Map(vec![(
                Value::BulkString(b"streamid-1".to_vec()),
                Value::Array(vec![Value::Array(vec![
                    Value::BulkString(b"field1".to_vec()),
                    Value::BulkString(b"value1".to_vec()),
                ]),]),
            ),]),
            *value,
        );

        let (key, value) = &converted_map[1];
        assert_eq!(*key, Value::BulkString(b"key2".to_vec()));
        assert_eq!(
            Value::Map(vec![
                (
                    Value::BulkString(b"streamid-2".to_vec()),
                    Value::Array(vec![
                        Value::Array(vec![
                            Value::BulkString(b"field21".to_vec()),
                            Value::BulkString(b"value21".to_vec()),
                        ]),
                        Value::Array(vec![
                            Value::BulkString(b"field22".to_vec()),
                            Value::BulkString(b"value22".to_vec()),
                        ]),
                    ]),
                ),
                (
                    Value::BulkString(b"streamid-3".to_vec()),
                    Value::Array(vec![Value::Array(vec![
                        Value::BulkString(b"field3".to_vec()),
                        Value::BulkString(b"value3".to_vec()),
                    ]),]),
                ),
            ]),
            *value,
        );
    }

    #[test]
    fn test_convert_map_with_inner_array_to_map_of_maps_using_expected_return_type_map() {
        // in RESP3, we get a map of arrays value like this:
        // 1# "key1" =>
        //    1) 1) "streamid-1"
        //       2) 1) "f1"
        //          2) "v1"
        //          3) "f2"
        //          4) "v2"
        //    2) 1) "streamid-2" ...
        // 2# "key2" => ...
        //
        let map_of_arrays = vec![
            (
                Value::BulkString("key1".into()),
                Value::Array(vec![Value::Array(vec![
                    Value::BulkString(b"streamid-1".to_vec()),
                    Value::Array(vec![
                        Value::BulkString(b"field1".to_vec()),
                        Value::BulkString(b"value1".to_vec()),
                    ]),
                ])]),
            ),
            (
                Value::BulkString("key2".into()),
                Value::Array(vec![
                    Value::Array(vec![
                        Value::BulkString(b"streamid-2".to_vec()),
                        Value::Array(vec![
                            Value::BulkString(b"field21".to_vec()),
                            Value::BulkString(b"value21".to_vec()),
                            Value::BulkString(b"field22".to_vec()),
                            Value::BulkString(b"value22".to_vec()),
                        ]),
                    ]),
                    Value::Array(vec![
                        Value::BulkString(b"streamid-3".to_vec()),
                        Value::Array(vec![
                            Value::BulkString(b"field3".to_vec()),
                            Value::BulkString(b"value3".to_vec()),
                        ]),
                    ]),
                ]),
            ),
        ];

        // convert to a map value like this:
        // #1) "key1"
        //    #1) "streamid-1"
        //         1) "f1"
        //         2) "v1"
        //         3) "f2"
        //         4) "v2"
        //    #2) "streamid-2"
        //    ...
        // #2) "key2"
        // ...
        let mut cmd = redis::cmd("XREAD");
        let expected_type = expected_type_for_cmd(cmd.arg("STREAMS").arg("key").arg("id"));
        let converted_map =
            convert_to_expected_type(Value::Map(map_of_arrays), expected_type).unwrap();

        let converted_map = if let Value::Map(map) = converted_map {
            map
        } else {
            panic!("Expected a Map, but got {:?}", converted_map);
        };

        assert_eq!(converted_map.len(), 2);

        let (key, value) = &converted_map[0];
        assert_eq!(Value::BulkString(b"key1".to_vec()), *key);
        assert_eq!(
            Value::Map(vec![(
                Value::BulkString(b"streamid-1".to_vec()),
                Value::Array(vec![Value::Array(vec![
                    Value::BulkString(b"field1".to_vec()),
                    Value::BulkString(b"value1".to_vec()),
                ]),]),
            ),]),
            *value,
        );

        let (key, value) = &converted_map[1];
        assert_eq!(*key, Value::BulkString(b"key2".to_vec()));
        assert_eq!(
            Value::Map(vec![
                (
                    Value::BulkString(b"streamid-2".to_vec()),
                    Value::Array(vec![
                        Value::Array(vec![
                            Value::BulkString(b"field21".to_vec()),
                            Value::BulkString(b"value21".to_vec()),
                        ]),
                        Value::Array(vec![
                            Value::BulkString(b"field22".to_vec()),
                            Value::BulkString(b"value22".to_vec()),
                        ]),
                    ]),
                ),
                (
                    Value::BulkString(b"streamid-3".to_vec()),
                    Value::Array(vec![Value::Array(vec![
                        Value::BulkString(b"field3".to_vec()),
                        Value::BulkString(b"value3".to_vec()),
                    ]),]),
                ),
            ]),
            *value,
        );
    }

    #[test]
    fn convert_function_stats() {
        assert!(matches!(
            expected_type_for_cmd(redis::cmd("FUNCTION").arg("STATS")),
            Some(ExpectedReturnType::FunctionStatsReturnType)
        ));

        let resp2_response_non_empty_first_part_data = vec![
            Value::BulkString(b"running_script".into()),
            Value::Array(vec![
                Value::BulkString(b"name".into()),
                Value::BulkString(b"<function name>".into()),
                Value::BulkString(b"command".into()),
                Value::Array(vec![
                    Value::BulkString(b"fcall".into()),
                    Value::BulkString(b"<function name>".into()),
                    Value::BulkString(b"... rest `fcall` args ...".into()),
                ]),
                Value::BulkString(b"duration_ms".into()),
                Value::Int(24529),
            ]),
        ];

        let resp2_response_empty_first_part_data =
            vec![Value::BulkString(b"running_script".into()), Value::Nil];

        let resp2_response_second_part_data = vec![
            Value::BulkString(b"engines".into()),
            Value::Array(vec![
                Value::BulkString(b"LUA".into()),
                Value::Array(vec![
                    Value::BulkString(b"libraries_count".into()),
                    Value::Int(3),
                    Value::BulkString(b"functions_count".into()),
                    Value::Int(5),
                ]),
            ]),
        ];
        let resp2_response_with_non_empty_first_part = Value::Array(
            [
                resp2_response_non_empty_first_part_data.clone(),
                resp2_response_second_part_data.clone(),
            ]
            .concat(),
        );

        let resp2_response_with_empty_first_part = Value::Array(
            [
                resp2_response_empty_first_part_data.clone(),
                resp2_response_second_part_data.clone(),
            ]
            .concat(),
        );

        let resp2_cluster_response = Value::Map(vec![
            (
                Value::BulkString(b"node1".into()),
                resp2_response_with_non_empty_first_part.clone(),
            ),
            (
                Value::BulkString(b"node2".into()),
                resp2_response_with_empty_first_part.clone(),
            ),
            (
                Value::BulkString(b"node3".into()),
                resp2_response_with_empty_first_part.clone(),
            ),
        ]);

        let resp3_response_non_empty_first_part_data = vec![(
            Value::BulkString(b"running_script".into()),
            Value::Map(vec![
                (
                    Value::BulkString(b"name".into()),
                    Value::BulkString(b"<function name>".into()),
                ),
                (
                    Value::BulkString(b"command".into()),
                    Value::Array(vec![
                        Value::BulkString(b"fcall".into()),
                        Value::BulkString(b"<function name>".into()),
                        Value::BulkString(b"... rest `fcall` args ...".into()),
                    ]),
                ),
                (Value::BulkString(b"duration_ms".into()), Value::Int(24529)),
            ]),
        )];

        let resp3_response_empty_first_part_data =
            vec![(Value::BulkString(b"running_script".into()), Value::Nil)];

        let resp3_response_second_part_data = vec![(
            Value::BulkString(b"engines".into()),
            Value::Map(vec![(
                Value::BulkString(b"LUA".into()),
                Value::Map(vec![
                    (Value::BulkString(b"libraries_count".into()), Value::Int(3)),
                    (Value::BulkString(b"functions_count".into()), Value::Int(5)),
                ]),
            )]),
        )];

        let resp3_response_with_non_empty_first_part = Value::Map(
            [
                resp3_response_non_empty_first_part_data.clone(),
                resp3_response_second_part_data.clone(),
            ]
            .concat(),
        );

        let resp3_response_with_empty_first_part = Value::Map(
            [
                resp3_response_empty_first_part_data.clone(),
                resp3_response_second_part_data.clone(),
            ]
            .concat(),
        );

        let resp3_cluster_response = Value::Map(vec![
            (
                Value::BulkString(b"node1".into()),
                resp3_response_with_non_empty_first_part.clone(),
            ),
            (
                Value::BulkString(b"node2".into()),
                resp3_response_with_empty_first_part.clone(),
            ),
            (
                Value::BulkString(b"node3".into()),
                resp3_response_with_empty_first_part.clone(),
            ),
        ]);

        let conversion_type = Some(ExpectedReturnType::FunctionStatsReturnType);
        // resp2 -> resp3 conversion with non-empty `running_script` block
        assert_eq!(
            convert_to_expected_type(
                resp2_response_with_non_empty_first_part.clone(),
                conversion_type
            ),
            Ok(resp3_response_with_non_empty_first_part.clone())
        );
        // resp2 -> resp3 conversion with empty `running_script` block
        assert_eq!(
            convert_to_expected_type(
                resp2_response_with_empty_first_part.clone(),
                conversion_type
            ),
            Ok(resp3_response_with_empty_first_part.clone())
        );
        // resp2 -> resp3 cluster response
        assert_eq!(
            convert_to_expected_type(resp2_cluster_response.clone(), conversion_type),
            Ok(resp3_cluster_response.clone())
        );
        // resp3 -> resp3 conversion with non-empty `running_script` block
        assert_eq!(
            convert_to_expected_type(
                resp3_response_with_non_empty_first_part.clone(),
                conversion_type
            ),
            Ok(resp3_response_with_non_empty_first_part.clone())
        );
        // resp3 -> resp3 conversion with empty `running_script` block
        assert_eq!(
            convert_to_expected_type(
                resp3_response_with_empty_first_part.clone(),
                conversion_type
            ),
            Ok(resp3_response_with_empty_first_part.clone())
        );
        // resp3 -> resp3 cluster response
        assert_eq!(
            convert_to_expected_type(resp3_cluster_response.clone(), conversion_type),
            Ok(resp3_cluster_response.clone())
        );
    }

    #[test]
    fn convert_smismember() {
        assert!(matches!(
            expected_type_for_cmd(redis::cmd("SMISMEMBER").arg("key").arg("elem")),
            Some(ExpectedReturnType::ArrayOfBools)
        ));

        let response = Value::Array(vec![Value::Int(0), Value::Int(1)]);
        let converted_response =
            convert_to_expected_type(response, Some(ExpectedReturnType::ArrayOfBools)).unwrap();
        let expected_response = Value::Array(vec![Value::Boolean(false), Value::Boolean(true)]);
        assert_eq!(expected_response, converted_response);
    }

    #[test]
    fn convert_to_array_of_pairs_return_type() {
        assert!(matches!(
            expected_type_for_cmd(
                redis::cmd("HRANDFIELD")
                    .arg("key")
                    .arg("1")
                    .arg("withvalues")
            ),
            Some(ExpectedReturnType::ArrayOfPairs)
        ));

        assert!(expected_type_for_cmd(redis::cmd("HRANDFIELD").arg("key").arg("1")).is_none());
        assert!(expected_type_for_cmd(redis::cmd("HRANDFIELD").arg("key")).is_none());

        let flat_array = Value::Array(vec![
            Value::BulkString(b"key1".to_vec()),
            Value::BulkString(b"value1".to_vec()),
            Value::BulkString(b"key2".to_vec()),
            Value::BulkString(b"value2".to_vec()),
        ]);
        let two_dimensional_array = Value::Array(vec![
            Value::Array(vec![
                Value::BulkString(b"key1".to_vec()),
                Value::BulkString(b"value1".to_vec()),
            ]),
            Value::Array(vec![
                Value::BulkString(b"key2".to_vec()),
                Value::BulkString(b"value2".to_vec()),
            ]),
        ]);
        let converted_flat_array =
            convert_to_expected_type(flat_array, Some(ExpectedReturnType::ArrayOfPairs)).unwrap();
        assert_eq!(two_dimensional_array, converted_flat_array);

        let converted_two_dimensional_array = convert_to_expected_type(
            two_dimensional_array.clone(),
            Some(ExpectedReturnType::ArrayOfPairs),
        )
        .unwrap();
        assert_eq!(two_dimensional_array, converted_two_dimensional_array);

        let empty_array = Value::Array(vec![]);
        let converted_empty_array =
            convert_to_expected_type(empty_array.clone(), Some(ExpectedReturnType::ArrayOfPairs))
                .unwrap();
        assert_eq!(empty_array, converted_empty_array);

        let flat_array_unexpected_length =
            Value::Array(vec![Value::BulkString(b"somekey".to_vec())]);
        assert!(convert_to_expected_type(
            flat_array_unexpected_length,
            Some(ExpectedReturnType::ArrayOfPairs)
        )
        .is_err());
    }

    #[test]
    fn convert_zmpop_response() {
        assert!(matches!(
            expected_type_for_cmd(redis::cmd("BZMPOP").arg(1).arg(1).arg("key").arg("min")),
            Some(ExpectedReturnType::ZMPopReturnType)
        ));
        assert!(matches!(
            expected_type_for_cmd(redis::cmd("ZMPOP").arg(1).arg(1).arg("key").arg("min")),
            Some(ExpectedReturnType::ZMPopReturnType)
        ));

        let response = Value::Array(vec![
            Value::SimpleString("key".into()),
            Value::Array(vec![
                Value::Array(vec![Value::SimpleString("elem1".into()), Value::Double(1.)]),
                Value::Array(vec![Value::SimpleString("elem2".into()), Value::Double(2.)]),
            ]),
        ]);
        let converted_response =
            convert_to_expected_type(response, Some(ExpectedReturnType::ZMPopReturnType)).unwrap();
        let expected_response = Value::Array(vec![
            Value::SimpleString("key".into()),
            Value::Map(vec![
                (Value::BulkString("elem1".into()), Value::Double(1.)),
                (Value::BulkString("elem2".into()), Value::Double(2.)),
            ]),
        ]);
        assert_eq!(expected_response, converted_response);

        let response = Value::Nil;
        let converted_response =
            convert_to_expected_type(response.clone(), Some(ExpectedReturnType::ZMPopReturnType))
                .unwrap();
        assert_eq!(response, converted_response);
    }

    #[test]
    fn convert_to_member_score_pairs_return_type() {
        assert!(matches!(
            expected_type_for_cmd(
                redis::cmd("ZRANDMEMBER")
                    .arg("key")
                    .arg("1")
                    .arg("withscores")
            ),
            Some(ExpectedReturnType::ArrayOfMemberScorePairs)
        ));

        assert!(expected_type_for_cmd(redis::cmd("ZRANDMEMBER").arg("key").arg("1")).is_none());
        assert!(expected_type_for_cmd(redis::cmd("ZRANDMEMBER").arg("key")).is_none());

        // convert_to_array_of_pairs_return_type already tests most functionality since the conversion for ArrayOfPairs
        // and ArrayOfMemberScorePairs is mostly the same. Here we also test that the scores are converted to double
        // when the server response was a RESP2 flat array.
        let flat_array = Value::Array(vec![
            Value::BulkString(b"one".to_vec()),
            Value::BulkString(b"1.0".to_vec()),
            Value::BulkString(b"two".to_vec()),
            Value::BulkString(b"2.0".to_vec()),
        ]);
        let expected_response = Value::Array(vec![
            Value::Array(vec![Value::BulkString(b"one".to_vec()), Value::Double(1.0)]),
            Value::Array(vec![Value::BulkString(b"two".to_vec()), Value::Double(2.0)]),
        ]);
        let converted_flat_array = convert_to_expected_type(
            flat_array,
            Some(ExpectedReturnType::ArrayOfMemberScorePairs),
        )
        .unwrap();
        assert_eq!(expected_response, converted_flat_array);
    }

    #[test]
    fn convert_to_array_of_string_and_array_return_type() {
        assert!(matches!(
            expected_type_for_cmd(redis::cmd("LMPOP").arg("1").arg("key").arg("LEFT")),
            Some(ExpectedReturnType::ArrayOfStringAndArrays)
        ));

        // testing value conversion
        let flat_array = Value::Array(vec![
            Value::BulkString(b"1".to_vec()),
            Value::Array(vec![Value::BulkString(b"one".to_vec())]),
        ]);
        let expected_response = Value::Map(vec![(
            Value::BulkString("1".into()),
            Value::Array(vec![Value::BulkString(b"one".to_vec())]),
        )]);
        let converted_flat_array =
            convert_to_expected_type(flat_array, Some(ExpectedReturnType::ArrayOfStringAndArrays))
                .unwrap();
        assert_eq!(expected_response, converted_flat_array);
    }

    #[test]
    fn convert_zadd_only_if_incr_is_included() {
        assert!(matches!(
            expected_type_for_cmd(
                redis::cmd("zadd")
                    .arg("XT")
                    .arg("CH")
                    .arg("incr")
                    .arg("0.6")
                    .arg("foo")
            ),
            Some(ExpectedReturnType::DoubleOrNull)
        ));

        assert!(expected_type_for_cmd(
            redis::cmd("zadd").arg("XT").arg("CH").arg("0.6").arg("foo")
        )
        .is_none());
    }

    #[test]
    fn convert_zrange_zdiff_only_if_withsocres_is_included() {
        assert!(matches!(
            expected_type_for_cmd(redis::cmd("zrange").arg("0").arg("-1").arg("withscores")),
            Some(ExpectedReturnType::MapOfStringToDouble)
        ));

        assert!(expected_type_for_cmd(redis::cmd("ZRANGE").arg("0").arg("-1")).is_none());

        assert!(matches!(
            expected_type_for_cmd(redis::cmd("ZDIFF").arg("1").arg("withscores")),
            Some(ExpectedReturnType::MapOfStringToDouble)
        ));

        assert!(expected_type_for_cmd(redis::cmd("ZDIFF").arg("1")).is_none());
    }

    #[test]
    fn convert_zunion_only_if_withscores_is_included() {
        // Test ZUNION without options
        assert!(matches!(
            expected_type_for_cmd(
                redis::cmd("ZUNION")
                    .arg("2")
                    .arg("set1")
                    .arg("set2")
                    .arg("WITHSCORES")
            ),
            Some(ExpectedReturnType::MapOfStringToDouble)
        ));

        assert!(
            expected_type_for_cmd(redis::cmd("ZUNION").arg("2").arg("set1").arg("set2")).is_none()
        );

        // Test ZUNION with Weights
        assert!(matches!(
            expected_type_for_cmd(
                redis::cmd("ZUNION")
                    .arg("2")
                    .arg("set1")
                    .arg("set2")
                    .arg("WEIGHTS")
                    .arg("1")
                    .arg("2")
                    .arg("WITHSCORES")
            ),
            Some(ExpectedReturnType::MapOfStringToDouble)
        ));

        assert!(expected_type_for_cmd(
            redis::cmd("ZUNION")
                .arg("2")
                .arg("set1")
                .arg("set2")
                .arg("WEIGHTS")
                .arg("1")
                .arg("2")
        )
        .is_none());

        // Test ZUNION with Aggregate
        assert!(matches!(
            expected_type_for_cmd(
                redis::cmd("ZUNION")
                    .arg("2")
                    .arg("set1")
                    .arg("set2")
                    .arg("AGGREGATE")
                    .arg("MAX")
                    .arg("WITHSCORES")
            ),
            Some(ExpectedReturnType::MapOfStringToDouble)
        ));

        assert!(expected_type_for_cmd(
            redis::cmd("ZUNION")
                .arg("2")
                .arg("set1")
                .arg("set2")
                .arg("AGGREGATE")
                .arg("MAX")
        )
        .is_none());

        // Test ZUNION with Weights and Aggregate
        assert!(matches!(
            expected_type_for_cmd(
                redis::cmd("ZUNION")
                    .arg("2")
                    .arg("set1")
                    .arg("set2")
                    .arg("WEIGHTS")
                    .arg("1")
                    .arg("2")
                    .arg("AGGREGATE")
                    .arg("MAX")
                    .arg("WITHSCORES")
            ),
            Some(ExpectedReturnType::MapOfStringToDouble)
        ));

        assert!(expected_type_for_cmd(
            redis::cmd("ZUNION")
                .arg("2")
                .arg("set1")
                .arg("set2")
                .arg("WEIGHTS")
                .arg("1")
                .arg("2")
                .arg("AGGREGATE")
                .arg("MAX")
        )
        .is_none());
    }

    #[test]
    fn zpopmin_zpopmax_return_type() {
        assert!(matches!(
            expected_type_for_cmd(redis::cmd("ZPOPMIN").arg("1")),
            Some(ExpectedReturnType::MapOfStringToDouble)
        ));

        assert!(matches!(
            expected_type_for_cmd(redis::cmd("ZPOPMAX").arg("1")),
            Some(ExpectedReturnType::MapOfStringToDouble)
        ));
    }

    #[test]
    fn convert_bzpopmin_bzpopmax() {
        assert!(matches!(
            expected_type_for_cmd(
                redis::cmd("BZPOPMIN")
                    .arg("myzset1")
                    .arg("myzset2")
                    .arg("1")
            ),
            Some(ExpectedReturnType::KeyWithMemberAndScore)
        ));

        assert!(matches!(
            expected_type_for_cmd(
                redis::cmd("BZPOPMAX")
                    .arg("myzset1")
                    .arg("myzset2")
                    .arg("1")
            ),
            Some(ExpectedReturnType::KeyWithMemberAndScore)
        ));

        let array_with_double_score = Value::Array(vec![
            Value::BulkString(b"key1".to_vec()),
            Value::BulkString(b"member1".to_vec()),
            Value::Double(2.0),
        ]);
        let result = convert_to_expected_type(
            array_with_double_score.clone(),
            Some(ExpectedReturnType::KeyWithMemberAndScore),
        )
        .unwrap();
        assert_eq!(array_with_double_score, result);

        let array_with_string_score = Value::Array(vec![
            Value::BulkString(b"key1".to_vec()),
            Value::BulkString(b"member1".to_vec()),
            Value::BulkString(b"2.0".to_vec()),
        ]);
        let result = convert_to_expected_type(
            array_with_string_score.clone(),
            Some(ExpectedReturnType::KeyWithMemberAndScore),
        )
        .unwrap();
        assert_eq!(array_with_double_score, result);

        let converted_nil_value =
            convert_to_expected_type(Value::Nil, Some(ExpectedReturnType::KeyWithMemberAndScore))
                .unwrap();
        assert_eq!(Value::Nil, converted_nil_value);

        let array_with_unexpected_length = Value::Array(vec![
            Value::BulkString(b"key1".to_vec()),
            Value::BulkString(b"member1".to_vec()),
            Value::Double(2.0),
            Value::Double(2.0),
        ]);
        assert!(convert_to_expected_type(
            array_with_unexpected_length,
            Some(ExpectedReturnType::KeyWithMemberAndScore)
        )
        .is_err());
    }

    #[test]
    fn convert_zank_zrevrank_only_if_withsocres_is_included() {
        assert!(matches!(
            expected_type_for_cmd(
                redis::cmd("zrank")
                    .arg("key")
                    .arg("member")
                    .arg("withscore")
            ),
            Some(ExpectedReturnType::ZRankReturnType)
        ));

        assert!(expected_type_for_cmd(redis::cmd("zrank").arg("key").arg("member")).is_none());

        assert!(matches!(
            expected_type_for_cmd(
                redis::cmd("ZREVRANK")
                    .arg("key")
                    .arg("member")
                    .arg("withscore")
            ),
            Some(ExpectedReturnType::ZRankReturnType)
        ));

        assert!(expected_type_for_cmd(redis::cmd("ZREVRANK").arg("key").arg("member")).is_none());
    }

    #[test]
    fn convert_zmscore() {
        assert!(matches!(
            expected_type_for_cmd(redis::cmd("ZMSCORE").arg("key").arg("member")),
            Some(ExpectedReturnType::ArrayOfDoubleOrNull)
        ));

        let array_response = Value::Array(vec![
            Value::Nil,
            Value::Double(1.5),
            Value::BulkString(b"2.5".to_vec()),
        ]);
        let converted_response = convert_to_expected_type(
            array_response,
            Some(ExpectedReturnType::ArrayOfDoubleOrNull),
        )
        .unwrap();
        let expected_response =
            Value::Array(vec![Value::Nil, Value::Double(1.5), Value::Double(2.5)]);
        assert_eq!(expected_response, converted_response);

        let unexpected_response_type = Value::Double(0.5);
        assert!(convert_to_expected_type(
            unexpected_response_type,
            Some(ExpectedReturnType::ArrayOfDoubleOrNull)
        )
        .is_err());
    }

    #[test]
    fn convert_smove_to_bool() {
        assert!(matches!(
            expected_type_for_cmd(redis::cmd("SMOVE").arg("key1").arg("key2").arg("elem")),
            Some(ExpectedReturnType::Boolean)
        ));
    }

    #[test]
    fn test_convert_to_map_of_string_to_double() {
        assert_eq!(
            convert_to_expected_type(Value::Nil, Some(ExpectedReturnType::MapOfStringToDouble)),
            Ok(Value::Nil)
        );
        let unconverted_map = vec![
            (
                Value::BulkString(b"key1".to_vec()),
                Value::BulkString(b"10.5".to_vec()),
            ),
            (
                Value::BulkString(b"key2".to_vec()),
                Value::BulkString(b"20.8".to_vec()),
            ),
            (Value::Double(20.5), Value::BulkString(b"30.2".to_vec())),
        ];

        let converted_map = convert_to_expected_type(
            Value::Map(unconverted_map),
            Some(ExpectedReturnType::MapOfStringToDouble),
        )
        .unwrap();

        let converted_map = if let Value::Map(map) = converted_map {
            map
        } else {
            panic!("Expected a Map, but got {:?}", converted_map);
        };

        assert_eq!(converted_map.len(), 3);

        let (key, value) = &converted_map[0];
        assert_eq!(*key, Value::BulkString(b"key1".to_vec()));
        assert_eq!(*value, Value::Double(10.5));

        let (key, value) = &converted_map[1];
        assert_eq!(*key, Value::BulkString(b"key2".to_vec()));
        assert_eq!(*value, Value::Double(20.8));

        let (key, value) = &converted_map[2];
        assert_eq!(*key, Value::BulkString(b"20.5".to_vec()));
        assert_eq!(*value, Value::Double(30.2));

        let array_of_arrays = vec![
            Value::Array(vec![
                Value::BulkString(b"key1".to_vec()),
                Value::BulkString(b"10.5".to_vec()),
            ]),
            Value::Array(vec![
                Value::BulkString(b"key2".to_vec()),
                Value::Double(20.5),
            ]),
        ];

        let converted_map = convert_to_expected_type(
            Value::Array(array_of_arrays),
            Some(ExpectedReturnType::MapOfStringToDouble),
        )
        .unwrap();

        let converted_map = if let Value::Map(map) = converted_map {
            map
        } else {
            panic!("Expected a Map, but got {:?}", converted_map);
        };

        assert_eq!(converted_map.len(), 2);

        let (key, value) = &converted_map[0];
        assert_eq!(*key, Value::BulkString(b"key1".to_vec()));
        assert_eq!(*value, Value::Double(10.5));

        let (key, value) = &converted_map[1];
        assert_eq!(*key, Value::BulkString(b"key2".to_vec()));
        assert_eq!(*value, Value::Double(20.5));

        let array_of_arrays_err: Vec<Value> = vec![Value::Array(vec![
            Value::BulkString(b"key".to_vec()),
            Value::BulkString(b"value".to_vec()),
            Value::BulkString(b"10.5".to_vec()),
        ])];

        assert!(convert_to_expected_type(
            Value::Array(array_of_arrays_err),
            Some(ExpectedReturnType::MapOfStringToDouble)
        )
        .is_err());
    }

    #[test]
    fn test_convert_to_zrank_return_type() {
        assert_eq!(
            convert_to_expected_type(Value::Nil, Some(ExpectedReturnType::ZRankReturnType)),
            Ok(Value::Nil)
        );

        let array = vec![
            Value::BulkString(b"key".to_vec()),
            Value::BulkString(b"20.5".to_vec()),
        ];

        let array_result = convert_to_expected_type(
            Value::Array(array),
            Some(ExpectedReturnType::ZRankReturnType),
        )
        .unwrap();

        let array_result = if let Value::Array(array) = array_result {
            array
        } else {
            panic!("Expected an Array, but got {:?}", array_result);
        };
        assert_eq!(array_result.len(), 2);

        assert_eq!(array_result[0], Value::BulkString(b"key".to_vec()));
        assert_eq!(array_result[1], Value::Double(20.5));

        let array_err = vec![Value::BulkString(b"key".to_vec())];
        assert!(convert_to_expected_type(
            Value::Array(array_err),
            Some(ExpectedReturnType::ZRankReturnType)
        )
        .is_err());
    }
    #[test]
    fn pass_null_value_for_double_or_null() {
        assert_eq!(
            convert_to_expected_type(Value::Nil, Some(ExpectedReturnType::DoubleOrNull)),
            Ok(Value::Nil)
        );

        assert!(convert_to_expected_type(Value::Nil, Some(ExpectedReturnType::Double)).is_err());
    }

    #[test]
    fn test_convert_to_list_of_bool_or_null() {
        let array = vec![Value::Nil, Value::Int(0), Value::Int(1)];
        let array_result = convert_to_expected_type(
            Value::Array(array),
            Some(ExpectedReturnType::JsonToggleReturnType),
        )
        .unwrap();

        let array_result = if let Value::Array(array) = array_result {
            array
        } else {
            panic!("Expected an Array, but got {:?}", array_result);
        };
        assert_eq!(array_result.len(), 3);

        assert_eq!(array_result[0], Value::Nil);
        assert_eq!(array_result[1], Value::Boolean(false));
        assert_eq!(array_result[2], Value::Boolean(true));

        assert!(convert_to_expected_type(
            Value::Nil,
            Some(ExpectedReturnType::JsonToggleReturnType)
        )
        .is_err());
    }

    #[test]
    fn test_convert_spop_to_set_for_spop_count() {
        assert!(matches!(
            expected_type_for_cmd(redis::cmd("SPOP").arg("key1").arg("3")),
            Some(ExpectedReturnType::Set)
        ));
        assert!(expected_type_for_cmd(redis::cmd("SPOP").arg("key1")).is_none());
    }
    #[test]
    fn test_convert_to_geo_search_return_type() {
        let array = Value::Array(vec![
            Value::Array(vec![
                Value::BulkString(b"name1".to_vec()),
                Value::BulkString(b"1.23".to_vec()), // dist (float)
                Value::Int(123456),                  // hash (int)
                Value::Array(vec![
                    Value::BulkString(b"10.0".to_vec()), // lon (float)
                    Value::BulkString(b"20.0".to_vec()), // lat (float)
                ]),
            ]),
            Value::Array(vec![
                Value::BulkString(b"name2".to_vec()),
                Value::BulkString(b"2.34".to_vec()), // dist (float)
                Value::Int(654321),                  // hash (int)
                Value::Array(vec![
                    Value::BulkString(b"30.0".to_vec()), // lon (float)
                    Value::BulkString(b"40.0".to_vec()), // lat (float)
                ]),
            ]),
        ]);

        // Expected output value after conversion
        let expected_result = Value::Array(vec![
            Value::Array(vec![
                Value::BulkString(b"name1".to_vec()),
                Value::Array(vec![
                    Value::Double(1.23), // dist (float)
                    Value::Int(123456),  // hash (int)
                    Value::Array(vec![
                        Value::Double(10.0), // lon (float)
                        Value::Double(20.0), // lat (float)
                    ]),
                ]),
            ]),
            Value::Array(vec![
                Value::BulkString(b"name2".to_vec()),
                Value::Array(vec![
                    Value::Double(2.34), // dist (float)
                    Value::Int(654321),  // hash (int)
                    Value::Array(vec![
                        Value::Double(30.0), // lon (float)
                        Value::Double(40.0), // lat (float)
                    ]),
                ]),
            ]),
        ]);

        let result =
            convert_to_expected_type(array.clone(), Some(ExpectedReturnType::GeoSearchReturnType))
                .unwrap();
        assert_eq!(result, expected_result);
    }
    #[test]
    fn test_geosearch_return_type() {
        assert!(matches!(
            expected_type_for_cmd(
                redis::cmd("GEOSEARCH")
                    .arg("WITHDIST")
                    .arg("WITHHASH")
                    .arg("WITHCOORD")
            ),
            Some(ExpectedReturnType::GeoSearchReturnType)
        ));

        assert!(matches!(
            expected_type_for_cmd(redis::cmd("GEOSEARCH").arg("WITHDIST").arg("WITHHASH")),
            Some(ExpectedReturnType::GeoSearchReturnType)
        ));

        assert!(matches!(
            expected_type_for_cmd(redis::cmd("GEOSEARCH").arg("WITHDIST")),
            Some(ExpectedReturnType::GeoSearchReturnType)
        ));

        assert!(expected_type_for_cmd(redis::cmd("GEOSEARCH").arg("key")).is_none());
    }
    #[test]
    fn convert_lcs_idx() {
        assert!(matches!(
            expected_type_for_cmd(redis::cmd("LCS").arg("key1").arg("key2").arg("IDX")),
            Some(ExpectedReturnType::Map {
                key_type: &Some(ExpectedReturnType::SimpleString),
                value_type: &None,
            })
        ));
    }
}<|MERGE_RESOLUTION|>--- conflicted
+++ resolved
@@ -22,11 +22,8 @@
     ArrayOfStrings,
     ArrayOfBools,
     ArrayOfDoubleOrNull,
-<<<<<<< HEAD
     FTAggregateReturnType,
-=======
     FTSearchReturnType,
->>>>>>> c252cbbd
     Lolwut,
     ArrayOfStringAndArrays,
     ArrayOfArraysOfDoubleOrNull,
@@ -897,7 +894,6 @@
             )
                 .into()),
         },
-<<<<<<< HEAD
         ExpectedReturnType::FTAggregateReturnType => match value {
             /*
             Example of the response
@@ -961,7 +957,7 @@
                 format!("(response was {:?})", get_value_type(&value)),
             )
                 .into()),
-=======
+        },
         ExpectedReturnType::FTSearchReturnType => match value {
             /*
             Example of the response
@@ -1007,7 +1003,6 @@
                 format!("(response was {:?})", get_value_type(&value)),
             )
                 .into())
->>>>>>> c252cbbd
         },
     }
 }
@@ -1373,11 +1368,8 @@
             key_type: &None,
             value_type: &None,
         }),
-<<<<<<< HEAD
         b"FT.AGGREGATE" => Some(ExpectedReturnType::FTAggregateReturnType),
-=======
         b"FT.SEARCH" => Some(ExpectedReturnType::FTSearchReturnType),
->>>>>>> c252cbbd
         _ => None,
     }
 }
