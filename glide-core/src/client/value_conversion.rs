--- conflicted
+++ resolved
@@ -20,17 +20,13 @@
     ArrayOfDoubleOrNull,
     Lolwut,
     ArrayOfArraysOfDoubleOrNull,
-<<<<<<< HEAD
-    ArrayOfKeyValuePairs,
     ArrayOfMapsRecursive,
     ArrayOfMaps,
     StringOrSet,
-=======
     ArrayOfPairs,
     ArrayOfMemberScorePairs,
     ZMPopReturnType,
     KeyWithMemberAndScore,
->>>>>>> c907dc61
 }
 
 pub(crate) fn convert_to_expected_type(
